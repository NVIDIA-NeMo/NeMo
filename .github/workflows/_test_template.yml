--- conflicted
+++ resolved
@@ -60,9 +60,6 @@
               ARG=("--runtime=nvidia --gpus all")
             fi
 
-<<<<<<< HEAD
-            docker run --rm -d --name nemo_container_${{ github.run_id }} ${ARG[@]} --shm-size=64g --env TRANSFORMERS_OFFLINE=0 --env HYDRA_FULL_ERROR=1 --volume /mnt/datadrive/TestData:/home/TestData nemoci.azurecr.io/nemo_container:${{ github.run_id }} bash -c "sleep $(( ${{ inputs.TIMEOUT }} * 60 + 60 ))"
-=======
             docker run \
               --rm \
               -d \
@@ -73,7 +70,6 @@
               --env HF_HOME=/home/TestData/HF_HOME \
               --volume /mnt/datadrive/TestData:/home/TestData nemoci.azurecr.io/nemo_container:${{ github.run_id }} \
               bash -c "sleep $(( ${{ inputs.TIMEOUT }} * 60 + 60 ))"
->>>>>>> b1f5aa3a
 
         - id: main
           name: Run main script
