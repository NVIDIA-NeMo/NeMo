# Copyright (c) 2025, NVIDIA CORPORATION.
#
# Licensed under the Apache License, Version 2.0 (the "License");
# you may not use this file except in compliance with the License.
# You may obtain a copy of the License at
#
#     http://www.apache.org/licenses/LICENSE-2.0
#
# Unless required by applicable law or agreed to in writing, software
# distributed under the License is distributed on an "AS IS" BASIS,
# WITHOUT WARRANTIES OR CONDITIONS OF ANY KIND, either express or implied.
# See the License for the specific language governing permissions and
# limitations under the License.
name: NeMo E2E NeMo2 Tests
on:
  workflow_call:
    inputs:
      test_to_run:
        required: true
        type: string
      image-name:
        required: false
        default: nemo_container_nemo2
        type: string

jobs:
  build:
    uses: ./.github/workflows/_build_container.yml
    with:
      image-name: ${{ inputs.image-name }}
      dockerfile: Dockerfile.ci

  e2e-tests:
    strategy:
      fail-fast: false
      matrix:
        include:
          - script: L2_Community_vita_Checkpoints_tests_Llama3
            runner: self-hosted-azure-gpus-1
          - script: L2_Stable_Diffusion_Training
            runner: self-hosted-azure-gpus-1
          - script: L2_NeMo_2_GPT_Pretraining_no_transformer_engine
            runner: self-hosted-azure
          - script: L2_NeMo_2_llama3_pretraining_recipe
            runner: self-hosted-azure
          - script: L2_NeMo_2_llama3_fault_tolerance_plugin
            runner: self-hosted-azure
          - script: L2_NeMo_2_llama3_straggler_detection
            runner: self-hosted-azure
          - script: L2_NeMo_2_llama3_local_ckpt
            runner: self-hosted-azure
          - script: L2_NeMo_2_GPT_DDP_Param_Parity_check
            runner: self-hosted-azure
          - script: L2_NeMo_2_Hyena_Conversion_from_HF
            runner: self-hosted-azure
          - script: L2_NeMo_2_Hyena_DDP_Pretraining_Test
            runner: self-hosted-azure
<<<<<<< HEAD
          - script: L2_NeMo_2_Hyena_Mixer_Test
            runner: self-hosted-azure-gpus-2-h100
=======
          - script: L2_NeMo_2_Hyena_PP_Pretraining_Test
            runner: self-hosted-azure
          - script: L2_NeMo_2_Hyena_TP_Pretraining_Test
            runner: self-hosted-azure
          - script: L2_NeMo_2_Hyena_CP_Pretraining_Test
            runner: self-hosted-azure
>>>>>>> 061e3d7b
          - script: L2_NeMo_2_SSM_Pretraining
            runner: self-hosted-azure
          - script: L2_NeMo_2_SSM_Finetuning
            runner: self-hosted-azure-gpus-1
            is_optional: true
          - script: L2_NeMo_2_HF_MODEL_IMPORT
            runner: self-hosted-azure
          - script: L2_NeMo_2_jit_callback
            runner: self-hosted-azure
          - script: L2_NeMo_2_T5_Pretraining
            runner: self-hosted-azure
            is_optional: true
          - script: L2_NeMo_2_T5_MockData_Pretraining
            runner: self-hosted-azure
          - script: L2_NeMo_2_T5_Finetuning
            runner: self-hosted-azure
          - script: L2_NeMo_2_T5_Squad
            runner: self-hosted-azure
          - script: L2_NeMo_2_T5_LoRA
            runner: self-hosted-azure
          - script: L2_NeMo_2_BERT_Pretraining_Megatron
            runner: self-hosted-azure
          - script: L2_NeMo_2_BERT_Pretraining_HuggingFace
            runner: self-hosted-azure
          - script: L2_NeMo_2_NEVA_MOCK_PRETRAIN_TP2
            runner: self-hosted-azure-gpus-2-h100
          - script: L2_NeMo_2_NEVA_MOCK_PRETRAIN_PP2
            runner: self-hosted-azure-gpus-2-h100
          - script: L2_NeMo_2_NEVA_MOCK_PRETRAIN_CP2
            runner: self-hosted-azure-gpus-2-h100
          - script: L2_NeMo_2_NEVA_MOCK_FINETUNE_TP2
            runner: self-hosted-azure-gpus-2-h100
          - script: L2_NeMo_2_NEVA_ENERGON_FINETUNE_TP2
            runner: self-hosted-azure-gpus-2-h100
          - script: L2_NeMo_2_NEVA_MOCK_FINETUNE_PP2
            runner: self-hosted-azure-gpus-2-h100
          - script: L2_NeMo_2_NEVA_MOCK_FINETUNE_CP2
            runner: self-hosted-azure-gpus-2-h100
          - script: L2_NeMo_2_NEVA_PRELOADED_FINETUNE_PP2_SEQPACK_PAD
            runner: self-hosted-azure-gpus-2-h100
          - script: L2_NeMo_2_NEVA_PRELOADED_FINETUNE_PP2_SEQPACK_TRUNC
            runner: self-hosted-azure-gpus-2-h100
          - script: L2_NeMo_2_NEVA_LOAD_GENERATE
            runner: self-hosted-azure-gpus-1
            is_optional: true
          - script: L2_NeMo_2_LLAVA_IMPORT
            runner: self-hosted-azure-gpus-1
          - script: L2_NEMO_2_MLLAMA_Inference
            runner: self-hosted-azure-gpus-1
            is_optional: true
          - script: L2_NeMo_2_MLLAMA_MOCK_FINETUNE_TP2
            runner: self-hosted-azure
            is_optional: true
          - script: L2_NeMo_2_MLLAMA_PRELOADED_FINETUNE_TP2
            runner: self-hosted-azure
          - script: L2_NeMo_2_MLLAMA_ENERGON_FINETUNE_TP2
            runner: self-hosted-azure
          - script: L2_NeMo_2_MLLAMA_IMPORT
            runner: self-hosted-azure-gpus-1
          - script: L2_NeMo_2_Mixtral_Pretraining
            runner: self-hosted-azure
          - script: L2_NeMo_2_GPT_SFT_TP1PP1_MBS1
            runner: self-hosted-azure
          - script: L2_NeMo_2_GPT_SFT_TP1PP1_MBS2
            runner: self-hosted-azure
          - script: L2_NeMo_2_GPT_SFT_TP1PP2_MBS2
            runner: self-hosted-azure
          - script: L2_NeMo_2_GPT_SFT_TP2PP1_MBS2
            runner: self-hosted-azure
          - script: L2_NeMo_2_GPT_SFT_TP1PP1_MBS1_PACKED
            runner: self-hosted-azure
          - script: L2_NeMo_2_GPT_LoRA_TP1PP1_MBS1
            runner: self-hosted-azure
          - script: L2_NeMo_2_GPT_LoRA_TP1PP1_MBS2
            runner: self-hosted-azure
          - script: L2_NeMo_2_GPT_LoRA_TP1PP2_MBS2
            runner: self-hosted-azure
          - script: L2_NeMo_2_GPT_LoRA_TP2PP1_MBS2
            runner: self-hosted-azure
          - script: L2_NeMo_2_GPT_LoRA_TP1PP1_MBS1_PACKED
            runner: self-hosted-azure
          - script: L2_NeMo_2_GPT_DoRA_TP1PP1_MBS1_PACKED
            runner: self-hosted-azure
          - script: L2_NeMo_2_GPT_CLoRA_TP1PP1_MBS1_PACKED
            runner: self-hosted-azure
          - script: L2_NeMo_2_GPT_LoRA_TP1PP1_MBS1_Chat
            runner: self-hosted-azure
          - script: L2_NeMo_2_Mixtral_LoRA_EP2PP1_MBS2_exclude
            runner: self-hosted-azure
          - script: L2_NeMo_2_Mixtral_LoRA_EP2PP1_MBS2
            runner: self-hosted-azure
          - script: L2_NeMo_2_Mixtral_LoRA_TP1PP1_MBS1
            runner: self-hosted-azure
          - script: L2_NeMo_2_Mixtral_LoRA_TP2PP1_MBS1
            runner: self-hosted-azure
          - script: L2_NeMo_2_Mistral_LoRA_TP1PP1_MBS1
            runner: self-hosted-azure
          - script: L2_NeMo_2_Mistral_LoRA_TP1PP1_MBS1_exclude
            runner: self-hosted-azure
          - script: L2_NeMo_2_Mistral_LoRA_TP2PP1_MBS1
            runner: self-hosted-azure
          - script: L2_NEMO_2_LoRA_MERGE
            runner: self-hosted-azure
          - script: L2_NEMO_2_LoRA_Export
            runner: self-hosted-azure-gpus-1
          - script: L2_NEMO_2_LoRA_Inference
            runner: self-hosted-azure-gpus-1
          - script: L2_NeMo_2_NeMo_Mcore_Mixtral_bitexact
            runner: self-hosted-azure
          - script: L2_NeMo_2_Automodel_PTQ_trtllm
            runner: self-hosted-azure
          - script: L2_NeMo_2_Automodel_PTQ_hf
            runner: self-hosted-azure
          - script: L2_NeMo_2_PTQ_Llama2_FP8_trtllm
            runner: self-hosted-azure
          - script: L2_NeMo_2_PTQ_Llama2_FP8_nemo
            runner: self-hosted-azure
          - script: L2_NeMo_2_PTQ_Unified_Export
            runner: self-hosted-azure
          - script: L2_NeMo_2_Distill_Llama3_TP1PP2
            runner: self-hosted-azure
          - script: L2_NeMo_2_Prune_Llama_TP1PP2
            runner: self-hosted-azure
          - script: L2_NeMo_2_LLAVA_NEXT_MOCK_TRAINING
            runner: self-hosted-azure
          - script: L2_NeMo_2_LLAVA_NEXT_HF_CONVERSION
            runner: self-hosted-azure
          - script: L2_NeMo_2_LLAVA_NEXT_ENERGON_TRAIN
            runner: self-hosted-azure
          - script: L2_NeMo_2_LLAVA_NEXT_ENERGON_PACKED_TRAIN
            runner: self-hosted-azure
          - script: L2_NeMo_2_CLIP_PRETRAIN
            runner: self-hosted-azure
          - script: L2_NeMo_2_CLIP_INFER
            runner: self-hosted-azure
          - script: Optional_L2_NeMo_2_EVAL
            runner: self-hosted-azure-gpus-1
            is_optional: true
          - script: L2_NeMo_2_Auto_Configurator_llama_TP1_PP1_MBS124
            runner: self-hosted-azure-gpus-1
          - script: L2_NeMo_2_Auto_Configurator_bert_TP1_PP1_MBS124
            runner: self-hosted-azure-gpus-1
          - script: L2_NeMo_2_Auto_Configurator_t5_TP1_PP1_MBS124
            runner: self-hosted-azure-gpus-1
          - script: L2_NeMo_2_Conversion_Test_Baichuan2
            runner: self-hosted-azure
          - script: L2_NeMo_2_Conversion_Test_ChatGLM
            runner: self-hosted-azure
          - script: L2_NeMo_2_Conversion_Test_DeepSeek
            runner: self-hosted-azure
          - script: L2_NeMo_2_Conversion_Test_Gemma
            runner: self-hosted-azure
          - script: L2_NeMo_2_Conversion_Test_Gemma2
            runner: self-hosted-azure
          - script: L2_NeMo_2_Conversion_Test_Mistral
            runner: self-hosted-azure
          - script: L2_NeMo_2_Conversion_Test_Llama
            runner: self-hosted-azure
          - script: L2_NeMo_2_Conversion_Test_Llama_Embedding
            runner: self-hosted-azure
          - script: L2_NeMo_2_Conversion_Test_Nemotron
            runner: self-hosted-azure
          - script: L2_NeMo_2_Conversion_Test_Phi3Mini
            runner: self-hosted-azure
          - script: L2_NeMo_2_Conversion_Test_Qwen2
            runner: self-hosted-azure
          - script: L2_NeMo_2_Conversion_Test_Starcoder
            runner: self-hosted-azure
          - script: L2_NeMo_2_Conversion_Test_Starcoder2
            runner: self-hosted-azure
          - script: L2_NeMo_2_Conversion_Test_BERT
            runner: self-hosted-azure
          - script: L2_NeMo_2_Conversion_Test_T5
            runner: self-hosted-azure
          - runner: self-hosted-azure
            script: L2_NeMo_2_QWEN2VL_MOCK_FINETUNE_TP2
          - runner: self-hosted-azure
            script: L2_NeMo_2_QWEN2VL_PRELOADED_FINETUNE_TP2
          - runner: self-hosted-azure
            script: L2_NeMo_2_QWEN2VL_ENERGON_FINETUNE_TP2
          - runner: self-hosted-azure
            script: L2_NeMo_2_LLAMA4_MOCK_FINETUNE_PP2
          - runner: self-hosted-azure
            script: L2_NeMo_2_LLAMA4_MOCK_FINETUNE_CP2
          - runner: self-hosted-azure
            script: L2_NeMo_2_LLAMA4_ENERGON_FINETUNE_EP2
          - runner: self-hosted-azure
            script: L2_NeMo_2_Diffusion_Recipe_Test
          - runner: self-hosted-azure
            script: L2_NeMo_2_Diffusion_Taskencoder_Test
          - runner: self-hosted-azure
            script: L2_NeMo_2_Flux_Import_Test
          - runner: self-hosted-azure
            script: L2_NeMo_2_Flux_Inference_Test
          - runner: self-hosted-azure
            script: L2_NeMo_2_Flux_Training_Test
          
    needs: [build]
    runs-on: ${{ matrix.runner }}
    name: ${{ matrix.is_optional && 'PLEASEFIXME_' || '' }}${{ matrix.script }}
    steps:
      - name: Checkout
        uses: actions/checkout@v4
        with:
          path: ${{ github.run_id }}
      - name: main
        uses: NVIDIA/NeMo/.github/actions/test-template@main
        with:
          runner: ${{ runner.name }}
          script: ${{ matrix.script }}
          tests_to_run: ${{ inputs.test_to_run }}
          image: ${{ inputs.image-name }}
          is_optional: ${{ matrix.is_optional || false }}<|MERGE_RESOLUTION|>--- conflicted
+++ resolved
@@ -55,17 +55,14 @@
             runner: self-hosted-azure
           - script: L2_NeMo_2_Hyena_DDP_Pretraining_Test
             runner: self-hosted-azure
-<<<<<<< HEAD
           - script: L2_NeMo_2_Hyena_Mixer_Test
             runner: self-hosted-azure-gpus-2-h100
-=======
           - script: L2_NeMo_2_Hyena_PP_Pretraining_Test
             runner: self-hosted-azure
           - script: L2_NeMo_2_Hyena_TP_Pretraining_Test
             runner: self-hosted-azure
           - script: L2_NeMo_2_Hyena_CP_Pretraining_Test
             runner: self-hosted-azure
->>>>>>> 061e3d7b
           - script: L2_NeMo_2_SSM_Pretraining
             runner: self-hosted-azure
           - script: L2_NeMo_2_SSM_Finetuning
