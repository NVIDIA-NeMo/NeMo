# Copyright (c) 2025, NVIDIA CORPORATION.
#
# Licensed under the Apache License, Version 2.0 (the "License");
# you may not use this file except in compliance with the License.
# You may obtain a copy of the License at
#
#     http://www.apache.org/licenses/LICENSE-2.0
#
# Unless required by applicable law or agreed to in writing, software
# distributed under the License is distributed on an "AS IS" BASIS,
# WITHOUT WARRANTIES OR CONDITIONS OF ANY KIND, either express or implied.
# See the License for the specific language governing permissions and
# limitations under the License.
name: NeMo E2E NeMo2 Tests
on:
  workflow_call:
    inputs:
      test_to_run:
        required: true
        type: string
      image-name:
        required: false
        default: nemo_container_nemo2
        type: string

jobs:
  build:
    uses: ./.github/workflows/_build_container.yml
    with:
      image-name: ${{ inputs.image-name }}
      dockerfile: Dockerfile.ci

  e2e-tests:
    strategy:
      fail-fast: false
      matrix:
        include:
<<<<<<< HEAD
          # - script: L2_Community_vita_Checkpoints_tests_Llama3
          #   runner: self-hosted-azure-gpus-1
          # - script: L2_Stable_Diffusion_Training
          #   runner: self-hosted-azure-gpus-1
          # - script: L2_NeMo_2_GPT_Pretraining_no_transformer_engine
          #   runner: self-hosted-azure
          # - script: L2_NeMo_2_llama3_pretraining_recipe
          #   runner: self-hosted-azure
          # - script: L2_NeMo_2_llama3_fault_tolerance_plugin
          #   runner: self-hosted-azure
          # - script: L2_NeMo_2_llama3_straggler_detection
          #   runner: self-hosted-azure
          # - script: L2_NeMo_2_GPT_DDP_Param_Parity_check
          #   runner: self-hosted-azure
          # - script: L2_NeMo_2_Hyena_Conversion_from_HF
          #   runner: self-hosted-azure
          # - script: L2_NeMo_2_Hyena_DDP_Pretraining_Test
          #   runner: self-hosted-azure
          # - script: L2_NeMo_2_SSM_Pretraining
          #   runner: self-hosted-azure-gpus-1
          #   is_optional: true
          # - script: L2_NeMo_2_SSM_Finetuning
          #   runner: self-hosted-azure-gpus-1
          #   is_optional: true
          # - script: L2_NeMo_2_HF_MODEL_IMPORT
          #   runner: self-hosted-azure
          # - script: L2_NeMo_2_jit_callback
          #   runner: self-hosted-azure
          # - script: L2_NeMo_2_T5_Pretraining
          #   runner: self-hosted-azure
          #   is_optional: true
          # - script: L2_NeMo_2_T5_MockData_Pretraining
          #   runner: self-hosted-azure
          # - script: L2_NeMo_2_T5_Finetuning
          #   runner: self-hosted-azure
          # - script: L2_NeMo_2_T5_Squad
          #   runner: self-hosted-azure
          # - script: L2_NeMo_2_T5_LoRA
          #   runner: self-hosted-azure
          # - script: L2_NeMo_2_BERT_Pretraining_Megatron
          #   runner: self-hosted-azure
          # - script: L2_NeMo_2_BERT_Pretraining_HuggingFace
          #   runner: self-hosted-azure
          # - script: L2_NeMo_2_NEVA_MOCK_PRETRAIN_TP2
          #   runner: self-hosted-azure-gpus-2-h100
          # - script: L2_NeMo_2_NEVA_MOCK_PRETRAIN_PP2
          #   runner: self-hosted-azure-gpus-2-h100
          # - script: L2_NeMo_2_NEVA_MOCK_PRETRAIN_CP2
          #   runner: self-hosted-azure-gpus-2-h100
          # - script: L2_NeMo_2_NEVA_MOCK_FINETUNE_TP2
          #   runner: self-hosted-azure-gpus-2-h100
          # - script: L2_NeMo_2_NEVA_ENERGON_FINETUNE_TP2
          #   runner: self-hosted-azure-gpus-2-h100
          # - script: L2_NeMo_2_NEVA_MOCK_FINETUNE_PP2
          #   runner: self-hosted-azure-gpus-2-h100
          # - script: L2_NeMo_2_NEVA_MOCK_FINETUNE_CP2
          #   runner: self-hosted-azure-gpus-2-h100
          # - script: L2_NeMo_2_NEVA_PRELOADED_FINETUNE_PP2_SEQPACK_PAD
          #   runner: self-hosted-azure-gpus-2-h100
          # - script: L2_NeMo_2_NEVA_PRELOADED_FINETUNE_PP2_SEQPACK_TRUNC
          #   runner: self-hosted-azure-gpus-2-h100
          # - script: L2_NeMo_2_NEVA_LOAD_GENERATE
          #   runner: self-hosted-azure-gpus-1
          #   is_optional: true
          # - script: L2_NeMo_2_LLAVA_IMPORT
          #   runner: self-hosted-azure-gpus-1
          # - script: L2_NEMO_2_MLLAMA_Inference
          #   runner: self-hosted-azure-gpus-1
          #   is_optional: true
          # - script: L2_NeMo_2_MLLAMA_MOCK_FINETUNE_TP2
          #   runner: self-hosted-azure
          #   is_optional: true
          # - script: L2_NeMo_2_MLLAMA_PRELOADED_FINETUNE_TP2
          #   runner: self-hosted-azure
          # - script: L2_NeMo_2_MLLAMA_ENERGON_FINETUNE_TP2
          #   runner: self-hosted-azure
          # - script: L2_NeMo_2_MLLAMA_IMPORT
          #   runner: self-hosted-azure-gpus-1
          # - script: L2_NeMo_2_Mixtral_Pretraining
          #   runner: self-hosted-azure
          # - script: L2_NeMo_2_GPT_SFT_TP1PP1_MBS1
          #   runner: self-hosted-azure
          # - script: L2_NeMo_2_GPT_SFT_TP1PP1_MBS2
          #   runner: self-hosted-azure
          # - script: L2_NeMo_2_GPT_SFT_TP1PP2_MBS2
          #   runner: self-hosted-azure
          # - script: L2_NeMo_2_GPT_SFT_TP2PP1_MBS2
          #   runner: self-hosted-azure
          # - script: L2_NeMo_2_GPT_SFT_TP1PP1_MBS1_PACKED
          #   runner: self-hosted-azure
          # - script: L2_NeMo_2_GPT_LoRA_TP1PP1_MBS1
          #   runner: self-hosted-azure
          # - script: L2_NeMo_2_GPT_LoRA_TP1PP1_MBS2
          #   runner: self-hosted-azure
          # - script: L2_NeMo_2_GPT_LoRA_TP1PP2_MBS2
          #   runner: self-hosted-azure
          # - script: L2_NeMo_2_GPT_LoRA_TP2PP1_MBS2
          #   runner: self-hosted-azure
          # - script: L2_NeMo_2_GPT_LoRA_TP1PP1_MBS1_PACKED
          #   runner: self-hosted-azure
          # - script: L2_NeMo_2_GPT_DoRA_TP1PP1_MBS1_PACKED
          #   runner: self-hosted-azure
          # - script: L2_NeMo_2_GPT_CLoRA_TP1PP1_MBS1_PACKED
          #   runner: self-hosted-azure
          # - script: L2_NeMo_2_GPT_LoRA_TP1PP1_MBS1_Chat
          #   runner: self-hosted-azure
          # - script: L2_NeMo_2_Mixtral_LoRA_EP2PP1_MBS2_exclude
          #   runner: self-hosted-azure
          # - script: L2_NeMo_2_Mixtral_LoRA_EP2PP1_MBS2
          #   runner: self-hosted-azure
          # - script: L2_NeMo_2_Mixtral_LoRA_TP1PP1_MBS1
          #   runner: self-hosted-azure
          # - script: L2_NeMo_2_Mixtral_LoRA_TP2PP1_MBS1
          #   runner: self-hosted-azure
          # - script: L2_NeMo_2_Mistral_LoRA_TP1PP1_MBS1
          #   runner: self-hosted-azure
          # - script: L2_NeMo_2_Mistral_LoRA_TP1PP1_MBS1_exclude
          #   runner: self-hosted-azure
          # - script: L2_NeMo_2_Mistral_LoRA_TP2PP1_MBS1
          #   runner: self-hosted-azure
          # - script: L2_NEMO_2_LoRA_MERGE
          #   runner: self-hosted-azure
          # - script: L2_NEMO_2_LoRA_Export
          #   runner: self-hosted-azure-gpus-1
          # - script: L2_NEMO_2_LoRA_Inference
          #   runner: self-hosted-azure-gpus-1
          # - script: L2_NeMo_2_NeMo_Mcore_Mixtral_bitexact
          #   runner: self-hosted-azure
          # - script: L2_NeMo_2_Automodel_PTQ_trtllm
          #   runner: self-hosted-azure
          # - script: L2_NeMo_2_Automodel_PTQ_hf
          #   runner: self-hosted-azure
          # - script: L2_NeMo_2_PTQ_Llama2_FP8_trtllm
          #   runner: self-hosted-azure
          # - script: L2_NeMo_2_PTQ_Llama2_FP8_nemo
          #   runner: self-hosted-azure
          # - script: L2_NeMo_2_PTQ_Unified_Export
          #   runner: self-hosted-azure
          # - script: L2_NeMo_2_Distill_Llama3_TP1PP2
          #   runner: self-hosted-azure
          # - script: L2_NeMo_2_Prune_Llama_TP1PP2
          #   runner: self-hosted-azure
          # - script: L2_NeMo_2_LLAVA_NEXT_MOCK_TRAINING
          #   runner: self-hosted-azure
          # - script: L2_NeMo_2_LLAVA_NEXT_HF_CONVERSION
          #   runner: self-hosted-azure
          # - script: L2_NeMo_2_LLAVA_NEXT_ENERGON_TRAIN
          #   runner: self-hosted-azure
          # - script: L2_NeMo_2_LLAVA_NEXT_ENERGON_PACKED_TRAIN
          #   runner: self-hosted-azure
          - script: L2_NeMo_2_AVLM_MOCK_TRAINING
            runner: self-hosted-azure
          - script: L2_NeMo_2_AVLM_ENERGON_TRAIN
            runner: self-hosted-azure
          - script: L2_NeMo_2_AVLM_ENERGON_PACKED_TRAIN
            runner: self-hosted-azure
          # - script: L2_NeMo_2_llama3_fault_tolerance_plugin
          #   runner: self-hosted-azure
          # - script: L2_NeMo_2_llama3_straggler_detection
          #   runner: self-hosted-azure
          # - script: L2_NeMo_2_llama3_local_ckpt
          #   runner: self-hosted-azure
          # - script: L2_NeMo_2_GPT_DDP_Param_Parity_check
          #   runner: self-hosted-azure
          # - script: L2_NeMo_2_Hyena_Conversion_from_HF
          #   runner: self-hosted-azure
          # - script: L2_NeMo_2_Hyena_DDP_Pretraining_Test
          #   runner: self-hosted-azure
          # - script: L2_NeMo_2_Hyena_PP_Pretraining_Test
          #   runner: self-hosted-azure
          # - script: L2_NeMo_2_Hyena_TP_Pretraining_Test
          #   runner: self-hosted-azure
          # - script: L2_NeMo_2_Hyena_CP_Pretraining_Test
          #   runner: self-hosted-azure
          # - script: L2_NeMo_2_SSM_Pretraining
          #   runner: self-hosted-azure
          # - script: L2_NeMo_2_SSM_Finetuning
          #   runner: self-hosted-azure-gpus-1
          #   is_optional: true
          # - script: L2_NeMo_2_HF_MODEL_IMPORT
          #   runner: self-hosted-azure
          # - script: L2_NeMo_2_jit_callback
          #   runner: self-hosted-azure
          # - script: L2_NeMo_2_T5_Pretraining
          #   runner: self-hosted-azure
          #   is_optional: true
          # - script: L2_NeMo_2_T5_MockData_Pretraining
          #   runner: self-hosted-azure
          # - script: L2_NeMo_2_T5_Finetuning
          #   runner: self-hosted-azure
          # - script: L2_NeMo_2_T5_Squad
          #   runner: self-hosted-azure
          # - script: L2_NeMo_2_T5_LoRA
          #   runner: self-hosted-azure
          # - script: L2_NeMo_2_BERT_Pretraining_Megatron
          #   runner: self-hosted-azure
          # - script: L2_NeMo_2_BERT_Pretraining_HuggingFace
          #   runner: self-hosted-azure
          # - script: L2_NeMo_2_NEVA_MOCK_PRETRAIN_TP2
          #   runner: self-hosted-azure-gpus-2-h100
          # - script: L2_NeMo_2_NEVA_MOCK_PRETRAIN_PP2
          #   runner: self-hosted-azure-gpus-2-h100
          # - script: L2_NeMo_2_NEVA_MOCK_PRETRAIN_CP2
          #   runner: self-hosted-azure-gpus-2-h100
          # - script: L2_NeMo_2_NEVA_MOCK_FINETUNE_TP2
          #   runner: self-hosted-azure-gpus-2-h100
          # - script: L2_NeMo_2_NEVA_ENERGON_FINETUNE_TP2
          #   runner: self-hosted-azure-gpus-2-h100
          # - script: L2_NeMo_2_NEVA_MOCK_FINETUNE_PP2
          #   runner: self-hosted-azure-gpus-2-h100
          # - script: L2_NeMo_2_NEVA_MOCK_FINETUNE_CP2
          #   runner: self-hosted-azure-gpus-2-h100
          # - script: L2_NeMo_2_NEVA_PRELOADED_FINETUNE_PP2_SEQPACK_PAD
          #   runner: self-hosted-azure-gpus-2-h100
          # - script: L2_NeMo_2_NEVA_PRELOADED_FINETUNE_PP2_SEQPACK_TRUNC
          #   runner: self-hosted-azure-gpus-2-h100
          # - script: L2_NeMo_2_NEVA_LOAD_GENERATE
          #   runner: self-hosted-azure-gpus-1
          #   is_optional: true
          # - script: L2_NeMo_2_LLAVA_IMPORT
          #   runner: self-hosted-azure-gpus-1
          # - script: L2_NEMO_2_MLLAMA_Inference
          #   runner: self-hosted-azure-gpus-1
          #   is_optional: true
          # - script: L2_NeMo_2_MLLAMA_MOCK_FINETUNE_TP2
          #   runner: self-hosted-azure
          #   is_optional: true
          # - script: L2_NeMo_2_MLLAMA_PRELOADED_FINETUNE_TP2
          #   runner: self-hosted-azure
          # - script: L2_NeMo_2_MLLAMA_ENERGON_FINETUNE_TP2
          #   runner: self-hosted-azure
          # - script: L2_NeMo_2_MLLAMA_IMPORT
          #   runner: self-hosted-azure-gpus-1
          # - script: L2_NeMo_2_Mixtral_Pretraining
          #   runner: self-hosted-azure
          # - script: L2_NeMo_2_GPT_SFT_TP1PP1_MBS1
          #   runner: self-hosted-azure
          # - script: L2_NeMo_2_GPT_SFT_TP1PP1_MBS2
          #   runner: self-hosted-azure
          # - script: L2_NeMo_2_GPT_SFT_TP1PP2_MBS2
          #   runner: self-hosted-azure
          # - script: L2_NeMo_2_GPT_SFT_TP2PP1_MBS2
          #   runner: self-hosted-azure
          # - script: L2_NeMo_2_GPT_SFT_TP1PP1_MBS1_PACKED
          #   runner: self-hosted-azure
          # - script: L2_NeMo_2_GPT_LoRA_TP1PP1_MBS1
          #   runner: self-hosted-azure
          # - script: L2_NeMo_2_GPT_LoRA_TP1PP1_MBS2
          #   runner: self-hosted-azure
          # - script: L2_NeMo_2_GPT_LoRA_TP1PP2_MBS2
          #   runner: self-hosted-azure
          # - script: L2_NeMo_2_GPT_LoRA_TP2PP1_MBS2
          #   runner: self-hosted-azure
          # - script: L2_NeMo_2_GPT_LoRA_TP1PP1_MBS1_PACKED
          #   runner: self-hosted-azure
          # - script: L2_NeMo_2_GPT_DoRA_TP1PP1_MBS1_PACKED
          #   runner: self-hosted-azure
          # - script: L2_NeMo_2_GPT_CLoRA_TP1PP1_MBS1_PACKED
          #   runner: self-hosted-azure
          # - script: L2_NeMo_2_GPT_LoRA_TP1PP1_MBS1_Chat
          #   runner: self-hosted-azure
          # - script: L2_NeMo_2_Mixtral_LoRA_EP2PP1_MBS2_exclude
          #   runner: self-hosted-azure
          # - script: L2_NeMo_2_Mixtral_LoRA_EP2PP1_MBS2
          #   runner: self-hosted-azure
          # - script: L2_NeMo_2_Mixtral_LoRA_TP1PP1_MBS1
          #   runner: self-hosted-azure
          # - script: L2_NeMo_2_Mixtral_LoRA_TP2PP1_MBS1
          #   runner: self-hosted-azure
          # - script: L2_NeMo_2_Mistral_LoRA_TP1PP1_MBS1
          #   runner: self-hosted-azure
          # - script: L2_NeMo_2_Mistral_LoRA_TP1PP1_MBS1_exclude
          #   runner: self-hosted-azure
          # - script: L2_NeMo_2_Mistral_LoRA_TP2PP1_MBS1
          #   runner: self-hosted-azure
          # - script: L2_NEMO_2_LoRA_MERGE
          #   runner: self-hosted-azure
          # - script: L2_NEMO_2_LoRA_Export
          #   runner: self-hosted-azure-gpus-1
          # - script: L2_NEMO_2_LoRA_Inference
          #   runner: self-hosted-azure-gpus-1
          # - script: L2_NeMo_2_NeMo_Mcore_Mixtral_bitexact
          #   runner: self-hosted-azure
          # - script: L2_NeMo_2_Automodel_PTQ_trtllm
          #   runner: self-hosted-azure
          # - script: L2_NeMo_2_Automodel_PTQ_hf
          #   runner: self-hosted-azure
          # - script: L2_NeMo_2_PTQ_Llama2_FP8_trtllm
          #   runner: self-hosted-azure
          # - script: L2_NeMo_2_PTQ_Llama2_FP8_nemo
          #   runner: self-hosted-azure
          # - script: L2_NeMo_2_PTQ_Unified_Export
          #   runner: self-hosted-azure
          # - script: L2_NeMo_2_Distill_Llama3_TP1PP2
          #   runner: self-hosted-azure
          # - script: L2_NeMo_2_Prune_Llama_TP1PP2
          #   runner: self-hosted-azure
          # - script: L2_NeMo_2_LLAVA_NEXT_MOCK_TRAINING
          #   runner: self-hosted-azure
          # - script: L2_NeMo_2_LLAVA_NEXT_HF_CONVERSION
          #   runner: self-hosted-azure
          # - script: L2_NeMo_2_LLAVA_NEXT_ENERGON_TRAIN
          #   runner: self-hosted-azure
          # - script: L2_NeMo_2_LLAVA_NEXT_ENERGON_PACKED_TRAIN
          #   runner: self-hosted-azure
          # - script: L2_NeMo_2_CLIP_PRETRAIN
          #   runner: self-hosted-azure
          # - script: L2_NeMo_2_CLIP_INFER
          #   runner: self-hosted-azure
          # - script: Optional_L2_NeMo_2_EVAL
          #   runner: self-hosted-azure-gpus-1
          #   is_optional: true
          # - script: L2_NeMo_2_Auto_Configurator_llama_TP1_PP1_MBS124
          #   runner: self-hosted-azure-gpus-1
          # - script: L2_NeMo_2_Auto_Configurator_bert_TP1_PP1_MBS124
          #   runner: self-hosted-azure-gpus-1
          # - script: L2_NeMo_2_Auto_Configurator_t5_TP1_PP1_MBS124
          #   runner: self-hosted-azure-gpus-1
          # - script: L2_NeMo_2_Conversion_Test_Baichuan2
          #   runner: self-hosted-azure
          # - script: L2_NeMo_2_Conversion_Test_ChatGLM
          #   runner: self-hosted-azure
          # - script: L2_NeMo_2_Conversion_Test_DeepSeek
          #   runner: self-hosted-azure
          # - script: L2_NeMo_2_Conversion_Test_Gemma
          #   runner: self-hosted-azure
          # - script: L2_NeMo_2_Conversion_Test_Gemma2
          #   runner: self-hosted-azure
          # - script: L2_NeMo_2_Conversion_Test_Mistral
          #   runner: self-hosted-azure
          # - script: L2_NeMo_2_Conversion_Test_Llama
          #   runner: self-hosted-azure
          # - script: L2_NeMo_2_Conversion_Test_Llama_Embedding
          #   runner: self-hosted-azure
          # - script: L2_NeMo_2_Conversion_Test_Llama4
          #   runner: self-hosted-azure
          # - script: L2_NeMo_2_Conversion_Test_Llama4_Text
          #   runner: self-hosted-azure
          # - script: L2_NeMo_2_Conversion_Test_Nemotron
          #   runner: self-hosted-azure
          # - script: L2_NeMo_2_Conversion_Test_Phi3Mini
          #   runner: self-hosted-azure
          # - script: L2_NeMo_2_Conversion_Test_Qwen2
          #   runner: self-hosted-azure
          # - script: L2_NeMo_2_Conversion_Test_Starcoder
          #   runner: self-hosted-azure
          # - script: L2_NeMo_2_Conversion_Test_Starcoder2
          #   runner: self-hosted-azure
          # - script: L2_NeMo_2_Conversion_Test_BERT
          #   runner: self-hosted-azure
          # - script: L2_NeMo_2_Conversion_Test_T5
          #   runner: self-hosted-azure
          # - runner: self-hosted-azure
          #   script: L2_NeMo_2_QWEN2VL_MOCK_FINETUNE_TP2
          # - runner: self-hosted-azure
          #   script: L2_NeMo_2_QWEN2VL_PRELOADED_FINETUNE_TP2
          # - runner: self-hosted-azure
          #   script: L2_NeMo_2_QWEN2VL_ENERGON_FINETUNE_TP2
          # - runner: self-hosted-azure
          #   script: L2_NeMo_2_LLAMA4_MOCK_FINETUNE_PP2
          # - runner: self-hosted-azure
          #   script: L2_NeMo_2_LLAMA4_MOCK_FINETUNE_CP2
          # - runner: self-hosted-azure
          #   script: L2_NeMo_2_LLAMA4_ENERGON_FINETUNE_EP2
          # - runner: self-hosted-azure
          #   script: L2_NeMo_2_Diffusion_Recipe_Test
          # - runner: self-hosted-azure
          #   script: L2_NeMo_2_Diffusion_Taskencoder_Test
          # - runner: self-hosted-azure
          #   script: L2_NeMo_2_Flux_Import_Test
          # - runner: self-hosted-azure
          #   script: L2_NeMo_2_Flux_Inference_Test
          # - runner: self-hosted-azure
          #   script: L2_NeMo_2_Flux_Training_Test
=======
          - script: L2_Community_vita_Checkpoints_tests_Llama3
            runner: self-hosted-azure-gpus-1
          - script: L2_Stable_Diffusion_Training
            runner: self-hosted-azure-gpus-1
          - script: L2_NeMo_2_GPT_Pretraining_no_transformer_engine
            runner: self-hosted-azure
          - script: L2_NeMo_2_llama3_pretraining_recipe
            runner: self-hosted-azure
          - script: L2_NeMo_2_llama3_fault_tolerance_plugin
            runner: self-hosted-azure
          - script: L2_NeMo_2_llama3_straggler_detection
            runner: self-hosted-azure
          - script: L2_NeMo_2_llama3_local_ckpt
            runner: self-hosted-azure
          - script: L2_NeMo_2_GPT_DDP_Param_Parity_check
            runner: self-hosted-azure
          - script: L2_NeMo_2_Hyena_Conversion_from_HF
            runner: self-hosted-azure
          - script: L2_NeMo_2_Hyena_DDP_Pretraining_Test
            runner: self-hosted-azure
          - script: L2_NeMo_2_Hyena_Mixer_Test
            runner: self-hosted-azure-gpus-2-h100
          - script: L2_NeMo_2_Hyena_PP_Pretraining_Test
            runner: self-hosted-azure
          - script: L2_NeMo_2_Hyena_TP_Pretraining_Test
            runner: self-hosted-azure
          - script: L2_NeMo_2_Hyena_CP_Pretraining_Test
            runner: self-hosted-azure
          - script: L2_NeMo_2_SSM_Pretraining
            runner: self-hosted-azure
          - script: L2_NeMo_2_SSM_Finetuning
            runner: self-hosted-azure
            is-optional: true
          - script: L2_NeMo_2_HF_MODEL_IMPORT
            runner: self-hosted-azure
          - script: L2_NeMo_2_jit_callback
            runner: self-hosted-azure
          - script: L2_NeMo_2_T5_Pretraining
            runner: self-hosted-azure
          - script: L2_NeMo_2_T5_MockData_Pretraining
            runner: self-hosted-azure
          - script: L2_NeMo_2_T5_Finetuning
            runner: self-hosted-azure
          - script: L2_NeMo_2_T5_Squad
            runner: self-hosted-azure
          - script: L2_NeMo_2_T5_LoRA
            runner: self-hosted-azure
          - script: L2_NeMo_2_BERT_Pretraining_Megatron
            runner: self-hosted-azure
          - script: L2_NeMo_2_BERT_Pretraining_HuggingFace
            runner: self-hosted-azure
          - script: L2_NeMo_2_NEVA_MOCK_PRETRAIN_TP2
            runner: self-hosted-azure-gpus-2-h100
          - script: L2_NeMo_2_NEVA_MOCK_PRETRAIN_PP2
            runner: self-hosted-azure-gpus-2-h100
          - script: L2_NeMo_2_NEVA_MOCK_PRETRAIN_CP2
            runner: self-hosted-azure-gpus-2-h100
          - script: L2_NeMo_2_NEVA_MOCK_FINETUNE_TP2
            runner: self-hosted-azure-gpus-2-h100
          - script: L2_NeMo_2_NEVA_ENERGON_FINETUNE_TP2
            runner: self-hosted-azure-gpus-2-h100
          - script: L2_NeMo_2_NEVA_MOCK_FINETUNE_PP2
            runner: self-hosted-azure-gpus-2-h100
          - script: L2_NeMo_2_NEVA_MOCK_FINETUNE_CP2
            runner: self-hosted-azure-gpus-2-h100
          - script: L2_NeMo_2_NEVA_PRELOADED_FINETUNE_PP2_SEQPACK_PAD
            runner: self-hosted-azure-gpus-2-h100
          - script: L2_NeMo_2_NEVA_PRELOADED_FINETUNE_PP2_SEQPACK_TRUNC
            runner: self-hosted-azure-gpus-2-h100
          - script: L2_NeMo_2_NEVA_LOAD_GENERATE
            runner: self-hosted-azure-gpus-1
          - script: L2_NeMo_2_LLAVA_IMPORT
            runner: self-hosted-azure-gpus-1
          - script: L2_NEMO_2_MLLAMA_Inference
            runner: self-hosted-azure-gpus-1
          - script: L2_NeMo_2_MLLAMA_MOCK_FINETUNE_TP2
            runner: self-hosted-azure
          - script: L2_NeMo_2_MLLAMA_PRELOADED_FINETUNE_TP2
            runner: self-hosted-azure
          - script: L2_NeMo_2_MLLAMA_ENERGON_FINETUNE_TP2
            runner: self-hosted-azure
          - script: L2_NeMo_2_MLLAMA_IMPORT
            runner: self-hosted-azure-gpus-1
          - script: L2_NeMo_2_Mixtral_Pretraining
            runner: self-hosted-azure
          - script: L2_NeMo_2_GPT_SFT_TP1PP1_MBS1
            runner: self-hosted-azure
          - script: L2_NeMo_2_GPT_SFT_TP1PP1_MBS2
            runner: self-hosted-azure
          - script: L2_NeMo_2_GPT_SFT_TP1PP2_MBS2
            runner: self-hosted-azure
          - script: L2_NeMo_2_GPT_SFT_TP2PP1_MBS2
            runner: self-hosted-azure
          - script: L2_NeMo_2_GPT_SFT_TP1PP1_MBS1_PACKED
            runner: self-hosted-azure
          - script: L2_NeMo_2_GPT_LoRA_TP1PP1_MBS1
            runner: self-hosted-azure
          - script: L2_NeMo_2_GPT_LoRA_TP1PP1_MBS2
            runner: self-hosted-azure
          - script: L2_NeMo_2_GPT_LoRA_TP1PP2_MBS2
            runner: self-hosted-azure
          - script: L2_NeMo_2_GPT_LoRA_TP2PP1_MBS2
            runner: self-hosted-azure
          - script: L2_NeMo_2_GPT_LoRA_TP1PP1_MBS1_PACKED
            runner: self-hosted-azure
          - script: L2_NeMo_2_GPT_DoRA_TP1PP1_MBS1_PACKED
            runner: self-hosted-azure
          - script: L2_NeMo_2_GPT_CLoRA_TP1PP1_MBS1_PACKED
            runner: self-hosted-azure
          - script: L2_NeMo_2_GPT_LoRA_TP1PP1_MBS1_Chat
            runner: self-hosted-azure
          - script: L2_NeMo_2_Mixtral_LoRA_EP2PP1_MBS2_exclude
            runner: self-hosted-azure
          - script: L2_NeMo_2_Mixtral_LoRA_EP2PP1_MBS2
            runner: self-hosted-azure
          - script: L2_NeMo_2_Mixtral_LoRA_TP1PP1_MBS1
            runner: self-hosted-azure
          - script: L2_NeMo_2_Mixtral_LoRA_TP2PP1_MBS1
            runner: self-hosted-azure
          - script: L2_NeMo_2_Mistral_LoRA_TP1PP1_MBS1
            runner: self-hosted-azure
          - script: L2_NeMo_2_Mistral_LoRA_TP1PP1_MBS1_exclude
            runner: self-hosted-azure
          - script: L2_NeMo_2_Mistral_LoRA_TP2PP1_MBS1
            runner: self-hosted-azure
          - script: L2_NEMO_2_LoRA_MERGE
            runner: self-hosted-azure
          - script: L2_NEMO_2_LoRA_Export
            runner: self-hosted-azure-gpus-1
          - script: L2_NEMO_2_LoRA_Inference
            runner: self-hosted-azure-gpus-1
          - script: L2_NeMo_2_NeMo_Mcore_Mixtral_bitexact
            runner: self-hosted-azure
          - script: L2_NeMo_2_Automodel_PTQ_trtllm
            runner: self-hosted-azure
          - script: L2_NeMo_2_Automodel_PTQ_hf
            runner: self-hosted-azure
          - script: L2_NeMo_2_PTQ_Llama2_FP8_trtllm
            runner: self-hosted-azure
          - script: L2_NeMo_2_PTQ_Llama2_FP8_nemo
            runner: self-hosted-azure
          - script: L2_NeMo_2_PTQ_Unified_Export
            runner: self-hosted-azure
          - script: L2_NeMo_2_Distill_Llama3_TP1PP2
            runner: self-hosted-azure
          - script: L2_NeMo_2_Prune_Llama_TP1PP2
            runner: self-hosted-azure
          - script: L2_NeMo_2_LLAVA_NEXT_MOCK_TRAINING
            runner: self-hosted-azure
          - script: L2_NeMo_2_LLAVA_NEXT_HF_CONVERSION
            runner: self-hosted-azure
          - script: L2_NeMo_2_LLAVA_NEXT_ENERGON_TRAIN
            runner: self-hosted-azure
          - script: L2_NeMo_2_LLAVA_NEXT_ENERGON_PACKED_TRAIN
            runner: self-hosted-azure
          - script: L2_NeMo_2_CLIP_PRETRAIN
            runner: self-hosted-azure
          - script: L2_NeMo_2_CLIP_INFER
            runner: self-hosted-azure
          - script: L2_NeMo_2_EVAL
            runner: self-hosted-azure-gpus-1
          - script: L2_NeMo_2_Auto_Configurator_llama_TP1_PP1_MBS124
            runner: self-hosted-azure-gpus-1
          - script: L2_NeMo_2_Auto_Configurator_bert_TP1_PP1_MBS124
            runner: self-hosted-azure-gpus-1
          - script: L2_NeMo_2_Auto_Configurator_t5_TP1_PP1_MBS124
            runner: self-hosted-azure-gpus-1
          - script: L2_NeMo_2_Conversion_Test_Baichuan2
            runner: self-hosted-azure
          - script: L2_NeMo_2_Conversion_Test_ChatGLM
            runner: self-hosted-azure
          - script: L2_NeMo_2_Conversion_Test_DeepSeek
            runner: self-hosted-azure
          - script: L2_NeMo_2_Conversion_Test_Gemma
            runner: self-hosted-azure
          - script: L2_NeMo_2_Conversion_Test_Gemma2
            runner: self-hosted-azure
          - script: L2_NeMo_2_Conversion_Test_Mistral
            runner: self-hosted-azure
          - script: L2_NeMo_2_Conversion_Test_Llama
            runner: self-hosted-azure
          - script: L2_NeMo_2_Conversion_Test_Llama_Embedding
            runner: self-hosted-azure
          - script: L2_NeMo_2_Conversion_Test_Llama4
            runner: self-hosted-azure
          - script: L2_NeMo_2_Conversion_Test_Llama4_Text
            runner: self-hosted-azure
          - script: L2_NeMo_2_Conversion_Test_Nemotron
            runner: self-hosted-azure
          - script: L2_NeMo_2_Conversion_Test_Phi3Mini
            runner: self-hosted-azure
          - script: L2_NeMo_2_Conversion_Test_Qwen2
            runner: self-hosted-azure
          - script: L2_NeMo_2_Conversion_Test_Starcoder
            runner: self-hosted-azure
          - script: L2_NeMo_2_Conversion_Test_Starcoder2
            runner: self-hosted-azure
          - script: L2_NeMo_2_Conversion_Test_BERT
            runner: self-hosted-azure
          - script: L2_NeMo_2_Conversion_Test_T5
            runner: self-hosted-azure
          - runner: self-hosted-azure
            script: L2_NeMo_2_QWEN2VL_MOCK_FINETUNE_TP2
          - runner: self-hosted-azure
            script: L2_NeMo_2_QWEN2VL_PRELOADED_FINETUNE_TP2
          - runner: self-hosted-azure
            script: L2_NeMo_2_QWEN2VL_ENERGON_FINETUNE_TP2
          - runner: self-hosted-azure
            script: L2_NeMo_2_LLAMA4_MOCK_FINETUNE_PP2
          - runner: self-hosted-azure
            script: L2_NeMo_2_LLAMA4_MOCK_FINETUNE_CP2
          - runner: self-hosted-azure
            script: L2_NeMo_2_LLAMA4_ENERGON_FINETUNE_EP2
          - runner: self-hosted-azure
            script: L2_NeMo_2_Diffusion_Recipe_Test
          - runner: self-hosted-azure
            script: L2_NeMo_2_Diffusion_Taskencoder_Test
          - runner: self-hosted-azure
            script: L2_NeMo_2_Flux_Import_Test
          - runner: self-hosted-azure
            script: L2_NeMo_2_Flux_Inference_Test
          - runner: self-hosted-azure
            script: L2_NeMo_2_Flux_Training_Test
>>>>>>> 4749e422
          
    needs: [build]
    runs-on: ${{ matrix.runner }}
    name: ${{ matrix.is-optional && 'PLEASEFIXME_' || '' }}${{ matrix.script }}
    steps:
      - name: Checkout
        uses: actions/checkout@v4
        with:
          path: ${{ github.run_id }}
      - name: main
        uses: NVIDIA/NeMo/.github/actions/test-template@main
        with:
          runner: ${{ runner.name }}
          script: ${{ matrix.script }}
          tests_to_run: ${{ inputs.test_to_run }}
          image: ${{ inputs.image-name }}
          is_optional: ${{ matrix.is-optional || false }}<|MERGE_RESOLUTION|>--- conflicted
+++ resolved
@@ -35,7 +35,6 @@
       fail-fast: false
       matrix:
         include:
-<<<<<<< HEAD
           # - script: L2_Community_vita_Checkpoints_tests_Llama3
           #   runner: self-hosted-azure-gpus-1
           # - script: L2_Stable_Diffusion_Training
@@ -48,25 +47,33 @@
           #   runner: self-hosted-azure
           # - script: L2_NeMo_2_llama3_straggler_detection
           #   runner: self-hosted-azure
+          # - script: L2_NeMo_2_llama3_local_ckpt
+          #   runner: self-hosted-azure
           # - script: L2_NeMo_2_GPT_DDP_Param_Parity_check
           #   runner: self-hosted-azure
           # - script: L2_NeMo_2_Hyena_Conversion_from_HF
           #   runner: self-hosted-azure
           # - script: L2_NeMo_2_Hyena_DDP_Pretraining_Test
           #   runner: self-hosted-azure
+          # - script: L2_NeMo_2_Hyena_Mixer_Test
+          #   runner: self-hosted-azure-gpus-2-h100
+          # - script: L2_NeMo_2_Hyena_PP_Pretraining_Test
+          #   runner: self-hosted-azure
+          # - script: L2_NeMo_2_Hyena_TP_Pretraining_Test
+          #   runner: self-hosted-azure
+          # - script: L2_NeMo_2_Hyena_CP_Pretraining_Test
+          #   runner: self-hosted-azure
           # - script: L2_NeMo_2_SSM_Pretraining
-          #   runner: self-hosted-azure-gpus-1
-          #   is_optional: true
+          #   runner: self-hosted-azure
           # - script: L2_NeMo_2_SSM_Finetuning
-          #   runner: self-hosted-azure-gpus-1
-          #   is_optional: true
+          #   runner: self-hosted-azure
+          #   is-optional: true
           # - script: L2_NeMo_2_HF_MODEL_IMPORT
           #   runner: self-hosted-azure
           # - script: L2_NeMo_2_jit_callback
           #   runner: self-hosted-azure
           # - script: L2_NeMo_2_T5_Pretraining
           #   runner: self-hosted-azure
-          #   is_optional: true
           # - script: L2_NeMo_2_T5_MockData_Pretraining
           #   runner: self-hosted-azure
           # - script: L2_NeMo_2_T5_Finetuning
@@ -99,15 +106,12 @@
           #   runner: self-hosted-azure-gpus-2-h100
           # - script: L2_NeMo_2_NEVA_LOAD_GENERATE
           #   runner: self-hosted-azure-gpus-1
-          #   is_optional: true
           # - script: L2_NeMo_2_LLAVA_IMPORT
           #   runner: self-hosted-azure-gpus-1
           # - script: L2_NEMO_2_MLLAMA_Inference
           #   runner: self-hosted-azure-gpus-1
-          #   is_optional: true
           # - script: L2_NeMo_2_MLLAMA_MOCK_FINETUNE_TP2
           #   runner: self-hosted-azure
-          #   is_optional: true
           # - script: L2_NeMo_2_MLLAMA_PRELOADED_FINETUNE_TP2
           #   runner: self-hosted-azure
           # - script: L2_NeMo_2_MLLAMA_ENERGON_FINETUNE_TP2
@@ -192,162 +196,12 @@
             runner: self-hosted-azure
           - script: L2_NeMo_2_AVLM_ENERGON_PACKED_TRAIN
             runner: self-hosted-azure
-          # - script: L2_NeMo_2_llama3_fault_tolerance_plugin
-          #   runner: self-hosted-azure
-          # - script: L2_NeMo_2_llama3_straggler_detection
-          #   runner: self-hosted-azure
-          # - script: L2_NeMo_2_llama3_local_ckpt
-          #   runner: self-hosted-azure
-          # - script: L2_NeMo_2_GPT_DDP_Param_Parity_check
-          #   runner: self-hosted-azure
-          # - script: L2_NeMo_2_Hyena_Conversion_from_HF
-          #   runner: self-hosted-azure
-          # - script: L2_NeMo_2_Hyena_DDP_Pretraining_Test
-          #   runner: self-hosted-azure
-          # - script: L2_NeMo_2_Hyena_PP_Pretraining_Test
-          #   runner: self-hosted-azure
-          # - script: L2_NeMo_2_Hyena_TP_Pretraining_Test
-          #   runner: self-hosted-azure
-          # - script: L2_NeMo_2_Hyena_CP_Pretraining_Test
-          #   runner: self-hosted-azure
-          # - script: L2_NeMo_2_SSM_Pretraining
-          #   runner: self-hosted-azure
-          # - script: L2_NeMo_2_SSM_Finetuning
-          #   runner: self-hosted-azure-gpus-1
-          #   is_optional: true
-          # - script: L2_NeMo_2_HF_MODEL_IMPORT
-          #   runner: self-hosted-azure
-          # - script: L2_NeMo_2_jit_callback
-          #   runner: self-hosted-azure
-          # - script: L2_NeMo_2_T5_Pretraining
-          #   runner: self-hosted-azure
-          #   is_optional: true
-          # - script: L2_NeMo_2_T5_MockData_Pretraining
-          #   runner: self-hosted-azure
-          # - script: L2_NeMo_2_T5_Finetuning
-          #   runner: self-hosted-azure
-          # - script: L2_NeMo_2_T5_Squad
-          #   runner: self-hosted-azure
-          # - script: L2_NeMo_2_T5_LoRA
-          #   runner: self-hosted-azure
-          # - script: L2_NeMo_2_BERT_Pretraining_Megatron
-          #   runner: self-hosted-azure
-          # - script: L2_NeMo_2_BERT_Pretraining_HuggingFace
-          #   runner: self-hosted-azure
-          # - script: L2_NeMo_2_NEVA_MOCK_PRETRAIN_TP2
-          #   runner: self-hosted-azure-gpus-2-h100
-          # - script: L2_NeMo_2_NEVA_MOCK_PRETRAIN_PP2
-          #   runner: self-hosted-azure-gpus-2-h100
-          # - script: L2_NeMo_2_NEVA_MOCK_PRETRAIN_CP2
-          #   runner: self-hosted-azure-gpus-2-h100
-          # - script: L2_NeMo_2_NEVA_MOCK_FINETUNE_TP2
-          #   runner: self-hosted-azure-gpus-2-h100
-          # - script: L2_NeMo_2_NEVA_ENERGON_FINETUNE_TP2
-          #   runner: self-hosted-azure-gpus-2-h100
-          # - script: L2_NeMo_2_NEVA_MOCK_FINETUNE_PP2
-          #   runner: self-hosted-azure-gpus-2-h100
-          # - script: L2_NeMo_2_NEVA_MOCK_FINETUNE_CP2
-          #   runner: self-hosted-azure-gpus-2-h100
-          # - script: L2_NeMo_2_NEVA_PRELOADED_FINETUNE_PP2_SEQPACK_PAD
-          #   runner: self-hosted-azure-gpus-2-h100
-          # - script: L2_NeMo_2_NEVA_PRELOADED_FINETUNE_PP2_SEQPACK_TRUNC
-          #   runner: self-hosted-azure-gpus-2-h100
-          # - script: L2_NeMo_2_NEVA_LOAD_GENERATE
-          #   runner: self-hosted-azure-gpus-1
-          #   is_optional: true
-          # - script: L2_NeMo_2_LLAVA_IMPORT
-          #   runner: self-hosted-azure-gpus-1
-          # - script: L2_NEMO_2_MLLAMA_Inference
-          #   runner: self-hosted-azure-gpus-1
-          #   is_optional: true
-          # - script: L2_NeMo_2_MLLAMA_MOCK_FINETUNE_TP2
-          #   runner: self-hosted-azure
-          #   is_optional: true
-          # - script: L2_NeMo_2_MLLAMA_PRELOADED_FINETUNE_TP2
-          #   runner: self-hosted-azure
-          # - script: L2_NeMo_2_MLLAMA_ENERGON_FINETUNE_TP2
-          #   runner: self-hosted-azure
-          # - script: L2_NeMo_2_MLLAMA_IMPORT
-          #   runner: self-hosted-azure-gpus-1
-          # - script: L2_NeMo_2_Mixtral_Pretraining
-          #   runner: self-hosted-azure
-          # - script: L2_NeMo_2_GPT_SFT_TP1PP1_MBS1
-          #   runner: self-hosted-azure
-          # - script: L2_NeMo_2_GPT_SFT_TP1PP1_MBS2
-          #   runner: self-hosted-azure
-          # - script: L2_NeMo_2_GPT_SFT_TP1PP2_MBS2
-          #   runner: self-hosted-azure
-          # - script: L2_NeMo_2_GPT_SFT_TP2PP1_MBS2
-          #   runner: self-hosted-azure
-          # - script: L2_NeMo_2_GPT_SFT_TP1PP1_MBS1_PACKED
-          #   runner: self-hosted-azure
-          # - script: L2_NeMo_2_GPT_LoRA_TP1PP1_MBS1
-          #   runner: self-hosted-azure
-          # - script: L2_NeMo_2_GPT_LoRA_TP1PP1_MBS2
-          #   runner: self-hosted-azure
-          # - script: L2_NeMo_2_GPT_LoRA_TP1PP2_MBS2
-          #   runner: self-hosted-azure
-          # - script: L2_NeMo_2_GPT_LoRA_TP2PP1_MBS2
-          #   runner: self-hosted-azure
-          # - script: L2_NeMo_2_GPT_LoRA_TP1PP1_MBS1_PACKED
-          #   runner: self-hosted-azure
-          # - script: L2_NeMo_2_GPT_DoRA_TP1PP1_MBS1_PACKED
-          #   runner: self-hosted-azure
-          # - script: L2_NeMo_2_GPT_CLoRA_TP1PP1_MBS1_PACKED
-          #   runner: self-hosted-azure
-          # - script: L2_NeMo_2_GPT_LoRA_TP1PP1_MBS1_Chat
-          #   runner: self-hosted-azure
-          # - script: L2_NeMo_2_Mixtral_LoRA_EP2PP1_MBS2_exclude
-          #   runner: self-hosted-azure
-          # - script: L2_NeMo_2_Mixtral_LoRA_EP2PP1_MBS2
-          #   runner: self-hosted-azure
-          # - script: L2_NeMo_2_Mixtral_LoRA_TP1PP1_MBS1
-          #   runner: self-hosted-azure
-          # - script: L2_NeMo_2_Mixtral_LoRA_TP2PP1_MBS1
-          #   runner: self-hosted-azure
-          # - script: L2_NeMo_2_Mistral_LoRA_TP1PP1_MBS1
-          #   runner: self-hosted-azure
-          # - script: L2_NeMo_2_Mistral_LoRA_TP1PP1_MBS1_exclude
-          #   runner: self-hosted-azure
-          # - script: L2_NeMo_2_Mistral_LoRA_TP2PP1_MBS1
-          #   runner: self-hosted-azure
-          # - script: L2_NEMO_2_LoRA_MERGE
-          #   runner: self-hosted-azure
-          # - script: L2_NEMO_2_LoRA_Export
-          #   runner: self-hosted-azure-gpus-1
-          # - script: L2_NEMO_2_LoRA_Inference
-          #   runner: self-hosted-azure-gpus-1
-          # - script: L2_NeMo_2_NeMo_Mcore_Mixtral_bitexact
-          #   runner: self-hosted-azure
-          # - script: L2_NeMo_2_Automodel_PTQ_trtllm
-          #   runner: self-hosted-azure
-          # - script: L2_NeMo_2_Automodel_PTQ_hf
-          #   runner: self-hosted-azure
-          # - script: L2_NeMo_2_PTQ_Llama2_FP8_trtllm
-          #   runner: self-hosted-azure
-          # - script: L2_NeMo_2_PTQ_Llama2_FP8_nemo
-          #   runner: self-hosted-azure
-          # - script: L2_NeMo_2_PTQ_Unified_Export
-          #   runner: self-hosted-azure
-          # - script: L2_NeMo_2_Distill_Llama3_TP1PP2
-          #   runner: self-hosted-azure
-          # - script: L2_NeMo_2_Prune_Llama_TP1PP2
-          #   runner: self-hosted-azure
-          # - script: L2_NeMo_2_LLAVA_NEXT_MOCK_TRAINING
-          #   runner: self-hosted-azure
-          # - script: L2_NeMo_2_LLAVA_NEXT_HF_CONVERSION
-          #   runner: self-hosted-azure
-          # - script: L2_NeMo_2_LLAVA_NEXT_ENERGON_TRAIN
-          #   runner: self-hosted-azure
-          # - script: L2_NeMo_2_LLAVA_NEXT_ENERGON_PACKED_TRAIN
-          #   runner: self-hosted-azure
           # - script: L2_NeMo_2_CLIP_PRETRAIN
           #   runner: self-hosted-azure
           # - script: L2_NeMo_2_CLIP_INFER
           #   runner: self-hosted-azure
-          # - script: Optional_L2_NeMo_2_EVAL
-          #   runner: self-hosted-azure-gpus-1
-          #   is_optional: true
+          # - script: L2_NeMo_2_EVAL
+          #   runner: self-hosted-azure-gpus-1
           # - script: L2_NeMo_2_Auto_Configurator_llama_TP1_PP1_MBS124
           #   runner: self-hosted-azure-gpus-1
           # - script: L2_NeMo_2_Auto_Configurator_bert_TP1_PP1_MBS124
@@ -410,231 +264,6 @@
           #   script: L2_NeMo_2_Flux_Inference_Test
           # - runner: self-hosted-azure
           #   script: L2_NeMo_2_Flux_Training_Test
-=======
-          - script: L2_Community_vita_Checkpoints_tests_Llama3
-            runner: self-hosted-azure-gpus-1
-          - script: L2_Stable_Diffusion_Training
-            runner: self-hosted-azure-gpus-1
-          - script: L2_NeMo_2_GPT_Pretraining_no_transformer_engine
-            runner: self-hosted-azure
-          - script: L2_NeMo_2_llama3_pretraining_recipe
-            runner: self-hosted-azure
-          - script: L2_NeMo_2_llama3_fault_tolerance_plugin
-            runner: self-hosted-azure
-          - script: L2_NeMo_2_llama3_straggler_detection
-            runner: self-hosted-azure
-          - script: L2_NeMo_2_llama3_local_ckpt
-            runner: self-hosted-azure
-          - script: L2_NeMo_2_GPT_DDP_Param_Parity_check
-            runner: self-hosted-azure
-          - script: L2_NeMo_2_Hyena_Conversion_from_HF
-            runner: self-hosted-azure
-          - script: L2_NeMo_2_Hyena_DDP_Pretraining_Test
-            runner: self-hosted-azure
-          - script: L2_NeMo_2_Hyena_Mixer_Test
-            runner: self-hosted-azure-gpus-2-h100
-          - script: L2_NeMo_2_Hyena_PP_Pretraining_Test
-            runner: self-hosted-azure
-          - script: L2_NeMo_2_Hyena_TP_Pretraining_Test
-            runner: self-hosted-azure
-          - script: L2_NeMo_2_Hyena_CP_Pretraining_Test
-            runner: self-hosted-azure
-          - script: L2_NeMo_2_SSM_Pretraining
-            runner: self-hosted-azure
-          - script: L2_NeMo_2_SSM_Finetuning
-            runner: self-hosted-azure
-            is-optional: true
-          - script: L2_NeMo_2_HF_MODEL_IMPORT
-            runner: self-hosted-azure
-          - script: L2_NeMo_2_jit_callback
-            runner: self-hosted-azure
-          - script: L2_NeMo_2_T5_Pretraining
-            runner: self-hosted-azure
-          - script: L2_NeMo_2_T5_MockData_Pretraining
-            runner: self-hosted-azure
-          - script: L2_NeMo_2_T5_Finetuning
-            runner: self-hosted-azure
-          - script: L2_NeMo_2_T5_Squad
-            runner: self-hosted-azure
-          - script: L2_NeMo_2_T5_LoRA
-            runner: self-hosted-azure
-          - script: L2_NeMo_2_BERT_Pretraining_Megatron
-            runner: self-hosted-azure
-          - script: L2_NeMo_2_BERT_Pretraining_HuggingFace
-            runner: self-hosted-azure
-          - script: L2_NeMo_2_NEVA_MOCK_PRETRAIN_TP2
-            runner: self-hosted-azure-gpus-2-h100
-          - script: L2_NeMo_2_NEVA_MOCK_PRETRAIN_PP2
-            runner: self-hosted-azure-gpus-2-h100
-          - script: L2_NeMo_2_NEVA_MOCK_PRETRAIN_CP2
-            runner: self-hosted-azure-gpus-2-h100
-          - script: L2_NeMo_2_NEVA_MOCK_FINETUNE_TP2
-            runner: self-hosted-azure-gpus-2-h100
-          - script: L2_NeMo_2_NEVA_ENERGON_FINETUNE_TP2
-            runner: self-hosted-azure-gpus-2-h100
-          - script: L2_NeMo_2_NEVA_MOCK_FINETUNE_PP2
-            runner: self-hosted-azure-gpus-2-h100
-          - script: L2_NeMo_2_NEVA_MOCK_FINETUNE_CP2
-            runner: self-hosted-azure-gpus-2-h100
-          - script: L2_NeMo_2_NEVA_PRELOADED_FINETUNE_PP2_SEQPACK_PAD
-            runner: self-hosted-azure-gpus-2-h100
-          - script: L2_NeMo_2_NEVA_PRELOADED_FINETUNE_PP2_SEQPACK_TRUNC
-            runner: self-hosted-azure-gpus-2-h100
-          - script: L2_NeMo_2_NEVA_LOAD_GENERATE
-            runner: self-hosted-azure-gpus-1
-          - script: L2_NeMo_2_LLAVA_IMPORT
-            runner: self-hosted-azure-gpus-1
-          - script: L2_NEMO_2_MLLAMA_Inference
-            runner: self-hosted-azure-gpus-1
-          - script: L2_NeMo_2_MLLAMA_MOCK_FINETUNE_TP2
-            runner: self-hosted-azure
-          - script: L2_NeMo_2_MLLAMA_PRELOADED_FINETUNE_TP2
-            runner: self-hosted-azure
-          - script: L2_NeMo_2_MLLAMA_ENERGON_FINETUNE_TP2
-            runner: self-hosted-azure
-          - script: L2_NeMo_2_MLLAMA_IMPORT
-            runner: self-hosted-azure-gpus-1
-          - script: L2_NeMo_2_Mixtral_Pretraining
-            runner: self-hosted-azure
-          - script: L2_NeMo_2_GPT_SFT_TP1PP1_MBS1
-            runner: self-hosted-azure
-          - script: L2_NeMo_2_GPT_SFT_TP1PP1_MBS2
-            runner: self-hosted-azure
-          - script: L2_NeMo_2_GPT_SFT_TP1PP2_MBS2
-            runner: self-hosted-azure
-          - script: L2_NeMo_2_GPT_SFT_TP2PP1_MBS2
-            runner: self-hosted-azure
-          - script: L2_NeMo_2_GPT_SFT_TP1PP1_MBS1_PACKED
-            runner: self-hosted-azure
-          - script: L2_NeMo_2_GPT_LoRA_TP1PP1_MBS1
-            runner: self-hosted-azure
-          - script: L2_NeMo_2_GPT_LoRA_TP1PP1_MBS2
-            runner: self-hosted-azure
-          - script: L2_NeMo_2_GPT_LoRA_TP1PP2_MBS2
-            runner: self-hosted-azure
-          - script: L2_NeMo_2_GPT_LoRA_TP2PP1_MBS2
-            runner: self-hosted-azure
-          - script: L2_NeMo_2_GPT_LoRA_TP1PP1_MBS1_PACKED
-            runner: self-hosted-azure
-          - script: L2_NeMo_2_GPT_DoRA_TP1PP1_MBS1_PACKED
-            runner: self-hosted-azure
-          - script: L2_NeMo_2_GPT_CLoRA_TP1PP1_MBS1_PACKED
-            runner: self-hosted-azure
-          - script: L2_NeMo_2_GPT_LoRA_TP1PP1_MBS1_Chat
-            runner: self-hosted-azure
-          - script: L2_NeMo_2_Mixtral_LoRA_EP2PP1_MBS2_exclude
-            runner: self-hosted-azure
-          - script: L2_NeMo_2_Mixtral_LoRA_EP2PP1_MBS2
-            runner: self-hosted-azure
-          - script: L2_NeMo_2_Mixtral_LoRA_TP1PP1_MBS1
-            runner: self-hosted-azure
-          - script: L2_NeMo_2_Mixtral_LoRA_TP2PP1_MBS1
-            runner: self-hosted-azure
-          - script: L2_NeMo_2_Mistral_LoRA_TP1PP1_MBS1
-            runner: self-hosted-azure
-          - script: L2_NeMo_2_Mistral_LoRA_TP1PP1_MBS1_exclude
-            runner: self-hosted-azure
-          - script: L2_NeMo_2_Mistral_LoRA_TP2PP1_MBS1
-            runner: self-hosted-azure
-          - script: L2_NEMO_2_LoRA_MERGE
-            runner: self-hosted-azure
-          - script: L2_NEMO_2_LoRA_Export
-            runner: self-hosted-azure-gpus-1
-          - script: L2_NEMO_2_LoRA_Inference
-            runner: self-hosted-azure-gpus-1
-          - script: L2_NeMo_2_NeMo_Mcore_Mixtral_bitexact
-            runner: self-hosted-azure
-          - script: L2_NeMo_2_Automodel_PTQ_trtllm
-            runner: self-hosted-azure
-          - script: L2_NeMo_2_Automodel_PTQ_hf
-            runner: self-hosted-azure
-          - script: L2_NeMo_2_PTQ_Llama2_FP8_trtllm
-            runner: self-hosted-azure
-          - script: L2_NeMo_2_PTQ_Llama2_FP8_nemo
-            runner: self-hosted-azure
-          - script: L2_NeMo_2_PTQ_Unified_Export
-            runner: self-hosted-azure
-          - script: L2_NeMo_2_Distill_Llama3_TP1PP2
-            runner: self-hosted-azure
-          - script: L2_NeMo_2_Prune_Llama_TP1PP2
-            runner: self-hosted-azure
-          - script: L2_NeMo_2_LLAVA_NEXT_MOCK_TRAINING
-            runner: self-hosted-azure
-          - script: L2_NeMo_2_LLAVA_NEXT_HF_CONVERSION
-            runner: self-hosted-azure
-          - script: L2_NeMo_2_LLAVA_NEXT_ENERGON_TRAIN
-            runner: self-hosted-azure
-          - script: L2_NeMo_2_LLAVA_NEXT_ENERGON_PACKED_TRAIN
-            runner: self-hosted-azure
-          - script: L2_NeMo_2_CLIP_PRETRAIN
-            runner: self-hosted-azure
-          - script: L2_NeMo_2_CLIP_INFER
-            runner: self-hosted-azure
-          - script: L2_NeMo_2_EVAL
-            runner: self-hosted-azure-gpus-1
-          - script: L2_NeMo_2_Auto_Configurator_llama_TP1_PP1_MBS124
-            runner: self-hosted-azure-gpus-1
-          - script: L2_NeMo_2_Auto_Configurator_bert_TP1_PP1_MBS124
-            runner: self-hosted-azure-gpus-1
-          - script: L2_NeMo_2_Auto_Configurator_t5_TP1_PP1_MBS124
-            runner: self-hosted-azure-gpus-1
-          - script: L2_NeMo_2_Conversion_Test_Baichuan2
-            runner: self-hosted-azure
-          - script: L2_NeMo_2_Conversion_Test_ChatGLM
-            runner: self-hosted-azure
-          - script: L2_NeMo_2_Conversion_Test_DeepSeek
-            runner: self-hosted-azure
-          - script: L2_NeMo_2_Conversion_Test_Gemma
-            runner: self-hosted-azure
-          - script: L2_NeMo_2_Conversion_Test_Gemma2
-            runner: self-hosted-azure
-          - script: L2_NeMo_2_Conversion_Test_Mistral
-            runner: self-hosted-azure
-          - script: L2_NeMo_2_Conversion_Test_Llama
-            runner: self-hosted-azure
-          - script: L2_NeMo_2_Conversion_Test_Llama_Embedding
-            runner: self-hosted-azure
-          - script: L2_NeMo_2_Conversion_Test_Llama4
-            runner: self-hosted-azure
-          - script: L2_NeMo_2_Conversion_Test_Llama4_Text
-            runner: self-hosted-azure
-          - script: L2_NeMo_2_Conversion_Test_Nemotron
-            runner: self-hosted-azure
-          - script: L2_NeMo_2_Conversion_Test_Phi3Mini
-            runner: self-hosted-azure
-          - script: L2_NeMo_2_Conversion_Test_Qwen2
-            runner: self-hosted-azure
-          - script: L2_NeMo_2_Conversion_Test_Starcoder
-            runner: self-hosted-azure
-          - script: L2_NeMo_2_Conversion_Test_Starcoder2
-            runner: self-hosted-azure
-          - script: L2_NeMo_2_Conversion_Test_BERT
-            runner: self-hosted-azure
-          - script: L2_NeMo_2_Conversion_Test_T5
-            runner: self-hosted-azure
-          - runner: self-hosted-azure
-            script: L2_NeMo_2_QWEN2VL_MOCK_FINETUNE_TP2
-          - runner: self-hosted-azure
-            script: L2_NeMo_2_QWEN2VL_PRELOADED_FINETUNE_TP2
-          - runner: self-hosted-azure
-            script: L2_NeMo_2_QWEN2VL_ENERGON_FINETUNE_TP2
-          - runner: self-hosted-azure
-            script: L2_NeMo_2_LLAMA4_MOCK_FINETUNE_PP2
-          - runner: self-hosted-azure
-            script: L2_NeMo_2_LLAMA4_MOCK_FINETUNE_CP2
-          - runner: self-hosted-azure
-            script: L2_NeMo_2_LLAMA4_ENERGON_FINETUNE_EP2
-          - runner: self-hosted-azure
-            script: L2_NeMo_2_Diffusion_Recipe_Test
-          - runner: self-hosted-azure
-            script: L2_NeMo_2_Diffusion_Taskencoder_Test
-          - runner: self-hosted-azure
-            script: L2_NeMo_2_Flux_Import_Test
-          - runner: self-hosted-azure
-            script: L2_NeMo_2_Flux_Inference_Test
-          - runner: self-hosted-azure
-            script: L2_NeMo_2_Flux_Training_Test
->>>>>>> 4749e422
           
     needs: [build]
     runs-on: ${{ matrix.runner }}
