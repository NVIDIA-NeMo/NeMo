# Copyright (c) 2020-2021, NVIDIA CORPORATION.
#
# Licensed under the Apache License, Version 2.0 (the "License");
# you may not use this file except in compliance with the License.
# You may obtain a copy of the License at
#
#     http://www.apache.org/licenses/LICENSE-2.0
#
# Unless required by applicable law or agreed to in writing, software
# distributed under the License is distributed on an "AS IS" BASIS,
# WITHOUT WARRANTIES OR CONDITIONS OF ANY KIND, either express or implied.
# See the License for the specific language governing permissions and
# limitations under the License.
name: CICD NeMo
on:
  schedule:
    - cron: 0 0 * * *
  pull_request:
    branches:
      - main
      - r**
      - weekly-bump
    types: [labeled]
  push:
    branches:
      - main
  workflow_dispatch:
    inputs:
      test_to_run:
        required: false
        default: all
        type: string
        description: Comma-separated list of tests to run. Use "all" to run the full test suite.

concurrency:
  group: ${{ github.workflow }}-${{ github.event.pull_request.number || github.ref }}-${{ github.event.label.name || 'main' }}-${{ github.event_name }}
  cancel-in-progress: true

jobs:
  pre-flight:
    runs-on: ubuntu-latest
    outputs:
      test_to_run: ${{ steps.test_to_run.outputs.main }}
      build_args: ${{ steps.manifest.outputs.BUILD_ARGS }}
      cache-from: ${{ steps.cache_from.outputs.LAST_PRS }}
    env:
      TESTS_TO_RUN: ${{ inputs.test_to_run }}
      EVENT_NAME: ${{ github.event_name }}
      HAS_LABEL: ${{ github.event.label.name == 'Run CICD' }}
    steps:
      - name: Checkout branch
        uses: actions/checkout@v4

      - name: Select tests to run
        id: test_to_run
        run: |
          # For manual dispatch, we replace `all` with the actual job names          
          if [[ "$EVENT_NAME" == "workflow_dispatch" ]]; then
            TESTS_TO_RUN=$TESTS_TO_RUN

          # For correctly labeled PR, we replace `all` with the actual job names          
          elif [[ "$EVENT_NAME" == "pull_request" && "$HAS_LABEL" == "true" ]]; then
            TESTS_TO_RUN=all

          # For incorrectly labeled PR, run no tests
          elif [[ "$EVENT_NAME" == "pull_request" && "$HAS_LABEL" != "true" ]]; then
            TESTS_TO_RUN=""
            
          # For push events, run all tests. This is so that we can generate coverage
          # on branch `main`.
          elif [[ "$EVENT_NAME" == "push" ]]; then
            TESTS_TO_RUN=all

          else
            echo "Unsupported event_name $EVENT_NAME provided".
            exit 1
          fi

          parsed_string=$(echo "$TESTS_TO_RUN" | jq -c --raw-input 'split(",")')
          echo "main=${parsed_string}" | tee -a "$GITHUB_OUTPUT"

      - name: Parse manifest.json
        id: manifest
        run: |
          BUILD_ARGS=$(cat << EOF
          BASE_IMAGE=$(cat requirements/manifest.json | jq -r '."ngc-pytorch"')
          TRTLLM_REPO=$(cat requirements/manifest.json | jq -r '."vcs-dependencies"."trt-llm".repo')
          TRTLLM_TAG=$(cat requirements/manifest.json | jq -r '."vcs-dependencies"."trt-llm".ref')
          MLM_REPO=$(cat requirements/manifest.json | jq -r '."vcs-dependencies"."megatron-lm".repo')
          MLM_TAG=$(cat requirements/manifest.json | jq -r '."vcs-dependencies"."megatron-lm".ref')
          TE_REPO=$(cat requirements/manifest.json | jq -r '."vcs-dependencies".transformer_engine.repo')
          TE_TAG=$(cat requirements/manifest.json | jq -r '."vcs-dependencies".transformer_engine.ref')
          APEX_REPO=$(cat requirements/manifest.json | jq -r '."vcs-dependencies".apex.repo')
          APEX_TAG=$(cat requirements/manifest.json | jq -r '."vcs-dependencies".apex.ref')
          EOF
          )

          echo "BUILD_ARGS<<EOF" >> $GITHUB_OUTPUT
          echo "$BUILD_ARGS" >> $GITHUB_OUTPUT
          echo "EOF" >> $GITHUB_OUTPUT

      - name: Get last merged PR
        id: cache_from
        env:
          GH_TOKEN: ${{ github.token }}
        run: |
          LAST_PRS=$(gh api graphql -f query='
            query {
              repository(owner: "NVIDIA", name: "NeMo") {
                pullRequests(states: MERGED, first: 10, orderBy: {field: UPDATED_AT, direction: DESC}) {
                  nodes {
                    number
                  }
                }
              }
            }' | jq -r '.data.repository.pullRequests.nodes[].number' | while read -r number; do
              echo "nemoci.azurecr.io/nemo_container-buildcache:$number"
            done)

          echo "LAST_PRS<<EOF" >> $GITHUB_OUTPUT
          echo "$LAST_PRS" >> $GITHUB_OUTPUT
          echo "EOF" >> $GITHUB_OUTPUT

  code-linting:
    if: ${{ needs.pre-flight.outputs.test_to_run != '[]' }}
    needs: [pre-flight]
    uses: ./.github/workflows/code-linting.yml

  cicd-test-container-build:
    if: ${{ needs.pre-flight.outputs.test_to_run != '[]' }}
    uses: NVIDIA/NeMo-FW-CI-templates/.github/workflows/_build_container.yml@v0.27.0
    needs: [pre-flight, code-linting]
    with:
      image-name: nemo_container
      dockerfile: Dockerfile.ci
      image-label: nemo-core
      build-args: |
        IMAGE_LABEL=nemo-core
        NEMO_TAG=${{ github.sha }}
        NEMO_REPO=https://github.com/NVIDIA/NeMo
        ${{ needs.pre-flight.outputs.BUILD_ARGS }}
      prune-filter-timerange: 24h
      use-inline-cache: false
      cache-from: |
        nemoci.azurecr.io/$IMAGE_NAME-buildcache:main
        ${{ needs.pre-flight.outputs.cache-from }}

  cicd-import-tests:
    if: ${{ needs.pre-flight.outputs.test_to_run != '[]' }}
    needs: [cicd-test-container-build, pre-flight]
    runs-on: self-hosted-azure-gpus-1
    steps:
      - name: Create UUID
        id: uuid
        run: |
          echo "id=$(uuidgen)" >> "$GITHUB_OUTPUT"

      - name: Checkout NeMo
        uses: actions/checkout@v2
        with:
          repository: NVIDIA/NeMo
          path: ${{ github.run_id }}/${{steps.uuid.outputs.id }}/NeMo

      - name: Run some checks
        run: |
          docker run \
              --rm \
            --device=/dev/nvidia0 \
            --gpus all \
            --shm-size=8g \
            --volume $(pwd)/${{ github.run_id }}/${{steps.uuid.outputs.id }}/NeMo:/workspace \
            --env TRANSFORMERS_OFFLINE=0 \
            --env HYDRA_FULL_ERROR=1 --env PYTHONUNBUFFERED=1 nemoci.azurecr.io/nemo_container:${{ github.run_id }} bash -c '\
            # PyTorch Lightning version
            python -c "import lightning.pytorch; print(lightning.pytorch.__version__)"

            # PyTorch Lightning DDP Checks
            CUDA_VISIBLE_DEVICES="0,1" python "tests/core_ptl/check_for_ranks.py"

            # Basic Import Checks
            python tests/core_ptl/check_imports.py --domain asr
            python tests/core_ptl/check_imports.py --domain nlp
            python tests/core_ptl/check_imports.py --domain tts
          '

  L0_Setup_Test_Data_And_Models:
    needs: [pre-flight, cicd-test-container-build]
    uses: ./.github/workflows/_test_template.yml
    with:
      RUNNER: self-hosted-azure
      SCRIPT: L0_Setup_Test_Data_And_Models
      TESTS_TO_RUN: '["L0_Setup_Test_Data_And_Models"]'

  cicd-main-unit-tests:
    needs: [pre-flight, cicd-test-container-build]
    uses: ./.github/workflows/cicd-main-unit-tests.yml
    with:
      test_to_run: ${{ needs.pre-flight.outputs.test_to_run }}

  cicd-main-e2e-tests:
    needs: [pre-flight, cicd-test-container-build, cicd-main-unit-tests]
    uses: ./.github/workflows/cicd-main-e2e-tests.yml
    with:
      test_to_run: ${{ needs.pre-flight.outputs.test_to_run }}

  Nemo_CICD_Test:
    needs:
      - pre-flight
      - cicd-test-container-build
      - cicd-import-tests
      - L0_Setup_Test_Data_And_Models
      - cicd-main-unit-tests
      - cicd-main-e2e-tests

    if: always() && (github.event.label.name == 'Run CICD' || github.event_name == 'workflow_dispatch')
    runs-on: ubuntu-latest
    permissions: write-all
    steps:
      - name: Checkout
        uses: actions/checkout@v4

      - name: Get workflow result
        id: result
        env:
          GH_TOKEN: ${{ github.token }}
          RUN_ID: ${{ github.run_id }}
        run: |
          # Get workflow run details and check job conclusions
          NUM_FAILED=$(gh run view $RUN_ID --json jobs -q '[.jobs[] | select(.conclusion == "failure") | .name] | length')
          NUM_CANCELLED=$(gh run view $RUN_ID --json jobs -q '[.jobs[] | select(.conclusion == "cancelled") | .name] | length')
          NUM_SKIPPED=$(gh run view $RUN_ID --json jobs -q '[.jobs[] | select(.conclusion == "skipped") | .name] | length')
            
          if [[ $NUM_FAILED -eq 0 && $NUM_CANCELLED -eq 0 && $NUM_SKIPPED -eq 0 ]]; then
            RESULT="success"
          elif [[ $NUM_FAILED -eq 0 && $NUM_CANCELLED -gt 0 && $NUM_SKIPPED -eq 0 ]]; then
            RESULT="cancelled"
          else
            RESULT="failure"
          fi

          # Output the final status
          echo "code=$RESULT" | tee -a $GITHUB_OUTPUT

      - name: Checkout for GH CLI
        uses: actions/checkout@v4

      - name: Remove label if not cancelled
        if: ${{ steps.result.outputs.code != 'cancelled' && github.event.label.name == 'Run CICD' && github.event.pull_request.head.repo.full_name == github.repository }}
        env:
          GH_TOKEN: ${{ github.token }}
          PR_NUMBER: ${{ github.event.number }}
        run: gh pr edit "$PR_NUMBER" --remove-label "Run CICD"

      - name: Pipeline successful, add PR comment
        if: ${{ always() && steps.result.outputs.code == 'success' && github.event_name == 'pull_request' && env.SLACK_WEBHOOK != '' }}
        uses: peter-evans/create-or-update-comment@v4
        env:
          SLACK_WEBHOOK: ${{ secrets.SLACK_WEBHOOK }}
          REPOSITORY: ${{ github.repository }}
          RUN_ID: ${{ github.run_id }}
        with:
          issue-number: ${{ github.event.number }}
          body: |
            [🤖]: Hi @${{ github.event.pull_request.user.login }} 👋,

            We wanted to let you know that a [CICD pipeline](https://github.com/${{ env.REPOSITORY }}/actions/runs/${{ env.RUN_ID }}) for this PR just finished successfully

            So it might be time to merge this PR or get some approvals

            I'm just a bot so I'll leave it you what to do next.

            //cc @pablo-garay @ko3n1g

      - name: "Pipeline not successful and not cancelled: Send Slack alert & create step summary"
        if: ${{ always() && steps.result.outputs.code == 'failure' && env.SLACK_WEBHOOK != '' }}
        env:
          SLACK_WEBHOOK: ${{ secrets.SLACK_WEBHOOK }}
          GH_TOKEN: ${{ secrets.GITHUB_TOKEN }}
          REPOSITORY: ${{ github.repository }}
          RUN_ID: ${{ github.run_id }}
          PR_NUMBER: ${{ github.event.number }}
          SERVER_URL: ${{ github.server_url }}
        run: |
          set -x
          pip install PyGithub
          python .github/scripts/notify.py

<<<<<<< HEAD
  L2_Speech_Transcription_Canary_Transcribe_Audio_Dir:
    needs: [pre-flight, cicd-test-container-build]
    uses: ./.github/workflows/_test_template.yml
    if: contains(fromJSON(needs.pre-flight.outputs.test_to_run), 'L2_Speech_Transcription_Canary_Transcribe_Audio_Dir')
    with:
      RUNNER: self-hosted-azure
      SCRIPT: L2_Speech_Transcription_Canary_Transcribe_Audio_Dir
      IS_OPTIONAL: true

  # L2: Longform without TimeStamps from Audio Dir
  L2_Longform_Speech_Transcription_Canary_Chunked_Infer_from_Audio_Dir:
    needs: [pre-flight, cicd-test-container-build]
    uses: ./.github/workflows/_test_template.yml
    if: contains(fromJSON(needs.pre-flight.outputs.test_to_run), 'L2_Longform_Speech_Transcription_Canary_Chunked_Infer_from_Audio_Dir')
    with:
      RUNNER: self-hosted-azure
      SCRIPT: L2_Longform_Speech_Transcription_Canary_Chunked_Infer_from_Audio_Dir

  # L2: Longform with TimeStamps from Audio Dir
  L2_Longform_Speech_Transcription_with_TimeStamps_Canary_Chunked_Infer_from_Audio_Dir:
    needs: [pre-flight, cicd-test-container-build]
    uses: ./.github/workflows/_test_template.yml
    if: contains(fromJSON(needs.pre-flight.outputs.test_to_run), 'L2_Longform_Speech_Transcription_with_TimeStamps_Canary_Chunked_Infer_from_Audio_Dir')
    with:
      RUNNER: self-hosted-azure
      SCRIPT: L2_Longform_Speech_Transcription_with_TimeStamps_Canary_Chunked_Infer_from_Audio_Dir

  # L2: Longform with TimeStamps from manifest
  L2_Longform_Speech_Transcription_with_TimeStamps_Canary_Chunked_Infer_from_Manifest:
    needs: [pre-flight, cicd-test-container-build]
    uses: ./.github/workflows/_test_template.yml
    if: contains(fromJSON(needs.pre-flight.outputs.test_to_run), 'L2_Longform_Speech_Transcription_with_TimeStamps_Canary_Chunked_Infer_from_Manifest')
    with:
      RUNNER: self-hosted-azure
      SCRIPT: L2_Longform_Speech_Transcription_with_TimeStamps_Canary_Chunked_Infer_from_Manifest

  # L2: Segmentation Tool
  L2_Segmentation_Tool_Parallel_ctc_segmentation_test_L2_Eng_CitriNet_with_wav:
    needs: [pre-flight, cicd-test-container-build]
    uses: ./.github/workflows/_test_template.yml
    if: contains(fromJSON(needs.pre-flight.outputs.test_to_run), 'L2_Segmentation_Tool_Parallel_ctc_segmentation_test_L2_Eng_CitriNet_with_wav')
    with:
      RUNNER: self-hosted-azure
      SCRIPT: L2_Segmentation_Tool_Parallel_ctc_segmentation_test_L2_Eng_CitriNet_with_wav

  L2_Segmentation_Tool_Parallel_ctc_segmentation_test_L2_Ru_QN_with_mp3:
    needs: [pre-flight, cicd-test-container-build]
    uses: ./.github/workflows/_test_template.yml
    if: contains(fromJSON(needs.pre-flight.outputs.test_to_run), 'L2_Segmentation_Tool_Parallel_ctc_segmentation_test_L2_Ru_QN_with_mp3')
    with:
      RUNNER: self-hosted-azure
      SCRIPT: L2_Segmentation_Tool_Parallel_ctc_segmentation_test_L2_Ru_QN_with_mp3

  # L2: G2P Models
  L2_G2P_Models_G2P_Conformer_training_evaluation_and_inference:
    needs: [pre-flight, cicd-test-container-build]
    uses: ./.github/workflows/_test_template.yml
    if: contains(fromJSON(needs.pre-flight.outputs.test_to_run), 'L2_G2P_Models_G2P_Conformer_training_evaluation_and_inference')
    with:
      RUNNER: self-hosted-azure
      SCRIPT: L2_G2P_Models_G2P_Conformer_training_evaluation_and_inference

    # TODO: pleasefixme @redoctopus
    # - name: ByT5G2P training, evaluation and inference
    #   run: |
    #     cd examples/tts/g2p && \
    #         TIME=`date +"%Y-%m-%d-%T"` && OUTPUT_DIR_T5=output_byt5_${TIME} && \
    #         python g2p_train_and_evaluate.py \
    #             train_manifest=/home/TestData/g2p/g2p.json \
    #             validation_manifest=/home/TestData/g2p/g2p.json \
    #             model.test_ds.manifest_filepath=/home/TestData/g2p/g2p.json \
    #             trainer.max_epochs=1 \
    #             model.max_source_len=64 \
    #             trainer.devices=1 \
    #             do_training=True \
    #             do_testing=True \
    #             exp_manager.exp_dir=${OUTPUT_DIR_T5} \
    #             +exp_manager.use_datetime_version=False\
    #             +exp_manager.version=test && \
    #         python g2p_inference.py \
    #             pretrained_model=${OUTPUT_DIR_T5}/T5G2P/test/checkpoints/T5G2P.nemo \
    #             manifest_filepath=/home/TestData/g2p/g2p.json \
    #             phoneme_field=text
    #   }
    # }
    # - uses: "NVIDIA/NeMo/.github/actions/cancel-workflow@main"
    # if: "failure()"

  L2_G2P_Models_HeteronymClassificationModel_training_evaluation_and_inference:
    needs: [pre-flight, cicd-test-container-build]
    uses: ./.github/workflows/_test_template.yml
    if: contains(fromJSON(needs.pre-flight.outputs.test_to_run), 'L2_G2P_Models_HeteronymClassificationModel_training_evaluation_and_inference')
    with:
      RUNNER: self-hosted-azure
      SCRIPT: L2_G2P_Models_HeteronymClassificationModel_training_evaluation_and_inference

  # TODO: remove +model.optim.capturable=True when Pytorch fix: https://github.com/pytorch/pytorch/pull/81858
  # is in the release container
  # L2: NMT Attention is All You Need Training
  L2_NMT_Attention_is_All_You_Need_Training_NMT_Training_Post-LN:
    needs: [pre-flight, cicd-test-container-build]
    uses: ./.github/workflows/_test_template.yml
    if: contains(fromJSON(needs.pre-flight.outputs.test_to_run), 'L2_NMT_Attention_is_All_You_Need_Training_NMT_Training_Post-LN')
    with:
      RUNNER: self-hosted-azure-gpus-1
      SCRIPT: L2_NMT_Attention_is_All_You_Need_Training_NMT_Training_Post-LN

  L2_NMT_Attention_is_All_You_Need_Training_NMT_Training_Pre-LN:
    needs: [pre-flight, cicd-test-container-build]
    uses: ./.github/workflows/_test_template.yml
    if: contains(fromJSON(needs.pre-flight.outputs.test_to_run), 'L2_NMT_Attention_is_All_You_Need_Training_NMT_Training_Pre-LN')
    with:
      RUNNER: self-hosted-azure-gpus-1
      SCRIPT: L2_NMT_Attention_is_All_You_Need_Training_NMT_Training_Pre-LN

  L2_NMT_Attention_is_All_You_Need_Training_NMT_Multi-Validation:
    needs: [pre-flight, cicd-test-container-build]
    uses: ./.github/workflows/_test_template.yml
    if: contains(fromJSON(needs.pre-flight.outputs.test_to_run), 'L2_NMT_Attention_is_All_You_Need_Training_NMT_Multi-Validation')
    with:
      RUNNER: self-hosted-azure-gpus-1
      SCRIPT: L2_NMT_Attention_is_All_You_Need_Training_NMT_Multi-Validation

  # L2: NMT Attention is All You Need Inference
  L2_NMT_Attention_is_All_You_Need_Inference:
    needs: [pre-flight, cicd-test-container-build]
    uses: ./.github/workflows/_test_template.yml
    if: contains(fromJSON(needs.pre-flight.outputs.test_to_run), 'L2_NMT_Attention_is_All_You_Need_Inference')
    with:
      RUNNER: self-hosted-azure
      SCRIPT: L2_NMT_Attention_is_All_You_Need_Inference

  # L2: NMT Attention is All You Need Finetuning
  L2_NMT_Attention_is_All_You_Need_Finetuning:
    needs: [pre-flight, cicd-test-container-build]
    uses: ./.github/workflows/_test_template.yml
    if: contains(fromJSON(needs.pre-flight.outputs.test_to_run), 'L2_NMT_Attention_is_All_You_Need_Finetuning')
    with:
      RUNNER: self-hosted-azure-gpus-1
      SCRIPT: L2_NMT_Attention_is_All_You_Need_Finetuning

  # L2: NMT Tarred Dataset Creation
  L2_NMT_Tarred_Dataset_Creation_Auto_Tarred_Dataset_Creation:
    needs: [pre-flight, cicd-test-container-build]
    uses: ./.github/workflows/_test_template.yml
    if: contains(fromJSON(needs.pre-flight.outputs.test_to_run), 'L2_NMT_Tarred_Dataset_Creation_Auto_Tarred_Dataset_Creation')
    with:
      RUNNER: self-hosted-azure-gpus-1
      SCRIPT: L2_NMT_Tarred_Dataset_Creation_Auto_Tarred_Dataset_Creation

  L2_NMT_Tarred_Dataset_Creation_Script_Tarred_Dataset_Creation:
    needs: [pre-flight, cicd-test-container-build]
    uses: ./.github/workflows/_test_template.yml
    if: contains(fromJSON(needs.pre-flight.outputs.test_to_run), 'L2_NMT_Tarred_Dataset_Creation_Script_Tarred_Dataset_Creation')
    with:
      RUNNER: self-hosted-azure
      SCRIPT: L2_NMT_Tarred_Dataset_Creation_Script_Tarred_Dataset_Creation

  L2_Megatron_NMT_Training_TP2:
    needs: [pre-flight, cicd-test-container-build]
    uses: ./.github/workflows/_test_template.yml
    if: contains(fromJSON(needs.pre-flight.outputs.test_to_run), 'L2_Megatron_NMT_Training_TP2')
    with:
      RUNNER: self-hosted-azure
      SCRIPT: L2_Megatron_NMT_Training_TP2

  L2_VLM_HF_Transformer_PEFT:
    needs: [pre-flight, cicd-test-container-build]
    uses: ./.github/workflows/_test_template.yml
    if: contains(fromJSON(needs.pre-flight.outputs.test_to_run), 'L2_VLM_HF_Transformer_PEFT')
    with:
      RUNNER: self-hosted-azure-gpus-1
      SCRIPT: L2_VLM_HF_Transformer_PEFT

  L2_VLM_HF_Transformer_PEFT_FSDP2:
    needs: [pre-flight, cicd-test-container-build]
    uses: ./.github/workflows/_test_template.yml
    if: contains(fromJSON(needs.pre-flight.outputs.test_to_run), 'L2_VLM_HF_Transformer_PEFT_FSDP2')
    with:
      RUNNER: self-hosted-azure
      SCRIPT: L2_VLM_HF_Transformer_PEFT_FSDP2

  L2_VLM_HF_Transformer_PEFT_4bit:
    needs: [pre-flight, cicd-test-container-build]
    uses: ./.github/workflows/_test_template.yml
    if: contains(fromJSON(needs.pre-flight.outputs.test_to_run), 'L2_VLM_HF_Transformer_PEFT_4bit')
    with:
      RUNNER: self-hosted-azure-gpus-1
      SCRIPT: L2_VLM_HF_Transformer_PEFT_4bit

  L2_VLM_HF_Transformer_SFT_FSDP2:
    needs: [pre-flight, cicd-test-container-build]
    uses: ./.github/workflows/_test_template.yml
    if: contains(fromJSON(needs.pre-flight.outputs.test_to_run), 'L2_VLM_HF_Transformer_SFT_FSDP2')
    with:
      RUNNER: self-hosted-azure
      SCRIPT: L2_VLM_HF_Transformer_SFT_FSDP2

  L2_HF_Transformer_PEFT_notebook:
    needs: [pre-flight, cicd-test-container-build]
    uses: ./.github/workflows/_test_template.yml
    if: contains(fromJSON(needs.pre-flight.outputs.test_to_run), 'L2_HF_Transformer_PEFT_notebook')
    with:
      RUNNER: self-hosted-azure
      SCRIPT: L2_HF_Transformer_PEFT_notebook

  L2_HF_Transformer_PEFT:
    needs: [pre-flight, cicd-test-container-build]
    uses: ./.github/workflows/_test_template.yml
    if: contains(fromJSON(needs.pre-flight.outputs.test_to_run), 'L2_HF_Transformer_PEFT')
    with:
      RUNNER: self-hosted-azure-gpus-1
      SCRIPT: L2_HF_Transformer_PEFT

  L2_HF_Transformer_PEFT_nemorun:
    needs: [pre-flight, cicd-test-container-build]
    uses: ./.github/workflows/_test_template.yml
    if: contains(fromJSON(needs.pre-flight.outputs.test_to_run), 'L2_HF_Transformer_PEFT_nemorun')
    with:
      RUNNER: self-hosted-azure-gpus-1
      SCRIPT: L2_HF_Transformer_PEFT_nemorun

  L2_HF_Transformer_PEFT_2gpu:
    needs: [pre-flight, cicd-test-container-build]
    uses: ./.github/workflows/_test_template.yml
    if: contains(fromJSON(needs.pre-flight.outputs.test_to_run), 'L2_HF_Transformer_PEFT_2gpu')
    with:
      RUNNER: self-hosted-azure
      SCRIPT: L2_HF_Transformer_PEFT_2gpu

  L2_HF_Transformer_PEFT_2gpu_FSDP2_liger:
    needs: [pre-flight, cicd-test-container-build]
    uses: ./.github/workflows/_test_template.yml
    if: contains(fromJSON(needs.pre-flight.outputs.test_to_run), 'L2_HF_Transformer_PEFT_2gpu_FSDP2_liger') || needs.pre-flight.outputs.all == 'true'
    with:
      RUNNER: self-hosted-azure
      SCRIPT: L2_HF_Transformer_PEFT_2gpu_FSDP2_liger

  L2_HF_Transformer_PEFT_2gpu_FSDP2_fp8:
    needs: [pre-flight, cicd-test-container-build]
    uses: ./.github/workflows/_test_template.yml
    if: contains(fromJSON(needs.pre-flight.outputs.test_to_run), 'L2_HF_Transformer_PEFT_2gpu_FSDP2_fp8') || needs.pre-flight.outputs.all == 'true'
    with:
      RUNNER: azure-gpu-vm-runner1-h100
      SCRIPT: L2_HF_Transformer_PEFT_2gpu_FSDP2_fp8
      IS_OPTIONAL: true

  L2_HF_Transformer_PEFT_2gpu_FSDP2:
    needs: [pre-flight, cicd-test-container-build]
    uses: ./.github/workflows/_test_template.yml
    if: contains(fromJSON(needs.pre-flight.outputs.test_to_run), 'L2_HF_Transformer_PEFT_2gpu_FSDP2') || needs.pre-flight.outputs.all == 'true'
    with:
      RUNNER: self-hosted-azure
      SCRIPT: L2_HF_Transformer_PEFT_2gpu_FSDP2

  L2_HF_Transformer_PEFT_2gpu_nemorun:
    needs: [pre-flight, cicd-test-container-build]
    uses: ./.github/workflows/_test_template.yml
    if: contains(fromJSON(needs.pre-flight.outputs.test_to_run), 'L2_HF_Transformer_PEFT_2gpu_nemorun')
    with:
      RUNNER: self-hosted-azure
      SCRIPT: L2_HF_Transformer_PEFT_2gpu_nemorun

  L2_HF_Transformer_SFT_2gpu:
    needs: [pre-flight, cicd-test-container-build]
    uses: ./.github/workflows/_test_template.yml
    if: contains(fromJSON(needs.pre-flight.outputs.test_to_run), 'L2_HF_Transformer_SFT_2gpu')
    with:
      RUNNER: self-hosted-azure
      SCRIPT: L2_HF_Transformer_SFT_2gpu

  L2_HF_Transformer_SFT_2gpu_FSDP2:
    needs: [pre-flight, cicd-test-container-build]
    uses: ./.github/workflows/_test_template.yml
    if: contains(fromJSON(needs.pre-flight.outputs.test_to_run), 'L2_HF_Transformer_SFT_2gpu_FSDP2')
    with:
      RUNNER: self-hosted-azure
      SCRIPT: L2_HF_Transformer_SFT_2gpu_FSDP2

  L2_HF_Transformer_SFT_2gpu_FSDP2_fp8:
    needs: [pre-flight, cicd-test-container-build]
    uses: ./.github/workflows/_test_template.yml
    if: contains(fromJSON(needs.pre-flight.outputs.test_to_run), 'L2_HF_Transformer_SFT_2gpu_FSDP2_fp8') || needs.pre-flight.outputs.all == 'true'
    with:
      RUNNER: azure-gpu-vm-runner1-h100
      SCRIPT: L2_HF_Transformer_SFT_2gpu_FSDP2_fp8
      IS_OPTIONAL: true

  L2_HF_Transformer_SFT_2gpu_nemorun:
    needs: [pre-flight, cicd-test-container-build]
    uses: ./.github/workflows/_test_template.yml
    if: contains(fromJSON(needs.pre-flight.outputs.test_to_run), 'L2_HF_Transformer_SFT_2gpu_nemorun')
    with:
      RUNNER: self-hosted-azure
      SCRIPT: L2_HF_Transformer_SFT_2gpu_nemorun

  L2_HF_Transformer_SFT_2gpu_nemorun_fsdp2:
    needs: [pre-flight, cicd-test-container-build]
    uses: ./.github/workflows/_test_template.yml
    if: contains(fromJSON(needs.pre-flight.outputs.test_to_run), 'L2_HF_Transformer_SFT_2gpu_nemorun_fsdp2')
    with:
      RUNNER: self-hosted-azure
      SCRIPT: L2_HF_Transformer_SFT_2gpu_nemorun_fsdp2

  L2_HF_Transformer_SFT_FSDP2_2gpu:
    needs: [pre-flight, cicd-test-container-build]
    uses: ./.github/workflows/_test_template.yml
    if: contains(fromJSON(needs.pre-flight.outputs.test_to_run), 'L2_HF_Transformer_SFT_FSDP2_2gpu')
    with:
      RUNNER: self-hosted-azure
      SCRIPT: L2_HF_Transformer_SFT_FSDP2_2gpu

  L2_HF_Transformer_PT_2gpu:
    needs: [pre-flight, cicd-test-container-build]
    uses: ./.github/workflows/_test_template.yml
    if: contains(fromJSON(needs.pre-flight.outputs.test_to_run), 'L2_HF_Transformer_PT_2gpu')
    with:
      RUNNER: self-hosted-azure
      SCRIPT: L2_HF_Transformer_PT_2gpu

  L2_HF_Transformer_PT_2gpu_nemorun:
    needs: [pre-flight, cicd-test-container-build]
    uses: ./.github/workflows/_test_template.yml
    if: contains(fromJSON(needs.pre-flight.outputs.test_to_run), 'L2_HF_Transformer_PT_2gpu_nemorun')
    with:
      RUNNER: self-hosted-azure
      SCRIPT: L2_HF_Transformer_PT_2gpu_nemorun

  L2_HF_Transformer_PT:
    needs: [pre-flight, cicd-test-container-build]
    uses: ./.github/workflows/_test_template.yml
    if: contains(fromJSON(needs.pre-flight.outputs.test_to_run), 'L2_HF_Transformer_PT')
    with:
      RUNNER: self-hosted-azure-gpus-1
      SCRIPT: L2_HF_Transformer_PT

  L2_HF_Transformer_PT_nemorun:
    needs: [pre-flight, cicd-test-container-build]
    uses: ./.github/workflows/_test_template.yml
    if: contains(fromJSON(needs.pre-flight.outputs.test_to_run), 'L2_HF_Transformer_PT_nemorun')
    with:
      RUNNER: self-hosted-azure-gpus-1
      SCRIPT: L2_HF_Transformer_PT_nemorun

  L2_HF_Transformer_SFT_notebook:
    needs: [pre-flight, cicd-test-container-build]
    uses: ./.github/workflows/_test_template.yml
    if: contains(fromJSON(needs.pre-flight.outputs.test_to_run), 'L2_HF_Transformer_SFT_notebook')
    with:
      RUNNER: self-hosted-azure
      SCRIPT: L2_HF_Transformer_SFT_notebook

  L2_HF_Transformer_SFT:
    needs: [pre-flight, cicd-test-container-build]
    uses: ./.github/workflows/_test_template.yml
    if: contains(fromJSON(needs.pre-flight.outputs.test_to_run), 'L2_HF_Transformer_SFT')
    with:
      RUNNER: self-hosted-azure-gpus-1
      SCRIPT: L2_HF_Transformer_SFT

  L2_HF_Transformer_SFT_nemorun:
    needs: [pre-flight, cicd-test-container-build]
    uses: ./.github/workflows/_test_template.yml
    if: contains(fromJSON(needs.pre-flight.outputs.test_to_run), 'L2_HF_Transformer_SFT_nemorun')
    with:
      RUNNER: self-hosted-azure-gpus-1
      SCRIPT: L2_HF_Transformer_SFT_nemorun

  L2_HF_Transformer_SFT_TE_Acceleration:
    needs: [pre-flight, cicd-test-container-build]
    uses: ./.github/workflows/_test_template.yml
    if: contains(fromJSON(needs.pre-flight.outputs.test_to_run), 'L2_HF_Transformer_SFT_TE_Acceleration')
    with:
      RUNNER: self-hosted-azure-gpus-1
      SCRIPT: L2_HF_Transformer_SFT_TE_Acceleration
      IS_OPTIONAL: true

  L2_HF_Transformer_PT_TE_Acceleration:
    needs: [pre-flight, cicd-test-container-build]
    uses: ./.github/workflows/_test_template.yml
    if: contains(fromJSON(needs.pre-flight.outputs.test_to_run), 'L2_HF_Transformer_PT_TE_Acceleration')
    with:
      RUNNER: self-hosted-azure-gpus-1
      SCRIPT: L2_HF_Transformer_PT_TE_Acceleration

  # L2: SpeechLM tests
  L2_HF_Transformer_SpeechLM_SFT_2gpu:
    needs: [pre-flight, cicd-test-container-build]
    uses: ./.github/workflows/_test_template.yml
    if: contains(fromJSON(needs.pre-flight.outputs.test_to_run), 'L2_HF_Transformer_SpeechLM_SFT_2gpu') || needs.pre-flight.outputs.all == 'true'
    with:
      RUNNER: self-hosted-azure
      SCRIPT: L2_HF_Transformer_SpeechLM_SFT_2gpu

  # L2: TTS Fast dev runs 1
  L2_TTS_Fast_dev_runs_1_Tacotron_2:
    needs: [pre-flight, cicd-test-container-build]
    uses: ./.github/workflows/_test_template.yml
    if: contains(fromJSON(needs.pre-flight.outputs.test_to_run), 'L2_TTS_Fast_dev_runs_1_Tacotron_2')
    with:
      RUNNER: self-hosted-azure-gpus-1
      SCRIPT: L2_TTS_Fast_dev_runs_1_Tacotron_2

  L2_TTS_Fast_dev_runs_1_WaveGlow:
    needs: [pre-flight, cicd-test-container-build]
    uses: ./.github/workflows/_test_template.yml
    if: contains(fromJSON(needs.pre-flight.outputs.test_to_run), 'L2_TTS_Fast_dev_runs_1_WaveGlow')
    with:
      RUNNER: self-hosted-azure
      SCRIPT: L2_TTS_Fast_dev_runs_1_WaveGlow

  L2_TTS_Fast_dev_runs_1_FastPitch:
    needs: [pre-flight, cicd-test-container-build]
    uses: ./.github/workflows/_test_template.yml
    if: contains(fromJSON(needs.pre-flight.outputs.test_to_run), 'L2_TTS_Fast_dev_runs_1_FastPitch')
    with:
      RUNNER: self-hosted-azure
      SCRIPT: L2_TTS_Fast_dev_runs_1_FastPitch

  # OPTIONAL_L2_TTS_Fast_dev_runs_1_RADTTS:
  #   needs: [pre-flight, cicd-test-container-build]
  #   runs-on: self-hosted-azure
  #   timeout-minutes: 10
  #   container:
  #     image: nemoci.azurecr.io/nemo_container:${{ github.run_id }}
  #     options:
  #       # --user 0:128
  #       --device=/dev/nvidia0
  #       --gpus all
  #       --shm-size=8g
  #       --env TRANSFORMERS_OFFLINE=0
  #       --env HYDRA_FULL_ERROR=1
  #       --volume /mnt/datadrive/TestData:/home/TestData
  #   steps:
  #       - name: Checkout repository
  #         uses: actions/checkout@v4
  #       - run: |
  #           python examples/tts/radtts.py \
  #           train_dataset=/home/TestData/an4_dataset/an4_train.json \
  #           validation_datasets=/home/TestData/an4_dataset/an4_val.json \
  #           sup_data_path=/home/TestData/an4_dataset/radtts_beta_priors \
  #           trainer.devices="[0]" \
  #           +trainer.limit_train_batches=1 \
  #           +trainer.limit_val_batches=1 \
  #           trainer.max_epochs=1 \
  #           trainer.strategy=auto \
  #           model.pitch_mean=212.35873413085938 \
  #           model.pitch_std=68.52806091308594 \
  #           model.train_ds.dataloader_params.batch_size=4 \
  #           model.train_ds.dataloader_params.num_workers=0 \
  #           model.validation_ds.dataloader_params.batch_size=4 \
  #           model.validation_ds.dataloader_params.num_workers=0 \
  #           export_dir=/home/TestData/radtts_test \
  #           model.optim.lr=0.0001 \
  #           model.modelConfig.decoder_use_partial_padding=True \
  #           ~trainer.check_val_every_n_epoch \
  #           ~model.text_normalizer \
  #           ~model.text_normalizer_call_kwargs
  #       #- uses: "NVIDIA/NeMo/.github/actions/cancel-workflow@main"
  #       #  if: "failure()"

  L2_TTS_Fast_dev_runs_1_Hifigan:
    needs: [pre-flight, cicd-test-container-build]
    uses: ./.github/workflows/_test_template.yml
    if: contains(fromJSON(needs.pre-flight.outputs.test_to_run), 'L2_TTS_Fast_dev_runs_1_Hifigan')
    with:
      RUNNER: self-hosted-azure
      SCRIPT: L2_TTS_Fast_dev_runs_1_Hifigan

  # L2: NeRF
  # L2_NeRF_DreamFusion:
  #   needs: [pre-flight, cicd-test-container-build]
  #   runs-on: self-hosted-azure
  #   container:
  #     image: nemoci.azurecr.io/nemo_container:${{ github.run_id }}
  #     options:
  #       # --user 0:128
  #       --device=/dev/nvidia0
  #       --gpus all
  #       --shm-size=8g
  #       --env TRANSFORMERS_OFFLINE=0
  #       --env HYDRA_FULL_ERROR=1
  #       --volume /mnt/datadrive/TestData:/home/TestData
  #   steps:
  #       - name: Checkout repository
  #         uses: actions/checkout@v4
  #       - run: |
  #           python examples/multimodal/text_to_image/nerf/main.py \
  #           trainer.num_nodes=1 \
  #           trainer.devices="[0]" \
  #           trainer.max_steps=1000 \
  #           model.prompt="a DSLR photo of a delicious hamburger" \
  #           exp_manager.exp_dir=examples/multimodal/text_to_image/nerf/dreamfusion_results
  #
  #       - uses: "NVIDIA/NeMo/.github/actions/cancel-workflow@main"
  #         if: "failure()"

  Speech_Checkpoints_tests:
    needs: [pre-flight, cicd-test-container-build]
    uses: ./.github/workflows/_test_template.yml
    if: contains(fromJSON(needs.pre-flight.outputs.test_to_run), 'Speech_Checkpoints_tests')
    with:
      RUNNER: self-hosted-azure-gpus-1
      TIMEOUT: 20
      SCRIPT: Speech_Checkpoints_tests
      AFTER_SCRIPT: |
        rm -f examples/asr/evaluation_transcripts.json

  L2_Stable_Diffusion_Training:
    needs: [pre-flight, cicd-test-container-build]
    uses: ./.github/workflows/_test_template.yml
    if: contains(fromJSON(needs.pre-flight.outputs.test_to_run), 'L2_Stable_Diffusion_Training')
    with:
      RUNNER: self-hosted-azure-gpus-1
      SCRIPT: L2_Stable_Diffusion_Training

  L2_NeMo_2_GPT_Pretraining_no_transformer_engine:
    needs: [pre-flight, cicd-test-container-build]
    uses: ./.github/workflows/_test_template.yml
    if: contains(fromJSON(needs.pre-flight.outputs.test_to_run), 'L2_NeMo_2_GPT_Pretraining_no_transformer_engine')
    with:
      RUNNER: self-hosted-azure
      SCRIPT: L2_NeMo_2_GPT_Pretraining_no_transformer_engine

  L2_NeMo_2_llama3_pretraining_recipe:
    needs: [pre-flight, cicd-test-container-build]
    uses: ./.github/workflows/_test_template.yml
    if: contains(fromJSON(needs.pre-flight.outputs.test_to_run), 'L2_NeMo_2_llama3_pretraining_recipe')
    with:
      RUNNER: self-hosted-azure
      SCRIPT: L2_NeMo_2_llama3_pretraining_recipe

  L2_NeMo_2_llama3_fault_tolerance_plugin:
    needs: [pre-flight, cicd-test-container-build]
    uses: ./.github/workflows/_test_template.yml
    if: contains(fromJSON(needs.pre-flight.outputs.test_to_run), 'L2_NeMo_2_llama3_fault_tolerance_plugin')
    with:
      RUNNER: self-hosted-azure
      SCRIPT: L2_NeMo_2_llama3_fault_tolerance_plugin

  L2_NeMo_2_llama3_straggler_detection:
    needs: [pre-flight, cicd-test-container-build]
    uses: ./.github/workflows/_test_template.yml
    if: contains(fromJSON(needs.pre-flight.outputs.test_to_run), 'L2_NeMo_2_llama3_straggler_detection')
    with:
      RUNNER: self-hosted-azure
      SCRIPT: L2_NeMo_2_llama3_straggler_detection

  L2_NeMo_2_GPT_DDP_Param_Parity_check:
    needs: [pre-flight, cicd-test-container-build]
    uses: ./.github/workflows/_test_template.yml
    if: contains(fromJSON(needs.pre-flight.outputs.test_to_run), 'L2_NeMo_2_GPT_DDP_Param_Parity_check')
    with:
      RUNNER: self-hosted-azure
      SCRIPT: L2_NeMo_2_GPT_DDP_Param_Parity_check

  L2_NeMo_2_Hyena_Conversion_from_HF:
    needs: [pre-flight, cicd-test-container-build]
    uses: ./.github/workflows/_test_template.yml
    if: contains(fromJSON(needs.pre-flight.outputs.test_to_run), 'L2_NeMo_2_Hyena_Conversion_from_HF')
    with:
      RUNNER: self-hosted-azure
      SCRIPT: L2_NeMo_2_Hyena_Conversion_from_HF

  L2_NeMo_2_Hyena_DDP_Pretraining_Test:
    needs: [pre-flight, cicd-test-container-build]
    uses: ./.github/workflows/_test_template.yml
    if: contains(fromJSON(needs.pre-flight.outputs.test_to_run), 'L2_NeMo_2_Hyena_DDP_Pretraining_Test')
    with:
      RUNNER: self-hosted-azure # Assume runner has 2 GPUs
      SCRIPT: L2_NeMo_2_Hyena_DDP_Pretraining_Test

  Optional_L2_NeMo_2_SSM_Pretraining:
    needs: [pre-flight, cicd-test-container-build]
    uses: ./.github/workflows/_test_template.yml
    if: contains(fromJSON(needs.pre-flight.outputs.test_to_run), 'Optional_L2_NeMo_2_SSM_Pretraining')
    with:
      RUNNER: self-hosted-azure-gpus-1
      SCRIPT: L2_NeMo_2_SSM_Pretraining
      IS_OPTIONAL: true

  Optional_L2_NeMo_2_SSM_Finetuning:
    needs: [pre-flight, cicd-test-container-build]
    uses: ./.github/workflows/_test_template.yml
    if: contains(fromJSON(needs.pre-flight.outputs.test_to_run), 'Optional_L2_NeMo_2_SSM_Finetuning')
    with:
      RUNNER: self-hosted-azure-gpus-1
      SCRIPT: L2_NeMo_2_SSM_Finetuning
      IS_OPTIONAL: true

  L2_NeMo_2_HF_MODEL_IMPORT:
    needs: [pre-flight, cicd-test-container-build]
    uses: ./.github/workflows/_test_template.yml
    if: contains(fromJSON(needs.pre-flight.outputs.test_to_run), 'L2_NeMo_2_HF_MODEL_IMPORT')
    with:
      RUNNER: self-hosted-azure
      SCRIPT: L2_NeMo_2_HF_MODEL_IMPORT

  L2_NeMo_2_jit_callback:
    needs: [pre-flight, cicd-test-container-build]
    uses: ./.github/workflows/_test_template.yml
    if: contains(fromJSON(needs.pre-flight.outputs.test_to_run), 'L2_NeMo_2_jit_callback')
    with:
      RUNNER: self-hosted-azure
      SCRIPT: L2_NeMo_2_jit_callback

  L2_NeMo_2_T5_Pretraining:
    needs: [pre-flight, cicd-test-container-build]
    uses: ./.github/workflows/_test_template.yml
    if: contains(fromJSON(needs.pre-flight.outputs.test_to_run), 'L2_NeMo_2_T5_Pretraining')
    with:
      RUNNER: self-hosted-azure
      SCRIPT: L2_NeMo_2_T5_Pretraining

  L2_NeMo_2_T5_MockData_Pretraining:
    needs: [pre-flight, cicd-test-container-build]
    uses: ./.github/workflows/_test_template.yml
    if: contains(fromJSON(needs.pre-flight.outputs.test_to_run), 'L2_NeMo_2_T5_MockData_Pretraining')
    with:
      RUNNER: self-hosted-azure
      SCRIPT: L2_NeMo_2_T5_MockData_Pretraining

  L2_NeMo_2_T5_Finetuning:
    needs: [pre-flight, cicd-test-container-build]
    uses: ./.github/workflows/_test_template.yml
    if: contains(fromJSON(needs.pre-flight.outputs.test_to_run), 'L2_NeMo_2_T5_Finetuning')
    with:
      RUNNER: self-hosted-azure
      SCRIPT: L2_NeMo_2_T5_Finetuning

  L2_NeMo_2_T5_Squad:
    needs: [pre-flight, cicd-test-container-build]
    uses: ./.github/workflows/_test_template.yml
    if: contains(fromJSON(needs.pre-flight.outputs.test_to_run), 'L2_NeMo_2_T5_Squad')
    with:
      RUNNER: self-hosted-azure
      SCRIPT: L2_NeMo_2_T5_Squad

  L2_NeMo_2_T5_LoRA:
    needs: [pre-flight, cicd-test-container-build]
    uses: ./.github/workflows/_test_template.yml
    if: contains(fromJSON(needs.pre-flight.outputs.test_to_run), 'L2_NeMo_2_T5_LoRA')
    with:
      RUNNER: self-hosted-azure
      SCRIPT: L2_NeMo_2_T5_LoRA

  L2_NeMo_2_BERT_Pretraining_Megatron:
    needs: [pre-flight, cicd-test-container-build]
    uses: ./.github/workflows/_test_template.yml
    if: contains(fromJSON(needs.pre-flight.outputs.test_to_run), 'L2_NeMo_2_BERT_Pretraining_Megatron')
    with:
      RUNNER: self-hosted-azure
      SCRIPT: L2_NeMo_2_BERT_Pretraining_Megatron

  L2_NeMo_2_BERT_Pretraining_HuggingFace:
    needs: [pre-flight, cicd-test-container-build]
    uses: ./.github/workflows/_test_template.yml
    if: contains(fromJSON(needs.pre-flight.outputs.test_to_run), 'L2_NeMo_2_BERT_Pretraining_HuggingFace')
    with:
      RUNNER: self-hosted-azure
      SCRIPT: L2_NeMo_2_BERT_Pretraining_HuggingFace

  L2_NeMo_2_NEVA_MOCK_PRETRAIN_TP2:
    needs: [pre-flight, cicd-test-container-build]
    uses: ./.github/workflows/_test_template.yml
    if: contains(fromJSON(needs.pre-flight.outputs.test_to_run), 'L2_NeMo_2_NEVA_MOCK_PRETRAIN_TP2')
    with:
      RUNNER: self-hosted-azure-gpus-2-h100
      SCRIPT: L2_NeMo_2_NEVA_MOCK_PRETRAIN_TP2

  L2_NeMo_2_NEVA_MOCK_PRETRAIN_PP2:
    needs: [pre-flight, cicd-test-container-build]
    uses: ./.github/workflows/_test_template.yml
    if: contains(fromJSON(needs.pre-flight.outputs.test_to_run), 'L2_NeMo_2_NEVA_MOCK_PRETRAIN_PP2')
    with:
      RUNNER: self-hosted-azure-gpus-2-h100
      SCRIPT: L2_NeMo_2_NEVA_MOCK_PRETRAIN_PP2

  L2_NeMo_2_NEVA_MOCK_PRETRAIN_CP2:
    needs: [pre-flight, cicd-test-container-build]
    uses: ./.github/workflows/_test_template.yml
    if: contains(fromJSON(needs.pre-flight.outputs.test_to_run), 'L2_NeMo_2_NEVA_MOCK_PRETRAIN_CP2')
    with:
      RUNNER: self-hosted-azure-gpus-2-h100
      SCRIPT: L2_NeMo_2_NEVA_MOCK_PRETRAIN_CP2

  L2_NeMo_2_NEVA_MOCK_FINETUNE_TP2:
    needs: [pre-flight, cicd-test-container-build]
    uses: ./.github/workflows/_test_template.yml
    if: contains(fromJSON(needs.pre-flight.outputs.test_to_run), 'L2_NeMo_2_NEVA_MOCK_FINETUNE_TP2')
    with:
      RUNNER: self-hosted-azure-gpus-2-h100
      SCRIPT: L2_NeMo_2_NEVA_MOCK_FINETUNE_TP2

  L2_NeMo_2_NEVA_ENERGON_FINETUNE_TP2:
    needs: [pre-flight, cicd-test-container-build]
    uses: ./.github/workflows/_test_template.yml
    if: contains(fromJSON(needs.pre-flight.outputs.test_to_run), 'L2_NeMo_2_NEVA_ENERGON_FINETUNE_TP2')
    with:
      RUNNER: self-hosted-azure-gpus-2-h100
      SCRIPT: L2_NeMo_2_NEVA_ENERGON_FINETUNE_TP2

  L2_NeMo_2_NEVA_MOCK_FINETUNE_PP2:
    needs: [pre-flight, cicd-test-container-build]
    uses: ./.github/workflows/_test_template.yml
    if: contains(fromJSON(needs.pre-flight.outputs.test_to_run), 'L2_NeMo_2_NEVA_MOCK_FINETUNE_PP2')
    with:
      RUNNER: self-hosted-azure-gpus-2-h100
      SCRIPT: L2_NeMo_2_NEVA_MOCK_FINETUNE_PP2

  L2_NeMo_2_NEVA_MOCK_FINETUNE_CP2:
    needs: [pre-flight, cicd-test-container-build]
    uses: ./.github/workflows/_test_template.yml
    if: contains(fromJSON(needs.pre-flight.outputs.test_to_run), 'L2_NeMo_2_NEVA_MOCK_FINETUNE_CP2')
    with:
      RUNNER: self-hosted-azure-gpus-2-h100
      SCRIPT: L2_NeMo_2_NEVA_MOCK_FINETUNE_CP2

  L2_NeMo_2_NEVA_PRELOADED_FINETUNE_PP2_SEQPACK_PAD:
    needs: [pre-flight, cicd-test-container-build]
    uses: ./.github/workflows/_test_template.yml
    if: contains(fromJSON(needs.pre-flight.outputs.test_to_run), 'L2_NeMo_2_NEVA_PRELOADED_FINETUNE_PP2_SEQPACK_PAD')
    with:
      RUNNER: self-hosted-azure-gpus-2-h100
      SCRIPT: L2_NeMo_2_NEVA_PRELOADED_FINETUNE_PP2_SEQPACK_PAD

  L2_NeMo_2_NEVA_PRELOADED_FINETUNE_PP2_SEQPACK_TRUNC:
    needs: [pre-flight, cicd-test-container-build]
    uses: ./.github/workflows/_test_template.yml
    if: contains(fromJSON(needs.pre-flight.outputs.test_to_run), 'L2_NeMo_2_NEVA_PRELOADED_FINETUNE_PP2_SEQPACK_TRUNC')
    with:
      RUNNER: self-hosted-azure-gpus-2-h100
      SCRIPT: L2_NeMo_2_NEVA_PRELOADED_FINETUNE_PP2_SEQPACK_TRUNC

  OPTIONAL_L2_NeMo_2_NEVA_LOAD_GENERATE:
    needs: [pre-flight, cicd-test-container-build]
    uses: ./.github/workflows/_test_template.yml
    if: contains(fromJSON(needs.pre-flight.outputs.test_to_run), 'OPTIONAL_L2_NeMo_2_NEVA_LOAD_GENERATE')
    with:
      RUNNER: self-hosted-azure-gpus-1
      SCRIPT: L2_NeMo_2_NEVA_LOAD_GENERATE
      IS_OPTIONAL: true

  L2_NeMo_2_LLAVA_IMPORT:
    needs: [pre-flight, cicd-test-container-build]
    uses: ./.github/workflows/_test_template.yml
    if: contains(fromJSON(needs.pre-flight.outputs.test_to_run), 'L2_NeMo_2_LLAVA_IMPORT')
    with:
      RUNNER: self-hosted-azure-gpus-1
      SCRIPT: L2_NeMo_2_LLAVA_IMPORT

  Optional_L2_NEMO_2_MLLAMA_Inference:
    needs: [pre-flight, cicd-test-container-build]
    uses: ./.github/workflows/_test_template.yml
    if: contains(fromJSON(needs.pre-flight.outputs.test_to_run), 'Optional_L2_NEMO_2_MLLAMA_Inference')
    with:
      RUNNER: self-hosted-azure-gpus-1
      SCRIPT: L2_NEMO_2_MLLAMA_Inference
      IS_OPTIONAL: true

  Optional_L2_NeMo_2_MLLAMA_MOCK_FINETUNE_TP2:
    needs: [pre-flight, cicd-test-container-build]
    uses: ./.github/workflows/_test_template.yml
    if: contains(fromJSON(needs.pre-flight.outputs.test_to_run), 'Optional_L2_NeMo_2_MLLAMA_MOCK_FINETUNE_TP2')
    with:
      RUNNER: self-hosted-azure
      SCRIPT: L2_NeMo_2_MLLAMA_MOCK_FINETUNE_TP2
      IS_OPTIONAL: true

  L2_NeMo_2_MLLAMA_PRELOADED_FINETUNE_TP2:
    needs: [pre-flight, cicd-test-container-build]
    uses: ./.github/workflows/_test_template.yml
    if: contains(fromJSON(needs.pre-flight.outputs.test_to_run), 'L2_NeMo_2_MLLAMA_PRELOADED_FINETUNE_TP2')
    with:
      RUNNER: self-hosted-azure
      SCRIPT: L2_NeMo_2_MLLAMA_PRELOADED_FINETUNE_TP2

  L2_NeMo_2_MLLAMA_ENERGON_FINETUNE_TP2:
    needs: [pre-flight, cicd-test-container-build]
    uses: ./.github/workflows/_test_template.yml
    if: contains(fromJSON(needs.pre-flight.outputs.test_to_run), 'L2_NeMo_2_MLLAMA_ENERGON_FINETUNE_TP2')
    with:
      RUNNER: self-hosted-azure
      SCRIPT: L2_NeMo_2_MLLAMA_ENERGON_FINETUNE_TP2

  L2_NeMo_2_MLLAMA_IMPORT:
    needs: [pre-flight, cicd-test-container-build]
    uses: ./.github/workflows/_test_template.yml
    if: contains(fromJSON(needs.pre-flight.outputs.test_to_run), 'L2_NeMo_2_MLLAMA_IMPORT')
    with:
      RUNNER: self-hosted-azure-gpus-1
      SCRIPT: L2_NeMo_2_MLLAMA_IMPORT

  L2_NeMo_2_QWEN2VL_MOCK_FINETUNE_TP2:
    needs: [pre-flight, cicd-test-container-build]
    uses: ./.github/workflows/_test_template.yml
    if: contains(fromJSON(needs.pre-flight.outputs.test_to_run), 'L2_NeMo_2_QWEN2VL_MOCK_FINETUNE_TP2')
    with:
      RUNNER: self-hosted-azure
      SCRIPT: L2_NeMo_2_QWEN2VL_MOCK_FINETUNE_TP2

  L2_NeMo_2_QWEN2VL_PRELOADED_FINETUNE_TP2:
    needs: [pre-flight, cicd-test-container-build]
    uses: ./.github/workflows/_test_template.yml
    if: contains(fromJSON(needs.pre-flight.outputs.test_to_run), 'L2_NeMo_2_QWEN2VL_PRELOADED_FINETUNE_TP2')
    with:
      RUNNER: self-hosted-azure
      SCRIPT: L2_NeMo_2_QWEN2VL_PRELOADED_FINETUNE_TP2

  L2_NeMo_2_QWEN2VL_ENERGON_FINETUNE_TP2:
    needs: [pre-flight, cicd-test-container-build]
    uses: ./.github/workflows/_test_template.yml
    if: contains(fromJSON(needs.pre-flight.outputs.test_to_run), 'L2_NeMo_2_QWEN2VL_ENERGON_FINETUNE_TP2')
    with:
      RUNNER: self-hosted-azure
      SCRIPT: L2_NeMo_2_QWEN2VL_ENERGON_FINETUNE_TP2

  L2_NeMo_2_Mixtral_Pretraining:
    needs: [pre-flight, cicd-test-container-build]
    uses: ./.github/workflows/_test_template.yml
    if: contains(fromJSON(needs.pre-flight.outputs.test_to_run), 'L2_NeMo_2_Mixtral_Pretraining')
    with:
      RUNNER: self-hosted-azure
      SCRIPT: L2_NeMo_2_Mixtral_Pretraining

  L2_NeMo_2_GPT_SFT_TP1PP1_MBS1:
    needs: [pre-flight, cicd-test-container-build]
    uses: ./.github/workflows/_test_template.yml
    if: contains(fromJSON(needs.pre-flight.outputs.test_to_run), 'L2_NeMo_2_GPT_SFT_TP1PP1_MBS1')
    with:
      RUNNER: self-hosted-azure
      SCRIPT: L2_NeMo_2_GPT_SFT_TP1PP1_MBS1

  L2_NeMo_2_GPT_SFT_TP1PP1_MBS2:
    needs: [pre-flight, cicd-test-container-build]
    uses: ./.github/workflows/_test_template.yml
    if: contains(fromJSON(needs.pre-flight.outputs.test_to_run), 'L2_NeMo_2_GPT_SFT_TP1PP1_MBS2')
    with:
      RUNNER: self-hosted-azure
      SCRIPT: L2_NeMo_2_GPT_SFT_TP1PP1_MBS2

  L2_NeMo_2_GPT_SFT_TP1PP2_MBS2:
    needs: [pre-flight, cicd-test-container-build]
    uses: ./.github/workflows/_test_template.yml
    if: contains(fromJSON(needs.pre-flight.outputs.test_to_run), 'L2_NeMo_2_GPT_SFT_TP1PP2_MBS2')
    with:
      RUNNER: self-hosted-azure
      SCRIPT: L2_NeMo_2_GPT_SFT_TP1PP2_MBS2

  L2_NeMo_2_GPT_SFT_TP2PP1_MBS2:
    needs: [pre-flight, cicd-test-container-build]
    uses: ./.github/workflows/_test_template.yml
    if: contains(fromJSON(needs.pre-flight.outputs.test_to_run), 'L2_NeMo_2_GPT_SFT_TP2PP1_MBS2')
    with:
      RUNNER: self-hosted-azure
      SCRIPT: L2_NeMo_2_GPT_SFT_TP2PP1_MBS2

  L2_NeMo_2_GPT_SFT_TP1PP1_MBS1_PACKED:
    needs: [pre-flight, cicd-test-container-build]
    uses: ./.github/workflows/_test_template.yml
    if: contains(fromJSON(needs.pre-flight.outputs.test_to_run), 'L2_NeMo_2_GPT_SFT_TP1PP1_MBS1_PACKED')
    with:
      RUNNER: self-hosted-azure
      SCRIPT: L2_NeMo_2_GPT_SFT_TP1PP1_MBS1_PACKED

  L2_NeMo_2_GPT_LoRA_TP1PP1_MBS1:
    needs: [pre-flight, cicd-test-container-build]
    uses: ./.github/workflows/_test_template.yml
    if: contains(fromJSON(needs.pre-flight.outputs.test_to_run), 'L2_NeMo_2_GPT_LoRA_TP1PP1_MBS1')
    with:
      RUNNER: self-hosted-azure
      SCRIPT: L2_NeMo_2_GPT_LoRA_TP1PP1_MBS1

  L2_NeMo_2_GPT_LoRA_TP1PP1_MBS2:
    needs: [pre-flight, cicd-test-container-build]
    uses: ./.github/workflows/_test_template.yml
    if: contains(fromJSON(needs.pre-flight.outputs.test_to_run), 'L2_NeMo_2_GPT_LoRA_TP1PP1_MBS2')
    with:
      RUNNER: self-hosted-azure
      SCRIPT: L2_NeMo_2_GPT_LoRA_TP1PP1_MBS2

  L2_NeMo_2_GPT_LoRA_TP1PP2_MBS2:
    needs: [pre-flight, cicd-test-container-build]
    uses: ./.github/workflows/_test_template.yml
    if: contains(fromJSON(needs.pre-flight.outputs.test_to_run), 'L2_NeMo_2_GPT_LoRA_TP1PP2_MBS2')
    with:
      RUNNER: self-hosted-azure
      SCRIPT: L2_NeMo_2_GPT_LoRA_TP1PP2_MBS2

  L2_NeMo_2_GPT_LoRA_TP2PP1_MBS2:
    needs: [pre-flight, cicd-test-container-build]
    uses: ./.github/workflows/_test_template.yml
    if: contains(fromJSON(needs.pre-flight.outputs.test_to_run), 'L2_NeMo_2_GPT_LoRA_TP2PP1_MBS2')
    with:
      RUNNER: self-hosted-azure
      SCRIPT: L2_NeMo_2_GPT_LoRA_TP2PP1_MBS2

  L2_NeMo_2_GPT_LoRA_TP1PP1_MBS1_PACKED:
    needs: [pre-flight, cicd-test-container-build]
    uses: ./.github/workflows/_test_template.yml
    if: contains(fromJSON(needs.pre-flight.outputs.test_to_run), 'L2_NeMo_2_GPT_LoRA_TP1PP1_MBS1_PACKED')
    with:
      RUNNER: self-hosted-azure
      SCRIPT: L2_NeMo_2_GPT_LoRA_TP1PP1_MBS1_PACKED

  L2_NeMo_2_GPT_DoRA_TP1PP1_MBS1_PACKED:
    needs: [pre-flight, cicd-test-container-build]
    uses: ./.github/workflows/_test_template.yml
    if: contains(fromJSON(needs.pre-flight.outputs.test_to_run), 'L2_NeMo_2_GPT_DoRA_TP1PP1_MBS1_PACKED')
    with:
      RUNNER: self-hosted-azure
      SCRIPT: L2_NeMo_2_GPT_DoRA_TP1PP1_MBS1_PACKED

  L2_NeMo_2_GPT_CLoRA_TP1PP1_MBS1_PACKED:
    needs: [pre-flight, cicd-test-container-build]
    uses: ./.github/workflows/_test_template.yml
    if: contains(fromJSON(needs.pre-flight.outputs.test_to_run), 'L2_NeMo_2_GPT_CLoRA_TP1PP1_MBS1_PACKED')
    with:
      RUNNER: self-hosted-azure
      SCRIPT: L2_NeMo_2_GPT_CLoRA_TP1PP1_MBS1_PACKED

  L2_NeMo_2_GPT_LoRA_TP1PP1_MBS1_Chat:
    needs: [pre-flight, cicd-test-container-build]
    uses: ./.github/workflows/_test_template.yml
    if: contains(fromJSON(needs.pre-flight.outputs.test_to_run), 'L2_NeMo_2_GPT_LoRA_TP1PP1_MBS1_Chat')
    with:
      RUNNER: self-hosted-azure
      SCRIPT: L2_NeMo_2_GPT_LoRA_TP1PP1_MBS1_Chat

  L2_NeMo_2_Mixtral_LoRA_EP2PP1_MBS2_exclude:
    needs: [pre-flight, cicd-test-container-build]
    uses: ./.github/workflows/_test_template.yml
    if: contains(fromJSON(needs.pre-flight.outputs.test_to_run), 'L2_NeMo_2_Mixtral_LoRA_EP2PP1_MBS2_exclude')
    with:
      RUNNER: self-hosted-azure
      SCRIPT: L2_NeMo_2_Mixtral_LoRA_EP2PP1_MBS2_exclude

  L2_NeMo_2_Mixtral_LoRA_EP2PP1_MBS2:
    needs: [pre-flight, cicd-test-container-build]
    uses: ./.github/workflows/_test_template.yml
    if: contains(fromJSON(needs.pre-flight.outputs.test_to_run), 'L2_NeMo_2_Mixtral_LoRA_EP2PP1_MBS2')
    with:
      RUNNER: self-hosted-azure
      SCRIPT: L2_NeMo_2_Mixtral_LoRA_EP2PP1_MBS2

  L2_NeMo_2_Mixtral_LoRA_TP1PP1_MBS1:
    needs: [pre-flight, cicd-test-container-build]
    uses: ./.github/workflows/_test_template.yml
    if: contains(fromJSON(needs.pre-flight.outputs.test_to_run), 'L2_NeMo_2_Mixtral_LoRA_TP1PP1_MBS1')
    with:
      RUNNER: self-hosted-azure
      SCRIPT: L2_NeMo_2_Mixtral_LoRA_TP1PP1_MBS1

  L2_NeMo_2_Mixtral_LoRA_TP2PP1_MBS1:
    needs: [pre-flight, cicd-test-container-build]
    uses: ./.github/workflows/_test_template.yml
    if: contains(fromJSON(needs.pre-flight.outputs.test_to_run), 'L2_NeMo_2_Mixtral_LoRA_TP2PP1_MBS1')
    with:
      RUNNER: self-hosted-azure
      SCRIPT: L2_NeMo_2_Mixtral_LoRA_TP2PP1_MBS1

  L2_NeMo_2_Mistral_LoRA_TP1PP1_MBS1:
    needs: [pre-flight, cicd-test-container-build]
    uses: ./.github/workflows/_test_template.yml
    if: contains(fromJSON(needs.pre-flight.outputs.test_to_run), 'L2_NeMo_2_Mistral_LoRA_TP1PP1_MBS1')
    with:
      RUNNER: self-hosted-azure
      SCRIPT: L2_NeMo_2_Mistral_LoRA_TP1PP1_MBS1

  L2_NeMo_2_Mistral_LoRA_TP1PP1_MBS1_exclude:
    needs: [pre-flight, cicd-test-container-build]
    uses: ./.github/workflows/_test_template.yml
    if: contains(fromJSON(needs.pre-flight.outputs.test_to_run), 'L2_NeMo_2_Mistral_LoRA_TP1PP1_MBS1_exclude')
    with:
      RUNNER: self-hosted-azure
      SCRIPT: L2_NeMo_2_Mistral_LoRA_TP1PP1_MBS1_exclude

  L2_NeMo_2_Mistral_LoRA_TP2PP1_MBS1:
    needs: [pre-flight, cicd-test-container-build]
    uses: ./.github/workflows/_test_template.yml
    if: contains(fromJSON(needs.pre-flight.outputs.test_to_run), 'L2_NeMo_2_Mistral_LoRA_TP2PP1_MBS1')
    with:
      RUNNER: self-hosted-azure
      SCRIPT: L2_NeMo_2_Mistral_LoRA_TP2PP1_MBS1

  L2_NEMO_2_LoRA_MERGE:
    needs: [pre-flight, cicd-test-container-build]
    uses: ./.github/workflows/_test_template.yml
    if: contains(fromJSON(needs.pre-flight.outputs.test_to_run), 'L2_NEMO_2_LoRA_MERGE')
    with:
      RUNNER: self-hosted-azure
      SCRIPT: L2_NEMO_2_LoRA_MERGE

  L2_NEMO_2_LoRA_Export:
    needs: [pre-flight, cicd-test-container-build]
    uses: ./.github/workflows/_test_template.yml
    if: contains(fromJSON(needs.pre-flight.outputs.test_to_run), 'L2_NEMO_2_LoRA_Export')
    with:
      RUNNER: self-hosted-azure-gpus-1
      SCRIPT: L2_NEMO_2_LoRA_Export

  L2_NEMO_2_LoRA_Inference:
    needs: [pre-flight, cicd-test-container-build]
    uses: ./.github/workflows/_test_template.yml
    if: contains(fromJSON(needs.pre-flight.outputs.test_to_run), 'L2_NEMO_2_LoRA_Inference')
    with:
      RUNNER: self-hosted-azure-gpus-1
      SCRIPT: L2_NEMO_2_LoRA_Inference

  L2_NeMo_2_NeMo_Mcore_Mixtral_bitexact:
    needs: [pre-flight, cicd-test-container-build]
    uses: ./.github/workflows/_test_template.yml
    if: contains(fromJSON(needs.pre-flight.outputs.test_to_run), 'L2_NeMo_2_NeMo_Mcore_Mixtral_bitexact')
    with:
      RUNNER: self-hosted-azure
      SCRIPT: L2_NeMo_2_NeMo_Mcore_Mixtral_bitexact

  L2_NeMo_2_Automodel_PTQ_trtllm:
    needs: [pre-flight, cicd-test-container-build]
    uses: ./.github/workflows/_test_template.yml
    if: contains(fromJSON(needs.pre-flight.outputs.test_to_run), 'L2_NeMo_2_Automodel_PTQ_trtllm')
    with:
      RUNNER: self-hosted-azure
      SCRIPT: L2_NeMo_2_Automodel_PTQ_trtllm

  L2_NeMo_2_Automodel_PTQ_hf:
    needs: [pre-flight, cicd-test-container-build]
    uses: ./.github/workflows/_test_template.yml
    if: contains(fromJSON(needs.pre-flight.outputs.test_to_run), 'L2_NeMo_2_Automodel_PTQ_hf')
    with:
      RUNNER: self-hosted-azure
      SCRIPT: L2_NeMo_2_Automodel_PTQ_hf

  L2_NeMo_2_PTQ_Llama2_FP8_trtllm:
    needs: [pre-flight, cicd-test-container-build]
    uses: ./.github/workflows/_test_template.yml
    if: contains(fromJSON(needs.pre-flight.outputs.test_to_run), 'L2_NeMo_2_PTQ_Llama2_FP8_trtllm')
    with:
      RUNNER: self-hosted-azure
      SCRIPT: L2_NeMo_2_PTQ_Llama2_FP8_trtllm

  L2_NeMo_2_PTQ_Llama2_FP8_nemo:
    needs: [pre-flight, cicd-test-container-build]
    uses: ./.github/workflows/_test_template.yml
    if: contains(fromJSON(needs.pre-flight.outputs.test_to_run), 'L2_NeMo_2_PTQ_Llama2_FP8_nemo')
    with:
      RUNNER: self-hosted-azure
      SCRIPT: L2_NeMo_2_PTQ_Llama2_FP8_nemo

  L2_NeMo_2_PTQ_Unified_Export:
    needs: [pre-flight, cicd-test-container-build]
    uses: ./.github/workflows/_test_template.yml
    if: contains(fromJSON(needs.pre-flight.outputs.test_to_run), 'L2_NeMo_2_PTQ_Unified_Export')
    with:
      RUNNER: self-hosted-azure
      SCRIPT: L2_NeMo_2_PTQ_Unified_Export

  L2_NeMo_2_Distill_Llama3_TP1PP2:
    needs: [pre-flight, cicd-test-container-build]
    uses: ./.github/workflows/_test_template.yml
    if: contains(fromJSON(needs.pre-flight.outputs.test_to_run), 'L2_NeMo_2_Distill_Llama3_TP1PP2') || needs.pre-flight.outputs.all == 'true'
    with:
      RUNNER: self-hosted-azure
      SCRIPT: L2_NeMo_2_Distill_Llama3_TP1PP2

  L2_NeMo_2_Prune_Llama_TP1PP2:
    needs: [pre-flight, cicd-test-container-build]
    uses: ./.github/workflows/_test_template.yml
    if: contains(fromJSON(needs.pre-flight.outputs.test_to_run), 'L2_NeMo_2_Prune_Llama_TP1PP2') || needs.pre-flight.outputs.all == 'true'
    with:
      RUNNER: self-hosted-azure
      SCRIPT: L2_NeMo_2_Prune_Llama_TP1PP2

  L2_NeMo_2_Export_In_Framework:
    needs: [pre-flight, cicd-test-container-build]
    uses: ./.github/workflows/_test_template.yml
    if: contains(fromJSON(needs.pre-flight.outputs.test_to_run), 'L2_NeMo_2_Export_In_Framework')
    with:
      RUNNER: self-hosted-azure
      SCRIPT: L2_NeMo_2_Export_In_Framework

  L2_NeMo_2_Export_Deploy_Query_In_Framework:
    needs: [ pre-flight, cicd-test-container-build ]
    uses: ./.github/workflows/_test_template.yml
    if: contains(fromJSON(needs.pre-flight.outputs.test_to_run), 'L2_NeMo_2_Export_Deploy_Query_In_Framework')
    with:
      RUNNER: self-hosted-azure
      SCRIPT: L2_NeMo_2_Export_Deploy_Query_In_Framework
  
  L2_ONNX_TRT_LLM_Embedding_Export:
    needs: [ pre-flight, cicd-test-container-build ]
    uses: ./.github/workflows/_test_template.yml
    if: contains(fromJSON(needs.pre-flight.outputs.test_to_run), 'L2_ONNX_TRT_LLM_Embedding_Export')
    with:
      RUNNER: self-hosted-azure
      SCRIPT: L2_ONNX_TRT_LLM_Embedding_Export
  
  L2_NeMo_2_Export_TRT_LLM:
    needs: [pre-flight, cicd-test-container-build]
    uses: ./.github/workflows/_test_template.yml
    if: contains(fromJSON(needs.pre-flight.outputs.test_to_run), 'L2_NeMo_2_Export_TRT_LLM')
    with:
      RUNNER: self-hosted-azure
      SCRIPT: L2_NeMo_2_Export_TRT_LLM

  L2_NeMo_2_LLAVA_NEXT_MOCK_TRAINING:
    needs: [pre-flight, cicd-test-container-build]
    uses: ./.github/workflows/_test_template.yml
    if: contains(fromJSON(needs.pre-flight.outputs.test_to_run), 'L2_NeMo_2_LLAVA_NEXT_MOCK_TRAINING')
    with:
      RUNNER: self-hosted-azure
      SCRIPT: L2_NeMo_2_LLAVA_NEXT_MOCK_TRAINING

  L2_NeMo_2_VLLM_VISION:
    needs: [pre-flight, cicd-test-container-build]
    uses: ./.github/workflows/_test_template.yml
    if: contains(fromJSON(needs.pre-flight.outputs.test_to_run), 'L2_NeMo_2_VLLM_VISION')
    with:
      RUNNER: self-hosted-azure
      SCRIPT: L2_NeMo_2_VLLM_VISION

  L2_NeMo_2_LLAVA_NEXT_HF_CONVERSION:
    needs: [pre-flight, cicd-test-container-build]
    uses: ./.github/workflows/_test_template.yml
    if: contains(fromJSON(needs.pre-flight.outputs.test_to_run), 'L2_NeMo_2_LLAVA_NEXT_HF_CONVERSION')
    with:
      RUNNER: self-hosted-azure
      SCRIPT: L2_NeMo_2_LLAVA_NEXT_HF_CONVERSION

  L2_NeMo_2_LLAVA_NEXT_ENERGON_TRAIN:
    needs: [pre-flight, cicd-test-container-build]
    uses: ./.github/workflows/_test_template.yml
    if: contains(fromJSON(needs.pre-flight.outputs.test_to_run), 'L2_NeMo_2_LLAVA_NEXT_ENERGON_TRAIN')
    with:
      RUNNER: self-hosted-azure
      SCRIPT: L2_NeMo_2_LLAVA_NEXT_ENERGON_TRAIN

  L2_NeMo_2_LLAVA_NEXT_ENERGON_PACKED_TRAIN:
    needs: [pre-flight, cicd-test-container-build]
    uses: ./.github/workflows/_test_template.yml
    if: contains(fromJSON(needs.pre-flight.outputs.test_to_run), 'L2_NeMo_2_LLAVA_NEXT_ENERGON_PACKED_TRAIN')
    with:
      RUNNER: self-hosted-azure
      SCRIPT: L2_NeMo_2_LLAVA_NEXT_ENERGON_PACKED_TRAIN

  L2_NeMo_2_CLIP_PRETRAIN:
    needs: [pre-flight, cicd-test-container-build]
    uses: ./.github/workflows/_test_template.yml
    if: contains(fromJSON(needs.pre-flight.outputs.test_to_run), 'L2_NeMo_2_CLIP_PRETRAIN')
    with:
      RUNNER: self-hosted-azure
      SCRIPT: L2_NeMo_2_CLIP_PRETRAIN

  L2_NeMo_2_CLIP_INFER:
    needs: [pre-flight, cicd-test-container-build]
    uses: ./.github/workflows/_test_template.yml
    if: contains(fromJSON(needs.pre-flight.outputs.test_to_run), 'L2_NeMo_2_CLIP_INFER')
    with:
      RUNNER: self-hosted-azure
      SCRIPT: L2_NeMo_2_CLIP_INFER

  L2_NeMo_2_VLLM_EXPORT:
    needs: [pre-flight, cicd-test-container-build]
    uses: ./.github/workflows/_test_template.yml
    if: contains(fromJSON(needs.pre-flight.outputs.test_to_run), 'L2_NeMo_2_VLLM_EXPORT')
    with:
      RUNNER: self-hosted-azure
      SCRIPT: L2_NeMo_2_VLLM_EXPORT

  Optional_L2_NeMo_2_EVAL:
    needs: [pre-flight, cicd-test-container-build]
    uses: ./.github/workflows/_test_template.yml
    if: contains(fromJSON(needs.pre-flight.outputs.test_to_run), 'Optional_L2_NeMo_2_EVAL')
    with:
      RUNNER: self-hosted-azure-gpus-1
      SCRIPT: Optional_L2_NeMo_2_EVAL
      IS_OPTIONAL: true

  L2_NeMo_2_Auto_Configurator_llama_TP1_PP1_MBS124:
    needs: [pre-flight, cicd-test-container-build]
    uses: ./.github/workflows/_test_template.yml
    if: contains(fromJSON(needs.pre-flight.outputs.test_to_run), 'L2_NeMo_2_Auto_Configurator_llama_TP1_PP1_MBS124')
    with:
      RUNNER: self-hosted-azure-gpus-1
      SCRIPT: L2_NeMo_2_Auto_Configurator_llama_TP1_PP1_MBS124

  L2_NeMo_2_Auto_Configurator_bert_TP1_PP1_MBS124:
    needs: [pre-flight, cicd-test-container-build]
    uses: ./.github/workflows/_test_template.yml
    if: contains(fromJSON(needs.pre-flight.outputs.test_to_run), 'L2_NeMo_2_Auto_Configurator_bert_TP1_PP1_MBS124')
    with:
      RUNNER: self-hosted-azure-gpus-1
      SCRIPT: L2_NeMo_2_Auto_Configurator_bert_TP1_PP1_MBS124

  L2_NeMo_2_Auto_Configurator_t5_TP1_PP1_MBS124:
    needs: [pre-flight, cicd-test-container-build]
    uses: ./.github/workflows/_test_template.yml
    if: contains(fromJSON(needs.pre-flight.outputs.test_to_run), 'L2_NeMo_2_Auto_Configurator_t5_TP1_PP1_MBS124')
    with:
      RUNNER: self-hosted-azure-gpus-1
      SCRIPT: L2_NeMo_2_Auto_Configurator_t5_TP1_PP1_MBS124

  L2_SpeechLM_LoRA_TP1PP1_MBS2:
    needs: [pre-flight, cicd-test-container-build]
    uses: ./.github/workflows/_test_template.yml
    if: contains(fromJSON(needs.pre-flight.outputs.test_to_run), 'L2_SpeechLM_LoRA_TP1PP1_MBS2') || needs.pre-flight.outputs.all == 'true'
    with:
      RUNNER: self-hosted-azure
      SCRIPT: L2_SpeechLM_LoRA_TP1PP1_MBS2

  L2_NeMo_2_Conversion_Test_Baichuan2:
    needs: [pre-flight, cicd-test-container-build]
    uses: ./.github/workflows/_test_template.yml
    if: contains(fromJSON(needs.pre-flight.outputs.test_to_run), 'L2_NeMo_2_Conversion_Test_Baichuan2') || needs.pre-flight.outputs.all == 'true'
    with:
      RUNNER: self-hosted-azure
      SCRIPT: L2_NeMo_2_Conversion_Test_Baichuan2

  L2_NeMo_2_Conversion_Test_ChatGLM:
    needs: [pre-flight, cicd-test-container-build]
    uses: ./.github/workflows/_test_template.yml
    if: contains(fromJSON(needs.pre-flight.outputs.test_to_run), 'L2_NeMo_2_Conversion_Test_ChatGLM') || needs.pre-flight.outputs.all == 'true'
    with:
      RUNNER: self-hosted-azure
      SCRIPT: L2_NeMo_2_Conversion_Test_ChatGLM

  L2_NeMo_2_Conversion_Test_DeepSeek:
    needs: [pre-flight, cicd-test-container-build]
    uses: ./.github/workflows/_test_template.yml
    if: contains(fromJSON(needs.pre-flight.outputs.test_to_run), 'L2_NeMo_2_Conversion_Test_DeepSeek') || needs.pre-flight.outputs.all == 'true'
    with:
      RUNNER: self-hosted-azure
      SCRIPT: L2_NeMo_2_Conversion_Test_DeepSeek

  L2_NeMo_2_Conversion_Test_Gemma:
    needs: [pre-flight, cicd-test-container-build]
    uses: ./.github/workflows/_test_template.yml
    if: contains(fromJSON(needs.pre-flight.outputs.test_to_run), 'L2_NeMo_2_Conversion_Test_Gemma') || needs.pre-flight.outputs.all == 'true'
    with:
      RUNNER: self-hosted-azure
      SCRIPT: L2_NeMo_2_Conversion_Test_Gemma

  L2_NeMo_2_Conversion_Test_Gemma2:
    needs: [pre-flight, cicd-test-container-build]
    uses: ./.github/workflows/_test_template.yml
    if: contains(fromJSON(needs.pre-flight.outputs.test_to_run), 'L2_NeMo_2_Conversion_Test_Gemma2') || needs.pre-flight.outputs.all == 'true'
    with:
      RUNNER: self-hosted-azure
      SCRIPT: L2_NeMo_2_Conversion_Test_Gemma2

  L2_NeMo_2_Conversion_Test_Mistral:
    needs: [pre-flight, cicd-test-container-build]
    uses: ./.github/workflows/_test_template.yml
    if: contains(fromJSON(needs.pre-flight.outputs.test_to_run), 'L2_NeMo_2_Conversion_Test_Mistral') || needs.pre-flight.outputs.all == 'true'
    with:
      RUNNER: self-hosted-azure
      SCRIPT: L2_NeMo_2_Conversion_Test_Mistral

  L2_NeMo_2_Conversion_Test_Llama:
    needs: [pre-flight, cicd-test-container-build]
    uses: ./.github/workflows/_test_template.yml
    if: contains(fromJSON(needs.pre-flight.outputs.test_to_run), 'L2_NeMo_2_Conversion_Test_Llama') || needs.pre-flight.outputs.all == 'true'
    with:
      RUNNER: self-hosted-azure
      SCRIPT: L2_NeMo_2_Conversion_Test_Llama

  L2_NeMo_2_Conversion_Test_Llama_Embedding:
    needs: [pre-flight, cicd-test-container-build]
    uses: ./.github/workflows/_test_template.yml
    with:
      RUNNER: self-hosted-azure
      SCRIPT: L2_NeMo_2_Conversion_Test_Llama_Embedding

  L2_NeMo_2_Conversion_Test_Nemotron:
    needs: [pre-flight, cicd-test-container-build]
    uses: ./.github/workflows/_test_template.yml
    if: contains(fromJSON(needs.pre-flight.outputs.test_to_run), 'L2_NeMo_2_Conversion_Test_Nemotron') || needs.pre-flight.outputs.all == 'true'
    with:
      RUNNER: self-hosted-azure
      SCRIPT: L2_NeMo_2_Conversion_Test_Nemotron

  L2_NeMo_2_Conversion_Test_Phi3Mini:
    needs: [pre-flight, cicd-test-container-build]
    uses: ./.github/workflows/_test_template.yml
    if: contains(fromJSON(needs.pre-flight.outputs.test_to_run), 'L2_NeMo_2_Conversion_Test_Phi3Mini') || needs.pre-flight.outputs.all == 'true'
    with:
      RUNNER: self-hosted-azure
      SCRIPT: L2_NeMo_2_Conversion_Test_Phi3Mini

  L2_NeMo_2_Conversion_Test_Qwen2:
    needs: [pre-flight, cicd-test-container-build]
    uses: ./.github/workflows/_test_template.yml
    if: contains(fromJSON(needs.pre-flight.outputs.test_to_run), 'L2_NeMo_2_Conversion_Test_Qwen2') || needs.pre-flight.outputs.all == 'true'
    with:
      RUNNER: self-hosted-azure
      SCRIPT: L2_NeMo_2_Conversion_Test_Qwen2

  L2_NeMo_2_Conversion_Test_Starcoder:
    needs: [pre-flight, cicd-test-container-build]
    uses: ./.github/workflows/_test_template.yml
    if: contains(fromJSON(needs.pre-flight.outputs.test_to_run), 'L2_NeMo_2_Conversion_Test_Starcoder') || needs.pre-flight.outputs.all == 'true'
    with:
      RUNNER: self-hosted-azure
      SCRIPT: L2_NeMo_2_Conversion_Test_Starcoder

  L2_NeMo_2_Conversion_Test_Starcoder2:
    needs: [pre-flight, cicd-test-container-build]
    uses: ./.github/workflows/_test_template.yml
    if: contains(fromJSON(needs.pre-flight.outputs.test_to_run), 'L2_NeMo_2_Conversion_Test_Starcoder2') || needs.pre-flight.outputs.all == 'true'
    with:
      RUNNER: self-hosted-azure
      SCRIPT: L2_NeMo_2_Conversion_Test_Starcoder2

  L2_NeMo_2_Conversion_Test_BERT:
    needs: [pre-flight, cicd-test-container-build]
    uses: ./.github/workflows/_test_template.yml
    if: contains(fromJSON(needs.pre-flight.outputs.test_to_run), 'L2_NeMo_2_Conversion_Test_BERT') || needs.pre-flight.outputs.all == 'true'
    with:
      RUNNER: self-hosted-azure
      SCRIPT: L2_NeMo_2_Conversion_Test_BERT

  L2_NeMo_2_Conversion_Test_T5:
    needs: [pre-flight, cicd-test-container-build]
    uses: ./.github/workflows/_test_template.yml
    if: contains(fromJSON(needs.pre-flight.outputs.test_to_run), 'L2_NeMo_2_Conversion_Test_T5') || needs.pre-flight.outputs.all == 'true'
    with:
      RUNNER: self-hosted-azure
      SCRIPT: L2_NeMo_2_Conversion_Test_T5

  L2_NeMo_2_Export_HF_TRT_LLM:
    needs: [pre-flight, cicd-test-container-build]
    uses: ./.github/workflows/_test_template.yml
    if: contains(fromJSON(needs.pre-flight.outputs.test_to_run), 'L2_NeMo_2_Export_HF_TRT_LLM')
    with:
      RUNNER: self-hosted-azure
      SCRIPT: L2_NeMo_2_Export_HF_TRT_LLM

  Nemo_CICD_Test:
    needs:
      - pre-flight
      - cicd-import-tests

      - L0_Unit_Tests_GPU_ASR
      - L0_Unit_Tests_GPU_Audio
      - L0_Unit_Tests_GPU_Common
      - L0_Unit_Tests_GPU_LLM
      - L0_Unit_Tests_GPU_VLM
      - L0_Unit_Tests_GPU_Multimodal
      - L0_Unit_Tests_GPU_TTS
      - L0_Unit_Tests_GPU_Core
      - L0_Unit_Tests_GPU_Hydra
      - L0_Unit_Tests_GPU_Lightning
      - L0_Unit_Tests_GPU_Others

      - L0_Unit_Tests_CPU_ASR
      - L0_Unit_Tests_CPU_Audio
      - L0_Unit_Tests_CPU_Common
      - L0_Unit_Tests_CPU_LLM
      - L0_Unit_Tests_CPU_VLM
      - L0_Unit_Tests_CPU_Multimodal
      - L0_Unit_Tests_CPU_TTS
      - L0_Unit_Tests_CPU_Core
      - L0_Unit_Tests_CPU_Hydra
      - L0_Unit_Tests_CPU_Lightning
      - L0_Unit_Tests_CPU_Others
      - L0_Unit_Tests_Eval

      # Nemo2 Conversion Tests
      - L2_NeMo_2_Conversion_Test_Baichuan2
      - L2_NeMo_2_Conversion_Test_ChatGLM
      - L2_NeMo_2_Conversion_Test_DeepSeek
      - L2_NeMo_2_Conversion_Test_Gemma
      - L2_NeMo_2_Conversion_Test_Gemma2
      - L2_NeMo_2_Conversion_Test_Llama
      - L2_NeMo_2_Conversion_Test_Llama_Embedding
      - L2_NeMo_2_Conversion_Test_Mistral
      - L2_NeMo_2_Conversion_Test_Nemotron
      - L2_NeMo_2_Conversion_Test_Phi3Mini
      - L2_NeMo_2_Conversion_Test_Qwen2
      - L2_NeMo_2_Conversion_Test_Starcoder
      - L2_NeMo_2_Conversion_Test_Starcoder2
      - L2_NeMo_2_Conversion_Test_T5
      - L2_NeMo_2_Conversion_Test_BERT

      - ASR_dev_run_Speech_to_Text
      - ASR_dev_run_Speech_to_Text_WPE_CitriNet
      - ASR_dev_run_Speech_Pre-training_-_CitriNet
      - Optional_ASR_dev_run_Speech_To_Text_Finetuning
      - Optional_ASR_dev_run_Speech_To_Text_HF_Finetuning
      - ASR_dev_run_Speech_to_Text_WPE_-_Conformer
      - ASR_dev_run-part_two_Speech_to_Text_WPE_-_Squeezeformer
      - L2_Speech_to_Text_EMA
      - L2_Speaker_dev_run_Speaker_Recognition
      - L2_Speaker_dev_run_Speaker_Diarization
      - L2_Speaker_dev_run_EndtoEnd_Speaker_Diarization_Sortformer
      - L2_Speaker_dev_run_EndtoEnd_Diarizer_Inference
      - L2_Speaker_dev_run_Speech_to_Label
      - L2_Speaker_dev_run_Speaker_Diarization_with_ASR_Inference
      - L2_Speaker_dev_run_Clustering_Diarizer_Inference
      - L2_Speaker_dev_run_Neural_Diarizer_Inference
      - L2_Speaker_dev_run_Multispeaker_ASR_Data_Simulation
      - L2_ASR_Multi-dataloader_dev_run_Speech_to_Text_multi-dataloader
      - L2_ASR_Multi-dataloader_dev_run_Speech_to_Label_multi-dataloader
      - L2_ASR_Adapters_Linear_Adapters
      - L2_ASR_Adapters_RelPos_MHA_Adapters
      - L2_Speech_Transcription_Speech_to_Text_Transcribe
      - L2_Segmentation_Tool_Parallel_ctc_segmentation_test_L2_Eng_CitriNet_with_wav
      - L2_Segmentation_Tool_Parallel_ctc_segmentation_test_L2_Ru_QN_with_mp3
      - L2_G2P_Models_G2P_Conformer_training_evaluation_and_inference
      - L2_G2P_Models_HeteronymClassificationModel_training_evaluation_and_inference
      - L2_NMT_Attention_is_All_You_Need_Training_NMT_Training_Post-LN
      - L2_NMT_Attention_is_All_You_Need_Training_NMT_Training_Pre-LN
      - L2_NMT_Attention_is_All_You_Need_Training_NMT_Multi-Validation
      - L2_NMT_Attention_is_All_You_Need_Inference
      - L2_NMT_Attention_is_All_You_Need_Finetuning
      - L2_NMT_Tarred_Dataset_Creation_Auto_Tarred_Dataset_Creation
      - L2_NMT_Tarred_Dataset_Creation_Script_Tarred_Dataset_Creation
      - L2_Megatron_NMT_Training_TP2
      - L2_TTS_Fast_dev_runs_1_Tacotron_2
      - L2_TTS_Fast_dev_runs_1_WaveGlow
      - L2_TTS_Fast_dev_runs_1_FastPitch
        #- OPTIONAL_L2_TTS_Fast_dev_runs_1_RADTTS
      - L2_TTS_Fast_dev_runs_1_Hifigan
      - Speech_Checkpoints_tests
      - L2_Stable_Diffusion_Training
      - L2_NeMo_2_NEVA_MOCK_PRETRAIN_TP2
      - L2_NeMo_2_NEVA_MOCK_PRETRAIN_PP2
      - L2_NeMo_2_NEVA_MOCK_PRETRAIN_CP2
      - L2_NeMo_2_NEVA_MOCK_FINETUNE_TP2
      - L2_NeMo_2_NEVA_MOCK_FINETUNE_PP2
      - L2_NeMo_2_NEVA_MOCK_FINETUNE_CP2
      - OPTIONAL_L2_NeMo_2_NEVA_LOAD_GENERATE
      - Optional_L2_NeMo_2_MLLAMA_MOCK_FINETUNE_TP2
      - L2_NeMo_2_MLLAMA_PRELOADED_FINETUNE_TP2
      - Optional_L2_NEMO_2_MLLAMA_Inference
      - L2_NeMo_2_NEVA_PRELOADED_FINETUNE_PP2_SEQPACK_PAD
      - L2_NeMo_2_NEVA_PRELOADED_FINETUNE_PP2_SEQPACK_TRUNC
      - L2_NeMo_2_NEVA_ENERGON_FINETUNE_TP2
      - L2_NeMo_2_MLLAMA_ENERGON_FINETUNE_TP2
      - L2_NeMo_2_LLAVA_IMPORT
      - L2_NeMo_2_MLLAMA_IMPORT
      - L2_NeMo_2_GPT_Pretraining_no_transformer_engine
      - L2_NeMo_2_GPT_DDP_Param_Parity_check
      - L2_NeMo_2_HF_MODEL_IMPORT
      - L2_NeMo_2_llama3_pretraining_recipe
      - L2_NeMo_2_llama3_fault_tolerance_plugin
      - L2_NeMo_2_llama3_straggler_detection
      - L2_HF_Transformer_PEFT_notebook
      - L2_HF_Transformer_PEFT
      - L2_HF_Transformer_PEFT_nemorun
      - L2_HF_Transformer_PEFT_2gpu
      - L2_HF_Transformer_PEFT_2gpu_FSDP2
      - L2_HF_Transformer_PEFT_2gpu_FSDP2_liger
      - L2_HF_Transformer_PEFT_2gpu_FSDP2_fp8
      - L2_HF_Transformer_PEFT_2gpu_nemorun
      - L2_HF_Transformer_SFT_notebook
      - L2_HF_Transformer_SFT
      - L2_HF_Transformer_SFT_nemorun
      - L2_HF_Transformer_SFT_2gpu
      - L2_HF_Transformer_SFT_2gpu_FSDP2
      - L2_HF_Transformer_SFT_2gpu_FSDP2_fp8
      - L2_VLM_HF_Transformer_PEFT
      - L2_VLM_HF_Transformer_PEFT_FSDP2
      - L2_VLM_HF_Transformer_PEFT_4bit
      - L2_VLM_HF_Transformer_SFT_FSDP2
      - L2_HF_Transformer_SFT_2gpu_nemorun
      - L2_HF_Transformer_SFT_TE_Acceleration
      - L2_HF_Transformer_PT
      - L2_HF_Transformer_PT_nemorun
      - L2_HF_Transformer_PT_2gpu
      - L2_HF_Transformer_PT_2gpu_nemorun
      - L2_HF_Transformer_PT_TE_Acceleration
      - L2_HF_Transformer_SpeechLM_SFT_2gpu
      - Optional_L2_NeMo_2_SSM_Pretraining
      - Optional_L2_NeMo_2_SSM_Finetuning
      - L2_NeMo_2_Hyena_Conversion_from_HF
      - L2_NeMo_2_Hyena_DDP_Pretraining_Test
      - L2_NeMo_2_T5_Pretraining
      - L2_NeMo_2_T5_Finetuning
      - L2_NeMo_2_T5_Squad
      - L2_NeMo_2_T5_LoRA
      - L2_NeMo_2_T5_MockData_Pretraining
      - L2_NeMo_2_BERT_Pretraining_Megatron
      - L2_NeMo_2_BERT_Pretraining_HuggingFace
      - L2_NeMo_2_GPT_SFT_TP1PP1_MBS1
      - L2_NeMo_2_GPT_SFT_TP1PP1_MBS2
      - L2_NeMo_2_GPT_SFT_TP1PP2_MBS2
      - L2_NeMo_2_GPT_SFT_TP2PP1_MBS2
      - L2_NeMo_2_GPT_SFT_TP1PP1_MBS1_PACKED
      - L2_NeMo_2_GPT_LoRA_TP1PP1_MBS1
      - L2_NeMo_2_GPT_LoRA_TP1PP1_MBS2
      - L2_NeMo_2_GPT_LoRA_TP1PP2_MBS2
      - L2_NeMo_2_GPT_LoRA_TP2PP1_MBS2
      - L2_NeMo_2_GPT_LoRA_TP1PP1_MBS1_Chat
      - L2_NeMo_2_GPT_LoRA_TP1PP1_MBS1_PACKED
      - L2_NeMo_2_GPT_DoRA_TP1PP1_MBS1_PACKED
      - L2_NeMo_2_GPT_CLoRA_TP1PP1_MBS1_PACKED
      - L2_NeMo_2_Mixtral_LoRA_EP2PP1_MBS2
      - L2_NeMo_2_Mixtral_LoRA_TP1PP1_MBS1
      - L2_NeMo_2_Mixtral_LoRA_TP2PP1_MBS1
      - L2_NeMo_2_Mistral_LoRA_TP1PP1_MBS1
      - L2_NeMo_2_Mistral_LoRA_TP2PP1_MBS1
      - L2_NeMo_2_Mistral_LoRA_TP1PP1_MBS1_exclude
      - L2_NeMo_2_Mixtral_LoRA_EP2PP1_MBS2_exclude
      - L2_NEMO_2_LoRA_MERGE
      - L2_NEMO_2_LoRA_Export
      - L2_NEMO_2_LoRA_Inference
      - L2_NeMo_2_Mixtral_Pretraining
      - L2_NeMo_2_Auto_Configurator_llama_TP1_PP1_MBS124
      - L2_NeMo_2_Auto_Configurator_bert_TP1_PP1_MBS124
      - L2_NeMo_2_Auto_Configurator_t5_TP1_PP1_MBS124
      - L2_Speech_to_Text_AED
      - L2_Speech_Estimate_Duration_Bins
      - L2_Speech_Batch_Size_OOMptimizer
        # - Optional_L2_Speech_Batch_Size_OOMptimizer_Canary
      - L2_Speech_Transcription_Canary_Transcribe_Full_Manifest
      - L2_Speech_Transcription_Canary_Transcribe_With_Prompt
      - L2_Speech_Transcription_Canary_Transcribe_Audio_Dir
      - L2_Longform_Speech_Transcription_Canary_Chunked_Infer_from_Audio_Dir
      - L2_Longform_Speech_Transcription_with_TimeStamps_Canary_Chunked_Infer_from_Audio_Dir
      - L2_Longform_Speech_Transcription_with_TimeStamps_Canary_Chunked_Infer_from_Manifest
      - L2_NeMo_2_NeMo_Mcore_Mixtral_bitexact
      - L2_NeMo_2_Automodel_PTQ_trtllm
      - L2_NeMo_2_Automodel_PTQ_hf
      - L2_NeMo_2_PTQ_Llama2_FP8_trtllm
      - L2_NeMo_2_PTQ_Llama2_FP8_nemo
      - L2_NeMo_2_PTQ_Unified_Export
      - L2_NeMo_2_Distill_Llama3_TP1PP2
      - L2_NeMo_2_Prune_Llama_TP1PP2
      - L2_NeMo_2_Export_In_Framework
      - L2_ONNX_TRT_LLM_Embedding_Export
      - L2_NeMo_2_Export_Deploy_Query_In_Framework
      - L2_NeMo_2_Export_TRT_LLM
      - L2_NeMo_2_jit_callback
      - L2_NeMo_2_LLAVA_NEXT_MOCK_TRAINING
      - L2_NeMo_2_VLLM_VISION
      - L2_NeMo_2_LLAVA_NEXT_HF_CONVERSION
      - L2_NeMo_2_LLAVA_NEXT_ENERGON_TRAIN
      - L2_NeMo_2_LLAVA_NEXT_ENERGON_PACKED_TRAIN
      - L2_NeMo_2_CLIP_PRETRAIN
      - L2_NeMo_2_CLIP_INFER
      - L2_HF_Transformer_SFT_FSDP2_2gpu
      - L2_HF_Transformer_SFT_2gpu_nemorun_fsdp2
      - L2_NeMo_2_VLLM_EXPORT
      - Optional_L2_NeMo_2_EVAL
      - L2_SpeechLM_LoRA_TP1PP1_MBS2
      - L2_NeMo_2_Export_HF_TRT_LLM

    if: always() && github.event != 'push'
    runs-on: ubuntu-latest
    permissions: write-all
    steps:
      - name: Evaluate conclusion
=======
      - name: Exit
>>>>>>> 73f5eb5b
        if: ${{ always() }}
        env:
          RESULT: ${{ steps.result.outputs.code }}
        run: |
          if [ $RESULT == "success" ]; then
            exit 0
          else
            exit 1
          fi

  Coverage:
    runs-on: ubuntu-latest
    needs: [Nemo_CICD_Test]
    strategy:
      matrix:
        flag: [unit-test, e2e]
    steps:
      - name: Checkout
        uses: actions/checkout@v4

      - name: Download coverage reports of current branch
        uses: actions/download-artifact@v4
        with:
          pattern: coverage-${{ matrix.flag }}-*

      - name: Get total coverage of current branch
        shell: bash -x -e -u -o pipefail {0}
        if: always()
        run: |
          pip install coverage

          ls -al .
          ls -al coverage-*/
          coverage combine --keep $(ls coverage-*/.coverage)
          coverage report -i
          rm -rf coverage-*
          ls -al

      - name: Upload coverage reports to Codecov
        uses: codecov/codecov-action@v5
        with:
          token: ${{ secrets.CODECOV_TOKEN }}
          verbose: true
          flags: ${{ matrix.flag }}

      - name: Upload artifacts
        uses: actions/upload-artifact@v4
        with:
          name: coverage-${{ matrix.flag }}-aggregated
          path: |
            .coverage
          include-hidden-files: true<|MERGE_RESOLUTION|>--- conflicted
+++ resolved
@@ -284,1564 +284,7 @@
           set -x
           pip install PyGithub
           python .github/scripts/notify.py
-
-<<<<<<< HEAD
-  L2_Speech_Transcription_Canary_Transcribe_Audio_Dir:
-    needs: [pre-flight, cicd-test-container-build]
-    uses: ./.github/workflows/_test_template.yml
-    if: contains(fromJSON(needs.pre-flight.outputs.test_to_run), 'L2_Speech_Transcription_Canary_Transcribe_Audio_Dir')
-    with:
-      RUNNER: self-hosted-azure
-      SCRIPT: L2_Speech_Transcription_Canary_Transcribe_Audio_Dir
-      IS_OPTIONAL: true
-
-  # L2: Longform without TimeStamps from Audio Dir
-  L2_Longform_Speech_Transcription_Canary_Chunked_Infer_from_Audio_Dir:
-    needs: [pre-flight, cicd-test-container-build]
-    uses: ./.github/workflows/_test_template.yml
-    if: contains(fromJSON(needs.pre-flight.outputs.test_to_run), 'L2_Longform_Speech_Transcription_Canary_Chunked_Infer_from_Audio_Dir')
-    with:
-      RUNNER: self-hosted-azure
-      SCRIPT: L2_Longform_Speech_Transcription_Canary_Chunked_Infer_from_Audio_Dir
-
-  # L2: Longform with TimeStamps from Audio Dir
-  L2_Longform_Speech_Transcription_with_TimeStamps_Canary_Chunked_Infer_from_Audio_Dir:
-    needs: [pre-flight, cicd-test-container-build]
-    uses: ./.github/workflows/_test_template.yml
-    if: contains(fromJSON(needs.pre-flight.outputs.test_to_run), 'L2_Longform_Speech_Transcription_with_TimeStamps_Canary_Chunked_Infer_from_Audio_Dir')
-    with:
-      RUNNER: self-hosted-azure
-      SCRIPT: L2_Longform_Speech_Transcription_with_TimeStamps_Canary_Chunked_Infer_from_Audio_Dir
-
-  # L2: Longform with TimeStamps from manifest
-  L2_Longform_Speech_Transcription_with_TimeStamps_Canary_Chunked_Infer_from_Manifest:
-    needs: [pre-flight, cicd-test-container-build]
-    uses: ./.github/workflows/_test_template.yml
-    if: contains(fromJSON(needs.pre-flight.outputs.test_to_run), 'L2_Longform_Speech_Transcription_with_TimeStamps_Canary_Chunked_Infer_from_Manifest')
-    with:
-      RUNNER: self-hosted-azure
-      SCRIPT: L2_Longform_Speech_Transcription_with_TimeStamps_Canary_Chunked_Infer_from_Manifest
-
-  # L2: Segmentation Tool
-  L2_Segmentation_Tool_Parallel_ctc_segmentation_test_L2_Eng_CitriNet_with_wav:
-    needs: [pre-flight, cicd-test-container-build]
-    uses: ./.github/workflows/_test_template.yml
-    if: contains(fromJSON(needs.pre-flight.outputs.test_to_run), 'L2_Segmentation_Tool_Parallel_ctc_segmentation_test_L2_Eng_CitriNet_with_wav')
-    with:
-      RUNNER: self-hosted-azure
-      SCRIPT: L2_Segmentation_Tool_Parallel_ctc_segmentation_test_L2_Eng_CitriNet_with_wav
-
-  L2_Segmentation_Tool_Parallel_ctc_segmentation_test_L2_Ru_QN_with_mp3:
-    needs: [pre-flight, cicd-test-container-build]
-    uses: ./.github/workflows/_test_template.yml
-    if: contains(fromJSON(needs.pre-flight.outputs.test_to_run), 'L2_Segmentation_Tool_Parallel_ctc_segmentation_test_L2_Ru_QN_with_mp3')
-    with:
-      RUNNER: self-hosted-azure
-      SCRIPT: L2_Segmentation_Tool_Parallel_ctc_segmentation_test_L2_Ru_QN_with_mp3
-
-  # L2: G2P Models
-  L2_G2P_Models_G2P_Conformer_training_evaluation_and_inference:
-    needs: [pre-flight, cicd-test-container-build]
-    uses: ./.github/workflows/_test_template.yml
-    if: contains(fromJSON(needs.pre-flight.outputs.test_to_run), 'L2_G2P_Models_G2P_Conformer_training_evaluation_and_inference')
-    with:
-      RUNNER: self-hosted-azure
-      SCRIPT: L2_G2P_Models_G2P_Conformer_training_evaluation_and_inference
-
-    # TODO: pleasefixme @redoctopus
-    # - name: ByT5G2P training, evaluation and inference
-    #   run: |
-    #     cd examples/tts/g2p && \
-    #         TIME=`date +"%Y-%m-%d-%T"` && OUTPUT_DIR_T5=output_byt5_${TIME} && \
-    #         python g2p_train_and_evaluate.py \
-    #             train_manifest=/home/TestData/g2p/g2p.json \
-    #             validation_manifest=/home/TestData/g2p/g2p.json \
-    #             model.test_ds.manifest_filepath=/home/TestData/g2p/g2p.json \
-    #             trainer.max_epochs=1 \
-    #             model.max_source_len=64 \
-    #             trainer.devices=1 \
-    #             do_training=True \
-    #             do_testing=True \
-    #             exp_manager.exp_dir=${OUTPUT_DIR_T5} \
-    #             +exp_manager.use_datetime_version=False\
-    #             +exp_manager.version=test && \
-    #         python g2p_inference.py \
-    #             pretrained_model=${OUTPUT_DIR_T5}/T5G2P/test/checkpoints/T5G2P.nemo \
-    #             manifest_filepath=/home/TestData/g2p/g2p.json \
-    #             phoneme_field=text
-    #   }
-    # }
-    # - uses: "NVIDIA/NeMo/.github/actions/cancel-workflow@main"
-    # if: "failure()"
-
-  L2_G2P_Models_HeteronymClassificationModel_training_evaluation_and_inference:
-    needs: [pre-flight, cicd-test-container-build]
-    uses: ./.github/workflows/_test_template.yml
-    if: contains(fromJSON(needs.pre-flight.outputs.test_to_run), 'L2_G2P_Models_HeteronymClassificationModel_training_evaluation_and_inference')
-    with:
-      RUNNER: self-hosted-azure
-      SCRIPT: L2_G2P_Models_HeteronymClassificationModel_training_evaluation_and_inference
-
-  # TODO: remove +model.optim.capturable=True when Pytorch fix: https://github.com/pytorch/pytorch/pull/81858
-  # is in the release container
-  # L2: NMT Attention is All You Need Training
-  L2_NMT_Attention_is_All_You_Need_Training_NMT_Training_Post-LN:
-    needs: [pre-flight, cicd-test-container-build]
-    uses: ./.github/workflows/_test_template.yml
-    if: contains(fromJSON(needs.pre-flight.outputs.test_to_run), 'L2_NMT_Attention_is_All_You_Need_Training_NMT_Training_Post-LN')
-    with:
-      RUNNER: self-hosted-azure-gpus-1
-      SCRIPT: L2_NMT_Attention_is_All_You_Need_Training_NMT_Training_Post-LN
-
-  L2_NMT_Attention_is_All_You_Need_Training_NMT_Training_Pre-LN:
-    needs: [pre-flight, cicd-test-container-build]
-    uses: ./.github/workflows/_test_template.yml
-    if: contains(fromJSON(needs.pre-flight.outputs.test_to_run), 'L2_NMT_Attention_is_All_You_Need_Training_NMT_Training_Pre-LN')
-    with:
-      RUNNER: self-hosted-azure-gpus-1
-      SCRIPT: L2_NMT_Attention_is_All_You_Need_Training_NMT_Training_Pre-LN
-
-  L2_NMT_Attention_is_All_You_Need_Training_NMT_Multi-Validation:
-    needs: [pre-flight, cicd-test-container-build]
-    uses: ./.github/workflows/_test_template.yml
-    if: contains(fromJSON(needs.pre-flight.outputs.test_to_run), 'L2_NMT_Attention_is_All_You_Need_Training_NMT_Multi-Validation')
-    with:
-      RUNNER: self-hosted-azure-gpus-1
-      SCRIPT: L2_NMT_Attention_is_All_You_Need_Training_NMT_Multi-Validation
-
-  # L2: NMT Attention is All You Need Inference
-  L2_NMT_Attention_is_All_You_Need_Inference:
-    needs: [pre-flight, cicd-test-container-build]
-    uses: ./.github/workflows/_test_template.yml
-    if: contains(fromJSON(needs.pre-flight.outputs.test_to_run), 'L2_NMT_Attention_is_All_You_Need_Inference')
-    with:
-      RUNNER: self-hosted-azure
-      SCRIPT: L2_NMT_Attention_is_All_You_Need_Inference
-
-  # L2: NMT Attention is All You Need Finetuning
-  L2_NMT_Attention_is_All_You_Need_Finetuning:
-    needs: [pre-flight, cicd-test-container-build]
-    uses: ./.github/workflows/_test_template.yml
-    if: contains(fromJSON(needs.pre-flight.outputs.test_to_run), 'L2_NMT_Attention_is_All_You_Need_Finetuning')
-    with:
-      RUNNER: self-hosted-azure-gpus-1
-      SCRIPT: L2_NMT_Attention_is_All_You_Need_Finetuning
-
-  # L2: NMT Tarred Dataset Creation
-  L2_NMT_Tarred_Dataset_Creation_Auto_Tarred_Dataset_Creation:
-    needs: [pre-flight, cicd-test-container-build]
-    uses: ./.github/workflows/_test_template.yml
-    if: contains(fromJSON(needs.pre-flight.outputs.test_to_run), 'L2_NMT_Tarred_Dataset_Creation_Auto_Tarred_Dataset_Creation')
-    with:
-      RUNNER: self-hosted-azure-gpus-1
-      SCRIPT: L2_NMT_Tarred_Dataset_Creation_Auto_Tarred_Dataset_Creation
-
-  L2_NMT_Tarred_Dataset_Creation_Script_Tarred_Dataset_Creation:
-    needs: [pre-flight, cicd-test-container-build]
-    uses: ./.github/workflows/_test_template.yml
-    if: contains(fromJSON(needs.pre-flight.outputs.test_to_run), 'L2_NMT_Tarred_Dataset_Creation_Script_Tarred_Dataset_Creation')
-    with:
-      RUNNER: self-hosted-azure
-      SCRIPT: L2_NMT_Tarred_Dataset_Creation_Script_Tarred_Dataset_Creation
-
-  L2_Megatron_NMT_Training_TP2:
-    needs: [pre-flight, cicd-test-container-build]
-    uses: ./.github/workflows/_test_template.yml
-    if: contains(fromJSON(needs.pre-flight.outputs.test_to_run), 'L2_Megatron_NMT_Training_TP2')
-    with:
-      RUNNER: self-hosted-azure
-      SCRIPT: L2_Megatron_NMT_Training_TP2
-
-  L2_VLM_HF_Transformer_PEFT:
-    needs: [pre-flight, cicd-test-container-build]
-    uses: ./.github/workflows/_test_template.yml
-    if: contains(fromJSON(needs.pre-flight.outputs.test_to_run), 'L2_VLM_HF_Transformer_PEFT')
-    with:
-      RUNNER: self-hosted-azure-gpus-1
-      SCRIPT: L2_VLM_HF_Transformer_PEFT
-
-  L2_VLM_HF_Transformer_PEFT_FSDP2:
-    needs: [pre-flight, cicd-test-container-build]
-    uses: ./.github/workflows/_test_template.yml
-    if: contains(fromJSON(needs.pre-flight.outputs.test_to_run), 'L2_VLM_HF_Transformer_PEFT_FSDP2')
-    with:
-      RUNNER: self-hosted-azure
-      SCRIPT: L2_VLM_HF_Transformer_PEFT_FSDP2
-
-  L2_VLM_HF_Transformer_PEFT_4bit:
-    needs: [pre-flight, cicd-test-container-build]
-    uses: ./.github/workflows/_test_template.yml
-    if: contains(fromJSON(needs.pre-flight.outputs.test_to_run), 'L2_VLM_HF_Transformer_PEFT_4bit')
-    with:
-      RUNNER: self-hosted-azure-gpus-1
-      SCRIPT: L2_VLM_HF_Transformer_PEFT_4bit
-
-  L2_VLM_HF_Transformer_SFT_FSDP2:
-    needs: [pre-flight, cicd-test-container-build]
-    uses: ./.github/workflows/_test_template.yml
-    if: contains(fromJSON(needs.pre-flight.outputs.test_to_run), 'L2_VLM_HF_Transformer_SFT_FSDP2')
-    with:
-      RUNNER: self-hosted-azure
-      SCRIPT: L2_VLM_HF_Transformer_SFT_FSDP2
-
-  L2_HF_Transformer_PEFT_notebook:
-    needs: [pre-flight, cicd-test-container-build]
-    uses: ./.github/workflows/_test_template.yml
-    if: contains(fromJSON(needs.pre-flight.outputs.test_to_run), 'L2_HF_Transformer_PEFT_notebook')
-    with:
-      RUNNER: self-hosted-azure
-      SCRIPT: L2_HF_Transformer_PEFT_notebook
-
-  L2_HF_Transformer_PEFT:
-    needs: [pre-flight, cicd-test-container-build]
-    uses: ./.github/workflows/_test_template.yml
-    if: contains(fromJSON(needs.pre-flight.outputs.test_to_run), 'L2_HF_Transformer_PEFT')
-    with:
-      RUNNER: self-hosted-azure-gpus-1
-      SCRIPT: L2_HF_Transformer_PEFT
-
-  L2_HF_Transformer_PEFT_nemorun:
-    needs: [pre-flight, cicd-test-container-build]
-    uses: ./.github/workflows/_test_template.yml
-    if: contains(fromJSON(needs.pre-flight.outputs.test_to_run), 'L2_HF_Transformer_PEFT_nemorun')
-    with:
-      RUNNER: self-hosted-azure-gpus-1
-      SCRIPT: L2_HF_Transformer_PEFT_nemorun
-
-  L2_HF_Transformer_PEFT_2gpu:
-    needs: [pre-flight, cicd-test-container-build]
-    uses: ./.github/workflows/_test_template.yml
-    if: contains(fromJSON(needs.pre-flight.outputs.test_to_run), 'L2_HF_Transformer_PEFT_2gpu')
-    with:
-      RUNNER: self-hosted-azure
-      SCRIPT: L2_HF_Transformer_PEFT_2gpu
-
-  L2_HF_Transformer_PEFT_2gpu_FSDP2_liger:
-    needs: [pre-flight, cicd-test-container-build]
-    uses: ./.github/workflows/_test_template.yml
-    if: contains(fromJSON(needs.pre-flight.outputs.test_to_run), 'L2_HF_Transformer_PEFT_2gpu_FSDP2_liger') || needs.pre-flight.outputs.all == 'true'
-    with:
-      RUNNER: self-hosted-azure
-      SCRIPT: L2_HF_Transformer_PEFT_2gpu_FSDP2_liger
-
-  L2_HF_Transformer_PEFT_2gpu_FSDP2_fp8:
-    needs: [pre-flight, cicd-test-container-build]
-    uses: ./.github/workflows/_test_template.yml
-    if: contains(fromJSON(needs.pre-flight.outputs.test_to_run), 'L2_HF_Transformer_PEFT_2gpu_FSDP2_fp8') || needs.pre-flight.outputs.all == 'true'
-    with:
-      RUNNER: azure-gpu-vm-runner1-h100
-      SCRIPT: L2_HF_Transformer_PEFT_2gpu_FSDP2_fp8
-      IS_OPTIONAL: true
-
-  L2_HF_Transformer_PEFT_2gpu_FSDP2:
-    needs: [pre-flight, cicd-test-container-build]
-    uses: ./.github/workflows/_test_template.yml
-    if: contains(fromJSON(needs.pre-flight.outputs.test_to_run), 'L2_HF_Transformer_PEFT_2gpu_FSDP2') || needs.pre-flight.outputs.all == 'true'
-    with:
-      RUNNER: self-hosted-azure
-      SCRIPT: L2_HF_Transformer_PEFT_2gpu_FSDP2
-
-  L2_HF_Transformer_PEFT_2gpu_nemorun:
-    needs: [pre-flight, cicd-test-container-build]
-    uses: ./.github/workflows/_test_template.yml
-    if: contains(fromJSON(needs.pre-flight.outputs.test_to_run), 'L2_HF_Transformer_PEFT_2gpu_nemorun')
-    with:
-      RUNNER: self-hosted-azure
-      SCRIPT: L2_HF_Transformer_PEFT_2gpu_nemorun
-
-  L2_HF_Transformer_SFT_2gpu:
-    needs: [pre-flight, cicd-test-container-build]
-    uses: ./.github/workflows/_test_template.yml
-    if: contains(fromJSON(needs.pre-flight.outputs.test_to_run), 'L2_HF_Transformer_SFT_2gpu')
-    with:
-      RUNNER: self-hosted-azure
-      SCRIPT: L2_HF_Transformer_SFT_2gpu
-
-  L2_HF_Transformer_SFT_2gpu_FSDP2:
-    needs: [pre-flight, cicd-test-container-build]
-    uses: ./.github/workflows/_test_template.yml
-    if: contains(fromJSON(needs.pre-flight.outputs.test_to_run), 'L2_HF_Transformer_SFT_2gpu_FSDP2')
-    with:
-      RUNNER: self-hosted-azure
-      SCRIPT: L2_HF_Transformer_SFT_2gpu_FSDP2
-
-  L2_HF_Transformer_SFT_2gpu_FSDP2_fp8:
-    needs: [pre-flight, cicd-test-container-build]
-    uses: ./.github/workflows/_test_template.yml
-    if: contains(fromJSON(needs.pre-flight.outputs.test_to_run), 'L2_HF_Transformer_SFT_2gpu_FSDP2_fp8') || needs.pre-flight.outputs.all == 'true'
-    with:
-      RUNNER: azure-gpu-vm-runner1-h100
-      SCRIPT: L2_HF_Transformer_SFT_2gpu_FSDP2_fp8
-      IS_OPTIONAL: true
-
-  L2_HF_Transformer_SFT_2gpu_nemorun:
-    needs: [pre-flight, cicd-test-container-build]
-    uses: ./.github/workflows/_test_template.yml
-    if: contains(fromJSON(needs.pre-flight.outputs.test_to_run), 'L2_HF_Transformer_SFT_2gpu_nemorun')
-    with:
-      RUNNER: self-hosted-azure
-      SCRIPT: L2_HF_Transformer_SFT_2gpu_nemorun
-
-  L2_HF_Transformer_SFT_2gpu_nemorun_fsdp2:
-    needs: [pre-flight, cicd-test-container-build]
-    uses: ./.github/workflows/_test_template.yml
-    if: contains(fromJSON(needs.pre-flight.outputs.test_to_run), 'L2_HF_Transformer_SFT_2gpu_nemorun_fsdp2')
-    with:
-      RUNNER: self-hosted-azure
-      SCRIPT: L2_HF_Transformer_SFT_2gpu_nemorun_fsdp2
-
-  L2_HF_Transformer_SFT_FSDP2_2gpu:
-    needs: [pre-flight, cicd-test-container-build]
-    uses: ./.github/workflows/_test_template.yml
-    if: contains(fromJSON(needs.pre-flight.outputs.test_to_run), 'L2_HF_Transformer_SFT_FSDP2_2gpu')
-    with:
-      RUNNER: self-hosted-azure
-      SCRIPT: L2_HF_Transformer_SFT_FSDP2_2gpu
-
-  L2_HF_Transformer_PT_2gpu:
-    needs: [pre-flight, cicd-test-container-build]
-    uses: ./.github/workflows/_test_template.yml
-    if: contains(fromJSON(needs.pre-flight.outputs.test_to_run), 'L2_HF_Transformer_PT_2gpu')
-    with:
-      RUNNER: self-hosted-azure
-      SCRIPT: L2_HF_Transformer_PT_2gpu
-
-  L2_HF_Transformer_PT_2gpu_nemorun:
-    needs: [pre-flight, cicd-test-container-build]
-    uses: ./.github/workflows/_test_template.yml
-    if: contains(fromJSON(needs.pre-flight.outputs.test_to_run), 'L2_HF_Transformer_PT_2gpu_nemorun')
-    with:
-      RUNNER: self-hosted-azure
-      SCRIPT: L2_HF_Transformer_PT_2gpu_nemorun
-
-  L2_HF_Transformer_PT:
-    needs: [pre-flight, cicd-test-container-build]
-    uses: ./.github/workflows/_test_template.yml
-    if: contains(fromJSON(needs.pre-flight.outputs.test_to_run), 'L2_HF_Transformer_PT')
-    with:
-      RUNNER: self-hosted-azure-gpus-1
-      SCRIPT: L2_HF_Transformer_PT
-
-  L2_HF_Transformer_PT_nemorun:
-    needs: [pre-flight, cicd-test-container-build]
-    uses: ./.github/workflows/_test_template.yml
-    if: contains(fromJSON(needs.pre-flight.outputs.test_to_run), 'L2_HF_Transformer_PT_nemorun')
-    with:
-      RUNNER: self-hosted-azure-gpus-1
-      SCRIPT: L2_HF_Transformer_PT_nemorun
-
-  L2_HF_Transformer_SFT_notebook:
-    needs: [pre-flight, cicd-test-container-build]
-    uses: ./.github/workflows/_test_template.yml
-    if: contains(fromJSON(needs.pre-flight.outputs.test_to_run), 'L2_HF_Transformer_SFT_notebook')
-    with:
-      RUNNER: self-hosted-azure
-      SCRIPT: L2_HF_Transformer_SFT_notebook
-
-  L2_HF_Transformer_SFT:
-    needs: [pre-flight, cicd-test-container-build]
-    uses: ./.github/workflows/_test_template.yml
-    if: contains(fromJSON(needs.pre-flight.outputs.test_to_run), 'L2_HF_Transformer_SFT')
-    with:
-      RUNNER: self-hosted-azure-gpus-1
-      SCRIPT: L2_HF_Transformer_SFT
-
-  L2_HF_Transformer_SFT_nemorun:
-    needs: [pre-flight, cicd-test-container-build]
-    uses: ./.github/workflows/_test_template.yml
-    if: contains(fromJSON(needs.pre-flight.outputs.test_to_run), 'L2_HF_Transformer_SFT_nemorun')
-    with:
-      RUNNER: self-hosted-azure-gpus-1
-      SCRIPT: L2_HF_Transformer_SFT_nemorun
-
-  L2_HF_Transformer_SFT_TE_Acceleration:
-    needs: [pre-flight, cicd-test-container-build]
-    uses: ./.github/workflows/_test_template.yml
-    if: contains(fromJSON(needs.pre-flight.outputs.test_to_run), 'L2_HF_Transformer_SFT_TE_Acceleration')
-    with:
-      RUNNER: self-hosted-azure-gpus-1
-      SCRIPT: L2_HF_Transformer_SFT_TE_Acceleration
-      IS_OPTIONAL: true
-
-  L2_HF_Transformer_PT_TE_Acceleration:
-    needs: [pre-flight, cicd-test-container-build]
-    uses: ./.github/workflows/_test_template.yml
-    if: contains(fromJSON(needs.pre-flight.outputs.test_to_run), 'L2_HF_Transformer_PT_TE_Acceleration')
-    with:
-      RUNNER: self-hosted-azure-gpus-1
-      SCRIPT: L2_HF_Transformer_PT_TE_Acceleration
-
-  # L2: SpeechLM tests
-  L2_HF_Transformer_SpeechLM_SFT_2gpu:
-    needs: [pre-flight, cicd-test-container-build]
-    uses: ./.github/workflows/_test_template.yml
-    if: contains(fromJSON(needs.pre-flight.outputs.test_to_run), 'L2_HF_Transformer_SpeechLM_SFT_2gpu') || needs.pre-flight.outputs.all == 'true'
-    with:
-      RUNNER: self-hosted-azure
-      SCRIPT: L2_HF_Transformer_SpeechLM_SFT_2gpu
-
-  # L2: TTS Fast dev runs 1
-  L2_TTS_Fast_dev_runs_1_Tacotron_2:
-    needs: [pre-flight, cicd-test-container-build]
-    uses: ./.github/workflows/_test_template.yml
-    if: contains(fromJSON(needs.pre-flight.outputs.test_to_run), 'L2_TTS_Fast_dev_runs_1_Tacotron_2')
-    with:
-      RUNNER: self-hosted-azure-gpus-1
-      SCRIPT: L2_TTS_Fast_dev_runs_1_Tacotron_2
-
-  L2_TTS_Fast_dev_runs_1_WaveGlow:
-    needs: [pre-flight, cicd-test-container-build]
-    uses: ./.github/workflows/_test_template.yml
-    if: contains(fromJSON(needs.pre-flight.outputs.test_to_run), 'L2_TTS_Fast_dev_runs_1_WaveGlow')
-    with:
-      RUNNER: self-hosted-azure
-      SCRIPT: L2_TTS_Fast_dev_runs_1_WaveGlow
-
-  L2_TTS_Fast_dev_runs_1_FastPitch:
-    needs: [pre-flight, cicd-test-container-build]
-    uses: ./.github/workflows/_test_template.yml
-    if: contains(fromJSON(needs.pre-flight.outputs.test_to_run), 'L2_TTS_Fast_dev_runs_1_FastPitch')
-    with:
-      RUNNER: self-hosted-azure
-      SCRIPT: L2_TTS_Fast_dev_runs_1_FastPitch
-
-  # OPTIONAL_L2_TTS_Fast_dev_runs_1_RADTTS:
-  #   needs: [pre-flight, cicd-test-container-build]
-  #   runs-on: self-hosted-azure
-  #   timeout-minutes: 10
-  #   container:
-  #     image: nemoci.azurecr.io/nemo_container:${{ github.run_id }}
-  #     options:
-  #       # --user 0:128
-  #       --device=/dev/nvidia0
-  #       --gpus all
-  #       --shm-size=8g
-  #       --env TRANSFORMERS_OFFLINE=0
-  #       --env HYDRA_FULL_ERROR=1
-  #       --volume /mnt/datadrive/TestData:/home/TestData
-  #   steps:
-  #       - name: Checkout repository
-  #         uses: actions/checkout@v4
-  #       - run: |
-  #           python examples/tts/radtts.py \
-  #           train_dataset=/home/TestData/an4_dataset/an4_train.json \
-  #           validation_datasets=/home/TestData/an4_dataset/an4_val.json \
-  #           sup_data_path=/home/TestData/an4_dataset/radtts_beta_priors \
-  #           trainer.devices="[0]" \
-  #           +trainer.limit_train_batches=1 \
-  #           +trainer.limit_val_batches=1 \
-  #           trainer.max_epochs=1 \
-  #           trainer.strategy=auto \
-  #           model.pitch_mean=212.35873413085938 \
-  #           model.pitch_std=68.52806091308594 \
-  #           model.train_ds.dataloader_params.batch_size=4 \
-  #           model.train_ds.dataloader_params.num_workers=0 \
-  #           model.validation_ds.dataloader_params.batch_size=4 \
-  #           model.validation_ds.dataloader_params.num_workers=0 \
-  #           export_dir=/home/TestData/radtts_test \
-  #           model.optim.lr=0.0001 \
-  #           model.modelConfig.decoder_use_partial_padding=True \
-  #           ~trainer.check_val_every_n_epoch \
-  #           ~model.text_normalizer \
-  #           ~model.text_normalizer_call_kwargs
-  #       #- uses: "NVIDIA/NeMo/.github/actions/cancel-workflow@main"
-  #       #  if: "failure()"
-
-  L2_TTS_Fast_dev_runs_1_Hifigan:
-    needs: [pre-flight, cicd-test-container-build]
-    uses: ./.github/workflows/_test_template.yml
-    if: contains(fromJSON(needs.pre-flight.outputs.test_to_run), 'L2_TTS_Fast_dev_runs_1_Hifigan')
-    with:
-      RUNNER: self-hosted-azure
-      SCRIPT: L2_TTS_Fast_dev_runs_1_Hifigan
-
-  # L2: NeRF
-  # L2_NeRF_DreamFusion:
-  #   needs: [pre-flight, cicd-test-container-build]
-  #   runs-on: self-hosted-azure
-  #   container:
-  #     image: nemoci.azurecr.io/nemo_container:${{ github.run_id }}
-  #     options:
-  #       # --user 0:128
-  #       --device=/dev/nvidia0
-  #       --gpus all
-  #       --shm-size=8g
-  #       --env TRANSFORMERS_OFFLINE=0
-  #       --env HYDRA_FULL_ERROR=1
-  #       --volume /mnt/datadrive/TestData:/home/TestData
-  #   steps:
-  #       - name: Checkout repository
-  #         uses: actions/checkout@v4
-  #       - run: |
-  #           python examples/multimodal/text_to_image/nerf/main.py \
-  #           trainer.num_nodes=1 \
-  #           trainer.devices="[0]" \
-  #           trainer.max_steps=1000 \
-  #           model.prompt="a DSLR photo of a delicious hamburger" \
-  #           exp_manager.exp_dir=examples/multimodal/text_to_image/nerf/dreamfusion_results
-  #
-  #       - uses: "NVIDIA/NeMo/.github/actions/cancel-workflow@main"
-  #         if: "failure()"
-
-  Speech_Checkpoints_tests:
-    needs: [pre-flight, cicd-test-container-build]
-    uses: ./.github/workflows/_test_template.yml
-    if: contains(fromJSON(needs.pre-flight.outputs.test_to_run), 'Speech_Checkpoints_tests')
-    with:
-      RUNNER: self-hosted-azure-gpus-1
-      TIMEOUT: 20
-      SCRIPT: Speech_Checkpoints_tests
-      AFTER_SCRIPT: |
-        rm -f examples/asr/evaluation_transcripts.json
-
-  L2_Stable_Diffusion_Training:
-    needs: [pre-flight, cicd-test-container-build]
-    uses: ./.github/workflows/_test_template.yml
-    if: contains(fromJSON(needs.pre-flight.outputs.test_to_run), 'L2_Stable_Diffusion_Training')
-    with:
-      RUNNER: self-hosted-azure-gpus-1
-      SCRIPT: L2_Stable_Diffusion_Training
-
-  L2_NeMo_2_GPT_Pretraining_no_transformer_engine:
-    needs: [pre-flight, cicd-test-container-build]
-    uses: ./.github/workflows/_test_template.yml
-    if: contains(fromJSON(needs.pre-flight.outputs.test_to_run), 'L2_NeMo_2_GPT_Pretraining_no_transformer_engine')
-    with:
-      RUNNER: self-hosted-azure
-      SCRIPT: L2_NeMo_2_GPT_Pretraining_no_transformer_engine
-
-  L2_NeMo_2_llama3_pretraining_recipe:
-    needs: [pre-flight, cicd-test-container-build]
-    uses: ./.github/workflows/_test_template.yml
-    if: contains(fromJSON(needs.pre-flight.outputs.test_to_run), 'L2_NeMo_2_llama3_pretraining_recipe')
-    with:
-      RUNNER: self-hosted-azure
-      SCRIPT: L2_NeMo_2_llama3_pretraining_recipe
-
-  L2_NeMo_2_llama3_fault_tolerance_plugin:
-    needs: [pre-flight, cicd-test-container-build]
-    uses: ./.github/workflows/_test_template.yml
-    if: contains(fromJSON(needs.pre-flight.outputs.test_to_run), 'L2_NeMo_2_llama3_fault_tolerance_plugin')
-    with:
-      RUNNER: self-hosted-azure
-      SCRIPT: L2_NeMo_2_llama3_fault_tolerance_plugin
-
-  L2_NeMo_2_llama3_straggler_detection:
-    needs: [pre-flight, cicd-test-container-build]
-    uses: ./.github/workflows/_test_template.yml
-    if: contains(fromJSON(needs.pre-flight.outputs.test_to_run), 'L2_NeMo_2_llama3_straggler_detection')
-    with:
-      RUNNER: self-hosted-azure
-      SCRIPT: L2_NeMo_2_llama3_straggler_detection
-
-  L2_NeMo_2_GPT_DDP_Param_Parity_check:
-    needs: [pre-flight, cicd-test-container-build]
-    uses: ./.github/workflows/_test_template.yml
-    if: contains(fromJSON(needs.pre-flight.outputs.test_to_run), 'L2_NeMo_2_GPT_DDP_Param_Parity_check')
-    with:
-      RUNNER: self-hosted-azure
-      SCRIPT: L2_NeMo_2_GPT_DDP_Param_Parity_check
-
-  L2_NeMo_2_Hyena_Conversion_from_HF:
-    needs: [pre-flight, cicd-test-container-build]
-    uses: ./.github/workflows/_test_template.yml
-    if: contains(fromJSON(needs.pre-flight.outputs.test_to_run), 'L2_NeMo_2_Hyena_Conversion_from_HF')
-    with:
-      RUNNER: self-hosted-azure
-      SCRIPT: L2_NeMo_2_Hyena_Conversion_from_HF
-
-  L2_NeMo_2_Hyena_DDP_Pretraining_Test:
-    needs: [pre-flight, cicd-test-container-build]
-    uses: ./.github/workflows/_test_template.yml
-    if: contains(fromJSON(needs.pre-flight.outputs.test_to_run), 'L2_NeMo_2_Hyena_DDP_Pretraining_Test')
-    with:
-      RUNNER: self-hosted-azure # Assume runner has 2 GPUs
-      SCRIPT: L2_NeMo_2_Hyena_DDP_Pretraining_Test
-
-  Optional_L2_NeMo_2_SSM_Pretraining:
-    needs: [pre-flight, cicd-test-container-build]
-    uses: ./.github/workflows/_test_template.yml
-    if: contains(fromJSON(needs.pre-flight.outputs.test_to_run), 'Optional_L2_NeMo_2_SSM_Pretraining')
-    with:
-      RUNNER: self-hosted-azure-gpus-1
-      SCRIPT: L2_NeMo_2_SSM_Pretraining
-      IS_OPTIONAL: true
-
-  Optional_L2_NeMo_2_SSM_Finetuning:
-    needs: [pre-flight, cicd-test-container-build]
-    uses: ./.github/workflows/_test_template.yml
-    if: contains(fromJSON(needs.pre-flight.outputs.test_to_run), 'Optional_L2_NeMo_2_SSM_Finetuning')
-    with:
-      RUNNER: self-hosted-azure-gpus-1
-      SCRIPT: L2_NeMo_2_SSM_Finetuning
-      IS_OPTIONAL: true
-
-  L2_NeMo_2_HF_MODEL_IMPORT:
-    needs: [pre-flight, cicd-test-container-build]
-    uses: ./.github/workflows/_test_template.yml
-    if: contains(fromJSON(needs.pre-flight.outputs.test_to_run), 'L2_NeMo_2_HF_MODEL_IMPORT')
-    with:
-      RUNNER: self-hosted-azure
-      SCRIPT: L2_NeMo_2_HF_MODEL_IMPORT
-
-  L2_NeMo_2_jit_callback:
-    needs: [pre-flight, cicd-test-container-build]
-    uses: ./.github/workflows/_test_template.yml
-    if: contains(fromJSON(needs.pre-flight.outputs.test_to_run), 'L2_NeMo_2_jit_callback')
-    with:
-      RUNNER: self-hosted-azure
-      SCRIPT: L2_NeMo_2_jit_callback
-
-  L2_NeMo_2_T5_Pretraining:
-    needs: [pre-flight, cicd-test-container-build]
-    uses: ./.github/workflows/_test_template.yml
-    if: contains(fromJSON(needs.pre-flight.outputs.test_to_run), 'L2_NeMo_2_T5_Pretraining')
-    with:
-      RUNNER: self-hosted-azure
-      SCRIPT: L2_NeMo_2_T5_Pretraining
-
-  L2_NeMo_2_T5_MockData_Pretraining:
-    needs: [pre-flight, cicd-test-container-build]
-    uses: ./.github/workflows/_test_template.yml
-    if: contains(fromJSON(needs.pre-flight.outputs.test_to_run), 'L2_NeMo_2_T5_MockData_Pretraining')
-    with:
-      RUNNER: self-hosted-azure
-      SCRIPT: L2_NeMo_2_T5_MockData_Pretraining
-
-  L2_NeMo_2_T5_Finetuning:
-    needs: [pre-flight, cicd-test-container-build]
-    uses: ./.github/workflows/_test_template.yml
-    if: contains(fromJSON(needs.pre-flight.outputs.test_to_run), 'L2_NeMo_2_T5_Finetuning')
-    with:
-      RUNNER: self-hosted-azure
-      SCRIPT: L2_NeMo_2_T5_Finetuning
-
-  L2_NeMo_2_T5_Squad:
-    needs: [pre-flight, cicd-test-container-build]
-    uses: ./.github/workflows/_test_template.yml
-    if: contains(fromJSON(needs.pre-flight.outputs.test_to_run), 'L2_NeMo_2_T5_Squad')
-    with:
-      RUNNER: self-hosted-azure
-      SCRIPT: L2_NeMo_2_T5_Squad
-
-  L2_NeMo_2_T5_LoRA:
-    needs: [pre-flight, cicd-test-container-build]
-    uses: ./.github/workflows/_test_template.yml
-    if: contains(fromJSON(needs.pre-flight.outputs.test_to_run), 'L2_NeMo_2_T5_LoRA')
-    with:
-      RUNNER: self-hosted-azure
-      SCRIPT: L2_NeMo_2_T5_LoRA
-
-  L2_NeMo_2_BERT_Pretraining_Megatron:
-    needs: [pre-flight, cicd-test-container-build]
-    uses: ./.github/workflows/_test_template.yml
-    if: contains(fromJSON(needs.pre-flight.outputs.test_to_run), 'L2_NeMo_2_BERT_Pretraining_Megatron')
-    with:
-      RUNNER: self-hosted-azure
-      SCRIPT: L2_NeMo_2_BERT_Pretraining_Megatron
-
-  L2_NeMo_2_BERT_Pretraining_HuggingFace:
-    needs: [pre-flight, cicd-test-container-build]
-    uses: ./.github/workflows/_test_template.yml
-    if: contains(fromJSON(needs.pre-flight.outputs.test_to_run), 'L2_NeMo_2_BERT_Pretraining_HuggingFace')
-    with:
-      RUNNER: self-hosted-azure
-      SCRIPT: L2_NeMo_2_BERT_Pretraining_HuggingFace
-
-  L2_NeMo_2_NEVA_MOCK_PRETRAIN_TP2:
-    needs: [pre-flight, cicd-test-container-build]
-    uses: ./.github/workflows/_test_template.yml
-    if: contains(fromJSON(needs.pre-flight.outputs.test_to_run), 'L2_NeMo_2_NEVA_MOCK_PRETRAIN_TP2')
-    with:
-      RUNNER: self-hosted-azure-gpus-2-h100
-      SCRIPT: L2_NeMo_2_NEVA_MOCK_PRETRAIN_TP2
-
-  L2_NeMo_2_NEVA_MOCK_PRETRAIN_PP2:
-    needs: [pre-flight, cicd-test-container-build]
-    uses: ./.github/workflows/_test_template.yml
-    if: contains(fromJSON(needs.pre-flight.outputs.test_to_run), 'L2_NeMo_2_NEVA_MOCK_PRETRAIN_PP2')
-    with:
-      RUNNER: self-hosted-azure-gpus-2-h100
-      SCRIPT: L2_NeMo_2_NEVA_MOCK_PRETRAIN_PP2
-
-  L2_NeMo_2_NEVA_MOCK_PRETRAIN_CP2:
-    needs: [pre-flight, cicd-test-container-build]
-    uses: ./.github/workflows/_test_template.yml
-    if: contains(fromJSON(needs.pre-flight.outputs.test_to_run), 'L2_NeMo_2_NEVA_MOCK_PRETRAIN_CP2')
-    with:
-      RUNNER: self-hosted-azure-gpus-2-h100
-      SCRIPT: L2_NeMo_2_NEVA_MOCK_PRETRAIN_CP2
-
-  L2_NeMo_2_NEVA_MOCK_FINETUNE_TP2:
-    needs: [pre-flight, cicd-test-container-build]
-    uses: ./.github/workflows/_test_template.yml
-    if: contains(fromJSON(needs.pre-flight.outputs.test_to_run), 'L2_NeMo_2_NEVA_MOCK_FINETUNE_TP2')
-    with:
-      RUNNER: self-hosted-azure-gpus-2-h100
-      SCRIPT: L2_NeMo_2_NEVA_MOCK_FINETUNE_TP2
-
-  L2_NeMo_2_NEVA_ENERGON_FINETUNE_TP2:
-    needs: [pre-flight, cicd-test-container-build]
-    uses: ./.github/workflows/_test_template.yml
-    if: contains(fromJSON(needs.pre-flight.outputs.test_to_run), 'L2_NeMo_2_NEVA_ENERGON_FINETUNE_TP2')
-    with:
-      RUNNER: self-hosted-azure-gpus-2-h100
-      SCRIPT: L2_NeMo_2_NEVA_ENERGON_FINETUNE_TP2
-
-  L2_NeMo_2_NEVA_MOCK_FINETUNE_PP2:
-    needs: [pre-flight, cicd-test-container-build]
-    uses: ./.github/workflows/_test_template.yml
-    if: contains(fromJSON(needs.pre-flight.outputs.test_to_run), 'L2_NeMo_2_NEVA_MOCK_FINETUNE_PP2')
-    with:
-      RUNNER: self-hosted-azure-gpus-2-h100
-      SCRIPT: L2_NeMo_2_NEVA_MOCK_FINETUNE_PP2
-
-  L2_NeMo_2_NEVA_MOCK_FINETUNE_CP2:
-    needs: [pre-flight, cicd-test-container-build]
-    uses: ./.github/workflows/_test_template.yml
-    if: contains(fromJSON(needs.pre-flight.outputs.test_to_run), 'L2_NeMo_2_NEVA_MOCK_FINETUNE_CP2')
-    with:
-      RUNNER: self-hosted-azure-gpus-2-h100
-      SCRIPT: L2_NeMo_2_NEVA_MOCK_FINETUNE_CP2
-
-  L2_NeMo_2_NEVA_PRELOADED_FINETUNE_PP2_SEQPACK_PAD:
-    needs: [pre-flight, cicd-test-container-build]
-    uses: ./.github/workflows/_test_template.yml
-    if: contains(fromJSON(needs.pre-flight.outputs.test_to_run), 'L2_NeMo_2_NEVA_PRELOADED_FINETUNE_PP2_SEQPACK_PAD')
-    with:
-      RUNNER: self-hosted-azure-gpus-2-h100
-      SCRIPT: L2_NeMo_2_NEVA_PRELOADED_FINETUNE_PP2_SEQPACK_PAD
-
-  L2_NeMo_2_NEVA_PRELOADED_FINETUNE_PP2_SEQPACK_TRUNC:
-    needs: [pre-flight, cicd-test-container-build]
-    uses: ./.github/workflows/_test_template.yml
-    if: contains(fromJSON(needs.pre-flight.outputs.test_to_run), 'L2_NeMo_2_NEVA_PRELOADED_FINETUNE_PP2_SEQPACK_TRUNC')
-    with:
-      RUNNER: self-hosted-azure-gpus-2-h100
-      SCRIPT: L2_NeMo_2_NEVA_PRELOADED_FINETUNE_PP2_SEQPACK_TRUNC
-
-  OPTIONAL_L2_NeMo_2_NEVA_LOAD_GENERATE:
-    needs: [pre-flight, cicd-test-container-build]
-    uses: ./.github/workflows/_test_template.yml
-    if: contains(fromJSON(needs.pre-flight.outputs.test_to_run), 'OPTIONAL_L2_NeMo_2_NEVA_LOAD_GENERATE')
-    with:
-      RUNNER: self-hosted-azure-gpus-1
-      SCRIPT: L2_NeMo_2_NEVA_LOAD_GENERATE
-      IS_OPTIONAL: true
-
-  L2_NeMo_2_LLAVA_IMPORT:
-    needs: [pre-flight, cicd-test-container-build]
-    uses: ./.github/workflows/_test_template.yml
-    if: contains(fromJSON(needs.pre-flight.outputs.test_to_run), 'L2_NeMo_2_LLAVA_IMPORT')
-    with:
-      RUNNER: self-hosted-azure-gpus-1
-      SCRIPT: L2_NeMo_2_LLAVA_IMPORT
-
-  Optional_L2_NEMO_2_MLLAMA_Inference:
-    needs: [pre-flight, cicd-test-container-build]
-    uses: ./.github/workflows/_test_template.yml
-    if: contains(fromJSON(needs.pre-flight.outputs.test_to_run), 'Optional_L2_NEMO_2_MLLAMA_Inference')
-    with:
-      RUNNER: self-hosted-azure-gpus-1
-      SCRIPT: L2_NEMO_2_MLLAMA_Inference
-      IS_OPTIONAL: true
-
-  Optional_L2_NeMo_2_MLLAMA_MOCK_FINETUNE_TP2:
-    needs: [pre-flight, cicd-test-container-build]
-    uses: ./.github/workflows/_test_template.yml
-    if: contains(fromJSON(needs.pre-flight.outputs.test_to_run), 'Optional_L2_NeMo_2_MLLAMA_MOCK_FINETUNE_TP2')
-    with:
-      RUNNER: self-hosted-azure
-      SCRIPT: L2_NeMo_2_MLLAMA_MOCK_FINETUNE_TP2
-      IS_OPTIONAL: true
-
-  L2_NeMo_2_MLLAMA_PRELOADED_FINETUNE_TP2:
-    needs: [pre-flight, cicd-test-container-build]
-    uses: ./.github/workflows/_test_template.yml
-    if: contains(fromJSON(needs.pre-flight.outputs.test_to_run), 'L2_NeMo_2_MLLAMA_PRELOADED_FINETUNE_TP2')
-    with:
-      RUNNER: self-hosted-azure
-      SCRIPT: L2_NeMo_2_MLLAMA_PRELOADED_FINETUNE_TP2
-
-  L2_NeMo_2_MLLAMA_ENERGON_FINETUNE_TP2:
-    needs: [pre-flight, cicd-test-container-build]
-    uses: ./.github/workflows/_test_template.yml
-    if: contains(fromJSON(needs.pre-flight.outputs.test_to_run), 'L2_NeMo_2_MLLAMA_ENERGON_FINETUNE_TP2')
-    with:
-      RUNNER: self-hosted-azure
-      SCRIPT: L2_NeMo_2_MLLAMA_ENERGON_FINETUNE_TP2
-
-  L2_NeMo_2_MLLAMA_IMPORT:
-    needs: [pre-flight, cicd-test-container-build]
-    uses: ./.github/workflows/_test_template.yml
-    if: contains(fromJSON(needs.pre-flight.outputs.test_to_run), 'L2_NeMo_2_MLLAMA_IMPORT')
-    with:
-      RUNNER: self-hosted-azure-gpus-1
-      SCRIPT: L2_NeMo_2_MLLAMA_IMPORT
-
-  L2_NeMo_2_QWEN2VL_MOCK_FINETUNE_TP2:
-    needs: [pre-flight, cicd-test-container-build]
-    uses: ./.github/workflows/_test_template.yml
-    if: contains(fromJSON(needs.pre-flight.outputs.test_to_run), 'L2_NeMo_2_QWEN2VL_MOCK_FINETUNE_TP2')
-    with:
-      RUNNER: self-hosted-azure
-      SCRIPT: L2_NeMo_2_QWEN2VL_MOCK_FINETUNE_TP2
-
-  L2_NeMo_2_QWEN2VL_PRELOADED_FINETUNE_TP2:
-    needs: [pre-flight, cicd-test-container-build]
-    uses: ./.github/workflows/_test_template.yml
-    if: contains(fromJSON(needs.pre-flight.outputs.test_to_run), 'L2_NeMo_2_QWEN2VL_PRELOADED_FINETUNE_TP2')
-    with:
-      RUNNER: self-hosted-azure
-      SCRIPT: L2_NeMo_2_QWEN2VL_PRELOADED_FINETUNE_TP2
-
-  L2_NeMo_2_QWEN2VL_ENERGON_FINETUNE_TP2:
-    needs: [pre-flight, cicd-test-container-build]
-    uses: ./.github/workflows/_test_template.yml
-    if: contains(fromJSON(needs.pre-flight.outputs.test_to_run), 'L2_NeMo_2_QWEN2VL_ENERGON_FINETUNE_TP2')
-    with:
-      RUNNER: self-hosted-azure
-      SCRIPT: L2_NeMo_2_QWEN2VL_ENERGON_FINETUNE_TP2
-
-  L2_NeMo_2_Mixtral_Pretraining:
-    needs: [pre-flight, cicd-test-container-build]
-    uses: ./.github/workflows/_test_template.yml
-    if: contains(fromJSON(needs.pre-flight.outputs.test_to_run), 'L2_NeMo_2_Mixtral_Pretraining')
-    with:
-      RUNNER: self-hosted-azure
-      SCRIPT: L2_NeMo_2_Mixtral_Pretraining
-
-  L2_NeMo_2_GPT_SFT_TP1PP1_MBS1:
-    needs: [pre-flight, cicd-test-container-build]
-    uses: ./.github/workflows/_test_template.yml
-    if: contains(fromJSON(needs.pre-flight.outputs.test_to_run), 'L2_NeMo_2_GPT_SFT_TP1PP1_MBS1')
-    with:
-      RUNNER: self-hosted-azure
-      SCRIPT: L2_NeMo_2_GPT_SFT_TP1PP1_MBS1
-
-  L2_NeMo_2_GPT_SFT_TP1PP1_MBS2:
-    needs: [pre-flight, cicd-test-container-build]
-    uses: ./.github/workflows/_test_template.yml
-    if: contains(fromJSON(needs.pre-flight.outputs.test_to_run), 'L2_NeMo_2_GPT_SFT_TP1PP1_MBS2')
-    with:
-      RUNNER: self-hosted-azure
-      SCRIPT: L2_NeMo_2_GPT_SFT_TP1PP1_MBS2
-
-  L2_NeMo_2_GPT_SFT_TP1PP2_MBS2:
-    needs: [pre-flight, cicd-test-container-build]
-    uses: ./.github/workflows/_test_template.yml
-    if: contains(fromJSON(needs.pre-flight.outputs.test_to_run), 'L2_NeMo_2_GPT_SFT_TP1PP2_MBS2')
-    with:
-      RUNNER: self-hosted-azure
-      SCRIPT: L2_NeMo_2_GPT_SFT_TP1PP2_MBS2
-
-  L2_NeMo_2_GPT_SFT_TP2PP1_MBS2:
-    needs: [pre-flight, cicd-test-container-build]
-    uses: ./.github/workflows/_test_template.yml
-    if: contains(fromJSON(needs.pre-flight.outputs.test_to_run), 'L2_NeMo_2_GPT_SFT_TP2PP1_MBS2')
-    with:
-      RUNNER: self-hosted-azure
-      SCRIPT: L2_NeMo_2_GPT_SFT_TP2PP1_MBS2
-
-  L2_NeMo_2_GPT_SFT_TP1PP1_MBS1_PACKED:
-    needs: [pre-flight, cicd-test-container-build]
-    uses: ./.github/workflows/_test_template.yml
-    if: contains(fromJSON(needs.pre-flight.outputs.test_to_run), 'L2_NeMo_2_GPT_SFT_TP1PP1_MBS1_PACKED')
-    with:
-      RUNNER: self-hosted-azure
-      SCRIPT: L2_NeMo_2_GPT_SFT_TP1PP1_MBS1_PACKED
-
-  L2_NeMo_2_GPT_LoRA_TP1PP1_MBS1:
-    needs: [pre-flight, cicd-test-container-build]
-    uses: ./.github/workflows/_test_template.yml
-    if: contains(fromJSON(needs.pre-flight.outputs.test_to_run), 'L2_NeMo_2_GPT_LoRA_TP1PP1_MBS1')
-    with:
-      RUNNER: self-hosted-azure
-      SCRIPT: L2_NeMo_2_GPT_LoRA_TP1PP1_MBS1
-
-  L2_NeMo_2_GPT_LoRA_TP1PP1_MBS2:
-    needs: [pre-flight, cicd-test-container-build]
-    uses: ./.github/workflows/_test_template.yml
-    if: contains(fromJSON(needs.pre-flight.outputs.test_to_run), 'L2_NeMo_2_GPT_LoRA_TP1PP1_MBS2')
-    with:
-      RUNNER: self-hosted-azure
-      SCRIPT: L2_NeMo_2_GPT_LoRA_TP1PP1_MBS2
-
-  L2_NeMo_2_GPT_LoRA_TP1PP2_MBS2:
-    needs: [pre-flight, cicd-test-container-build]
-    uses: ./.github/workflows/_test_template.yml
-    if: contains(fromJSON(needs.pre-flight.outputs.test_to_run), 'L2_NeMo_2_GPT_LoRA_TP1PP2_MBS2')
-    with:
-      RUNNER: self-hosted-azure
-      SCRIPT: L2_NeMo_2_GPT_LoRA_TP1PP2_MBS2
-
-  L2_NeMo_2_GPT_LoRA_TP2PP1_MBS2:
-    needs: [pre-flight, cicd-test-container-build]
-    uses: ./.github/workflows/_test_template.yml
-    if: contains(fromJSON(needs.pre-flight.outputs.test_to_run), 'L2_NeMo_2_GPT_LoRA_TP2PP1_MBS2')
-    with:
-      RUNNER: self-hosted-azure
-      SCRIPT: L2_NeMo_2_GPT_LoRA_TP2PP1_MBS2
-
-  L2_NeMo_2_GPT_LoRA_TP1PP1_MBS1_PACKED:
-    needs: [pre-flight, cicd-test-container-build]
-    uses: ./.github/workflows/_test_template.yml
-    if: contains(fromJSON(needs.pre-flight.outputs.test_to_run), 'L2_NeMo_2_GPT_LoRA_TP1PP1_MBS1_PACKED')
-    with:
-      RUNNER: self-hosted-azure
-      SCRIPT: L2_NeMo_2_GPT_LoRA_TP1PP1_MBS1_PACKED
-
-  L2_NeMo_2_GPT_DoRA_TP1PP1_MBS1_PACKED:
-    needs: [pre-flight, cicd-test-container-build]
-    uses: ./.github/workflows/_test_template.yml
-    if: contains(fromJSON(needs.pre-flight.outputs.test_to_run), 'L2_NeMo_2_GPT_DoRA_TP1PP1_MBS1_PACKED')
-    with:
-      RUNNER: self-hosted-azure
-      SCRIPT: L2_NeMo_2_GPT_DoRA_TP1PP1_MBS1_PACKED
-
-  L2_NeMo_2_GPT_CLoRA_TP1PP1_MBS1_PACKED:
-    needs: [pre-flight, cicd-test-container-build]
-    uses: ./.github/workflows/_test_template.yml
-    if: contains(fromJSON(needs.pre-flight.outputs.test_to_run), 'L2_NeMo_2_GPT_CLoRA_TP1PP1_MBS1_PACKED')
-    with:
-      RUNNER: self-hosted-azure
-      SCRIPT: L2_NeMo_2_GPT_CLoRA_TP1PP1_MBS1_PACKED
-
-  L2_NeMo_2_GPT_LoRA_TP1PP1_MBS1_Chat:
-    needs: [pre-flight, cicd-test-container-build]
-    uses: ./.github/workflows/_test_template.yml
-    if: contains(fromJSON(needs.pre-flight.outputs.test_to_run), 'L2_NeMo_2_GPT_LoRA_TP1PP1_MBS1_Chat')
-    with:
-      RUNNER: self-hosted-azure
-      SCRIPT: L2_NeMo_2_GPT_LoRA_TP1PP1_MBS1_Chat
-
-  L2_NeMo_2_Mixtral_LoRA_EP2PP1_MBS2_exclude:
-    needs: [pre-flight, cicd-test-container-build]
-    uses: ./.github/workflows/_test_template.yml
-    if: contains(fromJSON(needs.pre-flight.outputs.test_to_run), 'L2_NeMo_2_Mixtral_LoRA_EP2PP1_MBS2_exclude')
-    with:
-      RUNNER: self-hosted-azure
-      SCRIPT: L2_NeMo_2_Mixtral_LoRA_EP2PP1_MBS2_exclude
-
-  L2_NeMo_2_Mixtral_LoRA_EP2PP1_MBS2:
-    needs: [pre-flight, cicd-test-container-build]
-    uses: ./.github/workflows/_test_template.yml
-    if: contains(fromJSON(needs.pre-flight.outputs.test_to_run), 'L2_NeMo_2_Mixtral_LoRA_EP2PP1_MBS2')
-    with:
-      RUNNER: self-hosted-azure
-      SCRIPT: L2_NeMo_2_Mixtral_LoRA_EP2PP1_MBS2
-
-  L2_NeMo_2_Mixtral_LoRA_TP1PP1_MBS1:
-    needs: [pre-flight, cicd-test-container-build]
-    uses: ./.github/workflows/_test_template.yml
-    if: contains(fromJSON(needs.pre-flight.outputs.test_to_run), 'L2_NeMo_2_Mixtral_LoRA_TP1PP1_MBS1')
-    with:
-      RUNNER: self-hosted-azure
-      SCRIPT: L2_NeMo_2_Mixtral_LoRA_TP1PP1_MBS1
-
-  L2_NeMo_2_Mixtral_LoRA_TP2PP1_MBS1:
-    needs: [pre-flight, cicd-test-container-build]
-    uses: ./.github/workflows/_test_template.yml
-    if: contains(fromJSON(needs.pre-flight.outputs.test_to_run), 'L2_NeMo_2_Mixtral_LoRA_TP2PP1_MBS1')
-    with:
-      RUNNER: self-hosted-azure
-      SCRIPT: L2_NeMo_2_Mixtral_LoRA_TP2PP1_MBS1
-
-  L2_NeMo_2_Mistral_LoRA_TP1PP1_MBS1:
-    needs: [pre-flight, cicd-test-container-build]
-    uses: ./.github/workflows/_test_template.yml
-    if: contains(fromJSON(needs.pre-flight.outputs.test_to_run), 'L2_NeMo_2_Mistral_LoRA_TP1PP1_MBS1')
-    with:
-      RUNNER: self-hosted-azure
-      SCRIPT: L2_NeMo_2_Mistral_LoRA_TP1PP1_MBS1
-
-  L2_NeMo_2_Mistral_LoRA_TP1PP1_MBS1_exclude:
-    needs: [pre-flight, cicd-test-container-build]
-    uses: ./.github/workflows/_test_template.yml
-    if: contains(fromJSON(needs.pre-flight.outputs.test_to_run), 'L2_NeMo_2_Mistral_LoRA_TP1PP1_MBS1_exclude')
-    with:
-      RUNNER: self-hosted-azure
-      SCRIPT: L2_NeMo_2_Mistral_LoRA_TP1PP1_MBS1_exclude
-
-  L2_NeMo_2_Mistral_LoRA_TP2PP1_MBS1:
-    needs: [pre-flight, cicd-test-container-build]
-    uses: ./.github/workflows/_test_template.yml
-    if: contains(fromJSON(needs.pre-flight.outputs.test_to_run), 'L2_NeMo_2_Mistral_LoRA_TP2PP1_MBS1')
-    with:
-      RUNNER: self-hosted-azure
-      SCRIPT: L2_NeMo_2_Mistral_LoRA_TP2PP1_MBS1
-
-  L2_NEMO_2_LoRA_MERGE:
-    needs: [pre-flight, cicd-test-container-build]
-    uses: ./.github/workflows/_test_template.yml
-    if: contains(fromJSON(needs.pre-flight.outputs.test_to_run), 'L2_NEMO_2_LoRA_MERGE')
-    with:
-      RUNNER: self-hosted-azure
-      SCRIPT: L2_NEMO_2_LoRA_MERGE
-
-  L2_NEMO_2_LoRA_Export:
-    needs: [pre-flight, cicd-test-container-build]
-    uses: ./.github/workflows/_test_template.yml
-    if: contains(fromJSON(needs.pre-flight.outputs.test_to_run), 'L2_NEMO_2_LoRA_Export')
-    with:
-      RUNNER: self-hosted-azure-gpus-1
-      SCRIPT: L2_NEMO_2_LoRA_Export
-
-  L2_NEMO_2_LoRA_Inference:
-    needs: [pre-flight, cicd-test-container-build]
-    uses: ./.github/workflows/_test_template.yml
-    if: contains(fromJSON(needs.pre-flight.outputs.test_to_run), 'L2_NEMO_2_LoRA_Inference')
-    with:
-      RUNNER: self-hosted-azure-gpus-1
-      SCRIPT: L2_NEMO_2_LoRA_Inference
-
-  L2_NeMo_2_NeMo_Mcore_Mixtral_bitexact:
-    needs: [pre-flight, cicd-test-container-build]
-    uses: ./.github/workflows/_test_template.yml
-    if: contains(fromJSON(needs.pre-flight.outputs.test_to_run), 'L2_NeMo_2_NeMo_Mcore_Mixtral_bitexact')
-    with:
-      RUNNER: self-hosted-azure
-      SCRIPT: L2_NeMo_2_NeMo_Mcore_Mixtral_bitexact
-
-  L2_NeMo_2_Automodel_PTQ_trtllm:
-    needs: [pre-flight, cicd-test-container-build]
-    uses: ./.github/workflows/_test_template.yml
-    if: contains(fromJSON(needs.pre-flight.outputs.test_to_run), 'L2_NeMo_2_Automodel_PTQ_trtllm')
-    with:
-      RUNNER: self-hosted-azure
-      SCRIPT: L2_NeMo_2_Automodel_PTQ_trtllm
-
-  L2_NeMo_2_Automodel_PTQ_hf:
-    needs: [pre-flight, cicd-test-container-build]
-    uses: ./.github/workflows/_test_template.yml
-    if: contains(fromJSON(needs.pre-flight.outputs.test_to_run), 'L2_NeMo_2_Automodel_PTQ_hf')
-    with:
-      RUNNER: self-hosted-azure
-      SCRIPT: L2_NeMo_2_Automodel_PTQ_hf
-
-  L2_NeMo_2_PTQ_Llama2_FP8_trtllm:
-    needs: [pre-flight, cicd-test-container-build]
-    uses: ./.github/workflows/_test_template.yml
-    if: contains(fromJSON(needs.pre-flight.outputs.test_to_run), 'L2_NeMo_2_PTQ_Llama2_FP8_trtllm')
-    with:
-      RUNNER: self-hosted-azure
-      SCRIPT: L2_NeMo_2_PTQ_Llama2_FP8_trtllm
-
-  L2_NeMo_2_PTQ_Llama2_FP8_nemo:
-    needs: [pre-flight, cicd-test-container-build]
-    uses: ./.github/workflows/_test_template.yml
-    if: contains(fromJSON(needs.pre-flight.outputs.test_to_run), 'L2_NeMo_2_PTQ_Llama2_FP8_nemo')
-    with:
-      RUNNER: self-hosted-azure
-      SCRIPT: L2_NeMo_2_PTQ_Llama2_FP8_nemo
-
-  L2_NeMo_2_PTQ_Unified_Export:
-    needs: [pre-flight, cicd-test-container-build]
-    uses: ./.github/workflows/_test_template.yml
-    if: contains(fromJSON(needs.pre-flight.outputs.test_to_run), 'L2_NeMo_2_PTQ_Unified_Export')
-    with:
-      RUNNER: self-hosted-azure
-      SCRIPT: L2_NeMo_2_PTQ_Unified_Export
-
-  L2_NeMo_2_Distill_Llama3_TP1PP2:
-    needs: [pre-flight, cicd-test-container-build]
-    uses: ./.github/workflows/_test_template.yml
-    if: contains(fromJSON(needs.pre-flight.outputs.test_to_run), 'L2_NeMo_2_Distill_Llama3_TP1PP2') || needs.pre-flight.outputs.all == 'true'
-    with:
-      RUNNER: self-hosted-azure
-      SCRIPT: L2_NeMo_2_Distill_Llama3_TP1PP2
-
-  L2_NeMo_2_Prune_Llama_TP1PP2:
-    needs: [pre-flight, cicd-test-container-build]
-    uses: ./.github/workflows/_test_template.yml
-    if: contains(fromJSON(needs.pre-flight.outputs.test_to_run), 'L2_NeMo_2_Prune_Llama_TP1PP2') || needs.pre-flight.outputs.all == 'true'
-    with:
-      RUNNER: self-hosted-azure
-      SCRIPT: L2_NeMo_2_Prune_Llama_TP1PP2
-
-  L2_NeMo_2_Export_In_Framework:
-    needs: [pre-flight, cicd-test-container-build]
-    uses: ./.github/workflows/_test_template.yml
-    if: contains(fromJSON(needs.pre-flight.outputs.test_to_run), 'L2_NeMo_2_Export_In_Framework')
-    with:
-      RUNNER: self-hosted-azure
-      SCRIPT: L2_NeMo_2_Export_In_Framework
-
-  L2_NeMo_2_Export_Deploy_Query_In_Framework:
-    needs: [ pre-flight, cicd-test-container-build ]
-    uses: ./.github/workflows/_test_template.yml
-    if: contains(fromJSON(needs.pre-flight.outputs.test_to_run), 'L2_NeMo_2_Export_Deploy_Query_In_Framework')
-    with:
-      RUNNER: self-hosted-azure
-      SCRIPT: L2_NeMo_2_Export_Deploy_Query_In_Framework
-  
-  L2_ONNX_TRT_LLM_Embedding_Export:
-    needs: [ pre-flight, cicd-test-container-build ]
-    uses: ./.github/workflows/_test_template.yml
-    if: contains(fromJSON(needs.pre-flight.outputs.test_to_run), 'L2_ONNX_TRT_LLM_Embedding_Export')
-    with:
-      RUNNER: self-hosted-azure
-      SCRIPT: L2_ONNX_TRT_LLM_Embedding_Export
-  
-  L2_NeMo_2_Export_TRT_LLM:
-    needs: [pre-flight, cicd-test-container-build]
-    uses: ./.github/workflows/_test_template.yml
-    if: contains(fromJSON(needs.pre-flight.outputs.test_to_run), 'L2_NeMo_2_Export_TRT_LLM')
-    with:
-      RUNNER: self-hosted-azure
-      SCRIPT: L2_NeMo_2_Export_TRT_LLM
-
-  L2_NeMo_2_LLAVA_NEXT_MOCK_TRAINING:
-    needs: [pre-flight, cicd-test-container-build]
-    uses: ./.github/workflows/_test_template.yml
-    if: contains(fromJSON(needs.pre-flight.outputs.test_to_run), 'L2_NeMo_2_LLAVA_NEXT_MOCK_TRAINING')
-    with:
-      RUNNER: self-hosted-azure
-      SCRIPT: L2_NeMo_2_LLAVA_NEXT_MOCK_TRAINING
-
-  L2_NeMo_2_VLLM_VISION:
-    needs: [pre-flight, cicd-test-container-build]
-    uses: ./.github/workflows/_test_template.yml
-    if: contains(fromJSON(needs.pre-flight.outputs.test_to_run), 'L2_NeMo_2_VLLM_VISION')
-    with:
-      RUNNER: self-hosted-azure
-      SCRIPT: L2_NeMo_2_VLLM_VISION
-
-  L2_NeMo_2_LLAVA_NEXT_HF_CONVERSION:
-    needs: [pre-flight, cicd-test-container-build]
-    uses: ./.github/workflows/_test_template.yml
-    if: contains(fromJSON(needs.pre-flight.outputs.test_to_run), 'L2_NeMo_2_LLAVA_NEXT_HF_CONVERSION')
-    with:
-      RUNNER: self-hosted-azure
-      SCRIPT: L2_NeMo_2_LLAVA_NEXT_HF_CONVERSION
-
-  L2_NeMo_2_LLAVA_NEXT_ENERGON_TRAIN:
-    needs: [pre-flight, cicd-test-container-build]
-    uses: ./.github/workflows/_test_template.yml
-    if: contains(fromJSON(needs.pre-flight.outputs.test_to_run), 'L2_NeMo_2_LLAVA_NEXT_ENERGON_TRAIN')
-    with:
-      RUNNER: self-hosted-azure
-      SCRIPT: L2_NeMo_2_LLAVA_NEXT_ENERGON_TRAIN
-
-  L2_NeMo_2_LLAVA_NEXT_ENERGON_PACKED_TRAIN:
-    needs: [pre-flight, cicd-test-container-build]
-    uses: ./.github/workflows/_test_template.yml
-    if: contains(fromJSON(needs.pre-flight.outputs.test_to_run), 'L2_NeMo_2_LLAVA_NEXT_ENERGON_PACKED_TRAIN')
-    with:
-      RUNNER: self-hosted-azure
-      SCRIPT: L2_NeMo_2_LLAVA_NEXT_ENERGON_PACKED_TRAIN
-
-  L2_NeMo_2_CLIP_PRETRAIN:
-    needs: [pre-flight, cicd-test-container-build]
-    uses: ./.github/workflows/_test_template.yml
-    if: contains(fromJSON(needs.pre-flight.outputs.test_to_run), 'L2_NeMo_2_CLIP_PRETRAIN')
-    with:
-      RUNNER: self-hosted-azure
-      SCRIPT: L2_NeMo_2_CLIP_PRETRAIN
-
-  L2_NeMo_2_CLIP_INFER:
-    needs: [pre-flight, cicd-test-container-build]
-    uses: ./.github/workflows/_test_template.yml
-    if: contains(fromJSON(needs.pre-flight.outputs.test_to_run), 'L2_NeMo_2_CLIP_INFER')
-    with:
-      RUNNER: self-hosted-azure
-      SCRIPT: L2_NeMo_2_CLIP_INFER
-
-  L2_NeMo_2_VLLM_EXPORT:
-    needs: [pre-flight, cicd-test-container-build]
-    uses: ./.github/workflows/_test_template.yml
-    if: contains(fromJSON(needs.pre-flight.outputs.test_to_run), 'L2_NeMo_2_VLLM_EXPORT')
-    with:
-      RUNNER: self-hosted-azure
-      SCRIPT: L2_NeMo_2_VLLM_EXPORT
-
-  Optional_L2_NeMo_2_EVAL:
-    needs: [pre-flight, cicd-test-container-build]
-    uses: ./.github/workflows/_test_template.yml
-    if: contains(fromJSON(needs.pre-flight.outputs.test_to_run), 'Optional_L2_NeMo_2_EVAL')
-    with:
-      RUNNER: self-hosted-azure-gpus-1
-      SCRIPT: Optional_L2_NeMo_2_EVAL
-      IS_OPTIONAL: true
-
-  L2_NeMo_2_Auto_Configurator_llama_TP1_PP1_MBS124:
-    needs: [pre-flight, cicd-test-container-build]
-    uses: ./.github/workflows/_test_template.yml
-    if: contains(fromJSON(needs.pre-flight.outputs.test_to_run), 'L2_NeMo_2_Auto_Configurator_llama_TP1_PP1_MBS124')
-    with:
-      RUNNER: self-hosted-azure-gpus-1
-      SCRIPT: L2_NeMo_2_Auto_Configurator_llama_TP1_PP1_MBS124
-
-  L2_NeMo_2_Auto_Configurator_bert_TP1_PP1_MBS124:
-    needs: [pre-flight, cicd-test-container-build]
-    uses: ./.github/workflows/_test_template.yml
-    if: contains(fromJSON(needs.pre-flight.outputs.test_to_run), 'L2_NeMo_2_Auto_Configurator_bert_TP1_PP1_MBS124')
-    with:
-      RUNNER: self-hosted-azure-gpus-1
-      SCRIPT: L2_NeMo_2_Auto_Configurator_bert_TP1_PP1_MBS124
-
-  L2_NeMo_2_Auto_Configurator_t5_TP1_PP1_MBS124:
-    needs: [pre-flight, cicd-test-container-build]
-    uses: ./.github/workflows/_test_template.yml
-    if: contains(fromJSON(needs.pre-flight.outputs.test_to_run), 'L2_NeMo_2_Auto_Configurator_t5_TP1_PP1_MBS124')
-    with:
-      RUNNER: self-hosted-azure-gpus-1
-      SCRIPT: L2_NeMo_2_Auto_Configurator_t5_TP1_PP1_MBS124
-
-  L2_SpeechLM_LoRA_TP1PP1_MBS2:
-    needs: [pre-flight, cicd-test-container-build]
-    uses: ./.github/workflows/_test_template.yml
-    if: contains(fromJSON(needs.pre-flight.outputs.test_to_run), 'L2_SpeechLM_LoRA_TP1PP1_MBS2') || needs.pre-flight.outputs.all == 'true'
-    with:
-      RUNNER: self-hosted-azure
-      SCRIPT: L2_SpeechLM_LoRA_TP1PP1_MBS2
-
-  L2_NeMo_2_Conversion_Test_Baichuan2:
-    needs: [pre-flight, cicd-test-container-build]
-    uses: ./.github/workflows/_test_template.yml
-    if: contains(fromJSON(needs.pre-flight.outputs.test_to_run), 'L2_NeMo_2_Conversion_Test_Baichuan2') || needs.pre-flight.outputs.all == 'true'
-    with:
-      RUNNER: self-hosted-azure
-      SCRIPT: L2_NeMo_2_Conversion_Test_Baichuan2
-
-  L2_NeMo_2_Conversion_Test_ChatGLM:
-    needs: [pre-flight, cicd-test-container-build]
-    uses: ./.github/workflows/_test_template.yml
-    if: contains(fromJSON(needs.pre-flight.outputs.test_to_run), 'L2_NeMo_2_Conversion_Test_ChatGLM') || needs.pre-flight.outputs.all == 'true'
-    with:
-      RUNNER: self-hosted-azure
-      SCRIPT: L2_NeMo_2_Conversion_Test_ChatGLM
-
-  L2_NeMo_2_Conversion_Test_DeepSeek:
-    needs: [pre-flight, cicd-test-container-build]
-    uses: ./.github/workflows/_test_template.yml
-    if: contains(fromJSON(needs.pre-flight.outputs.test_to_run), 'L2_NeMo_2_Conversion_Test_DeepSeek') || needs.pre-flight.outputs.all == 'true'
-    with:
-      RUNNER: self-hosted-azure
-      SCRIPT: L2_NeMo_2_Conversion_Test_DeepSeek
-
-  L2_NeMo_2_Conversion_Test_Gemma:
-    needs: [pre-flight, cicd-test-container-build]
-    uses: ./.github/workflows/_test_template.yml
-    if: contains(fromJSON(needs.pre-flight.outputs.test_to_run), 'L2_NeMo_2_Conversion_Test_Gemma') || needs.pre-flight.outputs.all == 'true'
-    with:
-      RUNNER: self-hosted-azure
-      SCRIPT: L2_NeMo_2_Conversion_Test_Gemma
-
-  L2_NeMo_2_Conversion_Test_Gemma2:
-    needs: [pre-flight, cicd-test-container-build]
-    uses: ./.github/workflows/_test_template.yml
-    if: contains(fromJSON(needs.pre-flight.outputs.test_to_run), 'L2_NeMo_2_Conversion_Test_Gemma2') || needs.pre-flight.outputs.all == 'true'
-    with:
-      RUNNER: self-hosted-azure
-      SCRIPT: L2_NeMo_2_Conversion_Test_Gemma2
-
-  L2_NeMo_2_Conversion_Test_Mistral:
-    needs: [pre-flight, cicd-test-container-build]
-    uses: ./.github/workflows/_test_template.yml
-    if: contains(fromJSON(needs.pre-flight.outputs.test_to_run), 'L2_NeMo_2_Conversion_Test_Mistral') || needs.pre-flight.outputs.all == 'true'
-    with:
-      RUNNER: self-hosted-azure
-      SCRIPT: L2_NeMo_2_Conversion_Test_Mistral
-
-  L2_NeMo_2_Conversion_Test_Llama:
-    needs: [pre-flight, cicd-test-container-build]
-    uses: ./.github/workflows/_test_template.yml
-    if: contains(fromJSON(needs.pre-flight.outputs.test_to_run), 'L2_NeMo_2_Conversion_Test_Llama') || needs.pre-flight.outputs.all == 'true'
-    with:
-      RUNNER: self-hosted-azure
-      SCRIPT: L2_NeMo_2_Conversion_Test_Llama
-
-  L2_NeMo_2_Conversion_Test_Llama_Embedding:
-    needs: [pre-flight, cicd-test-container-build]
-    uses: ./.github/workflows/_test_template.yml
-    with:
-      RUNNER: self-hosted-azure
-      SCRIPT: L2_NeMo_2_Conversion_Test_Llama_Embedding
-
-  L2_NeMo_2_Conversion_Test_Nemotron:
-    needs: [pre-flight, cicd-test-container-build]
-    uses: ./.github/workflows/_test_template.yml
-    if: contains(fromJSON(needs.pre-flight.outputs.test_to_run), 'L2_NeMo_2_Conversion_Test_Nemotron') || needs.pre-flight.outputs.all == 'true'
-    with:
-      RUNNER: self-hosted-azure
-      SCRIPT: L2_NeMo_2_Conversion_Test_Nemotron
-
-  L2_NeMo_2_Conversion_Test_Phi3Mini:
-    needs: [pre-flight, cicd-test-container-build]
-    uses: ./.github/workflows/_test_template.yml
-    if: contains(fromJSON(needs.pre-flight.outputs.test_to_run), 'L2_NeMo_2_Conversion_Test_Phi3Mini') || needs.pre-flight.outputs.all == 'true'
-    with:
-      RUNNER: self-hosted-azure
-      SCRIPT: L2_NeMo_2_Conversion_Test_Phi3Mini
-
-  L2_NeMo_2_Conversion_Test_Qwen2:
-    needs: [pre-flight, cicd-test-container-build]
-    uses: ./.github/workflows/_test_template.yml
-    if: contains(fromJSON(needs.pre-flight.outputs.test_to_run), 'L2_NeMo_2_Conversion_Test_Qwen2') || needs.pre-flight.outputs.all == 'true'
-    with:
-      RUNNER: self-hosted-azure
-      SCRIPT: L2_NeMo_2_Conversion_Test_Qwen2
-
-  L2_NeMo_2_Conversion_Test_Starcoder:
-    needs: [pre-flight, cicd-test-container-build]
-    uses: ./.github/workflows/_test_template.yml
-    if: contains(fromJSON(needs.pre-flight.outputs.test_to_run), 'L2_NeMo_2_Conversion_Test_Starcoder') || needs.pre-flight.outputs.all == 'true'
-    with:
-      RUNNER: self-hosted-azure
-      SCRIPT: L2_NeMo_2_Conversion_Test_Starcoder
-
-  L2_NeMo_2_Conversion_Test_Starcoder2:
-    needs: [pre-flight, cicd-test-container-build]
-    uses: ./.github/workflows/_test_template.yml
-    if: contains(fromJSON(needs.pre-flight.outputs.test_to_run), 'L2_NeMo_2_Conversion_Test_Starcoder2') || needs.pre-flight.outputs.all == 'true'
-    with:
-      RUNNER: self-hosted-azure
-      SCRIPT: L2_NeMo_2_Conversion_Test_Starcoder2
-
-  L2_NeMo_2_Conversion_Test_BERT:
-    needs: [pre-flight, cicd-test-container-build]
-    uses: ./.github/workflows/_test_template.yml
-    if: contains(fromJSON(needs.pre-flight.outputs.test_to_run), 'L2_NeMo_2_Conversion_Test_BERT') || needs.pre-flight.outputs.all == 'true'
-    with:
-      RUNNER: self-hosted-azure
-      SCRIPT: L2_NeMo_2_Conversion_Test_BERT
-
-  L2_NeMo_2_Conversion_Test_T5:
-    needs: [pre-flight, cicd-test-container-build]
-    uses: ./.github/workflows/_test_template.yml
-    if: contains(fromJSON(needs.pre-flight.outputs.test_to_run), 'L2_NeMo_2_Conversion_Test_T5') || needs.pre-flight.outputs.all == 'true'
-    with:
-      RUNNER: self-hosted-azure
-      SCRIPT: L2_NeMo_2_Conversion_Test_T5
-
-  L2_NeMo_2_Export_HF_TRT_LLM:
-    needs: [pre-flight, cicd-test-container-build]
-    uses: ./.github/workflows/_test_template.yml
-    if: contains(fromJSON(needs.pre-flight.outputs.test_to_run), 'L2_NeMo_2_Export_HF_TRT_LLM')
-    with:
-      RUNNER: self-hosted-azure
-      SCRIPT: L2_NeMo_2_Export_HF_TRT_LLM
-
-  Nemo_CICD_Test:
-    needs:
-      - pre-flight
-      - cicd-import-tests
-
-      - L0_Unit_Tests_GPU_ASR
-      - L0_Unit_Tests_GPU_Audio
-      - L0_Unit_Tests_GPU_Common
-      - L0_Unit_Tests_GPU_LLM
-      - L0_Unit_Tests_GPU_VLM
-      - L0_Unit_Tests_GPU_Multimodal
-      - L0_Unit_Tests_GPU_TTS
-      - L0_Unit_Tests_GPU_Core
-      - L0_Unit_Tests_GPU_Hydra
-      - L0_Unit_Tests_GPU_Lightning
-      - L0_Unit_Tests_GPU_Others
-
-      - L0_Unit_Tests_CPU_ASR
-      - L0_Unit_Tests_CPU_Audio
-      - L0_Unit_Tests_CPU_Common
-      - L0_Unit_Tests_CPU_LLM
-      - L0_Unit_Tests_CPU_VLM
-      - L0_Unit_Tests_CPU_Multimodal
-      - L0_Unit_Tests_CPU_TTS
-      - L0_Unit_Tests_CPU_Core
-      - L0_Unit_Tests_CPU_Hydra
-      - L0_Unit_Tests_CPU_Lightning
-      - L0_Unit_Tests_CPU_Others
-      - L0_Unit_Tests_Eval
-
-      # Nemo2 Conversion Tests
-      - L2_NeMo_2_Conversion_Test_Baichuan2
-      - L2_NeMo_2_Conversion_Test_ChatGLM
-      - L2_NeMo_2_Conversion_Test_DeepSeek
-      - L2_NeMo_2_Conversion_Test_Gemma
-      - L2_NeMo_2_Conversion_Test_Gemma2
-      - L2_NeMo_2_Conversion_Test_Llama
-      - L2_NeMo_2_Conversion_Test_Llama_Embedding
-      - L2_NeMo_2_Conversion_Test_Mistral
-      - L2_NeMo_2_Conversion_Test_Nemotron
-      - L2_NeMo_2_Conversion_Test_Phi3Mini
-      - L2_NeMo_2_Conversion_Test_Qwen2
-      - L2_NeMo_2_Conversion_Test_Starcoder
-      - L2_NeMo_2_Conversion_Test_Starcoder2
-      - L2_NeMo_2_Conversion_Test_T5
-      - L2_NeMo_2_Conversion_Test_BERT
-
-      - ASR_dev_run_Speech_to_Text
-      - ASR_dev_run_Speech_to_Text_WPE_CitriNet
-      - ASR_dev_run_Speech_Pre-training_-_CitriNet
-      - Optional_ASR_dev_run_Speech_To_Text_Finetuning
-      - Optional_ASR_dev_run_Speech_To_Text_HF_Finetuning
-      - ASR_dev_run_Speech_to_Text_WPE_-_Conformer
-      - ASR_dev_run-part_two_Speech_to_Text_WPE_-_Squeezeformer
-      - L2_Speech_to_Text_EMA
-      - L2_Speaker_dev_run_Speaker_Recognition
-      - L2_Speaker_dev_run_Speaker_Diarization
-      - L2_Speaker_dev_run_EndtoEnd_Speaker_Diarization_Sortformer
-      - L2_Speaker_dev_run_EndtoEnd_Diarizer_Inference
-      - L2_Speaker_dev_run_Speech_to_Label
-      - L2_Speaker_dev_run_Speaker_Diarization_with_ASR_Inference
-      - L2_Speaker_dev_run_Clustering_Diarizer_Inference
-      - L2_Speaker_dev_run_Neural_Diarizer_Inference
-      - L2_Speaker_dev_run_Multispeaker_ASR_Data_Simulation
-      - L2_ASR_Multi-dataloader_dev_run_Speech_to_Text_multi-dataloader
-      - L2_ASR_Multi-dataloader_dev_run_Speech_to_Label_multi-dataloader
-      - L2_ASR_Adapters_Linear_Adapters
-      - L2_ASR_Adapters_RelPos_MHA_Adapters
-      - L2_Speech_Transcription_Speech_to_Text_Transcribe
-      - L2_Segmentation_Tool_Parallel_ctc_segmentation_test_L2_Eng_CitriNet_with_wav
-      - L2_Segmentation_Tool_Parallel_ctc_segmentation_test_L2_Ru_QN_with_mp3
-      - L2_G2P_Models_G2P_Conformer_training_evaluation_and_inference
-      - L2_G2P_Models_HeteronymClassificationModel_training_evaluation_and_inference
-      - L2_NMT_Attention_is_All_You_Need_Training_NMT_Training_Post-LN
-      - L2_NMT_Attention_is_All_You_Need_Training_NMT_Training_Pre-LN
-      - L2_NMT_Attention_is_All_You_Need_Training_NMT_Multi-Validation
-      - L2_NMT_Attention_is_All_You_Need_Inference
-      - L2_NMT_Attention_is_All_You_Need_Finetuning
-      - L2_NMT_Tarred_Dataset_Creation_Auto_Tarred_Dataset_Creation
-      - L2_NMT_Tarred_Dataset_Creation_Script_Tarred_Dataset_Creation
-      - L2_Megatron_NMT_Training_TP2
-      - L2_TTS_Fast_dev_runs_1_Tacotron_2
-      - L2_TTS_Fast_dev_runs_1_WaveGlow
-      - L2_TTS_Fast_dev_runs_1_FastPitch
-        #- OPTIONAL_L2_TTS_Fast_dev_runs_1_RADTTS
-      - L2_TTS_Fast_dev_runs_1_Hifigan
-      - Speech_Checkpoints_tests
-      - L2_Stable_Diffusion_Training
-      - L2_NeMo_2_NEVA_MOCK_PRETRAIN_TP2
-      - L2_NeMo_2_NEVA_MOCK_PRETRAIN_PP2
-      - L2_NeMo_2_NEVA_MOCK_PRETRAIN_CP2
-      - L2_NeMo_2_NEVA_MOCK_FINETUNE_TP2
-      - L2_NeMo_2_NEVA_MOCK_FINETUNE_PP2
-      - L2_NeMo_2_NEVA_MOCK_FINETUNE_CP2
-      - OPTIONAL_L2_NeMo_2_NEVA_LOAD_GENERATE
-      - Optional_L2_NeMo_2_MLLAMA_MOCK_FINETUNE_TP2
-      - L2_NeMo_2_MLLAMA_PRELOADED_FINETUNE_TP2
-      - Optional_L2_NEMO_2_MLLAMA_Inference
-      - L2_NeMo_2_NEVA_PRELOADED_FINETUNE_PP2_SEQPACK_PAD
-      - L2_NeMo_2_NEVA_PRELOADED_FINETUNE_PP2_SEQPACK_TRUNC
-      - L2_NeMo_2_NEVA_ENERGON_FINETUNE_TP2
-      - L2_NeMo_2_MLLAMA_ENERGON_FINETUNE_TP2
-      - L2_NeMo_2_LLAVA_IMPORT
-      - L2_NeMo_2_MLLAMA_IMPORT
-      - L2_NeMo_2_GPT_Pretraining_no_transformer_engine
-      - L2_NeMo_2_GPT_DDP_Param_Parity_check
-      - L2_NeMo_2_HF_MODEL_IMPORT
-      - L2_NeMo_2_llama3_pretraining_recipe
-      - L2_NeMo_2_llama3_fault_tolerance_plugin
-      - L2_NeMo_2_llama3_straggler_detection
-      - L2_HF_Transformer_PEFT_notebook
-      - L2_HF_Transformer_PEFT
-      - L2_HF_Transformer_PEFT_nemorun
-      - L2_HF_Transformer_PEFT_2gpu
-      - L2_HF_Transformer_PEFT_2gpu_FSDP2
-      - L2_HF_Transformer_PEFT_2gpu_FSDP2_liger
-      - L2_HF_Transformer_PEFT_2gpu_FSDP2_fp8
-      - L2_HF_Transformer_PEFT_2gpu_nemorun
-      - L2_HF_Transformer_SFT_notebook
-      - L2_HF_Transformer_SFT
-      - L2_HF_Transformer_SFT_nemorun
-      - L2_HF_Transformer_SFT_2gpu
-      - L2_HF_Transformer_SFT_2gpu_FSDP2
-      - L2_HF_Transformer_SFT_2gpu_FSDP2_fp8
-      - L2_VLM_HF_Transformer_PEFT
-      - L2_VLM_HF_Transformer_PEFT_FSDP2
-      - L2_VLM_HF_Transformer_PEFT_4bit
-      - L2_VLM_HF_Transformer_SFT_FSDP2
-      - L2_HF_Transformer_SFT_2gpu_nemorun
-      - L2_HF_Transformer_SFT_TE_Acceleration
-      - L2_HF_Transformer_PT
-      - L2_HF_Transformer_PT_nemorun
-      - L2_HF_Transformer_PT_2gpu
-      - L2_HF_Transformer_PT_2gpu_nemorun
-      - L2_HF_Transformer_PT_TE_Acceleration
-      - L2_HF_Transformer_SpeechLM_SFT_2gpu
-      - Optional_L2_NeMo_2_SSM_Pretraining
-      - Optional_L2_NeMo_2_SSM_Finetuning
-      - L2_NeMo_2_Hyena_Conversion_from_HF
-      - L2_NeMo_2_Hyena_DDP_Pretraining_Test
-      - L2_NeMo_2_T5_Pretraining
-      - L2_NeMo_2_T5_Finetuning
-      - L2_NeMo_2_T5_Squad
-      - L2_NeMo_2_T5_LoRA
-      - L2_NeMo_2_T5_MockData_Pretraining
-      - L2_NeMo_2_BERT_Pretraining_Megatron
-      - L2_NeMo_2_BERT_Pretraining_HuggingFace
-      - L2_NeMo_2_GPT_SFT_TP1PP1_MBS1
-      - L2_NeMo_2_GPT_SFT_TP1PP1_MBS2
-      - L2_NeMo_2_GPT_SFT_TP1PP2_MBS2
-      - L2_NeMo_2_GPT_SFT_TP2PP1_MBS2
-      - L2_NeMo_2_GPT_SFT_TP1PP1_MBS1_PACKED
-      - L2_NeMo_2_GPT_LoRA_TP1PP1_MBS1
-      - L2_NeMo_2_GPT_LoRA_TP1PP1_MBS2
-      - L2_NeMo_2_GPT_LoRA_TP1PP2_MBS2
-      - L2_NeMo_2_GPT_LoRA_TP2PP1_MBS2
-      - L2_NeMo_2_GPT_LoRA_TP1PP1_MBS1_Chat
-      - L2_NeMo_2_GPT_LoRA_TP1PP1_MBS1_PACKED
-      - L2_NeMo_2_GPT_DoRA_TP1PP1_MBS1_PACKED
-      - L2_NeMo_2_GPT_CLoRA_TP1PP1_MBS1_PACKED
-      - L2_NeMo_2_Mixtral_LoRA_EP2PP1_MBS2
-      - L2_NeMo_2_Mixtral_LoRA_TP1PP1_MBS1
-      - L2_NeMo_2_Mixtral_LoRA_TP2PP1_MBS1
-      - L2_NeMo_2_Mistral_LoRA_TP1PP1_MBS1
-      - L2_NeMo_2_Mistral_LoRA_TP2PP1_MBS1
-      - L2_NeMo_2_Mistral_LoRA_TP1PP1_MBS1_exclude
-      - L2_NeMo_2_Mixtral_LoRA_EP2PP1_MBS2_exclude
-      - L2_NEMO_2_LoRA_MERGE
-      - L2_NEMO_2_LoRA_Export
-      - L2_NEMO_2_LoRA_Inference
-      - L2_NeMo_2_Mixtral_Pretraining
-      - L2_NeMo_2_Auto_Configurator_llama_TP1_PP1_MBS124
-      - L2_NeMo_2_Auto_Configurator_bert_TP1_PP1_MBS124
-      - L2_NeMo_2_Auto_Configurator_t5_TP1_PP1_MBS124
-      - L2_Speech_to_Text_AED
-      - L2_Speech_Estimate_Duration_Bins
-      - L2_Speech_Batch_Size_OOMptimizer
-        # - Optional_L2_Speech_Batch_Size_OOMptimizer_Canary
-      - L2_Speech_Transcription_Canary_Transcribe_Full_Manifest
-      - L2_Speech_Transcription_Canary_Transcribe_With_Prompt
-      - L2_Speech_Transcription_Canary_Transcribe_Audio_Dir
-      - L2_Longform_Speech_Transcription_Canary_Chunked_Infer_from_Audio_Dir
-      - L2_Longform_Speech_Transcription_with_TimeStamps_Canary_Chunked_Infer_from_Audio_Dir
-      - L2_Longform_Speech_Transcription_with_TimeStamps_Canary_Chunked_Infer_from_Manifest
-      - L2_NeMo_2_NeMo_Mcore_Mixtral_bitexact
-      - L2_NeMo_2_Automodel_PTQ_trtllm
-      - L2_NeMo_2_Automodel_PTQ_hf
-      - L2_NeMo_2_PTQ_Llama2_FP8_trtllm
-      - L2_NeMo_2_PTQ_Llama2_FP8_nemo
-      - L2_NeMo_2_PTQ_Unified_Export
-      - L2_NeMo_2_Distill_Llama3_TP1PP2
-      - L2_NeMo_2_Prune_Llama_TP1PP2
-      - L2_NeMo_2_Export_In_Framework
-      - L2_ONNX_TRT_LLM_Embedding_Export
-      - L2_NeMo_2_Export_Deploy_Query_In_Framework
-      - L2_NeMo_2_Export_TRT_LLM
-      - L2_NeMo_2_jit_callback
-      - L2_NeMo_2_LLAVA_NEXT_MOCK_TRAINING
-      - L2_NeMo_2_VLLM_VISION
-      - L2_NeMo_2_LLAVA_NEXT_HF_CONVERSION
-      - L2_NeMo_2_LLAVA_NEXT_ENERGON_TRAIN
-      - L2_NeMo_2_LLAVA_NEXT_ENERGON_PACKED_TRAIN
-      - L2_NeMo_2_CLIP_PRETRAIN
-      - L2_NeMo_2_CLIP_INFER
-      - L2_HF_Transformer_SFT_FSDP2_2gpu
-      - L2_HF_Transformer_SFT_2gpu_nemorun_fsdp2
-      - L2_NeMo_2_VLLM_EXPORT
-      - Optional_L2_NeMo_2_EVAL
-      - L2_SpeechLM_LoRA_TP1PP1_MBS2
-      - L2_NeMo_2_Export_HF_TRT_LLM
-
-    if: always() && github.event != 'push'
-    runs-on: ubuntu-latest
-    permissions: write-all
-    steps:
-      - name: Evaluate conclusion
-=======
       - name: Exit
->>>>>>> 73f5eb5b
         if: ${{ always() }}
         env:
           RESULT: ${{ steps.result.outputs.code }}
