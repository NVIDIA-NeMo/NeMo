--- conflicted
+++ resolved
@@ -5368,14 +5368,12 @@
       #- OPTIONAL_L2_NeMo_2_SSM_Finetuning
       - L2_NeMo_2_T5_Pretraining
       - L2_NeMo_2_Mixtral_Pretraining
-<<<<<<< HEAD
-      - L2_Prune_Width_Llama2
-=======
       - L2_PTQ_Llama2_INT8_SQ
       - L2_PTQ_Llama2_FP8
       - L2_Community_LLM_Checkpoints_tests_Llama3
       - L2_PTQ_Llama2_Export_Only
       - L2_Distill_Llama2
+      - L2_Prune_Width_Llama2
       - L2_Speech_to_Text_AED
       - L2_Speech_Estimate_Duration_Bins
       - L2_Speech_Batch_Size_OOMptimizer
@@ -5384,7 +5382,6 @@
       - L2_Speech_Transcription_Canary_Transcribe_With_Prompt
       - L2_Speech_Transcription_Canary_Transcribe_Audio_Dir
       - L2_Megatron_GPT_Reranker
->>>>>>> edb06aea
     if: always()
     runs-on: ubuntu-latest
     steps:  
