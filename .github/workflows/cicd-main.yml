# Copyright (c) 2020-2021, NVIDIA CORPORATION.
#
# Licensed under the Apache License, Version 2.0 (the "License");
# you may not use this file except in compliance with the License.
# You may obtain a copy of the License at
#
#     http://www.apache.org/licenses/LICENSE-2.0
#
# Unless required by applicable law or agreed to in writing, software
# distributed under the License is distributed on an "AS IS" BASIS,
# WITHOUT WARRANTIES OR CONDITIONS OF ANY KIND, either express or implied.
# See the License for the specific language governing permissions and
# limitations under the License.
name: "CICD NeMo"
on:
  pull_request:
    branches:
      - 'main'
      - 'r**'
    types: [ labeled ]

  workflow_dispatch:
    inputs:
      test_to_run:
        required: false
        default: all
        type: string
        description: Comma-separated list of tests to run. Use "all" to run the full test suite.

concurrency:
  group: ${{ github.workflow }}-${{ github.event.pull_request.number || github.ref }}
  cancel-in-progress: true

jobs:
  pre-flight:
    runs-on: ubuntu-latest
    outputs:
      test_to_run: ${{ steps.test_to_run.outputs.main }}
      all: ${{ steps.all.outputs.main }}
    steps:
      - name: Parse test_to_run
        id: test_to_run
        run: |
          parsed_string=$(echo ${{ inputs.test_to_run || 'all' }} | jq -c --raw-input 'split(",")')
          echo "main=${parsed_string}" | tee -a "$GITHUB_OUTPUT"
      - name: Parse all
        id: all
        run: |
          echo "main=${{ contains(fromJSON(steps.test_to_run.outputs.main), 'all') }}" | tee -a "$GITHUB_OUTPUT" 

  gpu-test:
    needs: [pre-flight]
    runs-on: self-hosted-azure
    if: ${{ github.event.label.name == 'Run CICD' || github.event_name == 'workflow_dispatch' }}
    steps:
    - name: Run nvidia-smi test
      run: |
        whoami
        nvidia-smi
  

  cicd-cluster-clean:
    runs-on: self-hosted-azure-builder
    needs: [pre-flight]
    if: ${{ github.event.label.name == 'Run CICD' || github.event_name == 'workflow_dispatch' }}
    steps:
    - name: Clean server from old files
      run: |
        docker system prune --filter "until=24h" --filter "label=nemo.library=nemo-core" --force
        
  cicd-test-container-setup:
    needs: [cicd-cluster-clean, pre-flight]
    runs-on: self-hosted-azure-builder
    if: ${{ github.event.label.name == 'Run CICD' || github.event_name == 'workflow_dispatch' }}
    outputs:
      test_to_run: ${{ needs.pre-flight.outputs.test_to_run }}
      all: ${{ needs.pre-flight.outputs.all }}
    steps:
    - name: Checkout repository
      uses: actions/checkout@v4
      with:
        path: ${{ github.run_id }}
    
    - name: Set up Docker Buildx
      uses: docker/setup-buildx-action@v3
      with: 
        # We use `docker` driver as this speeds things up for 
        # trivial (non-multi-stage) builds.
        driver: docker

    - name: Restore cache
      run: |
        docker pull nemoci.azurecr.io/nemo_container:latest
        docker pull nemoci.azurecr.io/nemo_container_${{ github.event.number || 'noop' }} || true

    - name: Build and push
      uses: docker/build-push-action@v5
      with:
        file: Dockerfile.ci
        push: true
        cache-from: |
          nemoci.azurecr.io/nemo_container:latest
          nemoci.azurecr.io/nemo_container_${{ github.event.number || 'noop' }}
        cache-to: type=inline
        tags: |
          nemoci.azurecr.io/nemo_container_${{ github.run_id }}
          nemoci.azurecr.io/nemo_container_${{ github.event.number || 'noop' }}
          nemoci.azurecr.io/nemo_container:latest

    - name: Run some checks
      run: |
        docker run --rm --device=/dev/nvidia0 --gpus all --shm-size=8g --env TRANSFORMERS_OFFLINE=0 --env HYDRA_FULL_ERROR=1 --env PYTHONUNBUFFERED=1 nemoci.azurecr.io/nemo_container_${{ github.run_id }} bash -c '\
          # PyTorch Lightning version
          python -c "import pytorch_lightning; print(pytorch_lightning.__version__)"

          # PyTorch Lightning DDP Checks
          CUDA_VISIBLE_DEVICES="0,1" python "tests/core_ptl/check_for_ranks.py"

          # Basic Import Checks
          python -c "import nemo.collections.asr as nemo_asr"
          python -c "import nemo.collections.nlp as nemo_nlp"
          python -c "import nemo.collections.nlp as nemo_nlp; nemo_nlp.modules.get_tokenizer_list()"
          python -c "import nemo.collections.tts as nemo_tts"

          python setup.py style
          python tests/check_copyright_header.py --dir .

          # These checks are not crucial
          exit 0
        '
        ### \'\'
  
  # L0: GPU unit tests
  OPTIONAL_L0_Unit_Tests_GPU_ASR:
     needs: [cicd-test-container-setup]
     uses: ./.github/workflows/_test_template.yml
     if: contains(fromJSON(needs.cicd-test-container-setup.outputs.test_to_run), 'OPTIONAL_L0_Unit_Tests_GPU_ASR') || needs.cicd-test-container-setup.outputs.all == 'true'
     with:
       RUNNER: self-hosted-azure
       TIMEOUT: 20
       SCRIPT: |
         NEMO_NUMBA_MINVER=0.53 pytest tests/collections/asr -m "not pleasefixme" --with_downloads
       IS_OPTIONAL: true

  L0_Unit_Tests_GPU_Audio:
     needs: [cicd-test-container-setup]
     uses: ./.github/workflows/_test_template.yml
     if: contains(fromJSON(needs.cicd-test-container-setup.outputs.test_to_run), 'L0_Unit_Tests_GPU_Audio') || needs.cicd-test-container-setup.outputs.all == 'true'
     with:
       RUNNER: self-hosted-azure
       TIMEOUT: 20
       SCRIPT: |
         NEMO_NUMBA_MINVER=0.53 pytest tests/collections/audio -m "not pleasefixme" --with_downloads

  L0_Unit_Tests_GPU_Common:
     needs: [cicd-test-container-setup]
     uses: ./.github/workflows/_test_template.yml
     if: contains(fromJSON(needs.cicd-test-container-setup.outputs.test_to_run), 'L0_Unit_Tests_GPU_Common') || needs.cicd-test-container-setup.outputs.all == 'true'
     with:
       RUNNER: self-hosted-azure
       SCRIPT: |
         NEMO_NUMBA_MINVER=0.53 pytest tests/collections/common -m "not pleasefixme" --with_downloads

  L0_Unit_Tests_GPU_LLM:
     needs: [cicd-test-container-setup]
     uses: ./.github/workflows/_test_template.yml
     if: contains(fromJSON(needs.cicd-test-container-setup.outputs.test_to_run), 'L0_Unit_Tests_GPU_LLM') || needs.cicd-test-container-setup.outputs.all == 'true'
     with:
       RUNNER: self-hosted-azure
       SCRIPT: |
         NEMO_NUMBA_MINVER=0.53 pytest tests/collections/llm -m "not pleasefixme" --with_downloads

  L0_Unit_Tests_GPU_Multimodal:
     needs: [cicd-test-container-setup]
     uses: ./.github/workflows/_test_template.yml
     if: contains(fromJSON(needs.cicd-test-container-setup.outputs.test_to_run), 'L0_Unit_Tests_GPU_Multimodal') || needs.cicd-test-container-setup.outputs.all == 'true'
     with:
       RUNNER: self-hosted-azure
       SCRIPT: |
         NEMO_NUMBA_MINVER=0.53 pytest tests/collections/multimodal -m "not pleasefixme" --with_downloads

  L0_Unit_Tests_GPU_NLP:
     needs: [cicd-test-container-setup]
     uses: ./.github/workflows/_test_template.yml
     if: contains(fromJSON(needs.cicd-test-container-setup.outputs.test_to_run), 'L0_Unit_Tests_GPU_NLP') || needs.cicd-test-container-setup.outputs.all == 'true'
     with:
       RUNNER: self-hosted-azure
       SCRIPT: |
         NEMO_NUMBA_MINVER=0.53 pytest tests/collections/nlp -m "not pleasefixme" --with_downloads

  L0_Unit_Tests_GPU_TTS:
     needs: [cicd-test-container-setup]
     uses: ./.github/workflows/_test_template.yml
     if: contains(fromJSON(needs.cicd-test-container-setup.outputs.test_to_run), 'L0_Unit_Tests_GPU_TTS') || needs.cicd-test-container-setup.outputs.all == 'true'
     with:
       RUNNER: self-hosted-azure
       SCRIPT: |
         NEMO_NUMBA_MINVER=0.53 pytest tests/collections/tts -m "not pleasefixme" --with_downloads

  OPTIONAL_L0_Unit_Tests_GPU_Core:
     needs: [cicd-test-container-setup]
     uses: ./.github/workflows/_test_template.yml
     if: contains(fromJSON(needs.cicd-test-container-setup.outputs.test_to_run), 'OPTIONAL_L0_Unit_Tests_GPU_Core') || needs.cicd-test-container-setup.outputs.all == 'true'
     with:
       RUNNER: self-hosted-azure
       TIMEOUT: 20
       SCRIPT: |
         NEMO_NUMBA_MINVER=0.53 pytest tests/core -m "not pleasefixme" --with_downloads
       IS_OPTIONAL: true

  L0_Unit_Tests_GPU_Hydra:
     needs: [cicd-test-container-setup]
     uses: ./.github/workflows/_test_template.yml
     if: contains(fromJSON(needs.cicd-test-container-setup.outputs.test_to_run), 'L0_Unit_Tests_GPU_Hydra') || needs.cicd-test-container-setup.outputs.all == 'true'
     with:
       RUNNER: self-hosted-azure
       SCRIPT: |
         NEMO_NUMBA_MINVER=0.53 pytest tests/hydra -m "not pleasefixme" --with_downloads

  OPTIONAL_L0_Unit_Tests_GPU_Lightning:
     needs: [cicd-test-container-setup]
     uses: ./.github/workflows/_test_template.yml
     if: contains(fromJSON(needs.cicd-test-container-setup.outputs.test_to_run), 'OPTIONAL_L0_Unit_Tests_GPU_Lightning') || needs.cicd-test-container-setup.outputs.all == 'true'
     with:
       RUNNER: self-hosted-azure
       SCRIPT: |
         NEMO_NUMBA_MINVER=0.53 pytest tests/lightning -m "not pleasefixme" --with_downloads
       IS_OPTIONAL: true

  L0_Unit_Tests_GPU_Others:
     needs: [cicd-test-container-setup]
     uses: ./.github/workflows/_test_template.yml
     if: contains(fromJSON(needs.cicd-test-container-setup.outputs.test_to_run), 'L0_Unit_Tests_GPU_Others') || needs.cicd-test-container-setup.outputs.all == 'true'
     with:
       RUNNER: self-hosted-azure
       SCRIPT: |
         NEMO_NUMBA_MINVER=0.53 pytest -m "not pleasefixme" --with_downloads \
         --ignore=tests/collections/asr \
         --ignore=tests/collections/audio \
         --ignore=tests/collections/common \
         --ignore=tests/collections/llm \
         --ignore=tests/collections/multimodal \
         --ignore=tests/collections/nlp \
         --ignore=tests/collections/tts \
         --ignore=tests/core \
         --ignore=tests/core_ptl \
         --ignore=tests/hydra \
         --ignore=tests/lightning \
         --ignore=tests/utils

  # L0: CPU unit tests
  L0_Unit_Tests_CPU_ASR:
     needs: [cicd-test-container-setup]
     uses: ./.github/workflows/_test_template.yml
     if: contains(fromJSON(needs.cicd-test-container-setup.outputs.test_to_run), 'L0_Unit_Tests_CPU_ASR') || needs.cicd-test-container-setup.outputs.all == 'true'
     with:
       RUNNER: self-hosted-azure-cpu
       TIMEOUT: 20
       SCRIPT: |
         CUDA_VISIBLE_DEVICES="" NEMO_NUMBA_MINVER=0.53 pytest tests/collections/asr -m "not pleasefixme" --cpu --with_downloads --relax_numba_compat

  L0_Unit_Tests_CPU_Audio:
     needs: [cicd-test-container-setup]
     uses: ./.github/workflows/_test_template.yml
     if: contains(fromJSON(needs.cicd-test-container-setup.outputs.test_to_run), 'L0_Unit_Tests_CPU_Audio') || needs.cicd-test-container-setup.outputs.all == 'true'
     with:
       RUNNER: self-hosted-azure-cpu
       SCRIPT: |
         CUDA_VISIBLE_DEVICES="" NEMO_NUMBA_MINVER=0.53 pytest tests/collections/audio -m "not pleasefixme" --cpu --with_downloads --relax_numba_compat

  L0_Unit_Tests_CPU_Common:
     needs: [cicd-test-container-setup]
     uses: ./.github/workflows/_test_template.yml
     if: contains(fromJSON(needs.cicd-test-container-setup.outputs.test_to_run), 'L0_Unit_Tests_CPU_Common') || needs.cicd-test-container-setup.outputs.all == 'true'
     with:
       RUNNER: self-hosted-azure-cpu
       TIMEOUT: 20
       SCRIPT: |
         CUDA_VISIBLE_DEVICES="" NEMO_NUMBA_MINVER=0.53 pytest tests/collections/common -m "not pleasefixme" --cpu --with_downloads --relax_numba_compat

  L0_Unit_Tests_CPU_LLM:
     needs: [cicd-test-container-setup]
     uses: ./.github/workflows/_test_template.yml
     if: contains(fromJSON(needs.cicd-test-container-setup.outputs.test_to_run), 'L0_Unit_Tests_CPU_LLM') || needs.cicd-test-container-setup.outputs.all == 'true'
     with:
       RUNNER: self-hosted-azure-cpu
       SCRIPT: |
         CUDA_VISIBLE_DEVICES="" NEMO_NUMBA_MINVER=0.53 pytest tests/collections/llm -m "not pleasefixme" --cpu --with_downloads --relax_numba_compat

  L0_Unit_Tests_CPU_Multimodal:
     needs: [cicd-test-container-setup]
     uses: ./.github/workflows/_test_template.yml
     if: contains(fromJSON(needs.cicd-test-container-setup.outputs.test_to_run), 'L0_Unit_Tests_CPU_Multimodal') || needs.cicd-test-container-setup.outputs.all == 'true'
     with:
       RUNNER: self-hosted-azure-cpu
       SCRIPT: |
         CUDA_VISIBLE_DEVICES="" NEMO_NUMBA_MINVER=0.53 pytest tests/collections/multimodal -m "not pleasefixme" --cpu --with_downloads --relax_numba_compat

  L0_Unit_Tests_CPU_NLP:
     needs: [cicd-test-container-setup]
     uses: ./.github/workflows/_test_template.yml
     if: contains(fromJSON(needs.cicd-test-container-setup.outputs.test_to_run), 'L0_Unit_Tests_CPU_NLP') || needs.cicd-test-container-setup.outputs.all == 'true'
     with:
       RUNNER: self-hosted-azure-cpu
       TIMEOUT: 20
       SCRIPT: |
         CUDA_VISIBLE_DEVICES="" NEMO_NUMBA_MINVER=0.53 pytest tests/collections/nlp -m "not pleasefixme" --cpu --with_downloads --relax_numba_compat

  L0_Unit_Tests_CPU_TTS:
     needs: [cicd-test-container-setup]
     uses: ./.github/workflows/_test_template.yml
     if: contains(fromJSON(needs.cicd-test-container-setup.outputs.test_to_run), 'L0_Unit_Tests_CPU_TTS') || needs.cicd-test-container-setup.outputs.all == 'true'
     with:
       RUNNER: self-hosted-azure-cpu
       SCRIPT: |
         CUDA_VISIBLE_DEVICES="" NEMO_NUMBA_MINVER=0.53 pytest tests/collections/tts -m "not pleasefixme" --cpu --with_downloads --relax_numba_compat

  L0_Unit_Tests_CPU_Core:
     needs: [cicd-test-container-setup]
     uses: ./.github/workflows/_test_template.yml
     if: contains(fromJSON(needs.cicd-test-container-setup.outputs.test_to_run), 'L0_Unit_Tests_CPU_Core') || needs.cicd-test-container-setup.outputs.all == 'true'
     with:
       RUNNER: self-hosted-azure-cpu
       TIMEOUT: 20
       SCRIPT: |
         CUDA_VISIBLE_DEVICES="" NEMO_NUMBA_MINVER=0.53 pytest tests/core tests/core_ptl -m "not pleasefixme" --cpu --with_downloads --relax_numba_compat

  L0_Unit_Tests_CPU_Hydra:
     needs: [cicd-test-container-setup]
     uses: ./.github/workflows/_test_template.yml
     if: contains(fromJSON(needs.cicd-test-container-setup.outputs.test_to_run), 'L0_Unit_Tests_CPU_Hydra') || needs.cicd-test-container-setup.outputs.all == 'true'
     with:
       RUNNER: self-hosted-azure-cpu
       SCRIPT: |
         CUDA_VISIBLE_DEVICES="" NEMO_NUMBA_MINVER=0.53 pytest tests/hydra -m "not pleasefixme" --cpu --with_downloads --relax_numba_compat

  L0_Unit_Tests_CPU_Lightning:
     needs: [cicd-test-container-setup]
     uses: ./.github/workflows/_test_template.yml
     if: contains(fromJSON(needs.cicd-test-container-setup.outputs.test_to_run), 'L0_Unit_Tests_CPU_Lightning') || needs.cicd-test-container-setup.outputs.all == 'true'
     with:
       RUNNER: self-hosted-azure-cpu
       SCRIPT: |
         CUDA_VISIBLE_DEVICES="" NEMO_NUMBA_MINVER=0.53 pytest tests/lightning -m "not pleasefixme" --cpu --with_downloads --relax_numba_compat

  L0_Unit_Tests_CPU_Others:
     needs: [cicd-test-container-setup]
     uses: ./.github/workflows/_test_template.yml
     if: contains(fromJSON(needs.cicd-test-container-setup.outputs.test_to_run), 'L0_Unit_Tests_CPU_Others') || needs.cicd-test-container-setup.outputs.all == 'true'
     with:
       RUNNER: self-hosted-azure-cpu
       SCRIPT: |
         CUDA_VISIBLE_DEVICES="" NEMO_NUMBA_MINVER=0.53 pytest -m "not pleasefixme" --cpu --with_downloads --relax_numba_compat \
         --ignore=tests/collections/asr \
         --ignore=tests/collections/audio \
         --ignore=tests/collections/common \
         --ignore=tests/collections/llm \
         --ignore=tests/collections/multimodal \
         --ignore=tests/collections/nlp \
         --ignore=tests/collections/tts \
         --ignore=tests/core \
         --ignore=tests/core_ptl \
         --ignore=tests/hydra \
         --ignore=tests/lightning \
         --ignore=tests/utils


  L0_Setup_Test_Data_And_Models:
    needs: [cicd-test-container-setup]
    uses: ./.github/workflows/_test_template.yml
    if: contains(fromJSON(needs.cicd-test-container-setup.outputs.test_to_run), 'L0_Setup_Test_Data_And_Models') || needs.cicd-test-container-setup.outputs.all == 'true'
    with:
      RUNNER: self-hosted-azure
      SCRIPT: |
        python -m tests.setup --save_dir /home/TestData/nlp

  #     - name: L2: Multimodal Imagen Train

  # L2: Community LLM Checkpoints tests
  L2_Community_LLM_Checkpoints_tests_Bert:
    needs: [cicd-test-container-setup]
    uses: ./.github/workflows/_test_template.yml
    if: contains(fromJSON(needs.cicd-test-container-setup.outputs.test_to_run), 'L2_Community_LLM_Checkpoints_tests_Bert') || needs.cicd-test-container-setup.outputs.all == 'true'
    with:
      RUNNER: self-hosted-azure
      SCRIPT: |
          python scripts/checkpoint_converters/convert_bert_hf_to_nemo.py  \
          --input_name_or_path /home/TestData/nlp/megatron_ir/sbert/hf_model/bert-base-uncased \
          --output_path /tmp/nlp_megatron_ir_sbert/sbert.nemo

  L2_Community_LLM_Checkpoints_tests_Mamba2:
    needs: [cicd-test-container-setup]
    uses: ./.github/workflows/_test_template.yml
    if: contains(fromJSON(needs.cicd-test-container-setup.outputs.test_to_run), 'L2_Community_LLM_Checkpoints_tests_Mamba2') || needs.cicd-test-container-setup.outputs.all == 'true'
    with:
      RUNNER: self-hosted-azure
      SCRIPT: |
          python scripts/checkpoint_converters/convert_mamba2_pyt_to_nemo.py  \
          --input_name_or_path /home/TestData/nlp/megatron_mamba/model_optim_rng.pt \
          --output_path /tmp/nlp_megatron_mamba/converted_mamba.nemo \
          --precision=bf16 \
          --mamba_ssm_ngroups 1

  L2_Community_LLM_Checkpoints_tests_Llama:
    needs: [cicd-test-container-setup]
    uses: ./.github/workflows/_test_template.yml
    if: contains(fromJSON(needs.cicd-test-container-setup.outputs.test_to_run), 'L2_Community_LLM_Checkpoints_tests_Llama') || needs.cicd-test-container-setup.outputs.all == 'true'
    with:
      RUNNER: self-hosted-azure
      SCRIPT: |
        CUDA_VISIBLE_DEVICES=0 python scripts/checkpoint_converters/convert_llama_hf_to_nemo.py \
          --input_name_or_path=/home/TestData/nlp/megatron_llama/llama-ci-hf-tiny \
          --output_path=/tmp/nlp_megatron_llama/llama_ci.nemo \
          --precision=16

  L2_Community_LLM_Checkpoints_tests_Llama3:
    needs: [cicd-test-container-setup]
    uses: ./.github/workflows/_test_template.yml
    if: contains(fromJSON(needs.cicd-test-container-setup.outputs.test_to_run), 'L2_Community_LLM_Checkpoints_tests_Llama3') || needs.cicd-test-container-setup.outputs.all == 'true'
    with:
      RUNNER: self-hosted-azure
      SCRIPT: |
        CUDA_VISIBLE_DEVICES=0 python scripts/checkpoint_converters/convert_llama_hf_to_nemo.py \
          --input_name_or_path=/home/TestData/nlp/megatron_llama/llama3-ci-hf \
          --output_path=/tmp/nlp_megatron_llama_llama3-ci-hf/llama3_ci.nemo \
          --precision=16

  L2_Community_LLM_Checkpoints_tests_StarCoder:
    needs: [cicd-test-container-setup]
    uses: ./.github/workflows/_test_template.yml
    if: contains(fromJSON(needs.cicd-test-container-setup.outputs.test_to_run), 'L2_Community_LLM_Checkpoints_tests_StarCoder') || needs.cicd-test-container-setup.outputs.all == 'true'
    with:
      RUNNER: self-hosted-azure
      SCRIPT: |
        mkdir -p /tmp/nlp_megatron_gpt_starcoder-ci-hf/
        python scripts/checkpoint_converters/convert_starcoder_hf_to_nemo.py \
        --input_name_or_path /home/TestData/nlp/megatron_gpt/starcoder-ci-hf \
        --output_path /tmp/nlp_megatron_gpt_starcoder-ci-hf/

  L2_Community_LLM_Checkpoints_tests_Falcon:
    needs: [cicd-test-container-setup]
    uses: ./.github/workflows/_test_template.yml
    if: contains(fromJSON(needs.cicd-test-container-setup.outputs.test_to_run), 'L2_Community_LLM_Checkpoints_tests_Falcon') || needs.cicd-test-container-setup.outputs.all == 'true'
    with:
      RUNNER: self-hosted-azure
      SCRIPT: |
          python scripts/checkpoint_converters/convert_falcon_hf_to_nemo.py \
          --input_name_or_path /home/TestData/nlp/megatron_gpt/falcon-ci-hf \
          --output_path /tmp/nlp_megatron_gpt_falcon-ci-hf/falcon_ci.nemo
  
  # L2: Community llava multimodal Checkpoints tests
  L2_Community_vita_Checkpoints_tests_Llama3:
    needs: [cicd-test-container-setup]
    uses: ./.github/workflows/_test_template.yml
    if: contains(fromJSON(needs.cicd-test-container-setup.outputs.test_to_run), 'L2_Community_vita_Checkpoints_tests_Llama3') || needs.cicd-test-container-setup.outputs.all == 'true'
    with:
      RUNNER: self-hosted-azure
      SCRIPT: |
        export PYTHONPATH=/home/TestData/multimodal/video_neva/LLaVA:$PYTHONPATH
        CUDA_VISIBLE_DEVICES=0 python examples/multimodal/multimodal_llm/neva/convert_llava_to_neva.py \
          --in-file /home/TestData/multimodal/video_neva/Llama-3-VILA1.5-8B/llm \
          --mm-projector-ckpt-dir /home/TestData/multimodal/video_neva/Llama-3-VILA1.5-8B/mm_projector \
          --mm-vision-tower /home/TestData/multimodal/video_neva/Llama-3-VILA1.5-8B/vision_tower \
          --tokenizer-model /home/TestData/multimodal/video_neva/vita-tokenizer/ \
          --config-file vita_config.yaml \
          --out-file=/tmp/multimodal_video_neva_llama3-ci-hf/ \
          --model-type VITA \
          --conv-template llama_3
  
  # this test is using a 7B model which is too large for GitHub CI
  # replace the model in this test with a toy model or move the test
  # to the nightly CI
  # OPTIONAL_L2_Community_LLM_Checkpoints_tests_Baichuan2:
  #   needs: [cicd-test-container-setup]
  #   runs-on: self-hosted-azure
  #   container:
  #     image: nemoci.azurecr.io/nemo_container_${{ github.run_id }}
  #     options: 
  #       # --user 0:128
  #       --device=/dev/nvidia0
  #       --gpus all
  #       --shm-size=8g
  #       --env TRANSFORMERS_OFFLINE=0 
  #       --env HYDRA_FULL_ERROR=1
  #       --volume /mnt/datadrive/TestData:/home/TestData
  #   steps:
  #       - name: Checkout repository
  #         uses: actions/checkout@v4
  #       - run: |
  #           python scripts/checkpoint_converters/convert_baichuan2_hf_to_nemo.py \
  #           --input_name_or_path=/home/TestData/nlp/megatron_gpt/Baichuan2-7B-Base \
  #           --output_path=/home/TestData/nlp/megatron_gpt/Baichuan2-7B-Base/ci.nemo
  #           rm -f /home/TestData/nlp/megatron_gpt/Baichuan2-7B-Base/ci.nemo
  #       - uses: "NVIDIA/NeMo/.github/actions/cancel-workflow@main"
  #         if: "failure()"

  L2_PTQ_Llama2_Export_Only:
    needs: [cicd-test-container-setup]
    uses: ./.github/workflows/_test_template.yml
    if: contains(fromJSON(needs.cicd-test-container-setup.outputs.test_to_run), 'L2_PTQ_Llama2_Export_Only') || needs.cicd-test-container-setup.outputs.all == 'true'
    with:
      RUNNER: self-hosted-azure
      SCRIPT: |
        python examples/nlp/language_modeling/megatron_gpt_ptq.py \
          model.restore_from_path=/home/TestData/nlp/megatron_llama/llama_ci.nemo \
          quantization.algorithm=null \
          export.save_path=/tmp/nlp_megatron_llama_export_only/ci_baseline

  L2_PTQ_Llama2_FP8:
    needs: [cicd-test-container-setup]
    uses: ./.github/workflows/_test_template.yml
    if: contains(fromJSON(needs.cicd-test-container-setup.outputs.test_to_run), 'L2_PTQ_Llama2_FP8') || needs.cicd-test-container-setup.outputs.all == 'true'
    with:
      RUNNER: self-hosted-azure
      SCRIPT: |
        python examples/nlp/language_modeling/megatron_gpt_ptq.py \
          model.restore_from_path=/home/TestData/nlp/megatron_llama/llama_ci.nemo \
          model.tensor_model_parallel_size=2 \
          trainer.devices=2 \
          quantization.calib_dataset=/home/TestData/nlp/test_quantization/test.json \
          quantization.algorithm=fp8 \
          quantization.num_calib_size=8 \
          inference.batch_size=2 \
          export.inference_tensor_parallel=2 \
          export.sample_output=False \
          export.save_path=/tmp/nlp_megatron_llama_eo/ci_fp8.qnemo

  L2_PTQ_Llama2_INT8_SQ:
    needs: [cicd-test-container-setup]
    uses: ./.github/workflows/_test_template.yml
    if: contains(fromJSON(needs.cicd-test-container-setup.outputs.test_to_run), 'L2_PTQ_Llama2_INT8_SQ') || needs.cicd-test-container-setup.outputs.all == 'true'
    with:
      RUNNER: self-hosted-azure
      TIMEOUT: 15
      SCRIPT: |
        python examples/nlp/language_modeling/megatron_gpt_ptq.py \
          model.restore_from_path=/home/TestData/nlp/megatron_llama/llama_ci.nemo \
          quantization.calib_dataset=/home/TestData/nlp/test_quantization/test.json \
          quantization.algorithm=int8_sq \
          quantization.num_calib_size=8 \
          inference.batch_size=2 \
          export.sample_output=False \
          export.save_path=/tmp/nlp_megatron_llama_eo/ci_int8_sq.qnemo

  # TODO: investigate int4_awq stuck issues and restore the test
  #L2_PTQ_Llama2_INT4_AWQ:
  #  needs: [cicd-test-container-setup]
  #  runs-on: self-hosted-azure
  #  timeout-minutes: 10
  #  container:
  #    image: nemoci.azurecr.io/nemo_container_${{ github.run_id }}
  #    options:
  #      # --user 0:128
  #      --device=/dev/nvidia0
  #      --gpus all
  #      --shm-size=8g
  #      --env TRANSFORMERS_OFFLINE=0
  #      --env HYDRA_FULL_ERROR=1
  #      --volume /mnt/datadrive/TestData:/home/TestData
  #  steps:
  #      - name: Checkout repository
  #        uses: actions/checkout@v4
  #      - run: |
  #          python examples/nlp/language_modeling/megatron_gpt_ptq.py \
  #          model.restore_from_path=/home/TestData/nlp/megatron_llama/llama_ci.nemo \
  #          model.tensor_model_parallel_size=1 \
  #          trainer.devices=1 \
  #          quantization.calib_dataset=/home/TestData/nlp/test_quantization/test.json \
  #          quantization.algorithm=int4_awq \
  #          quantization.num_calib_size=8 \
  #          inference.batch_size=2 \
  #          export.save_path=/home/TestData/nlp/megatron_llama/ci_int4_awq.qnemo
  #
  #          rm -rf /home/TestData/nlp/megatron_llama/ci_int4_awq.qnemo
        #- uses: "NVIDIA/NeMo/.github/actions/cancel-workflow@main"
        #  if: "failure()"

  # OPTIONAL_L2_QAT_Llama2_INT4:
  #    needs: [cicd-test-container-setup]
  #    runs-on: self-hosted-azure
  #    timeout-minutes: 10
  #    container:
  #      image: nemoci.azurecr.io/nemo_container_${{ github.run_id }}
  #      options:
  #        # --user 0:128
  #        --device=/dev/nvidia0
  #        --gpus all
  #        --shm-size=8g
  #        --env TRANSFORMERS_OFFLINE=0
  #        --env HYDRA_FULL_ERROR=1
  #        --volume /mnt/datadrive/TestData:/home/TestData
  #    steps:
  #        - name: Checkout repository
  #          uses: actions/checkout@v4
  #        - run: |
  #           python examples/nlp/language_modeling/tuning/megatron_gpt_qat.py \
  #           quantization.algorithm=int4 \
  #           quantization.num_calib_size=8 \
  #           trainer.devices=1 \
  #           trainer.num_nodes=1 \
  #           trainer.max_steps=4 \
  #           trainer.val_check_interval=4 \
  #           +trainer.limit_val_batches=2 \
  #           exp_manager.explicit_log_dir=llama2_qat_results \
  #           model.restore_from_path=/home/TestData/nlp/megatron_llama/llama_ci.nemo \
  #           model.tensor_model_parallel_size=1 \
  #           model.pipeline_model_parallel_size=1 \
  #           model.global_batch_size=2 \
  #           model.data.train_ds.file_names=[/home/TestData/nlp/megatron_sft/quarel.jsonl] \
  #           model.data.train_ds.concat_sampling_probabilities=[1.0] \
  #           model.data.validation_ds.file_names=[/home/TestData/nlp/megatron_sft/quarel.jsonl]

  #           rm -rf llama2_qat_results

  L2_Distill_Llama2:
    needs: [cicd-test-container-setup]
    uses: ./.github/workflows/_test_template.yml
    if: contains(fromJSON(needs.cicd-test-container-setup.outputs.test_to_run), 'L2_Distill_Llama2') || needs.cicd-test-container-setup.outputs.all == 'true'
    with:
      RUNNER: self-hosted-azure
      SCRIPT: |
        python examples/nlp/language_modeling/megatron_gpt_distillation.py \
          trainer.devices=2 \
          trainer.num_nodes=1 \
          trainer.precision=bf16 \
          trainer.max_steps=5 \
          trainer.log_every_n_steps=5 \
          trainer.val_check_interval=5 \
          trainer.limit_val_batches=2 \
          model.restore_from_path=/home/TestData/nlp/megatron_llama/llama_ci.nemo \
          model.kd_teacher_restore_from_path=/home/TestData/nlp/megatron_llama/llama_ci.nemo \
          model.tensor_model_parallel_size=2 \
          model.pipeline_model_parallel_size=1 \
          model.micro_batch_size=1 \
          model.global_batch_size=4 \
          model.optim.name=distributed_fused_adam \
          model.optim.sched.warmup_steps=1 \
          model.data.data_prefix=[1.0,/home/TestData/nlp/megatron_gpt/data/gpt/simple_wiki_gpt_preproc_text_document] \
          model.data.index_mapping_dir=examples/nlp/language_modeling/gpt_index_mappings \
          exp_manager.exp_dir=examples/nlp/megatron_llama_distill
      AFTER_SCRIPT: |
          rm -rf examples/nlp/megatron_llama_distill

  L2_Prune_Width_Llama2:
    needs: [cicd-test-container-setup]
    uses: ./.github/workflows/_test_template.yml
    if: contains(fromJSON(needs.cicd-test-container-setup.outputs.test_to_run), 'L2_Prune_Width_Llama2') || needs.cicd-test-container-setup.outputs.all == 'true'
    with:
      RUNNER: self-hosted-azure
      SCRIPT: |
        python examples/nlp/language_modeling/megatron_gpt_prune.py \
          trainer.devices=2 \
          trainer.num_nodes=1 \
          trainer.precision=bf16 \
          model.restore_from_path=/home/TestData/nlp/megatron_llama/llama_ci.nemo \
          model.tensor_model_parallel_size=1 \
          model.pipeline_model_parallel_size=2 \
          prune.num_calib_size=8 \
          prune.ffn_hidden_size=192 \
          prune.num_attention_heads=2 \
          prune.num_query_groups=2 \
          prune.hidden_size=null \
          export.save_path=examples/nlp/language_modeling/ci_prune_width.nemo
      AFTER_SCRIPT: |
          rm -rf examples/nlp/language_modeling/ci_prune_width.nemo

  # L2: ASR dev run
  ASR_dev_run_Speech_to_Text:
    needs: [cicd-test-container-setup]
    uses: ./.github/workflows/_test_template.yml
    if: contains(fromJSON(needs.cicd-test-container-setup.outputs.test_to_run), 'ASR_dev_run_Speech_to_Text') || needs.cicd-test-container-setup.outputs.all == 'true'
    with:
      RUNNER: self-hosted-azure-gpus-1
      SCRIPT: |
        python examples/asr/asr_ctc/speech_to_text_ctc.py \
          model.train_ds.manifest_filepath=/home/TestData/an4_dataset/an4_train.json \
          model.validation_ds.manifest_filepath=/home/TestData/an4_dataset/an4_val.json \
          trainer.devices=1 \
          trainer.accelerator="gpu" \
          +trainer.fast_dev_run=True \
          exp_manager.exp_dir=examples/asr/speech_to_text_results
      AFTER_SCRIPT: |
          rm -rf examples/asr/speech_to_text_results

  ASR_dev_run_Speech_to_Text_WPE_-_CitriNet:
    needs: [cicd-test-container-setup]
    uses: ./.github/workflows/_test_template.yml
    if: contains(fromJSON(needs.cicd-test-container-setup.outputs.test_to_run), 'ASR_dev_run_Speech_to_Text_WPE_-_CitriNet') || needs.cicd-test-container-setup.outputs.all == 'true'
    with:
      RUNNER: self-hosted-azure-gpus-1
      SCRIPT: |
        python examples/asr/asr_ctc/speech_to_text_ctc_bpe.py \
          --config-path="../conf/citrinet/" --config-name="config_bpe" \
          model.train_ds.manifest_filepath=/home/TestData/an4_dataset/an4_train.json \
          model.validation_ds.manifest_filepath=/home/TestData/an4_dataset/an4_val.json \
          model.tokenizer.dir="/home/TestData/asr_tokenizers/an4_wpe_128/" \
          model.tokenizer.type="wpe" \
          trainer.devices=1 \
          trainer.accelerator="gpu" \
          +trainer.fast_dev_run=True \
          exp_manager.exp_dir=examples/asr/speech_to_text_wpe_results
      AFTER_SCRIPT: |
          rm -rf examples/asr/speech_to_text_wpe_results

  ASR_dev_run_Speech_Pre-training_-_CitriNet:
    needs: [cicd-test-container-setup]
    uses: ./.github/workflows/_test_template.yml
    if: contains(fromJSON(needs.cicd-test-container-setup.outputs.test_to_run), 'ASR_dev_run_Speech_Pre-training_-_CitriNet') || needs.cicd-test-container-setup.outputs.all == 'true'
    with:
      RUNNER: self-hosted-azure-gpus-1
      SCRIPT: |
        python examples/asr/speech_pretraining/speech_pre_training.py \
        --config-path="../conf/ssl/citrinet/" --config-name="citrinet_ssl_ci" \
        model.train_ds.manifest_filepath=/home/TestData/an4_dataset/an4_train.json \
        model.validation_ds.manifest_filepath=/home/TestData/an4_dataset/an4_val.json \
        trainer.devices=1 \
        trainer.accelerator="gpu" \
        +trainer.fast_dev_run=True \
        exp_manager.exp_dir=examples/asr/speech_pre_training_results
      AFTER_SCRIPT: |
        rm -rf examples/asr/speech_pre_training_results

  ASR_dev_run_Speech_To_Text_Finetuning:
    needs: [cicd-test-container-setup]
    uses: ./.github/workflows/_test_template.yml
    if: contains(fromJSON(needs.cicd-test-container-setup.outputs.test_to_run), 'ASR_dev_run_Speech_To_Text_Finetuning') || needs.cicd-test-container-setup.outputs.all == 'true'
    with:
      RUNNER: self-hosted-azure-gpus-1
      SCRIPT: |
        python examples/asr/speech_to_text_finetune.py \
        --config-path="conf/asr_finetune" --config-name="speech_to_text_finetune" \
        model.train_ds.manifest_filepath=/home/TestData/an4_dataset/an4_train.json \
        model.validation_ds.manifest_filepath=/home/TestData/an4_dataset/an4_val.json \
        init_from_nemo_model=/home/TestData/asr/stt_en_fastconformer_transducer_large.nemo \
        model.tokenizer.update_tokenizer=False \
        trainer.devices=1 \
        trainer.accelerator="gpu" \
        +trainer.fast_dev_run=True \
        exp_manager.exp_dir=examples/asr/speech_finetuning_results
      AFTER_SCRIPT: |
        rm -rf examples/asr/speech_finetuning_results

  ASR_dev_run_Speech_To_Text_HF_Finetuning:
    needs: [cicd-test-container-setup]
    uses: ./.github/workflows/_test_template.yml
    if: contains(fromJSON(needs.cicd-test-container-setup.outputs.test_to_run), 'ASR_dev_run_Speech_To_Text_HF_Finetuning') || needs.cicd-test-container-setup.outputs.all == 'true'
    with:
      RUNNER: self-hosted-azure-gpus-1
      SCRIPT: |-
        python examples/asr/speech_to_text_finetune.py \
        --config-path="conf/asr_finetune" --config-name="speech_to_text_hf_finetune" \
        ~model.train_ds.hf_data_cfg \
        model.train_ds.num_workers=1 \
        model.train_ds.batch_size=2 model.validation_ds.batch_size=2 \
        model.train_ds.streaming=true \
        +model.train_ds.hf_data_cfg.path="librispeech_asr" \
        +model.train_ds.hf_data_cfg.name=null \
        +model.train_ds.hf_data_cfg.split="test.clean" \
        +model.train_ds.hf_data_cfg.streaming=true \
        +model.train_ds.hf_data_cfg.trust_remote_code=True \
        ~model.validation_ds.hf_data_cfg \
        model.validation_ds.streaming=true \
        +model.validation_ds.hf_data_cfg.path="librispeech_asr" \
        +model.validation_ds.hf_data_cfg.name=null \
        +model.validation_ds.hf_data_cfg.split="test.clean" \
        +model.validation_ds.hf_data_cfg.streaming=true \
        +model.validation_ds.hf_data_cfg.trust_remote_code=True \
        ~model.test_ds \
        init_from_nemo_model=/home/TestData/asr/stt_en_fastconformer_transducer_large.nemo \
        model.tokenizer.update_tokenizer=False \
        model.optim.sched.warmup_steps=0 \
        +model.optim.sched.max_steps=3 \
        trainer.max_epochs=null \
        trainer.devices=1 \
        trainer.accelerator="gpu" \
        +trainer.fast_dev_run=True \
        exp_manager.exp_dir=examples/asr/speech_finetuning_results
      AFTER_SCRIPT: |
        rm -rf examples/asr/speech_finetuning_results

  ASR_dev_run_Speech_to_Text_WPE_-_Conformer:
    needs: [cicd-test-container-setup]
    uses: ./.github/workflows/_test_template.yml
    if: contains(fromJSON(needs.cicd-test-container-setup.outputs.test_to_run), 'ASR_dev_run_Speech_to_Text_WPE_-_Conformer') || needs.cicd-test-container-setup.outputs.all == 'true'
    with:
      RUNNER: self-hosted-azure-gpus-1
      SCRIPT: |
        python examples/asr/asr_ctc/speech_to_text_ctc_bpe.py \
        --config-path="../conf/conformer" --config-name="conformer_ctc_bpe" \
        model.train_ds.manifest_filepath=/home/TestData/an4_dataset/an4_train.json \
        model.validation_ds.manifest_filepath=/home/TestData/an4_dataset/an4_val.json \
        model.tokenizer.dir="/home/TestData/asr_tokenizers/an4_wpe_128/" \
        model.tokenizer.type="wpe" \
        model.train_ds.batch_size=4 \
        model.validation_ds.batch_size=4 \
        trainer.devices=1 \
        trainer.accelerator="gpu" \
        +trainer.fast_dev_run=True \
        exp_manager.exp_dir=examples/asr/speech_to_text_wpe_conformer_results
      AFTER_SCRIPT: |
        rm -rf examples/asr/speech_to_text_wpe_conformer_results

  # L2: ASR dev run - part two
  ASR_dev_run-part_two_Speech_to_Text_WPE_-_Squeezeformer:
    needs: [cicd-test-container-setup]
    uses: ./.github/workflows/_test_template.yml
    if: contains(fromJSON(needs.cicd-test-container-setup.outputs.test_to_run), 'ASR_dev_run-part_two_Speech_to_Text_WPE_-_Squeezeformer') || needs.cicd-test-container-setup.outputs.all == 'true'
    with:
      RUNNER: self-hosted-azure-gpus-1
      SCRIPT: |
        python examples/asr/asr_ctc/speech_to_text_ctc_bpe.py \
        --config-path="../conf/squeezeformer" --config-name="squeezeformer_ctc_bpe" \
        model.train_ds.manifest_filepath=/home/TestData/an4_dataset/an4_train.json \
        model.validation_ds.manifest_filepath=/home/TestData/an4_dataset/an4_val.json \
        model.tokenizer.dir="/home/TestData/asr_tokenizers/an4_wpe_128/" \
        model.tokenizer.type="wpe" \
        model.encoder.d_model=144 \
        model.train_ds.batch_size=4 \
        model.validation_ds.batch_size=4 \
        trainer.devices=1 \
        trainer.accelerator="gpu" \
        +trainer.fast_dev_run=True \
        exp_manager.exp_dir=examples/asr/speech_to_text_wpe_squeezeformer_results
      AFTER_SCRIPT: |
        rm -rf examples/asr/speech_to_text_wpe_squeezeformer_results

  L2_Speech_to_Text_EMA:
    needs: [cicd-test-container-setup]
    uses: ./.github/workflows/_test_template.yml
    if: contains(fromJSON(needs.cicd-test-container-setup.outputs.test_to_run), 'L2_Speech_to_Text_EMA') || needs.cicd-test-container-setup.outputs.all == 'true'
    with:
      RUNNER: self-hosted-azure
      SCRIPT: |
        python examples/asr/asr_ctc/speech_to_text_ctc.py \
        model.train_ds.manifest_filepath=/home/TestData/an4_dataset/an4_train.json \
        model.validation_ds.manifest_filepath=/home/TestData/an4_dataset/an4_val.json \
        trainer.devices=2 \
        trainer.accelerator="gpu" \
        +trainer.fast_dev_run=True \
        +exp_manager.ema.enable=True \
        exp_manager.exp_dir=examples/asr/speech_to_text_results
      AFTER_SCRIPT: |
        rm -rf examples/asr/speech_to_text_results

  L2_Speech_to_Text_AED:
    needs: [cicd-test-container-setup]
    uses: ./.github/workflows/_test_template.yml
    if: contains(fromJSON(needs.cicd-test-container-setup.outputs.test_to_run), 'L2_Speech_to_Text_AED') || needs.cicd-test-container-setup.outputs.all == 'true'
    with:
      RUNNER: self-hosted-azure-gpus-1
      SCRIPT: |
        python examples/asr/speech_multitask/speech_to_text_aed.py \
        model.prompt_format=canary \
        model.model_defaults.asr_enc_hidden=256 \
        model.model_defaults.lm_dec_hidden=256 \
        model.encoder.n_layers=12 \
        model.transf_encoder.num_layers=0 \
        model.transf_decoder.config_dict.num_layers=12 \
        model.train_ds.manifest_filepath=/home/TestData/asr/manifests/canary/an4_canary_train.json \
        model.train_ds.batch_duration=60 \
        model.train_ds.use_bucketing=false \
        model.train_ds.shuffle_buffer_size=100 \
        model.train_ds.num_workers=0 \
        +model.train_ds.text_field="answer" \
        +model.train_ds.lang_field="target_lang" \
        model.validation_ds.manifest_filepath=/home/TestData/asr/manifests/canary/an4_canary_val.json \
        +model.validation_ds.text_field="answer" \
        +model.validation_ds.lang_field="target_lang" \
        model.validation_ds.num_workers=0 \
        model.test_ds.manifest_filepath=/home/TestData/asr/manifests/canary/an4_canary_val.json \
        +model.test_ds.text_field="answer" \
        +model.test_ds.lang_field="target_lang" \
        model.test_ds.num_workers=0 \
        spl_tokens.model_dir=/home/TestData/asr_tokenizers/canary/canary_spl_tokenizer_v32 \
        model.tokenizer.langs.en.dir=/home/TestData/asr_tokenizers/canary/en/tokenizer_spe_bpe_v1024_max_4 \
        model.tokenizer.langs.en.type=bpe \
        ++model.tokenizer.langs.es.dir=/home/TestData/asr_tokenizers/canary/es/tokenizer_spe_bpe_v1024_max_4 \
        ++model.tokenizer.langs.es.type=bpe \
        trainer.devices=1 \
        trainer.accelerator="gpu" \
        +trainer.fast_dev_run=True \
        exp_manager.exp_dir=examples/asr/speech_to_text_aed_results
      AFTER_SCRIPT: |
        rm -rf examples/asr/speech_to_text_results

  # L2: Speaker dev run
  L2_Speaker_dev_run_Speaker_Recognition:
    needs: [cicd-test-container-setup]
    uses: ./.github/workflows/_test_template.yml
    if: contains(fromJSON(needs.cicd-test-container-setup.outputs.test_to_run), 'L2_Speaker_dev_run_Speaker_Recognition') || needs.cicd-test-container-setup.outputs.all == 'true'
    with:
      RUNNER: self-hosted-azure-gpus-1
      SCRIPT: |
        python examples/speaker_tasks/recognition/speaker_reco.py \
        model.train_ds.batch_size=10 \
        model.validation_ds.batch_size=2 \
        model.train_ds.manifest_filepath=/home/TestData/an4_speaker/train.json \
        model.validation_ds.manifest_filepath=/home/TestData/an4_speaker/dev.json \
        model.decoder.num_classes=2 \
        trainer.max_epochs=10 \
        trainer.devices=1 \
        trainer.accelerator="gpu" \
        +trainer.fast_dev_run=True \
        exp_manager.exp_dir=examples/speaker_tasks/recognition/speaker_recognition_results
      AFTER_SCRIPT: |
        rm -rf examples/speaker_tasks/recognition/speaker_recognition_results

  L2_Speaker_dev_run_Speaker_Diarization:
    needs: [cicd-test-container-setup]
    uses: ./.github/workflows/_test_template.yml
    if: contains(fromJSON(needs.cicd-test-container-setup.outputs.test_to_run), 'L2_Speaker_dev_run_Speaker_Diarization') || needs.cicd-test-container-setup.outputs.all == 'true'
    with:
      RUNNER: self-hosted-azure-gpus-1
      SCRIPT: |
        python examples/speaker_tasks/diarization/neural_diarizer/multiscale_diar_decoder.py \
        model.diarizer.speaker_embeddings.model_path=titanet_large \
        model.train_ds.batch_size=5 \
        model.validation_ds.batch_size=5 \
        model.train_ds.emb_dir=examples/speaker_tasks/diarization/speaker_diarization_results \
        model.validation_ds.emb_dir=examples/speaker_tasks/diarization/speaker_diarization_results \
        model.train_ds.manifest_filepath=/home/TestData/an4_diarizer/simulated_train/msdd_data.50step.json \
        model.validation_ds.manifest_filepath=/home/TestData/an4_diarizer/simulated_valid/msdd_data.50step.json \
        trainer.devices=1 \
        trainer.accelerator="gpu" \
        +trainer.fast_dev_run=True \
        exp_manager.exp_dir=examples/speaker_tasks/diarization/speaker_diarization_results
      AFTER_SCRIPT: |
        rm -rf examples/speaker_tasks/diarization/speaker_diarization_results

  L2_Speaker_dev_run_Speech_to_Label:
    needs: [cicd-test-container-setup]
    uses: ./.github/workflows/_test_template.yml
    if: contains(fromJSON(needs.cicd-test-container-setup.outputs.test_to_run), 'L2_Speaker_dev_run_Speech_to_Label') || needs.cicd-test-container-setup.outputs.all == 'true'
    with:
      RUNNER: self-hosted-azure-gpus-1
      SCRIPT: |
        python examples/asr/speech_classification/speech_to_label.py \
        model.train_ds.manifest_filepath=/home/TestData/speech_commands/train_manifest.json \
        model.validation_ds.manifest_filepath=/home/TestData/speech_commands/test_manifest.json \
        model.test_ds.manifest_filepath=/home/TestData/speech_commands/test_manifest.json \
        trainer.devices=1 \
        trainer.accelerator="gpu" \
        +trainer.fast_dev_run=True \
        model.preprocessor._target_=nemo.collections.asr.modules.AudioToMelSpectrogramPreprocessor \
        ~model.preprocessor.window_size \
        ~model.preprocessor.window_stride \
        ~model.preprocessor.window \
        ~model.preprocessor.n_mels \
        ~model.preprocessor.n_mfcc \
        ~model.preprocessor.n_fft \
        exp_manager.exp_dir=examples/asr/speech_to_label_results
      AFTER_SCRIPT: |
        rm -rf examples/asr/speech_to_label_results

  L2_Speaker_dev_run_Speaker_Diarization_with_ASR_Inference:
    needs: [cicd-test-container-setup]
    uses: ./.github/workflows/_test_template.yml
    if: contains(fromJSON(needs.cicd-test-container-setup.outputs.test_to_run), 'L2_Speaker_dev_run_Speaker_Diarization_with_ASR_Inference') || needs.cicd-test-container-setup.outputs.all == 'true'
    with:
      RUNNER: self-hosted-azure
      SCRIPT: |
        python examples/speaker_tasks/diarization/clustering_diarizer/offline_diar_with_asr_infer.py \
        diarizer.manifest_filepath=/home/TestData/an4_diarizer/an4_manifest.json \
        diarizer.speaker_embeddings.model_path=/home/TestData/an4_diarizer/spkr.nemo \
        diarizer.speaker_embeddings.parameters.save_embeddings=True \
        diarizer.speaker_embeddings.parameters.window_length_in_sec=[1.5] \
        diarizer.speaker_embeddings.parameters.shift_length_in_sec=[0.75] \
        diarizer.speaker_embeddings.parameters.multiscale_weights=[1.0] \
        diarizer.asr.model_path=QuartzNet15x5Base-En \
        diarizer.asr.parameters.asr_based_vad=True \
        diarizer.out_dir=examples/speaker_tasks/diarization/speaker_diarization_asr_results
      AFTER_SCRIPT: |
        rm -rf examples/speaker_tasks/diarization/speaker_diarization_asr_results

  L2_Speaker_dev_run_Clustering_Diarizer_Inference:
    needs: [cicd-test-container-setup]
    uses: ./.github/workflows/_test_template.yml
    if: contains(fromJSON(needs.cicd-test-container-setup.outputs.test_to_run), 'L2_Speaker_dev_run_Clustering_Diarizer_Inference') || needs.cicd-test-container-setup.outputs.all == 'true'
    with:
      RUNNER: self-hosted-azure
      SCRIPT: |
        python examples/speaker_tasks/diarization/clustering_diarizer/offline_diar_infer.py \
        diarizer.manifest_filepath=/home/TestData/an4_diarizer/an4_manifest.json \
        diarizer.speaker_embeddings.model_path=/home/TestData/an4_diarizer/spkr.nemo \
        diarizer.speaker_embeddings.parameters.save_embeddings=True \
        diarizer.speaker_embeddings.parameters.window_length_in_sec=1.5 \
        diarizer.speaker_embeddings.parameters.shift_length_in_sec=0.75 \
        diarizer.speaker_embeddings.parameters.multiscale_weights=null \
        diarizer.vad.model_path=/home/TestData/an4_diarizer/MatchboxNet_VAD_3x2.nemo \
        diarizer.out_dir=examples/speaker_tasks/diarization/clustering_diarizer_results
      AFTER_SCRIPT: |
        rm -rf examples/speaker_tasks/diarization/clustering_diarizer_results

  L2_Speaker_dev_run_Neural_Diarizer_Inference:
    needs: [cicd-test-container-setup]
    uses: ./.github/workflows/_test_template.yml
    if: contains(fromJSON(needs.cicd-test-container-setup.outputs.test_to_run), 'L2_Speaker_dev_run_Neural_Diarizer_Inference') || needs.cicd-test-container-setup.outputs.all == 'true'
    with:
      RUNNER: self-hosted-azure
      SCRIPT: |
        python examples/speaker_tasks/diarization/neural_diarizer/multiscale_diar_decoder_infer.py \
        diarizer.manifest_filepath=/home/TestData/an4_diarizer/an4_manifest.json \
        diarizer.msdd_model.model_path=/home/TestData/an4_diarizer/diar_msdd_telephonic.nemo \
        diarizer.speaker_embeddings.parameters.save_embeddings=True \
        diarizer.vad.model_path=/home/TestData/an4_diarizer/MatchboxNet_VAD_3x2.nemo \
        diarizer.out_dir=examples/speaker_tasks/diarization/neural_diarizer_results
      AFTER_SCRIPT: |
        rm -rf examples/speaker_tasks/diarization/neural_diarizer_results

  L2_Speaker_dev_run_Multispeaker_ASR_Data_Simulation:
    needs: [cicd-test-container-setup]
    uses: ./.github/workflows/_test_template.yml
    if: contains(fromJSON(needs.cicd-test-container-setup.outputs.test_to_run), 'L2_Speaker_dev_run_Multispeaker_ASR_Data_Simulation') || needs.cicd-test-container-setup.outputs.all == 'true'
    with:
      RUNNER: self-hosted-azure
      SCRIPT: |
        python tools/speech_data_simulator/multispeaker_simulator.py \
        --config-path=conf --config-name=data_simulator.yaml \
        data_simulator.random_seed=42 \
        data_simulator.manifest_filepath=/home/TestData/LibriSpeechShort/dev-clean-align-short.json \
        data_simulator.outputs.output_dir=./test_simulator \
        data_simulator.session_config.num_sessions=2 \
        data_simulator.session_config.session_length=60
      AFTER_SCRIPT: |
        rm -rf ./test_simulator

  # L2: ASR Multi-dataloader dev run
  L2_ASR_Multi-dataloader_dev_run_Speech_to_Text_multi-dataloader:
    needs: [cicd-test-container-setup]
    uses: ./.github/workflows/_test_template.yml
    if: contains(fromJSON(needs.cicd-test-container-setup.outputs.test_to_run), 'L2_ASR_Multi-dataloader_dev_run_Speech_to_Text_multi-dataloader') || needs.cicd-test-container-setup.outputs.all == 'true'
    with:
      RUNNER: self-hosted-azure-gpus-1
      SCRIPT: |
        python examples/asr/asr_ctc/speech_to_text_ctc.py \
        model.train_ds.manifest_filepath=/home/TestData/an4_dataset/an4_train.json \
        model.validation_ds.manifest_filepath=[/home/TestData/an4_dataset/an4_val.json,/home/TestData/an4_dataset/an4_val.json] \
        trainer.devices=1 \
        trainer.accelerator="gpu" \
        trainer.max_epochs=1 \
        trainer.max_steps=1 \
        +trainer.num_sanity_val_steps=1 \
        exp_manager.exp_dir=examples/asr/speech_to_text_results
      AFTER_SCRIPT: |
        rm -rf examples/asr/speech_to_text_results

  L2_ASR_Multi-dataloader_dev_run_Speech_to_Label_multi-dataloader:
    needs: [cicd-test-container-setup]
    uses: ./.github/workflows/_test_template.yml
    if: contains(fromJSON(needs.cicd-test-container-setup.outputs.test_to_run), 'L2_ASR_Multi-dataloader_dev_run_Speech_to_Label_multi-dataloader') || needs.cicd-test-container-setup.outputs.all == 'true'
    with:
      RUNNER: self-hosted-azure-gpus-1
      SCRIPT: |
        python examples/asr/speech_classification/speech_to_label.py \
        model.train_ds.manifest_filepath=/home/TestData/speech_commands/train_manifest.json \
        model.validation_ds.manifest_filepath=[/home/TestData/speech_commands/test_manifest.json,/home/TestData/speech_commands/test_manifest.json] \
        trainer.devices=1 \
        trainer.accelerator="gpu" \
        trainer.max_epochs=1 \
        trainer.max_steps=1 \
        +trainer.num_sanity_val_steps=1 \
        model.preprocessor._target_=nemo.collections.asr.modules.AudioToMelSpectrogramPreprocessor \
        ~model.preprocessor.window_size \
        ~model.preprocessor.window_stride \
        ~model.preprocessor.window \
        ~model.preprocessor.n_mels \
        ~model.preprocessor.n_mfcc \
        ~model.preprocessor.n_fft \
        exp_manager.exp_dir=examples/asr/speech_to_label_results
      AFTER_SCRIPT: |
        rm -rf examples/asr/speech_to_label_results

  # L2: ASR Adapters
  L2_ASR_Adapters_Linear_Adapters:
    needs: [cicd-test-container-setup]
    uses: ./.github/workflows/_test_template.yml
    if: contains(fromJSON(needs.cicd-test-container-setup.outputs.test_to_run), 'L2_ASR_Adapters_Linear_Adapters') || needs.cicd-test-container-setup.outputs.all == 'true'
    with:
      RUNNER: self-hosted-azure-gpus-1
      SCRIPT: |
        python examples/asr/asr_adapters/train_asr_adapter.py \
        model.pretrained_model="stt_en_conformer_ctc_small" \
        model.adapter.adapter_name="an4" \
        model.adapter.linear.in_features=176 \
        model.train_ds.manifest_filepath=/home/TestData/an4_dataset/an4_train.json \
        model.validation_ds.manifest_filepath=/home/TestData/an4_dataset/an4_val.json \
        trainer.max_steps=5 \
        trainer.devices=1 \
        trainer.accelerator="gpu" \
        +trainer.fast_dev_run=True \
        exp_manager.exp_dir=examples/asr/speech_to_text_adapters_results
      AFTER_SCRIPT: |
        rm -rf examples/asr/speech_to_text_adapters_results

  L2_ASR_Adapters_RelPos_MHA_Adapters:
    needs: [cicd-test-container-setup]
    uses: ./.github/workflows/_test_template.yml
    if: contains(fromJSON(needs.cicd-test-container-setup.outputs.test_to_run), 'L2_ASR_Adapters_RelPos_MHA_Adapters') || needs.cicd-test-container-setup.outputs.all == 'true'
    with:
      RUNNER: self-hosted-azure-gpus-1
      SCRIPT: |
        python examples/asr/asr_adapters/train_asr_adapter.py \
        model.pretrained_model="stt_en_conformer_ctc_small" \
        model.adapter.adapter_name="encoder:an4" \
        model.adapter.adapter_type="tiny_attn" \
        model.adapter.tiny_attn.n_feat=176 \
        model.train_ds.manifest_filepath=/home/TestData/an4_dataset/an4_train.json \
        model.validation_ds.manifest_filepath=/home/TestData/an4_dataset/an4_val.json \
        trainer.max_steps=5 \
        trainer.devices=1 \
        trainer.accelerator="gpu" \
        +trainer.fast_dev_run=True \
        exp_manager.exp_dir=examples/asr/speech_to_text_adapters_mha_results
      AFTER_SCRIPT: |
        rm -rf examples/asr/speech_to_text_adapters_mha_results

  # L2: OOMptimizer
  L2_Speech_Estimate_Duration_Bins:
    needs: [cicd-test-container-setup]
    uses: ./.github/workflows/_test_template.yml
    if: contains(fromJSON(needs.cicd-test-container-setup.outputs.test_to_run), 'L2_Speech_Estimate_Duration_Bins') || needs.cicd-test-container-setup.outputs.all == 'true'
    with:
      RUNNER: self-hosted-azure
      SCRIPT: |
        set -x
        # 1D buckets [SSL, CTC]
        python scripts/speech_recognition/estimate_duration_bins.py \
          /home/TestData/an4_dataset/an4_train.json \
          --buckets 5 
        # 2D buckets [CTC, RNNT, TDT] / with tokenizer
        python scripts/speech_recognition/estimate_duration_bins_2d.py \
          /home/TestData/an4_dataset/an4_train_lang.json \
          --tokenizer /home/TestData/asr_tokenizers/canary/en/tokenizer_spe_bpe_v1024_max_4/tokenizer.model \
          --buckets 5 \
          --sub-buckets 2
        # TODO(pzelasko): Figure out how to quote the value in the test properly for CI to accept it...
        # 2D buckets with prompt [AED/Canary, SpeechLM] / with aggregate tokenizer + prompt format 
        # python scripts/speech_recognition/estimate_duration_bins_2d.py \
        #   /home/TestData/an4_dataset/an4_train_lang.json \
        #   --tokenizer /home/TestData/asr_tokenizers/canary/canary_spl_tokenizer_v32/tokenizer.model \
        #      /home/TestData/asr_tokenizers/canary/en/tokenizer_spe_bpe_v1024_max_4/tokenizer.model \
        #      /home/TestData/asr_tokenizers/canary/es/tokenizer_spe_bpe_v1024_max_4/tokenizer.model \
        #   --langs spl_tokens en es \
        #   --prompt-format canary \
        #   --prompt '[{"role":"user","slots":{"source_lang":"en","target_lang":"en","task":"asr","pnc":"yes"}}]' \
        #   --buckets 5 \
        #   --sub-buckets 2

  # L2: OOMptimizer
  L2_Speech_Batch_Size_OOMptimizer:
    needs: [cicd-test-container-setup]
    uses: ./.github/workflows/_test_template.yml
    if: contains(fromJSON(needs.cicd-test-container-setup.outputs.test_to_run), 'L2_Speech_Batch_Size_OOMptimizer') || needs.cicd-test-container-setup.outputs.all == 'true'
    with:
      RUNNER: self-hosted-azure
      SCRIPT: |
        # 1D bucketing
        python scripts/speech_recognition/oomptimizer.py \
          -c /home/TestData/oomptimizer/fast-conformer_ctc_bpe.yaml \
          -m nemo.collections.asr.models.EncDecCTCModelBPE \
          -b "[5.0,10.0]"
        # 2D bucketing
        python scripts/speech_recognition/oomptimizer.py \
          -c /home/TestData/oomptimizer/fast-conformer_ctc_bpe.yaml \
          -m nemo.collections.asr.models.EncDecCTCModelBPE \
          -b "[[5.0,30],[5.0,45],[10.0,57],[10.0,71]]"

  # L2: OOMptimizer Canary (has a different batch schema)
  L2_Speech_Batch_Size_OOMptimizer_Canary:
    needs: [cicd-test-container-setup]
    uses: ./.github/workflows/_test_template.yml
    if: contains(fromJSON(needs.cicd-test-container-setup.outputs.test_to_run), 'L2_Speech_Batch_Size_OOMptimizer_Canary') || needs.cicd-test-container-setup.outputs.all == 'true'
    with:
      RUNNER: self-hosted-azure
      SCRIPT: |
        python scripts/speech_recognition/oomptimizer.py \
          -c /home/TestData/oomptimizer/fast-conformer_aed.yaml \
          -m nemo.collections.asr.models.EncDecMultiTaskModel \
          -b "[[5.0,30],[5.0,45],[10.0,57],[10.0,71]]"

  # L2: Speech Transcription
  L2_Speech_Transcription_Speech_to_Text_Transcribe:
    needs: [cicd-test-container-setup]
    uses: ./.github/workflows/_test_template.yml
    if: contains(fromJSON(needs.cicd-test-container-setup.outputs.test_to_run), 'L2_Speech_Transcription_Speech_to_Text_Transcribe') || needs.cicd-test-container-setup.outputs.all == 'true'
    with:
      RUNNER: self-hosted-azure
      SCRIPT: |
        python examples/asr/transcribe_speech.py \
        pretrained_name="QuartzNet15x5Base-En" \
        audio_dir="/home/TestData/an4_transcribe/test_subset/" \
        output_filename="stt_test_res.json" \
        amp=true
      AFTER_SCRIPT: |
        rm -rf stt_test_res.json

  # L2: Speech Transcription
  L2_Speech_Transcription_Canary_Transcribe_Full_Manifest:
    needs: [cicd-test-container-setup]
    uses: ./.github/workflows/_test_template.yml
    if: contains(fromJSON(needs.cicd-test-container-setup.outputs.test_to_run), 'L2_Speech_Transcription_Canary_Transcribe_Full_Manifest') || needs.cicd-test-container-setup.outputs.all == 'true'
    with:
      RUNNER: self-hosted-azure
      SCRIPT: |
        python examples/asr/transcribe_speech.py \
        dataset_manifest=/home/TestData/asr/canary/dev-other-wav-10-canary-fields.json \
        output_filename=preds.json \
        batch_size=10 \
        pretrained_name=nvidia/canary-1b \
        num_workers=0 \
        amp=false \
        compute_dtype=bfloat16 \
        matmul_precision=medium
      AFTER_SCRIPT: |
        rm -rf preds.json transcribe.log

  L2_Speech_Transcription_Canary_Transcribe_With_Prompt:
    needs: [cicd-test-container-setup]
    uses: ./.github/workflows/_test_template.yml
    if: contains(fromJSON(needs.cicd-test-container-setup.outputs.test_to_run), 'L2_Speech_Transcription_Canary_Transcribe_With_Prompt') || needs.cicd-test-container-setup.outputs.all == 'true'
    with:
      RUNNER: self-hosted-azure
      SCRIPT: |
        python examples/asr/transcribe_speech.py \
        dataset_manifest=/home/TestData/asr/canary/dev-other-wav-10.json \
        output_filename=preds.json \
        batch_size=10 \
        pretrained_name=nvidia/canary-1b \
        num_workers=0 \
        amp=false \
        compute_dtype=bfloat16 \
        matmul_precision=medium \
        +prompt.source_lang="en" \
        +prompt.target_lang="en" \
        +prompt.task="asr" \
        +prompt.pnc="no"
      AFTER_SCRIPT: |
        rm -rf preds.json transcribe.log

  L2_Speech_Transcription_Canary_Transcribe_Audio_Dir:
    needs: [cicd-test-container-setup]
    uses: ./.github/workflows/_test_template.yml
    if: contains(fromJSON(needs.cicd-test-container-setup.outputs.test_to_run), 'L2_Speech_Transcription_Canary_Transcribe_Audio_Dir') || needs.cicd-test-container-setup.outputs.all == 'true'
    with:
      RUNNER: self-hosted-azure
      SCRIPT: |
        python examples/asr/transcribe_speech.py \
        audio_dir=/home/TestData/asr/canary/dev-other-wav \
        output_filename=preds.json \
        batch_size=10 \
        pretrained_name=nvidia/canary-1b \
        num_workers=0 \
        amp=false \
        compute_dtype=bfloat16 \
        matmul_precision=medium
      AFTER_SCRIPT: |
        rm -rf preds.json
  

  # L2: Transducer alignment
  OPTIONAL_L2_Transducer_alignment_Running_pytest:
    needs: [cicd-test-container-setup]
    uses: ./.github/workflows/_test_template.yml
    if: contains(fromJSON(needs.cicd-test-container-setup.outputs.test_to_run), 'OPTIONAL_L2_Transducer_alignment_Running_pytest') || needs.cicd-test-container-setup.outputs.all == 'true'
    with:
      RUNNER: self-hosted-azure
      SCRIPT: |
        pytest tests/collections/asr/decoding/rnnt_alignments_check.py --durations=-1 --with_downloads
      IS_OPTIONAL: true

  # L2: Segmentation Tool
  L2_Segmentation_Tool_Parallel_ctc_segmentation_test_L2_Eng_CitriNet_with_wav:
    needs: [cicd-test-container-setup]
    uses: ./.github/workflows/_test_template.yml
    if: contains(fromJSON(needs.cicd-test-container-setup.outputs.test_to_run), 'L2_Segmentation_Tool_Parallel_ctc_segmentation_test_L2_Eng_CitriNet_with_wav') || needs.cicd-test-container-setup.outputs.all == 'true'
    with:
      RUNNER: self-hosted-azure
      SCRIPT: |
        cd tools/ctc_segmentation && \
        TIME=`date +"%Y-%m-%d-%T"` && \
        /bin/bash run_segmentation.sh \
        --MODEL_NAME_OR_PATH="stt_en_citrinet_512_gamma_0_25" \
        --DATA_DIR=/home/TestData/ctc_segmentation/eng \
        --OUTPUT_DIR=/home/TestData/ctc_segmentation/eng/output${TIME} \
        --LANGUAGE=en \
        --USE_NEMO_NORMALIZATION="TRUE" && \
        python /home/TestData/ctc_segmentation/verify_alignment.py \
        -r /home/TestData/ctc_segmentation/eng/eng_valid_segments_1.7.txt \
        -g /home/TestData/ctc_segmentation/eng/output${TIME}/verified_segments/nv_test_segments.txt;
      AFTER_SCRIPT: |
        rm -rf /home/TestData/ctc_segmentation/eng/output${TIME}

  L2_Segmentation_Tool_Parallel_ctc_segmentation_test_L2_Ru_QN_with_mp3:
    needs: [cicd-test-container-setup]
    uses: ./.github/workflows/_test_template.yml
    if: contains(fromJSON(needs.cicd-test-container-setup.outputs.test_to_run), 'L2_Segmentation_Tool_Parallel_ctc_segmentation_test_L2_Ru_QN_with_mp3') || needs.cicd-test-container-setup.outputs.all == 'true'
    with:
      RUNNER: self-hosted-azure
      SCRIPT: |
        cd tools/ctc_segmentation && \
        TIME=`date +"%Y-%m-%d-%T"` && \
        /bin/bash run_segmentation.sh \
        --MODEL_NAME_OR_PATH=/home/TestData/ctc_segmentation/QuartzNet15x5-Ru-e512-wer14.45.nemo \
        --DATA_DIR=/home/TestData/ctc_segmentation/ru \
        --OUTPUT_DIR=/home/TestData/ctc_segmentation/ru/output${TIME} \
        --LANGUAGE=ru \
        --ADDITIONAL_SPLIT_SYMBOLS=";" && \
        python /home/TestData/ctc_segmentation/verify_alignment.py \
        -r /home/TestData/ctc_segmentation/ru/valid_ru_segments_1.7.txt \
        -g /home/TestData/ctc_segmentation/ru/output${TIME}/verified_segments/ru_segments.txt;

        rm -rf /home/TestData/ctc_segmentation/eng/output${TIME}

  # L2: G2P Models
  L2_G2P_Models_G2P_Conformer_training_evaluation_and_inference:
    needs: [cicd-test-container-setup]
    uses: ./.github/workflows/_test_template.yml
    if: contains(fromJSON(needs.cicd-test-container-setup.outputs.test_to_run), 'L2_G2P_Models_G2P_Conformer_training_evaluation_and_inference') || needs.cicd-test-container-setup.outputs.all == 'true'
    with:
      RUNNER: self-hosted-azure
      SCRIPT: |
        cd examples/tts/g2p && \
            TIME=`date +"%Y-%m-%d-%T"` && OUTPUT_DIR_CONFORMER=output_ctc_${TIME} && \
            python g2p_train_and_evaluate.py \
                train_manifest=/home/TestData/g2p/g2p.json \
                validation_manifest=/home/TestData/g2p/g2p.json \
                model.test_ds.manifest_filepath=/home/TestData/g2p/g2p.json \
                model.tokenizer.dir=/home/TestData/g2p/tokenizer_spe_unigram_v512 \
                trainer.max_epochs=1 \
                model.max_source_len=64 \
                trainer.devices=1 \
                do_training=True \
                do_testing=True \
                exp_manager.exp_dir=${OUTPUT_DIR_CONFORMER} \
                +exp_manager.use_datetime_version=False\
                +exp_manager.version=test \
                --config-name=g2p_conformer_ctc && \
            python g2p_inference.py \
                pretrained_model=${OUTPUT_DIR_CONFORMER}/G2P-Conformer-CTC/test/checkpoints/G2P-Conformer-CTC.nemo \
                manifest_filepath=/home/TestData/g2p/g2p.json \
                phoneme_field=text

    # TODO: pleasefixme @redoctopus
    # - name: ByT5G2P training, evaluation and inference
    #   run: |
    #     cd examples/tts/g2p && \
    #         TIME=`date +"%Y-%m-%d-%T"` && OUTPUT_DIR_T5=output_byt5_${TIME} && \
    #         python g2p_train_and_evaluate.py \
    #             train_manifest=/home/TestData/g2p/g2p.json \
    #             validation_manifest=/home/TestData/g2p/g2p.json \
    #             model.test_ds.manifest_filepath=/home/TestData/g2p/g2p.json \
    #             trainer.max_epochs=1 \
    #             model.max_source_len=64 \
    #             trainer.devices=1 \
    #             do_training=True \
    #             do_testing=True \
    #             exp_manager.exp_dir=${OUTPUT_DIR_T5} \
    #             +exp_manager.use_datetime_version=False\
    #             +exp_manager.version=test && \
    #         python g2p_inference.py \
    #             pretrained_model=${OUTPUT_DIR_T5}/T5G2P/test/checkpoints/T5G2P.nemo \
    #             manifest_filepath=/home/TestData/g2p/g2p.json \
    #             phoneme_field=text
    #   }
    # }
    # - uses: "NVIDIA/NeMo/.github/actions/cancel-workflow@main"
    # if: "failure()"

  L2_G2P_Models_HeteronymClassificationModel_training_evaluation_and_inference:
    needs: [cicd-test-container-setup]
    uses: ./.github/workflows/_test_template.yml
    if: contains(fromJSON(needs.cicd-test-container-setup.outputs.test_to_run), 'L2_G2P_Models_HeteronymClassificationModel_training_evaluation_and_inference') || needs.cicd-test-container-setup.outputs.all == 'true'
    with:
      RUNNER: self-hosted-azure
      SCRIPT: |
        cd examples/tts/g2p && \
            TIME=`date +"%Y-%m-%d-%T"` && OUTPUT_DIR=output_${TIME} && \
            python g2p_heteronym_classification_train_and_evaluate.py \
                train_manifest=/home/TestData/g2p/manifest.json \
                validation_manifest=/home/TestData/g2p/manifest.json \
                test_manifest=/home/TestData/g2p/manifest.json \
                model.wordids=/home/TestData/g2p/wordids.tsv \
                trainer.max_epochs=1 \
                model.max_seq_length=64 \
                do_training=True \
                do_testing=True \
                exp_manager.exp_dir=${OUTPUT_DIR} \
                +exp_manager.use_datetime_version=False\
                +exp_manager.version=test && \
            python g2p_heteronym_classification_inference.py \
                manifest=/home/TestData/g2p/manifest.json \
                pretrained_model=${OUTPUT_DIR}/HeteronymClassification/test/checkpoints/HeteronymClassification.nemo \
                output_manifest=preds.json

  # L2: Duplex Text Normalization
  L2_Duplex_Text_Normalization_with_Tarred_dataset:
    needs: [cicd-test-container-setup]
    uses: ./.github/workflows/_test_template.yml
    if: contains(fromJSON(needs.cicd-test-container-setup.outputs.test_to_run), 'L2_Duplex_Text_Normalization_with_Tarred_dataset') || needs.cicd-test-container-setup.outputs.all == 'true'
    with:
      RUNNER: self-hosted-azure
      SCRIPT: |
        cd examples/nlp/duplex_text_normalization && \
        python duplex_text_normalization_train.py \
        data.validation_ds.data_path=/home/TestData/nlp/duplex_text_norm/small_test.tsv \
        mode=tn \
        lang=en \
        tagger_model.do_training=false \
        decoder_model.transformer=t5-small \
        data.validation_ds.batch_size=2 \
        data.train_ds.use_cache=false \
        data.validation_ds.use_cache=false \
        data.test_ds.batch_size=2 \
        data.train_ds.decoder_data_augmentation=false \
        data.train_ds.num_workers=2 \
        decoder_trainer.devices=[0,1] \
        decoder_trainer.accelerator="gpu" \
        data.train_ds.use_tarred_dataset=true \
        +decoder_trainer.fast_dev_run=true \
        decoder_exp_manager.create_checkpoint_callback=false \
        data.train_ds.tar_metadata_file=/home/TestData/nlp/duplex_text_norm/tarred_small/metadata.json \
        data.test_ds.use_cache=false \
        data.test_ds.data_path=/home/TestData/nlp/duplex_text_norm/small_test.tsv

  # L2: Intent and Slot Classification Tasks
  L2_Intent_and_Slot_Classification_Tasks_Intent_and_Slot_Classification:
    needs: [cicd-test-container-setup]
    uses: ./.github/workflows/_test_template.yml
    if: contains(fromJSON(needs.cicd-test-container-setup.outputs.test_to_run), 'L2_Intent_and_Slot_Classification_Tasks_Intent_and_Slot_Classification') || needs.cicd-test-container-setup.outputs.all == 'true'
    with:
      RUNNER: self-hosted-azure-gpus-1
      SCRIPT: |
        cd examples/nlp/intent_slot_classification && \
        python intent_slot_classification.py \
        model.data_dir=/home/TestData/nlp/retail \
        model.validation_ds.prefix=dev \
        model.test_ds.prefix=dev \
        trainer.devices=1 \
        trainer.accelerator="gpu" \
        +trainer.fast_dev_run=true \
        exp_manager.exp_dir=checkpoints
      AFTER_SCRIPT: |
        rm -rf checkpoints

  L2_Intent_and_Slot_Classification_Tasks_Multi-Label_Intent_and_Slot_Classification:
    needs: [cicd-test-container-setup]
    uses: ./.github/workflows/_test_template.yml
    if: contains(fromJSON(needs.cicd-test-container-setup.outputs.test_to_run), 'L2_Intent_and_Slot_Classification_Tasks_Multi-Label_Intent_and_Slot_Classification') || needs.cicd-test-container-setup.outputs.all == 'true'
    with:
      RUNNER: self-hosted-azure-gpus-1
      SCRIPT: |
        cd examples/nlp/intent_slot_classification && \
        python multi_label_intent_slot_classification.py \
        model.data_dir=/home/TestData/nlp/new_multiatis \
        model.validation_ds.prefix=dev \
        model.test_ds.prefix=dev \
        trainer.devices=1 \
        +trainer.fast_dev_run=true \
        exp_manager.exp_dir=checkpoints2
      AFTER_SCRIPT: |
        rm -rf checkpoints2

    # TODO: add when megatron-bert is supported again
    # stage("L2: Model Parallel Size 2 Megatron Text Classification") {
    #   when {
    #     anyOf{
    #       branch "main"
    #       changeRequest target: "main"
    #     }
    #   }
    #   failFast true
    #   steps{
    #     cd examples/nlp/text_classification && \
    #     python text_classification_with_bert.py \
    #     trainer.devices=[0,1] \
    #     trainer.accelerator="gpu" \
    #     trainer.num_nodes=1 \
    #     trainer.precision=16 \
    #     trainer.gradient_clip_val=1.0 \
    #     +trainer.fast_dev_run=true \
    #     model.dataset.num_classes=6 \
    #     model.train_ds.file_path=/home/TestData/nlp/retail_text_classification/train.tsv \
    #     model.train_ds.batch_size=4 \
    #     model.language_model.pretrained_model_name=megatron-bert-uncased \
    #     model.language_model.config_file=/home/TestData/nlp/mp_2_bert_toy/config.json \
    #     model.language_model.lm_checkpoint=/home/TestData/nlp/mp_2_bert_toy/iter_2000000 \
    #     model.nemo_path=null \
    #     ~model.infer_samples \
    #     exp_manager=null
    #   }
    # }

    # stage("L2: Model Parallel Size 2 Megatron Autoresume") {
    #   when {
    #     anyOf{
    #       branch "main"
    #       changeRequest target: "main"
    #     }
    #   }
    #   failFast true
    #   steps{
    #     cd examples/nlp/text_classification && \
    #     python text_classification_with_bert.py \
    #     trainer.devices=[0,1] \
    #     trainer.accelerator="gpu" \
    #     trainer.num_nodes=1 \
    #     trainer.precision=16 \
    #     trainer.gradient_clip_val=1.0 \
    #     trainer.max_epochs=1 \
    #     +trainer.fast_dev_run=true \
    #     model.dataset.num_classes=6 \
    #     model.train_ds.file_path=/home/TestData/nlp/retail_text_classification/train.tsv \
    #     model.train_ds.batch_size=4 \
    #     model.language_model.pretrained_model_name=megatron-bert-uncased \
    #     model.language_model.config_file=/home/TestData/nlp/mp_2_bert_toy/config.json \
    #     model.language_model.lm_checkpoint=/home/TestData/nlp/mp_2_bert_toy/iter_2000000 \
    #     model.nemo_path=null \
    #     ~model.infer_samples \
    #     +exp_manager.explicit_log_dir=/home/TestData/nlp/mp_autoresume \
    #     +exp_manager.resume_if_exists=true
    #   }
    # }

    # stage("L2: Model Parallel Size 2 Megatron Evaluation from .nemo") {
    #   when {
    #     anyOf{
    #       branch "main"
    #       changeRequest target: "main"
    #     }
    #   }
    #   failFast true
    #   steps{
    #     cd examples/nlp/text_classification && \
    #     python model_parallel_text_classification_evaluation.py \
    #     trainer.devices=[0,1] \
    #     trainer.accelerator="gpu" \
    #     trainer.num_nodes=1 \
    #     model.dataset.num_classes=6 \
    #     model.test_ds.file_path=/home/TestData/nlp/retail_text_classification/dev.tsv \
    #     model.nemo_path=/home/TestData/nlp/mp_2_nemo/retail_text_class_350M.nemo \
    #     exp_manager=null
    #   }
    # }

    # stage("L2: Model Parallel Size 2 Megatron Train from .nemo") {
    #   when {
    #     anyOf{
    #       branch "main"
    #       changeRequest target: "main"
    #     }
    #   }
    #   failFast true
    #   steps{
    #     cd examples/nlp/token_classification && \
    #     python token_classification_train.py \
    #     pretrained_model=/home/TestData/nlp/mp_2_nemo/ner_350M.nemo \
    #     model.dataset.data_dir=/home/TestData/nlp/ner/ \
    #     model.train_ds.batch_size=2 \
    #     model.dataset.use_cache=false \
    #     trainer.devices=[0,1] \
    #     trainer.accelerator="gpu" \
    #     +trainer.fast_dev_run=true \
    #     model.dataset.class_balancing="weighted_loss" \
    #     exp_manager=null
    #   }
    # }


  # L2: Parallel NLP Examples 2
  L2_Parallel_NLP_Examples2_NER_finetuning_from_pretrained_Test:
    needs: [cicd-test-container-setup]
    uses: ./.github/workflows/_test_template.yml
    if: contains(fromJSON(needs.cicd-test-container-setup.outputs.test_to_run), 'L2_Parallel_NLP_Examples2_NER_finetuning_from_pretrained_Test') || needs.cicd-test-container-setup.outputs.all == 'true'
    with:
      RUNNER: self-hosted-azure-gpus-1
      SCRIPT: |
        cd examples/nlp/token_classification && \
        python token_classification_train.py \
        pretrained_model=ner_en_bert \
        model.dataset.data_dir=/home/TestData/nlp/ner/ \
        model.train_ds.batch_size=2 \
        model.dataset.use_cache=false \
        trainer.devices=1 \
        trainer.accelerator="gpu" \
        +trainer.fast_dev_run=true \
        model.dataset.class_balancing="weighted_loss" \
        exp_manager.exp_dir=null

  L2_Parallel_NLP_Examples2_Punctuation_and_capitalization_finetuning_from_pretrained_test:
    needs: [cicd-test-container-setup]
    uses: ./.github/workflows/_test_template.yml
    if: contains(fromJSON(needs.cicd-test-container-setup.outputs.test_to_run), 'L2_Parallel_NLP_Examples2_Punctuation_and_capitalization_finetuning_from_pretrained_test') || needs.cicd-test-container-setup.outputs.all == 'true'
    with:
      RUNNER: self-hosted-azure-gpus-1
      SCRIPT: |
        cd examples/nlp/token_classification && \
        data_dir="$(mktemp -d -p "$(pwd)")" && \
        cp /home/TestData/nlp/token_classification_punctuation/*.txt "${data_dir}"/ && \
        python punctuation_capitalization_train_evaluate.py \
          pretrained_model=punctuation_en_bert \
          model.train_ds.ds_item="${data_dir}" \
          model.validation_ds.ds_item="${data_dir}" \
          model.test_ds.ds_item="${data_dir}" \
          +model.train_ds.use_cache=false \
          +model.validation_ds.use_cache=false \
          +model.test_ds.use_cache=false \
          trainer.devices=1 \
          trainer.accelerator="gpu" \
          +trainer.fast_dev_run=true \
          exp_manager.exp_dir=null;

        rm -rf "${data_dir}"

  L2_Parallel_NLP_Examples2_NER_with_TurkuNLP__bert-base-finnish-cased-v1:
    needs: [cicd-test-container-setup]
    uses: ./.github/workflows/_test_template.yml
    if: contains(fromJSON(needs.cicd-test-container-setup.outputs.test_to_run), 'L2_Parallel_NLP_Examples2_NER_with_TurkuNLP__bert-base-finnish-cased-v1') || needs.cicd-test-container-setup.outputs.all == 'true'
    with:
      RUNNER: self-hosted-azure-gpus-1
      SCRIPT: |
        cd examples/nlp/token_classification && \
        python token_classification_train.py \
        model.dataset.data_dir=/home/TestData/nlp/token_classification_punctuation/ \
        trainer.devices=1 \
        trainer.accelerator="gpu" \
        +trainer.fast_dev_run=true \
        model.dataset.use_cache=false \
        model.language_model.pretrained_model_name="TurkuNLP/bert-base-finnish-cased-v1" \
        exp_manager.exp_dir=null

  L2_Parallel_NLP_Examples2_Evaluation_script_for_Token_Classification:
    needs: [cicd-test-container-setup]
    uses: ./.github/workflows/_test_template.yml
    if: contains(fromJSON(needs.cicd-test-container-setup.outputs.test_to_run), 'L2_Parallel_NLP_Examples2_Evaluation_script_for_Token_Classification') || needs.cicd-test-container-setup.outputs.all == 'true'
    with:
      RUNNER: self-hosted-azure
      SCRIPT: |
        python examples/nlp/token_classification/token_classification_evaluate.py \
        model.dataset.data_dir=/home/TestData/nlp/ner/ \
        model.dataset.use_cache=false \
        pretrained_model=/home/TestData/nlp/pretrained_models/NER_Model_with_BERT_base_uncased.nemo

  L2_Parallel_NLP_Examples2_Evaluation_script_for_Punctuation:
    needs: [cicd-test-container-setup]
    uses: ./.github/workflows/_test_template.yml
    if: contains(fromJSON(needs.cicd-test-container-setup.outputs.test_to_run), 'L2_Parallel_NLP_Examples2_Evaluation_script_for_Punctuation') || needs.cicd-test-container-setup.outputs.all == 'true'
    with:
      RUNNER: self-hosted-azure
      SCRIPT: |
        data_dir="$(mktemp -d -p "$(pwd)")" && \
        cp /home/TestData/nlp/token_classification_punctuation/*.txt "${data_dir}"/ && \
        python examples/nlp/token_classification/punctuation_capitalization_train_evaluate.py \
          +do_training=false \
          +do_testing=true \
          model.test_ds.ds_item="${data_dir}" \
          ~model.train_ds \
          ~model.validation_ds \
          +model.test_ds.use_cache=false \
          pretrained_model=/home/TestData/nlp/pretrained_models/Punctuation_Capitalization_with_DistilBERT_base_uncased.nemo;

        rm -rf "${data_dir}"


  # L2: Parallel Pretraining BERT pretraining from Text/Preprocessed
  L2_Pretraining_BERT_pretraining_from_Text:
    needs: [cicd-test-container-setup]
    uses: ./.github/workflows/_test_template.yml
    if: contains(fromJSON(needs.cicd-test-container-setup.outputs.test_to_run), 'L2_Pretraining_BERT_pretraining_from_Text') || needs.cicd-test-container-setup.outputs.all == 'true'
    with:
      RUNNER: self-hosted-azure-gpus-1
      SCRIPT: |
        cd examples/nlp/language_modeling && \
        python bert_pretraining.py \
        --config-name=bert_pretraining_from_text_config.yaml \
        trainer.devices=1 \
        trainer.accelerator="gpu" \
        trainer.precision=16 \
        +trainer.fast_dev_run=true \
        model.train_ds.data_file=/home/TestData/nlp/wikitext-2/train.txt  \
        model.train_ds.batch_size=32 \
        model.validation_ds.data_file=/home/TestData/nlp/wikitext-2/valid.txt  \
        model.validation_ds.batch_size=32 \
        model.language_model.config_file=/home/TestData/nlp/bert_configs/bert_3200.json \
        model.optim.lr=0.01 \
        model.optim.sched.warmup_ratio=0.1 \
        model.tokenizer.tokenizer_name=sentencepiece \
        model.tokenizer.tokenizer_model=/home/TestData/nlp/wikitext-2/tokenizer_bpe_v3193/tokenizer.model \
        model.mask_prob=0.15 \
        model.short_seq_prob=0.1 \
        exp_manager.exp_dir=PretrainingBERTFromText;
      AFTER_SCRIPT: |
        rm -f /home/TestData/nlp/wikitext-2/*.pkl
        #rm -rf examples/nlp/language_modeling/PretrainingBERTFromText

  L2_Pretraining_BERT_from_Preprocessed:
    needs: [cicd-test-container-setup]
    uses: ./.github/workflows/_test_template.yml
    if: contains(fromJSON(needs.cicd-test-container-setup.outputs.test_to_run), 'L2_Pretraining_BERT_from_Preprocessed') || needs.cicd-test-container-setup.outputs.all == 'true'
    with:
      RUNNER: self-hosted-azure-gpus-1
      SCRIPT: |
        cd examples/nlp/language_modeling && \
            python bert_pretraining.py \
            --config-name=bert_pretraining_from_preprocessed_config.yaml \
            trainer.devices=1 \
            trainer.accelerator="gpu" \
            trainer.precision=16 \
            +trainer.fast_dev_run=false \
            +trainer.max_epochs=1 \
            +trainer.limit_val_batches=0 \
            +trainer.limit_train_batches=1 \
            model.train_ds.data_file=/home/TestData/nlp/wiki_book_mini/training \
            model.train_ds.batch_size=8 \
            model.language_model.lm_checkpoint=/home/TestData/nlp/bert_ckpts/nemo1.0/bert_base_uncased_mlm_final_1074591_nemo1.0.pt \
            model.language_model.config_file=/home/TestData/nlp/bert_configs/uncased_L-12_H-768_A-12.json \
            model.optim.lr=0.875e-4 \
            model.optim.weight_decay=0.01 \
            model.optim.sched.warmup_ratio=0.01 \
            exp_manager.exp_dir=PretrainingBERTFromPreprocessed \
            exp_manager.create_checkpoint_callback=False  \

            #rm -rf examples/nlp/language_modeling/PretrainingBERTFromPreprocessed


  # TODO: remove +model.optim.capturable=True when Pytorch fix: https://github.com/pytorch/pytorch/pull/81858
  # is in the release container
  # L2: NMT Attention is All You Need Training
  L2_NMT_Attention_is_All_You_Need_Training_NMT_Training_Post-LN:
    needs: [cicd-test-container-setup]
    uses: ./.github/workflows/_test_template.yml
    if: contains(fromJSON(needs.cicd-test-container-setup.outputs.test_to_run), 'L2_NMT_Attention_is_All_You_Need_Training_NMT_Training_Post-LN') || needs.cicd-test-container-setup.outputs.all == 'true'
    with:
      RUNNER: self-hosted-azure-gpus-1
      SCRIPT: |
        python examples/nlp/machine_translation/enc_dec_nmt.py \
          --config-path=conf \
          --config-name=aayn_base \
          do_testing=false \
          model.train_ds.src_file_name=/home/TestData/nlp/nmt/toy_data/wmt14-de-en.src \
          model.train_ds.tgt_file_name=/home/TestData/nlp/nmt/toy_data/wmt14-de-en.ref \
          model.validation_ds.src_file_name=/home/TestData/nlp/nmt/toy_data/wmt14-de-en.src \
          model.validation_ds.tgt_file_name=/home/TestData/nlp/nmt/toy_data/wmt14-de-en.src \
          model.test_ds.src_file_name=/home/TestData/nlp/nmt/toy_data/wmt14-de-en.src \
          model.test_ds.tgt_file_name=/home/TestData/nlp/nmt/toy_data/wmt14-de-en.src \
          model.encoder_tokenizer.tokenizer_model=/home/TestData/nlp/nmt/toy_data/spm_4k_ende.model \
          model.decoder_tokenizer.tokenizer_model=/home/TestData/nlp/nmt/toy_data/spm_4k_ende.model \
          model.encoder.num_layers=1 \
          model.encoder.hidden_size=64 \
          model.encoder.inner_size=256 \
          model.decoder.num_layers=1 \
          model.decoder.hidden_size=64 \
          model.decoder.inner_size=256 \
          +model.optim.capturable=True \
          trainer.devices=1 \
          trainer.accelerator="gpu" \
          +trainer.val_check_interval=2 \
          +trainer.limit_val_batches=1 \
          +trainer.max_steps=2 \
          trainer.precision=16 \
          +exp_manager.explicit_log_dir=examples/nlp/machine_translation/nmt_results \
          +exp_manager.create_checkpoint_callback=true
          
        python examples/nlp/machine_translation/enc_dec_nmt.py \
          --config-path=conf \
          --config-name=aayn_base \
          do_testing=true \
          model.train_ds.src_file_name=/home/TestData/nlp/nmt/toy_data/wmt14-de-en.src \
          model.train_ds.tgt_file_name=/home/TestData/nlp/nmt/toy_data/wmt14-de-en.ref \
          model.validation_ds.src_file_name=/home/TestData/nlp/nmt/toy_data/wmt14-de-en.src \
          model.validation_ds.tgt_file_name=/home/TestData/nlp/nmt/toy_data/wmt14-de-en.src \
          model.test_ds.src_file_name=/home/TestData/nlp/nmt/toy_data/wmt14-de-en.src \
          model.test_ds.tgt_file_name=/home/TestData/nlp/nmt/toy_data/wmt14-de-en.src \
          model.encoder_tokenizer.tokenizer_model=/home/TestData/nlp/nmt/toy_data/spm_4k_ende.model \
          model.decoder_tokenizer.tokenizer_model=/home/TestData/nlp/nmt/toy_data/spm_4k_ende.model \
          model.encoder.num_layers=1 \
          model.encoder.hidden_size=64 \
          model.encoder.inner_size=256 \
          model.decoder.num_layers=1 \
          model.decoder.hidden_size=64 \
          model.decoder.inner_size=256 \
          +model.optim.capturable=True \
          trainer.devices=1 \
          trainer.accelerator="gpu" \
          +trainer.val_check_interval=10 \
          +trainer.limit_val_batches=1 \
          +trainer.limit_test_batches=1 \
          +trainer.max_steps=10 \
          +exp_manager.explicit_log_dir=examples/nlp/machine_translation/nmt_results \
          +exp_manager.create_checkpoint_callback=true \
          +exp_manager.resume_if_exists=True
      AFTER_SCRIPT: |    
        rm -rf examples/nlp/machine_translation/nmt_results
  L2_NMT_Attention_is_All_You_Need_Training_NMT_Training_Pre-LN:
    needs: [cicd-test-container-setup]
    uses: ./.github/workflows/_test_template.yml
    if: contains(fromJSON(needs.cicd-test-container-setup.outputs.test_to_run), 'L2_NMT_Attention_is_All_You_Need_Training_NMT_Training_Pre-LN') || needs.cicd-test-container-setup.outputs.all == 'true'
    with:
      RUNNER: self-hosted-azure-gpus-1
      SCRIPT: |
        cd examples/nlp/machine_translation && \
        python enc_dec_nmt.py \
        --config-path=conf \
        --config-name=aayn_base \
        do_testing=true \
        model.train_ds.src_file_name=/home/TestData/nlp/nmt/toy_data/wmt14-de-en.src \
        model.train_ds.tgt_file_name=/home/TestData/nlp/nmt/toy_data/wmt14-de-en.ref \
        model.validation_ds.src_file_name=/home/TestData/nlp/nmt/toy_data/wmt14-de-en.src \
        model.validation_ds.tgt_file_name=/home/TestData/nlp/nmt/toy_data/wmt14-de-en.src \
        model.test_ds.src_file_name=/home/TestData/nlp/nmt/toy_data/wmt14-de-en.src \
        model.test_ds.tgt_file_name=/home/TestData/nlp/nmt/toy_data/wmt14-de-en.src \
        model.encoder_tokenizer.tokenizer_model=/home/TestData/nlp/nmt/toy_data/spm_4k_ende.model \
        model.decoder_tokenizer.tokenizer_model=/home/TestData/nlp/nmt/toy_data/spm_4k_ende.model \
        model.encoder.pre_ln=true \
        model.decoder.pre_ln=true \
        trainer.devices=1 \
        trainer.accelerator="gpu" \
        +trainer.fast_dev_run=true \
        +trainer.limit_test_batches=2 \
        exp_manager=null

  L2_NMT_Attention_is_All_You_Need_Training_NMT_Multi-Validation:
    needs: [cicd-test-container-setup]
    uses: ./.github/workflows/_test_template.yml
    if: contains(fromJSON(needs.cicd-test-container-setup.outputs.test_to_run), 'L2_NMT_Attention_is_All_You_Need_Training_NMT_Multi-Validation') || needs.cicd-test-container-setup.outputs.all == 'true'
    with:
      RUNNER: self-hosted-azure-gpus-1
      SCRIPT: |
        cd examples/nlp/machine_translation && \
        python enc_dec_nmt.py \
        --config-path=conf \
        --config-name=aayn_base \
        do_testing=true \
        model.train_ds.src_file_name=/home/TestData/nlp/nmt/toy_data/wmt14-en-de.src \
        model.train_ds.tgt_file_name=/home/TestData/nlp/nmt/toy_data/wmt14-en-de.ref \
        model.validation_ds.src_file_name=[/home/TestData/nlp/nmt/toy_data/wmt13-en-de.src,/home/TestData/nlp/nmt/toy_data/wmt14-en-de.src] \
        model.validation_ds.tgt_file_name=[/home/TestData/nlp/nmt/toy_data/wmt13-en-de.ref,/home/TestData/nlp/nmt/toy_data/wmt14-en-de.ref] \
        model.test_ds.src_file_name=[/home/TestData/nlp/nmt/toy_data/wmt13-en-de.src,/home/TestData/nlp/nmt/toy_data/wmt14-en-de.src] \
        model.test_ds.tgt_file_name=[/home/TestData/nlp/nmt/toy_data/wmt13-en-de.ref,/home/TestData/nlp/nmt/toy_data/wmt14-en-de.ref] \
        model.encoder_tokenizer.tokenizer_model=/home/TestData/nlp/nmt/toy_data/spm_4k_ende.model \
        model.decoder_tokenizer.tokenizer_model=/home/TestData/nlp/nmt/toy_data/spm_4k_ende.model \
        trainer.devices=1 \
        trainer.accelerator="gpu" \
        +trainer.fast_dev_run=true \
        +trainer.limit_test_batches=2 \
        exp_manager=null

  # L2: NMT Attention is All You Need Inference
  L2_NMT_Attention_is_All_You_Need_Inference:
    needs: [cicd-test-container-setup]
    uses: ./.github/workflows/_test_template.yml
    if: contains(fromJSON(needs.cicd-test-container-setup.outputs.test_to_run), 'L2_NMT_Attention_is_All_You_Need_Inference') || needs.cicd-test-container-setup.outputs.all == 'true'
    with:
      RUNNER: self-hosted-azure
      SCRIPT: |
        cd examples/nlp/machine_translation && \
        python nmt_transformer_infer.py \
        --model=/home/TestData/nlp/nmt/toy_data/enes_v16k_s100k_6x6.nemo \
        --srctext=/home/TestData/nlp/nmt/toy_data/wmt14-de-en.test.src \
        --tgtout=/home/TestData/nlp/nmt/toy_data/out.txt \
        --target_lang en \
        --source_lang de

  # L2: NMT Attention is All You Need Finetuning
  L2_NMT_Attention_is_All_You_Need_Finetuning:
    needs: [cicd-test-container-setup]
    uses: ./.github/workflows/_test_template.yml
    if: contains(fromJSON(needs.cicd-test-container-setup.outputs.test_to_run), 'L2_NMT_Attention_is_All_You_Need_Finetuning') || needs.cicd-test-container-setup.outputs.all == 'true'
    with:
      RUNNER: self-hosted-azure-gpus-1
      SCRIPT: |
        cd examples/nlp/machine_translation && \
        python enc_dec_nmt_finetune.py \
        model_path=/home/TestData/nlp/nmt/toy_data/enes_v16k_s100k_6x6.nemo \
        trainer.devices=1 \
        ~trainer.max_epochs \
        model.train_ds.src_file_name=/home/TestData/nlp/nmt/toy_data/wmt14-de-en.src \
        model.train_ds.tgt_file_name=/home/TestData/nlp/nmt/toy_data/wmt14-de-en.ref \
        model.validation_ds.src_file_name=/home/TestData/nlp/nmt/toy_data/wmt14-de-en.src \
        model.validation_ds.tgt_file_name=/home/TestData/nlp/nmt/toy_data/wmt14-de-en.src \
        model.test_ds.src_file_name=/home/TestData/nlp/nmt/toy_data/wmt14-de-en.src \
        model.test_ds.tgt_file_name=/home/TestData/nlp/nmt/toy_data/wmt14-de-en.src \
        +trainer.val_check_interval=10 \
        +trainer.limit_val_batches=1 \
        +trainer.limit_test_batches=1 \
        +trainer.max_steps=10 \
        +exp_manager.exp_dir=examples/nlp/machine_translation/nmt_finetune \
        +exp_manager.create_checkpoint_callback=True \
        +exp_manager.checkpoint_callback_params.monitor=val_sacreBLEU \
        +exp_manager.checkpoint_callback_params.mode=max \
        +exp_manager.checkpoint_callback_params.save_best_model=true
      AFTER_SCRIPT: |
        rm -rf examples/nlp/machine_translation/nmt_finetune

  # L2: NMT Tarred Dataset Creation
  L2_NMT_Tarred_Dataset_Creation_Auto_Tarred_Dataset_Creation:
    needs: [cicd-test-container-setup]
    uses: ./.github/workflows/_test_template.yml
    if: contains(fromJSON(needs.cicd-test-container-setup.outputs.test_to_run), 'L2_NMT_Tarred_Dataset_Creation_Auto_Tarred_Dataset_Creation') || needs.cicd-test-container-setup.outputs.all == 'true'
    with:
      RUNNER: self-hosted-azure-gpus-1
      SCRIPT: |
        cd examples/nlp/machine_translation && \
        python enc_dec_nmt.py \
        --config-path=conf \
        --config-name=aayn_base \
        do_training=false \
        model.preproc_out_dir=$PWD/preproc_out_dir \
        model.train_ds.use_tarred_dataset=true \
        model.train_ds.n_preproc_jobs=2 \
        model.train_ds.lines_per_dataset_fragment=500 \
        model.train_ds.num_batches_per_tarfile=10 \
        model.train_ds.src_file_name=/home/TestData/nlp/nmt/toy_data/wmt14-de-en.src \
        model.train_ds.tgt_file_name=/home/TestData/nlp/nmt/toy_data/wmt14-de-en.ref \
        model.validation_ds.src_file_name=/home/TestData/nlp/nmt/toy_data/wmt14-de-en.src \
        model.validation_ds.tgt_file_name=/home/TestData/nlp/nmt/toy_data/wmt14-de-en.src \
        model.encoder_tokenizer.vocab_size=2000 \
        model.decoder_tokenizer.vocab_size=2000 \
        ~model.test_ds \
        trainer.devices=1 \
        trainer.accelerator="gpu" \
        +trainer.fast_dev_run=true \
        exp_manager=null

  L2_NMT_Tarred_Dataset_Creation_Script_Tarred_Dataset_Creation:
    needs: [cicd-test-container-setup]
    uses: ./.github/workflows/_test_template.yml
    if: contains(fromJSON(needs.cicd-test-container-setup.outputs.test_to_run), 'L2_NMT_Tarred_Dataset_Creation_Script_Tarred_Dataset_Creation') || needs.cicd-test-container-setup.outputs.all == 'true'
    with:
      RUNNER: self-hosted-azure
      SCRIPT: |
        cd examples/nlp/machine_translation && \
        python create_tarred_parallel_dataset.py \
        --src_fname /home/TestData/nlp/nmt/toy_data/wmt14-de-en.src \
        --tgt_fname /home/TestData/nlp/nmt/toy_data/wmt14-de-en.ref \
        --out_dir $PWD/out_dir \
        --encoder_tokenizer_vocab_size=2000 \
        --decoder_tokenizer_vocab_size=2000 \
        --tokens_in_batch=1000 \
        --lines_per_dataset_fragment=500 \
        --num_batches_per_tarfile=10 \
        --n_preproc_jobs=2

  L2_Megatron_NMT_Training_TP2:
    needs: [cicd-test-container-setup]
    uses: ./.github/workflows/_test_template.yml
    if: contains(fromJSON(needs.cicd-test-container-setup.outputs.test_to_run), 'L2_Megatron_NMT_Training_TP2') || needs.cicd-test-container-setup.outputs.all == 'true'
    with:
      RUNNER: self-hosted-azure
      SCRIPT: |
        python examples/nlp/machine_translation/megatron_nmt_training.py \
        trainer.devices=2 \
        trainer.accelerator=gpu \
        trainer.log_every_n_steps=1 \
        trainer.val_check_interval=10 \
        +trainer.limit_val_batches=2 \
        trainer.accumulate_grad_batches=1 \
        trainer.max_steps=10 \
        trainer.precision=16 \
        trainer.gradient_clip_val=1.0 \
        exp_manager.exp_dir=examples/nlp/machine_translation/megatron_nmt_results \
        model.tensor_model_parallel_size=2 \
        model.seq_length=128 \
        model.encoder.num_layers=4 \
        model.encoder.hidden_size=64 \
        model.encoder.num_attention_heads=8 \
        model.encoder.activation="swiglu" \
        model.encoder.masked_softmax_fusion=False \
        model.encoder.bias_activation_fusion=False \
        model.encoder.activations_checkpoint_method="block" \
        model.encoder.activations_checkpoint_num_layers=1 \
        model.decoder.num_layers=2 \
        model.decoder.hidden_size=64 \
        model.decoder.num_attention_heads=8 \
        model.decoder.activation="swiglu" \
        model.decoder.masked_softmax_fusion=False \
        model.decoder.bias_activation_fusion=False \
        model.decoder.activations_checkpoint_method="block" \
        model.decoder.activations_checkpoint_num_layers=1 \
        model.micro_batch_size=2 \
        model.global_batch_size=4 \
        model.train_ds.src_file_name=/home/TestData/nlp/nmt/toy_data/wmt14-de-en.src \
        model.train_ds.tgt_file_name=/home/TestData/nlp/nmt/toy_data/wmt14-de-en.ref \
        model.validation_ds.src_file_name=/home/TestData/nlp/nmt/toy_data/wmt14-de-en.src \
        model.validation_ds.tgt_file_name=/home/TestData/nlp/nmt/toy_data/wmt14-de-en.ref \
        model.train_ds.num_workers=1 \
        model.validation_ds.num_workers=1 \
        ~model.test_ds \
        model.train_ds.dataset_type=text_memmap \
        model.encoder_tokenizer.library=sentencepiece \
        model.encoder_tokenizer.model=/home/TestData/nlp/nmt/toy_data/spm_64k_all_langs_plus_en.model \
        model.decoder_tokenizer.library=sentencepiece \
        model.decoder_tokenizer.model=/home/TestData/nlp/nmt/toy_data/spm_64k_all_langs_plus_en.model
        # Change val_check_interval to 1 for resume as the len(dataloder) is 1 due to max_steps being the same as that of training and Lightning 2.0 raises an error
        # if val_check_interval > len(dataloder: https://github.com/Lightning-AI/lightning/blob/2.0.6/src/lightning/pytorch/loops/fit_loop.py#L259 at the beginning of fit_loop.run()
        python examples/nlp/machine_translation/megatron_nmt_training.py \
        trainer.devices=2 \
        trainer.accelerator=gpu \
        trainer.log_every_n_steps=1 \
        trainer.val_check_interval=1 \
        +trainer.limit_val_batches=2 \
        trainer.accumulate_grad_batches=1 \
        trainer.max_steps=10 \
        trainer.precision=16 \
        trainer.gradient_clip_val=1.0 \
        exp_manager.exp_dir=examples/nlp/machine_translation/megatron_nmt_results \
        model.tensor_model_parallel_size=2 \
        model.seq_length=128 \
        model.encoder.num_layers=4 \
        model.encoder.hidden_size=64 \
        model.encoder.num_attention_heads=8 \
        model.encoder.activation="swiglu" \
        model.encoder.masked_softmax_fusion=False \
        model.encoder.bias_activation_fusion=False \
        model.encoder.activations_checkpoint_method="block" \
        model.encoder.activations_checkpoint_num_layers=1 \
        model.decoder.num_layers=2 \
        model.decoder.hidden_size=64 \
        model.decoder.num_attention_heads=8 \
        model.decoder.activation="swiglu" \
        model.decoder.masked_softmax_fusion=False \
        model.decoder.bias_activation_fusion=False \
        model.decoder.activations_checkpoint_method="block" \
        model.decoder.activations_checkpoint_num_layers=1 \
        model.micro_batch_size=2 \
        model.global_batch_size=4 \
        model.train_ds.src_file_name=/home/TestData/nlp/nmt/toy_data/wmt14-de-en.src \
        model.train_ds.tgt_file_name=/home/TestData/nlp/nmt/toy_data/wmt14-de-en.ref \
        model.validation_ds.src_file_name=/home/TestData/nlp/nmt/toy_data/wmt14-de-en.src \
        model.validation_ds.tgt_file_name=/home/TestData/nlp/nmt/toy_data/wmt14-de-en.ref \
        model.train_ds.num_workers=1 \
        model.validation_ds.num_workers=1 \
        ~model.test_ds \
        model.train_ds.dataset_type=text_memmap \
        model.encoder_tokenizer.library=sentencepiece \
        model.encoder_tokenizer.model=/home/TestData/nlp/nmt/toy_data/spm_64k_all_langs_plus_en.model \
        model.decoder_tokenizer.library=sentencepiece \
        model.decoder_tokenizer.model=/home/TestData/nlp/nmt/toy_data/spm_64k_all_langs_plus_en.model
      AFTER_SCRIPT: |
        rm -rf examples/nlp/machine_translation/megatron_nmt_results

  L2_Megatron_BART_Perceiver_MIM_Training_TP2:
    needs: [cicd-test-container-setup]
    uses: ./.github/workflows/_test_template.yml
    if: contains(fromJSON(needs.cicd-test-container-setup.outputs.test_to_run), 'L2_Megatron_BART_Perceiver_MIM_Training_TP2') || needs.cicd-test-container-setup.outputs.all == 'true'
    with:
      RUNNER: self-hosted-azure
      SCRIPT: |
        python examples/nlp/language_modeling/megatron_bart_pretraining.py \
        trainer.devices=2 \
        trainer.accelerator=gpu \
        trainer.log_every_n_steps=1 \
        trainer.val_check_interval=10 \
        trainer.limit_val_batches=2 \
        trainer.accumulate_grad_batches=1 \
        trainer.max_steps=10 \
        trainer.precision=16 \
        trainer.gradient_clip_val=1.0 \
        exp_manager.exp_dir=examples/nlp/language_modeling/megatron_mim_results \
        model.tensor_model_parallel_size=2 \
        model.seq_length=128 \
        model.encoder.num_layers=4 \
        model.encoder.hidden_size=64 \
        model.encoder.arch=perceiver \
        model.encoder.num_attention_heads=8 \
        model.encoder.activation="swiglu" \
        model.encoder.masked_softmax_fusion=False \
        model.encoder.bias_activation_fusion=False \
        model.encoder.activations_checkpoint_method="block" \
        model.encoder.activations_checkpoint_num_layers=1 \
        model.decoder.num_layers=2 \
        model.decoder.hidden_size=64 \
        model.decoder.num_attention_heads=8 \
        model.decoder.activation="swiglu" \
        model.decoder.masked_softmax_fusion=False \
        model.decoder.bias_activation_fusion=False \
        model.decoder.activations_checkpoint_method="block" \
        model.decoder.activations_checkpoint_num_layers=1 \
        model.micro_batch_size=2 \
        model.global_batch_size=4 \
        model.data.data_impl=text_mmap \
        model.data.data_prefix=[1.0,/home/TestData/nlp/nmt/toy_data/wmt14-de-en.src] \
        model.data.splits_string="\"800,100,100\"" \
        model.data.whole_word_masking=False \
        model.tokenizer.library=sentencepiece \
        model.tokenizer.model=/home/TestData/nlp/nmt/toy_data/spm_64k_all_langs_plus_en.model \
        ++model.hiddens.enc_output_name=z \
        ++model.hiddens.transform.q_z_given_x.cls_name=cond_gaussian \
        ++model.hiddens.transform.q_z_given_x.hidden_size=64 \
        ++model.hiddens.loss.mim.cls_name=a_mim \
        ++model.hiddens.loss.mim.loss_weight=0.5
        # Change val_check_interval to 1 for resume as the len(dataloder) is 1 due to max_steps being the same as that of training and Lightning 2.0 raises an error
        # if val_check_interval > len(dataloder: https://github.com/Lightning-AI/lightning/blob/2.0.6/src/lightning/pytorch/loops/fit_loop.py#L259 at the beginning of fit_loop.run()
        python examples/nlp/language_modeling/megatron_bart_pretraining.py \
        trainer.devices=2 \
        trainer.accelerator=gpu \
        trainer.log_every_n_steps=1 \
        trainer.val_check_interval=1 \
        trainer.limit_val_batches=2 \
        trainer.accumulate_grad_batches=1 \
        trainer.max_steps=10 \
        trainer.precision=16 \
        trainer.gradient_clip_val=1.0 \
        exp_manager.exp_dir=examples/nlp/language_modeling/megatron_mim_results \
        model.tensor_model_parallel_size=2 \
        model.seq_length=128 \
        model.encoder.num_layers=4 \
        model.encoder.hidden_size=64 \
        model.encoder.arch=perceiver \
        model.encoder.num_attention_heads=8 \
        model.encoder.activation="swiglu" \
        model.encoder.masked_softmax_fusion=False \
        model.encoder.bias_activation_fusion=False \
        model.encoder.activations_checkpoint_method="block" \
        model.encoder.activations_checkpoint_num_layers=1 \
        model.decoder.num_layers=2 \
        model.decoder.hidden_size=64 \
        model.decoder.num_attention_heads=8 \
        model.decoder.activation="swiglu" \
        model.decoder.masked_softmax_fusion=False \
        model.decoder.bias_activation_fusion=False \
        model.decoder.activations_checkpoint_method="block" \
        model.decoder.activations_checkpoint_num_layers=1 \
        model.micro_batch_size=2 \
        model.global_batch_size=4 \
        model.data.data_impl=text_mmap \
        model.data.data_prefix=[1.0,/home/TestData/nlp/nmt/toy_data/wmt14-de-en.src] \
        model.data.splits_string="\"800,100,100\"" \
        model.data.whole_word_masking=False \
        model.tokenizer.library=sentencepiece \
        model.tokenizer.model=/home/TestData/nlp/nmt/toy_data/spm_64k_all_langs_plus_en.model \
        ++model.hiddens.enc_output_name=z \
        ++model.hiddens.transform.q_z_given_x.cls_name=cond_gaussian \
        ++model.hiddens.transform.q_z_given_x.hidden_size=64 \
        ++model.hiddens.loss.mim.cls_name=a_mim \
        ++model.hiddens.loss.mim.loss_weight=0.5
      AFTER_SCRIPT: |
        rm -rf examples/nlp/language_modeling/megatron_mim_results

    # stage("L2: NMT Bottleneck Fallback") {
    #   when {
    #     anyOf {
    #       branch "main"
    #       changeRequest target: "main"
    #     }
    #   }
    #   failFast true
    #   parallel {
    #     stage("L2: seq2seq (no bottleneck)") {
    #         steps {
    #           cd examples/nlp/machine_translation && \
    #           enc_dec_nmt-bottleneck.py \
    #           --config-path=conf \
    #           --config-name=aayn_bottleneck \
    #           do_testing=true \
    #           model.model_type=nll \
    #           model.encoder.arch=seq2seq \
    #           model.encoder.hidden_steps=1 \
    #           model.encoder.hidden_blocks=1 \
    #           model.encoder.hidden_init_method=params \
    #           model.encoder.hidden_size=64 \
    #           model.encoder.inner_size=128 \
    #           model.encoder.num_attention_heads=2 \
    #           model.encoder.num_layers=2 \
    #           model.decoder.hidden_size=64 \
    #           model.decoder.inner_size=128 \
    #           model.decoder.num_attention_heads=2 \
    #           model.decoder.num_layers=2 \
    #           model.train_ds.src_file_name=/home/TestData/nlp/nmt/toy_data/wmt14-en-de.src \
    #           model.train_ds.tgt_file_name=/home/TestData/nlp/nmt/toy_data/wmt14-en-de.ref \
    #           model.validation_ds.src_file_name=[/home/TestData/nlp/nmt/toy_data/wmt13-en-de.src,/home/TestData/nlp/nmt/toy_data/wmt14-en-de.src] \
    #           model.validation_ds.tgt_file_name=[/home/TestData/nlp/nmt/toy_data/wmt13-en-de.ref,/home/TestData/nlp/nmt/toy_data/wmt14-en-de.ref] \
    #           model.test_ds.src_file_name=/home/TestData/nlp/nmt/toy_data/wmt13-en-de.src \
    #           model.test_ds.tgt_file_name=/home/TestData/nlp/nmt/toy_data/wmt13-en-de.ref \
    #           model.encoder_tokenizer.tokenizer_model=/home/TestData/nlp/nmt/toy_data/tt_tokenizer.BPE.4096.model \
    #           model.decoder_tokenizer.tokenizer_model=/home/TestData/nlp/nmt/toy_data/tt_tokenizer.BPE.4096.model \
    #           trainer.devices=1 \
    #           trainer.accelerator="gpu" \
    #           +trainer.fast_dev_run=true \
    #           +trainer.limit_test_batches=2 \
    #           exp_manager=null \
    #         }
    #     }
    #   }
    # }
    # stage("L2: NMT Bottleneck Architecture") {
    #   when {
    #     anyOf {
    #       branch "main"
    #       changeRequest target: "main"
    #     }
    #   }
    #   failFast true
    #   parallel {
    #     stage("Bridge Encoder (identity)") {
    #         steps {
    #           cd examples/nlp/machine_translation && \
    #           enc_dec_nmt-bottleneck.py \
    #           --config-path=conf \
    #           --config-name=aayn_bottleneck \
    #           do_testing=true \
    #           model.model_type=nll \
    #           model.encoder.arch=bridge \
    #           model.encoder.hidden_steps=1 \
    #           model.encoder.hidden_blocks=1 \
    #           model.encoder.hidden_init_method=identity \
    #           model.encoder.hidden_size=64 \
    #           model.encoder.inner_size=128 \
    #           model.encoder.num_attention_heads=2 \
    #           model.encoder.num_layers=2 \
    #           model.decoder.hidden_size=64 \
    #           model.decoder.inner_size=128 \
    #           model.decoder.num_attention_heads=2 \
    #           model.decoder.num_layers=2 \
    #           model.train_ds.src_file_name=/home/TestData/nlp/nmt/toy_data/wmt14-de-en.src \
    #           model.train_ds.tgt_file_name=/home/TestData/nlp/nmt/toy_data/wmt14-de-en.ref \
    #           model.validation_ds.src_file_name=/home/TestData/nlp/nmt/toy_data/wmt14-de-en.src \
    #           model.validation_ds.tgt_file_name=/home/TestData/nlp/nmt/toy_data/wmt14-de-en.src \
    #           model.test_ds.src_file_name=/home/TestData/nlp/nmt/toy_data/wmt14-de-en.src \
    #           model.test_ds.tgt_file_name=/home/TestData/nlp/nmt/toy_data/wmt14-de-en.src \
    #           model.encoder_tokenizer.tokenizer_model=/home/TestData/nlp/nmt/toy_data/tt_tokenizer.BPE.4096.model \
    #           model.decoder_tokenizer.tokenizer_model=/home/TestData/nlp/nmt/toy_data/tt_tokenizer.BPE.4096.model \
    #           trainer.devices=1 \
    #           trainer.accelerator="gpu" \
    #           +trainer.fast_dev_run=true \
    #           +trainer.limit_test_batches=2 \
    #           exp_manager=null
    #         }
    #     }
    #     stage("Perceiver Encoder (params)") {
    #         steps {
    #           cd examples/nlp/machine_translation && \
    #           enc_dec_nmt-bottleneck.py \
    #           --config-path=conf \
    #           --config-name=aayn_bottleneck \
    #           do_testing=true \
    #           model.model_type=nll \
    #           model.encoder.arch=perceiver \
    #           model.encoder.hidden_steps=1 \
    #           model.encoder.hidden_blocks=1 \
    #           model.encoder.hidden_init_method=params \
    #           model.encoder.hidden_size=64 \
    #           model.encoder.inner_size=128 \
    #           model.encoder.num_attention_heads=2 \
    #           model.encoder.num_layers=2 \
    #           model.decoder.hidden_size=64 \
    #           model.decoder.inner_size=128 \
    #           model.decoder.num_attention_heads=2 \
    #           model.decoder.num_layers=2 \
    #           model.train_ds.src_file_name=/home/TestData/nlp/nmt/toy_data/wmt14-de-en.src \
    #           model.train_ds.tgt_file_name=/home/TestData/nlp/nmt/toy_data/wmt14-de-en.ref \
    #           model.validation_ds.src_file_name=/home/TestData/nlp/nmt/toy_data/wmt14-de-en.src \
    #           model.validation_ds.tgt_file_name=/home/TestData/nlp/nmt/toy_data/wmt14-de-en.src \
    #           model.test_ds.src_file_name=/home/TestData/nlp/nmt/toy_data/wmt14-de-en.src \
    #           model.test_ds.tgt_file_name=/home/TestData/nlp/nmt/toy_data/wmt14-de-en.src \
    #           model.encoder_tokenizer.tokenizer_model=/home/TestData/nlp/nmt/toy_data/tt_tokenizer.BPE.4096.model \
    #           model.decoder_tokenizer.tokenizer_model=/home/TestData/nlp/nmt/toy_data/tt_tokenizer.BPE.4096.model \
    #           trainer.devices=1 \
    #           trainer.accelerator="gpu" \
    #           +trainer.fast_dev_run=true \
    #           +trainer.limit_test_batches=2 \
    #           exp_manager=null
    #         }
    #     }
    #   }
    # }
    # stage("L2: NMT Bottleneck LVM") {
    #   when {
    #     anyOf {
    #       branch "main"
    #       changeRequest target: "main"
    #     }
    #   }
    #   failFast true
    #   parallel {
    #     stage("VAE") {
    #         steps {
    #           cd examples/nlp/machine_translation && \
    #           enc_dec_nmt-bottleneck.py \
    #           --config-path=conf \
    #           --config-name=aayn_bottleneck \
    #           do_testing=true \
    #           model.model_type=vae \
    #           model.encoder.arch=perceiver \
    #           model.encoder.hidden_steps=1 \
    #           model.encoder.hidden_blocks=1 \
    #           model.encoder.hidden_init_method=params \
    #           model.encoder.hidden_size=64 \
    #           model.encoder.inner_size=128 \
    #           model.encoder.num_attention_heads=2 \
    #           model.encoder.num_layers=2 \
    #           model.decoder.hidden_size=64 \
    #           model.decoder.inner_size=128 \
    #           model.decoder.num_attention_heads=2 \
    #           model.decoder.num_layers=2 \
    #           model.train_ds.src_file_name=/home/TestData/nlp/nmt/toy_data/wmt14-de-en.src \
    #           model.train_ds.tgt_file_name=/home/TestData/nlp/nmt/toy_data/wmt14-de-en.ref \
    #           model.validation_ds.src_file_name=/home/TestData/nlp/nmt/toy_data/wmt14-de-en.src \
    #           model.validation_ds.tgt_file_name=/home/TestData/nlp/nmt/toy_data/wmt14-de-en.src \
    #           model.test_ds.src_file_name=/home/TestData/nlp/nmt/toy_data/wmt14-de-en.src \
    #           model.test_ds.tgt_file_name=/home/TestData/nlp/nmt/toy_data/wmt14-de-en.src \
    #           model.encoder_tokenizer.tokenizer_model=/home/TestData/nlp/nmt/toy_data/tt_tokenizer.BPE.4096.model \
    #           model.decoder_tokenizer.tokenizer_model=/home/TestData/nlp/nmt/toy_data/tt_tokenizer.BPE.4096.model \
    #           trainer.devices=1 \
    #           trainer.accelerator="gpu" \
    #           +trainer.fast_dev_run=true \
    #           +trainer.limit_test_batches=2 \
    #           exp_manager=null
    #         }
    #     }
    #     stage("MIM") {
    #         steps {
    #           cd examples/nlp/machine_translation && \
    #           enc_dec_nmt-bottleneck.py \
    #           --config-path=conf \
    #           --config-name=aayn_bottleneck \
    #           do_testing=true \
    #           model.model_type=mim \
    #           model.encoder.arch=perceiver \
    #           model.encoder.hidden_steps=1 \
    #           model.encoder.hidden_blocks=1 \
    #           model.encoder.hidden_init_method=params \
    #           model.encoder.hidden_size=64 \
    #           model.encoder.inner_size=128 \
    #           model.encoder.num_attention_heads=2 \
    #           model.encoder.num_layers=2 \
    #           model.decoder.hidden_size=64 \
    #           model.decoder.inner_size=128 \
    #           model.decoder.num_attention_heads=2 \
    #           model.decoder.num_layers=2 \
    #           model.train_ds.src_file_name=/home/TestData/nlp/nmt/toy_data/wmt14-de-en.src \
    #           model.train_ds.tgt_file_name=/home/TestData/nlp/nmt/toy_data/wmt14-de-en.ref \
    #           model.validation_ds.src_file_name=/home/TestData/nlp/nmt/toy_data/wmt14-de-en.src \
    #           model.validation_ds.tgt_file_name=/home/TestData/nlp/nmt/toy_data/wmt14-de-en.src \
    #           model.test_ds.src_file_name=/home/TestData/nlp/nmt/toy_data/wmt14-de-en.src \
    #           model.test_ds.tgt_file_name=/home/TestData/nlp/nmt/toy_data/wmt14-de-en.src \
    #           model.encoder_tokenizer.tokenizer_model=/home/TestData/nlp/nmt/toy_data/tt_tokenizer.BPE.4096.model \
    #           model.decoder_tokenizer.tokenizer_model=/home/TestData/nlp/nmt/toy_data/tt_tokenizer.BPE.4096.model \
    #           trainer.devices=1 \
    #           trainer.accelerator="gpu" \
    #           +trainer.fast_dev_run=true \
    #           +trainer.limit_test_batches=2 \
    #           exp_manager=null
    #         }
    #     }
    #   }
    # }
        
  L2_Megatron_Bert_Pretraining_and_Resume_Training_with_Pipeline_Parallelism:
    needs: [cicd-test-container-setup]
    uses: ./.github/workflows/_test_template.yml
    if: contains(fromJSON(needs.cicd-test-container-setup.outputs.test_to_run), 'L2_Megatron_Bert_Pretraining_and_Resume_Training_with_Pipeline_Parallelism') || needs.cicd-test-container-setup.outputs.all == 'true'
    with:
      RUNNER: self-hosted-azure
      SCRIPT: |
        python examples/nlp/language_modeling/megatron_bert_pretraining.py \
        trainer.devices=2 \
        trainer.accelerator=gpu \
        trainer.log_every_n_steps=1 \
        trainer.val_check_interval=10 \
        trainer.limit_val_batches=2 \
        trainer.accumulate_grad_batches=1 \
        trainer.max_steps=10 \
        trainer.precision=bf16 \
        model.megatron_amp_O2=True \
        trainer.gradient_clip_val=1.0 \
        exp_manager.exp_dir=examples/nlp/language_modeling/bert_pretrain_results \
        model.tensor_model_parallel_size=2 \
        model.optim.name=fused_adam \
        model.optim.lr=2e-4 \
        model.optim.sched.warmup_steps=2 \
        model.optim.sched.constant_steps=2 \
        model.optim.sched.min_lr=8e-5 \
        model.max_position_embeddings=128 \
        model.encoder_seq_length=128 \
        model.data.seq_length=128 \
        model.tokenizer.vocab_file=/home/TestData/nlp/megatron_bert/data/bert/vocab.txt \
        model.num_layers=8 \
        model.hidden_size=256 \
        model.num_attention_heads=8 \
        model.activations_checkpoint_method=block \
        model.activations_checkpoint_num_layers=1 \
        model.data.data_prefix=[.5,/home/TestData/nlp/megatron_bert/data/bert/simple_wiki_bert_preproc_text_sentence,.5,/home/TestData/nlp/megatron_bert/data/bert/simple_wiki_bert_preproc_text_sentence] \
        model.data.index_mapping_dir=examples/nlp/language_modeling/bert_index_mappings

        python examples/nlp/language_modeling/megatron_bert_pretraining.py \
        trainer.devices=2 \
        trainer.accelerator=gpu \
        trainer.log_every_n_steps=1 \
        trainer.val_check_interval=10 \
        trainer.limit_val_batches=2 \
        trainer.accumulate_grad_batches=1 \
        trainer.max_steps=20 \
        trainer.precision=bf16 \
        model.megatron_amp_O2=True \
        trainer.gradient_clip_val=1.0 \
        exp_manager.exp_dir=examples/nlp/language_modeling/bert_pretrain_results \
        exp_manager.resume_if_exists=True \
        model.tensor_model_parallel_size=2 \
        model.optim.name=fused_adam \
        model.optim.lr=2e-4 \
        model.optim.sched.warmup_steps=2 \
        model.optim.sched.constant_steps=2 \
        model.optim.sched.min_lr=8e-5 \
        model.max_position_embeddings=128 \
        model.encoder_seq_length=128 \
        model.data.seq_length=128 \
        model.tokenizer.vocab_file=/home/TestData/nlp/megatron_bert/data/bert/vocab.txt \
        model.num_layers=8 \
        model.hidden_size=256 \
        model.num_attention_heads=8 \
        model.activations_checkpoint_method=block \
        model.activations_checkpoint_num_layers=1 \
        model.data.data_prefix=[.5,/home/TestData/nlp/megatron_bert/data/bert/simple_wiki_bert_preproc_text_sentence,.5,/home/TestData/nlp/megatron_bert/data/bert/simple_wiki_bert_preproc_text_sentence] \
        model.data.index_mapping_dir=examples/nlp/language_modeling/bert_index_mappings

  L2_Megatron_Bert_Pretraining_and_Resume_Training:
    needs: [cicd-test-container-setup]
    uses: ./.github/workflows/_test_template.yml
    if: contains(fromJSON(needs.cicd-test-container-setup.outputs.test_to_run), 'L2_Megatron_Bert_Pretraining_and_Resume_Training') || needs.cicd-test-container-setup.outputs.all == 'true'
    with:
      RUNNER: self-hosted-azure
      SCRIPT: |
        python examples/nlp/language_modeling/megatron_bert_pretraining.py \
        trainer.devices=2 \
        trainer.accelerator=gpu \
        trainer.log_every_n_steps=1 \
        trainer.val_check_interval=10 \
        trainer.limit_val_batches=2 \
        trainer.accumulate_grad_batches=1 \
        trainer.max_steps=10 \
        trainer.precision=bf16 \
        model.megatron_amp_O2=True \
        trainer.gradient_clip_val=1.0 \
        exp_manager.exp_dir=examples/nlp/language_modeling/bert_pretrain_results \
        model.tensor_model_parallel_size=2 \
        model.optim.name=fused_adam \
        model.optim.lr=2e-4 \
        model.sequence_parallel=True \
        model.optim.sched.warmup_steps=2 \
        model.optim.sched.constant_steps=2 \
        model.optim.sched.min_lr=8e-5 \
        model.max_position_embeddings=128 \
        model.encoder_seq_length=128 \
        model.data.seq_length=128 \
        model.tokenizer.vocab_file=/home/TestData/nlp/megatron_bert/data/bert/vocab.txt \
        model.num_layers=8 \
        model.hidden_size=256 \
        model.num_attention_heads=8 \
        model.activations_checkpoint_method=block \
        model.activations_checkpoint_num_layers=1 \
        model.data.data_prefix=[.5,/home/TestData/nlp/megatron_bert/data/bert/simple_wiki_bert_preproc_text_sentence,.5,/home/TestData/nlp/megatron_bert/data/bert/simple_wiki_bert_preproc_text_sentence] \
        model.data.index_mapping_dir=examples/nlp/language_modeling/bert_index_mappings

        python examples/nlp/language_modeling/megatron_bert_pretraining.py \
        trainer.devices=2 \
        trainer.accelerator=gpu \
        trainer.log_every_n_steps=1 \
        trainer.val_check_interval=10 \
        trainer.limit_val_batches=2 \
        trainer.accumulate_grad_batches=1 \
        trainer.max_steps=20 \
        trainer.precision=bf16 \
        model.megatron_amp_O2=True \
        trainer.gradient_clip_val=1.0 \
        exp_manager.exp_dir=examples/nlp/language_modeling/bert_pretrain_results \
        exp_manager.resume_if_exists=True \
        model.tensor_model_parallel_size=2 \
        model.optim.name=fused_adam \
        model.optim.lr=2e-4 \
        model.optim.sched.warmup_steps=2 \
        model.optim.sched.constant_steps=2 \
        model.optim.sched.min_lr=8e-5 \
        model.max_position_embeddings=128 \
        model.encoder_seq_length=128 \
        model.data.seq_length=128 \
        model.tokenizer.vocab_file=/home/TestData/nlp/megatron_bert/data/bert/vocab.txt \
        model.num_layers=8 \
        model.hidden_size=256 \
        model.num_attention_heads=8 \
        model.activations_checkpoint_method=block \
        model.activations_checkpoint_num_layers=1 \
        model.data.data_prefix=[.5,/home/TestData/nlp/megatron_bert/data/bert/simple_wiki_bert_preproc_text_sentence,.5,/home/TestData/nlp/megatron_bert/data/bert/simple_wiki_bert_preproc_text_sentence] \
        model.data.index_mapping_dir=examples/nlp/language_modeling/bert_index_mappings
      AFTER_SCRIPT: |
        rm -rf examples/nlp/language_modeling/bert_pretrain_results
        rm -rf examples/nlp/language_modeling/bert_index_mappings

  L2_Megatron_Core_Bert_Pretraining_and_Resume_Training:
    needs: [cicd-test-container-setup]
    uses: ./.github/workflows/_test_template.yml
    if: contains(fromJSON(needs.cicd-test-container-setup.outputs.test_to_run), 'L2_Megatron_Core_Bert_Pretraining_and_Resume_Training') || needs.cicd-test-container-setup.outputs.all == 'true'
    with:
      RUNNER: self-hosted-azure
      SCRIPT: |
        python examples/nlp/language_modeling/megatron_bert_pretraining.py \
          trainer.devices=2 \
          trainer.accelerator=gpu \
          trainer.log_every_n_steps=1 \
          trainer.val_check_interval=10 \
          trainer.limit_val_batches=2 \
          trainer.accumulate_grad_batches=1 \
          trainer.max_steps=10 \
          trainer.gradient_clip_val=1.0 \
          exp_manager.exp_dir=examples/nlp/language_modeling/bert_pretrain_results \
          model.mcore_bert=True \
          model.tensor_model_parallel_size=2 \
          model.optim.name=fused_adam \
          model.optim.lr=2e-4 \
          model.sequence_parallel=True \
          model.optim.sched.warmup_steps=2 \
          model.optim.sched.constant_steps=2 \
          model.optim.sched.min_lr=8e-5 \
          model.max_position_embeddings=128 \
          model.encoder_seq_length=128 \
          model.data.seq_length=128 \
          model.tokenizer.vocab_file=/home/TestData/nlp/megatron_bert/data/bert/vocab.txt \
          model.num_layers=8 \
          model.hidden_size=256 \
          model.num_attention_heads=8 \
          model.activations_checkpoint_method="block" \
          model.activations_checkpoint_num_layers=1 \
          model.data.data_prefix=[.5,/home/TestData/nlp/megatron_bert/data/bert/simple_wiki_bert_preproc_text_sentence,.5,/home/TestData/nlp/megatron_bert/data/bert/simple_wiki_bert_preproc_text_sentence] \
          model.data.index_mapping_dir=examples/nlp/language_modeling/bert_index_mappings

          python examples/nlp/language_modeling/megatron_bert_pretraining.py \
          trainer.devices=2 \
          trainer.accelerator=gpu \
          trainer.log_every_n_steps=1 \
          trainer.val_check_interval=10 \
          trainer.limit_val_batches=2 \
          trainer.accumulate_grad_batches=1 \
          trainer.max_steps=20 \
          trainer.gradient_clip_val=1.0 \
          exp_manager.exp_dir=examples/nlp/language_modeling/bert_pretrain_results \
          exp_manager.resume_if_exists=True \
          model.mcore_bert=True \
          model.tensor_model_parallel_size=2 \
          model.optim.name=fused_adam \
          model.optim.lr=2e-4 \
          model.optim.sched.warmup_steps=2 \
          model.optim.sched.constant_steps=2 \
          model.optim.sched.min_lr=8e-5 \
          model.max_position_embeddings=128 \
          model.encoder_seq_length=128 \
          model.data.seq_length=128 \
          model.tokenizer.vocab_file=/home/TestData/nlp/megatron_bert/data/bert/vocab.txt \
          model.num_layers=8 \
          model.hidden_size=256 \
          model.num_attention_heads=8 \
          model.activations_checkpoint_method="block" \
          model.activations_checkpoint_num_layers=1 \
          model.data.data_prefix=[.5,/home/TestData/nlp/megatron_bert/data/bert/simple_wiki_bert_preproc_text_sentence,.5,/home/TestData/nlp/megatron_bert/data/bert/simple_wiki_bert_preproc_text_sentence] \
          model.data.index_mapping_dir=examples/nlp/language_modeling/bert_index_mappings
      AFTER_SCRIPT: |
        rm -rf examples/nlp/language_modeling/bert_pretrain_results
        rm -rf examples/nlp/language_modeling/bert_index_mappings

  L2_Megatron_RETRO_Pretraining_and_Resume_Training:
    needs: [cicd-test-container-setup]
    uses: ./.github/workflows/_test_template.yml
    if: contains(fromJSON(needs.cicd-test-container-setup.outputs.test_to_run), 'L2_Megatron_RETRO_Pretraining_and_Resume_Training') || needs.cicd-test-container-setup.outputs.all == 'true'
    with:
      RUNNER: self-hosted-azure
      SCRIPT: |
        python examples/nlp/language_modeling/megatron_retro_pretraining.py \
        trainer.num_nodes=1 \
        trainer.devices=2 \
        trainer.precision=bf16 \
        trainer.accelerator=gpu \
        model.data.data_prefix=["none"] \
        exp_manager.exp_dir=examples/nlp/language_modeling/mcore_retro_results \
        model.mcore_gpt=True \
        model.tensor_model_parallel_size=1 \
        model.pipeline_model_parallel_size=1 \
        model.optim.name=distributed_fused_adam \
        model.retro.retro_project_dir=/home/TestData/nlp/megatron_retro/mcore_retro/micro-wiki-core \
        model.data.num_workers=4 \
        model.micro_batch_size=1 \
        model.data.shuffle_documents=False \
        trainer.val_check_interval=30 \
        +trainer.num_sanity_val_steps=0 \
        model.init_method_std=0.023 \
        model.optim.lr=6.0e-4 \
        model.megatron_amp_O2=True \
        model.data.splits_string="\"98,2,0\"" \
        model.data.dataloader_type=cyclic \
        trainer.max_steps=10

        python examples/nlp/language_modeling/megatron_retro_pretraining.py \
        trainer.num_nodes=1 \
        trainer.devices=2 \
        trainer.precision=bf16 \
        trainer.accelerator=gpu \
        model.data.data_prefix=["none"] \
        exp_manager.exp_dir=examples/nlp/language_modeling/mcore_retro_results \
        model.mcore_gpt=True \
        model.tensor_model_parallel_size=1 \
        model.pipeline_model_parallel_size=1 \
        model.optim.name=distributed_fused_adam \
        model.retro.retro_project_dir=/home/TestData/nlp/megatron_retro/mcore_retro/micro-wiki-core \
        model.data.num_workers=4 \
        model.micro_batch_size=1 \
        model.data.shuffle_documents=False \
        trainer.val_check_interval=30 \
        +trainer.num_sanity_val_steps=0 \
        model.init_method_std=0.023 \
        model.optim.lr=6.0e-4 \
        model.megatron_amp_O2=True \
        model.data.splits_string="\"98,2,0\"" \
        model.data.dataloader_type=cyclic \
        trainer.max_steps=20
      AFTER_SCRIPT: |
        rm -rf examples/nlp/language_modeling/mcore_retro_results

  L2_Legacy_Megatron_RETRO_Pretraining_and_Resume_Training:
    needs: [cicd-test-container-setup]
    uses: ./.github/workflows/_test_template.yml
    if: contains(fromJSON(needs.cicd-test-container-setup.outputs.test_to_run), 'L2_Legacy_Megatron_RETRO_Pretraining_and_Resume_Training') || needs.cicd-test-container-setup.outputs.all == 'true'
    with:
      RUNNER: self-hosted-azure
      SCRIPT: |
        python examples/nlp/language_modeling/megatron_retro_pretraining_legacy.py \
        trainer.devices=2 \
        trainer.num_nodes=1 \
        trainer.accelerator=gpu \
        trainer.accumulate_grad_batches=1 \
        trainer.limit_val_batches=2 \
        exp_manager.resume_if_exists=True \
        trainer.max_steps=10 \
        trainer.precision=16 \
        trainer.gradient_clip_val=1.0 \
        trainer.val_check_interval=10 \
        exp_manager.exp_dir=examples/nlp/language_modeling/retro_legacy_results \
        model.data.data_prefix= \
        model.data.knn_index= \
        model.data.retrieval_prefix= \
        model.tensor_model_parallel_size=2 \
        model.micro_batch_size=4 \
        model.optim.name=fused_adam \
        model.optim.lr=2e-4 \
        model.optim.sched.warmup_steps=2 \
        model.optim.sched.constant_steps=2 \
        model.optim.sched.min_lr=8e-5 \
        model.max_position_embeddings=128 \
        model.encoder_seq_length=128 \
        model.chunk_size=32 \
        model.enc_num_layers=2 \
        model.dec_num_layers=2 \
        model.enc_cross_attention=[1] \
        model.dec_cross_attention=[1] \
        +model.data.mock=True

            python examples/nlp/language_modeling/megatron_retro_pretraining_legacy.py \
            trainer.devices=2 \
            trainer.num_nodes=1 \
            trainer.accelerator=gpu \
            trainer.accumulate_grad_batches=1 \
            trainer.limit_val_batches=2 \
            exp_manager.resume_if_exists=True \
            trainer.max_steps=20 \
            trainer.precision=16 \
            trainer.gradient_clip_val=1.0 \
            trainer.val_check_interval=10 \
            exp_manager.exp_dir=examples/nlp/language_modeling/retro_legacy_results \
            model.data.data_prefix= \
            model.data.knn_index= \
            model.data.retrieval_prefix= \
            model.tensor_model_parallel_size=2 \
            model.micro_batch_size=4 \
            model.optim.name=fused_adam \
            model.optim.lr=2e-4 \
            model.optim.sched.warmup_steps=2 \
            model.optim.sched.constant_steps=2 \
            model.optim.sched.min_lr=8e-5 \
            model.max_position_embeddings=128 \
            model.encoder_seq_length=128 \
            model.chunk_size=32 \
            model.enc_num_layers=2 \
            model.dec_num_layers=2 \
            model.enc_cross_attention=[1] \
            model.dec_cross_attention=[1] \
            +model.data.mock=True
      AFTER_SCRIPT: |
        rm -rf examples/nlp/language_modeling/retro_legacy_results

  # L2_Megatron_RETRO_muTransfer_Pretraining_Performance:
  #   needs: [cicd-test-container-setup]
  #   runs-on: self-hosted-azure
  #   container:
  #     image: nemoci.azurecr.io/nemo_container_${{ github.run_id }}
  #     options: 
  #       # --user 0:128
  #       --device=/dev/nvidia0
  #       --gpus all
  #       --shm-size=8g 
  #       --env TRANSFORMERS_OFFLINE=0 
  #       --env HYDRA_FULL_ERROR=1
  #       --volume /mnt/datadrive/TestData:/home/TestData
  #   steps:
  #       - name: Checkout repository
  #         uses: actions/checkout@v4
  #       - run: |
  #           python examples/nlp/language_modeling/megatron_retro_mutransfer_pretrain.py \
  #               trainer.devices=2 \
  #               trainer.num_nodes=1 \
  #               trainer.accelerator=gpu \
  #               trainer.accumulate_grad_batches=1 \
  #               trainer.max_steps=100 \
  #               trainer.log_every_n_steps=1 \
  #               trainer.precision=16 \
  #               trainer.val_check_interval=100 \
  #               trainer.limit_val_batches=0 \
  #               trainer.gradient_clip_val=1.0 \
  #               +trainer.num_sanity_val_steps=0 \
  #               exp_manager.exp_dir=examples/nlp/language_modeling/retro_results/ \
  #               +exp_manager.version=smalltest \
  #               model.data.neighbors=2 \
  #               model.megatron_amp_O2=False \
  #               model.apply_query_key_layer_scaling=False \
  #               model.tensor_model_parallel_size=1 \
  #               model.optim.name=muadamw \
  #               model.optim.weight_decay=0.1 \
  #               model.optim.betas=[0.9,0.95] \
  #               model.optim.lr=6e-4 \
  #               model.optim.sched.warmup_steps=1000 \
  #               model.optim.sched.constant_steps=0 \
  #               model.optim.sched.min_lr=6e-5 \
  #               model.add_position_embedding=False \
  #               model.enc_num_layers=2 \
  #               model.dec_num_layers=6 \
  #               model.enc_cross_attention=[0] \
  #               model.dec_cross_attention=[3,5] \
  #               model.hidden_size=96 \
  #               model.ffn_hidden_size=384 \
  #               model.init_method_std=0.023 \
  #               model.num_attention_heads=12 \
  #               model.max_position_embeddings=1024 \
  #               model.encoder_seq_length=1024 \
  #               model.tokenizer.library=megatron \
  #               model.tokenizer.type=GPT2BPETokenizer \
  #               model.tokenizer.merge_file=/home/TestData/nlp/megatron_retro/gpt2-merges.txt \
  #               model.tokenizer.vocab_file=/home/TestData/nlp/megatron_retro/gpt2-vocab.json \
  #               model.data.data_prefix=[/home/TestData/nlp/megatron_retro/retro_wiki_test_text_document] \
  #               model.data.knn_index=[/home/TestData/nlp/megatron_retro/knn2_map_wiki_test.idx] \
  #               model.data.retrieval_prefix=/home/TestData/nlp/megatron_retro/retro_wiki_test_text_document \
  #               model.data.index_mapping_dir=/home/TestData/nlp/megatron_retro \
  #               model.data.num_workers=8 \
  #               model.micro_batch_size=8 \
  #               model.normalization=rmsnorm \
  #               model.transformer_block_type=pre_ln \
  #               model.bias_activation_fusion=True \
  #               model.bias_dropout_add_fusion=False \
  #               model.masked_softmax_fusion=True \
  #               model.hidden_dropout=0 \
  #               model.attention_dropout=0 \
  #               model.fp32_residual_connection=True \
  #               model.shape_file=/home/TestData/nlp/megatron_retro/o1_rel_shape_info_tiny.yaml

  #               python -c "import pandas as pd
  #               import pathlib
  #               from pandas.testing import assert_frame_equal
  #               from tensorboard.backend.event_processing.event_accumulator import EventAccumulator
  #               import torch
  #               if not (torch.cuda.is_available() and "A100" in torch.cuda.get_device_name()):
  #                   import sys
  #                   sys.exit(0)
  #               event_file = list(pathlib.Path("examples/nlp/language_modeling/retro_results/megatron_retro/smalltest").glob("events.out.tfevents*"))[0]
  #               ea = EventAccumulator(str(event_file)).Reload()
  #               vals = []
  #               for i in ea.Scalars("reduced_train_loss"):
  #                   vals.append(i.value)
  #               training_curve = pd.DataFrame({"loss": vals})
  #               gt_curve = pd.read_csv("/home/TestData/nlp/megatron_retro/expected_learning_curve.csv")
  #               assert_frame_equal(training_curve, gt_curve, rtol=1e-3, atol=1e-3)"

  #               rm -rf examples/nlp/language_modeling/retro_results
  #       - uses: "NVIDIA/NeMo/.github/actions/cancel-workflow@main"
  #         if: "failure()"

  L2_RAG_Pipeline_Indexing:
    needs: [cicd-test-container-setup]
    uses: ./.github/workflows/_test_template.yml
    if: contains(fromJSON(needs.cicd-test-container-setup.outputs.test_to_run), 'L2_RAG_Pipeline_Indexing') || needs.cicd-test-container-setup.outputs.all == 'true'
    with:
      RUNNER: self-hosted-azure
      SCRIPT: |
        python examples/nlp/rag/rag_indexing.py \
        trainer.num_nodes=1 \
        trainer.devices=1 \
        trainer.precision="bf16-mixed" \
        indexing.embedder.model_path="/home/TestData/nlp/rag_pipeline/testing_models/embedders/sbert_nemo.nemo" \
        indexing.embedder.embed_batch_size=128 \
        indexing.data.data_path="/home/TestData/nlp/rag_pipeline/testing_data/corpus_data/sample_data" \
        indexing.data.chunk_size=256 \
        indexing.data.chunk_overlap=10 \
        indexing.index_path="/home/TestData/nlp/rag_pipeline/testing_data/saved_index/sample_index"

  L2_RAG_Pipeline_Generating:
    needs: [cicd-test-container-setup]
    uses: ./.github/workflows/_test_template.yml
    if: contains(fromJSON(needs.cicd-test-container-setup.outputs.test_to_run), 'L2_RAG_Pipeline_Generating') || needs.cicd-test-container-setup.outputs.all == 'true'
    with:
      RUNNER: self-hosted-azure
      SCRIPT: |
        python examples/nlp/rag/rag_generating.py \
        trainer.devices=1 \
        trainer.precision="bf16-mixed" \
        indexing.embedder.model_path="/home/TestData/nlp/rag_pipeline/testing_models/embedders/sbert_nemo.nemo" \
        indexing.index_path="/home/TestData/nlp/rag_pipeline/testing_data/saved_index/sample_index" \
        generating.llm.model_path="/home/TestData/nlp/rag_pipeline/testing_models/llms/megatron_gpt_125m.nemo" \
        generating.inference.tokens_to_generate=50 \
        generating.inference.greedy=False \
        generating.inference.temperature=1.0 \
        generating.query="Which art schools did I applied to?"

  L2_BioMegatron_Bert_NER_Task:
    needs: [cicd-test-container-setup]
    uses: ./.github/workflows/_test_template.yml
    if: contains(fromJSON(needs.cicd-test-container-setup.outputs.test_to_run), 'L2_BioMegatron_Bert_NER_Task') || needs.cicd-test-container-setup.outputs.all == 'true'
    with:
      RUNNER: self-hosted-azure
      SCRIPT: |
        python examples/nlp/token_classification/token_classification_train.py \
        exp_manager.exp_dir=examples/nlp/language_modeling/token_classification_results \
        trainer.max_epochs=1 \
        model.dataset.data_dir=/home/TestData/nlp/ner \
        model.language_model.pretrained_model_name=biomegatron345m_biovocab_30k_cased \
        model.tokenizer.tokenizer_name=null
      AFTER_SCRIPT: |
        rm -rf examples/nlp/language_modeling/token_classification_results

  L2_Megatron_GPT_Pretraining_and_Resume_Training_TP2:
    needs: [cicd-test-container-setup]
    uses: ./.github/workflows/_test_template.yml
    if: contains(fromJSON(needs.cicd-test-container-setup.outputs.test_to_run), 'L2_Megatron_GPT_Pretraining_and_Resume_Training_TP2') || needs.cicd-test-container-setup.outputs.all == 'true'
    with:
      RUNNER: self-hosted-azure-gpus-2-h100
      SCRIPT: |
        # This is to improve p2p overlap on H100
        export NVTE_FWD_LAYERNORM_SM_MARGIN=8
        export NVTE_BWD_LAYERNORM_SM_MARGIN=8
        export TORCH_NCCL_AVOID_RECORD_STREAMS=1
        export NCCL_MIN_NCHANNELS=4
        # TP overlap is not supported in docker environment
        #NVTE_UB_SPLIT_RS: 0
        #NVTE_UB_ATOMIC_GEMM_RS: 1
        #NVTE_RS_STRIDED_ATOMIC: 1
        #NVTE_UB_FP8_RS: 1
        # Increase p2p chunksize to 2MB
        export NCCL_P2P_NET_CHUNKSIZE=2097152
        # Disable gc when switching to/from validation steps
        export NEMO_MANUAL_GC_IN_VALIDATION=0
        
        python examples/nlp/language_modeling/megatron_gpt_pretraining.py \
        trainer.devices=2 \
        trainer.accelerator=gpu \
        trainer.log_every_n_steps=1 \
        trainer.val_check_interval=2 \
        trainer.limit_val_batches=2 \
        trainer.accumulate_grad_batches=1 \
        trainer.max_steps=3 \
        trainer.gradient_clip_val=1.0 \
        exp_manager.exp_dir=examples/nlp/language_modeling/gpt_pretrain_results \
        ++model.transformer_engine=True \
        ++model.fp8=True \
        ++model.fp8_hybrid=True \
        ++model.fp8_amax_history_len=1024 \
        ++model.fp8_amax_compute_algo=max \
        ++model.reduce_amax=True \
        ++model.use_te_rng_tracker=True \
        ++model.name=megatron_gpt_full_te_layer_autocast \
        model.ub_tp_comm_overlap=False \
        model.tensor_model_parallel_size=2 \
        model.optim.name=distributed_fused_adam \
        model.optim.lr=2e-4 \
        model.optim.sched.warmup_steps=1 \
        model.optim.sched.constant_steps=1 \
        model.optim.sched.min_lr=8e-5 \
        model.max_position_embeddings=128 \
        model.encoder_seq_length=128 \
        model.data.seq_length=128 \
        model.bias=False \
        model.bias_activation_fusion=False \
        model.bias_dropout_add_fusion=False \
        model.tokenizer.vocab_file=/home/TestData/nlp/megatron_gpt/data/gpt/vocab.json \
        model.tokenizer.merge_file=/home/TestData/nlp/megatron_gpt/data/gpt/merges.txt \
        model.num_layers=8 \
        model.hidden_size=256 \
        model.num_attention_heads=8 \
        model.activations_checkpoint_method=block \
        model.activations_checkpoint_granularity=full \
        model.activations_checkpoint_num_layers=1 \
        model.data.validation_drop_last=False \
        model.data.data_prefix=[.5,/home/TestData/nlp/megatron_gpt/data/gpt/simple_wiki_gpt_preproc_text_document,.5,/home/TestData/nlp/megatron_gpt/data/gpt/simple_wiki_gpt_preproc_text_document] \
        model.data.index_mapping_dir=examples/nlp/language_modeling/gpt_index_mappings

        python examples/nlp/language_modeling/megatron_gpt_pretraining.py \
        trainer.devices=2 \
        trainer.accelerator=gpu \
        trainer.log_every_n_steps=1 \
        trainer.val_check_interval=2 \
        trainer.limit_val_batches=2 \
        trainer.accumulate_grad_batches=1 \
        trainer.max_steps=6 \
        trainer.gradient_clip_val=1.0 \
        exp_manager.exp_dir=examples/nlp/language_modeling/gpt_pretrain_results \
        exp_manager.resume_if_exists=True \
        ++model.transformer_engine=True \
        ++model.fp8=True \
        ++model.fp8_hybrid=True \
        ++model.fp8_amax_history_len=1024 \
        ++model.fp8_amax_compute_algo=max \
        ++model.reduce_amax=True \
        ++model.use_te_rng_tracker=True \
        ++model.name=megatron_gpt_full_te_layer_autocast \
        model.ub_tp_comm_overlap=False \
        model.tensor_model_parallel_size=2 \
        model.optim.name=distributed_fused_adam \
        model.optim.lr=2e-4 \
        model.optim.sched.warmup_steps=2 \
        model.optim.sched.constant_steps=2 \
        model.optim.sched.min_lr=8e-5 \
        model.max_position_embeddings=128 \
        model.encoder_seq_length=128 \
        model.data.seq_length=128 \
        model.bias=False \
        model.bias_activation_fusion=False \
        model.bias_dropout_add_fusion=False \
        model.tokenizer.vocab_file=/home/TestData/nlp/megatron_gpt/data/gpt/vocab.json \
        model.tokenizer.merge_file=/home/TestData/nlp/megatron_gpt/data/gpt/merges.txt \
        model.num_layers=8 \
        model.hidden_size=256 \
        model.num_attention_heads=8 \
        model.activations_checkpoint_method=block \
        model.activations_checkpoint_granularity=full \
        model.activations_checkpoint_num_layers=1 \
        model.data.validation_drop_last=False \
        model.data.data_prefix=[.5,/home/TestData/nlp/megatron_gpt/data/gpt/simple_wiki_gpt_preproc_text_document,.5,/home/TestData/nlp/megatron_gpt/data/gpt/simple_wiki_gpt_preproc_text_document] \
        model.data.index_mapping_dir=examples/nlp/language_modeling/gpt_index_mappings
    
        rm -rf examples/nlp/language_modeling/gpt_pretrain_results
        rm -rf examples/nlp/language_modeling/gpt_index_mappings

  L2_Megatron_GPT_Skip_Train:
    needs: [cicd-test-container-setup]
    uses: ./.github/workflows/_test_template.yml
    if: contains(fromJSON(needs.cicd-test-container-setup.outputs.test_to_run), 'L2_Megatron_GPT_Skip_Train') || needs.cicd-test-container-setup.outputs.all == 'true'
    with:
      RUNNER: self-hosted-azure
      SCRIPT: |
        python examples/nlp/language_modeling/megatron_gpt_pretraining.py \
        trainer.devices=2 \
        trainer.accelerator=gpu \
        exp_manager.exp_dir=examples/nlp/language_modeling/gpt_pretrain_results \
        model.skip_train=True \
        model.tensor_model_parallel_size=2 \
        model.max_position_embeddings=128 \
        model.encoder_seq_length=128 \
        model.data.seq_length=128 \
        model.tokenizer.vocab_file=/home/TestData/nlp/megatron_gpt/data/gpt/vocab.json \
        model.tokenizer.merge_file=/home/TestData/nlp/megatron_gpt/data/gpt/merges.txt \
        model.num_layers=8 \
        model.hidden_size=256 \
        model.num_attention_heads=8 \
        model.data.data_prefix=[] \
        model.data.data_impl=mock \
        model.dist_ckpt_format=torch_dist
      AFTER_SCRIPT: |
        rm -rf examples/nlp/language_modeling/gpt_pretrain_results
        rm -rf examples/nlp/language_modeling/gpt_index_mappings

  L2_Megatron_GPT_with_Rope_Pretraining_and_Resume_Training_TP2:
    needs: [cicd-test-container-setup]
    uses: ./.github/workflows/_test_template.yml
    if: contains(fromJSON(needs.cicd-test-container-setup.outputs.test_to_run), 'L2_Megatron_GPT_with_Rope_Pretraining_and_Resume_Training_TP2') || needs.cicd-test-container-setup.outputs.all == 'true'
    with:
      RUNNER: self-hosted-azure
      SCRIPT: |
        python examples/nlp/language_modeling/megatron_gpt_pretraining.py \
        trainer.devices=2 \
        trainer.accelerator=gpu \
        trainer.log_every_n_steps=1 \
        trainer.val_check_interval=2 \
        trainer.limit_val_batches=2 \
        trainer.accumulate_grad_batches=1 \
        trainer.max_steps=3 \
        trainer.gradient_clip_val=1.0 \
        exp_manager.exp_dir=examples/nlp/language_modeling/gpt_pretrain_results \
        model.tensor_model_parallel_size=2 \
        model.optim.name=fused_adam \
        model.optim.lr=2e-4 \
        model.optim.sched.warmup_steps=1 \
        model.optim.sched.constant_steps=1 \
        model.optim.sched.min_lr=8e-5 \
        model.max_position_embeddings=128 \
        model.encoder_seq_length=128 \
        model.data.seq_length=128 \
        model.position_embedding_type=rope \
        model.rotary_percentage=0.5 \
        model.bias=False \
        model.bias_activation_fusion=False \
        model.bias_dropout_add_fusion=False \
        model.tokenizer.vocab_file=/home/TestData/nlp/megatron_gpt/data/gpt/vocab.json \
        model.tokenizer.merge_file=/home/TestData/nlp/megatron_gpt/data/gpt/merges.txt \
        model.num_layers=8 \
        model.hidden_size=256 \
        model.num_attention_heads=8 \
        model.activations_checkpoint_method=block \
        model.activations_checkpoint_granularity=full \
        model.activations_checkpoint_num_layers=1 \
        model.data.data_prefix=[.5,/home/TestData/nlp/megatron_gpt/data/gpt/simple_wiki_gpt_preproc_text_document,.5,/home/TestData/nlp/megatron_gpt/data/gpt/simple_wiki_gpt_preproc_text_document] \
        model.data.index_mapping_dir=examples/nlp/language_modeling/gpt_index_mappings
    
        #  commented out to save time on github ci @adithyare
        # python examples/nlp/language_modeling/megatron_gpt_pretraining.py \
        # trainer.devices=2 \
        # trainer.accelerator=gpu \
        # trainer.log_every_n_steps=1 \
        # trainer.val_check_interval=2 \
        # trainer.limit_val_batches=1 \
        # trainer.accumulate_grad_batches=1 \
        # trainer.max_steps=6 \
        # trainer.gradient_clip_val=1.0 \
        # exp_manager.exp_dir=examples/nlp/language_modeling/gpt_pretrain_results \
        # exp_manager.resume_if_exists=True \
        # model.tensor_model_parallel_size=2 \
        # model.optim.name=fused_adam \
        # model.optim.lr=2e-4 \
        # model.optim.sched.warmup_steps=2 \
        # model.optim.sched.constant_steps=2 \
        # model.optim.sched.min_lr=8e-5 \
        # model.max_position_embeddings=128 \
        # model.encoder_seq_length=128 \
        # model.data.seq_length=128 \
        # model.position_embedding_type=rope \
        # model.rotary_percentage=0.5 \
        # model.normalization=rmsnorm \
        # model.bias=False \
        # model.bias_activation_fusion=False \
        # model.bias_dropout_add_fusion=False \
        # model.tokenizer.vocab_file=/home/TestData/nlp/megatron_gpt/data/gpt/vocab.json \
        # model.tokenizer.merge_file=/home/TestData/nlp/megatron_gpt/data/gpt/merges.txt \
        # model.num_layers=8 \
        # model.hidden_size=256 \
        # model.num_attention_heads=8 \
        # model.activations_checkpoint_method=block \
        # model.activations_checkpoint_granularity=full \
        # model.activations_checkpoint_num_layers=1 \
        # model.data.data_prefix=[.5,/home/TestData/nlp/megatron_gpt/data/gpt/simple_wiki_gpt_preproc_text_document,.5,/home/TestData/nlp/megatron_gpt/data/gpt/simple_wiki_gpt_preproc_text_document] \
        # model.data.index_mapping_dir=examples/nlp/language_modeling/gpt_index_mappings"
      AFTER_SCRIPT: |
        rm -rf examples/nlp/language_modeling/gpt_pretrain_results
        rm -rf examples/nlp/language_modeling/gpt_index_mappings

    #  This test requires Ampere but some of the test GPUs are Volta
    #  Need to add a check for compute capability before uncommenting this test
    #  - name: L2: Megatron GPT with Rope Pretraining using Flash Attention and Resume Training TP=2
    #    when {
    #      anyOf {
    #        branch main
    #        changeRequest target: main
    #      }
    #    }
    #    failFast true
    #    - run: |
    #      python examples/nlp/language_modeling/megatron_gpt_pretraining.py \
    #      trainer.devices=2 \
    #      trainer.accelerator=gpu \
    #      trainer.log_every_n_steps=1 \
    #      trainer.val_check_interval=2 \
    #      trainer.limit_val_batches=2 \
    #      trainer.accumulate_grad_batches=1 \
    #      trainer.max_steps=3 \
    #      trainer.precision=16 \
    #      trainer.gradient_clip_val=1.0 \
    #      exp_manager.exp_dir=examples/nlp/language_modeling/gpt_pretrain_results \
    #      model.tensor_model_parallel_size=2 \
    #      model.optim.name=fused_adam \
    #      model.optim.lr=2e-4 \
    #      model.optim.sched.warmup_steps=1 \
    #      model.optim.sched.constant_steps=1 \
    #      model.optim.sched.min_lr=8e-5 \
    #      model.max_position_embeddings=128 \
    #      model.encoder_seq_length=128 \
    #      model.data.seq_length=128 \
    #      model.position_embedding_type=rope \
    #      model.rotary_percentage=0.5 \
    #      model.normalization=rmsnorm \
    #      model.bias=False \
    #      model.bias_activation_fusion=False \
    #      model.bias_dropout_add_fusion=False \
    #      model.tokenizer.vocab_file=/home/TestData/nlp/megatron_gpt/data/gpt/vocab.json \
    #      model.tokenizer.merge_file=/home/TestData/nlp/megatron_gpt/data/gpt/merges.txt \
    #      model.num_layers=8 \
    #      model.hidden_size=256 \
    #      model.num_attention_heads=8 \
    #      model.activations_checkpoint_method=block \
    #      model.activations_checkpoint_granularity=full \
    #      model.activations_checkpoint_num_layers=1 \
    #      model.data.data_prefix=[.5,/home/TestData/nlp/megatron_gpt/data/gpt/simple_wiki_gpt_preproc_text_document,.5,/home/TestData/nlp/megatron_gpt/data/gpt/simple_wiki_gpt_preproc_text_document] \
    #      model.data.index_mapping_dir=examples/nlp/language_modeling/gpt_index_mappings \
    #      model.use_flash_attention=True "
    #      #  commented out to save time on github ci @adithyare
    #      # python examples/nlp/language_modeling/megatron_gpt_pretraining.py \
    #      # trainer.devices=2 \
    #      # trainer.accelerator=gpu \
    #      # trainer.log_every_n_steps=1 \
    #      # trainer.val_check_interval=2 \
    #      # trainer.limit_val_batches=1 \
    #      # trainer.accumulate_grad_batches=1 \
    #      # trainer.max_steps=6 \
    #      # trainer.precision=16 \
    #      # trainer.gradient_clip_val=1.0 \
    #      # exp_manager.exp_dir=examples/nlp/language_modeling/gpt_pretrain_results \
    #      # exp_manager.resume_if_exists=True \
    #      # model.tensor_model_parallel_size=2 \
    #      # model.optim.name=fused_adam \
    #      # model.optim.lr=2e-4 \
    #      # model.optim.sched.warmup_steps=2 \
    #      # model.optim.sched.constant_steps=2 \
    #      # model.optim.sched.min_lr=8e-5 \
    #      # model.max_position_embeddings=128 \
    #      # model.encoder_seq_length=128 \
    #      # model.data.seq_length=128 \
    #      # model.position_embedding_type=rope \
    #      # model.rotary_percentage=0.5 \
    #      # model.normalization=rmsnorm \
    #      # model.bias=False \
    #      # model.bias_activation_fusion=False \
    #      # model.bias_dropout_add_fusion=False \
    #      # model.tokenizer.vocab_file=/home/TestData/nlp/megatron_gpt/data/gpt/vocab.json \
    #      # model.tokenizer.merge_file=/home/TestData/nlp/megatron_gpt/data/gpt/merges.txt \
    #      # model.num_layers=8 \
    #      # model.hidden_size=256 \
    #      # model.num_attention_heads=8 \
    #      # model.activations_checkpoint_method=block \
    #      # model.activations_checkpoint_granularity=full \
    #      # model.activations_checkpoint_num_layers=1 \
    #      # model.data.data_prefix=[.5,/home/TestData/nlp/megatron_gpt/data/gpt/simple_wiki_gpt_preproc_text_document,.5,/home/TestData/nlp/megatron_gpt/data/gpt/simple_wiki_gpt_preproc_text_document] \
    #      # model.data.index_mapping_dir=examples/nlp/language_modeling/gpt_index_mappings \
    #      # model.use_flash_attention=True"
    #      rm -rf examples/nlp/language_modeling/gpt_pretrain_results"
    #      rm -rf examples/nlp/language_modeling/gpt_index_mappings"
    #    }
    #  }

  L2_Megatron_GPT_with_ResetLR_Pretraining_and_Resume_Training_TP2:
    needs: [cicd-test-container-setup]
    uses: ./.github/workflows/_test_template.yml
    if: contains(fromJSON(needs.cicd-test-container-setup.outputs.test_to_run), 'L2_Megatron_GPT_with_ResetLR_Pretraining_and_Resume_Training_TP2') || needs.cicd-test-container-setup.outputs.all == 'true'
    with:
      RUNNER: self-hosted-azure
      SCRIPT: |
        python examples/nlp/language_modeling/megatron_gpt_pretraining.py \
        trainer.devices=2 \
        trainer.accelerator=gpu \
        trainer.log_every_n_steps=1 \
        trainer.val_check_interval=3 \
        trainer.limit_val_batches=2 \
        trainer.accumulate_grad_batches=1 \
        trainer.max_steps=3 \
        trainer.precision=bf16 \
        trainer.gradient_clip_val=1.0 \
        exp_manager.exp_dir=examples/nlp/language_modeling/gpt_pretrain_results \
        model.tensor_model_parallel_size=2 \
        model.megatron_amp_O2=True \
        model.optim.name=distributed_fused_adam \
        model.optim.lr=2e-4 \
        model.optim.sched.warmup_steps=2 \
        model.optim.sched.constant_steps=2 \
        model.optim.sched.min_lr=8e-5 \
        model.max_position_embeddings=128 \
        model.encoder_seq_length=128 \
        model.data.seq_length=128 \
        model.tokenizer.vocab_file=/home/TestData/nlp/megatron_gpt/data/gpt/vocab.json \
        model.tokenizer.merge_file=/home/TestData/nlp/megatron_gpt/data/gpt/merges.txt \
        model.num_layers=8 \
        model.hidden_size=256 \
        model.num_attention_heads=8 \
        model.data.data_prefix=[.5,/home/TestData/nlp/megatron_gpt/data/gpt/simple_wiki_gpt_preproc_text_document,.5,/home/TestData/nlp/megatron_gpt/data/gpt/simple_wiki_gpt_preproc_text_document] \
        model.data.index_mapping_dir=examples/nlp/language_modeling/gpt_index_mappings
    
        python examples/nlp/language_modeling/megatron_gpt_pretraining.py \
        trainer.devices=2 \
        trainer.accelerator=gpu \
        trainer.log_every_n_steps=1 \
        trainer.val_check_interval=3 \
        trainer.limit_val_batches=2 \
        trainer.accumulate_grad_batches=1 \
        trainer.max_steps=6 \
        trainer.precision=bf16 \
        trainer.gradient_clip_val=1.0 \
        exp_manager.exp_dir=examples/nlp/language_modeling/gpt_pretrain_results \
        exp_manager.resume_if_exists=True \
        model.reset_lr=True \
        model.tensor_model_parallel_size=2 \
        model.megatron_amp_O2=True \
        model.optim.name=distributed_fused_adam \
        model.optim.lr=2e-4 \
        model.optim.sched.warmup_steps=2 \
        model.optim.sched.constant_steps=2 \
        model.optim.sched.min_lr=8e-5 \
        model.max_position_embeddings=128 \
        model.encoder_seq_length=128 \
        model.data.seq_length=128 \
        model.tokenizer.vocab_file=/home/TestData/nlp/megatron_gpt/data/gpt/vocab.json \
        model.tokenizer.merge_file=/home/TestData/nlp/megatron_gpt/data/gpt/merges.txt \
        model.num_layers=8 \
        model.hidden_size=256 \
        model.num_attention_heads=8 \
        model.data.data_prefix=[.5,/home/TestData/nlp/megatron_gpt/data/gpt/simple_wiki_gpt_preproc_text_document,.5,/home/TestData/nlp/megatron_gpt/data/gpt/simple_wiki_gpt_preproc_text_document] \
        model.data.index_mapping_dir=examples/nlp/language_modeling/gpt_index_mappings
      AFTER_SCRIPT: |
        rm -rf examples/nlp/language_modeling/gpt_pretrain_results
        rm -rf examples/nlp/language_modeling/gpt_index_mappings

  L2_Megatron_GPT_with_Drop_Optimizer_States_TP2:
    needs: [cicd-test-container-setup]
    uses: ./.github/workflows/_test_template.yml
    if: contains(fromJSON(needs.cicd-test-container-setup.outputs.test_to_run), 'L2_Megatron_GPT_with_Drop_Optimizer_States_TP2') || needs.cicd-test-container-setup.outputs.all == 'true'
    with:
      RUNNER: self-hosted-azure
      SCRIPT: |
        python examples/nlp/language_modeling/megatron_gpt_pretraining.py \
        trainer.devices=2 \
        trainer.accelerator=gpu \
        trainer.log_every_n_steps=1 \
        trainer.val_check_interval=2 \
        trainer.limit_val_batches=2 \
        trainer.accumulate_grad_batches=1 \
        trainer.max_steps=6 \
        trainer.precision=bf16 \
        trainer.gradient_clip_val=1.0 \
        exp_manager.exp_dir=examples/nlp/language_modeling/gpt_pretrain_results \
        exp_manager.checkpoint_callback_params.save_last_n_optim_states=1 \
        model.dist_ckpt_format="torch_dist" \
        model.tensor_model_parallel_size=2 \
        model.megatron_amp_O2=True \
        model.optim.name=distributed_fused_adam \
        model.optim.lr=2e-4 \
        model.max_position_embeddings=128 \
        model.encoder_seq_length=128 \
        model.data.seq_length=128 \
        model.tokenizer.vocab_file=/home/TestData/nlp/megatron_gpt/data/gpt/vocab.json \
        model.tokenizer.merge_file=/home/TestData/nlp/megatron_gpt/data/gpt/merges.txt \
        model.num_layers=8 \
        model.hidden_size=256 \
        model.num_attention_heads=8 \
        model.data.data_prefix=[.5,/home/TestData/nlp/megatron_gpt/data/gpt/simple_wiki_gpt_preproc_text_document,.5,/home/TestData/nlp/megatron_gpt/data/gpt/simple_wiki_gpt_preproc_text_document] \
        model.data.index_mapping_dir=examples/nlp/language_modeling/gpt_index_mappings
      AFTER_SCRIPT: |
        rm -rf examples/nlp/language_modeling/gpt_pretrain_results
        rm -rf examples/nlp/language_modeling/gpt_index_mappings

  L2_Megatron_GPT_with_ALiBi_Pretraining_and_Resume_Training_TP2:
    needs: [cicd-test-container-setup]
    uses: ./.github/workflows/_test_template.yml
    if: contains(fromJSON(needs.cicd-test-container-setup.outputs.test_to_run), 'L2_Megatron_GPT_with_ALiBi_Pretraining_and_Resume_Training_TP2') || needs.cicd-test-container-setup.outputs.all == 'true'
    with:
      RUNNER: self-hosted-azure
      SCRIPT: |
        python examples/nlp/language_modeling/megatron_gpt_pretraining.py \
        trainer.devices=2 \
        trainer.accelerator=gpu \
        trainer.log_every_n_steps=1 \
        trainer.val_check_interval=2 \
        trainer.limit_val_batches=2 \
        trainer.accumulate_grad_batches=1 \
        trainer.max_steps=3 \
        trainer.gradient_clip_val=1.0 \
        exp_manager.exp_dir=examples/nlp/language_modeling/gpt_pretrain_results \
        model.tensor_model_parallel_size=2 \
        model.optim.name=fused_adam \
        model.optim.lr=2e-4 \
        model.optim.sched.warmup_steps=1 \
        model.optim.sched.constant_steps=1 \
        model.optim.sched.min_lr=8e-5 \
        model.max_position_embeddings=128 \
        model.encoder_seq_length=128 \
        model.data.seq_length=128 \
        model.position_embedding_type=alibi \
        model.bias=False \
        model.bias_activation_fusion=False \
        model.bias_dropout_add_fusion=False \
        model.tokenizer.vocab_file=/home/TestData/nlp/megatron_gpt/data/gpt/vocab.json \
        model.tokenizer.merge_file=/home/TestData/nlp/megatron_gpt/data/gpt/merges.txt \
        model.num_layers=8 \
        model.hidden_size=256 \
        model.num_attention_heads=8 \
        model.activations_checkpoint_method=block \
        model.activations_checkpoint_granularity=full \
        model.activations_checkpoint_num_layers=1 \
        model.data.data_prefix=[.5,/home/TestData/nlp/megatron_gpt/data/gpt/simple_wiki_gpt_preproc_text_document,.5,/home/TestData/nlp/megatron_gpt/data/gpt/simple_wiki_gpt_preproc_text_document] \
        model.data.index_mapping_dir=examples/nlp/language_modeling/gpt_index_mappings
    
        # not testing resume functionality to save time on ci @adithyare
        #python examples/nlp/language_modeling/megatron_gpt_pretraining.py \
        #trainer.devices=2 \
        #trainer.accelerator=gpu \
        #trainer.log_every_n_steps=1 \
        #trainer.val_check_interval=2 \
        #trainer.limit_val_batches=1 \
        #trainer.accumulate_grad_batches=1 \
        #trainer.max_steps=6 \
        #trainer.gradient_clip_val=1.0 \
        #exp_manager.exp_dir=examples/nlp/language_modeling/gpt_pretrain_results \
        #exp_manager.resume_if_exists=True \
        #model.tensor_model_parallel_size=2 \
        #model.optim.name=fused_adam \
        #model.optim.lr=2e-4 \
        #model.optim.sched.warmup_steps=2 \
        #model.optim.sched.constant_steps=2 \
        #model.optim.sched.min_lr=8e-5 \
        #model.max_position_embeddings=128 \
        #model.encoder_seq_length=128 \
        #model.data.seq_length=128 \
        #model.position_embedding_type=alibi \
        #model.normalization=rmsnorm \
        #model.bias=False \
        #model.bias_activation_fusion=False \
        #model.bias_dropout_add_fusion=False \
        #model.tokenizer.vocab_file=/home/TestData/nlp/megatron_gpt/data/gpt/vocab.json \
        #model.tokenizer.merge_file=/home/TestData/nlp/megatron_gpt/data/gpt/merges.txt \
        #model.num_layers=8 \
        #model.hidden_size=256 \
        #model.num_attention_heads=8 \
        #model.activations_checkpoint_method=block \
        #model.activations_checkpoint_granularity=full \
        #model.activations_checkpoint_num_layers=1 \
        #model.data.data_prefix=[.5,/home/TestData/nlp/megatron_gpt/data/gpt/simple_wiki_gpt_preproc_text_document,.5,/home/TestData/nlp/megatron_gpt/data/gpt/simple_wiki_gpt_preproc_text_document] \
        #model.data.index_mapping_dir=examples/nlp/language_modeling/gpt_index_mappings"
      AFTER_SCRIPT: |
        rm -rf examples/nlp/language_modeling/gpt_pretrain_results
        rm -rf examples/nlp/language_modeling/gpt_index_mappings

  L2_Megatron_GPT_with_KERPLE_Pretraining_and_Resume_Training_TP2:
    needs: [cicd-test-container-setup]
    uses: ./.github/workflows/_test_template.yml
    if: contains(fromJSON(needs.cicd-test-container-setup.outputs.test_to_run), 'L2_Megatron_GPT_with_KERPLE_Pretraining_and_Resume_Training_TP2') || needs.cicd-test-container-setup.outputs.all == 'true'
    with:
      RUNNER: self-hosted-azure
      SCRIPT: |
        python examples/nlp/language_modeling/megatron_gpt_pretraining.py \
        trainer.devices=2 \
        trainer.accelerator=gpu \
        trainer.log_every_n_steps=1 \
        trainer.val_check_interval=2 \
        trainer.limit_val_batches=2 \
        trainer.accumulate_grad_batches=1 \
        trainer.max_steps=3 \
        trainer.gradient_clip_val=1.0 \
        exp_manager.exp_dir=examples/nlp/language_modeling/gpt_pretrain_results \
        model.tensor_model_parallel_size=2 \
        model.optim.name=fused_adam \
        model.optim.lr=2e-4 \
        model.optim.sched.warmup_steps=1 \
        model.optim.sched.constant_steps=1 \
        model.optim.sched.min_lr=8e-5 \
        model.max_position_embeddings=128 \
        model.encoder_seq_length=128 \
        model.data.seq_length=128 \
        model.position_embedding_type=kerple \
        model.bias=False \
        model.bias_activation_fusion=False \
        model.bias_dropout_add_fusion=False \
        model.tokenizer.vocab_file=/home/TestData/nlp/megatron_gpt/data/gpt/vocab.json \
        model.tokenizer.merge_file=/home/TestData/nlp/megatron_gpt/data/gpt/merges.txt \
        model.num_layers=8 \
        model.hidden_size=256 \
        model.num_attention_heads=8 \
        model.activations_checkpoint_method=block \
        model.activations_checkpoint_granularity=full \
        model.activations_checkpoint_num_layers=1 \
        model.data.data_prefix=[.5,/home/TestData/nlp/megatron_gpt/data/gpt/simple_wiki_gpt_preproc_text_document,.5,/home/TestData/nlp/megatron_gpt/data/gpt/simple_wiki_gpt_preproc_text_document] \
        model.data.index_mapping_dir=examples/nlp/language_modeling/gpt_index_mappings
        
        # commented out to save time on github ci @adithyare
        #python examples/nlp/language_modeling/megatron_gpt_pretraining.py \
        #trainer.devices=2 \
        #trainer.accelerator=gpu \
        #trainer.log_every_n_steps=1 \
        #trainer.val_check_interval=2 \
        #trainer.limit_val_batches=1 \
        #trainer.accumulate_grad_batches=1 \
        #trainer.max_steps=6 \
        #trainer.precision=16 \
        #trainer.gradient_clip_val=1.0 \
        #exp_manager.exp_dir=examples/nlp/language_modeling/gpt_pretrain_results \
        #exp_manager.resume_if_exists=True \
        #model.tensor_model_parallel_size=2 \
        #model.optim.name=fused_adam \
        #model.optim.lr=2e-4 \
        #model.optim.sched.warmup_steps=2 \
        #model.optim.sched.constant_steps=2 \
        #model.optim.sched.min_lr=8e-5 \
        #model.max_position_embeddings=128 \
        #model.encoder_seq_length=128 \
        #model.data.seq_length=128 \
        #model.position_embedding_type=kerple \
        #model.normalization=rmsnorm \
        #model.bias=False \
        #model.bias_activation_fusion=False \
        #model.bias_dropout_add_fusion=False \
        #model.tokenizer.vocab_file=/home/TestData/nlp/megatron_gpt/data/gpt/vocab.json \
        #model.tokenizer.merge_file=/home/TestData/nlp/megatron_gpt/data/gpt/merges.txt \
        #model.num_layers=8 \
        #model.hidden_size=256 \
        #model.num_attention_heads=8 \
        #model.activations_checkpoint_method=block \
        #model.activations_checkpoint_granularity=full \
        #model.activations_checkpoint_num_layers=1 \
        #model.data.data_prefix=[.5,/home/TestData/nlp/megatron_gpt/data/gpt/simple_wiki_gpt_preproc_text_document,.5,/home/TestData/nlp/megatron_gpt/data/gpt/simple_wiki_gpt_preproc_text_document] \
        #model.data.index_mapping_dir=examples/nlp/language_modeling/gpt_index_mappings"
      AFTER_SCRIPT: |
        rm -rf examples/nlp/language_modeling/gpt_pretrain_results
        rm -rf examples/nlp/language_modeling/gpt_index_mappings

  L2_Megatron_GPT_Pretraining_and_Resume_Training_PP2:
    needs: [cicd-test-container-setup]
    uses: ./.github/workflows/_test_template.yml
    if: contains(fromJSON(needs.cicd-test-container-setup.outputs.test_to_run), 'L2_Megatron_GPT_Pretraining_and_Resume_Training_PP2') || needs.cicd-test-container-setup.outputs.all == 'true'
    with:
      RUNNER: self-hosted-azure-gpus-2-h100
      SCRIPT: |
        python examples/nlp/language_modeling/megatron_gpt_pretraining.py \
        trainer.devices=2 \
        trainer.accelerator=gpu \
        trainer.log_every_n_steps=1 \
        trainer.val_check_interval=2 \
        trainer.limit_val_batches=2 \
        trainer.accumulate_grad_batches=1 \
        trainer.max_steps=3 \
        trainer.precision=bf16 \
        trainer.gradient_clip_val=1.0 \
        exp_manager.exp_dir=examples/nlp/language_modeling/gpt_pretrain_results \
        ++model.transformer_engine=True \
        ++model.fp8=True \
        ++model.fp8_hybrid=True \
        ++model.fp8_amax_history_len=1024 \
        ++model.fp8_amax_compute_algo=max \
        ++model.reduce_amax=True \
        ++model.use_te_rng_tracker=True \
        ++model.name=megatron_gpt_full_te_layer_autocast \
        model.ub_tp_comm_overlap=False \
        model.pipeline_model_parallel_size=2 \
        model.tensor_model_parallel_size=1 \
        model.mcore_gpt=True \
        model.megatron_amp_O2=True \
        model.optim.name=distributed_fused_adam \
        model.optim.lr=2e-4 \
        model.optim.sched.warmup_steps=1 \
        model.optim.sched.constant_steps=1 \
        model.optim.sched.min_lr=8e-5 \
        model.max_position_embeddings=128 \
        model.encoder_seq_length=128 \
        model.activation=fast-swiglu \
        model.bias_activation_fusion=False \
        model.hidden_dropout=0.0 \
        model.attention_dropout=0.0 \
        model.transformer_block_type=normformer \
        model.headscale=True \
        model.data.seq_length=128 \
        model.tokenizer.vocab_file=/home/TestData/nlp/megatron_gpt/data/gpt/vocab.json \
        model.tokenizer.merge_file=/home/TestData/nlp/megatron_gpt/data/gpt/merges.txt \
        model.num_layers=8 \
        model.hidden_size=256 \
        model.num_attention_heads=8 \
        model.activations_checkpoint_method=block \
        model.activations_checkpoint_granularity=full \
        model.activations_checkpoint_num_layers=1 \
        model.data.validation_drop_last=False \
        model.data.data_prefix=[.5,/home/TestData/nlp/megatron_gpt/data/gpt/simple_wiki_gpt_preproc_text_document,.5,/home/TestData/nlp/megatron_gpt/data/gpt/simple_wiki_gpt_preproc_text_document] \
        model.data.index_mapping_dir=examples/nlp/language_modeling/gpt_index_mappings

        python examples/nlp/language_modeling/megatron_gpt_pretraining.py \
        trainer.devices=2 \
        trainer.accelerator=gpu \
        trainer.log_every_n_steps=1 \
        trainer.val_check_interval=2 \
        trainer.limit_val_batches=2 \
        trainer.accumulate_grad_batches=1 \
        trainer.max_steps=6 \
        trainer.precision=bf16 \
        trainer.gradient_clip_val=1.0 \
        model.mcore_gpt=True \
        model.megatron_amp_O2=True \
        exp_manager.exp_dir=examples/nlp/language_modeling/gpt_pretrain_results \
        exp_manager.resume_if_exists=True \
        ++model.transformer_engine=True \
        ++model.fp8=True \
        ++model.fp8_hybrid=True \
        ++model.fp8_amax_history_len=1024 \
        ++model.fp8_amax_compute_algo=max \
        ++model.reduce_amax=True \
        ++model.use_te_rng_tracker=True \
        ++model.name=megatron_gpt_full_te_layer_autocast \
        model.ub_tp_comm_overlap=False \
        model.pipeline_model_parallel_size=2 \
        model.tensor_model_parallel_size=1 \
        model.optim.name=distributed_fused_adam \
        model.optim.lr=2e-4 \
        model.optim.sched.warmup_steps=2 \
        model.optim.sched.constant_steps=2 \
        model.optim.sched.min_lr=8e-5 \
        model.max_position_embeddings=128 \
        model.encoder_seq_length=128 \
        model.activation=fast-swiglu \
        model.bias_activation_fusion=False \
        model.hidden_dropout=0.0 \
        model.attention_dropout=0.0 \
        model.transformer_block_type=normformer \
        model.headscale=True \
        model.data.seq_length=128 \
        model.tokenizer.vocab_file=/home/TestData/nlp/megatron_gpt/data/gpt/vocab.json \
        model.tokenizer.merge_file=/home/TestData/nlp/megatron_gpt/data/gpt/merges.txt \
        model.num_layers=8 \
        model.hidden_size=256 \
        model.num_attention_heads=8 \
        model.activations_checkpoint_method=block \
        model.activations_checkpoint_granularity=full \
        model.activations_checkpoint_num_layers=1 \
        model.data.validation_drop_last=False \
        model.data.data_prefix=[.5,/home/TestData/nlp/megatron_gpt/data/gpt/simple_wiki_gpt_preproc_text_document,.5,/home/TestData/nlp/megatron_gpt/data/gpt/simple_wiki_gpt_preproc_text_document] \
        model.data.index_mapping_dir=examples/nlp/language_modeling/gpt_index_mappings
      AFTER_SCRIPT: |
        rm -rf examples/nlp/language_modeling/gpt_pretrain_results
        rm -rf examples/nlp/language_modeling/gpt_index_mappings

  OPTIONAL_L2_Megatron_GPT_Auto_Configurator_TP1_PP1_MBS124:
    needs: [cicd-test-container-setup]
    uses: ./.github/workflows/_test_template.yml
    if: contains(fromJSON(needs.cicd-test-container-setup.outputs.test_to_run), 'OPTIONAL_L2_Megatron_GPT_Auto_Configurator_TP1_PP1_MBS124') || needs.cicd-test-container-setup.outputs.all == 'true'
    with:
      RUNNER: self-hosted-azure-gpus-1
      SCRIPT: |
        mkdir examples/llm/auto_configurator/auto_conf_logs

        python examples/llm/auto_configurator/auto_config.py \
        --logs_dir=/workspace/examples/llm/auto_configurator/auto_conf_logs \
        --data_path=/home/TestData/nlp/megatron_gpt/data/gpt/simple_wiki_gpt_preproc_text_document \
        --tokenizer_path=/home/TestData/nlp/gpt2_tokenizer \
        --run_number=1

        python examples/llm/auto_configurator/auto_config.py \
        --logs_dir=/workspace/examples/llm/auto_configurator/auto_conf_logs \
        --data_path=/home/TestData/nlp/megatron_gpt/data/gpt/simple_wiki_gpt_preproc_text_document \
        --tokenizer_path=/home/TestData/nlp/gpt2_tokenizer \
        --run_number=2

        python examples/llm/auto_configurator/auto_config.py \
        --logs_dir=/workspace/examples/llm/auto_configurator/auto_conf_logs \
        --data_path=/home/TestData/nlp/megatron_gpt/data/gpt/simple_wiki_gpt_preproc_text_document \
        --tokenizer_path=/home/TestData/nlp/gpt2_tokenizer \
        --run_number=3

        python examples/llm/auto_configurator/auto_config.py \
        --logs_dir=/workspace/examples/llm/auto_configurator/auto_conf_logs \
        --data_path=/home/TestData/nlp/megatron_gpt/data/gpt/simple_wiki_gpt_preproc_text_document \
        --tokenizer_path=/home/TestData/nlp/gpt2_tokenizer \
        --get_results
      AFTER_SCRIPT: |
        rm -rf examples/llm/auto_configurator/auto_conf_logs
      IS_OPTIONAL: true

  L2_Megatron_GPT_Finetuning_PP2:
    needs: [cicd-test-container-setup]
    uses: ./.github/workflows/_test_template.yml
    if: contains(fromJSON(needs.cicd-test-container-setup.outputs.test_to_run), 'L2_Megatron_GPT_Finetuning_PP2') || needs.cicd-test-container-setup.outputs.all == 'true'
    with:
      RUNNER: self-hosted-azure
      SCRIPT: |
        python examples/nlp/language_modeling/tuning/megatron_gpt_finetuning.py \
        trainer.devices=2 \
        trainer.log_every_n_steps=1 \
        trainer.val_check_interval=2 \
        +trainer.limit_val_batches=2 \
        trainer.max_steps=3 \
        trainer.precision=16 \
        trainer.gradient_clip_val=1.0 \
        exp_manager.exp_dir=/tmp/gpt_finetuning_pp2_megatron \
        model.pipeline_model_parallel_size=2 \
        model.tensor_model_parallel_size=1 \
        model.restore_from_path=/home/TestData/nlp/megatron_gpt/PP2/gpt_pp2_tp1.nemo \
        model.optim.name=fused_adam \
        model.optim.lr=2e-4 \
        model.peft.peft_scheme=null \
        model.data.train_ds.micro_batch_size=1 \
        model.data.train_ds.global_batch_size=4 \
        model.data.train_ds.file_names=[/home/TestData/nlp/megatron_sft/quarel.jsonl,/home/TestData/nlp/megatron_sft/trec.jsonl] \
        model.data.train_ds.concat_sampling_probabilities=[0.3,0.7] \
        model.data.train_ds.num_workers=0 \
        model.data.test_ds.micro_batch_size=1 \
        model.data.test_ds.global_batch_size=1 \
        model.data.test_ds.file_names=[/home/TestData/nlp/megatron_sft/quarel.jsonl] \
        model.data.test_ds.names=[quarel] \
        model.data.validation_ds.micro_batch_size=1 \
        model.data.validation_ds.global_batch_size=1 \
        model.data.validation_ds.num_workers=0 \
        model.data.validation_ds.file_names=[/home/TestData/nlp/megatron_sft/quarel.jsonl] \
        model.data.validation_ds.names=[quarel]

        python examples/nlp/language_modeling/tuning/megatron_gpt_finetuning.py \
        trainer.devices=2 \
        trainer.log_every_n_steps=1 \
        trainer.val_check_interval=1 \
        +trainer.limit_val_batches=2 \
        trainer.max_steps=3 \
        trainer.precision=16 \
        trainer.gradient_clip_val=1.0 \
        exp_manager.exp_dir=/tmp/gpt_finetuning_pp2_megatron \
        model.pipeline_model_parallel_size=2 \
        model.tensor_model_parallel_size=1 \
        model.restore_from_path=/home/TestData/nlp/megatron_gpt/PP2/gpt_pp2_tp1.nemo \
        model.optim.name=fused_adam \
        model.optim.lr=2e-4 \
        model.peft.peft_scheme=null \
        model.data.train_ds.micro_batch_size=1 \
        model.data.train_ds.global_batch_size=4 \
        model.data.train_ds.file_names=[/home/TestData/nlp/megatron_sft/quarel.jsonl,/home/TestData/nlp/megatron_sft/trec.jsonl] \
        model.data.train_ds.concat_sampling_probabilities=[0.3,0.7] \
        model.data.train_ds.num_workers=0 \
        model.data.test_ds.micro_batch_size=1 \
        model.data.test_ds.global_batch_size=1 \
        model.data.test_ds.file_names=[/home/TestData/nlp/megatron_sft/quarel.jsonl] \
        model.data.test_ds.names=[quarel] \
        model.data.validation_ds.micro_batch_size=1 \
        model.data.validation_ds.global_batch_size=1 \
        model.data.validation_ds.num_workers=0 \
        model.data.validation_ds.file_names=[/home/TestData/nlp/megatron_sft/quarel.jsonl] \
        model.data.validation_ds.names=[quarel]

  L2_Megatron_GPT_Finetuning_StarCoder_PP1:
    needs: [cicd-test-container-setup]
    uses: ./.github/workflows/_test_template.yml
    if: contains(fromJSON(needs.cicd-test-container-setup.outputs.test_to_run), 'L2_Megatron_GPT_Finetuning_StarCoder_PP1') || needs.cicd-test-container-setup.outputs.all == 'true'
    with:
      RUNNER: self-hosted-azure-gpus-1
      SCRIPT: |
        python examples/nlp/language_modeling/tuning/megatron_gpt_finetuning.py \
        trainer.devices=1 \
        trainer.num_nodes=1 \
        trainer.precision=bf16 \
        trainer.max_steps=4 \
        trainer.val_check_interval=4 \
        trainer.enable_checkpointing=False \
        +trainer.limit_val_batches=2 \
        +trainer.limit_test_batches=2 \
        exp_manager.checkpoint_callback_params.save_best_model=False \
        exp_manager.exp_dir=/tmp/gpt_sft_results_starcoder_pp1 \
        model.peft.peft_scheme=none \
        model.optim.name=distributed_fused_adam \
        model.restore_from_path=/home/TestData/nlp/megatron_gpt/starcoder-ci-nemo/megatron_starcoder_tp1_pp1.nemo \
        model.tensor_model_parallel_size=1 \
        model.pipeline_model_parallel_size=1 \
        model.data.train_ds.file_names=[/home/TestData/nlp/megatron_sft/quarel.jsonl] \
        model.data.train_ds.num_workers=0 \
        model.data.test_ds.file_names=[/home/TestData/nlp/megatron_sft/quarel.jsonl] \
        model.data.validation_ds.num_workers=0 \
        model.data.validation_ds.file_names=[/home/TestData/nlp/megatron_sft/quarel.jsonl] \
        model.data.test_ds.num_workers=0 \
        model.data.train_ds.concat_sampling_probabilities=[1.0]

  L2_Megatron_GPT_Reranker:
    needs: [cicd-test-container-setup]
    uses: ./.github/workflows/_test_template.yml
    if: contains(fromJSON(needs.cicd-test-container-setup.outputs.test_to_run), 'L2_Megatron_GPT_Reranker') || needs.cicd-test-container-setup.outputs.all == 'true'
    with:
      RUNNER: self-hosted-azure
      SCRIPT: |
        python examples/nlp/information_retrieval/megatron_gpt_reranker_finetuning.py \
        exp_manager.exp_dir="/tmp/gpt_reranker_workdir/" \
        model.global_batch_size=4 \
        model.micro_batch_size=4 \
        trainer.devices=1 \
        trainer.num_nodes=1 \
        trainer.max_epochs=null \
        trainer.max_steps=20 \
        trainer.val_check_interval=10 \
        model.restore_from_path="/home/TestData/nlp/megatron_gpt/mcore_45M/megatron_llama.nemo" \
        model.peft.lora_tuning.adapter_dim=8 \
        model.data.validation_ds.file_names=[/home/TestData/nlp/megatron_ir/train.jsonl] \
        model.data.validation_ds.write_embeddings_to_file=True \
        model.data.validation_ds.output_file_path_prefix="/home/TestData/nlp/megatron_ir/working_dir/val_embs" \
        model.data.train_ds.file_names=[/home/TestData/nlp/megatron_ir/train.jsonl]

  L2_Megatron_GPT_Embedding:
    needs: [cicd-test-container-setup]
    uses: ./.github/workflows/_test_template.yml
    if: contains(fromJSON(needs.cicd-test-container-setup.outputs.test_to_run), 'L2_Megatron_GPT_Embedding') || needs.cicd-test-container-setup.outputs.all == 'true'
    with:
      RUNNER: self-hosted-azure
      SCRIPT: |
        python examples/nlp/information_retrieval/megatron_gpt_embedding_finetuning.py \
        exp_manager.exp_dir="/tmp/gpt_embedding_workdir/" \
        model.global_batch_size=4 \
        model.micro_batch_size=4 \
        trainer.devices=1 \
        trainer.num_nodes=1 \
        trainer.max_epochs=null \
        trainer.max_steps=20 \
        trainer.val_check_interval=10 \
        model.restore_from_path="/home/TestData/nlp/megatron_gpt/mcore_45M/megatron_llama.nemo" \
        model.peft.lora_tuning.adapter_dim=8 \
        model.data.validation_ds.query_file_names=[/home/TestData/nlp/megatron_ir/test_query.jsonl] \
        model.data.validation_ds.doc_file_names=[/home/TestData/nlp/megatron_ir/test_doc.jsonl] \
        model.data.validation_ds.write_embeddings_to_file=True \
        model.data.validation_ds.output_file_path_prefix="/tmp/gpt_embedding_workdir/val_embs/" \
        model.data.train_ds.file_names=[/home/TestData/nlp/megatron_ir/train.jsonl]


        python examples/nlp/information_retrieval/megatron_gpt_embedding_generate.py \
        trainer.devices=1 \
        trainer.num_nodes=1 \
        model.restore_from_path="/home/TestData/nlp/megatron_gpt/mcore_45M/megatron_llama.nemo" \
        model.peft.restore_from_path="/tmp/gpt_embedding_workdir/megatron_gpt_peft_lora_tuning/checkpoints/megatron_gpt_peft_lora_tuning.nemo" \
        model.global_batch_size=4 \
        model.micro_batch_size=4 \
        model.peft.lora_tuning.adapter_dim=8 \
        model.data.test_ds.write_embeddings_to_file=True \
        model.data.test_ds.output_file_path_prefix="/tmp/gpt_embedding_workdir/test_embs" \
        model.data.test_ds.query_file_names=[/home/TestData/nlp/megatron_ir/test_query.jsonl] \
        model.data.test_ds.doc_file_names=[/home/TestData/nlp/megatron_ir/test_doc.jsonl]

  L2_Megatron_GPT_PEFT_Lora_PP2_O2:
    needs: [cicd-test-container-setup]
    uses: ./.github/workflows/_test_template.yml
    if: contains(fromJSON(needs.cicd-test-container-setup.outputs.test_to_run), 'L2_Megatron_GPT_PEFT_Lora_PP2_O2') || needs.cicd-test-container-setup.outputs.all == 'true'
    with:
      RUNNER: self-hosted-azure
      SCRIPT: |
        python examples/nlp/language_modeling/tuning/megatron_gpt_finetuning.py \
        trainer.devices=2 \
        trainer.log_every_n_steps=1 \
        trainer.max_epochs=9999 \
        trainer.max_steps=3 \
        trainer.val_check_interval=3 \
        ++trainer.limit_val_batches=2 \
        trainer.precision=bf16 \
        exp_manager.exp_dir=/tmp/nlp_peft_lora_tuning_pp2 \
        model.pipeline_model_parallel_size=2 \
        model.tensor_model_parallel_size=1 \
        model.restore_from_path=/home/TestData/nlp/megatron_gpt/mcore_45M/megatron_llama.nemo \
        model.megatron_amp_O2=True \
        model.peft.peft_scheme=lora \
        model.answer_only_loss=True \
        model.micro_batch_size=1 \
        model.global_batch_size=1 \
        model.data.train_ds.file_names=[/home/TestData/nlp/megatron_sft/quarel.jsonl] \
        model.data.train_ds.concat_sampling_probabilities=[1.0] \
        model.data.train_ds.num_workers=0 \
        model.data.validation_ds.num_workers=0 \
        model.data.validation_ds.file_names=[/home/TestData/nlp/megatron_sft/quarel.jsonl] \
        model.data.validation_ds.names=[quarel]
        
        python examples/nlp/language_modeling/tuning/megatron_gpt_generate.py \
        model.restore_from_path=/home/TestData/nlp/megatron_gpt/mcore_45M/megatron_llama.nemo \
        model.peft.restore_from_path=/tmp/nlp_peft_lora_tuning_pp2/megatron_gpt_peft_lora_tuning/checkpoints/megatron_gpt_peft_lora_tuning.nemo \
        model.pipeline_model_parallel_size=2 \
        model.tensor_model_parallel_size=1 \
        trainer.devices=2 \
        model.megatron_amp_O2=True \
        model.data.test_ds.file_names=[/home/TestData/nlp/megatron_sft/quarel_4.jsonl] \
        model.data.test_ds.names=["quarel4"] \
        model.global_batch_size=2 \
        model.micro_batch_size=1 \
        model.data.test_ds.tokens_to_generate=10 \
        model.data.test_ds.write_predictions_to_file=True \
        model.data.test_ds.output_file_path_prefix="/tmp/nlp_peft_lora_tuning_pp2/out" \
        inference.greedy=True \
        inference.repetition_penalty=1.0 \
        inference.outfile_path="/tmp/nlp_peft_lora_tuning_pp2/out.jsonl"

  L2_Megatron_GPT_PEFT_Lora_TP2_O1:
    needs: [cicd-test-container-setup]
    uses: ./.github/workflows/_test_template.yml
    if: contains(fromJSON(needs.cicd-test-container-setup.outputs.test_to_run), 'L2_Megatron_GPT_PEFT_Lora_TP2_O1') || needs.cicd-test-container-setup.outputs.all == 'true'
    with:
      RUNNER: self-hosted-azure
      SCRIPT: |
        python examples/nlp/language_modeling/tuning/megatron_gpt_finetuning.py \
        trainer.devices=2 \
        trainer.log_every_n_steps=1 \
        trainer.max_epochs=9999 \
        trainer.max_steps=3 \
        trainer.val_check_interval=3 \
        ++trainer.limit_val_batches=2 \
        trainer.precision=bf16 \
        exp_manager.exp_dir=/tmp/nlp_peft_lora_tuning_pp2_o1 \
        model.pipeline_model_parallel_size=1 \
        model.tensor_model_parallel_size=2 \
        model.restore_from_path=/home/TestData/nlp/megatron_gpt/mcore_45M/megatron_llama.nemo \
        model.peft.peft_scheme="lora" \
        model.answer_only_loss=True \
        model.micro_batch_size=1 \
        model.global_batch_size=1 \
        model.data.train_ds.file_names=[/home/TestData/nlp/megatron_sft/quarel.jsonl] \
        model.data.train_ds.concat_sampling_probabilities=[1.0] \
        model.data.train_ds.num_workers=0 \
        model.data.validation_ds.num_workers=0 \
        model.data.validation_ds.file_names=[/home/TestData/nlp/megatron_sft/quarel.jsonl] \
        model.data.validation_ds.names=[quarel]

        python examples/nlp/language_modeling/tuning/megatron_gpt_generate.py \
        model.restore_from_path=/home/TestData/nlp/megatron_gpt/mcore_45M/megatron_llama.nemo \
        model.peft.restore_from_path=/tmp/nlp_peft_lora_tuning_pp2_o1/megatron_gpt_peft_lora_tuning/checkpoints/megatron_gpt_peft_lora_tuning.nemo \
        model.tensor_model_parallel_size=2 \
        trainer.devices=2 \
        model.data.test_ds.file_names=[/home/TestData/nlp/megatron_sft/quarel_4.jsonl] \
        model.data.test_ds.names=["quarel4"] \
        model.global_batch_size=2 \
        model.micro_batch_size=1 \
        model.data.test_ds.tokens_to_generate=10 \
        model.data.test_ds.write_predictions_to_file=True \
        model.data.test_ds.output_file_path_prefix="/tmp/nlp_peft_lora_tuning_pp2_o1/out" \
        inference.greedy=True \
        inference.repetition_penalty=1.0 \
        inference.outfile_path="/tmp/nlp_peft_lora_tuning_pp2_o1/out.jsonl"

  L2_Megatron_GPT_PEFT_Lora_TP2SP1:
    needs: [cicd-test-container-setup]
    uses: ./.github/workflows/_test_template.yml
    if: contains(fromJSON(needs.cicd-test-container-setup.outputs.test_to_run), 'L2_Megatron_GPT_PEFT_Lora_TP2SP1') || needs.cicd-test-container-setup.outputs.all == 'true'
    with:
      RUNNER: self-hosted-azure-gpus-2-h100
      SCRIPT: |
        CUDA_DEVICE_MAX_CONNECTIONS=1 NVTE_FLASH_ATTN=0 NVTE_FUSED_ATTN=1 python examples/nlp/language_modeling/tuning/megatron_gpt_finetuning.py \
        trainer.devices=2 \
        trainer.log_every_n_steps=1 \
        trainer.max_epochs=9999 \
        trainer.max_steps=3 \
        trainer.val_check_interval=3 \
        ++trainer.limit_val_batches=2 \
        trainer.precision=bf16 \
        exp_manager.exp_dir=/tmp/nlp_lora_tuning_tp2_sp1 \
        +model.mcore_gpt=True \
        model.pipeline_model_parallel_size=1 \
        model.tensor_model_parallel_size=2 \
        model.sequence_parallel=True \
        model.megatron_amp_O2=True \
        model.restore_from_path=/home/TestData/nlp/megatron_gpt/mcore_45M/megatron_llama.nemo \
        +model.fp8=True \
        +model.fp8_params=True \
        +model.fp8_hybrid=True \
        +model.fp8_e4m3=False \
        +model.fp8_interval=1 \
        +model.fp8_margin=0 \
        +model.fp8_amax_history_len=32 \
        +model.fp8_amax_compute_algo=max \
        +model.reduce_amax=False \
        +model.ub_tp_comm_overlap=False \
        +model.tp_comm_overlap_ag=False \
        +model.tp_comm_overlap_rs=False \
        +model.tp_comm_overlap_disable_qkv=True \
        model.peft.peft_scheme="lora" \
        model.peft.lora_tuning.adapter_dim=16 \
        model.peft.lora_tuning.alpha=32 \
        model.peft.lora_tuning.column_init_method="kaiming" \
        +model.peft.lora_tuning.dropout_position="pre" \
        model.peft.lora_tuning.target_modules=["attention"] \
        model.peft.lora_tuning.adapter_dropout=0.1 \
        +model.peft.lora_tuning.a2a_experimental=1 \
        model.answer_only_loss=True \
        model.micro_batch_size=1 \
        model.global_batch_size=1 \
        model.data.train_ds.file_names=[/home/TestData/nlp/megatron_sft/quarel.jsonl] \
        model.data.train_ds.concat_sampling_probabilities=[1.0] \
        model.data.train_ds.num_workers=0 \
        model.data.validation_ds.num_workers=0 \
        model.data.validation_ds.file_names=[/home/TestData/nlp/megatron_sft/quarel.jsonl] \
        model.data.validation_ds.names=[quarel]

  L2_Megatron_GPT_Eval:
    needs: [cicd-test-container-setup]
    uses: ./.github/workflows/_test_template.yml
    if: contains(fromJSON(needs.cicd-test-container-setup.outputs.test_to_run), 'L2_Megatron_GPT_Eval') || needs.cicd-test-container-setup.outputs.all == 'true'
    with:
      RUNNER: self-hosted-azure
      SCRIPT: |
        python examples/nlp/language_modeling/megatron_gpt_eval.py \
            gpt_model_file=/home/TestData/nlp/megatron_gpt/125M/megatron_gpt.nemo \
            prompts=["How to fix GPU memory? A:"] \
            tensor_model_parallel_size=1 \
            inference.tokens_to_generate=32 \
            trainer.precision=32

  L2_Megatron_GPT_Eval_PP2:
    needs: [cicd-test-container-setup]
    uses: ./.github/workflows/_test_template.yml
    if: contains(fromJSON(needs.cicd-test-container-setup.outputs.test_to_run), 'L2_Megatron_GPT_Eval_PP2') || needs.cicd-test-container-setup.outputs.all == 'true'
    with:
      RUNNER: self-hosted-azure
      SCRIPT: |
        python examples/nlp/language_modeling/megatron_gpt_eval.py \
            gpt_model_file=/home/TestData/nlp/megatron_gpt/PP2/gpt_pp2_tp1.nemo \
            server=False \
            tensor_model_parallel_size=1 \
            pipeline_model_parallel_size=2 \
            trainer.devices=2 \
            trainer.num_nodes=1 \
            trainer.precision=32

  L2_Megatron_GPT_SFT_Eval_inference_seq_len_greaterThan_training_seq_len:
    needs: [cicd-test-container-setup]
    uses: ./.github/workflows/_test_template.yml
    if: contains(fromJSON(needs.cicd-test-container-setup.outputs.test_to_run), 'L2_Megatron_GPT_SFT_Eval_inference_seq_len_greaterThan_training_seq_len') || needs.cicd-test-container-setup.outputs.all == 'true'
    with:
      RUNNER: self-hosted-azure
      SCRIPT: |
        python examples/nlp/language_modeling/tuning/megatron_gpt_generate.py \
            model.restore_from_path=/home/TestData/nlp/megatron_gpt_sft/megatron_gpt_rope_sft.nemo \
            model.peft.restore_from_path=null \
            model.data.test_ds.file_names=[/home/TestData/nlp/megatron_gpt_sft/sample.jsonl] \
            model.data.test_ds.names=[test] \
            model.data.test_ds.global_batch_size=1 \
            model.data.test_ds.micro_batch_size=1 \
            model.data.test_ds.tokens_to_generate=30 \
            model.data.test_ds.max_seq_length=6000 \
            model.data.test_ds.write_predictions_to_file=True \
            model.data.test_ds.output_file_path_prefix=examples/nlp/language_modeling/out \
            inference.greedy=True \
            inference.repetition_penalty=1.0 \
            inference.outfile_path=examples/nlp/language_modeling/out.jsonl 
      AFTER_SCRIPT: |
        rm -rf examples/nlp/language_modeling/out.jsonl

    # TODO: Add this test back. Test was failing on CI machines due to HW error
    # - name: L2: Megatron GPT Convert from Megatron-LM checkpoing and Eval
    #   when {
    #     anyOf {
    #       branch main
    #       changeRequest target: main
    #     }
    #   }
    #   failFast true
    #   - run: |
    #     python -m torch.distributed.launch --nproc_per_node=2 \
    #     examples/nlp/language_modeling/megatron_lm_ckpt_to_nemo.py \
    #     --checkpoint_folder=/home/TestData/nlp/megatron_gpt/data/gpt/iter_0008700 \
    #     --checkpoint_name=model_optim_rng.pt \
    #     --hparams_file=/home/TestData/nlp/megatron_gpt/data/gpt/iter_0008700/hparams.yaml \
    #     --nemo_file_path=examples/nlp/language_modeling/small_gpt.nemo \
    #     --model_type=gpt \
    #     --pipeline_model_parallel_size=1 \
    #     --gpus_per_node=2 \
    #     --tensor_model_parallel_size=2"
    #     python examples/nlp/language_modeling/megatron_gpt_eval.py \
    #     --gpt_model_file=examples/nlp/language_modeling/small_gpt.nemo \
    #     --tokens_to_generate=32 \
    #     --tensor_model_parallel_size=2 \
    #     --prompt=This is a test.
    #     rm examples/nlp/language_modeling/small_gpt.nemo
  
  # L2_Megatron_Change_Partitions
  L2_Megatron_Change_Partitions_Reduce_TP_Num_Partitions_-2_to_1-_and_PP_Num_Partitions_-1_to_2:
    needs: [cicd-test-container-setup]
    uses: ./.github/workflows/_test_template.yml
    if: contains(fromJSON(needs.cicd-test-container-setup.outputs.test_to_run), 'L2_Megatron_Change_Partitions_Reduce_TP_Num_Partitions_-2_to_1-_and_PP_Num_Partitions_-1_to_2') || needs.cicd-test-container-setup.outputs.all == 'true'
    with:
      RUNNER: self-hosted-azure
      SCRIPT: |
        python examples/nlp/language_modeling/megatron_change_num_partitions.py \
            --model_file /home/TestData/nlp/megatron_gpt/TP2/megatron_gpt_tp2.nemo \
            --target_file /home/TestData/nlp/megatron_gpt/TP2-Temp/test-reduce.nemo \
            --tensor_model_parallel_size 2 \
            --target_tensor_model_parallel_size 1 \
            --pipeline_model_parallel_size 1 \
            --target_pipeline_model_parallel_size 2
      AFTER_SCRIPT: |
        rm /home/TestData/nlp/megatron_gpt/TP2-Temp/test-reduce.nemo

  L2_Megatron_Change_Partitions_Increase_TP_Num_Partitions_-2_to_4-_and_PP_Num_Partitions_-1_to_2:
    needs: [cicd-test-container-setup]
    uses: ./.github/workflows/_test_template.yml
    if: contains(fromJSON(needs.cicd-test-container-setup.outputs.test_to_run), 'L2_Megatron_Change_Partitions_Increase_TP_Num_Partitions_-2_to_4-_and_PP_Num_Partitions_-1_to_2') || needs.cicd-test-container-setup.outputs.all == 'true'
    with:
      RUNNER: self-hosted-azure
      SCRIPT: |
        python examples/nlp/language_modeling/megatron_change_num_partitions.py \
            --model_file /home/TestData/nlp/megatron_gpt/TP2/megatron_gpt_tp2.nemo \
            --target_file /home/TestData/nlp/megatron_gpt/TP2-Temp/test-increase.nemo \
            --tensor_model_parallel_size 2 \
            --target_tensor_model_parallel_size 4 \
            --pipeline_model_parallel_size 1 \
            --target_pipeline_model_parallel_size 1
      AFTER_SCRIPT: |
        rm /home/TestData/nlp/megatron_gpt/TP2-Temp/test-increase.nemo

  L2_Megatron_T5_Pretraining_and_Resume_Training_TP2:
    needs: [cicd-test-container-setup]
    uses: ./.github/workflows/_test_template.yml
    if: contains(fromJSON(needs.cicd-test-container-setup.outputs.test_to_run), 'L2_Megatron_T5_Pretraining_and_Resume_Training_TP2') || needs.cicd-test-container-setup.outputs.all == 'true'
    with:
      RUNNER: self-hosted-azure
      SCRIPT: |
        python examples/nlp/language_modeling/megatron_t5_pretraining.py \
        trainer.devices=2 \
        trainer.accelerator=gpu \
        trainer.log_every_n_steps=1 \
        trainer.val_check_interval=10 \
        trainer.limit_val_batches=2 \
        trainer.accumulate_grad_batches=1 \
        trainer.max_steps=10 \
        trainer.precision=bf16 \
        model.megatron_amp_O2=True \
        trainer.gradient_clip_val=1.0 \
        exp_manager.exp_dir=examples/nlp/language_modeling/t5_pretrain_results \
        model.tensor_model_parallel_size=2 \
        model.seq_length=128 \
        model.encoder.num_layers=4 \
        model.encoder.hidden_size=64 \
        model.encoder.num_attention_heads=8 \
        model.encoder.activation=swiglu \
        model.encoder.masked_softmax_fusion=False \
        model.encoder.bias_activation_fusion=False \
        model.encoder.activations_checkpoint_method=block \
        model.encoder.activations_checkpoint_num_layers=1 \
        model.encoder.position_embedding_type=relative \
        model.decoder.num_layers=2 \
        model.decoder.hidden_size=64 \
        model.decoder.num_attention_heads=8 \
        model.decoder.activation=fast-swiglu \
        model.decoder.masked_softmax_fusion=False \
        model.decoder.bias_activation_fusion=False \
        model.decoder.activations_checkpoint_method=block \
        model.decoder.activations_checkpoint_num_layers=1 \
        model.encoder.transformer_block_type=pre_ln \
        model.decoder.transformer_block_type=pre_ln \
        model.data.data_prefix=[.5,/home/TestData/nlp/nmt/toy_data/wmt14-de-en.src,.5,/home/TestData/nlp/nmt/toy_data/wmt14-de-en.ref] \
        model.data.index_mapping_dir=examples/nlp/language_modeling/t5_index_mappings \
        model.data.data_impl=text_mmap \
        +model.data.data_impl_kwargs.newline_int=10 \
        +model.data.data_impl_kwargs.header_lines=0 \
        +model.data.data_impl_kwargs.workers=null \
        +model.data.data_impl_kwargs.sort_dataset_paths=False \
        model.share_token_embeddings=False \
        model.share_decoder_tokens_head_embeddings=False

        python examples/nlp/language_modeling/megatron_t5_pretraining.py \
        trainer.devices=2 \
        trainer.accelerator=gpu \
        trainer.log_every_n_steps=1 \
        trainer.val_check_interval=1 \
        trainer.limit_val_batches=2 \
        trainer.accumulate_grad_batches=1 \
        trainer.max_steps=10 \
        trainer.precision=bf16 \
        model.megatron_amp_O2=True \
        trainer.gradient_clip_val=1.0 \
        exp_manager.exp_dir=examples/nlp/language_modeling/t5_pretrain_results \
        exp_manager.resume_if_exists=True \
        model.tensor_model_parallel_size=2 \
        model.seq_length=128 \
        model.encoder.num_layers=4 \
        model.encoder.hidden_size=64 \
        model.encoder.num_attention_heads=8 \
        model.encoder.activation=swiglu \
        model.encoder.masked_softmax_fusion=False \
        model.encoder.bias_activation_fusion=False \
        model.encoder.activations_checkpoint_method=block \
        model.encoder.activations_checkpoint_num_layers=1 \
        model.encoder.position_embedding_type=relative \
        model.decoder.num_layers=2 \
        model.decoder.hidden_size=64 \
        model.decoder.num_attention_heads=8 \
        model.decoder.activation=fast-swiglu \
        model.decoder.masked_softmax_fusion=False \
        model.decoder.bias_activation_fusion=False \
        model.decoder.activations_checkpoint_method=block \
        model.decoder.activations_checkpoint_num_layers=1 \
        model.encoder.transformer_block_type=pre_ln \
        model.decoder.transformer_block_type=pre_ln \
        model.data.data_prefix=[.5,/home/TestData/nlp/nmt/toy_data/wmt14-de-en.src,.5,/home/TestData/nlp/nmt/toy_data/wmt14-de-en.ref] \
        model.data.index_mapping_dir=examples/nlp/language_modeling/t5_index_mappings \
        model.data.data_impl=text_mmap \
        +model.data.data_impl_kwargs.newline_int=10 \
        +model.data.data_impl_kwargs.header_lines=0 \
        +model.data.data_impl_kwargs.workers=null \
        +model.data.data_impl_kwargs.sort_dataset_paths=False \
        model.share_token_embeddings=False \
        model.share_decoder_tokens_head_embeddings=False
      AFTER_SCRIPT: |
        rm -rf examples/nlp/language_modeling/t5_pretrain_results
        rm -rf examples/nlp/language_modeling/t5_index_mappings

  L2_Megatron_Core_T5_Pretraining_and_Resume_Training_TP2:
    needs: [cicd-test-container-setup]
    uses: ./.github/workflows/_test_template.yml
    if: contains(fromJSON(needs.cicd-test-container-setup.outputs.test_to_run), 'L2_Megatron_Core_T5_Pretraining_and_Resume_Training_TP2') || needs.cicd-test-container-setup.outputs.all == 'true'
    with:
      RUNNER: self-hosted-azure
      SCRIPT: |
        NVTE_FUSED_ATTN=0 NVTE_FLASH_ATTN=0 python examples/nlp/language_modeling/megatron_t5_pretraining.py \
        trainer.devices=2 \
        trainer.log_every_n_steps=1 \
        trainer.max_epochs=null \
        trainer.max_steps=10 \
        trainer.val_check_interval=10 \
        trainer.accumulate_grad_batches=1 \
        trainer.precision=bf16 \
        model.megatron_amp_O2=True \
        exp_manager.exp_dir=examples/nlp/language_modeling/t5_pretrain_results \
        model.mcore_t5=True \
        model.transformer_engine=True \
        model.tensor_model_parallel_size=2 \
        model.micro_batch_size=4 \
        model.global_batch_size=4 \
        model.seq_length=128 \
        model.encoder.num_layers=4 \
        model.encoder.hidden_size=64 \
        model.encoder.num_attention_heads=8 \
        model.decoder.num_layers=4 \
        model.decoder.hidden_size=64 \
        model.decoder.num_attention_heads=8 \
        model.encoder.transformer_block_type="pre_ln" \
        model.decoder.transformer_block_type="pre_ln" \
        model.data.data_prefix=[.5,/home/TestData/nlp/nmt/toy_data/wmt14-de-en.src,.5,/home/TestData/nlp/nmt/toy_data/wmt14-de-en.ref] \
        model.data.index_mapping_dir=examples/nlp/language_modeling/t5_index_mappings \
        model.data.data_impl=text_mmap \
        +model.data.data_impl_kwargs.newline_int=10 \
        +model.data.data_impl_kwargs.header_lines=0 \
        +model.data.data_impl_kwargs.workers=null \
        +model.data.data_impl_kwargs.sort_dataset_paths=False

        NVTE_FUSED_ATTN=0 NVTE_FLASH_ATTN=0 python examples/nlp/language_modeling/megatron_t5_pretraining.py \
        trainer.devices=2 \
        trainer.log_every_n_steps=1 \
        trainer.max_epochs=null \
        trainer.max_steps=10 \
        trainer.val_check_interval=10 \
        trainer.accumulate_grad_batches=1 \
        trainer.precision=bf16 \
        model.megatron_amp_O2=True \
        exp_manager.exp_dir=examples/nlp/language_modeling/t5_pretrain_results \
        exp_manager.resume_if_exists=True \
        model.mcore_t5=True \
        model.transformer_engine=True \
        model.tensor_model_parallel_size=2 \
        model.micro_batch_size=4 \
        model.global_batch_size=4 \
        model.seq_length=128 \
        model.encoder.num_layers=4 \
        model.encoder.hidden_size=64 \
        model.encoder.num_attention_heads=8 \
        model.decoder.num_layers=4 \
        model.decoder.hidden_size=64 \
        model.decoder.num_attention_heads=8 \
        model.encoder.transformer_block_type="pre_ln" \
        model.decoder.transformer_block_type="pre_ln" \
        model.data.data_prefix=[.5,/home/TestData/nlp/nmt/toy_data/wmt14-de-en.src,.5,/home/TestData/nlp/nmt/toy_data/wmt14-de-en.ref] \
        model.data.index_mapping_dir=examples/nlp/language_modeling/t5_index_mappings \
        model.data.data_impl=text_mmap \
        +model.data.data_impl_kwargs.newline_int=10 \
        +model.data.data_impl_kwargs.header_lines=0 \
        +model.data.data_impl_kwargs.workers=null \
        +model.data.data_impl_kwargs.sort_dataset_paths=False
      AFTER_SCRIPT: |
        rm -rf examples/nlp/language_modeling/t5_pretrain_results
        rm -rf examples/nlp/language_modeling/t5_index_mappings

  L2_Megatron_T5_with_ALiBi_Pretraining_and_Resume_Training_TP2:
    needs: [cicd-test-container-setup]
    uses: ./.github/workflows/_test_template.yml
    if: contains(fromJSON(needs.cicd-test-container-setup.outputs.test_to_run), 'L2_Megatron_T5_with_ALiBi_Pretraining_and_Resume_Training_TP2') || needs.cicd-test-container-setup.outputs.all == 'true'
    with:
      RUNNER: self-hosted-azure
      SCRIPT: |
        python examples/nlp/language_modeling/megatron_t5_pretraining.py \
        trainer.devices=2 \
        trainer.accelerator=gpu \
        trainer.log_every_n_steps=1 \
        trainer.val_check_interval=10 \
        trainer.limit_val_batches=2 \
        trainer.accumulate_grad_batches=1 \
        trainer.max_steps=10 \
        trainer.precision=16 \
        trainer.gradient_clip_val=1.0 \
        exp_manager.exp_dir=examples/nlp/language_modeling/t5_pretrain_results \
        model.tensor_model_parallel_size=2 \
        model.seq_length=128 \
        model.encoder.num_layers=4 \
        model.encoder.hidden_size=64 \
        model.encoder.num_attention_heads=8 \
        model.encoder.activation=swiglu \
        model.encoder.masked_softmax_fusion=False \
        model.encoder.bias_activation_fusion=False \
        model.encoder.activations_checkpoint_method=block \
        model.encoder.activations_checkpoint_num_layers=1 \
        model.encoder.position_embedding_type=alibi \
        model.decoder.num_layers=2 \
        model.decoder.hidden_size=64 \
        model.decoder.num_attention_heads=8 \
        model.decoder.activation=swiglu \
        model.decoder.masked_softmax_fusion=False \
        model.decoder.bias_activation_fusion=False \
        model.decoder.activations_checkpoint_method=block \
        model.decoder.activations_checkpoint_num_layers=1 \
        model.encoder.transformer_block_type=pre_ln \
        model.decoder.transformer_block_type=pre_ln \
        model.data.data_prefix=[.5,/home/TestData/nlp/nmt/toy_data/wmt14-de-en.src,.5,/home/TestData/nlp/nmt/toy_data/wmt14-de-en.ref] \
        model.data.index_mapping_dir=examples/nlp/language_modeling/t5_index_mappings \
        model.data.data_impl=text_mmap \
        +model.data.data_impl_kwargs.newline_int=10 \
        +model.data.data_impl_kwargs.header_lines=0 \
        +model.data.data_impl_kwargs.workers=null \
        +model.data.data_impl_kwargs.sort_dataset_paths=False \
        model.share_token_embeddings=False \
        model.share_decoder_tokens_head_embeddings=False

        python examples/nlp/language_modeling/megatron_t5_pretraining.py \
        trainer.devices=2 \
        trainer.accelerator=gpu \
        trainer.log_every_n_steps=1 \
        trainer.val_check_interval=1 \
        trainer.limit_val_batches=2 \
        trainer.accumulate_grad_batches=1 \
        trainer.max_steps=10 \
        trainer.precision=16 \
        trainer.gradient_clip_val=1.0 \
        exp_manager.exp_dir=examples/nlp/language_modeling/t5_pretrain_results \
        exp_manager.resume_if_exists=True \
        model.tensor_model_parallel_size=2 \
        model.seq_length=128 \
        model.encoder.num_layers=4 \
        model.encoder.hidden_size=64 \
        model.encoder.num_attention_heads=8 \
        model.encoder.activation=swiglu \
        model.encoder.masked_softmax_fusion=False \
        model.encoder.bias_activation_fusion=False \
        model.encoder.activations_checkpoint_method=block \
        model.encoder.activations_checkpoint_num_layers=1 \
        model.encoder.position_embedding_type=alibi \
        model.decoder.num_layers=2 \
        model.decoder.hidden_size=64 \
        model.decoder.num_attention_heads=8 \
        model.decoder.activation=swiglu \
        model.decoder.masked_softmax_fusion=False \
        model.decoder.bias_activation_fusion=False \
        model.decoder.activations_checkpoint_method=block \
        model.decoder.activations_checkpoint_num_layers=1 \
        model.encoder.transformer_block_type=pre_ln \
        model.decoder.transformer_block_type=pre_ln \
        model.data.data_prefix=[.5,/home/TestData/nlp/nmt/toy_data/wmt14-de-en.src,.5,/home/TestData/nlp/nmt/toy_data/wmt14-de-en.ref] \
        model.data.index_mapping_dir=examples/nlp/language_modeling/t5_index_mappings \
        model.data.data_impl=text_mmap \
        +model.data.data_impl_kwargs.newline_int=10 \
        +model.data.data_impl_kwargs.header_lines=0 \
        +model.data.data_impl_kwargs.workers=null \
        +model.data.data_impl_kwargs.sort_dataset_paths=False \
        model.share_token_embeddings=False \
        model.share_decoder_tokens_head_embeddings=False
      AFTER_SCRIPT: |
        rm -rf examples/nlp/language_modeling/t5_pretrain_results
        rm -rf examples/nlp/language_modeling/t5_index_mappings

  L2_Megatron_T5_with_KERPLE_Pretraining_and_Resume_Training_TP2:
    needs: [cicd-test-container-setup]
    uses: ./.github/workflows/_test_template.yml
    if: contains(fromJSON(needs.cicd-test-container-setup.outputs.test_to_run), 'L2_Megatron_T5_with_KERPLE_Pretraining_and_Resume_Training_TP2') || needs.cicd-test-container-setup.outputs.all == 'true'
    with:
      RUNNER: self-hosted-azure
      SCRIPT: |
        python examples/nlp/language_modeling/megatron_t5_pretraining.py \
        trainer.devices=2 \
        trainer.accelerator=gpu \
        trainer.log_every_n_steps=1 \
        trainer.val_check_interval=10 \
        trainer.limit_val_batches=2 \
        trainer.accumulate_grad_batches=1 \
        trainer.max_steps=10 \
        trainer.precision=16 \
        trainer.gradient_clip_val=1.0 \
        exp_manager.exp_dir=examples/nlp/language_modeling/t5_pretrain_results \
        model.tensor_model_parallel_size=2 \
        model.seq_length=128 \
        model.encoder.num_layers=4 \
        model.encoder.hidden_size=64 \
        model.encoder.num_attention_heads=8 \
        model.encoder.activation=swiglu \
        model.encoder.masked_softmax_fusion=False \
        model.encoder.bias_activation_fusion=False \
        model.encoder.activations_checkpoint_method=block \
        model.encoder.activations_checkpoint_num_layers=1 \
        model.encoder.position_embedding_type=kerple \
        model.decoder.num_layers=2 \
        model.decoder.hidden_size=64 \
        model.decoder.num_attention_heads=8 \
        model.decoder.activation=swiglu \
        model.decoder.masked_softmax_fusion=False \
        model.decoder.bias_activation_fusion=False \
        model.decoder.activations_checkpoint_method=block \
        model.decoder.activations_checkpoint_num_layers=1 \
        model.encoder.transformer_block_type=pre_ln \
        model.decoder.transformer_block_type=pre_ln \
        model.data.data_prefix=[.5,/home/TestData/nlp/nmt/toy_data/wmt14-de-en.src,.5,/home/TestData/nlp/nmt/toy_data/wmt14-de-en.ref] \
        model.data.index_mapping_dir=examples/nlp/language_modeling/t5_index_mappings \
        model.data.data_impl=text_mmap \
        +model.data.data_impl_kwargs.newline_int=10 \
        +model.data.data_impl_kwargs.header_lines=0 \
        +model.data.data_impl_kwargs.workers=null \
        +model.data.data_impl_kwargs.sort_dataset_paths=False \
        model.share_token_embeddings=False \
        model.share_decoder_tokens_head_embeddings=False

        python examples/nlp/language_modeling/megatron_t5_pretraining.py \
        trainer.devices=2 \
        trainer.accelerator=gpu \
        trainer.log_every_n_steps=1 \
        trainer.val_check_interval=1 \
        trainer.limit_val_batches=2 \
        trainer.accumulate_grad_batches=1 \
        trainer.max_steps=10 \
        trainer.precision=16 \
        trainer.gradient_clip_val=1.0 \
        exp_manager.exp_dir=examples/nlp/language_modeling/t5_pretrain_results \
        exp_manager.resume_if_exists=True \
        model.tensor_model_parallel_size=2 \
        model.seq_length=128 \
        model.encoder.num_layers=4 \
        model.encoder.hidden_size=64 \
        model.encoder.num_attention_heads=8 \
        model.encoder.activation=swiglu \
        model.encoder.masked_softmax_fusion=False \
        model.encoder.bias_activation_fusion=False \
        model.encoder.activations_checkpoint_method=block \
        model.encoder.activations_checkpoint_num_layers=1 \
        model.encoder.position_embedding_type=kerple \
        model.decoder.num_layers=2 \
        model.decoder.hidden_size=64 \
        model.decoder.num_attention_heads=8 \
        model.decoder.activation=swiglu \
        model.decoder.masked_softmax_fusion=False \
        model.decoder.bias_activation_fusion=False \
        model.decoder.activations_checkpoint_method=block \
        model.decoder.activations_checkpoint_num_layers=1 \
        model.encoder.transformer_block_type=pre_ln \
        model.decoder.transformer_block_type=pre_ln \
        model.data.data_prefix=[.5,/home/TestData/nlp/nmt/toy_data/wmt14-de-en.src,.5,/home/TestData/nlp/nmt/toy_data/wmt14-de-en.ref] \
        model.data.index_mapping_dir=examples/nlp/language_modeling/t5_index_mappings \
        model.data.data_impl=text_mmap \
        +model.data.data_impl_kwargs.newline_int=10 \
        +model.data.data_impl_kwargs.header_lines=0 \
        +model.data.data_impl_kwargs.workers=null \
        +model.data.data_impl_kwargs.sort_dataset_paths=False \
        model.share_token_embeddings=False \
        model.share_decoder_tokens_head_embeddings=False
      AFTER_SCRIPT: |
        rm -rf examples/nlp/language_modeling/t5_pretrain_results
        rm -rf examples/nlp/language_modeling/t5_index_mappings

  L2_Megatron_T5_Pretraining_and_Resume_Training_PP2:
    needs: [cicd-test-container-setup]
    uses: ./.github/workflows/_test_template.yml
    if: contains(fromJSON(needs.cicd-test-container-setup.outputs.test_to_run), 'L2_Megatron_T5_Pretraining_and_Resume_Training_PP2') || needs.cicd-test-container-setup.outputs.all == 'true'
    with:
      RUNNER: self-hosted-azure
      SCRIPT: |
        python examples/nlp/language_modeling/megatron_t5_pretraining.py \
        trainer.devices=2 \
        trainer.accelerator=gpu \
        trainer.log_every_n_steps=1 \
        trainer.val_check_interval=10 \
        trainer.limit_val_batches=2 \
        trainer.accumulate_grad_batches=1 \
        trainer.max_steps=10 \
        trainer.precision=16 \
        trainer.gradient_clip_val=1.0 \
        exp_manager.exp_dir=examples/nlp/language_modeling/t5_pretrain_results \
        model.pipeline_model_parallel_size=2 \
        model.pipeline_model_parallel_split_rank=1 \
        model.seq_length=256 \
        model.encoder.num_layers=4 \
        model.decoder.num_layers=1 \
        model.encoder.hidden_size=64 \
        model.decoder.hidden_size=64 \
        model.encoder.num_attention_heads=8 \
        model.decoder.num_attention_heads=8 \
        model.decoder.ffn_hidden_size=2048 \
        model.encoder.activation=gelu \
        model.encoder.activations_checkpoint_method=block \
        model.encoder.activations_checkpoint_num_layers=1 \
        model.encoder.transformer_block_type=pre_ln \
        model.decoder.transformer_block_type=post_ln \
        model.data.data_prefix=[.5,/home/TestData/nlp/megatron_t5/data/pile_val_small_bert_tokenizer_text_document,.5,/home/TestData/nlp/megatron_t5/data/pile_val_small_bert_tokenizer_text_document] \
        model.data.index_mapping_dir=examples/nlp/language_modeling/t5_index_mappings

        python examples/nlp/language_modeling/megatron_t5_pretraining.py \
        trainer.devices=2 \
        trainer.accelerator=gpu \
        trainer.log_every_n_steps=1 \
        trainer.val_check_interval=1 \
        trainer.limit_val_batches=2 \
        trainer.accumulate_grad_batches=1 \
        trainer.max_steps=10 \
        trainer.precision=16 \
        trainer.gradient_clip_val=1.0 \
        exp_manager.exp_dir=examples/nlp/language_modeling/t5_pretrain_results \
        exp_manager.resume_if_exists=True \
        model.pipeline_model_parallel_size=2 \
        model.pipeline_model_parallel_split_rank=1 \
        model.seq_length=256 \
        model.encoder.num_layers=4 \
        model.decoder.num_layers=1 \
        model.encoder.hidden_size=64 \
        model.decoder.hidden_size=64 \
        model.encoder.num_attention_heads=8 \
        model.decoder.num_attention_heads=8 \
        model.decoder.ffn_hidden_size=2048 \
        model.encoder.activation=gelu \
        model.encoder.activations_checkpoint_method=block \
        model.encoder.activations_checkpoint_num_layers=1 \
        model.encoder.transformer_block_type=pre_ln \
        model.decoder.transformer_block_type=post_ln \
        model.data.data_prefix=[.5,/home/TestData/nlp/megatron_t5/data/pile_val_small_bert_tokenizer_text_document,.5,/home/TestData/nlp/megatron_t5/data/pile_val_small_bert_tokenizer_text_document] \
        model.data.index_mapping_dir=examples/nlp/language_modeling/t5_index_mappings
      AFTER_SCRIPT: |
        rm -rf examples/nlp/language_modeling/t5_pretrain_results
        rm -rf examples/nlp/language_modeling/t5_index_mappings

  L2_Megatron_T5_w_Mixture_of_Expert_Pretraining:
    needs: [cicd-test-container-setup]
    uses: ./.github/workflows/_test_template.yml
    if: contains(fromJSON(needs.cicd-test-container-setup.outputs.test_to_run), 'L2_Megatron_T5_w_Mixture_of_Expert_Pretraining') || needs.cicd-test-container-setup.outputs.all == 'true'
    with:
      RUNNER: self-hosted-azure
      SCRIPT: |
        python examples/nlp/language_modeling/megatron_t5_pretraining.py \
        trainer.devices=2 \
        trainer.accelerator=gpu \
        trainer.log_every_n_steps=1 \
        trainer.val_check_interval=10 \
        trainer.limit_val_batches=2 \
        trainer.accumulate_grad_batches=1 \
        trainer.max_steps=10 \
        trainer.precision=16 \
        trainer.gradient_clip_val=1.0 \
        exp_manager.exp_dir=examples/nlp/language_modeling/t5_pretrain_results \
        model.pipeline_model_parallel_split_rank=0 \
        model.seq_length=256 \
        model.encoder.num_layers=4 \
        model.decoder.num_layers=1 \
        model.encoder.num_moe_experts=4 \
        model.decoder.num_moe_experts=4 \
        model.encoder.moe_frequency=3 \
        model.decoder.moe_frequency=1 \
        model.encoder.hidden_size=64 \
        model.decoder.hidden_size=64 \
        model.encoder.num_attention_heads=8 \
        model.decoder.num_attention_heads=8 \
        model.decoder.ffn_hidden_size=2048 \
        model.encoder.activation=gelu \
        model.encoder.activations_checkpoint_method=block \
        model.encoder.activations_checkpoint_num_layers=1 \
        model.encoder.transformer_block_type=pre_ln \
        model.decoder.transformer_block_type=post_ln \
        model.data.data_prefix=[.5,/home/TestData/nlp/megatron_t5/data/pile_val_small_bert_tokenizer_text_document,.5,/home/TestData/nlp/megatron_t5/data/pile_val_small_bert_tokenizer_text_document] \
        model.data.index_mapping_dir=examples/nlp/language_modeling/t5_index_mappings
      AFTER_SCRIPT: |
        rm -rf examples/nlp/language_modeling/t5_pretrain_results
        rm -rf examples/nlp/language_modeling/t5_index_mappings

  L2_Megatron_UL2_Pretraining_and_Resume_Training_TP2:
    needs: [cicd-test-container-setup]
    uses: ./.github/workflows/_test_template.yml
    if: contains(fromJSON(needs.cicd-test-container-setup.outputs.test_to_run), 'L2_Megatron_UL2_Pretraining_and_Resume_Training_TP2') || needs.cicd-test-container-setup.outputs.all == 'true'
    with:
      RUNNER: self-hosted-azure
      SCRIPT: |
        python examples/nlp/language_modeling/megatron_t5_pretraining.py -cn megatron_ul2_config \
        trainer.devices=2 \
        trainer.accelerator=gpu \
        trainer.log_every_n_steps=1 \
        trainer.val_check_interval=10 \
        trainer.limit_val_batches=2 \
        trainer.accumulate_grad_batches=1 \
        trainer.max_steps=10 \
        trainer.precision=16 \
        trainer.gradient_clip_val=1.0 \
        exp_manager.exp_dir=examples/nlp/language_modeling/t5_pretrain_results \
        model.tensor_model_parallel_size=2 \
        model.seq_length=128 \
        model.encoder.num_layers=4 \
        model.encoder.hidden_size=64 \
        model.encoder.num_attention_heads=8 \
        model.encoder.activation=swiglu \
        model.encoder.bias_activation_fusion=False \
        model.encoder.activations_checkpoint_method=block \
        model.encoder.activations_checkpoint_num_layers=1 \
        model.encoder.transformer_block_type=normformer \
        model.encoder.headscale=True \
        model.decoder.num_layers=4 \
        model.decoder.hidden_size=64 \
        model.decoder.num_attention_heads=8 \
        model.decoder.activation=geglu \
        model.decoder.bias_activation_fusion=False \
        model.decoder.activations_checkpoint_method=block \
        model.decoder.activations_checkpoint_num_layers=1 \
        model.decoder.transformer_block_type=normformer \
        model.decoder.headscale=False \
        model.data.data_prefix=[.5,/home/TestData/nlp/megatron_t5/data/pile_val_small_bert_tokenizer_text_document,.5,/home/TestData/nlp/megatron_t5/data/pile_val_small_bert_tokenizer_text_document] \
        model.data.index_mapping_dir=examples/nlp/language_modeling/t5_index_mappings

        python examples/nlp/language_modeling/megatron_t5_pretraining.py \
        trainer.devices=2 \
        trainer.accelerator=gpu \
        trainer.log_every_n_steps=1 \
        trainer.val_check_interval=1 \
        trainer.limit_val_batches=2 \
        trainer.accumulate_grad_batches=1 \
        trainer.max_steps=10 \
        trainer.precision=16 \
        trainer.gradient_clip_val=1.0 \
        exp_manager.exp_dir=examples/nlp/language_modeling/t5_pretrain_results \
        exp_manager.resume_if_exists=True \
        model.tensor_model_parallel_size=2 \
        model.seq_length=128 \
        model.encoder.num_layers=4 \
        model.encoder.hidden_size=64 \
        model.encoder.num_attention_heads=8 \
        model.encoder.activation=swiglu \
        model.encoder.bias_activation_fusion=False \
        model.encoder.activations_checkpoint_method=block \
        model.encoder.activations_checkpoint_num_layers=1 \
        model.encoder.transformer_block_type=normformer \
        model.encoder.headscale=True \
        model.decoder.num_layers=4 \
        model.decoder.hidden_size=64 \
        model.decoder.num_attention_heads=8 \
        model.decoder.activation=geglu \
        model.decoder.bias_activation_fusion=False \
        model.decoder.activations_checkpoint_method=block \
        model.decoder.activations_checkpoint_num_layers=1 \
        model.decoder.transformer_block_type=normformer \
        model.decoder.headscale=False \
        model.data.data_prefix=[.5,/home/TestData/nlp/megatron_t5/data/pile_val_small_bert_tokenizer_text_document,.5,/home/TestData/nlp/megatron_t5/data/pile_val_small_bert_tokenizer_text_document] \
        model.data.index_mapping_dir=examples/nlp/language_modeling/t5_index_mappings
      AFTER_SCRIPT: |
        rm -rf examples/nlp/language_modeling/t5_pretrain_results
        rm -rf examples/nlp/language_modeling/t5_index_mappings

  L2_Megatron_T5_Eval:
    needs: [cicd-test-container-setup]
    uses: ./.github/workflows/_test_template.yml
    if: contains(fromJSON(needs.cicd-test-container-setup.outputs.test_to_run), 'L2_Megatron_T5_Eval') || needs.cicd-test-container-setup.outputs.all == 'true'
    with:
      RUNNER: self-hosted-azure
      SCRIPT: |
        python examples/nlp/language_modeling/megatron_t5_eval.py \
            --model_file /home/TestData/nlp/megatron_t5/8m/megatron_t5_8m-refactor.nemo \
            --prompt "How do I fix my GPU memory issue? I am seeing <mask> out of memory." \
            --tensor_model_parallel_size 1

  L2_Megatron_Core_T5_Eval:
    needs: [cicd-test-container-setup]
    uses: ./.github/workflows/_test_template.yml
    if: contains(fromJSON(needs.cicd-test-container-setup.outputs.test_to_run), 'L2_Megatron_Core_T5_Eval') || needs.cicd-test-container-setup.outputs.all == 'true'
    with:
      RUNNER: self-hosted-azure
      SCRIPT: |
        NVTE_FLASH_ATTN=0 NVTE_FUSED_ATTN=0 python examples/nlp/language_modeling/megatron_t5_eval.py \
            --model_file /home/TestData/nlp/megatron_t5/220m/megatron_mcore_t5_220m.nemo \
            --prompt "How do I fix my GPU memory issue? I am seeing <mask> out of memory." \
            --tensor_model_parallel_size 1

  L2_Megatron_BART_Pretraining_and_Resume_Training_TP2:
    needs: [cicd-test-container-setup]
    uses: ./.github/workflows/_test_template.yml
    if: contains(fromJSON(needs.cicd-test-container-setup.outputs.test_to_run), 'L2_Megatron_BART_Pretraining_and_Resume_Training_TP2') || needs.cicd-test-container-setup.outputs.all == 'true'
    with:
      RUNNER: self-hosted-azure
      SCRIPT: |
        python examples/nlp/language_modeling/megatron_bart_pretraining.py \
        trainer.devices=2 \
        trainer.accelerator=gpu \
        trainer.log_every_n_steps=1 \
        trainer.val_check_interval=2 \
        trainer.limit_val_batches=2 \
        trainer.accumulate_grad_batches=1 \
        trainer.max_steps=3 \
        trainer.precision=16 \
        trainer.gradient_clip_val=1.0 \
        exp_manager.exp_dir=examples/nlp/language_modeling/bart_pretrain_results \
        model.tensor_model_parallel_size=2 \
        model.seq_length=128 \
        model.encoder.num_layers=4 \
        model.encoder.hidden_size=64 \
        model.encoder.num_attention_heads=8 \
        model.encoder.activation="reglu" \
        model.encoder.bias_activation_fusion=False \
        model.encoder.activations_checkpoint_method="block" \
        model.encoder.activations_checkpoint_num_layers=1 \
        model.decoder.num_layers=4 \
        model.decoder.hidden_size=64 \
        model.decoder.num_attention_heads=8 \
        model.decoder.activation="reglu" \
        model.decoder.bias_activation_fusion=False \
        model.decoder.activations_checkpoint_method="block" \
        model.decoder.activations_checkpoint_num_layers=1 \
        model.data.data_prefix="{train:[1.0,/home/TestData/nlp/megatron_t5/data/pile_val_small_bert_tokenizer_text_document],test:[/home/TestData/nlp/megatron_t5/data/pile_val_small_bert_tokenizer_text_document], validation:[/home/TestData/nlp/megatron_t5/data/pile_val_small_bert_tokenizer_text_document]}"

        python examples/nlp/language_modeling/megatron_bart_pretraining.py \
        trainer.devices=2 \
        trainer.accelerator=gpu \
        trainer.log_every_n_steps=1 \
        trainer.val_check_interval=2 \
        trainer.limit_val_batches=5 \
        trainer.accumulate_grad_batches=1 \
        trainer.max_steps=6 \
        trainer.precision=16 \
        trainer.gradient_clip_val=1.0 \
        exp_manager.exp_dir=examples/nlp/language_modeling/bart_pretrain_results \
        exp_manager.resume_if_exists=True \
        model.tensor_model_parallel_size=2 \
        model.seq_length=128 \
        model.encoder.num_layers=4 \
        model.encoder.hidden_size=64 \
        model.encoder.num_attention_heads=8 \
        model.encoder.activation="reglu" \
        model.encoder.bias_activation_fusion=False \
        model.encoder.activations_checkpoint_method="block" \
        model.encoder.activations_checkpoint_num_layers=1 \
        model.decoder.num_layers=4 \
        model.decoder.hidden_size=64 \
        model.decoder.num_attention_heads=8 \
        model.decoder.activation="reglu" \
        model.decoder.bias_activation_fusion=False \
        model.decoder.activations_checkpoint_method="block" \
        model.decoder.activations_checkpoint_num_layers=1 \
        model.data.data_prefix="{train:[1.0,/home/TestData/nlp/megatron_t5/data/pile_val_small_bert_tokenizer_text_document],test:[/home/TestData/nlp/megatron_t5/data/pile_val_small_bert_tokenizer_text_document], validation:[/home/TestData/nlp/megatron_t5/data/pile_val_small_bert_tokenizer_text_document]}"
      AFTER_SCRIPT: |
        rm -rf examples/nlp/language_modeling/bart_pretrain_results

  L2_Megatron_BART_Pretraining_and_Resume_Training_PP2:
    needs: [cicd-test-container-setup]
    uses: ./.github/workflows/_test_template.yml
    if: contains(fromJSON(needs.cicd-test-container-setup.outputs.test_to_run), 'L2_Megatron_BART_Pretraining_and_Resume_Training_PP2') || needs.cicd-test-container-setup.outputs.all == 'true'
    with:
      RUNNER: self-hosted-azure
      SCRIPT: |
        python examples/nlp/language_modeling/megatron_bart_pretraining.py \
        trainer.devices=2 \
        trainer.accelerator=gpu \
        trainer.log_every_n_steps=1 \
        trainer.val_check_interval=10 \
        trainer.limit_val_batches=2 \
        trainer.accumulate_grad_batches=1 \
        trainer.max_steps=10 \
        trainer.precision=16 \
        trainer.gradient_clip_val=1.0 \
        exp_manager.exp_dir=examples/nlp/language_modeling/bart_pretrain_results \
        model.pipeline_model_parallel_size=2 \
        model.pipeline_model_parallel_split_rank=1 \
        model.seq_length=256 \
        model.encoder.num_layers=4 \
        model.encoder.hidden_size=64 \
        model.encoder.num_attention_heads=8 \
        model.encoder.activation=geglu \
        model.encoder.bias_activation_fusion=False \
        model.encoder.activations_checkpoint_method=block \
        model.encoder.activations_checkpoint_num_layers=1 \
        model.decoder.num_layers=4 \
        model.decoder.hidden_size=64 \
        model.decoder.num_attention_heads=8 \
        model.decoder.activation=geglu \
        model.decoder.bias_activation_fusion=False \
        model.decoder.activations_checkpoint_method=block \
        model.decoder.activations_checkpoint_num_layers=1 \
        model.data.respect_document_boundaries=False \
        model.data.data_prefix=[.5,/home/TestData/nlp/megatron_t5/data/pile_val_small_bert_tokenizer_text_document,.5,/home/TestData/nlp/megatron_t5/data/pile_val_small_bert_tokenizer_text_document]

        python examples/nlp/language_modeling/megatron_bart_pretraining.py \
        trainer.devices=2 \
        trainer.accelerator=gpu \
        trainer.log_every_n_steps=1 \
        trainer.val_check_interval=1 \
        trainer.limit_val_batches=2 \
        trainer.accumulate_grad_batches=1 \
        trainer.max_steps=10 \
        trainer.precision=16 \
        trainer.gradient_clip_val=1.0 \
        exp_manager.exp_dir=examples/nlp/language_modeling/bart_pretrain_results \
        exp_manager.resume_if_exists=True \
        model.pipeline_model_parallel_size=2 \
        model.pipeline_model_parallel_split_rank=1 \
        model.seq_length=256 \
        model.encoder.num_layers=4 \
        model.encoder.hidden_size=64 \
        model.encoder.num_attention_heads=8 \
        model.encoder.activation=geglu \
        model.encoder.bias_activation_fusion=False \
        model.encoder.activations_checkpoint_method=block \
        model.encoder.activations_checkpoint_num_layers=1 \
        model.decoder.num_layers=4 \
        model.decoder.hidden_size=64 \
        model.decoder.num_attention_heads=8 \
        model.decoder.activation=geglu \
        model.decoder.bias_activation_fusion=False \
        model.decoder.activations_checkpoint_method=block \
        model.decoder.activations_checkpoint_num_layers=1 \
        model.data.respect_document_boundaries=False \
        model.data.data_prefix=[.5,/home/TestData/nlp/megatron_t5/data/pile_val_small_bert_tokenizer_text_document,.5,/home/TestData/nlp/megatron_t5/data/pile_val_small_bert_tokenizer_text_document]
      AFTER_SCRIPT: |
        rm -rf examples/nlp/language_modeling/bart_pretrain_results

 
  L2_Megatron_T5_PEFT_Lora_TP2:
    needs: [cicd-test-container-setup]
    uses: ./.github/workflows/_test_template.yml
    if: contains(fromJSON(needs.cicd-test-container-setup.outputs.test_to_run), 'L2_Megatron_T5_PEFT_Lora_TP2') || needs.cicd-test-container-setup.outputs.all == 'true'
    with:
      RUNNER: self-hosted-azure
      SCRIPT: |

        python examples/nlp/language_modeling/tuning/megatron_t5_finetuning.py \
        trainer.devices=2 \
        trainer.log_every_n_steps=1 \
        trainer.max_epochs=9999 \
        trainer.max_steps=3 \
        trainer.val_check_interval=3 \
        ++trainer.limit_val_batches=2 \
        trainer.precision=16 \
        exp_manager.exp_dir=/tmp/nlp_t5_lora_tuning_tp2 \
        model.pipeline_model_parallel_size=1 \
        model.tensor_model_parallel_size=2 \
        model.restore_from_path=/home/TestData/nlp/megatron_t5/8m/megatron_t5_8m_tp2.nemo \
        model.peft.peft_scheme=lora \
        model.answer_only_loss=True \
        model.micro_batch_size=1 \
        model.global_batch_size=1 \
        model.data.train_ds.file_names=[/home/TestData/nlp/megatron_sft/quarel.jsonl] \
        model.data.train_ds.concat_sampling_probabilities=[1.0] \
        model.data.train_ds.num_workers=0 \
        model.data.validation_ds.num_workers=0 \
        model.data.validation_ds.file_names=[/home/TestData/nlp/megatron_sft/quarel.jsonl] \
        model.data.validation_ds.names=[quarel]

        python examples/nlp/language_modeling/tuning/megatron_t5_generate.py \
        model.restore_from_path=/home/TestData/nlp/megatron_t5/8m/megatron_t5_8m_tp2.nemo \
        model.peft.restore_from_path=/tmp/nlp_t5_lora_tuning_tp2/megatron_t5_peft_lora_tuning/checkpoints/megatron_t5_peft_lora_tuning.nemo \
        model.peft.restore_from_ckpt_name=null \
        model.peft.restore_from_hparams_path=null \
        model.tensor_model_parallel_size=2 \
        trainer.devices=2 \
        model.data.test_ds.file_names=[/home/TestData/nlp/megatron_sft/quarel_4.jsonl] \
        model.data.test_ds.names=[quarel4] \
        model.global_batch_size=2 \
        model.micro_batch_size=1 \
        model.data.test_ds.tokens_to_generate=10 \
        model.data.test_ds.write_predictions_to_file=True \
        model.data.test_ds.output_file_path_prefix=/tmp/nlp_t5_lora_tuning_tp2/out \
        inference.greedy=True \
        inference.repetition_penalty=1.0 \
        inference.outfile_path=/tmp/nlp_t5_lora_tuning_tp2/out.jsonl

  L2_Megatron_Core_T5_PEFT_Lora_TP2:
    needs: [cicd-test-container-setup]
    uses: ./.github/workflows/_test_template.yml
    if: contains(fromJSON(needs.cicd-test-container-setup.outputs.test_to_run), 'L2_Megatron_Core_T5_PEFT_Lora_TP2') || needs.cicd-test-container-setup.outputs.all == 'true'
    with:
      RUNNER: self-hosted-azure
      SCRIPT: |
        NVTE_FUSED_ATTN=0 NVTE_FLASH_ATTN=0 python examples/nlp/language_modeling/tuning/megatron_t5_finetuning.py \
        trainer.devices=2 \
        trainer.log_every_n_steps=1 \
        trainer.max_epochs=9999 \
        trainer.max_steps=3 \
        trainer.val_check_interval=3 \
        ++trainer.limit_val_batches=2 \
        trainer.precision=16 \
        exp_manager.exp_dir=/tmp/nlp_mcore_t5_lora_tuning_tp2 \
        model.pipeline_model_parallel_size=1 \
        model.tensor_model_parallel_size=2 \
        model.restore_from_path=/home/TestData/nlp/megatron_t5/220m/megatron_mcore_t5_220m.nemo \
        model.peft.peft_scheme=lora \
        model.answer_only_loss=True \
        model.micro_batch_size=1 \
        model.global_batch_size=1 \
        model.data.train_ds.file_names=[/home/TestData/nlp/megatron_sft/quarel.jsonl] \
        model.data.train_ds.concat_sampling_probabilities=[1.0] \
        model.data.train_ds.num_workers=0 \
        model.data.validation_ds.num_workers=0 \
        model.data.validation_ds.file_names=[/home/TestData/nlp/megatron_sft/quarel.jsonl] \
        model.data.validation_ds.names=[quarel]

        NVTE_FUSED_ATTN=0 NVTE_FLASH_ATTN=0 python examples/nlp/language_modeling/tuning/megatron_t5_generate.py \
        model.restore_from_path=/home/TestData/nlp/megatron_t5/220m/megatron_mcore_t5_220m.nemo \
        model.peft.restore_from_path=/tmp/nlp_mcore_t5_lora_tuning_tp2/megatron_t5_peft_lora_tuning/checkpoints/megatron_t5_peft_lora_tuning.nemo \
        model.peft.restore_from_ckpt_name=null \
        model.peft.restore_from_hparams_path=null \
        model.tensor_model_parallel_size=2 \
        trainer.devices=2 \
        model.data.test_ds.file_names=[/home/TestData/nlp/megatron_sft/quarel_4.jsonl] \
        model.data.test_ds.names=[quarel4] \
        model.global_batch_size=1 \
        model.micro_batch_size=1 \
        model.data.test_ds.tokens_to_generate=10 \
        model.data.test_ds.write_predictions_to_file=True \
        model.data.test_ds.output_file_path_prefix=/tmp/nlp_mcore_t5_lora_tuning_tp2/out \
        inference.greedy=True \
        inference.repetition_penalty=1.0 \
        inference.outfile_path=/tmp/nlp_mcore_t5_lora_tuning_tp2/out.jsonl

  # L2: Megatron Mock Data Generation                
  L2_Megatron_Mock_Data_Generation_MockGPTDataset:
    needs: [cicd-test-container-setup]
    uses: ./.github/workflows/_test_template.yml
    if: contains(fromJSON(needs.cicd-test-container-setup.outputs.test_to_run), 'L2_Megatron_Mock_Data_Generation_MockGPTDataset') || needs.cicd-test-container-setup.outputs.all == 'true'
    with:
      RUNNER: self-hosted-azure
      SCRIPT: |
        python examples/nlp/language_modeling/megatron_gpt_pretraining.py \
            trainer.max_steps=10 \
            trainer.limit_val_batches=7 \
            trainer.val_check_interval=10 \
            exp_manager.exp_dir=examples/nlp/language_modeling/gpt_pretrain_results \
            model.mcore_gpt=True \
            model.data.data_impl=mock \
            model.data.data_prefix=[]

  L2_Megatron_Mock_Data_Generation_MockT5Dataset:
    needs: [cicd-test-container-setup]
    uses: ./.github/workflows/_test_template.yml
    if: contains(fromJSON(needs.cicd-test-container-setup.outputs.test_to_run), 'L2_Megatron_Mock_Data_Generation_MockT5Dataset') || needs.cicd-test-container-setup.outputs.all == 'true'
    with:
      RUNNER: self-hosted-azure
      SCRIPT: |
        python examples/nlp/language_modeling/megatron_t5_pretraining.py \
        trainer.max_steps=10 \
        trainer.limit_val_batches=3 \
        trainer.val_check_interval=10 \
        exp_manager.exp_dir=examples/nlp/language_modeling/t5_pretrain_results \
        model.data.data_impl=mock \
        model.data.data_prefix=[]
      AFTER_SCRIPT: |
        rm -rf examples/nlp/language_modeling/t5_pretrain_results

  # L2: TTS Fast dev runs 1
  L2_TTS_Fast_dev_runs_1_Tacotron_2:
    needs: [cicd-test-container-setup]
    uses: ./.github/workflows/_test_template.yml
    if: contains(fromJSON(needs.cicd-test-container-setup.outputs.test_to_run), 'L2_TTS_Fast_dev_runs_1_Tacotron_2') || needs.cicd-test-container-setup.outputs.all == 'true'
    with:
      RUNNER: self-hosted-azure-gpus-1
      SCRIPT: |
        python examples/tts/tacotron2.py \
        train_dataset=/home/TestData/an4_dataset/an4_train.json \
        validation_datasets=/home/TestData/an4_dataset/an4_val.json \
        trainer.devices=1 \
        trainer.accelerator="gpu" \
        +trainer.limit_train_batches=1 +trainer.limit_val_batches=1 trainer.max_epochs=1 \
        trainer.strategy=auto \
        model.decoder.decoder_rnn_dim=256 \
        model.decoder.attention_rnn_dim=1024 \
        model.decoder.prenet_dim=128 \
        model.postnet.postnet_n_convolutions=3 \
        model.train_ds.dataloader_params.batch_size=4 \
        model.train_ds.dataloader_params.num_workers=0 \
        model.validation_ds.dataloader_params.batch_size=4 \
        model.validation_ds.dataloader_params.num_workers=0 \
        ~model.text_normalizer \
        ~model.text_normalizer_call_kwargs \
        ~trainer.check_val_every_n_epoch

  L2_TTS_Fast_dev_runs_1_WaveGlow:
    needs: [cicd-test-container-setup]
    uses: ./.github/workflows/_test_template.yml
    if: contains(fromJSON(needs.cicd-test-container-setup.outputs.test_to_run), 'L2_TTS_Fast_dev_runs_1_WaveGlow') || needs.cicd-test-container-setup.outputs.all == 'true'
    with:
      RUNNER: self-hosted-azure
      SCRIPT: |
        python examples/tts/waveglow.py \
        train_dataset=/home/TestData/an4_dataset/an4_train.json \
        validation_datasets=/home/TestData/an4_dataset/an4_val.json \
        trainer.devices="[0]" \
        +trainer.limit_train_batches=1 +trainer.limit_val_batches=1 trainer.max_epochs=1 \
        trainer.strategy=auto \
        model.train_ds.dataloader_params.batch_size=4 \
        model.train_ds.dataloader_params.num_workers=0 \
        model.validation_ds.dataloader_params.batch_size=4 \
        model.validation_ds.dataloader_params.num_workers=0 \
        model.waveglow.n_flows=4 \
        model.waveglow.n_wn_layers=2 \
        model.waveglow.n_wn_channels=32 \
        ~trainer.check_val_every_n_epoch

  L2_TTS_Fast_dev_runs_1_FastPitch:
    needs: [cicd-test-container-setup]
    uses: ./.github/workflows/_test_template.yml
    if: contains(fromJSON(needs.cicd-test-container-setup.outputs.test_to_run), 'L2_TTS_Fast_dev_runs_1_FastPitch') || needs.cicd-test-container-setup.outputs.all == 'true'
    with:
      RUNNER: self-hosted-azure
      SCRIPT: |
        python examples/tts/fastpitch.py \
        --config-name fastpitch_align_v1.05 \
        train_dataset=/home/TestData/an4_dataset/an4_train.json \
        validation_datasets=/home/TestData/an4_dataset/an4_val.json \
        sup_data_path=/home/TestData/an4_dataset/beta_priors \
        trainer.devices="[0]" \
        +trainer.limit_train_batches=1 \
        +trainer.limit_val_batches=1 \
        trainer.max_epochs=1 \
        trainer.strategy=auto \
        model.pitch_mean=212.35873413085938 \
        model.pitch_std=68.52806091308594 \
        model.train_ds.dataloader_params.batch_size=4 \
        model.train_ds.dataloader_params.num_workers=0 \
        model.validation_ds.dataloader_params.batch_size=4 \
        model.validation_ds.dataloader_params.num_workers=0 \
        model.symbols_embedding_dim=64 \
        model.input_fft.d_inner=384 \
        model.input_fft.n_layer=2 \
        model.output_fft.d_inner=384 \
        model.output_fft.n_layer=2 \
        ~trainer.check_val_every_n_epoch \
        ~model.text_normalizer \
        ~model.text_normalizer_call_kwargs

  # OPTIONAL_L2_TTS_Fast_dev_runs_1_RADTTS:
  #   needs: [cicd-test-container-setup]
  #   runs-on: self-hosted-azure
  #   timeout-minutes: 10
  #   container:
  #     image: nemoci.azurecr.io/nemo_container_${{ github.run_id }}
  #     options: 
  #       # --user 0:128
  #       --device=/dev/nvidia0
  #       --gpus all
  #       --shm-size=8g
  #       --env TRANSFORMERS_OFFLINE=0 
  #       --env HYDRA_FULL_ERROR=1
  #       --volume /mnt/datadrive/TestData:/home/TestData
  #   steps:
  #       - name: Checkout repository
  #         uses: actions/checkout@v4
  #       - run: |
  #           python examples/tts/radtts.py \
  #           train_dataset=/home/TestData/an4_dataset/an4_train.json \
  #           validation_datasets=/home/TestData/an4_dataset/an4_val.json \
  #           sup_data_path=/home/TestData/an4_dataset/radtts_beta_priors \
  #           trainer.devices="[0]" \
  #           +trainer.limit_train_batches=1 \
  #           +trainer.limit_val_batches=1 \
  #           trainer.max_epochs=1 \
  #           trainer.strategy=auto \
  #           model.pitch_mean=212.35873413085938 \
  #           model.pitch_std=68.52806091308594 \
  #           model.train_ds.dataloader_params.batch_size=4 \
  #           model.train_ds.dataloader_params.num_workers=0 \
  #           model.validation_ds.dataloader_params.batch_size=4 \
  #           model.validation_ds.dataloader_params.num_workers=0 \
  #           export_dir=/home/TestData/radtts_test \
  #           model.optim.lr=0.0001 \
  #           model.modelConfig.decoder_use_partial_padding=True \
  #           ~trainer.check_val_every_n_epoch \
  #           ~model.text_normalizer \
  #           ~model.text_normalizer_call_kwargs
  #       #- uses: "NVIDIA/NeMo/.github/actions/cancel-workflow@main"
  #       #  if: "failure()"

  L2_TTS_Fast_dev_runs_1_Mixer-TTS:
    needs: [cicd-test-container-setup]
    uses: ./.github/workflows/_test_template.yml
    if: contains(fromJSON(needs.cicd-test-container-setup.outputs.test_to_run), 'L2_TTS_Fast_dev_runs_1_Mixer-TTS') || needs.cicd-test-container-setup.outputs.all == 'true'
    with:
      RUNNER: self-hosted-azure
      SCRIPT: |
        python examples/tts/mixer_tts.py \
        train_dataset=/home/TestData/an4_dataset/an4_train.json \
        validation_datasets=/home/TestData/an4_dataset/an4_val.json \
        sup_data_path=/home/TestData/an4_dataset/sup_data \
        trainer.devices="[0]" \
        +trainer.limit_train_batches=1 \
        +trainer.limit_val_batches=1 \
        trainer.max_epochs=1 \
        trainer.strategy=auto \
        model.pitch_mean=212.35873413085938 \
        model.pitch_std=68.52806091308594 \
        model.train_ds.dataloader_params.batch_size=4 \
        model.train_ds.dataloader_params.num_workers=0 \
        model.validation_ds.dataloader_params.batch_size=4 \
        model.validation_ds.dataloader_params.num_workers=0 \
        ~trainer.check_val_every_n_epoch \
        ~model.text_normalizer \
        ~model.text_normalizer_call_kwargs

  L2_TTS_Fast_dev_runs_1_Hifigan:
    needs: [cicd-test-container-setup]
    uses: ./.github/workflows/_test_template.yml
    if: contains(fromJSON(needs.cicd-test-container-setup.outputs.test_to_run), 'L2_TTS_Fast_dev_runs_1_Hifigan') || needs.cicd-test-container-setup.outputs.all == 'true'
    with:
      RUNNER: self-hosted-azure
      SCRIPT: |
        python examples/tts/hifigan.py \
        train_dataset=/home/TestData/an4_dataset/an4_train.json \
        validation_datasets=/home/TestData/an4_dataset/an4_val.json \
        trainer.devices="[0]" \
        +trainer.limit_train_batches=1 \
        +trainer.limit_val_batches=1 \
        +trainer.max_epochs=1 \
        trainer.strategy=auto \
        model.train_ds.dataloader_params.batch_size=4 \
        model.train_ds.dataloader_params.num_workers=0 \
        model.validation_ds.dataloader_params.batch_size=4 \
        model.validation_ds.dataloader_params.num_workers=0 \
        model.generator.upsample_initial_channel=64 \
        +model.debug=true \
        ~trainer.check_val_every_n_epoch

  # L2: NeRF
  # L2_NeRF_DreamFusion:
  #   needs: [cicd-test-container-setup]
  #   runs-on: self-hosted-azure
  #   container:
  #     image: nemoci.azurecr.io/nemo_container_${{ github.run_id }}
  #     options: 
  #       # --user 0:128
  #       --device=/dev/nvidia0
  #       --gpus all
  #       --shm-size=8g 
  #       --env TRANSFORMERS_OFFLINE=0 
  #       --env HYDRA_FULL_ERROR=1
  #       --volume /mnt/datadrive/TestData:/home/TestData
  #   steps:
  #       - name: Checkout repository
  #         uses: actions/checkout@v4
  #       - run: |
  #           python examples/multimodal/text_to_image/nerf/main.py \
  #           trainer.num_nodes=1 \
  #           trainer.devices="[0]" \
  #           trainer.max_steps=1000 \
  #           model.prompt="a DSLR photo of a delicious hamburger" \
  #           exp_manager.exp_dir=examples/multimodal/text_to_image/nerf/dreamfusion_results
  #
  #           rm -rf examples/multimodal/text_to_image/nerf/dreamfusion_results
  #       - uses: "NVIDIA/NeMo/.github/actions/cancel-workflow@main"
  #         if: "failure()"

  Speech_Checkpoints_tests:
    needs: [cicd-test-container-setup]
    uses: ./.github/workflows/_test_template.yml
    if: contains(fromJSON(needs.cicd-test-container-setup.outputs.test_to_run), 'Speech_Checkpoints_tests') || needs.cicd-test-container-setup.outputs.all == 'true'
    with:
      RUNNER: self-hosted-azure
      TIMEOUT: 20
      SCRIPT: |
        CUDA_VISIBLE_DEVICES=0 python examples/asr/speech_to_text_eval.py \
            pretrained_name=QuartzNet15x5Base-En  \
            dataset_manifest=/home/TestData/librispeech/librivox-dev-other.json \
            batch_size=64 \
            tolerance=0.1012
      AFTER_SCRIPT: |
        rm -f examples/asr/evaluation_transcripts.json

  L2_Stable_Diffusion_Training:
    needs: [cicd-test-container-setup]
    uses: ./.github/workflows/_test_template.yml
    if: contains(fromJSON(needs.cicd-test-container-setup.outputs.test_to_run), 'L2_Stable_Diffusion_Training') || needs.cicd-test-container-setup.outputs.all == 'true'
    with:
      RUNNER: self-hosted-azure-gpus-1
      SCRIPT: |
        rm -rf examples/multimodal/text_to_image/sd_train_results

        python examples/multimodal/text_to_image/stable_diffusion/sd_train.py \
        trainer.devices=1 \
        trainer.max_steps=3 \
        +trainer.val_check_interval=10 \
        trainer.limit_val_batches=2 \
        trainer.gradient_clip_val=0 \
        exp_manager.exp_dir=examples/multimodal/text_to_image/sd_train_results \
        exp_manager.create_checkpoint_callback=False \
        exp_manager.resume_if_exists=False \
        model.resume_from_checkpoint=null \
        model.precision=16 \
        model.micro_batch_size=1 \
        model.global_batch_size=1 \
        model.first_stage_key=moments \
        model.cond_stage_key=encoded \
        +model.load_vae=False \
        +model.load_unet=False \
        +model.load_encoder=False \
        model.parameterization=v \
        model.load_only_unet=False \
        model.text_embedding_dropout_rate=0.0 \
        model.inductor=True \
        model.inductor_cudagraphs=False \
        model.capture_cudagraph_iters=15 \
        +model.unet_config.num_head_channels=64 \
        +model.unet_config.use_linear_in_transformer=True \
        model.unet_config.context_dim=1024 \
        model.unet_config.use_flash_attention=null \
        model.unet_config.resblock_gn_groups=16 \
        model.unet_config.unet_precision=fp16 \
        +model.unet_config.timesteps=1000 \
        model.optim.name=megatron_fused_adam \
        +model.optim.capturable=True \
        +model.optim.master_weights=True \
        model.optim.weight_decay=0.01 \
        model.first_stage_config.from_pretrained=null \
        model.data.num_workers=16 \
        model.data.synthetic_data=True
      AFTER_SCRIPT: |
        rm -rf examples/multimodal/text_to_image/sd_train_results

  L2_NeMo_2_GPT_Pretraining_no_transformer_engine:
    needs: [cicd-test-container-setup]
    uses: ./.github/workflows/_test_template.yml
    if: contains(fromJSON(needs.cicd-test-container-setup.outputs.test_to_run), 'L2_NeMo_2_GPT_Pretraining_no_transformer_engine') || needs.cicd-test-container-setup.outputs.all == 'true'
    with:
      RUNNER: self-hosted-azure
      SCRIPT: |
        pip uninstall -y apex ## TODO: remove when apex is no longer a dependency
        pip uninstall -y transformer_engine

        python tests/collections/llm/megatron_gpt_pretraining.py \
        --devices=2 \
        --max-steps=3 \
        --experiment-dir=tests/collections/llm/gpt_pretrain_results \
        --vocab-path=/home/TestData/nlp/megatron_gpt/data/gpt/vocab.json \
        --merges-path=/home/TestData/nlp/megatron_gpt/data/gpt/merges.txt \
        --data-path=/home/TestData/nlp/megatron_gpt/data/gpt/simple_wiki_gpt_preproc_text_document \
        --index-mapping-dir=tests/collections/llm/gpt_index_mappings \
        --no-masked-softmax-fusion

        python tests/collections/llm/megatron_gpt_pretraining.py \
        --devices=2 \
        --max-steps=6 \
        --experiment-dir=tests/collections/llm/gpt_pretrain_results \
        --vocab-path=/home/TestData/nlp/megatron_gpt/data/gpt/vocab.json \
        --merges-path=/home/TestData/nlp/megatron_gpt/data/gpt/merges.txt \
        --data-path=/home/TestData/nlp/megatron_gpt/data/gpt/simple_wiki_gpt_preproc_text_document \
        --index-mapping-dir=tests/collections/llm/gpt_index_mappings \
        --no-masked-softmax-fusion
      AFTER_SCRIPT: |
        rm -rf tests/collections/llm/gpt_pretrain_results
        rm -rf tests/collections/llm/gpt_index_mappings

  OPTIONAL_L2_NeMo_2_GPT_DDP_Param_Parity_check:
    needs: [cicd-test-container-setup]
    uses: ./.github/workflows/_test_template.yml
    if: contains(fromJSON(needs.cicd-test-container-setup.outputs.test_to_run), 'OPTIONAL_L2_NeMo_2_GPT_DDP_Param_Parity_check') || needs.cicd-test-container-setup.outputs.all == 'true'
    with:
      RUNNER: self-hosted-azure
      SCRIPT: |

        python tests/lightning/test_ddp_parity_checker.py \
        --vocab-path=/home/TestData/nlp/megatron_gpt/data/gpt/vocab.json \
        --merges-path=/home/TestData/nlp/megatron_gpt/data/gpt/merges.txt \
        --data-path=/home/TestData/nlp/megatron_gpt/data/gpt/simple_wiki_gpt_preproc_text_document

      AFTER_SCRIPT: |
        rm -rf tests/collections/llm/gpt_pretrain_results
        rm -rf tests/collections/llm/gpt_index_mappings
      IS_OPTIONAL: true
<<<<<<< HEAD

  OPTIONAL_L2_NeMo_2_SSM_Pretraining:
=======
      
  L2_NeMo_2_SSM_Pretraining:
>>>>>>> 6c3f48da
    needs: [cicd-test-container-setup]
    uses: ./.github/workflows/_test_template.yml
    if: contains(fromJSON(needs.cicd-test-container-setup.outputs.test_to_run), 'L2_NeMo_2_SSM_Pretraining') || needs.cicd-test-container-setup.outputs.all == 'true'
    with:
      RUNNER: self-hosted-azure
      SCRIPT: |

        python tests/collections/llm/gpt/model/megatron_ssm_pretraining.py \
        --devices 1 \
        --max-steps 10 \
        --experiment-dir /tmp/nlp_megatron_mamba_nemo-ux-mamba_cicd_test_pretrain/${{ github.run_id }} \
        --data-path /home/TestData/nlp/megatron_mamba/toy_ssm_dataset/legal_pile_text_document

  L2_NeMo_2_SSM_Finetuning:
    needs: [cicd-test-container-setup]
    uses: ./.github/workflows/_test_template.yml
    if: contains(fromJSON(needs.cicd-test-container-setup.outputs.test_to_run), 'L2_NeMo_2_SSM_Finetuning') || needs.cicd-test-container-setup.outputs.all == 'true'
    with:
      RUNNER: self-hosted-azure
      SCRIPT: |

        python tests/collections/llm/gpt/model/megatron_ssm_finetuning.py \
        --devices 1 \
        --max-steps 10 \
        --experiment-dir /tmp/nlp_megatron_mamba_nemo-ux-mamba_cicd_test_sft/${{ github.run_id }} \
        --model-path /home/TestData/nlp/megatron_mamba/model_optim_rng.pt

  L2_NeMo_2_HF_MODEL_IMPORT:
    needs: [cicd-test-container-setup]
    uses: ./.github/workflows/_test_template.yml
    if: contains(fromJSON(needs.cicd-test-container-setup.outputs.test_to_run), 'L2_NeMo_2_HF_MODEL_IMPORT') || needs.cicd-test-container-setup.outputs.all == 'true'
    with:
      RUNNER: self-hosted-azure
      SCRIPT: |

        python tests/collections/llm/gpt/model/test_model_import.py

      AFTER_SCRIPT: |
        rm -rf ~/.cache/nemo/models

  L2_NeMo_2_T5_Pretraining:
    needs: [cicd-test-container-setup]
    uses: ./.github/workflows/_test_template.yml
    if: contains(fromJSON(needs.cicd-test-container-setup.outputs.test_to_run), 'L2_NeMo_2_T5_Pretraining') || needs.cicd-test-container-setup.outputs.all == 'true'
    with:
      RUNNER: self-hosted-azure
      SCRIPT: |
        NVTE_FUSED_ATTN=0 NVTE_FLASH_ATTN=0 python tests/collections/llm/megatron_t5_pretraining.py \
        --devices=2 \
        --max-steps=3 \
        --experiment-dir=tests/collections/llm/t5_pretrain_results/${{ github.run_id }} \
        --data-path=/home/TestData/nlp/megatron_t5/data/pile_val_small_bert_tokenizer_text_document \
        --index-mapping-dir=tests/collections/llm/t5_index_mappings/${{ github.run_id }}

        NVTE_FUSED_ATTN=0 NVTE_FLASH_ATTN=0 python tests/collections/llm/megatron_t5_pretraining.py \
        --devices=2 \
        --max-steps=6 \
        --experiment-dir=tests/collections/llm/t5_pretrain_results/${{ github.run_id }} \
        --data-path=/home/TestData/nlp/megatron_t5/data/pile_val_small_bert_tokenizer_text_document \
        --index-mapping-dir=tests/collections/llm/t5_index_mappings/${{ github.run_id }}
      AFTER_SCRIPT: |
        rm -rf tests/collections/llm/t5_pretrain_results/${{ github.run_id }}
        rm -rf tests/collections/llm/t5_index_mappings/${{ github.run_id }}

  L2_NeMo_2_Mixtral_Pretraining:
      needs: [cicd-test-container-setup]
      uses: ./.github/workflows/_test_template.yml
      if: contains(fromJSON(needs.cicd-test-container-setup.outputs.test_to_run), 'L2_NeMo_2_Mixtral_Pretraining') || needs.cicd-test-container-setup.outputs.all == 'true'
      with:
        RUNNER: self-hosted-azure
        SCRIPT: |
          NVTE_FUSED_ATTN=0 NVTE_FLASH_ATTN=0 python3 tests/collections/llm/megatron_mixtral_pretraining.py \
          --experiment-dir=/tmp/mixtral_pretrain_results \
          --data-path=/home/TestData/nlp/megatron_t5/data/pile_val_small_bert_tokenizer_text_document

  L2_NeMo_2_GPT_SFT_TP1PP1_MBS1:
    needs: [cicd-test-container-setup]
    uses: ./.github/workflows/_test_template.yml
    if: contains(fromJSON(needs.cicd-test-container-setup.outputs.test_to_run), 'L2_NeMo_2_GPT_SFT_TP1PP1_MBS1') || needs.cicd-test-container-setup.outputs.all == 'true'
    with:
      RUNNER: self-hosted-azure
      SCRIPT: |

        python tests/collections/llm/gpt_finetuning.py \
        --restore_path /home/TestData/nemo2_ckpt/llama_68M \
        --devices 2 \
        --max_steps 3 \
        --experiment_dir tests/collections/llm/${{ github.run_id }} \
        --peft none \
        --tp_size 1 \
        --pp_size 1 \
        --mbs 1
        
        python tests/collections/llm/gpt_finetuning.py \
        --restore_path /home/TestData/nemo2_ckpt/llama_68M \
        --devices 2 \
        --max_steps 6 \
        --experiment_dir tests/collections/llm/${{ github.run_id }} \
        --peft none \
        --tp_size 1 \
        --pp_size 1 \
        --mbs 1

      AFTER_SCRIPT: |
        rm -rf tests/collections/llm/${{ github.run_id }}

  L2_NeMo_2_GPT_SFT_TP1PP1_MBS2:
    needs: [cicd-test-container-setup]
    uses: ./.github/workflows/_test_template.yml
    if: contains(fromJSON(needs.cicd-test-container-setup.outputs.test_to_run), 'L2_NeMo_2_GPT_SFT_TP1PP1_MBS2') || needs.cicd-test-container-setup.outputs.all == 'true'
    with:
      RUNNER: self-hosted-azure
      SCRIPT: |

        python tests/collections/llm/gpt_finetuning.py \
        --restore_path /home/TestData/nemo2_ckpt/llama_68M \
        --devices 2 \
        --max_steps 3 \
        --experiment_dir tests/collections/llm/${{ github.run_id }} \
        --peft none \
        --tp_size 1 \
        --pp_size 1 \
        --mbs 2
        
        python tests/collections/llm/gpt_finetuning.py \
        --restore_path /home/TestData/nemo2_ckpt/llama_68M \
        --devices 2 \
        --max_steps 6 \
        --experiment_dir tests/collections/llm/${{ github.run_id }} \
        --peft none \
        --tp_size 1 \
        --pp_size 1 \
        --mbs 2

      AFTER_SCRIPT: |
        rm -rf tests/collections/llm/${{ github.run_id }}

  L2_NeMo_2_GPT_SFT_TP1PP2_MBS2:
    needs: [cicd-test-container-setup]
    uses: ./.github/workflows/_test_template.yml
    if: contains(fromJSON(needs.cicd-test-container-setup.outputs.test_to_run), 'L2_NeMo_2_GPT_SFT_TP1PP2_MBS2') || needs.cicd-test-container-setup.outputs.all == 'true'
    with:
      RUNNER: self-hosted-azure
      SCRIPT: |

        python tests/collections/llm/gpt_finetuning.py \
        --restore_path /home/TestData/nemo2_ckpt/llama_68M \
        --devices 2 \
        --max_steps 3 \
        --experiment_dir tests/collections/llm/${{ github.run_id }} \
        --peft none \
        --tp_size 1 \
        --pp_size 2 \
        --mbs 2
        
        python tests/collections/llm/gpt_finetuning.py \
        --restore_path /home/TestData/nemo2_ckpt/llama_68M \
        --devices 2 \
        --max_steps 6 \
        --experiment_dir tests/collections/llm/${{ github.run_id }} \
        --peft none \
        --tp_size 1 \
        --pp_size 2 \
        --mbs 2

      AFTER_SCRIPT: |
        rm -rf tests/collections/llm/${{ github.run_id }}

  L2_NeMo_2_GPT_SFT_TP2PP1_MBS2:
    needs: [cicd-test-container-setup]
    uses: ./.github/workflows/_test_template.yml
    if: contains(fromJSON(needs.cicd-test-container-setup.outputs.test_to_run), 'L2_NeMo_2_GPT_SFT_TP2PP1_MBS2') || needs.cicd-test-container-setup.outputs.all == 'true'
    with:
      RUNNER: self-hosted-azure
      SCRIPT: |

        python tests/collections/llm/gpt_finetuning.py \
        --restore_path /home/TestData/nemo2_ckpt/llama_68M \
        --devices 2 \
        --max_steps 3 \
        --experiment_dir tests/collections/llm/${{ github.run_id }} \
        --peft none \
        --tp_size 2 \
        --pp_size 1 \
        --mbs 2
        
        python tests/collections/llm/gpt_finetuning.py \
        --restore_path /home/TestData/nemo2_ckpt/llama_68M \
        --devices 2 \
        --max_steps 6 \
        --experiment_dir tests/collections/llm/${{ github.run_id }} \
        --peft none \
        --tp_size 2 \
        --pp_size 1 \
        --mbs 2

      AFTER_SCRIPT: |
        rm -rf tests/collections/llm/${{ github.run_id }}

  L2_NeMo_2_GPT_LoRA_TP1PP1_MBS1:
    needs: [cicd-test-container-setup]
    uses: ./.github/workflows/_test_template.yml
    if: contains(fromJSON(needs.cicd-test-container-setup.outputs.test_to_run), 'L2_NeMo_2_GPT_LoRA_TP1PP1_MBS1') || needs.cicd-test-container-setup.outputs.all == 'true'
    with:
      RUNNER: self-hosted-azure
      SCRIPT: |

        python tests/collections/llm/gpt_finetuning.py \
        --restore_path /home/TestData/nemo2_ckpt/llama_68M \
        --devices 2 \
        --max_steps 3 \
        --experiment_dir tests/collections/llm/${{ github.run_id }} \
        --peft lora \
        --tp_size 1 \
        --pp_size 1 \
        --mbs 1
        
        python tests/collections/llm/gpt_finetuning.py \
        --restore_path /home/TestData/nemo2_ckpt/llama_68M \
        --devices 2 \
        --max_steps 6 \
        --experiment_dir tests/collections/llm/${{ github.run_id }} \
        --peft lora \
        --tp_size 1 \
        --pp_size 1 \
        --mbs 1

      AFTER_SCRIPT: |
        rm -rf tests/collections/llm/${{ github.run_id }}

  L2_NeMo_2_GPT_LoRA_TP1PP1_MBS2:
    needs: [cicd-test-container-setup]
    uses: ./.github/workflows/_test_template.yml
    if: contains(fromJSON(needs.cicd-test-container-setup.outputs.test_to_run), 'L2_NeMo_2_GPT_LoRA_TP1PP1_MBS2') || needs.cicd-test-container-setup.outputs.all == 'true'
    with:
      RUNNER: self-hosted-azure
      SCRIPT: |

        python tests/collections/llm/gpt_finetuning.py \
        --restore_path /home/TestData/nemo2_ckpt/llama_68M \
        --devices 2 \
        --max_steps 3 \
        --experiment_dir tests/collections/llm/${{ github.run_id }} \
        --peft lora \
        --tp_size 1 \
        --pp_size 1 \
        --mbs 2
        
        python tests/collections/llm/gpt_finetuning.py \
        --restore_path /home/TestData/nemo2_ckpt/llama_68M \
        --devices 2 \
        --max_steps 6 \
        --experiment_dir tests/collections/llm/${{ github.run_id }} \
        --peft lora \
        --tp_size 1 \
        --pp_size 1 \
        --mbs 2

      AFTER_SCRIPT: |
        rm -rf tests/collections/llm/${{ github.run_id }}

  L2_NeMo_2_GPT_LoRA_TP1PP2_MBS2:
    needs: [cicd-test-container-setup]
    uses: ./.github/workflows/_test_template.yml
    if: contains(fromJSON(needs.cicd-test-container-setup.outputs.test_to_run), 'L2_NeMo_2_GPT_LoRA_TP1PP2_MBS2') || needs.cicd-test-container-setup.outputs.all == 'true'
    with:
      RUNNER: self-hosted-azure
      SCRIPT: |

        python tests/collections/llm/gpt_finetuning.py \
        --restore_path /home/TestData/nemo2_ckpt/llama_68M \
        --devices 2 \
        --max_steps 3 \
        --experiment_dir tests/collections/llm/${{ github.run_id }} \
        --peft lora \
        --tp_size 1 \
        --pp_size 2 \
        --mbs 2
        
        python tests/collections/llm/gpt_finetuning.py \
        --restore_path /home/TestData/nemo2_ckpt/llama_68M \
        --devices 2 \
        --max_steps 6 \
        --experiment_dir tests/collections/llm/${{ github.run_id }} \
        --peft lora \
        --tp_size 1 \
        --pp_size 2 \
        --mbs 2

      AFTER_SCRIPT: |
        rm -rf tests/collections/llm/${{ github.run_id }}

  L2_NeMo_2_GPT_LoRA_TP2PP1_MBS2:
    needs: [cicd-test-container-setup]
    uses: ./.github/workflows/_test_template.yml
    if: contains(fromJSON(needs.cicd-test-container-setup.outputs.test_to_run), 'L2_NeMo_2_GPT_LoRA_TP2PP1_MBS2') || needs.cicd-test-container-setup.outputs.all == 'true'
    with:
      RUNNER: self-hosted-azure
      SCRIPT: |

        python tests/collections/llm/gpt_finetuning.py \
        --restore_path /home/TestData/nemo2_ckpt/llama_68M \
        --devices 2 \
        --max_steps 3 \
        --experiment_dir tests/collections/llm/${{ github.run_id }} \
        --peft lora \
        --tp_size 2 \
        --pp_size 1 \
        --mbs 2
        
        python tests/collections/llm/gpt_finetuning.py \
        --restore_path /home/TestData/nemo2_ckpt/llama_68M \
        --devices 2 \
        --max_steps 6 \
        --experiment_dir tests/collections/llm/${{ github.run_id }} \
        --peft lora \
        --tp_size 2 \
        --pp_size 1 \
        --mbs 2

      AFTER_SCRIPT: |
        rm -rf tests/collections/llm/${{ github.run_id }}

  Nemo_CICD_Test:
    needs: 
      - pre-flight
      - gpu-test
      - cicd-test-container-setup

      #- OPTIONAL_L0_Unit_Tests_GPU_ASR
      - L0_Unit_Tests_GPU_Audio
      - L0_Unit_Tests_GPU_Common
      - L0_Unit_Tests_GPU_LLM
      - L0_Unit_Tests_GPU_Multimodal
      - L0_Unit_Tests_GPU_NLP
      - L0_Unit_Tests_GPU_TTS
      #- OPTIONAL_L0_Unit_Tests_GPU_Core
      - L0_Unit_Tests_GPU_Hydra
      #- OPTIONAL_L0_Unit_Tests_GPU_Lightning
      - L0_Unit_Tests_GPU_Others
      
      - L0_Unit_Tests_CPU_ASR
      - L0_Unit_Tests_CPU_Audio
      - L0_Unit_Tests_CPU_Common
      - L0_Unit_Tests_CPU_LLM
      - L0_Unit_Tests_CPU_Multimodal
      - L0_Unit_Tests_CPU_NLP
      - L0_Unit_Tests_CPU_TTS
      - L0_Unit_Tests_CPU_Core
      - L0_Unit_Tests_CPU_Hydra
      - L0_Unit_Tests_CPU_Lightning
      - L0_Unit_Tests_CPU_Others

      - L2_Community_LLM_Checkpoints_tests_Bert
      - L2_Community_LLM_Checkpoints_tests_Mamba2
      - L2_Community_LLM_Checkpoints_tests_Llama
      - L2_Community_LLM_Checkpoints_tests_StarCoder
      - L2_Community_LLM_Checkpoints_tests_Falcon
      - L2_Community_vita_Checkpoints_tests_Llama3
      #- OPTIONAL_L2_Community_LLM_Checkpoints_tests_Baichuan2
      - ASR_dev_run_Speech_to_Text
      - ASR_dev_run_Speech_to_Text_WPE_-_CitriNet
      - ASR_dev_run_Speech_Pre-training_-_CitriNet
      - ASR_dev_run_Speech_To_Text_Finetuning
      - ASR_dev_run_Speech_To_Text_HF_Finetuning
      - ASR_dev_run_Speech_to_Text_WPE_-_Conformer
      - ASR_dev_run-part_two_Speech_to_Text_WPE_-_Squeezeformer
      - L2_Speech_to_Text_EMA
      - L2_Speaker_dev_run_Speaker_Recognition
      - L2_Speaker_dev_run_Speaker_Diarization
      - L2_Speaker_dev_run_Speech_to_Label
      - L2_Speaker_dev_run_Speaker_Diarization_with_ASR_Inference
      - L2_Speaker_dev_run_Clustering_Diarizer_Inference
      - L2_Speaker_dev_run_Neural_Diarizer_Inference
      - L2_Speaker_dev_run_Multispeaker_ASR_Data_Simulation
      - L2_ASR_Multi-dataloader_dev_run_Speech_to_Text_multi-dataloader
      - L2_ASR_Multi-dataloader_dev_run_Speech_to_Label_multi-dataloader
      - L2_ASR_Adapters_Linear_Adapters
      - L2_ASR_Adapters_RelPos_MHA_Adapters
      - L2_Speech_Transcription_Speech_to_Text_Transcribe
      #- OPTIONAL_L2_Transducer_alignment_Running_pytest
      - L2_Segmentation_Tool_Parallel_ctc_segmentation_test_L2_Eng_CitriNet_with_wav
      - L2_Segmentation_Tool_Parallel_ctc_segmentation_test_L2_Ru_QN_with_mp3
      - L2_G2P_Models_G2P_Conformer_training_evaluation_and_inference
      - L2_G2P_Models_HeteronymClassificationModel_training_evaluation_and_inference
      - L2_Duplex_Text_Normalization_with_Tarred_dataset
      - L2_Intent_and_Slot_Classification_Tasks_Intent_and_Slot_Classification
      - L2_Intent_and_Slot_Classification_Tasks_Multi-Label_Intent_and_Slot_Classification
      - L2_Parallel_NLP_Examples2_NER_finetuning_from_pretrained_Test
      - L2_Parallel_NLP_Examples2_Punctuation_and_capitalization_finetuning_from_pretrained_test
      - L2_Parallel_NLP_Examples2_NER_with_TurkuNLP__bert-base-finnish-cased-v1
      - L2_Parallel_NLP_Examples2_Evaluation_script_for_Token_Classification
      - L2_Parallel_NLP_Examples2_Evaluation_script_for_Punctuation
      - L2_Pretraining_BERT_pretraining_from_Text
      - L2_Pretraining_BERT_from_Preprocessed
      - L2_NMT_Attention_is_All_You_Need_Training_NMT_Training_Post-LN
      - L2_NMT_Attention_is_All_You_Need_Training_NMT_Training_Pre-LN
      - L2_NMT_Attention_is_All_You_Need_Training_NMT_Multi-Validation
      - L2_NMT_Attention_is_All_You_Need_Inference
      - L2_NMT_Attention_is_All_You_Need_Finetuning
      - L2_NMT_Tarred_Dataset_Creation_Auto_Tarred_Dataset_Creation
      - L2_NMT_Tarred_Dataset_Creation_Script_Tarred_Dataset_Creation
      - L2_Megatron_NMT_Training_TP2
      - L2_Megatron_BART_Perceiver_MIM_Training_TP2
      - L2_Megatron_Bert_Pretraining_and_Resume_Training_with_Pipeline_Parallelism
      - L2_Megatron_Bert_Pretraining_and_Resume_Training
      - L2_Megatron_Core_Bert_Pretraining_and_Resume_Training
      - L2_Legacy_Megatron_RETRO_Pretraining_and_Resume_Training
      - L2_Megatron_RETRO_Pretraining_and_Resume_Training
      - L2_RAG_Pipeline_Indexing
      - L2_RAG_Pipeline_Generating
      - L2_BioMegatron_Bert_NER_Task
      - L2_Megatron_GPT_Pretraining_and_Resume_Training_TP2
      - L2_Megatron_GPT_Skip_Train
      - L2_Megatron_GPT_with_Rope_Pretraining_and_Resume_Training_TP2
      - L2_Megatron_GPT_with_ResetLR_Pretraining_and_Resume_Training_TP2
      - L2_Megatron_GPT_with_Drop_Optimizer_States_TP2
      - L2_Megatron_GPT_with_ALiBi_Pretraining_and_Resume_Training_TP2
      - L2_Megatron_GPT_with_KERPLE_Pretraining_and_Resume_Training_TP2
      - L2_Megatron_GPT_Pretraining_and_Resume_Training_PP2
      #- OPTIONAL_L2_Megatron_GPT_Auto_Configurator_TP1_PP1_MBS124
      - L2_Megatron_GPT_Finetuning_PP2
      - L2_Megatron_GPT_Finetuning_StarCoder_PP1
      - L2_Megatron_GPT_Embedding
      - L2_Megatron_GPT_PEFT_Lora_PP2_O2
      - L2_Megatron_GPT_PEFT_Lora_TP2_O1
      - L2_Megatron_GPT_PEFT_Lora_TP2SP1
      - L2_Megatron_GPT_Eval
      - L2_Megatron_GPT_Eval_PP2
      - L2_Megatron_GPT_SFT_Eval_inference_seq_len_greaterThan_training_seq_len
      - L2_Megatron_Change_Partitions_Reduce_TP_Num_Partitions_-2_to_1-_and_PP_Num_Partitions_-1_to_2
      - L2_Megatron_Change_Partitions_Increase_TP_Num_Partitions_-2_to_4-_and_PP_Num_Partitions_-1_to_2
      - L2_Megatron_T5_Pretraining_and_Resume_Training_TP2
      - L2_Megatron_Core_T5_Pretraining_and_Resume_Training_TP2
      - L2_Megatron_T5_with_ALiBi_Pretraining_and_Resume_Training_TP2
      - L2_Megatron_T5_with_KERPLE_Pretraining_and_Resume_Training_TP2
      - L2_Megatron_T5_Pretraining_and_Resume_Training_PP2
      - L2_Megatron_T5_w_Mixture_of_Expert_Pretraining
      - L2_Megatron_UL2_Pretraining_and_Resume_Training_TP2
      - L2_Megatron_T5_Eval
      - L2_Megatron_Core_T5_Eval
      - L2_Megatron_BART_Pretraining_and_Resume_Training_TP2
      - L2_Megatron_BART_Pretraining_and_Resume_Training_PP2
      - L2_Megatron_T5_PEFT_Lora_TP2
      - L2_Megatron_Core_T5_PEFT_Lora_TP2
      - L2_Megatron_Mock_Data_Generation_MockGPTDataset
      - L2_Megatron_Mock_Data_Generation_MockT5Dataset
      - L2_TTS_Fast_dev_runs_1_Tacotron_2
      - L2_TTS_Fast_dev_runs_1_WaveGlow
      - L2_TTS_Fast_dev_runs_1_FastPitch
      #- OPTIONAL_L2_TTS_Fast_dev_runs_1_RADTTS
      - L2_TTS_Fast_dev_runs_1_Mixer-TTS
      - L2_TTS_Fast_dev_runs_1_Hifigan
      - Speech_Checkpoints_tests
      - L2_Stable_Diffusion_Training
      - L2_NeMo_2_GPT_Pretraining_no_transformer_engine
      #- OPTIONAL_L2_NeMo_2_GPT_DDP_Param_Parity_check
      - L2_NeMo_2_HF_MODEL_IMPORT
      - L2_NeMo_2_SSM_Pretraining
      - L2_NeMo_2_SSM_Finetuning
      - L2_NeMo_2_T5_Pretraining
      - L2_NeMo_2_GPT_SFT_TP1PP1_MBS1
      - L2_NeMo_2_GPT_SFT_TP1PP1_MBS2
      - L2_NeMo_2_GPT_SFT_TP1PP2_MBS2
      - L2_NeMo_2_GPT_SFT_TP2PP1_MBS2
      - L2_NeMo_2_GPT_LoRA_TP1PP1_MBS1
      - L2_NeMo_2_GPT_LoRA_TP1PP1_MBS2
      - L2_NeMo_2_GPT_LoRA_TP1PP2_MBS2
      - L2_NeMo_2_GPT_LoRA_TP2PP1_MBS2
      - L2_NeMo_2_Mixtral_Pretraining
      - L2_PTQ_Llama2_INT8_SQ
      - L2_PTQ_Llama2_FP8
      - L2_Community_LLM_Checkpoints_tests_Llama3
      - L2_PTQ_Llama2_Export_Only
      - L2_Distill_Llama2
      - L2_Prune_Width_Llama2
      - L2_Speech_to_Text_AED
      - L2_Speech_Estimate_Duration_Bins
      - L2_Speech_Batch_Size_OOMptimizer
      - L2_Speech_Batch_Size_OOMptimizer_Canary
      - L2_Speech_Transcription_Canary_Transcribe_Full_Manifest
      - L2_Speech_Transcription_Canary_Transcribe_With_Prompt
      - L2_Speech_Transcription_Canary_Transcribe_Audio_Dir
      - L2_Megatron_GPT_Reranker
    if: always()
    runs-on: ubuntu-latest
    steps:  
      - name: Evaluate conclusion
        if: ${{ always() }}
        id: pipeline-conclusion
        run: |
          # Slack notifications are send only on test failure (not cancelled):
          FAILED=${{ contains(needs.*.outputs.conclusion, 'failure') }}
          echo "FAILED=$FAILED" >> $GITHUB_OUTPUT
          
          # Mark as successful if no job was cancelled:
          SUCCESS=${{ !contains(needs.*.outputs.conclusion, 'failure') && !contains(needs.*.result, 'cancelled') && !contains(needs.*.result, 'skipped') }}
          echo "SUCCESS=$SUCCESS" >> $GITHUB_OUTPUT

      # This should depend on all the tests so we block/unblock based on all tests passing
      - name: Pipeline successful, set exit code to 0 
        if: ${{ always() && steps.pipeline-conclusion.outputs.SUCCESS == 'true' }}
        run: exit 0

      - name: Pipeline successful, add PR comment 
        if: ${{ always() && steps.pipeline-conclusion.outputs.SUCCESS == 'true' && github.event_name == 'pull_request' && env.SLACK_WEBHOOK != '' }}
        uses: peter-evans/create-or-update-comment@v4
        env: 
          SLACK_WEBHOOK: ${{ secrets.SLACK_WEBHOOK }}
          REPOSITORY: ${{ github.repository }}
          RUN_ID: ${{ github.run_id }}
        with:
          issue-number: ${{ github.event.number }}
          body: |
            [🤖]: Hi @${{ github.event.pull_request.user.login }} 👋,
            
            We wanted to let you know that a [CICD pipeline](https://github.com/$REPOSITORY/actions/runs/$RUN_ID) for this PR just finished successfully

            So it might be time to merge this PR or get some approvals

            I'm just a bot so I'll leave it you what to do next.

            //cc @pablo-garay @ko3n1g

      - name: "Pipeline not successful and not cancelled: Send Slack alert & create step summary"
        if: ${{ always() && steps.pipeline-conclusion.outputs.FAILED == 'true' && env.SLACK_WEBHOOK != '' }}
        env: 
          SLACK_WEBHOOK: ${{ secrets.SLACK_WEBHOOK }}
          GITHUB_TOKEN: ${{ secrets.GITHUB_TOKEN }}
          REPOSITORY: ${{ github.repository }}
          RUN_ID: ${{ github.run_id }}
          PR_NUMBER: ${{ github.event.number }}
          SERVER_URL: ${{ github.server_url }}
        run: |
          set -x

          PR_INFO=$(curl -L \
            -H "Accept: application/vnd.github+json" \
            -H "Authorization: Bearer $GITHUB_TOKEN" \
            -H "X-GitHub-Api-Version: 2022-11-28" \
            https://api.github.com/repos/$REPOSITORY/pulls/$PR_NUMBER
          )
          PR_URL=$(echo -E $PR_INFO | jq '.html_url' | tr -d '"')
          PR_TITLE=$(echo -E $PR_INFO | jq '.title' | tr -d '"')
          
          PIPELINE_URL=$SERVER_URL/$REPOSITORY/actions/runs/$RUN_ID
          BASE_MESSAGE='
            {
              "blocks": [
                {
                  "type": "section",
                  "text": {
                    "type": "mrkdwn",
                    "text": "🚨 *CI/CD failure at <'$PIPELINE_URL'|NeMo CI>*."
                  }
                }
              ]
            }
          '

          # Since this workflow contains more than 100 jobs, we need to iterate over job pages
          JOBS='[]'
          PAGE=1
          while : ; do
            JOBS_URL="https://api.github.com/repos/$REPOSITORY/actions/runs/$RUN_ID/jobs?page=$PAGE&per_page=100"  
            RESPONSE=$(curl -s -H "Authorization: token $GITHUB_TOKEN" $JOBS_URL | jq '.jobs')
            JOBS=$(echo -e "$JOBS\n$RESPONSE" | jq -cs 'add')
            if [[ $(echo $RESPONSE | jq 'length') -lt 100 ]]; then
              break
            else
              PAGE=$(( PAGE + 1))
            fi
          done
          
          SUMMARY="[]"
          echo "Failed jobs: " | tee -a $GITHUB_STEP_SUMMARY
          while IFS= read -r JOB; do
            JOB_NAME="$(echo $JOB | jq '.key' | tr -d '"') / main"
            JOB_ID=$(echo $JOBS | jq --arg job_name "$JOB_NAME" '.[] | select(.name == $job_name) | .id')
            JOB_URL="https://github.com/$REPOSITORY/actions/runs/$RUN_ID/job/$JOB_ID"

            echo "* [$JOB_NAME]($JOB_URL)" | tee -a $GITHUB_STEP_SUMMARY

            LOGS=$(echo $JOB | yq '(.value.outputs.log | @base64d)' | tr -d '"')
            
            SUMMARY=$(echo "$SUMMARY" | jq \
              --arg pr "<$PR_URL|$PR_TITLE>" \
              --arg job "<$JOB_URL|$JOB_NAME>" \
              --arg logs "$LOGS" \
              --arg author "<https://github.com/${{ github.actor }}|${{ github.actor }}>" \
              --arg branch "<https://github.com/$REPOSITORY/tree/${{ github.head_ref || github.ref_name }}|${{ github.head_ref || github.ref_name }}>"\
              '. += [
              {
                "type": "section",
                "text": {
                  "type": "mrkdwn",
                  "text": (
                    "PR: " + $pr
                    + "\nJob: " + $job
                    + "\nAuthor: " + $author
                    + "\nBranch: " + $branch
                    + "\nLogs:" 
                    + "```\n" + $logs + "\n```" 
                  )
                }
              }
            ]')
          done <<<$(echo '${{ toJSON(needs) }}' | jq -c 'to_entries | .[] | select(.value.outputs.conclusion == "failure")')

          MESSAGE=$(echo $BASE_MESSAGE | jq -c --argjson summary "$SUMMARY" '.blocks += $summary')

          curl -X POST -H "Content-type: application/json" --data "$MESSAGE" $SLACK_WEBHOOK

      - name: "Pipeline not successful, set exit code to 1"
        if: ${{ always() && steps.pipeline-conclusion.outputs.SUCCESS == 'false' }}
        run: exit 1<|MERGE_RESOLUTION|>--- conflicted
+++ resolved
@@ -5150,13 +5150,8 @@
         rm -rf tests/collections/llm/gpt_pretrain_results
         rm -rf tests/collections/llm/gpt_index_mappings
       IS_OPTIONAL: true
-<<<<<<< HEAD
-
-  OPTIONAL_L2_NeMo_2_SSM_Pretraining:
-=======
       
   L2_NeMo_2_SSM_Pretraining:
->>>>>>> 6c3f48da
     needs: [cicd-test-container-setup]
     uses: ./.github/workflows/_test_template.yml
     if: contains(fromJSON(needs.cicd-test-container-setup.outputs.test_to_run), 'L2_NeMo_2_SSM_Pretraining') || needs.cicd-test-container-setup.outputs.all == 'true'
