--- conflicted
+++ resolved
@@ -73,7 +73,6 @@
       uses: actions/checkout@v4
       with:
         path: ${{ github.run_id }}
-<<<<<<< HEAD
     
     - name: Set up Docker Buildx
       uses: docker/setup-buildx-action@v3
@@ -94,87 +93,6 @@
           nemoci.azurecr.io/nemo_container:latest
 
     - name: Run some checks
-=======
-
-    - name: Container setup
-      run: |
-        # Pull base PyTorch container
-        docker pull nvcr.io/nvidia/pytorch:24.02-py3
-        docker run --device=/dev/nvidia0 --gpus all --shm-size=8g --env TRANSFORMERS_OFFLINE=0 --env HYDRA_FULL_ERROR=1 --env PYTHONUNBUFFERED=1 --volume ${{ github.workspace }}/${{ github.run_id }}:/workspace --volume /mnt/datadrive/TestData:/home/TestData nvcr.io/nvidia/pytorch:24.02-py3 /bin/bash -c '
-            set -x
-
-            # PyTorch version
-            python -c "import torch; print(torch.__version__)"
-            python -c "import torchvision; print(torchvision.__version__)"
-
-            # Install test requirements
-            apt-get update && apt-get install -y bc && pip install -r requirements/requirements_test.txt && pip install -r requirements/requirements_lightning.txt
-
-            # Code formatting checks
-            python setup.py style
-
-            # Copyright Headers check
-            python tests/check_copyright_header.py --dir .
-
-            # NeMo Installation
-            ./reinstall.sh release
-
-            # Transformer Engine installation
-            git clone https://github.com/NVIDIA/TransformerEngine.git && \
-                pushd TransformerEngine && \
-                git fetch origin bfe21c3d68b0a9951e5716fb520045db53419c5e && \
-                git checkout FETCH_HEAD && \
-                git submodule init && git submodule update && \
-                NVTE_FRAMEWORK=pytorch NVTE_WITH_USERBUFFERS=1 MPI_HOME=/usr/local/mpi pip install .  && \
-                popd
-
-            # Apex installation
-            git clone https://github.com/NVIDIA/apex.git && \
-                pushd apex && \
-                git checkout 810ffae374a2b9cb4b5c5e28eaeca7d7998fca0c && \
-                cp -R apex /usr/local/lib/python3.10/dist-packages && \
-                popd
-
-            # pip package should be working with main, if not we can update the commit here
-            # until the pip package is updated
-            # Megatron Core installation
-            git clone https://github.com/NVIDIA/Megatron-LM.git && \
-                pushd Megatron-LM && \
-                git checkout c90aa1671fc0b97f80fa6c3bb892ce6f8e88e7c9 && \
-                pip install . && \
-                  pushd megatron/core/datasets && \
-                  make && \
-                  popd && \
-                popd
-            export PYTHONPATH="${PYTHONPATH}:/workspace/Megatron-LM"
-
-            # Install only for test: L2: Segmentation Tool
-            pushd tools/ctc_segmentation && \
-                pip install -r requirements.txt && \
-                apt-get update && apt-get install libsox-fmt-all -y && \
-                popd
-
-            # ModelOpt installation
-            pip install nvidia-modelopt[torch]~=0.11.0 --extra-index-url https://pypi.nvidia.com --no-cache-dir
-
-            # PyTorch Lightning version
-            python -c "import pytorch_lightning; print(pytorch_lightning.__version__)"
-
-            # PyTorch Lightning DDP Checks
-            CUDA_VISIBLE_DEVICES="0,1" python "tests/core_ptl/check_for_ranks.py"
-
-            # Basic Import Checks
-            python -c "import nemo.collections.asr as nemo_asr"
-            python -c "import nemo.collections.nlp as nemo_nlp"
-            python -c "import nemo.collections.tts as nemo_tts"
-
-            # set permission
-            chmod 777 -R /workspace
-            '
-            ### \'\'
-
-    - name: Push container to registry for future use
->>>>>>> 6cb618a8
       run: |
         docker run --rm --device=/dev/nvidia0 --gpus all --shm-size=8g --env TRANSFORMERS_OFFLINE=0 --env HYDRA_FULL_ERROR=1 --env PYTHONUNBUFFERED=1 nemoci.azurecr.io/nemo_container_${{ github.run_id }} bash -c '\
           # PyTorch Lightning version
