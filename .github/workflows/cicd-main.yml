--- conflicted
+++ resolved
@@ -4470,16 +4470,6 @@
         --pp_size 1 \
         --mbs 1 --packed
 
-<<<<<<< HEAD
-  L2_NeMo_2_GPT_LoRA_TP1PP1_MBS1_Chat:
-    needs: [cicd-test-container-setup]
-    uses: ./.github/workflows/_test_template.yml
-    if: contains(fromJSON(needs.cicd-test-container-setup.outputs.test_to_run), 'L2_NeMo_2_GPT_LoRA_TP1PP1_MBS1_Chat') || needs.cicd-test-container-setup.outputs.all == 'true'
-    with:
-      RUNNER: self-hosted-azure
-      SCRIPT: |
-
-=======
   L2_NeMo_2_GPT_CLoRA_TP1PP1_MBS1_PACKED:
     needs: [cicd-test-container-setup]
     uses: ./.github/workflows/_test_template.yml
@@ -4487,42 +4477,55 @@
     with:
       RUNNER: self-hosted-azure
       SCRIPT: |
->>>>>>> aa6eba2f
         python tests/collections/llm/gpt_finetuning.py \
         --restore_path /home/TestData/nemo2_ckpt/llama_68M \
         --devices 2 \
         --max_steps 3 \
         --experiment_dir /tmp/nemo2_gpt_finetune/${{ github.run_id }} \
-<<<<<<< HEAD
-        --peft lora \
-        --tp_size 1 \
-        --pp_size 1 \
-        --mbs 1 \
-        --chat_dataset_path /home/TestData/nemo2_data/chat
-=======
         --peft canonical_lora \
         --tp_size 1 \
         --pp_size 1 \
         --mbs 1 --packed
->>>>>>> aa6eba2f
         
         python tests/collections/llm/gpt_finetuning.py \
         --restore_path /home/TestData/nemo2_ckpt/llama_68M \
         --devices 2 \
         --max_steps 6 \
         --experiment_dir /tmp/nemo2_gpt_finetune/${{ github.run_id }} \
-<<<<<<< HEAD
+        --peft canonical_lora \
+        --tp_size 1 \
+        --pp_size 1 \
+        --mbs 1 --packed
+
+  L2_NeMo_2_GPT_LoRA_TP1PP1_MBS1_Chat:
+    needs: [cicd-test-container-setup]
+    uses: ./.github/workflows/_test_template.yml
+    if: contains(fromJSON(needs.cicd-test-container-setup.outputs.test_to_run), 'L2_NeMo_2_GPT_LoRA_TP1PP1_MBS1_Chat') || needs.cicd-test-container-setup.outputs.all == 'true'
+    with:
+      RUNNER: self-hosted-azure
+      SCRIPT: |
+
+        python tests/collections/llm/gpt_finetuning.py \
+        --restore_path /home/TestData/nemo2_ckpt/llama_68M \
+        --devices 2 \
+        --max_steps 3 \
+        --experiment_dir /tmp/nemo2_gpt_finetune/${{ github.run_id }} \
         --peft lora \
         --tp_size 1 \
         --pp_size 1 \
         --mbs 1 \
         --chat_dataset_path /home/TestData/nemo2_data/chat
-=======
-        --peft canonical_lora \
+        
+        python tests/collections/llm/gpt_finetuning.py \
+        --restore_path /home/TestData/nemo2_ckpt/llama_68M \
+        --devices 2 \
+        --max_steps 6 \
+        --experiment_dir /tmp/nemo2_gpt_finetune/${{ github.run_id }} \
+        --peft lora \
         --tp_size 1 \
         --pp_size 1 \
-        --mbs 1 --packed
->>>>>>> aa6eba2f
+        --mbs 1 \
+        --chat_dataset_path /home/TestData/nemo2_data/chat
 
   L2_NeMo_2_Mixtral_LoRA_EP2PP1_MBS2:
     needs: [cicd-test-container-setup]
@@ -4634,7 +4637,7 @@
       AFTER_SCRIPT: |
         rm -rf /tmp/nemo2_ckpt
         rm -rf /tmp/nemo2_ptq_engine
-  
+
   L2_NeMo_2_LLAVA_NEXT_MOCK_TRAINING:
     needs: [cicd-test-container-setup]
     uses: ./.github/workflows/_test_template.yml
@@ -4789,6 +4792,7 @@
       - L2_NeMo_2_GPT_LoRA_TP1PP1_MBS2
       - L2_NeMo_2_GPT_LoRA_TP1PP2_MBS2
       - L2_NeMo_2_GPT_LoRA_TP2PP1_MBS2
+      - L2_NeMo_2_GPT_LoRA_TP1PP1_MBS1_Chat
       - L2_NeMo_2_GPT_LoRA_TP1PP1_MBS1_PACKED
       - L2_NeMo_2_GPT_DoRA_TP1PP1_MBS1_PACKED
       - L2_NeMo_2_GPT_CLoRA_TP1PP1_MBS1_PACKED
