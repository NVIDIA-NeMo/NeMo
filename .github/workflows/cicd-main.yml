# Copyright (c) 2020-2021, NVIDIA CORPORATION.
#
# Licensed under the Apache License, Version 2.0 (the "License");
# you may not use this file except in compliance with the License.
# You may obtain a copy of the License at
#
#     http://www.apache.org/licenses/LICENSE-2.0
#
# Unless required by applicable law or agreed to in writing, software
# distributed under the License is distributed on an "AS IS" BASIS,
# WITHOUT WARRANTIES OR CONDITIONS OF ANY KIND, either express or implied.
# See the License for the specific language governing permissions and
# limitations under the License.
name: "CICD NeMo"
on:
  pull_request:
    branches:
      - 'main'
      - 'r**'
    types: [ labeled ]

  workflow_dispatch:
    inputs:
      test_to_run:
        required: false
        default: all
        type: string
        description: Comma-separated list of tests to run. Use "all" to run the full test suite.

concurrency:
  group: ${{ github.workflow }}-${{ github.event.pull_request.number || github.ref }}
  cancel-in-progress: true


jobs:
  pre-flight:
    runs-on: ubuntu-latest
    outputs:
      test_to_run: ${{ steps.test_to_run.outputs.main }}
      all: ${{ steps.all.outputs.main }}
      event_name: ${{ steps.github-event.outputs.main }}
    steps:
      - name: Parse test_to_run
        id: test_to_run
        run: |
          parsed_string=$(echo ${{ inputs.test_to_run || 'all' }} | jq -c --raw-input 'split(",")')
          echo "main=${parsed_string}" | tee -a "$GITHUB_OUTPUT"
      - name: Parse all
        id: all
        run: |
          echo "main=${{ contains(fromJSON(steps.test_to_run.outputs.main), 'all') }}" | tee -a "$GITHUB_OUTPUT"
      - name: Infer github event
        id: github-event
        run: |
          echo "main=${{ github.event_name }}" | tee -a "$GITHUB_OUTPUT"
  
  cicd-test-container-build:
    if: ${{ github.event.label.name == 'Run CICD' || needs.pre-flight.outputs.event_name == 'workflow_dispatch' }}
    uses: NVIDIA/NeMo-FW-CI-templates/.github/workflows/_build_container.yml@v0.14.0
    needs: pre-flight
    with:
      image-name: nemo_container
      dockerfile: Dockerfile.ci
      image-label: nemo-core
      build-args: |
        IMAGE_LABEL=nemo-core
      prune-filter-timerange: 24h
      
  cicd-test-container-setup:
    needs: [cicd-test-container-build, pre-flight]
    runs-on: self-hosted-azure-builder
    if: ${{ github.event.label.name == 'Run CICD' || github.event_name == 'workflow_dispatch' }}
    outputs:
      test_to_run: ${{ needs.pre-flight.outputs.test_to_run }}
      all: ${{ needs.pre-flight.outputs.all }}
    steps:
    - name: Run some checks
      run: |
        docker run --rm --device=/dev/nvidia0 --gpus all --shm-size=8g --env TRANSFORMERS_OFFLINE=0 --env HYDRA_FULL_ERROR=1 --env PYTHONUNBUFFERED=1 nemoci.azurecr.io/nemo_container:${{ github.run_id }} bash -c '\
          # PyTorch Lightning version
          python -c "import lightning.pytorch; print(lightning.pytorch.__version__)"

          # PyTorch Lightning DDP Checks
          CUDA_VISIBLE_DEVICES="0,1" python "tests/core_ptl/check_for_ranks.py"

          # Basic Import Checks
          python -c "import nemo.collections.asr as nemo_asr"
          python -c "import nemo.collections.nlp as nemo_nlp"
          python -c "import nemo.collections.nlp as nemo_nlp; nemo_nlp.modules.get_tokenizer_list()"
          python -c "import nemo.collections.tts as nemo_tts"

          python setup.py style
          python tests/check_copyright_header.py --dir .

          # These checks are not crucial
          exit 0
        '
        ### \'\'
  
  # L0: GPU unit tests
  L0_Unit_Tests_GPU_ASR:
     needs: [cicd-test-container-setup]
     uses: ./.github/workflows/_test_template.yml
     if: contains(fromJSON(needs.cicd-test-container-setup.outputs.test_to_run), 'L0_Unit_Tests_GPU_ASR') || needs.cicd-test-container-setup.outputs.all == 'true'
     with:
       RUNNER: self-hosted-azure
       TIMEOUT: 20
       # TODO: remove this hack
       SCRIPT: |
         python -c "from nemo.collections.asr.models import ASRModel" && NEMO_NUMBA_MINVER=0.53 pytest tests/collections/asr -m "not pleasefixme" --with_downloads

  L0_Unit_Tests_GPU_Audio:
     needs: [cicd-test-container-setup]
     uses: ./.github/workflows/_test_template.yml
     if: contains(fromJSON(needs.cicd-test-container-setup.outputs.test_to_run), 'L0_Unit_Tests_GPU_Audio') || needs.cicd-test-container-setup.outputs.all == 'true'
     with:
       RUNNER: self-hosted-azure
       TIMEOUT: 20
       SCRIPT: |
         NEMO_NUMBA_MINVER=0.53 pytest tests/collections/audio -m "not pleasefixme" --with_downloads

  L0_Unit_Tests_GPU_Common:
     needs: [cicd-test-container-setup]
     uses: ./.github/workflows/_test_template.yml
     if: contains(fromJSON(needs.cicd-test-container-setup.outputs.test_to_run), 'L0_Unit_Tests_GPU_Common') || needs.cicd-test-container-setup.outputs.all == 'true'
     with:
       RUNNER: self-hosted-azure
       SCRIPT: |
         NEMO_NUMBA_MINVER=0.53 pytest tests/collections/common -m "not pleasefixme" --with_downloads

  L0_Unit_Tests_GPU_LLM:
     needs: [cicd-test-container-setup]
     uses: ./.github/workflows/_test_template.yml
     if: contains(fromJSON(needs.cicd-test-container-setup.outputs.test_to_run), 'L0_Unit_Tests_GPU_LLM') || needs.cicd-test-container-setup.outputs.all == 'true'
     with:
       RUNNER: self-hosted-azure
       SCRIPT: |
         NEMO_NUMBA_MINVER=0.53 pytest tests/collections/llm -m "not pleasefixme" --with_downloads

  L0_Unit_Tests_GPU_Multimodal:
     needs: [cicd-test-container-setup]
     uses: ./.github/workflows/_test_template.yml
     if: contains(fromJSON(needs.cicd-test-container-setup.outputs.test_to_run), 'L0_Unit_Tests_GPU_Multimodal') || needs.cicd-test-container-setup.outputs.all == 'true'
     with:
       RUNNER: self-hosted-azure
       SCRIPT: |
         NEMO_NUMBA_MINVER=0.53 pytest tests/collections/multimodal -m "not pleasefixme" --with_downloads

  L0_Unit_Tests_GPU_NLP:
     needs: [cicd-test-container-setup]
     uses: ./.github/workflows/_test_template.yml
     if: contains(fromJSON(needs.cicd-test-container-setup.outputs.test_to_run), 'L0_Unit_Tests_GPU_NLP') || needs.cicd-test-container-setup.outputs.all == 'true'
     with:
       RUNNER: self-hosted-azure
       SCRIPT: |
         NEMO_NUMBA_MINVER=0.53 pytest tests/collections/nlp -m "not pleasefixme" --with_downloads

  L0_Unit_Tests_GPU_TTS:
     needs: [cicd-test-container-setup]
     uses: ./.github/workflows/_test_template.yml
     if: contains(fromJSON(needs.cicd-test-container-setup.outputs.test_to_run), 'L0_Unit_Tests_GPU_TTS') || needs.cicd-test-container-setup.outputs.all == 'true'
     with:
       RUNNER: self-hosted-azure
       SCRIPT: |
         NEMO_NUMBA_MINVER=0.53 pytest tests/collections/tts -m "not pleasefixme" --with_downloads

  OPTIONAL_L0_Unit_Tests_GPU_Core:
     needs: [cicd-test-container-setup]
     uses: ./.github/workflows/_test_template.yml
     if: contains(fromJSON(needs.cicd-test-container-setup.outputs.test_to_run), 'OPTIONAL_L0_Unit_Tests_GPU_Core') || needs.cicd-test-container-setup.outputs.all == 'true'
     with:
       RUNNER: self-hosted-azure
       TIMEOUT: 20
       SCRIPT: |
         NEMO_NUMBA_MINVER=0.53 pytest tests/core -m "not pleasefixme" --with_downloads
       IS_OPTIONAL: true

  L0_Unit_Tests_GPU_Hydra:
     needs: [cicd-test-container-setup]
     uses: ./.github/workflows/_test_template.yml
     if: contains(fromJSON(needs.cicd-test-container-setup.outputs.test_to_run), 'L0_Unit_Tests_GPU_Hydra') || needs.cicd-test-container-setup.outputs.all == 'true'
     with:
       RUNNER: self-hosted-azure
       SCRIPT: |
         NEMO_NUMBA_MINVER=0.53 pytest tests/hydra -m "not pleasefixme" --with_downloads

  L0_Unit_Tests_GPU_Lightning:
     needs: [cicd-test-container-setup]
     uses: ./.github/workflows/_test_template.yml
     if: contains(fromJSON(needs.cicd-test-container-setup.outputs.test_to_run), 'L0_Unit_Tests_GPU_Lightning') || needs.cicd-test-container-setup.outputs.all == 'true'
     with:
       RUNNER: self-hosted-azure
       SCRIPT: |
         NEMO_NUMBA_MINVER=0.53 pytest tests/lightning -m "not pleasefixme" --with_downloads

  L0_Unit_Tests_GPU_Others:
     needs: [cicd-test-container-setup]
     uses: ./.github/workflows/_test_template.yml
     if: contains(fromJSON(needs.cicd-test-container-setup.outputs.test_to_run), 'L0_Unit_Tests_GPU_Others') || needs.cicd-test-container-setup.outputs.all == 'true'
     with:
       RUNNER: self-hosted-azure
       SCRIPT: |
         NEMO_NUMBA_MINVER=0.53 pytest -m "not pleasefixme" --with_downloads \
         --ignore=tests/collections/asr \
         --ignore=tests/collections/audio \
         --ignore=tests/collections/common \
         --ignore=tests/collections/llm \
         --ignore=tests/collections/multimodal \
         --ignore=tests/collections/nlp \
         --ignore=tests/collections/tts \
         --ignore=tests/core \
         --ignore=tests/core_ptl \
         --ignore=tests/hydra \
         --ignore=tests/lightning \
         --ignore=tests/utils

  # L0: CPU unit tests
  L0_Unit_Tests_CPU_ASR:
     needs: [cicd-test-container-setup]
     uses: ./.github/workflows/_test_template.yml
     if: contains(fromJSON(needs.cicd-test-container-setup.outputs.test_to_run), 'L0_Unit_Tests_CPU_ASR') || needs.cicd-test-container-setup.outputs.all == 'true'
     with:
       RUNNER: self-hosted-azure-cpu
       TIMEOUT: 20
       SCRIPT: |
         CUDA_VISIBLE_DEVICES="" NEMO_NUMBA_MINVER=0.53 pytest tests/collections/asr -m "not pleasefixme" --cpu --with_downloads --relax_numba_compat

  L0_Unit_Tests_CPU_Audio:
     needs: [cicd-test-container-setup]
     uses: ./.github/workflows/_test_template.yml
     if: contains(fromJSON(needs.cicd-test-container-setup.outputs.test_to_run), 'L0_Unit_Tests_CPU_Audio') || needs.cicd-test-container-setup.outputs.all == 'true'
     with:
       RUNNER: self-hosted-azure-cpu
       SCRIPT: |
         CUDA_VISIBLE_DEVICES="" NEMO_NUMBA_MINVER=0.53 pytest tests/collections/audio -m "not pleasefixme" --cpu --with_downloads --relax_numba_compat

  L0_Unit_Tests_CPU_Common:
     needs: [cicd-test-container-setup]
     uses: ./.github/workflows/_test_template.yml
     if: contains(fromJSON(needs.cicd-test-container-setup.outputs.test_to_run), 'L0_Unit_Tests_CPU_Common') || needs.cicd-test-container-setup.outputs.all == 'true'
     with:
       RUNNER: self-hosted-azure-cpu
       TIMEOUT: 20
       SCRIPT: |
         CUDA_VISIBLE_DEVICES="" NEMO_NUMBA_MINVER=0.53 pytest tests/collections/common -m "not pleasefixme" --cpu --with_downloads --relax_numba_compat

  L0_Unit_Tests_CPU_LLM:
     needs: [cicd-test-container-setup]
     uses: ./.github/workflows/_test_template.yml
     if: contains(fromJSON(needs.cicd-test-container-setup.outputs.test_to_run), 'L0_Unit_Tests_CPU_LLM') || needs.cicd-test-container-setup.outputs.all == 'true'
     with:
       RUNNER: self-hosted-azure-cpu
       SCRIPT: |
         CUDA_VISIBLE_DEVICES="" NEMO_NUMBA_MINVER=0.53 pytest tests/collections/llm -m "not pleasefixme" --cpu --with_downloads --relax_numba_compat

  L0_Unit_Tests_CPU_Multimodal:
     needs: [cicd-test-container-setup]
     uses: ./.github/workflows/_test_template.yml
     if: contains(fromJSON(needs.cicd-test-container-setup.outputs.test_to_run), 'L0_Unit_Tests_CPU_Multimodal') || needs.cicd-test-container-setup.outputs.all == 'true'
     with:
       RUNNER: self-hosted-azure-cpu
       SCRIPT: |
         CUDA_VISIBLE_DEVICES="" NEMO_NUMBA_MINVER=0.53 pytest tests/collections/multimodal -m "not pleasefixme" --cpu --with_downloads --relax_numba_compat

  L0_Unit_Tests_CPU_NLP:
     needs: [cicd-test-container-setup]
     uses: ./.github/workflows/_test_template.yml
     if: contains(fromJSON(needs.cicd-test-container-setup.outputs.test_to_run), 'L0_Unit_Tests_CPU_NLP') || needs.cicd-test-container-setup.outputs.all == 'true'
     with:
       RUNNER: self-hosted-azure
       TIMEOUT: 20
       SCRIPT: |
         CUDA_VISIBLE_DEVICES="" NEMO_NUMBA_MINVER=0.53 pytest tests/collections/nlp -m "not pleasefixme" --cpu --with_downloads --relax_numba_compat

  L0_Unit_Tests_CPU_TTS:
     needs: [cicd-test-container-setup]
     uses: ./.github/workflows/_test_template.yml
     if: contains(fromJSON(needs.cicd-test-container-setup.outputs.test_to_run), 'L0_Unit_Tests_CPU_TTS') || needs.cicd-test-container-setup.outputs.all == 'true'
     with:
       RUNNER: self-hosted-azure-cpu
       SCRIPT: |
         CUDA_VISIBLE_DEVICES="" NEMO_NUMBA_MINVER=0.53 pytest tests/collections/tts -m "not pleasefixme" --cpu --with_downloads --relax_numba_compat

  L0_Unit_Tests_CPU_Core:
     needs: [cicd-test-container-setup]
     uses: ./.github/workflows/_test_template.yml
     if: contains(fromJSON(needs.cicd-test-container-setup.outputs.test_to_run), 'L0_Unit_Tests_CPU_Core') || needs.cicd-test-container-setup.outputs.all == 'true'
     with:
       RUNNER: self-hosted-azure-cpu
       TIMEOUT: 20
       SCRIPT: |
         CUDA_VISIBLE_DEVICES="" NEMO_NUMBA_MINVER=0.53 pytest tests/core tests/core_ptl -m "not pleasefixme" --cpu --with_downloads --relax_numba_compat

  L0_Unit_Tests_CPU_Hydra:
     needs: [cicd-test-container-setup]
     uses: ./.github/workflows/_test_template.yml
     if: contains(fromJSON(needs.cicd-test-container-setup.outputs.test_to_run), 'L0_Unit_Tests_CPU_Hydra') || needs.cicd-test-container-setup.outputs.all == 'true'
     with:
       RUNNER: self-hosted-azure-cpu
       SCRIPT: |
         CUDA_VISIBLE_DEVICES="" NEMO_NUMBA_MINVER=0.53 pytest tests/hydra -m "not pleasefixme" --cpu --with_downloads --relax_numba_compat

  L0_Unit_Tests_CPU_Lightning:
     needs: [cicd-test-container-setup]
     uses: ./.github/workflows/_test_template.yml
     if: contains(fromJSON(needs.cicd-test-container-setup.outputs.test_to_run), 'L0_Unit_Tests_CPU_Lightning') || needs.cicd-test-container-setup.outputs.all == 'true'
     with:
       RUNNER: self-hosted-azure-cpu
       SCRIPT: |
         CUDA_VISIBLE_DEVICES="" NEMO_NUMBA_MINVER=0.53 pytest tests/lightning -m "not pleasefixme" --cpu --with_downloads --relax_numba_compat

  L0_Unit_Tests_CPU_Others:
     needs: [cicd-test-container-setup]
     uses: ./.github/workflows/_test_template.yml
     if: contains(fromJSON(needs.cicd-test-container-setup.outputs.test_to_run), 'L0_Unit_Tests_CPU_Others') || needs.cicd-test-container-setup.outputs.all == 'true'
     with:
       RUNNER: self-hosted-azure-cpu
       SCRIPT: |
         CUDA_VISIBLE_DEVICES="" NEMO_NUMBA_MINVER=0.53 pytest -m "not pleasefixme" --cpu --with_downloads --relax_numba_compat \
         --ignore=tests/collections/asr \
         --ignore=tests/collections/audio \
         --ignore=tests/collections/common \
         --ignore=tests/collections/llm \
         --ignore=tests/collections/multimodal \
         --ignore=tests/collections/nlp \
         --ignore=tests/collections/tts \
         --ignore=tests/core \
         --ignore=tests/core_ptl \
         --ignore=tests/hydra \
         --ignore=tests/lightning \
         --ignore=tests/utils


  L0_Setup_Test_Data_And_Models:
    needs: [cicd-test-container-setup]
    uses: ./.github/workflows/_test_template.yml
    if: contains(fromJSON(needs.cicd-test-container-setup.outputs.test_to_run), 'L0_Setup_Test_Data_And_Models') || needs.cicd-test-container-setup.outputs.all == 'true'
    with:
      RUNNER: self-hosted-azure
      SCRIPT: |
        python -m tests.setup --save_dir /home/TestData/nlp

  #     - name: L2: Multimodal Imagen Train

  # L2: Community LLM Checkpoints tests
  L2_Community_LLM_Checkpoints_tests_Bert:
    needs: [cicd-test-container-setup]
    uses: ./.github/workflows/_test_template.yml
    if: contains(fromJSON(needs.cicd-test-container-setup.outputs.test_to_run), 'L2_Community_LLM_Checkpoints_tests_Bert') || needs.cicd-test-container-setup.outputs.all == 'true'
    with:
      RUNNER: self-hosted-azure
      SCRIPT: |
          python scripts/checkpoint_converters/convert_bert_hf_to_nemo.py  \
          --input_name_or_path /home/TestData/nlp/megatron_ir/sbert/hf_model/bert-base-uncased \
          --output_path /tmp/nlp_megatron_ir_sbert/sbert.nemo

  L2_Community_LLM_Checkpoints_tests_Mamba2:
    needs: [cicd-test-container-setup]
    uses: ./.github/workflows/_test_template.yml
    if: contains(fromJSON(needs.cicd-test-container-setup.outputs.test_to_run), 'L2_Community_LLM_Checkpoints_tests_Mamba2') || needs.cicd-test-container-setup.outputs.all == 'true'
    with:
      RUNNER: self-hosted-azure
      SCRIPT: |
          python scripts/checkpoint_converters/convert_mamba2_pyt_to_nemo.py  \
          --input_name_or_path /home/TestData/nlp/megatron_mamba/model_optim_rng.pt \
          --output_path /tmp/nlp_megatron_mamba/converted_mamba.nemo \
          --precision=bf16 \
          --mamba_ssm_ngroups 1

  L2_Community_LLM_Checkpoints_tests_Llama:
    needs: [cicd-test-container-setup]
    uses: ./.github/workflows/_test_template.yml
    if: contains(fromJSON(needs.cicd-test-container-setup.outputs.test_to_run), 'L2_Community_LLM_Checkpoints_tests_Llama') || needs.cicd-test-container-setup.outputs.all == 'true'
    with:
      RUNNER: self-hosted-azure
      SCRIPT: |
        CUDA_VISIBLE_DEVICES=0 python scripts/checkpoint_converters/convert_llama_hf_to_nemo.py \
          --input_name_or_path=/home/TestData/nlp/megatron_llama/llama-ci-hf-tiny \
          --output_path=/tmp/nlp_megatron_llama/llama_ci.nemo \
          --precision=16

  L2_Community_LLM_Checkpoints_tests_Llama3:
    needs: [cicd-test-container-setup]
    uses: ./.github/workflows/_test_template.yml
    if: contains(fromJSON(needs.cicd-test-container-setup.outputs.test_to_run), 'L2_Community_LLM_Checkpoints_tests_Llama3') || needs.cicd-test-container-setup.outputs.all == 'true'
    with:
      RUNNER: self-hosted-azure
      SCRIPT: |
        CUDA_VISIBLE_DEVICES=0 python scripts/checkpoint_converters/convert_llama_hf_to_nemo.py \
          --input_name_or_path=/home/TestData/nlp/megatron_llama/llama3-ci-hf \
          --output_path=/tmp/nlp_megatron_llama_llama3-ci-hf/llama3_ci.nemo \
          --precision=16

  L2_Community_LLM_Checkpoints_tests_StarCoder:
    needs: [cicd-test-container-setup]
    uses: ./.github/workflows/_test_template.yml
    if: contains(fromJSON(needs.cicd-test-container-setup.outputs.test_to_run), 'L2_Community_LLM_Checkpoints_tests_StarCoder') || needs.cicd-test-container-setup.outputs.all == 'true'
    with:
      RUNNER: self-hosted-azure
      SCRIPT: |
        mkdir -p /tmp/nlp_megatron_gpt_starcoder-ci-hf/
        python scripts/checkpoint_converters/convert_starcoder_hf_to_nemo.py \
        --input_name_or_path /home/TestData/nlp/megatron_gpt/starcoder-ci-hf \
        --output_path /tmp/nlp_megatron_gpt_starcoder-ci-hf/

  L2_Community_LLM_Checkpoints_tests_Falcon:
    needs: [cicd-test-container-setup]
    uses: ./.github/workflows/_test_template.yml
    if: contains(fromJSON(needs.cicd-test-container-setup.outputs.test_to_run), 'L2_Community_LLM_Checkpoints_tests_Falcon') || needs.cicd-test-container-setup.outputs.all == 'true'
    with:
      RUNNER: self-hosted-azure
      SCRIPT: |
          python scripts/checkpoint_converters/convert_falcon_hf_to_nemo.py \
          --input_name_or_path /home/TestData/nlp/megatron_gpt/falcon-ci-hf \
          --output_path /tmp/nlp_megatron_gpt_falcon-ci-hf/falcon_ci.nemo
  
  # L2: Community llava multimodal Checkpoints tests
  L2_Community_vita_Checkpoints_tests_Llama3:
    needs: [cicd-test-container-setup]
    uses: ./.github/workflows/_test_template.yml
    if: contains(fromJSON(needs.cicd-test-container-setup.outputs.test_to_run), 'L2_Community_vita_Checkpoints_tests_Llama3') || needs.cicd-test-container-setup.outputs.all == 'true'
    with:
      RUNNER: self-hosted-azure
      SCRIPT: |
        mkdir /tmp/${{ github.run_id }}
        export PYTHONPATH=/home/TestData/multimodal/video_neva/LLaVA:$PYTHONPATH
        CUDA_VISIBLE_DEVICES=0 python examples/multimodal/multimodal_llm/neva/convert_llava_to_neva.py \
          --in-file /home/TestData/multimodal/video_neva/Llama-3-VILA1.5-8B/llm \
          --mm-projector-ckpt-dir /home/TestData/multimodal/video_neva/Llama-3-VILA1.5-8B/mm_projector \
          --mm-vision-tower /home/TestData/multimodal/video_neva/Llama-3-VILA1.5-8B/vision_tower \
          --tokenizer-model /home/TestData/multimodal/video_neva/vita-tokenizer/ \
          --config-file vita_config.yaml \
          --out-file=/tmp/${{ github.run_id }}/llama3_ci.nemo \
          --model-type VITA \
          --conv-template llama_3

  # this test is using a 7B model which is too large for GitHub CI
  # replace the model in this test with a toy model or move the test
  # to the nightly CI
  # OPTIONAL_L2_Community_LLM_Checkpoints_tests_Baichuan2:
  #   needs: [cicd-test-container-setup]
  #   runs-on: self-hosted-azure
  #   container:
  #     image: nemoci.azurecr.io/nemo_container:${{ github.run_id }}
  #     options: 
  #       # --user 0:128
  #       --device=/dev/nvidia0
  #       --gpus all
  #       --shm-size=8g
  #       --env TRANSFORMERS_OFFLINE=0 
  #       --env HYDRA_FULL_ERROR=1
  #       --volume /mnt/datadrive/TestData:/home/TestData
  #   steps:
  #       - name: Checkout repository
  #         uses: actions/checkout@v4
  #       - run: |
  #           python scripts/checkpoint_converters/convert_baichuan2_hf_to_nemo.py \
  #           --input_name_or_path=/home/TestData/nlp/megatron_gpt/Baichuan2-7B-Base \
  #           --output_path=/home/TestData/nlp/megatron_gpt/Baichuan2-7B-Base/ci.nemo
  #           rm -f /home/TestData/nlp/megatron_gpt/Baichuan2-7B-Base/ci.nemo
  #       - uses: "NVIDIA/NeMo/.github/actions/cancel-workflow@main"
  #         if: "failure()"

  L2_PTQ_Llama2_FP8:
    needs: [cicd-test-container-setup]
    uses: ./.github/workflows/_test_template.yml
    if: contains(fromJSON(needs.cicd-test-container-setup.outputs.test_to_run), 'L2_PTQ_Llama2_FP8') || needs.cicd-test-container-setup.outputs.all == 'true'
    with:
      RUNNER: self-hosted-azure
      SCRIPT: |
        CUDA_VISIBLE_DEVICES=0 python scripts/checkpoint_converters/convert_llama_hf_to_nemo.py \
          --input_name_or_path=/home/TestData/nlp/megatron_llama/llama-ci-hf-tiny \
          --output_path=/tmp/nlp_megatron_llama/llama_ci.nemo \
          --precision=16

        python examples/nlp/language_modeling/megatron_gpt_ptq.py \
          model.restore_from_path=/tmp/nlp_megatron_llama/llama_ci.nemo \
          model.tensor_model_parallel_size=2 \
          trainer.devices=2 \
          quantization.calib_dataset=/home/TestData/nlp/test_quantization/test.json \
          quantization.algorithm=fp8 \
          quantization.num_calib_size=8 \
          inference.batch_size=2 \
          export.inference_tensor_parallel=2 \
          export.sample_output=False \
          export.save_path=/tmp/nlp_megatron_llama_eo/ci_fp8.qnemo

      AFTER_SCRIPT: |
        rm -rf /tmp/nlp_megatron_llama_eo/ci_fp8.qnemo

  # OPTIONAL_L2_QAT_Llama2_INT4:
  #    needs: [cicd-test-container-setup]
  #    runs-on: self-hosted-azure
  #    timeout-minutes: 10
  #    container:
  #      image: nemoci.azurecr.io/nemo_container:${{ github.run_id }}
  #      options:
  #        # --user 0:128
  #        --device=/dev/nvidia0
  #        --gpus all
  #        --shm-size=8g
  #        --env TRANSFORMERS_OFFLINE=0
  #        --env HYDRA_FULL_ERROR=1
  #        --volume /mnt/datadrive/TestData:/home/TestData
  #    steps:
  #        - name: Checkout repository
  #          uses: actions/checkout@v4
  #        - run: |
  #           python examples/nlp/language_modeling/tuning/megatron_gpt_qat.py \
  #           quantization.algorithm=int4 \
  #           quantization.num_calib_size=8 \
  #           trainer.devices=1 \
  #           trainer.num_nodes=1 \
  #           trainer.max_steps=4 \
  #           trainer.val_check_interval=4 \
  #           +trainer.limit_val_batches=2 \
  #           exp_manager.explicit_log_dir=llama2_qat_results \
  #           model.restore_from_path=/home/TestData/nlp/megatron_llama/llama_ci.nemo \
  #           model.tensor_model_parallel_size=1 \
  #           model.pipeline_model_parallel_size=1 \
  #           model.global_batch_size=2 \
  #           model.data.train_ds.file_names=[/home/TestData/nlp/megatron_sft/quarel.jsonl] \
  #           model.data.train_ds.concat_sampling_probabilities=[1.0] \
  #           model.data.validation_ds.file_names=[/home/TestData/nlp/megatron_sft/quarel.jsonl]

  #           rm -rf llama2_qat_results

  L2_Distill_Llama2:
    needs: [cicd-test-container-setup]
    uses: ./.github/workflows/_test_template.yml
    if: contains(fromJSON(needs.cicd-test-container-setup.outputs.test_to_run), 'L2_Distill_Llama2') || needs.cicd-test-container-setup.outputs.all == 'true'
    with:
      RUNNER: self-hosted-azure
      SCRIPT: |
        python examples/nlp/language_modeling/megatron_gpt_distillation.py \
          trainer.devices=2 \
          trainer.num_nodes=1 \
          trainer.precision=bf16 \
          trainer.max_steps=5 \
          trainer.log_every_n_steps=5 \
          trainer.val_check_interval=5 \
          trainer.limit_val_batches=2 \
          model.restore_from_path=/home/TestData/nlp/megatron_llama/llama_ci.nemo \
          model.kd_teacher_restore_from_path=/home/TestData/nlp/megatron_llama/llama_ci.nemo \
          model.tensor_model_parallel_size=2 \
          model.pipeline_model_parallel_size=1 \
          model.micro_batch_size=1 \
          model.global_batch_size=4 \
          model.optim.name=distributed_fused_adam \
          model.optim.sched.warmup_steps=1 \
          model.data.data_prefix=[1.0,/home/TestData/nlp/megatron_gpt/data/gpt/simple_wiki_gpt_preproc_text_document] \
          model.data.index_mapping_dir=examples/nlp/language_modeling/gpt_index_mappings \
          exp_manager.exp_dir=/tmp/megatron_llama_distill

  L2_Prune_Width_Llama2:
    needs: [cicd-test-container-setup]
    uses: ./.github/workflows/_test_template.yml
    if: contains(fromJSON(needs.cicd-test-container-setup.outputs.test_to_run), 'L2_Prune_Width_Llama2') || needs.cicd-test-container-setup.outputs.all == 'true'
    with:
      RUNNER: self-hosted-azure
      SCRIPT: |
        python examples/nlp/language_modeling/megatron_gpt_prune.py \
          trainer.devices=2 \
          trainer.num_nodes=1 \
          trainer.precision=bf16 \
          model.restore_from_path=/home/TestData/nlp/megatron_llama/llama_ci.nemo \
          model.tensor_model_parallel_size=1 \
          model.pipeline_model_parallel_size=2 \
          prune.num_calib_size=8 \
          prune.ffn_hidden_size=192 \
          prune.num_attention_heads=2 \
          prune.num_query_groups=2 \
          prune.hidden_size=128 \
          export.save_path=examples/nlp/language_modeling/ci_prune_width.nemo
      AFTER_SCRIPT: |
          rm -rf examples/nlp/language_modeling/ci_prune_width.nemo

  # L2: ASR dev run
  ASR_dev_run_Speech_to_Text:
    needs: [cicd-test-container-setup]
    uses: ./.github/workflows/_test_template.yml
    if: contains(fromJSON(needs.cicd-test-container-setup.outputs.test_to_run), 'ASR_dev_run_Speech_to_Text') || needs.cicd-test-container-setup.outputs.all == 'true'
    with:
      RUNNER: self-hosted-azure-gpus-1
      SCRIPT: |
        python examples/asr/asr_ctc/speech_to_text_ctc.py \
          model.train_ds.manifest_filepath=/home/TestData/an4_dataset/an4_train.json \
          model.validation_ds.manifest_filepath=/home/TestData/an4_dataset/an4_val.json \
          trainer.devices=1 \
          trainer.accelerator="gpu" \
          +trainer.fast_dev_run=True \
          exp_manager.exp_dir=/tmp/speech_to_text_results

  ASR_dev_run_Speech_to_Text_WPE_-_CitriNet:
    needs: [cicd-test-container-setup]
    uses: ./.github/workflows/_test_template.yml
    if: contains(fromJSON(needs.cicd-test-container-setup.outputs.test_to_run), 'ASR_dev_run_Speech_to_Text_WPE_-_CitriNet') || needs.cicd-test-container-setup.outputs.all == 'true'
    with:
      RUNNER: self-hosted-azure-gpus-1
      SCRIPT: |
        python examples/asr/asr_ctc/speech_to_text_ctc_bpe.py \
          --config-path="../conf/citrinet/" --config-name="config_bpe" \
          model.train_ds.manifest_filepath=/home/TestData/an4_dataset/an4_train.json \
          model.validation_ds.manifest_filepath=/home/TestData/an4_dataset/an4_val.json \
          model.tokenizer.dir="/home/TestData/asr_tokenizers/an4_wpe_128/" \
          model.tokenizer.type="wpe" \
          trainer.devices=1 \
          trainer.accelerator="gpu" \
          +trainer.fast_dev_run=True \
          exp_manager.exp_dir=/tmp/speech_to_text_wpe_results

  ASR_dev_run_Speech_Pre-training_-_CitriNet:
    needs: [cicd-test-container-setup]
    uses: ./.github/workflows/_test_template.yml
    if: contains(fromJSON(needs.cicd-test-container-setup.outputs.test_to_run), 'ASR_dev_run_Speech_Pre-training_-_CitriNet') || needs.cicd-test-container-setup.outputs.all == 'true'
    with:
      RUNNER: self-hosted-azure-gpus-1
      SCRIPT: |
        python examples/asr/speech_pretraining/speech_pre_training.py \
        --config-path="../conf/ssl/citrinet/" --config-name="citrinet_ssl_ci" \
        model.train_ds.manifest_filepath=/home/TestData/an4_dataset/an4_train.json \
        model.validation_ds.manifest_filepath=/home/TestData/an4_dataset/an4_val.json \
        trainer.devices=1 \
        trainer.accelerator="gpu" \
        +trainer.fast_dev_run=True \
        exp_manager.exp_dir=/tmp/speech_pre_training_results

  ASR_dev_run_Speech_To_Text_Finetuning:
    needs: [cicd-test-container-setup]
    uses: ./.github/workflows/_test_template.yml
    if: contains(fromJSON(needs.cicd-test-container-setup.outputs.test_to_run), 'ASR_dev_run_Speech_To_Text_Finetuning') || needs.cicd-test-container-setup.outputs.all == 'true'
    with:
      RUNNER: self-hosted-azure-gpus-1
      SCRIPT: |
        python examples/asr/speech_to_text_finetune.py \
        --config-path="conf/asr_finetune" --config-name="speech_to_text_finetune" \
        model.train_ds.manifest_filepath=/home/TestData/an4_dataset/an4_train.json \
        model.validation_ds.manifest_filepath=/home/TestData/an4_dataset/an4_val.json \
        init_from_nemo_model=/home/TestData/asr/stt_en_fastconformer_transducer_large.nemo \
        model.tokenizer.update_tokenizer=False \
        trainer.devices=1 \
        trainer.accelerator="gpu" \
        +trainer.fast_dev_run=True \
        exp_manager.exp_dir=/tmp/speech_finetuning_results

  ASR_dev_run_Speech_To_Text_HF_Finetuning:
    needs: [cicd-test-container-setup]
    uses: ./.github/workflows/_test_template.yml
    if: contains(fromJSON(needs.cicd-test-container-setup.outputs.test_to_run), 'ASR_dev_run_Speech_To_Text_HF_Finetuning') || needs.cicd-test-container-setup.outputs.all == 'true'
    with:
      RUNNER: self-hosted-azure-gpus-1
      SCRIPT: |-
        python examples/asr/speech_to_text_finetune.py \
        --config-path="conf/asr_finetune" --config-name="speech_to_text_hf_finetune" \
        ~model.train_ds.hf_data_cfg \
        model.train_ds.num_workers=1 \
        model.train_ds.batch_size=2 model.validation_ds.batch_size=2 \
        model.train_ds.streaming=true \
        +model.train_ds.hf_data_cfg.path="librispeech_asr" \
        +model.train_ds.hf_data_cfg.name=null \
        +model.train_ds.hf_data_cfg.split="test.clean" \
        +model.train_ds.hf_data_cfg.streaming=true \
        +model.train_ds.hf_data_cfg.trust_remote_code=True \
        ~model.validation_ds.hf_data_cfg \
        model.validation_ds.streaming=true \
        +model.validation_ds.hf_data_cfg.path="librispeech_asr" \
        +model.validation_ds.hf_data_cfg.name=null \
        +model.validation_ds.hf_data_cfg.split="test.clean" \
        +model.validation_ds.hf_data_cfg.streaming=true \
        +model.validation_ds.hf_data_cfg.trust_remote_code=True \
        ~model.test_ds \
        init_from_nemo_model=/home/TestData/asr/stt_en_fastconformer_transducer_large.nemo \
        model.tokenizer.update_tokenizer=False \
        model.optim.sched.warmup_steps=0 \
        +model.optim.sched.max_steps=3 \
        trainer.max_epochs=null \
        trainer.devices=1 \
        trainer.accelerator="gpu" \
        +trainer.fast_dev_run=True \
        exp_manager.exp_dir=/tmp/speech_finetuning_results

  ASR_dev_run_Speech_to_Text_WPE_-_Conformer:
    needs: [cicd-test-container-setup]
    uses: ./.github/workflows/_test_template.yml
    if: contains(fromJSON(needs.cicd-test-container-setup.outputs.test_to_run), 'ASR_dev_run_Speech_to_Text_WPE_-_Conformer') || needs.cicd-test-container-setup.outputs.all == 'true'
    with:
      RUNNER: self-hosted-azure-gpus-1
      SCRIPT: |
        python examples/asr/asr_ctc/speech_to_text_ctc_bpe.py \
        --config-path="../conf/conformer" --config-name="conformer_ctc_bpe" \
        model.train_ds.manifest_filepath=/home/TestData/an4_dataset/an4_train.json \
        model.validation_ds.manifest_filepath=/home/TestData/an4_dataset/an4_val.json \
        model.tokenizer.dir="/home/TestData/asr_tokenizers/an4_wpe_128/" \
        model.tokenizer.type="wpe" \
        model.train_ds.batch_size=4 \
        model.validation_ds.batch_size=4 \
        trainer.devices=1 \
        trainer.accelerator="gpu" \
        +trainer.fast_dev_run=True \
        exp_manager.exp_dir=/tmp/speech_to_text_wpe_conformer_results

  # L2: ASR dev run - part two
  ASR_dev_run-part_two_Speech_to_Text_WPE_-_Squeezeformer:
    needs: [cicd-test-container-setup]
    uses: ./.github/workflows/_test_template.yml
    if: contains(fromJSON(needs.cicd-test-container-setup.outputs.test_to_run), 'ASR_dev_run-part_two_Speech_to_Text_WPE_-_Squeezeformer') || needs.cicd-test-container-setup.outputs.all == 'true'
    with:
      RUNNER: self-hosted-azure-gpus-1
      SCRIPT: |
        python examples/asr/asr_ctc/speech_to_text_ctc_bpe.py \
        --config-path="../conf/squeezeformer" --config-name="squeezeformer_ctc_bpe" \
        model.train_ds.manifest_filepath=/home/TestData/an4_dataset/an4_train.json \
        model.validation_ds.manifest_filepath=/home/TestData/an4_dataset/an4_val.json \
        model.tokenizer.dir="/home/TestData/asr_tokenizers/an4_wpe_128/" \
        model.tokenizer.type="wpe" \
        model.encoder.d_model=144 \
        model.train_ds.batch_size=4 \
        model.validation_ds.batch_size=4 \
        trainer.devices=1 \
        trainer.accelerator="gpu" \
        +trainer.fast_dev_run=True \
        exp_manager.exp_dir=/tmp/speech_to_text_wpe_squeezeformer_results

  L2_Speech_to_Text_EMA:
    needs: [cicd-test-container-setup]
    uses: ./.github/workflows/_test_template.yml
    if: contains(fromJSON(needs.cicd-test-container-setup.outputs.test_to_run), 'L2_Speech_to_Text_EMA') || needs.cicd-test-container-setup.outputs.all == 'true'
    with:
      RUNNER: self-hosted-azure
      SCRIPT: |
        python examples/asr/asr_ctc/speech_to_text_ctc.py \
        model.train_ds.manifest_filepath=/home/TestData/an4_dataset/an4_train.json \
        model.validation_ds.manifest_filepath=/home/TestData/an4_dataset/an4_val.json \
        trainer.devices=2 \
        trainer.accelerator="gpu" \
        +trainer.fast_dev_run=True \
        +exp_manager.ema.enable=True \
        exp_manager.exp_dir=/tmp/speech_to_text_results

  L2_Speech_to_Text_AED:
    needs: [cicd-test-container-setup]
    uses: ./.github/workflows/_test_template.yml
    if: contains(fromJSON(needs.cicd-test-container-setup.outputs.test_to_run), 'L2_Speech_to_Text_AED') || needs.cicd-test-container-setup.outputs.all == 'true'
    with:
      RUNNER: self-hosted-azure-gpus-1
      SCRIPT: |
        python examples/asr/speech_multitask/speech_to_text_aed.py \
        model.prompt_format=canary \
        model.model_defaults.asr_enc_hidden=256 \
        model.model_defaults.lm_dec_hidden=256 \
        model.encoder.n_layers=12 \
        model.transf_encoder.num_layers=0 \
        model.transf_decoder.config_dict.num_layers=12 \
        model.train_ds.manifest_filepath=/home/TestData/asr/manifests/canary/an4_canary_train.json \
        model.train_ds.batch_duration=60 \
        model.train_ds.use_bucketing=false \
        model.train_ds.shuffle_buffer_size=100 \
        model.train_ds.num_workers=0 \
        +model.train_ds.text_field="answer" \
        +model.train_ds.lang_field="target_lang" \
        model.validation_ds.manifest_filepath=/home/TestData/asr/manifests/canary/an4_canary_val.json \
        +model.validation_ds.text_field="answer" \
        +model.validation_ds.lang_field="target_lang" \
        model.validation_ds.num_workers=0 \
        model.test_ds.manifest_filepath=/home/TestData/asr/manifests/canary/an4_canary_val.json \
        +model.test_ds.text_field="answer" \
        +model.test_ds.lang_field="target_lang" \
        model.test_ds.num_workers=0 \
        spl_tokens.model_dir=/home/TestData/asr_tokenizers/canary/canary_spl_tokenizer_v32 \
        model.tokenizer.langs.en.dir=/home/TestData/asr_tokenizers/canary/en/tokenizer_spe_bpe_v1024_max_4 \
        model.tokenizer.langs.en.type=bpe \
        ++model.tokenizer.langs.es.dir=/home/TestData/asr_tokenizers/canary/es/tokenizer_spe_bpe_v1024_max_4 \
        ++model.tokenizer.langs.es.type=bpe \
        trainer.devices=1 \
        trainer.accelerator="gpu" \
        +trainer.fast_dev_run=True \
        exp_manager.exp_dir=/tmp/speech_to_text_aed_results

  # L2: Speaker dev run
  L2_Speaker_dev_run_Speaker_Recognition:
    needs: [cicd-test-container-setup]
    uses: ./.github/workflows/_test_template.yml
    if: contains(fromJSON(needs.cicd-test-container-setup.outputs.test_to_run), 'L2_Speaker_dev_run_Speaker_Recognition') || needs.cicd-test-container-setup.outputs.all == 'true'
    with:
      RUNNER: self-hosted-azure-gpus-1
      SCRIPT: |
        python examples/speaker_tasks/recognition/speaker_reco.py \
        model.train_ds.batch_size=10 \
        model.validation_ds.batch_size=2 \
        model.train_ds.manifest_filepath=/home/TestData/an4_speaker/train.json \
        model.validation_ds.manifest_filepath=/home/TestData/an4_speaker/dev.json \
        model.decoder.num_classes=2 \
        trainer.max_epochs=10 \
        trainer.devices=1 \
        trainer.accelerator="gpu" \
        +trainer.fast_dev_run=True \
        exp_manager.exp_dir=/tmp/speaker_recognition_results

  L2_Speaker_dev_run_Speaker_Diarization:
    needs: [cicd-test-container-setup]
    uses: ./.github/workflows/_test_template.yml
    if: contains(fromJSON(needs.cicd-test-container-setup.outputs.test_to_run), 'L2_Speaker_dev_run_Speaker_Diarization') || needs.cicd-test-container-setup.outputs.all == 'true'
    with:
      RUNNER: self-hosted-azure-gpus-1
      SCRIPT: |
        python examples/speaker_tasks/diarization/neural_diarizer/multiscale_diar_decoder.py \
        model.diarizer.speaker_embeddings.model_path=titanet_large \
        model.train_ds.batch_size=5 \
        model.validation_ds.batch_size=5 \
        model.train_ds.emb_dir=examples/speaker_tasks/diarization/speaker_diarization_results \
        model.validation_ds.emb_dir=examples/speaker_tasks/diarization/speaker_diarization_results \
        model.train_ds.manifest_filepath=/home/TestData/an4_diarizer/simulated_train/msdd_data.50step.json \
        model.validation_ds.manifest_filepath=/home/TestData/an4_diarizer/simulated_valid/msdd_data.50step.json \
        trainer.devices=1 \
        trainer.accelerator="gpu" \
        +trainer.fast_dev_run=True \
        exp_manager.exp_dir=/tmp/speaker_diarization_results

  L2_Speaker_dev_run_EndtoEnd_Speaker_Diarization_Sortformer:
    needs: [cicd-test-container-setup]
    uses: ./.github/workflows/_test_template.yml
    if: contains(fromJSON(needs.cicd-test-container-setup.outputs.test_to_run), 'L2_Speaker_dev_run_EndtoEnd_Speaker_Diarization_Sortformer') || needs.cicd-test-container-setup.outputs.all == 'true'
    with:
      RUNNER: self-hosted-azure-gpus-1
      SCRIPT: |
        python examples/speaker_tasks/diarization/neural_diarizer/sortformer_diar_train.py \
        trainer.devices="[0]" \
        batch_size=3 \
        model.train_ds.manifest_filepath=/home/TestData/an4_diarizer/simulated_train/eesd_train_tiny.json \
        model.validation_ds.manifest_filepath=/home/TestData/an4_diarizer/simulated_valid/eesd_valid_tiny.json \
        exp_manager.exp_dir=/tmp/speaker_diarization_results \
        +trainer.fast_dev_run=True 

  L2_Speaker_dev_run_EndtoEnd_Diarizer_Inference:
    needs: [cicd-test-container-setup]
    uses: ./.github/workflows/_test_template.yml
    if: contains(fromJSON(needs.cicd-test-container-setup.outputs.test_to_run), 'L2_Speaker_dev_run_EndtoEnd_Diarizer_Inference') || needs.cicd-test-container-setup.outputs.all == 'true'
    with:
      RUNNER: self-hosted-azure
      SCRIPT: |
        python examples/speaker_tasks/diarization/neural_diarizer/e2e_diarize_speech.py \
        model_path=/home/TestData/an4_diarizer/diar_sortformer_4spk-v1-tiny.nemo \
        dataset_manifest=/home/TestData/an4_diarizer/simulated_valid/eesd_valid_tiny.json \
        batch_size=1 

  L2_Speaker_dev_run_Speech_to_Label:
    needs: [cicd-test-container-setup]
    uses: ./.github/workflows/_test_template.yml
    if: contains(fromJSON(needs.cicd-test-container-setup.outputs.test_to_run), 'L2_Speaker_dev_run_Speech_to_Label') || needs.cicd-test-container-setup.outputs.all == 'true'
    with:
      RUNNER: self-hosted-azure-gpus-1
      SCRIPT: |
        python examples/asr/speech_classification/speech_to_label.py \
        model.train_ds.manifest_filepath=/home/TestData/speech_commands/train_manifest.json \
        model.validation_ds.manifest_filepath=/home/TestData/speech_commands/test_manifest.json \
        model.test_ds.manifest_filepath=/home/TestData/speech_commands/test_manifest.json \
        trainer.devices=1 \
        trainer.accelerator="gpu" \
        +trainer.fast_dev_run=True \
        model.preprocessor._target_=nemo.collections.asr.modules.AudioToMelSpectrogramPreprocessor \
        ~model.preprocessor.window_size \
        ~model.preprocessor.window_stride \
        ~model.preprocessor.window \
        ~model.preprocessor.n_mels \
        ~model.preprocessor.n_mfcc \
        ~model.preprocessor.n_fft \
        exp_manager.exp_dir=/tmp/speech_to_label_results

  L2_Speaker_dev_run_Speaker_Diarization_with_ASR_Inference:
    needs: [cicd-test-container-setup]
    uses: ./.github/workflows/_test_template.yml
    if: contains(fromJSON(needs.cicd-test-container-setup.outputs.test_to_run), 'L2_Speaker_dev_run_Speaker_Diarization_with_ASR_Inference') || needs.cicd-test-container-setup.outputs.all == 'true'
    with:
      RUNNER: self-hosted-azure
      SCRIPT: |
        python examples/speaker_tasks/diarization/clustering_diarizer/offline_diar_with_asr_infer.py \
        diarizer.manifest_filepath=/home/TestData/an4_diarizer/an4_manifest.json \
        diarizer.speaker_embeddings.model_path=/home/TestData/an4_diarizer/spkr.nemo \
        diarizer.speaker_embeddings.parameters.save_embeddings=True \
        diarizer.speaker_embeddings.parameters.window_length_in_sec=[1.5] \
        diarizer.speaker_embeddings.parameters.shift_length_in_sec=[0.75] \
        diarizer.speaker_embeddings.parameters.multiscale_weights=[1.0] \
        diarizer.asr.model_path=QuartzNet15x5Base-En \
        diarizer.asr.parameters.asr_based_vad=True \
        diarizer.out_dir=/tmp/speaker_diarization_asr_results

  L2_Speaker_dev_run_Clustering_Diarizer_Inference:
    needs: [cicd-test-container-setup]
    uses: ./.github/workflows/_test_template.yml
    if: contains(fromJSON(needs.cicd-test-container-setup.outputs.test_to_run), 'L2_Speaker_dev_run_Clustering_Diarizer_Inference') || needs.cicd-test-container-setup.outputs.all == 'true'
    with:
      RUNNER: self-hosted-azure
      SCRIPT: |
        python examples/speaker_tasks/diarization/clustering_diarizer/offline_diar_infer.py \
        diarizer.manifest_filepath=/home/TestData/an4_diarizer/an4_manifest.json \
        diarizer.speaker_embeddings.model_path=/home/TestData/an4_diarizer/spkr.nemo \
        diarizer.speaker_embeddings.parameters.save_embeddings=True \
        diarizer.speaker_embeddings.parameters.window_length_in_sec=1.5 \
        diarizer.speaker_embeddings.parameters.shift_length_in_sec=0.75 \
        diarizer.speaker_embeddings.parameters.multiscale_weights=null \
        diarizer.vad.model_path=/home/TestData/an4_diarizer/MatchboxNet_VAD_3x2.nemo \
        diarizer.out_dir=/tmp/clustering_diarizer_results

  L2_Speaker_dev_run_Neural_Diarizer_Inference:
    needs: [cicd-test-container-setup]
    uses: ./.github/workflows/_test_template.yml
    if: contains(fromJSON(needs.cicd-test-container-setup.outputs.test_to_run), 'L2_Speaker_dev_run_Neural_Diarizer_Inference') || needs.cicd-test-container-setup.outputs.all == 'true'
    with:
      RUNNER: self-hosted-azure
      SCRIPT: |
        python examples/speaker_tasks/diarization/neural_diarizer/multiscale_diar_decoder_infer.py \
        diarizer.manifest_filepath=/home/TestData/an4_diarizer/an4_manifest.json \
        diarizer.msdd_model.model_path=/home/TestData/an4_diarizer/diar_msdd_telephonic.nemo \
        diarizer.speaker_embeddings.parameters.save_embeddings=True \
        diarizer.vad.model_path=/home/TestData/an4_diarizer/MatchboxNet_VAD_3x2.nemo \
        diarizer.out_dir=/tmp/neural_diarizer_results

  L2_Speaker_dev_run_Multispeaker_ASR_Data_Simulation:
    needs: [cicd-test-container-setup]
    uses: ./.github/workflows/_test_template.yml
    if: contains(fromJSON(needs.cicd-test-container-setup.outputs.test_to_run), 'L2_Speaker_dev_run_Multispeaker_ASR_Data_Simulation') || needs.cicd-test-container-setup.outputs.all == 'true'
    with:
      RUNNER: self-hosted-azure
      SCRIPT: |
        python tools/speech_data_simulator/multispeaker_simulator.py \
        --config-path=conf --config-name=data_simulator.yaml \
        data_simulator.random_seed=42 \
        data_simulator.manifest_filepath=/home/TestData/LibriSpeechShort/dev-clean-align-short.json \
        data_simulator.outputs.output_dir=/tmp/test_simulator \
        data_simulator.session_config.num_sessions=2 \
        data_simulator.session_config.session_length=60

  # L2: ASR Multi-dataloader dev run
  L2_ASR_Multi-dataloader_dev_run_Speech_to_Text_multi-dataloader:
    needs: [cicd-test-container-setup]
    uses: ./.github/workflows/_test_template.yml
    if: contains(fromJSON(needs.cicd-test-container-setup.outputs.test_to_run), 'L2_ASR_Multi-dataloader_dev_run_Speech_to_Text_multi-dataloader') || needs.cicd-test-container-setup.outputs.all == 'true'
    with:
      RUNNER: self-hosted-azure-gpus-1
      SCRIPT: |
        python examples/asr/asr_ctc/speech_to_text_ctc.py \
        model.train_ds.manifest_filepath=/home/TestData/an4_dataset/an4_train.json \
        model.validation_ds.manifest_filepath=[/home/TestData/an4_dataset/an4_val.json,/home/TestData/an4_dataset/an4_val.json] \
        trainer.devices=1 \
        trainer.accelerator="gpu" \
        trainer.max_epochs=1 \
        trainer.max_steps=1 \
        +trainer.num_sanity_val_steps=1 \
        exp_manager.exp_dir=/tmp/speech_to_text_results

  L2_ASR_Multi-dataloader_dev_run_Speech_to_Label_multi-dataloader:
    needs: [cicd-test-container-setup]
    uses: ./.github/workflows/_test_template.yml
    if: contains(fromJSON(needs.cicd-test-container-setup.outputs.test_to_run), 'L2_ASR_Multi-dataloader_dev_run_Speech_to_Label_multi-dataloader') || needs.cicd-test-container-setup.outputs.all == 'true'
    with:
      RUNNER: self-hosted-azure-gpus-1
      SCRIPT: |
        python examples/asr/speech_classification/speech_to_label.py \
        model.train_ds.manifest_filepath=/home/TestData/speech_commands/train_manifest.json \
        model.validation_ds.manifest_filepath=[/home/TestData/speech_commands/test_manifest.json,/home/TestData/speech_commands/test_manifest.json] \
        trainer.devices=1 \
        trainer.accelerator="gpu" \
        trainer.max_epochs=1 \
        trainer.max_steps=1 \
        +trainer.num_sanity_val_steps=1 \
        model.preprocessor._target_=nemo.collections.asr.modules.AudioToMelSpectrogramPreprocessor \
        ~model.preprocessor.window_size \
        ~model.preprocessor.window_stride \
        ~model.preprocessor.window \
        ~model.preprocessor.n_mels \
        ~model.preprocessor.n_mfcc \
        ~model.preprocessor.n_fft \
        exp_manager.exp_dir=/tmp/speech_to_label_results

  # L2: ASR Adapters
  L2_ASR_Adapters_Linear_Adapters:
    needs: [cicd-test-container-setup]
    uses: ./.github/workflows/_test_template.yml
    if: contains(fromJSON(needs.cicd-test-container-setup.outputs.test_to_run), 'L2_ASR_Adapters_Linear_Adapters') || needs.cicd-test-container-setup.outputs.all == 'true'
    with:
      RUNNER: self-hosted-azure-gpus-1
      SCRIPT: |
        python examples/asr/asr_adapters/train_asr_adapter.py \
        model.pretrained_model="stt_en_conformer_ctc_small" \
        model.adapter.adapter_name="an4" \
        model.adapter.linear.in_features=176 \
        model.train_ds.manifest_filepath=/home/TestData/an4_dataset/an4_train.json \
        model.validation_ds.manifest_filepath=/home/TestData/an4_dataset/an4_val.json \
        trainer.max_steps=5 \
        trainer.devices=1 \
        trainer.accelerator="gpu" \
        +trainer.fast_dev_run=True \
        exp_manager.exp_dir=/tmp/speech_to_text_adapters_results

  L2_ASR_Adapters_RelPos_MHA_Adapters:
    needs: [cicd-test-container-setup]
    uses: ./.github/workflows/_test_template.yml
    if: contains(fromJSON(needs.cicd-test-container-setup.outputs.test_to_run), 'L2_ASR_Adapters_RelPos_MHA_Adapters') || needs.cicd-test-container-setup.outputs.all == 'true'
    with:
      RUNNER: self-hosted-azure-gpus-1
      SCRIPT: |
        python examples/asr/asr_adapters/train_asr_adapter.py \
        model.pretrained_model="stt_en_conformer_ctc_small" \
        model.adapter.adapter_name="encoder:an4" \
        model.adapter.adapter_type="tiny_attn" \
        model.adapter.tiny_attn.n_feat=176 \
        model.train_ds.manifest_filepath=/home/TestData/an4_dataset/an4_train.json \
        model.validation_ds.manifest_filepath=/home/TestData/an4_dataset/an4_val.json \
        trainer.max_steps=5 \
        trainer.devices=1 \
        trainer.accelerator="gpu" \
        +trainer.fast_dev_run=True \
        exp_manager.exp_dir=/tmp/speech_to_text_adapters_mha_results

  # L2: OOMptimizer
  L2_Speech_Estimate_Duration_Bins:
    needs: [cicd-test-container-setup]
    uses: ./.github/workflows/_test_template.yml
    if: contains(fromJSON(needs.cicd-test-container-setup.outputs.test_to_run), 'L2_Speech_Estimate_Duration_Bins') || needs.cicd-test-container-setup.outputs.all == 'true'
    with:
      RUNNER: self-hosted-azure
      SCRIPT: |
        set -x
        # 1D buckets [SSL, CTC]
        python scripts/speech_recognition/estimate_duration_bins.py \
          /home/TestData/an4_dataset/an4_train.json \
          --buckets 5 
        # 2D buckets [CTC, RNNT, TDT] / with tokenizer
        python scripts/speech_recognition/estimate_duration_bins_2d.py \
          /home/TestData/an4_dataset/an4_train_lang.json \
          --tokenizer /home/TestData/asr_tokenizers/canary/en/tokenizer_spe_bpe_v1024_max_4/tokenizer.model \
          --buckets 5 \
          --sub-buckets 2
        # TODO(pzelasko): Figure out how to quote the value in the test properly for CI to accept it...
        # 2D buckets with prompt [AED/Canary, SpeechLM] / with aggregate tokenizer + prompt format 
        # python scripts/speech_recognition/estimate_duration_bins_2d.py \
        #   /home/TestData/an4_dataset/an4_train_lang.json \
        #   --tokenizer /home/TestData/asr_tokenizers/canary/canary_spl_tokenizer_v32/tokenizer.model \
        #      /home/TestData/asr_tokenizers/canary/en/tokenizer_spe_bpe_v1024_max_4/tokenizer.model \
        #      /home/TestData/asr_tokenizers/canary/es/tokenizer_spe_bpe_v1024_max_4/tokenizer.model \
        #   --langs spl_tokens en es \
        #   --prompt-format canary \
        #   --prompt '[{"role":"user","slots":{"source_lang":"en","target_lang":"en","task":"asr","pnc":"yes"}}]' \
        #   --buckets 5 \
        #   --sub-buckets 2

  # L2: OOMptimizer
  L2_Speech_Batch_Size_OOMptimizer:
    needs: [cicd-test-container-setup]
    uses: ./.github/workflows/_test_template.yml
    if: contains(fromJSON(needs.cicd-test-container-setup.outputs.test_to_run), 'L2_Speech_Batch_Size_OOMptimizer') || needs.cicd-test-container-setup.outputs.all == 'true'
    with:
      RUNNER: self-hosted-azure
      SCRIPT: |
        # 1D bucketing
        python scripts/speech_recognition/oomptimizer.py \
          -c /home/TestData/oomptimizer/fast-conformer_ctc_bpe.yaml \
          -m nemo.collections.asr.models.EncDecCTCModelBPE \
          -b "[5.0,10.0]"
        # 2D bucketing
        python scripts/speech_recognition/oomptimizer.py \
          -c /home/TestData/oomptimizer/fast-conformer_ctc_bpe.yaml \
          -m nemo.collections.asr.models.EncDecCTCModelBPE \
          -b "[[5.0,30],[5.0,45],[10.0,57],[10.0,71]]"

  # L2: OOMptimizer Canary (has a different batch schema)
  L2_Speech_Batch_Size_OOMptimizer_Canary:
    needs: [cicd-test-container-setup]
    uses: ./.github/workflows/_test_template.yml
    if: contains(fromJSON(needs.cicd-test-container-setup.outputs.test_to_run), 'L2_Speech_Batch_Size_OOMptimizer_Canary') || needs.cicd-test-container-setup.outputs.all == 'true'
    with:
      RUNNER: self-hosted-azure
      SCRIPT: |
        python scripts/speech_recognition/oomptimizer.py \
          -c /home/TestData/oomptimizer/fast-conformer_aed.yaml \
          -m nemo.collections.asr.models.EncDecMultiTaskModel \
          -b "[[5.0,30],[5.0,45],[10.0,57],[10.0,71]]"

  # L2: Speech Transcription
  L2_Speech_Transcription_Speech_to_Text_Transcribe:
    needs: [cicd-test-container-setup]
    uses: ./.github/workflows/_test_template.yml
    if: contains(fromJSON(needs.cicd-test-container-setup.outputs.test_to_run), 'L2_Speech_Transcription_Speech_to_Text_Transcribe') || needs.cicd-test-container-setup.outputs.all == 'true'
    with:
      RUNNER: self-hosted-azure
      SCRIPT: |
        python examples/asr/transcribe_speech.py \
        pretrained_name="QuartzNet15x5Base-En" \
        audio_dir="/home/TestData/an4_transcribe/test_subset/" \
        output_filename="/tmp/stt_test_res.json" \
        amp=true

  # L2: Speech Transcription
  L2_Speech_Transcription_Canary_Transcribe_Full_Manifest:
    needs: [cicd-test-container-setup]
    uses: ./.github/workflows/_test_template.yml
    if: contains(fromJSON(needs.cicd-test-container-setup.outputs.test_to_run), 'L2_Speech_Transcription_Canary_Transcribe_Full_Manifest') || needs.cicd-test-container-setup.outputs.all == 'true'
    with:
      RUNNER: self-hosted-azure
      SCRIPT: |
        python examples/asr/transcribe_speech.py \
        dataset_manifest=/home/TestData/asr/canary/dev-other-wav-10-canary-fields.json \
        output_filename=/tmp/preds.json \
        batch_size=10 \
        pretrained_name=nvidia/canary-1b \
        num_workers=0 \
        amp=false \
        compute_dtype=bfloat16 \
        matmul_precision=medium
      AFTER_SCRIPT: |
        rm -rf /tmp/preds.json transcribe.log

  L2_Speech_Transcription_Canary_Transcribe_With_Prompt:
    needs: [cicd-test-container-setup]
    uses: ./.github/workflows/_test_template.yml
    if: contains(fromJSON(needs.cicd-test-container-setup.outputs.test_to_run), 'L2_Speech_Transcription_Canary_Transcribe_With_Prompt') || needs.cicd-test-container-setup.outputs.all == 'true'
    with:
      RUNNER: self-hosted-azure
      SCRIPT: |
        python examples/asr/transcribe_speech.py \
        dataset_manifest=/home/TestData/asr/canary/dev-other-wav-10.json \
        output_filename=preds.json \
        batch_size=10 \
        pretrained_name=nvidia/canary-1b \
        num_workers=0 \
        amp=false \
        compute_dtype=bfloat16 \
        matmul_precision=medium \
        +prompt.source_lang="en" \
        +prompt.target_lang="en" \
        +prompt.task="asr" \
        +prompt.pnc="no"
      AFTER_SCRIPT: |
        rm -rf preds.json transcribe.log

  L2_Speech_Transcription_Canary_Transcribe_Audio_Dir:
    needs: [cicd-test-container-setup]
    uses: ./.github/workflows/_test_template.yml
    if: contains(fromJSON(needs.cicd-test-container-setup.outputs.test_to_run), 'L2_Speech_Transcription_Canary_Transcribe_Audio_Dir') || needs.cicd-test-container-setup.outputs.all == 'true'
    with:
      RUNNER: self-hosted-azure
      SCRIPT: |
        python examples/asr/transcribe_speech.py \
        audio_dir=/home/TestData/asr/canary/dev-other-wav \
        output_filename=preds.json \
        batch_size=10 \
        pretrained_name=nvidia/canary-1b \
        num_workers=0 \
        amp=false \
        compute_dtype=bfloat16 \
        matmul_precision=medium
      AFTER_SCRIPT: |
        rm -rf preds.json

  # L2: Segmentation Tool
  L2_Segmentation_Tool_Parallel_ctc_segmentation_test_L2_Eng_CitriNet_with_wav:
    needs: [cicd-test-container-setup]
    uses: ./.github/workflows/_test_template.yml
    if: contains(fromJSON(needs.cicd-test-container-setup.outputs.test_to_run), 'L2_Segmentation_Tool_Parallel_ctc_segmentation_test_L2_Eng_CitriNet_with_wav') || needs.cicd-test-container-setup.outputs.all == 'true'
    with:
      RUNNER: self-hosted-azure
      SCRIPT: |
        cd tools/ctc_segmentation && \
        TIME=`date +"%Y-%m-%d-%T"` && \
        /bin/bash run_segmentation.sh \
        --MODEL_NAME_OR_PATH="stt_en_citrinet_512_gamma_0_25" \
        --DATA_DIR=/home/TestData/ctc_segmentation/eng \
        --OUTPUT_DIR=/tmp/ctc_seg_en/output${TIME} \
        --LANGUAGE=en \
        --USE_NEMO_NORMALIZATION="TRUE" && \
        python /home/TestData/ctc_segmentation/verify_alignment.py \
        -r /home/TestData/ctc_segmentation/eng/eng_valid_segments_1.7.txt \
        -g /tmp/ctc_seg_en/output${TIME}/verified_segments/nv_test_segments.txt;

  L2_Segmentation_Tool_Parallel_ctc_segmentation_test_L2_Ru_QN_with_mp3:
    needs: [cicd-test-container-setup]
    uses: ./.github/workflows/_test_template.yml
    if: contains(fromJSON(needs.cicd-test-container-setup.outputs.test_to_run), 'L2_Segmentation_Tool_Parallel_ctc_segmentation_test_L2_Ru_QN_with_mp3') || needs.cicd-test-container-setup.outputs.all == 'true'
    with:
      RUNNER: self-hosted-azure
      SCRIPT: |
        cd tools/ctc_segmentation && \
        TIME=`date +"%Y-%m-%d-%T"` && \
        /bin/bash run_segmentation.sh \
        --MODEL_NAME_OR_PATH=/home/TestData/ctc_segmentation/QuartzNet15x5-Ru-e512-wer14.45.nemo \
        --DATA_DIR=/home/TestData/ctc_segmentation/ru \
        --OUTPUT_DIR=/tmp/ctc_seg_ru/output${TIME} \
        --LANGUAGE=ru \
        --ADDITIONAL_SPLIT_SYMBOLS=";" && \
        python /home/TestData/ctc_segmentation/verify_alignment.py \
        -r /home/TestData/ctc_segmentation/ru/valid_ru_segments_1.7.txt \
        -g /tmp/ctc_seg_ru/output${TIME}/verified_segments/ru_segments.txt;

  # L2: G2P Models
  L2_G2P_Models_G2P_Conformer_training_evaluation_and_inference:
    needs: [cicd-test-container-setup]
    uses: ./.github/workflows/_test_template.yml
    if: contains(fromJSON(needs.cicd-test-container-setup.outputs.test_to_run), 'L2_G2P_Models_G2P_Conformer_training_evaluation_and_inference') || needs.cicd-test-container-setup.outputs.all == 'true'
    with:
      RUNNER: self-hosted-azure
      SCRIPT: |
        cd examples/tts/g2p && \
            TIME=`date +"%Y-%m-%d-%T"` && OUTPUT_DIR_CONFORMER=output_ctc_${TIME} && \
            python g2p_train_and_evaluate.py \
                train_manifest=/home/TestData/g2p/g2p.json \
                validation_manifest=/home/TestData/g2p/g2p.json \
                model.test_ds.manifest_filepath=/home/TestData/g2p/g2p.json \
                model.tokenizer.dir=/home/TestData/g2p/tokenizer_spe_unigram_v512 \
                trainer.max_epochs=1 \
                model.max_source_len=64 \
                trainer.devices=1 \
                do_training=True \
                do_testing=True \
                exp_manager.exp_dir=${OUTPUT_DIR_CONFORMER} \
                +exp_manager.use_datetime_version=False\
                +exp_manager.version=test \
                --config-name=g2p_conformer_ctc && \
            python g2p_inference.py \
                pretrained_model=${OUTPUT_DIR_CONFORMER}/G2P-Conformer-CTC/test/checkpoints/G2P-Conformer-CTC.nemo \
                manifest_filepath=/home/TestData/g2p/g2p.json \
                phoneme_field=text

    # TODO: pleasefixme @redoctopus
    # - name: ByT5G2P training, evaluation and inference
    #   run: |
    #     cd examples/tts/g2p && \
    #         TIME=`date +"%Y-%m-%d-%T"` && OUTPUT_DIR_T5=output_byt5_${TIME} && \
    #         python g2p_train_and_evaluate.py \
    #             train_manifest=/home/TestData/g2p/g2p.json \
    #             validation_manifest=/home/TestData/g2p/g2p.json \
    #             model.test_ds.manifest_filepath=/home/TestData/g2p/g2p.json \
    #             trainer.max_epochs=1 \
    #             model.max_source_len=64 \
    #             trainer.devices=1 \
    #             do_training=True \
    #             do_testing=True \
    #             exp_manager.exp_dir=${OUTPUT_DIR_T5} \
    #             +exp_manager.use_datetime_version=False\
    #             +exp_manager.version=test && \
    #         python g2p_inference.py \
    #             pretrained_model=${OUTPUT_DIR_T5}/T5G2P/test/checkpoints/T5G2P.nemo \
    #             manifest_filepath=/home/TestData/g2p/g2p.json \
    #             phoneme_field=text
    #   }
    # }
    # - uses: "NVIDIA/NeMo/.github/actions/cancel-workflow@main"
    # if: "failure()"

  L2_G2P_Models_HeteronymClassificationModel_training_evaluation_and_inference:
    needs: [cicd-test-container-setup]
    uses: ./.github/workflows/_test_template.yml
    if: contains(fromJSON(needs.cicd-test-container-setup.outputs.test_to_run), 'L2_G2P_Models_HeteronymClassificationModel_training_evaluation_and_inference') || needs.cicd-test-container-setup.outputs.all == 'true'
    with:
      RUNNER: self-hosted-azure
      SCRIPT: |
        cd examples/tts/g2p && \
            TIME=`date +"%Y-%m-%d-%T"` && OUTPUT_DIR=output_${TIME} && \
            python g2p_heteronym_classification_train_and_evaluate.py \
                train_manifest=/home/TestData/g2p/manifest.json \
                validation_manifest=/home/TestData/g2p/manifest.json \
                test_manifest=/home/TestData/g2p/manifest.json \
                model.wordids=/home/TestData/g2p/wordids.tsv \
                trainer.max_epochs=1 \
                model.max_seq_length=64 \
                do_training=True \
                do_testing=True \
                exp_manager.exp_dir=${OUTPUT_DIR} \
                +exp_manager.use_datetime_version=False\
                +exp_manager.version=test && \
            python g2p_heteronym_classification_inference.py \
                manifest=/home/TestData/g2p/manifest.json \
                pretrained_model=${OUTPUT_DIR}/HeteronymClassification/test/checkpoints/HeteronymClassification.nemo \
                output_manifest=preds.json

  # L2: Parallel Pretraining BERT pretraining from Text/Preprocessed
  L2_Pretraining_BERT_pretraining_from_Text:
    needs: [cicd-test-container-setup]
    uses: ./.github/workflows/_test_template.yml
    if: contains(fromJSON(needs.cicd-test-container-setup.outputs.test_to_run), 'L2_Pretraining_BERT_pretraining_from_Text') || needs.cicd-test-container-setup.outputs.all == 'true'
    with:
      RUNNER: self-hosted-azure-gpus-1
      SCRIPT: |
        cd examples/nlp/language_modeling && \
        python bert_pretraining.py \
        --config-name=bert_pretraining_from_text_config.yaml \
        trainer.devices=1 \
        trainer.accelerator="gpu" \
        trainer.precision=16 \
        +trainer.fast_dev_run=true \
        model.train_ds.data_file=/home/TestData/nlp/wikitext-2/train.txt  \
        model.train_ds.batch_size=32 \
        model.validation_ds.data_file=/home/TestData/nlp/wikitext-2/valid.txt  \
        model.validation_ds.batch_size=32 \
        model.language_model.config_file=/home/TestData/nlp/bert_configs/bert_3200.json \
        model.optim.lr=0.01 \
        model.optim.sched.warmup_ratio=0.1 \
        model.tokenizer.tokenizer_name=sentencepiece \
        model.tokenizer.tokenizer_model=/home/TestData/nlp/wikitext-2/tokenizer_bpe_v3193/tokenizer.model \
        model.mask_prob=0.15 \
        model.short_seq_prob=0.1 \
        exp_manager.exp_dir=/tmp/PretrainingBERTFromText;
#      AFTER_SCRIPT: |
#        rm -f /home/TestData/nlp/wikitext-2/*.pkl
        #rm -rf examples/nlp/language_modeling/PretrainingBERTFromText

  L2_Pretraining_BERT_from_Preprocessed:
    needs: [cicd-test-container-setup]
    uses: ./.github/workflows/_test_template.yml
    if: contains(fromJSON(needs.cicd-test-container-setup.outputs.test_to_run), 'L2_Pretraining_BERT_from_Preprocessed') || needs.cicd-test-container-setup.outputs.all == 'true'
    with:
      RUNNER: self-hosted-azure-gpus-1
      SCRIPT: |
        cd examples/nlp/language_modeling && \
            python bert_pretraining.py \
            --config-name=bert_pretraining_from_preprocessed_config.yaml \
            trainer.devices=1 \
            trainer.accelerator="gpu" \
            trainer.precision=16 \
            +trainer.fast_dev_run=false \
            +trainer.max_epochs=1 \
            +trainer.limit_val_batches=0 \
            +trainer.limit_train_batches=1 \
            model.train_ds.data_file=/home/TestData/nlp/wiki_book_mini/training \
            model.train_ds.batch_size=8 \
            model.language_model.lm_checkpoint=/home/TestData/nlp/bert_ckpts/nemo1.0/bert_base_uncased_mlm_final_1074591_nemo1.0.pt \
            model.language_model.config_file=/home/TestData/nlp/bert_configs/uncased_L-12_H-768_A-12.json \
            model.optim.lr=0.875e-4 \
            model.optim.weight_decay=0.01 \
            model.optim.sched.warmup_ratio=0.01 \
            exp_manager.exp_dir=PretrainingBERTFromPreprocessed \
            exp_manager.create_checkpoint_callback=False  \

            #rm -rf examples/nlp/language_modeling/PretrainingBERTFromPreprocessed


  # TODO: remove +model.optim.capturable=True when Pytorch fix: https://github.com/pytorch/pytorch/pull/81858
  # is in the release container
  # L2: NMT Attention is All You Need Training
  L2_NMT_Attention_is_All_You_Need_Training_NMT_Training_Post-LN:
    needs: [cicd-test-container-setup]
    uses: ./.github/workflows/_test_template.yml
    if: contains(fromJSON(needs.cicd-test-container-setup.outputs.test_to_run), 'L2_NMT_Attention_is_All_You_Need_Training_NMT_Training_Post-LN') || needs.cicd-test-container-setup.outputs.all == 'true'
    with:
      RUNNER: self-hosted-azure-gpus-1
      SCRIPT: |
        python examples/nlp/machine_translation/enc_dec_nmt.py \
          --config-path=conf \
          --config-name=aayn_base \
          do_testing=false \
          model.train_ds.src_file_name=/home/TestData/nlp/nmt/toy_data/wmt14-de-en.src \
          model.train_ds.tgt_file_name=/home/TestData/nlp/nmt/toy_data/wmt14-de-en.ref \
          model.validation_ds.src_file_name=/home/TestData/nlp/nmt/toy_data/wmt14-de-en.src \
          model.validation_ds.tgt_file_name=/home/TestData/nlp/nmt/toy_data/wmt14-de-en.src \
          model.test_ds.src_file_name=/home/TestData/nlp/nmt/toy_data/wmt14-de-en.src \
          model.test_ds.tgt_file_name=/home/TestData/nlp/nmt/toy_data/wmt14-de-en.src \
          model.encoder_tokenizer.tokenizer_model=/home/TestData/nlp/nmt/toy_data/spm_4k_ende.model \
          model.decoder_tokenizer.tokenizer_model=/home/TestData/nlp/nmt/toy_data/spm_4k_ende.model \
          model.encoder.num_layers=1 \
          model.encoder.hidden_size=64 \
          model.encoder.inner_size=256 \
          model.decoder.num_layers=1 \
          model.decoder.hidden_size=64 \
          model.decoder.inner_size=256 \
          +model.optim.capturable=True \
          trainer.devices=1 \
          trainer.accelerator="gpu" \
          +trainer.val_check_interval=2 \
          +trainer.limit_val_batches=1 \
          +trainer.max_steps=2 \
          trainer.precision=16 \
          +exp_manager.explicit_log_dir=examples/nlp/machine_translation/nmt_results \
          +exp_manager.create_checkpoint_callback=true
          
        python examples/nlp/machine_translation/enc_dec_nmt.py \
          --config-path=conf \
          --config-name=aayn_base \
          do_testing=true \
          model.train_ds.src_file_name=/home/TestData/nlp/nmt/toy_data/wmt14-de-en.src \
          model.train_ds.tgt_file_name=/home/TestData/nlp/nmt/toy_data/wmt14-de-en.ref \
          model.validation_ds.src_file_name=/home/TestData/nlp/nmt/toy_data/wmt14-de-en.src \
          model.validation_ds.tgt_file_name=/home/TestData/nlp/nmt/toy_data/wmt14-de-en.src \
          model.test_ds.src_file_name=/home/TestData/nlp/nmt/toy_data/wmt14-de-en.src \
          model.test_ds.tgt_file_name=/home/TestData/nlp/nmt/toy_data/wmt14-de-en.src \
          model.encoder_tokenizer.tokenizer_model=/home/TestData/nlp/nmt/toy_data/spm_4k_ende.model \
          model.decoder_tokenizer.tokenizer_model=/home/TestData/nlp/nmt/toy_data/spm_4k_ende.model \
          model.encoder.num_layers=1 \
          model.encoder.hidden_size=64 \
          model.encoder.inner_size=256 \
          model.decoder.num_layers=1 \
          model.decoder.hidden_size=64 \
          model.decoder.inner_size=256 \
          +model.optim.capturable=True \
          trainer.devices=1 \
          trainer.accelerator="gpu" \
          +trainer.val_check_interval=10 \
          +trainer.limit_val_batches=1 \
          +trainer.limit_test_batches=1 \
          +trainer.max_steps=10 \
          +exp_manager.explicit_log_dir=examples/nlp/machine_translation/nmt_results \
          +exp_manager.create_checkpoint_callback=true \
          +exp_manager.resume_if_exists=True
      AFTER_SCRIPT: |    
        rm -rf examples/nlp/machine_translation/nmt_results
  L2_NMT_Attention_is_All_You_Need_Training_NMT_Training_Pre-LN:
    needs: [cicd-test-container-setup]
    uses: ./.github/workflows/_test_template.yml
    if: contains(fromJSON(needs.cicd-test-container-setup.outputs.test_to_run), 'L2_NMT_Attention_is_All_You_Need_Training_NMT_Training_Pre-LN') || needs.cicd-test-container-setup.outputs.all == 'true'
    with:
      RUNNER: self-hosted-azure-gpus-1
      SCRIPT: |
        cd examples/nlp/machine_translation && \
        python enc_dec_nmt.py \
        --config-path=conf \
        --config-name=aayn_base \
        do_testing=true \
        model.train_ds.src_file_name=/home/TestData/nlp/nmt/toy_data/wmt14-de-en.src \
        model.train_ds.tgt_file_name=/home/TestData/nlp/nmt/toy_data/wmt14-de-en.ref \
        model.validation_ds.src_file_name=/home/TestData/nlp/nmt/toy_data/wmt14-de-en.src \
        model.validation_ds.tgt_file_name=/home/TestData/nlp/nmt/toy_data/wmt14-de-en.src \
        model.test_ds.src_file_name=/home/TestData/nlp/nmt/toy_data/wmt14-de-en.src \
        model.test_ds.tgt_file_name=/home/TestData/nlp/nmt/toy_data/wmt14-de-en.src \
        model.encoder_tokenizer.tokenizer_model=/home/TestData/nlp/nmt/toy_data/spm_4k_ende.model \
        model.decoder_tokenizer.tokenizer_model=/home/TestData/nlp/nmt/toy_data/spm_4k_ende.model \
        model.encoder.pre_ln=true \
        model.decoder.pre_ln=true \
        trainer.devices=1 \
        trainer.accelerator="gpu" \
        +trainer.fast_dev_run=true \
        +trainer.limit_test_batches=2 \
        exp_manager=null

  L2_NMT_Attention_is_All_You_Need_Training_NMT_Multi-Validation:
    needs: [cicd-test-container-setup]
    uses: ./.github/workflows/_test_template.yml
    if: contains(fromJSON(needs.cicd-test-container-setup.outputs.test_to_run), 'L2_NMT_Attention_is_All_You_Need_Training_NMT_Multi-Validation') || needs.cicd-test-container-setup.outputs.all == 'true'
    with:
      RUNNER: self-hosted-azure-gpus-1
      SCRIPT: |
        cd examples/nlp/machine_translation && \
        python enc_dec_nmt.py \
        --config-path=conf \
        --config-name=aayn_base \
        do_testing=true \
        model.train_ds.src_file_name=/home/TestData/nlp/nmt/toy_data/wmt14-en-de.src \
        model.train_ds.tgt_file_name=/home/TestData/nlp/nmt/toy_data/wmt14-en-de.ref \
        model.validation_ds.src_file_name=[/home/TestData/nlp/nmt/toy_data/wmt13-en-de.src,/home/TestData/nlp/nmt/toy_data/wmt14-en-de.src] \
        model.validation_ds.tgt_file_name=[/home/TestData/nlp/nmt/toy_data/wmt13-en-de.ref,/home/TestData/nlp/nmt/toy_data/wmt14-en-de.ref] \
        model.test_ds.src_file_name=[/home/TestData/nlp/nmt/toy_data/wmt13-en-de.src,/home/TestData/nlp/nmt/toy_data/wmt14-en-de.src] \
        model.test_ds.tgt_file_name=[/home/TestData/nlp/nmt/toy_data/wmt13-en-de.ref,/home/TestData/nlp/nmt/toy_data/wmt14-en-de.ref] \
        model.encoder_tokenizer.tokenizer_model=/home/TestData/nlp/nmt/toy_data/spm_4k_ende.model \
        model.decoder_tokenizer.tokenizer_model=/home/TestData/nlp/nmt/toy_data/spm_4k_ende.model \
        trainer.devices=1 \
        trainer.accelerator="gpu" \
        +trainer.fast_dev_run=true \
        +trainer.limit_test_batches=2 \
        exp_manager=null

  # L2: NMT Attention is All You Need Inference
  L2_NMT_Attention_is_All_You_Need_Inference:
    needs: [cicd-test-container-setup]
    uses: ./.github/workflows/_test_template.yml
    if: contains(fromJSON(needs.cicd-test-container-setup.outputs.test_to_run), 'L2_NMT_Attention_is_All_You_Need_Inference') || needs.cicd-test-container-setup.outputs.all == 'true'
    with:
      RUNNER: self-hosted-azure
      SCRIPT: |
        cd examples/nlp/machine_translation && \
        python nmt_transformer_infer.py \
        --model=/home/TestData/nlp/nmt/toy_data/enes_v16k_s100k_6x6.nemo \
        --srctext=/home/TestData/nlp/nmt/toy_data/wmt14-de-en.test.src \
        --tgtout=/home/TestData/nlp/nmt/toy_data/out.txt \
        --target_lang en \
        --source_lang de

  # L2: NMT Attention is All You Need Finetuning
  L2_NMT_Attention_is_All_You_Need_Finetuning:
    needs: [cicd-test-container-setup]
    uses: ./.github/workflows/_test_template.yml
    if: contains(fromJSON(needs.cicd-test-container-setup.outputs.test_to_run), 'L2_NMT_Attention_is_All_You_Need_Finetuning') || needs.cicd-test-container-setup.outputs.all == 'true'
    with:
      RUNNER: self-hosted-azure-gpus-1
      SCRIPT: |
        cd examples/nlp/machine_translation && \
        python enc_dec_nmt_finetune.py \
        model_path=/home/TestData/nlp/nmt/toy_data/enes_v16k_s100k_6x6.nemo \
        trainer.devices=1 \
        ~trainer.max_epochs \
        model.train_ds.src_file_name=/home/TestData/nlp/nmt/toy_data/wmt14-de-en.src \
        model.train_ds.tgt_file_name=/home/TestData/nlp/nmt/toy_data/wmt14-de-en.ref \
        model.validation_ds.src_file_name=/home/TestData/nlp/nmt/toy_data/wmt14-de-en.src \
        model.validation_ds.tgt_file_name=/home/TestData/nlp/nmt/toy_data/wmt14-de-en.src \
        model.test_ds.src_file_name=/home/TestData/nlp/nmt/toy_data/wmt14-de-en.src \
        model.test_ds.tgt_file_name=/home/TestData/nlp/nmt/toy_data/wmt14-de-en.src \
        +trainer.val_check_interval=10 \
        +trainer.limit_val_batches=1 \
        +trainer.limit_test_batches=1 \
        +trainer.max_steps=10 \
        +exp_manager.exp_dir=examples/nlp/machine_translation/nmt_finetune \
        +exp_manager.create_checkpoint_callback=True \
        +exp_manager.checkpoint_callback_params.monitor=val_sacreBLEU \
        +exp_manager.checkpoint_callback_params.mode=max \
        +exp_manager.checkpoint_callback_params.save_best_model=true
      AFTER_SCRIPT: |
        rm -rf examples/nlp/machine_translation/nmt_finetune

  # L2: NMT Tarred Dataset Creation
  L2_NMT_Tarred_Dataset_Creation_Auto_Tarred_Dataset_Creation:
    needs: [cicd-test-container-setup]
    uses: ./.github/workflows/_test_template.yml
    if: contains(fromJSON(needs.cicd-test-container-setup.outputs.test_to_run), 'L2_NMT_Tarred_Dataset_Creation_Auto_Tarred_Dataset_Creation') || needs.cicd-test-container-setup.outputs.all == 'true'
    with:
      RUNNER: self-hosted-azure-gpus-1
      SCRIPT: |
        cd examples/nlp/machine_translation && \
        python enc_dec_nmt.py \
        --config-path=conf \
        --config-name=aayn_base \
        do_training=false \
        model.preproc_out_dir=$PWD/preproc_out_dir \
        model.train_ds.use_tarred_dataset=true \
        model.train_ds.n_preproc_jobs=2 \
        model.train_ds.lines_per_dataset_fragment=500 \
        model.train_ds.num_batches_per_tarfile=10 \
        model.train_ds.src_file_name=/home/TestData/nlp/nmt/toy_data/wmt14-de-en.src \
        model.train_ds.tgt_file_name=/home/TestData/nlp/nmt/toy_data/wmt14-de-en.ref \
        model.validation_ds.src_file_name=/home/TestData/nlp/nmt/toy_data/wmt14-de-en.src \
        model.validation_ds.tgt_file_name=/home/TestData/nlp/nmt/toy_data/wmt14-de-en.src \
        model.encoder_tokenizer.vocab_size=2000 \
        model.decoder_tokenizer.vocab_size=2000 \
        ~model.test_ds \
        trainer.devices=1 \
        trainer.accelerator="gpu" \
        +trainer.fast_dev_run=true \
        exp_manager=null

  L2_NMT_Tarred_Dataset_Creation_Script_Tarred_Dataset_Creation:
    needs: [cicd-test-container-setup]
    uses: ./.github/workflows/_test_template.yml
    if: contains(fromJSON(needs.cicd-test-container-setup.outputs.test_to_run), 'L2_NMT_Tarred_Dataset_Creation_Script_Tarred_Dataset_Creation') || needs.cicd-test-container-setup.outputs.all == 'true'
    with:
      RUNNER: self-hosted-azure
      SCRIPT: |
        cd examples/nlp/machine_translation && \
        python create_tarred_parallel_dataset.py \
        --src_fname /home/TestData/nlp/nmt/toy_data/wmt14-de-en.src \
        --tgt_fname /home/TestData/nlp/nmt/toy_data/wmt14-de-en.ref \
        --out_dir $PWD/out_dir \
        --encoder_tokenizer_vocab_size=2000 \
        --decoder_tokenizer_vocab_size=2000 \
        --tokens_in_batch=1000 \
        --lines_per_dataset_fragment=500 \
        --num_batches_per_tarfile=10 \
        --n_preproc_jobs=2

  L2_Megatron_NMT_Training_TP2:
    needs: [cicd-test-container-setup]
    uses: ./.github/workflows/_test_template.yml
    if: contains(fromJSON(needs.cicd-test-container-setup.outputs.test_to_run), 'L2_Megatron_NMT_Training_TP2') || needs.cicd-test-container-setup.outputs.all == 'true'
    with:
      RUNNER: self-hosted-azure
      SCRIPT: |
        python examples/nlp/machine_translation/megatron_nmt_training.py \
        trainer.devices=2 \
        trainer.accelerator=gpu \
        trainer.log_every_n_steps=1 \
        trainer.val_check_interval=10 \
        +trainer.limit_val_batches=2 \
        trainer.accumulate_grad_batches=1 \
        trainer.max_steps=10 \
        trainer.precision=16 \
        trainer.gradient_clip_val=1.0 \
        exp_manager.exp_dir=examples/nlp/machine_translation/megatron_nmt_results \
        model.tensor_model_parallel_size=2 \
        model.seq_length=128 \
        model.encoder.num_layers=4 \
        model.encoder.hidden_size=64 \
        model.encoder.num_attention_heads=8 \
        model.encoder.activation="swiglu" \
        model.encoder.masked_softmax_fusion=False \
        model.encoder.bias_activation_fusion=False \
        model.encoder.activations_checkpoint_method="block" \
        model.encoder.activations_checkpoint_num_layers=1 \
        model.decoder.num_layers=2 \
        model.decoder.hidden_size=64 \
        model.decoder.num_attention_heads=8 \
        model.decoder.activation="swiglu" \
        model.decoder.masked_softmax_fusion=False \
        model.decoder.bias_activation_fusion=False \
        model.decoder.activations_checkpoint_method="block" \
        model.decoder.activations_checkpoint_num_layers=1 \
        model.micro_batch_size=2 \
        model.global_batch_size=4 \
        model.train_ds.src_file_name=/home/TestData/nlp/nmt/toy_data/wmt14-de-en.src \
        model.train_ds.tgt_file_name=/home/TestData/nlp/nmt/toy_data/wmt14-de-en.ref \
        model.validation_ds.src_file_name=/home/TestData/nlp/nmt/toy_data/wmt14-de-en.src \
        model.validation_ds.tgt_file_name=/home/TestData/nlp/nmt/toy_data/wmt14-de-en.ref \
        model.train_ds.num_workers=1 \
        model.validation_ds.num_workers=1 \
        ~model.test_ds \
        model.train_ds.dataset_type=text_memmap \
        model.encoder_tokenizer.library=sentencepiece \
        model.encoder_tokenizer.model=/home/TestData/nlp/nmt/toy_data/spm_64k_all_langs_plus_en.model \
        model.decoder_tokenizer.library=sentencepiece \
        model.decoder_tokenizer.model=/home/TestData/nlp/nmt/toy_data/spm_64k_all_langs_plus_en.model
        # Change val_check_interval to 1 for resume as the len(dataloder) is 1 due to max_steps being the same as that of training and Lightning 2.0 raises an error
        # if val_check_interval > len(dataloder: https://github.com/Lightning-AI/lightning/blob/2.0.6/src/lightning/pytorch/loops/fit_loop.py#L259 at the beginning of fit_loop.run()
        python examples/nlp/machine_translation/megatron_nmt_training.py \
        trainer.devices=2 \
        trainer.accelerator=gpu \
        trainer.log_every_n_steps=1 \
        trainer.val_check_interval=1 \
        +trainer.limit_val_batches=2 \
        trainer.accumulate_grad_batches=1 \
        trainer.max_steps=10 \
        trainer.precision=16 \
        trainer.gradient_clip_val=1.0 \
        exp_manager.exp_dir=examples/nlp/machine_translation/megatron_nmt_results \
        model.tensor_model_parallel_size=2 \
        model.seq_length=128 \
        model.encoder.num_layers=4 \
        model.encoder.hidden_size=64 \
        model.encoder.num_attention_heads=8 \
        model.encoder.activation="swiglu" \
        model.encoder.masked_softmax_fusion=False \
        model.encoder.bias_activation_fusion=False \
        model.encoder.activations_checkpoint_method="block" \
        model.encoder.activations_checkpoint_num_layers=1 \
        model.decoder.num_layers=2 \
        model.decoder.hidden_size=64 \
        model.decoder.num_attention_heads=8 \
        model.decoder.activation="swiglu" \
        model.decoder.masked_softmax_fusion=False \
        model.decoder.bias_activation_fusion=False \
        model.decoder.activations_checkpoint_method="block" \
        model.decoder.activations_checkpoint_num_layers=1 \
        model.micro_batch_size=2 \
        model.global_batch_size=4 \
        model.train_ds.src_file_name=/home/TestData/nlp/nmt/toy_data/wmt14-de-en.src \
        model.train_ds.tgt_file_name=/home/TestData/nlp/nmt/toy_data/wmt14-de-en.ref \
        model.validation_ds.src_file_name=/home/TestData/nlp/nmt/toy_data/wmt14-de-en.src \
        model.validation_ds.tgt_file_name=/home/TestData/nlp/nmt/toy_data/wmt14-de-en.ref \
        model.train_ds.num_workers=1 \
        model.validation_ds.num_workers=1 \
        ~model.test_ds \
        model.train_ds.dataset_type=text_memmap \
        model.encoder_tokenizer.library=sentencepiece \
        model.encoder_tokenizer.model=/home/TestData/nlp/nmt/toy_data/spm_64k_all_langs_plus_en.model \
        model.decoder_tokenizer.library=sentencepiece \
        model.decoder_tokenizer.model=/home/TestData/nlp/nmt/toy_data/spm_64k_all_langs_plus_en.model
      AFTER_SCRIPT: |
        rm -rf examples/nlp/machine_translation/megatron_nmt_results
        
  L2_Megatron_Bert_Pretraining_and_Resume_Training_with_Pipeline_Parallelism:
    needs: [cicd-test-container-setup]
    uses: ./.github/workflows/_test_template.yml
    if: contains(fromJSON(needs.cicd-test-container-setup.outputs.test_to_run), 'L2_Megatron_Bert_Pretraining_and_Resume_Training_with_Pipeline_Parallelism') || needs.cicd-test-container-setup.outputs.all == 'true'
    with:
      RUNNER: self-hosted-azure
      SCRIPT: |
        python examples/nlp/language_modeling/megatron_bert_pretraining.py \
        trainer.devices=2 \
        trainer.accelerator=gpu \
        trainer.log_every_n_steps=1 \
        trainer.val_check_interval=10 \
        trainer.limit_val_batches=2 \
        trainer.accumulate_grad_batches=1 \
        trainer.max_steps=10 \
        trainer.precision=bf16 \
        model.megatron_amp_O2=True \
        trainer.gradient_clip_val=1.0 \
        exp_manager.exp_dir=examples/nlp/language_modeling/bert_pretrain_results \
        model.tensor_model_parallel_size=2 \
        model.optim.name=fused_adam \
        model.optim.lr=2e-4 \
        model.optim.sched.warmup_steps=2 \
        model.optim.sched.constant_steps=2 \
        model.optim.sched.min_lr=8e-5 \
        model.max_position_embeddings=128 \
        model.encoder_seq_length=128 \
        model.data.seq_length=128 \
        model.tokenizer.vocab_file=/home/TestData/nlp/megatron_bert/data/bert/vocab.txt \
        model.num_layers=8 \
        model.hidden_size=256 \
        model.num_attention_heads=8 \
        model.activations_checkpoint_method=block \
        model.activations_checkpoint_num_layers=1 \
        model.data.data_prefix=[.5,/home/TestData/nlp/megatron_bert/data/bert/simple_wiki_bert_preproc_text_sentence,.5,/home/TestData/nlp/megatron_bert/data/bert/simple_wiki_bert_preproc_text_sentence] \
        model.data.index_mapping_dir=examples/nlp/language_modeling/bert_index_mappings

        python examples/nlp/language_modeling/megatron_bert_pretraining.py \
        trainer.devices=2 \
        trainer.accelerator=gpu \
        trainer.log_every_n_steps=1 \
        trainer.val_check_interval=10 \
        trainer.limit_val_batches=2 \
        trainer.accumulate_grad_batches=1 \
        trainer.max_steps=20 \
        trainer.precision=bf16 \
        model.megatron_amp_O2=True \
        trainer.gradient_clip_val=1.0 \
        exp_manager.exp_dir=examples/nlp/language_modeling/bert_pretrain_results \
        exp_manager.resume_if_exists=True \
        model.tensor_model_parallel_size=2 \
        model.optim.name=fused_adam \
        model.optim.lr=2e-4 \
        model.optim.sched.warmup_steps=2 \
        model.optim.sched.constant_steps=2 \
        model.optim.sched.min_lr=8e-5 \
        model.max_position_embeddings=128 \
        model.encoder_seq_length=128 \
        model.data.seq_length=128 \
        model.tokenizer.vocab_file=/home/TestData/nlp/megatron_bert/data/bert/vocab.txt \
        model.num_layers=8 \
        model.hidden_size=256 \
        model.num_attention_heads=8 \
        model.activations_checkpoint_method=block \
        model.activations_checkpoint_num_layers=1 \
        model.data.data_prefix=[.5,/home/TestData/nlp/megatron_bert/data/bert/simple_wiki_bert_preproc_text_sentence,.5,/home/TestData/nlp/megatron_bert/data/bert/simple_wiki_bert_preproc_text_sentence] \
        model.data.index_mapping_dir=examples/nlp/language_modeling/bert_index_mappings

  L2_Megatron_Core_Bert_Pretraining_and_Resume_Training:
    needs: [cicd-test-container-setup]
    uses: ./.github/workflows/_test_template.yml
    if: contains(fromJSON(needs.cicd-test-container-setup.outputs.test_to_run), 'L2_Megatron_Core_Bert_Pretraining_and_Resume_Training') || needs.cicd-test-container-setup.outputs.all == 'true'
    with:
      RUNNER: self-hosted-azure
      SCRIPT: |
        python examples/nlp/language_modeling/megatron_bert_pretraining.py \
          trainer.devices=2 \
          trainer.accelerator=gpu \
          trainer.log_every_n_steps=1 \
          trainer.val_check_interval=10 \
          trainer.limit_val_batches=2 \
          trainer.accumulate_grad_batches=1 \
          trainer.max_steps=10 \
          trainer.gradient_clip_val=1.0 \
          exp_manager.exp_dir=examples/nlp/language_modeling/bert_pretrain_results \
          model.mcore_bert=True \
          model.tensor_model_parallel_size=2 \
          model.optim.name=fused_adam \
          model.optim.lr=2e-4 \
          model.sequence_parallel=True \
          model.optim.sched.warmup_steps=2 \
          model.optim.sched.constant_steps=2 \
          model.optim.sched.min_lr=8e-5 \
          model.max_position_embeddings=128 \
          model.encoder_seq_length=128 \
          model.data.seq_length=128 \
          model.tokenizer.vocab_file=/home/TestData/nlp/megatron_bert/data/bert/vocab.txt \
          model.num_layers=8 \
          model.hidden_size=256 \
          model.num_attention_heads=8 \
          model.activations_checkpoint_method="block" \
          model.activations_checkpoint_num_layers=1 \
          model.data.data_prefix=[.5,/home/TestData/nlp/megatron_bert/data/bert/simple_wiki_bert_preproc_text_sentence,.5,/home/TestData/nlp/megatron_bert/data/bert/simple_wiki_bert_preproc_text_sentence] \
          model.data.index_mapping_dir=examples/nlp/language_modeling/bert_index_mappings

          python examples/nlp/language_modeling/megatron_bert_pretraining.py \
          trainer.devices=2 \
          trainer.accelerator=gpu \
          trainer.log_every_n_steps=1 \
          trainer.val_check_interval=10 \
          trainer.limit_val_batches=2 \
          trainer.accumulate_grad_batches=1 \
          trainer.max_steps=20 \
          trainer.gradient_clip_val=1.0 \
          exp_manager.exp_dir=examples/nlp/language_modeling/bert_pretrain_results \
          exp_manager.resume_if_exists=True \
          model.mcore_bert=True \
          model.tensor_model_parallel_size=2 \
          model.optim.name=fused_adam \
          model.optim.lr=2e-4 \
          model.optim.sched.warmup_steps=2 \
          model.optim.sched.constant_steps=2 \
          model.optim.sched.min_lr=8e-5 \
          model.max_position_embeddings=128 \
          model.encoder_seq_length=128 \
          model.data.seq_length=128 \
          model.tokenizer.vocab_file=/home/TestData/nlp/megatron_bert/data/bert/vocab.txt \
          model.num_layers=8 \
          model.hidden_size=256 \
          model.num_attention_heads=8 \
          model.activations_checkpoint_method="block" \
          model.activations_checkpoint_num_layers=1 \
          model.data.data_prefix=[.5,/home/TestData/nlp/megatron_bert/data/bert/simple_wiki_bert_preproc_text_sentence,.5,/home/TestData/nlp/megatron_bert/data/bert/simple_wiki_bert_preproc_text_sentence] \
          model.data.index_mapping_dir=examples/nlp/language_modeling/bert_index_mappings
      AFTER_SCRIPT: |
        rm -rf examples/nlp/language_modeling/bert_pretrain_results
        rm -rf examples/nlp/language_modeling/bert_index_mappings

  L2_RAG_Pipeline_Indexing:
    needs: [cicd-test-container-setup]
    uses: ./.github/workflows/_test_template.yml
    if: contains(fromJSON(needs.cicd-test-container-setup.outputs.test_to_run), 'L2_RAG_Pipeline_Indexing') || needs.cicd-test-container-setup.outputs.all == 'true'
    with:
      RUNNER: self-hosted-azure
      SCRIPT: |
        python examples/nlp/rag/rag_indexing.py \
        trainer.num_nodes=1 \
        trainer.devices=1 \
        trainer.precision="bf16-mixed" \
        indexing.embedder.model_path="/home/TestData/nlp/rag_pipeline/testing_models/embedders/sbert_nemo.nemo" \
        indexing.embedder.embed_batch_size=128 \
        indexing.data.data_path="/home/TestData/nlp/rag_pipeline/testing_data/corpus_data/sample_data" \
        indexing.data.chunk_size=256 \
        indexing.data.chunk_overlap=10 \
        indexing.index_path="/home/TestData/nlp/rag_pipeline/testing_data/saved_index/sample_index"

  L2_RAG_Pipeline_Generating:
    needs: [cicd-test-container-setup]
    uses: ./.github/workflows/_test_template.yml
    if: contains(fromJSON(needs.cicd-test-container-setup.outputs.test_to_run), 'L2_RAG_Pipeline_Generating') || needs.cicd-test-container-setup.outputs.all == 'true'
    with:
      RUNNER: self-hosted-azure
      SCRIPT: |
        python examples/nlp/rag/rag_generating.py \
        trainer.devices=1 \
        trainer.precision="bf16-mixed" \
        indexing.embedder.model_path="/home/TestData/nlp/rag_pipeline/testing_models/embedders/sbert_nemo.nemo" \
        indexing.index_path="/home/TestData/nlp/rag_pipeline/testing_data/saved_index/sample_index" \
        generating.llm.model_path="/home/TestData/nlp/rag_pipeline/testing_models/llms/megatron_gpt_125m.nemo" \
        generating.inference.tokens_to_generate=50 \
        generating.inference.greedy=False \
        generating.inference.temperature=1.0 \
        generating.query="Which art schools did I applied to?"

  L2_Megatron_GPT_Pretraining_and_Resume_Training_TP2:
    needs: [cicd-test-container-setup]
    uses: ./.github/workflows/_test_template.yml
    if: contains(fromJSON(needs.cicd-test-container-setup.outputs.test_to_run), 'L2_Megatron_GPT_Pretraining_and_Resume_Training_TP2') || needs.cicd-test-container-setup.outputs.all == 'true'
    with:
      RUNNER: self-hosted-azure-gpus-2-h100
      SCRIPT: |
        # This is to improve p2p overlap on H100
        export NVTE_FWD_LAYERNORM_SM_MARGIN=8
        export NVTE_BWD_LAYERNORM_SM_MARGIN=8
        export TORCH_NCCL_AVOID_RECORD_STREAMS=1
        export NCCL_MIN_NCHANNELS=4
        # TP overlap is not supported in docker environment
        #NVTE_UB_SPLIT_RS: 0
        #NVTE_UB_ATOMIC_GEMM_RS: 1
        #NVTE_RS_STRIDED_ATOMIC: 1
        #NVTE_UB_FP8_RS: 1
        # Increase p2p chunksize to 2MB
        export NCCL_P2P_NET_CHUNKSIZE=2097152
        # Disable gc when switching to/from validation steps
        export NEMO_MANUAL_GC_IN_VALIDATION=0
        
        python examples/nlp/language_modeling/megatron_gpt_pretraining.py \
        trainer.devices=2 \
        trainer.accelerator=gpu \
        trainer.log_every_n_steps=1 \
        trainer.val_check_interval=2 \
        trainer.limit_val_batches=2 \
        trainer.accumulate_grad_batches=1 \
        trainer.max_steps=3 \
        trainer.gradient_clip_val=1.0 \
        exp_manager.exp_dir=/tmp/examples_gpt_pretrain_results_te_autocast \
        ++model.transformer_engine=True \
        ++model.fp8=True \
        ++model.fp8_hybrid=True \
        ++model.fp8_amax_history_len=1024 \
        ++model.fp8_amax_compute_algo=max \
        ++model.reduce_amax=True \
        ++model.use_te_rng_tracker=True \
        ++model.name=megatron_gpt_full_te_layer_autocast \
        model.ub_tp_comm_overlap=False \
        model.tensor_model_parallel_size=2 \
        model.optim.name=distributed_fused_adam \
        model.optim.lr=2e-4 \
        model.optim.sched.warmup_steps=1 \
        model.optim.sched.constant_steps=1 \
        model.optim.sched.min_lr=8e-5 \
        model.max_position_embeddings=128 \
        model.encoder_seq_length=128 \
        model.data.seq_length=128 \
        model.bias=False \
        model.bias_activation_fusion=False \
        model.bias_dropout_add_fusion=False \
        model.tokenizer.vocab_file=/home/TestData/nlp/megatron_gpt/data/gpt/vocab.json \
        model.tokenizer.merge_file=/home/TestData/nlp/megatron_gpt/data/gpt/merges.txt \
        model.num_layers=2 \
        model.hidden_size=256 \
        model.num_attention_heads=8 \
        model.activations_checkpoint_method=block \
        model.activations_checkpoint_granularity=full \
        model.activations_checkpoint_num_layers=1 \
        model.data.validation_drop_last=False \
        model.data.data_prefix=[.5,/home/TestData/nlp/megatron_gpt/data/gpt/simple_wiki_gpt_preproc_text_document,.5,/home/TestData/nlp/megatron_gpt/data/gpt/simple_wiki_gpt_preproc_text_document] \
        model.data.index_mapping_dir=/tmp/examples_gpt_pretrain_results_te_autocast/gpt_mapping

        python examples/nlp/language_modeling/megatron_gpt_pretraining.py \
        trainer.devices=2 \
        trainer.accelerator=gpu \
        trainer.log_every_n_steps=1 \
        trainer.val_check_interval=2 \
        trainer.limit_val_batches=2 \
        trainer.accumulate_grad_batches=1 \
        trainer.max_steps=6 \
        trainer.gradient_clip_val=1.0 \
        exp_manager.exp_dir=/tmp/examples_gpt_pretrain_results_te_autocast \
        exp_manager.resume_if_exists=True \
        ++model.transformer_engine=True \
        ++model.fp8=True \
        ++model.fp8_hybrid=True \
        ++model.fp8_amax_history_len=1024 \
        ++model.fp8_amax_compute_algo=max \
        ++model.reduce_amax=True \
        ++model.use_te_rng_tracker=True \
        ++model.name=megatron_gpt_full_te_layer_autocast \
        model.ub_tp_comm_overlap=False \
        model.tensor_model_parallel_size=2 \
        model.optim.name=distributed_fused_adam \
        model.optim.lr=2e-4 \
        model.optim.sched.warmup_steps=2 \
        model.optim.sched.constant_steps=2 \
        model.optim.sched.min_lr=8e-5 \
        model.max_position_embeddings=128 \
        model.encoder_seq_length=128 \
        model.data.seq_length=128 \
        model.bias=False \
        model.bias_activation_fusion=False \
        model.bias_dropout_add_fusion=False \
        model.tokenizer.vocab_file=/home/TestData/nlp/megatron_gpt/data/gpt/vocab.json \
        model.tokenizer.merge_file=/home/TestData/nlp/megatron_gpt/data/gpt/merges.txt \
        model.num_layers=2 \
        model.hidden_size=256 \
        model.num_attention_heads=8 \
        model.activations_checkpoint_method=block \
        model.activations_checkpoint_granularity=full \
        model.activations_checkpoint_num_layers=1 \
        model.data.validation_drop_last=False \
        model.data.data_prefix=[.5,/home/TestData/nlp/megatron_gpt/data/gpt/simple_wiki_gpt_preproc_text_document,.5,/home/TestData/nlp/megatron_gpt/data/gpt/simple_wiki_gpt_preproc_text_document] \
        model.data.index_mapping_dir=/tmp/examples_gpt_pretrain_results_te_autocast/gpt_mapping


  L2_Megatron_GPT_Skip_Train:
    needs: [cicd-test-container-setup]
    uses: ./.github/workflows/_test_template.yml
    if: contains(fromJSON(needs.cicd-test-container-setup.outputs.test_to_run), 'L2_Megatron_GPT_Skip_Train') || needs.cicd-test-container-setup.outputs.all == 'true'
    with:
      RUNNER: self-hosted-azure
      SCRIPT: |
        python examples/nlp/language_modeling/megatron_gpt_pretraining.py \
        trainer.devices=2 \
        trainer.accelerator=gpu \
        exp_manager.exp_dir=examples/nlp/language_modeling/gpt_pretrain_results \
        model.skip_train=True \
        model.tensor_model_parallel_size=2 \
        model.max_position_embeddings=128 \
        model.encoder_seq_length=128 \
        model.data.seq_length=128 \
        model.tokenizer.vocab_file=/home/TestData/nlp/megatron_gpt/data/gpt/vocab.json \
        model.tokenizer.merge_file=/home/TestData/nlp/megatron_gpt/data/gpt/merges.txt \
        model.num_layers=8 \
        model.hidden_size=256 \
        model.num_attention_heads=8 \
        model.data.data_prefix=[] \
        model.data.data_impl=mock \
        model.dist_ckpt_format=torch_dist
      AFTER_SCRIPT: |
        rm -rf examples/nlp/language_modeling/gpt_pretrain_results
        rm -rf examples/nlp/language_modeling/gpt_index_mappings

  L2_Megatron_GPT_with_Rope_Pretraining_and_Resume_Training_TP2:
    needs: [cicd-test-container-setup]
    uses: ./.github/workflows/_test_template.yml
    if: contains(fromJSON(needs.cicd-test-container-setup.outputs.test_to_run), 'L2_Megatron_GPT_with_Rope_Pretraining_and_Resume_Training_TP2') || needs.cicd-test-container-setup.outputs.all == 'true'
    with:
      RUNNER: self-hosted-azure
      SCRIPT: |
        python examples/nlp/language_modeling/megatron_gpt_pretraining.py \
        trainer.devices=2 \
        trainer.accelerator=gpu \
        trainer.log_every_n_steps=1 \
        trainer.val_check_interval=2 \
        trainer.limit_val_batches=2 \
        trainer.accumulate_grad_batches=1 \
        trainer.max_steps=3 \
        trainer.gradient_clip_val=1.0 \
        exp_manager.exp_dir=examples/nlp/language_modeling/gpt_pretrain_results \
        model.tensor_model_parallel_size=2 \
        model.optim.name=fused_adam \
        model.optim.lr=2e-4 \
        model.optim.sched.warmup_steps=1 \
        model.optim.sched.constant_steps=1 \
        model.optim.sched.min_lr=8e-5 \
        model.max_position_embeddings=128 \
        model.encoder_seq_length=128 \
        model.data.seq_length=128 \
        model.position_embedding_type=rope \
        model.rotary_percentage=0.5 \
        model.bias=False \
        model.bias_activation_fusion=False \
        model.bias_dropout_add_fusion=False \
        model.tokenizer.vocab_file=/home/TestData/nlp/megatron_gpt/data/gpt/vocab.json \
        model.tokenizer.merge_file=/home/TestData/nlp/megatron_gpt/data/gpt/merges.txt \
        model.num_layers=8 \
        model.hidden_size=256 \
        model.num_attention_heads=8 \
        model.activations_checkpoint_method=block \
        model.activations_checkpoint_granularity=full \
        model.activations_checkpoint_num_layers=1 \
        model.data.data_prefix=[.5,/home/TestData/nlp/megatron_gpt/data/gpt/simple_wiki_gpt_preproc_text_document,.5,/home/TestData/nlp/megatron_gpt/data/gpt/simple_wiki_gpt_preproc_text_document] \
        model.data.index_mapping_dir=examples/nlp/language_modeling/gpt_index_mappings
    
        #  commented out to save time on github ci @adithyare
        # python examples/nlp/language_modeling/megatron_gpt_pretraining.py \
        # trainer.devices=2 \
        # trainer.accelerator=gpu \
        # trainer.log_every_n_steps=1 \
        # trainer.val_check_interval=2 \
        # trainer.limit_val_batches=1 \
        # trainer.accumulate_grad_batches=1 \
        # trainer.max_steps=6 \
        # trainer.gradient_clip_val=1.0 \
        # exp_manager.exp_dir=examples/nlp/language_modeling/gpt_pretrain_results \
        # exp_manager.resume_if_exists=True \
        # model.tensor_model_parallel_size=2 \
        # model.optim.name=fused_adam \
        # model.optim.lr=2e-4 \
        # model.optim.sched.warmup_steps=2 \
        # model.optim.sched.constant_steps=2 \
        # model.optim.sched.min_lr=8e-5 \
        # model.max_position_embeddings=128 \
        # model.encoder_seq_length=128 \
        # model.data.seq_length=128 \
        # model.position_embedding_type=rope \
        # model.rotary_percentage=0.5 \
        # model.normalization=rmsnorm \
        # model.bias=False \
        # model.bias_activation_fusion=False \
        # model.bias_dropout_add_fusion=False \
        # model.tokenizer.vocab_file=/home/TestData/nlp/megatron_gpt/data/gpt/vocab.json \
        # model.tokenizer.merge_file=/home/TestData/nlp/megatron_gpt/data/gpt/merges.txt \
        # model.num_layers=8 \
        # model.hidden_size=256 \
        # model.num_attention_heads=8 \
        # model.activations_checkpoint_method=block \
        # model.activations_checkpoint_granularity=full \
        # model.activations_checkpoint_num_layers=1 \
        # model.data.data_prefix=[.5,/home/TestData/nlp/megatron_gpt/data/gpt/simple_wiki_gpt_preproc_text_document,.5,/home/TestData/nlp/megatron_gpt/data/gpt/simple_wiki_gpt_preproc_text_document] \
        # model.data.index_mapping_dir=examples/nlp/language_modeling/gpt_index_mappings"
      AFTER_SCRIPT: |
        rm -rf examples/nlp/language_modeling/gpt_pretrain_results
        rm -rf examples/nlp/language_modeling/gpt_index_mappings

    #  This test requires Ampere but some of the test GPUs are Volta
    #  Need to add a check for compute capability before uncommenting this test
    #  - name: L2: Megatron GPT with Rope Pretraining using Flash Attention and Resume Training TP=2
    #    when {
    #      anyOf {
    #        branch main
    #        changeRequest target: main
    #      }
    #    }
    #    failFast true
    #    - run: |
    #      python examples/nlp/language_modeling/megatron_gpt_pretraining.py \
    #      trainer.devices=2 \
    #      trainer.accelerator=gpu \
    #      trainer.log_every_n_steps=1 \
    #      trainer.val_check_interval=2 \
    #      trainer.limit_val_batches=2 \
    #      trainer.accumulate_grad_batches=1 \
    #      trainer.max_steps=3 \
    #      trainer.precision=16 \
    #      trainer.gradient_clip_val=1.0 \
    #      exp_manager.exp_dir=examples/nlp/language_modeling/gpt_pretrain_results \
    #      model.tensor_model_parallel_size=2 \
    #      model.optim.name=fused_adam \
    #      model.optim.lr=2e-4 \
    #      model.optim.sched.warmup_steps=1 \
    #      model.optim.sched.constant_steps=1 \
    #      model.optim.sched.min_lr=8e-5 \
    #      model.max_position_embeddings=128 \
    #      model.encoder_seq_length=128 \
    #      model.data.seq_length=128 \
    #      model.position_embedding_type=rope \
    #      model.rotary_percentage=0.5 \
    #      model.normalization=rmsnorm \
    #      model.bias=False \
    #      model.bias_activation_fusion=False \
    #      model.bias_dropout_add_fusion=False \
    #      model.tokenizer.vocab_file=/home/TestData/nlp/megatron_gpt/data/gpt/vocab.json \
    #      model.tokenizer.merge_file=/home/TestData/nlp/megatron_gpt/data/gpt/merges.txt \
    #      model.num_layers=8 \
    #      model.hidden_size=256 \
    #      model.num_attention_heads=8 \
    #      model.activations_checkpoint_method=block \
    #      model.activations_checkpoint_granularity=full \
    #      model.activations_checkpoint_num_layers=1 \
    #      model.data.data_prefix=[.5,/home/TestData/nlp/megatron_gpt/data/gpt/simple_wiki_gpt_preproc_text_document,.5,/home/TestData/nlp/megatron_gpt/data/gpt/simple_wiki_gpt_preproc_text_document] \
    #      model.data.index_mapping_dir=examples/nlp/language_modeling/gpt_index_mappings \
    #      model.use_flash_attention=True "
    #      #  commented out to save time on github ci @adithyare
    #      # python examples/nlp/language_modeling/megatron_gpt_pretraining.py \
    #      # trainer.devices=2 \
    #      # trainer.accelerator=gpu \
    #      # trainer.log_every_n_steps=1 \
    #      # trainer.val_check_interval=2 \
    #      # trainer.limit_val_batches=1 \
    #      # trainer.accumulate_grad_batches=1 \
    #      # trainer.max_steps=6 \
    #      # trainer.precision=16 \
    #      # trainer.gradient_clip_val=1.0 \
    #      # exp_manager.exp_dir=examples/nlp/language_modeling/gpt_pretrain_results \
    #      # exp_manager.resume_if_exists=True \
    #      # model.tensor_model_parallel_size=2 \
    #      # model.optim.name=fused_adam \
    #      # model.optim.lr=2e-4 \
    #      # model.optim.sched.warmup_steps=2 \
    #      # model.optim.sched.constant_steps=2 \
    #      # model.optim.sched.min_lr=8e-5 \
    #      # model.max_position_embeddings=128 \
    #      # model.encoder_seq_length=128 \
    #      # model.data.seq_length=128 \
    #      # model.position_embedding_type=rope \
    #      # model.rotary_percentage=0.5 \
    #      # model.normalization=rmsnorm \
    #      # model.bias=False \
    #      # model.bias_activation_fusion=False \
    #      # model.bias_dropout_add_fusion=False \
    #      # model.tokenizer.vocab_file=/home/TestData/nlp/megatron_gpt/data/gpt/vocab.json \
    #      # model.tokenizer.merge_file=/home/TestData/nlp/megatron_gpt/data/gpt/merges.txt \
    #      # model.num_layers=8 \
    #      # model.hidden_size=256 \
    #      # model.num_attention_heads=8 \
    #      # model.activations_checkpoint_method=block \
    #      # model.activations_checkpoint_granularity=full \
    #      # model.activations_checkpoint_num_layers=1 \
    #      # model.data.data_prefix=[.5,/home/TestData/nlp/megatron_gpt/data/gpt/simple_wiki_gpt_preproc_text_document,.5,/home/TestData/nlp/megatron_gpt/data/gpt/simple_wiki_gpt_preproc_text_document] \
    #      # model.data.index_mapping_dir=examples/nlp/language_modeling/gpt_index_mappings \
    #      # model.use_flash_attention=True"
    #      rm -rf examples/nlp/language_modeling/gpt_pretrain_results"
    #      rm -rf examples/nlp/language_modeling/gpt_index_mappings"
    #    }
    #  }

  L2_Megatron_LM_To_NeMo_Conversion:
    needs: [cicd-test-container-setup]
    uses: ./.github/workflows/_test_template.yml
    if: contains(fromJSON(needs.cicd-test-container-setup.outputs.test_to_run), 'L2_Megatron_LM_To_NeMo_Conversion') || needs.cicd-test-container-setup.outputs.all == 'true'
    with:
      RUNNER: self-hosted-azure
      SCRIPT: |
        CUDA_DEVICE_MAX_CONNECTIONS=1 torchrun --nproc_per_node=1 Megatron-LM/pretrain_gpt.py \
          --mock-data \
          --distributed-timeout-minutes 60 \
          --use-mcore-models \
          --no-mmap-bin-files \
          --untie-embeddings-and-output-weights \
          --disable-bias-linear \
          --train-samples 80 \
          --init-method-std 0.014 \
          --position-embedding-type rope \
          --rotary-base 1000000 \
          --rotary-percent 1.0 \
          --squared-relu \
          --num-layers 4 \
          --hidden-size 384 \
          --num-attention-heads 8 \
          --group-query-attention \
          --num-query-groups 8 \
          --ffn-hidden-size 1536 \
          --kv-channels 128 \
          --normalization RMSNorm \
          --attention-dropout 0.0 \
          --hidden-dropout 0.0 \
          --exit-duration-in-mins 5750 \
          --tensor-model-parallel-size 1 \
          --pipeline-model-parallel-size 1 \
          --seq-length 8192 \
          --max-position-embeddings 8192 \
          --micro-batch-size 1 \
          --global-batch-size 8 \
          --lr 6e-4 \
          --min-lr 6e-6 \
          --weight-decay 0.1 \
          --clip-grad 1.0 \
          --lr-decay-style cosine \
          --log-interval 1 \
          --eval-iters 1 \
          --eval-interval 10 \
          --tokenizer-type GPT2BPETokenizer \
          --tokenizer-model /home/TestData/nlp/gpt2_tokenizer \
          --vocab-file /home/TestData/nlp/gpt2_tokenizer/vocab.json \
          --merge-file /home/TestData/nlp/gpt2_tokenizer/merges.txt \
          --save /tmp/mlm_conversion_ckpt \
          --save-interval 10 \
          --ckpt-format torch_dist \
          --ckpt-fully-parallel-save \
          --ckpt-fully-parallel-load \
          --async-save \
          --ckpt-assume-constant-structure \
          --timing-log-option minmax \
          --log-params-norm \
          --log-num-zeros-in-grad \
          --log-throughput \
          --bf16 \
          --adam-beta1 0.9 \
          --adam-beta2 0.95 \
          --use-distributed-optimizer \
          --overlap-grad-reduce \
          --overlap-param-gather \
          --manual-gc \
          --num-workers 2
        
        python examples/nlp/language_modeling/megatron_gpt_pretraining.py \
          model.data.data_impl=mock \
          model.data.data_prefix=[] \
          model.skip_train=True \
          model.transformer_engine=True \
          model.use_flash_attention=False \
          model.normalization=rmsnorm \
          model.num_layers=4 \
          model.hidden_size=384 \
          model.ffn_hidden_size=1536 \
          model.num_attention_heads=8 \
          model.num_query_groups=8 \
          model.bias=False \
          model.bias_activation_fusion=False \
          model.bias_dropout_add_fusion=True \
          model.masked_softmax_fusion=True \
          model.encoder_seq_length=8192 \
          model.max_position_embeddings=8192 \
          model.data.seq_length=8192 \
          model.activation=squared-relu \
          model.transformer_block_type=True \
          model.micro_batch_size=1 \
          model.global_batch_size=8 \
          ++model.rotary_base=1000000 \
          model.rotary_percentage=1.0 \
          model.apply_query_key_layer_scaling=False \
          ++model.group_query_attention=True \
          model.apply_rope_fusion=True \
          model.kv_channels=128 \
          ++model.bert_binary_head=True \
          ++model.position_embedding_type=rope \
          ++model.add_position_embedding=True \
          trainer.limit_val_batches=1 \
          exp_manager.exp_dir=/tmp/nemo_conversion_ckpt

        python -m torch.distributed.launch --nproc_per_node=1 examples/nlp/language_modeling/megatron_ckpt_to_nemo.py \
          --checkpoint_folder /tmp/mlm_conversion_ckpt \
          --checkpoint_name iter_0000010 \
          --nemo_file_path /tmp/mlm_to_nemo_test.nemo \
          --tensor_model_parallel_size 1 \
          --pipeline_model_parallel_size 1 \
          --gpus_per_node 1 \
          --model_type gpt \
          --hparams_file /tmp/nemo_conversion_ckpt/megatron_gpt/version_0/hparams.yaml \
          --convert_mlm

  L2_Megatron_GPT_with_ResetLR_Pretraining_and_Resume_Training_TP2:
    needs: [cicd-test-container-setup]
    uses: ./.github/workflows/_test_template.yml
    if: contains(fromJSON(needs.cicd-test-container-setup.outputs.test_to_run), 'L2_Megatron_GPT_with_ResetLR_Pretraining_and_Resume_Training_TP2') || needs.cicd-test-container-setup.outputs.all == 'true'
    with:
      RUNNER: self-hosted-azure
      SCRIPT: |
        python examples/nlp/language_modeling/megatron_gpt_pretraining.py \
        trainer.devices=2 \
        trainer.accelerator=gpu \
        trainer.log_every_n_steps=1 \
        trainer.val_check_interval=3 \
        trainer.limit_val_batches=2 \
        trainer.accumulate_grad_batches=1 \
        trainer.max_steps=3 \
        trainer.precision=bf16 \
        trainer.gradient_clip_val=1.0 \
        exp_manager.exp_dir=examples/nlp/language_modeling/gpt_pretrain_results \
        model.tensor_model_parallel_size=2 \
        model.megatron_amp_O2=True \
        model.optim.name=distributed_fused_adam \
        model.optim.lr=2e-4 \
        model.optim.sched.warmup_steps=2 \
        model.optim.sched.constant_steps=2 \
        model.optim.sched.min_lr=8e-5 \
        model.max_position_embeddings=128 \
        model.encoder_seq_length=128 \
        model.data.seq_length=128 \
        model.tokenizer.vocab_file=/home/TestData/nlp/megatron_gpt/data/gpt/vocab.json \
        model.tokenizer.merge_file=/home/TestData/nlp/megatron_gpt/data/gpt/merges.txt \
        model.num_layers=8 \
        model.hidden_size=256 \
        model.num_attention_heads=8 \
        model.data.data_prefix=[.5,/home/TestData/nlp/megatron_gpt/data/gpt/simple_wiki_gpt_preproc_text_document,.5,/home/TestData/nlp/megatron_gpt/data/gpt/simple_wiki_gpt_preproc_text_document] \
        model.data.index_mapping_dir=examples/nlp/language_modeling/gpt_index_mappings
    
        python examples/nlp/language_modeling/megatron_gpt_pretraining.py \
        trainer.devices=2 \
        trainer.accelerator=gpu \
        trainer.log_every_n_steps=1 \
        trainer.val_check_interval=3 \
        trainer.limit_val_batches=2 \
        trainer.accumulate_grad_batches=1 \
        trainer.max_steps=6 \
        trainer.precision=bf16 \
        trainer.gradient_clip_val=1.0 \
        exp_manager.exp_dir=examples/nlp/language_modeling/gpt_pretrain_results \
        exp_manager.resume_if_exists=True \
        model.reset_lr=True \
        model.tensor_model_parallel_size=2 \
        model.megatron_amp_O2=True \
        model.optim.name=distributed_fused_adam \
        model.optim.lr=2e-4 \
        model.optim.sched.warmup_steps=2 \
        model.optim.sched.constant_steps=2 \
        model.optim.sched.min_lr=8e-5 \
        model.max_position_embeddings=128 \
        model.encoder_seq_length=128 \
        model.data.seq_length=128 \
        model.tokenizer.vocab_file=/home/TestData/nlp/megatron_gpt/data/gpt/vocab.json \
        model.tokenizer.merge_file=/home/TestData/nlp/megatron_gpt/data/gpt/merges.txt \
        model.num_layers=8 \
        model.hidden_size=256 \
        model.num_attention_heads=8 \
        model.data.data_prefix=[.5,/home/TestData/nlp/megatron_gpt/data/gpt/simple_wiki_gpt_preproc_text_document,.5,/home/TestData/nlp/megatron_gpt/data/gpt/simple_wiki_gpt_preproc_text_document] \
        model.data.index_mapping_dir=examples/nlp/language_modeling/gpt_index_mappings
      AFTER_SCRIPT: |
        rm -rf examples/nlp/language_modeling/gpt_pretrain_results
        rm -rf examples/nlp/language_modeling/gpt_index_mappings

  L2_Megatron_GPT_with_Drop_Optimizer_States_TP2:
    needs: [cicd-test-container-setup]
    uses: ./.github/workflows/_test_template.yml
    if: contains(fromJSON(needs.cicd-test-container-setup.outputs.test_to_run), 'L2_Megatron_GPT_with_Drop_Optimizer_States_TP2') || needs.cicd-test-container-setup.outputs.all == 'true'
    with:
      RUNNER: self-hosted-azure
      SCRIPT: |
        python examples/nlp/language_modeling/megatron_gpt_pretraining.py \
        trainer.devices=2 \
        trainer.accelerator=gpu \
        trainer.log_every_n_steps=1 \
        trainer.val_check_interval=2 \
        trainer.limit_val_batches=2 \
        trainer.accumulate_grad_batches=1 \
        trainer.max_steps=6 \
        trainer.precision=bf16 \
        trainer.gradient_clip_val=1.0 \
        exp_manager.exp_dir=examples/nlp/language_modeling/gpt_pretrain_results \
        exp_manager.checkpoint_callback_params.save_last_n_optim_states=1 \
        model.dist_ckpt_format="torch_dist" \
        model.tensor_model_parallel_size=2 \
        model.megatron_amp_O2=True \
        model.optim.name=distributed_fused_adam \
        model.optim.lr=2e-4 \
        model.max_position_embeddings=128 \
        model.encoder_seq_length=128 \
        model.data.seq_length=128 \
        model.tokenizer.vocab_file=/home/TestData/nlp/megatron_gpt/data/gpt/vocab.json \
        model.tokenizer.merge_file=/home/TestData/nlp/megatron_gpt/data/gpt/merges.txt \
        model.num_layers=8 \
        model.hidden_size=256 \
        model.num_attention_heads=8 \
        model.data.data_prefix=[.5,/home/TestData/nlp/megatron_gpt/data/gpt/simple_wiki_gpt_preproc_text_document,.5,/home/TestData/nlp/megatron_gpt/data/gpt/simple_wiki_gpt_preproc_text_document] \
        model.data.index_mapping_dir=examples/nlp/language_modeling/gpt_index_mappings
      AFTER_SCRIPT: |
        rm -rf examples/nlp/language_modeling/gpt_pretrain_results
        rm -rf examples/nlp/language_modeling/gpt_index_mappings

  L2_Megatron_GPT_with_ALiBi_Pretraining_and_Resume_Training_TP2:
    needs: [cicd-test-container-setup]
    uses: ./.github/workflows/_test_template.yml
    if: contains(fromJSON(needs.cicd-test-container-setup.outputs.test_to_run), 'L2_Megatron_GPT_with_ALiBi_Pretraining_and_Resume_Training_TP2') || needs.cicd-test-container-setup.outputs.all == 'true'
    with:
      RUNNER: self-hosted-azure
      SCRIPT: |
        python examples/nlp/language_modeling/megatron_gpt_pretraining.py \
        trainer.devices=2 \
        trainer.accelerator=gpu \
        trainer.log_every_n_steps=1 \
        trainer.val_check_interval=2 \
        trainer.limit_val_batches=2 \
        trainer.accumulate_grad_batches=1 \
        trainer.max_steps=3 \
        trainer.gradient_clip_val=1.0 \
        exp_manager.exp_dir=examples/nlp/language_modeling/gpt_pretrain_results \
        model.tensor_model_parallel_size=2 \
        model.optim.name=fused_adam \
        model.optim.lr=2e-4 \
        model.optim.sched.warmup_steps=1 \
        model.optim.sched.constant_steps=1 \
        model.optim.sched.min_lr=8e-5 \
        model.max_position_embeddings=128 \
        model.encoder_seq_length=128 \
        model.data.seq_length=128 \
        model.position_embedding_type=alibi \
        model.bias=False \
        model.bias_activation_fusion=False \
        model.bias_dropout_add_fusion=False \
        model.tokenizer.vocab_file=/home/TestData/nlp/megatron_gpt/data/gpt/vocab.json \
        model.tokenizer.merge_file=/home/TestData/nlp/megatron_gpt/data/gpt/merges.txt \
        model.num_layers=8 \
        model.hidden_size=256 \
        model.num_attention_heads=8 \
        model.activations_checkpoint_method=block \
        model.activations_checkpoint_granularity=full \
        model.activations_checkpoint_num_layers=1 \
        model.data.data_prefix=[.5,/home/TestData/nlp/megatron_gpt/data/gpt/simple_wiki_gpt_preproc_text_document,.5,/home/TestData/nlp/megatron_gpt/data/gpt/simple_wiki_gpt_preproc_text_document] \
        model.data.index_mapping_dir=examples/nlp/language_modeling/gpt_index_mappings
    
        # not testing resume functionality to save time on ci @adithyare
        #python examples/nlp/language_modeling/megatron_gpt_pretraining.py \
        #trainer.devices=2 \
        #trainer.accelerator=gpu \
        #trainer.log_every_n_steps=1 \
        #trainer.val_check_interval=2 \
        #trainer.limit_val_batches=1 \
        #trainer.accumulate_grad_batches=1 \
        #trainer.max_steps=6 \
        #trainer.gradient_clip_val=1.0 \
        #exp_manager.exp_dir=examples/nlp/language_modeling/gpt_pretrain_results \
        #exp_manager.resume_if_exists=True \
        #model.tensor_model_parallel_size=2 \
        #model.optim.name=fused_adam \
        #model.optim.lr=2e-4 \
        #model.optim.sched.warmup_steps=2 \
        #model.optim.sched.constant_steps=2 \
        #model.optim.sched.min_lr=8e-5 \
        #model.max_position_embeddings=128 \
        #model.encoder_seq_length=128 \
        #model.data.seq_length=128 \
        #model.position_embedding_type=alibi \
        #model.normalization=rmsnorm \
        #model.bias=False \
        #model.bias_activation_fusion=False \
        #model.bias_dropout_add_fusion=False \
        #model.tokenizer.vocab_file=/home/TestData/nlp/megatron_gpt/data/gpt/vocab.json \
        #model.tokenizer.merge_file=/home/TestData/nlp/megatron_gpt/data/gpt/merges.txt \
        #model.num_layers=8 \
        #model.hidden_size=256 \
        #model.num_attention_heads=8 \
        #model.activations_checkpoint_method=block \
        #model.activations_checkpoint_granularity=full \
        #model.activations_checkpoint_num_layers=1 \
        #model.data.data_prefix=[.5,/home/TestData/nlp/megatron_gpt/data/gpt/simple_wiki_gpt_preproc_text_document,.5,/home/TestData/nlp/megatron_gpt/data/gpt/simple_wiki_gpt_preproc_text_document] \
        #model.data.index_mapping_dir=examples/nlp/language_modeling/gpt_index_mappings"
      AFTER_SCRIPT: |
        rm -rf examples/nlp/language_modeling/gpt_pretrain_results
        rm -rf examples/nlp/language_modeling/gpt_index_mappings

  L2_Megatron_GPT_with_KERPLE_Pretraining_and_Resume_Training_TP2:
    needs: [cicd-test-container-setup]
    uses: ./.github/workflows/_test_template.yml
    if: contains(fromJSON(needs.cicd-test-container-setup.outputs.test_to_run), 'L2_Megatron_GPT_with_KERPLE_Pretraining_and_Resume_Training_TP2') || needs.cicd-test-container-setup.outputs.all == 'true'
    with:
      RUNNER: self-hosted-azure
      SCRIPT: |
        python examples/nlp/language_modeling/megatron_gpt_pretraining.py \
        trainer.devices=2 \
        trainer.accelerator=gpu \
        trainer.log_every_n_steps=1 \
        trainer.val_check_interval=2 \
        trainer.limit_val_batches=2 \
        trainer.accumulate_grad_batches=1 \
        trainer.max_steps=3 \
        trainer.gradient_clip_val=1.0 \
        exp_manager.exp_dir=examples/nlp/language_modeling/gpt_pretrain_results \
        model.tensor_model_parallel_size=2 \
        model.optim.name=fused_adam \
        model.optim.lr=2e-4 \
        model.optim.sched.warmup_steps=1 \
        model.optim.sched.constant_steps=1 \
        model.optim.sched.min_lr=8e-5 \
        model.max_position_embeddings=128 \
        model.encoder_seq_length=128 \
        model.data.seq_length=128 \
        model.position_embedding_type=kerple \
        model.bias=False \
        model.bias_activation_fusion=False \
        model.bias_dropout_add_fusion=False \
        model.tokenizer.vocab_file=/home/TestData/nlp/megatron_gpt/data/gpt/vocab.json \
        model.tokenizer.merge_file=/home/TestData/nlp/megatron_gpt/data/gpt/merges.txt \
        model.num_layers=8 \
        model.hidden_size=256 \
        model.num_attention_heads=8 \
        model.activations_checkpoint_method=block \
        model.activations_checkpoint_granularity=full \
        model.activations_checkpoint_num_layers=1 \
        model.data.data_prefix=[.5,/home/TestData/nlp/megatron_gpt/data/gpt/simple_wiki_gpt_preproc_text_document,.5,/home/TestData/nlp/megatron_gpt/data/gpt/simple_wiki_gpt_preproc_text_document] \
        model.data.index_mapping_dir=examples/nlp/language_modeling/gpt_index_mappings
        
        # commented out to save time on github ci @adithyare
        #python examples/nlp/language_modeling/megatron_gpt_pretraining.py \
        #trainer.devices=2 \
        #trainer.accelerator=gpu \
        #trainer.log_every_n_steps=1 \
        #trainer.val_check_interval=2 \
        #trainer.limit_val_batches=1 \
        #trainer.accumulate_grad_batches=1 \
        #trainer.max_steps=6 \
        #trainer.precision=16 \
        #trainer.gradient_clip_val=1.0 \
        #exp_manager.exp_dir=examples/nlp/language_modeling/gpt_pretrain_results \
        #exp_manager.resume_if_exists=True \
        #model.tensor_model_parallel_size=2 \
        #model.optim.name=fused_adam \
        #model.optim.lr=2e-4 \
        #model.optim.sched.warmup_steps=2 \
        #model.optim.sched.constant_steps=2 \
        #model.optim.sched.min_lr=8e-5 \
        #model.max_position_embeddings=128 \
        #model.encoder_seq_length=128 \
        #model.data.seq_length=128 \
        #model.position_embedding_type=kerple \
        #model.normalization=rmsnorm \
        #model.bias=False \
        #model.bias_activation_fusion=False \
        #model.bias_dropout_add_fusion=False \
        #model.tokenizer.vocab_file=/home/TestData/nlp/megatron_gpt/data/gpt/vocab.json \
        #model.tokenizer.merge_file=/home/TestData/nlp/megatron_gpt/data/gpt/merges.txt \
        #model.num_layers=8 \
        #model.hidden_size=256 \
        #model.num_attention_heads=8 \
        #model.activations_checkpoint_method=block \
        #model.activations_checkpoint_granularity=full \
        #model.activations_checkpoint_num_layers=1 \
        #model.data.data_prefix=[.5,/home/TestData/nlp/megatron_gpt/data/gpt/simple_wiki_gpt_preproc_text_document,.5,/home/TestData/nlp/megatron_gpt/data/gpt/simple_wiki_gpt_preproc_text_document] \
        #model.data.index_mapping_dir=examples/nlp/language_modeling/gpt_index_mappings"
      AFTER_SCRIPT: |
        rm -rf examples/nlp/language_modeling/gpt_pretrain_results
        rm -rf examples/nlp/language_modeling/gpt_index_mappings

  OPTIONAL_L2_Megatron_GPT_Pretraining_and_Resume_Training_PP2:
    needs: [cicd-test-container-setup]
    uses: ./.github/workflows/_test_template.yml
    if: contains(fromJSON(needs.cicd-test-container-setup.outputs.test_to_run), 'OPTIONAL_L2_Megatron_GPT_Pretraining_and_Resume_Training_PP2') || needs.cicd-test-container-setup.outputs.all == 'true'
    with:
      RUNNER: self-hosted-azure-gpus-2-h100
      SCRIPT: |
        python examples/nlp/language_modeling/megatron_gpt_pretraining.py \
        trainer.devices=2 \
        trainer.accelerator=gpu \
        trainer.log_every_n_steps=1 \
        trainer.val_check_interval=2 \
        trainer.limit_val_batches=2 \
        trainer.accumulate_grad_batches=1 \
        trainer.max_steps=3 \
        trainer.precision=bf16 \
        trainer.gradient_clip_val=1.0 \
        exp_manager.exp_dir=examples/nlp/language_modeling/gpt_pretrain_results \
        ++model.transformer_engine=True \
        ++model.fp8=True \
        ++model.fp8_hybrid=True \
        ++model.fp8_amax_history_len=1024 \
        ++model.fp8_amax_compute_algo=max \
        ++model.reduce_amax=True \
        ++model.use_te_rng_tracker=True \
        ++model.name=megatron_gpt_full_te_layer_autocast \
        model.ub_tp_comm_overlap=False \
        model.pipeline_model_parallel_size=2 \
        model.tensor_model_parallel_size=1 \
        model.mcore_gpt=True \
        model.megatron_amp_O2=True \
        model.optim.name=distributed_fused_adam \
        model.optim.lr=2e-4 \
        model.optim.sched.warmup_steps=1 \
        model.optim.sched.constant_steps=1 \
        model.optim.sched.min_lr=8e-5 \
        model.max_position_embeddings=128 \
        model.encoder_seq_length=128 \
        model.activation=fast-swiglu \
        model.bias_activation_fusion=False \
        model.hidden_dropout=0.0 \
        model.attention_dropout=0.0 \
        model.transformer_block_type=normformer \
        model.headscale=True \
        model.data.seq_length=128 \
        model.tokenizer.vocab_file=/home/TestData/nlp/megatron_gpt/data/gpt/vocab.json \
        model.tokenizer.merge_file=/home/TestData/nlp/megatron_gpt/data/gpt/merges.txt \
        model.num_layers=8 \
        model.hidden_size=256 \
        model.num_attention_heads=8 \
        model.activations_checkpoint_method=block \
        model.activations_checkpoint_granularity=full \
        model.activations_checkpoint_num_layers=1 \
        model.data.validation_drop_last=False \
        model.data.data_prefix=[.5,/home/TestData/nlp/megatron_gpt/data/gpt/simple_wiki_gpt_preproc_text_document,.5,/home/TestData/nlp/megatron_gpt/data/gpt/simple_wiki_gpt_preproc_text_document] \
        model.data.index_mapping_dir=examples/nlp/language_modeling/gpt_index_mappings

        python examples/nlp/language_modeling/megatron_gpt_pretraining.py \
        trainer.devices=2 \
        trainer.accelerator=gpu \
        trainer.log_every_n_steps=1 \
        trainer.val_check_interval=2 \
        trainer.limit_val_batches=2 \
        trainer.accumulate_grad_batches=1 \
        trainer.max_steps=6 \
        trainer.precision=bf16 \
        trainer.gradient_clip_val=1.0 \
        model.mcore_gpt=True \
        model.megatron_amp_O2=True \
        exp_manager.exp_dir=examples/nlp/language_modeling/gpt_pretrain_results \
        exp_manager.resume_if_exists=True \
        ++model.transformer_engine=True \
        ++model.fp8=True \
        ++model.fp8_hybrid=True \
        ++model.fp8_amax_history_len=1024 \
        ++model.fp8_amax_compute_algo=max \
        ++model.reduce_amax=True \
        ++model.use_te_rng_tracker=True \
        ++model.name=megatron_gpt_full_te_layer_autocast \
        model.ub_tp_comm_overlap=False \
        model.pipeline_model_parallel_size=2 \
        model.tensor_model_parallel_size=1 \
        model.optim.name=distributed_fused_adam \
        model.optim.lr=2e-4 \
        model.optim.sched.warmup_steps=2 \
        model.optim.sched.constant_steps=2 \
        model.optim.sched.min_lr=8e-5 \
        model.max_position_embeddings=128 \
        model.encoder_seq_length=128 \
        model.activation=fast-swiglu \
        model.bias_activation_fusion=False \
        model.hidden_dropout=0.0 \
        model.attention_dropout=0.0 \
        model.transformer_block_type=normformer \
        model.headscale=True \
        model.data.seq_length=128 \
        model.tokenizer.vocab_file=/home/TestData/nlp/megatron_gpt/data/gpt/vocab.json \
        model.tokenizer.merge_file=/home/TestData/nlp/megatron_gpt/data/gpt/merges.txt \
        model.num_layers=8 \
        model.hidden_size=256 \
        model.num_attention_heads=8 \
        model.activations_checkpoint_method=block \
        model.activations_checkpoint_granularity=full \
        model.activations_checkpoint_num_layers=1 \
        model.data.validation_drop_last=False \
        model.data.data_prefix=[.5,/home/TestData/nlp/megatron_gpt/data/gpt/simple_wiki_gpt_preproc_text_document,.5,/home/TestData/nlp/megatron_gpt/data/gpt/simple_wiki_gpt_preproc_text_document] \
        model.data.index_mapping_dir=examples/nlp/language_modeling/gpt_index_mappings
      AFTER_SCRIPT: |
        rm -rf examples/nlp/language_modeling/gpt_pretrain_results
        rm -rf examples/nlp/language_modeling/gpt_index_mappings
      IS_OPTIONAL: true

  L2_Megatron_GPT_Auto_Configurator_TP1_PP1_MBS124:
    needs: [cicd-test-container-setup]
    uses: ./.github/workflows/_test_template.yml
    if: contains(fromJSON(needs.cicd-test-container-setup.outputs.test_to_run), 'L2_Megatron_GPT_Auto_Configurator_TP1_PP1_MBS124') || needs.cicd-test-container-setup.outputs.all == 'true'
    with:
      RUNNER: self-hosted-azure-gpus-1
      SCRIPT: |
        mkdir examples/llm/auto_configurator/auto_conf_logs

        python examples/llm/auto_configurator/auto_config.py \
        --log_dir=/workspace/examples/llm/auto_configurator/auto_conf_logs \
        --run_number=1

        python examples/llm/auto_configurator/auto_config.py \
        --log_dir=/workspace/examples/llm/auto_configurator/auto_conf_logs \
        --run_number=2

        python examples/llm/auto_configurator/auto_config.py \
        --log_dir=/workspace/examples/llm/auto_configurator/auto_conf_logs \
        --run_number=3

        python examples/llm/auto_configurator/auto_config.py \
        --log_dir=/workspace/examples/llm/auto_configurator/auto_conf_logs \
        --get_results
      AFTER_SCRIPT: |
        rm -rf examples/llm/auto_configurator/auto_conf_logs

  L2_Megatron_GPT_Finetuning_PP2:
    needs: [cicd-test-container-setup]
    uses: ./.github/workflows/_test_template.yml
    if: contains(fromJSON(needs.cicd-test-container-setup.outputs.test_to_run), 'L2_Megatron_GPT_Finetuning_PP2') || needs.cicd-test-container-setup.outputs.all == 'true'
    with:
      RUNNER: self-hosted-azure
      SCRIPT: |
        python examples/nlp/language_modeling/tuning/megatron_gpt_finetuning.py \
        trainer.devices=2 \
        trainer.log_every_n_steps=1 \
        trainer.val_check_interval=2 \
        +trainer.limit_val_batches=2 \
        trainer.max_steps=3 \
        trainer.precision=16 \
        trainer.gradient_clip_val=1.0 \
        exp_manager.exp_dir=/tmp/gpt_finetuning_pp2_megatron \
        model.pipeline_model_parallel_size=2 \
        model.tensor_model_parallel_size=1 \
        model.restore_from_path=/home/TestData/nlp/megatron_gpt/PP2/gpt_pp2_tp1.nemo \
        model.optim.name=fused_adam \
        model.optim.lr=2e-4 \
        model.peft.peft_scheme=null \
        model.data.train_ds.micro_batch_size=1 \
        model.data.train_ds.global_batch_size=4 \
        model.data.train_ds.file_names=[/home/TestData/nlp/megatron_sft/quarel.jsonl,/home/TestData/nlp/megatron_sft/trec.jsonl] \
        model.data.train_ds.concat_sampling_probabilities=[0.3,0.7] \
        model.data.train_ds.num_workers=0 \
        model.data.test_ds.micro_batch_size=1 \
        model.data.test_ds.global_batch_size=1 \
        model.data.test_ds.file_names=[/home/TestData/nlp/megatron_sft/quarel.jsonl] \
        model.data.test_ds.names=[quarel] \
        model.data.validation_ds.micro_batch_size=1 \
        model.data.validation_ds.global_batch_size=1 \
        model.data.validation_ds.num_workers=0 \
        model.data.validation_ds.file_names=[/home/TestData/nlp/megatron_sft/quarel.jsonl] \
        model.data.validation_ds.names=[quarel]

        python examples/nlp/language_modeling/tuning/megatron_gpt_finetuning.py \
        trainer.devices=2 \
        trainer.log_every_n_steps=1 \
        trainer.val_check_interval=1 \
        +trainer.limit_val_batches=2 \
        trainer.max_steps=3 \
        trainer.precision=16 \
        trainer.gradient_clip_val=1.0 \
        exp_manager.exp_dir=/tmp/gpt_finetuning_pp2_megatron \
        model.pipeline_model_parallel_size=2 \
        model.tensor_model_parallel_size=1 \
        model.restore_from_path=/home/TestData/nlp/megatron_gpt/PP2/gpt_pp2_tp1.nemo \
        model.optim.name=fused_adam \
        model.optim.lr=2e-4 \
        model.peft.peft_scheme=null \
        model.data.train_ds.micro_batch_size=1 \
        model.data.train_ds.global_batch_size=4 \
        model.data.train_ds.file_names=[/home/TestData/nlp/megatron_sft/quarel.jsonl,/home/TestData/nlp/megatron_sft/trec.jsonl] \
        model.data.train_ds.concat_sampling_probabilities=[0.3,0.7] \
        model.data.train_ds.num_workers=0 \
        model.data.test_ds.micro_batch_size=1 \
        model.data.test_ds.global_batch_size=1 \
        model.data.test_ds.file_names=[/home/TestData/nlp/megatron_sft/quarel.jsonl] \
        model.data.test_ds.names=[quarel] \
        model.data.validation_ds.micro_batch_size=1 \
        model.data.validation_ds.global_batch_size=1 \
        model.data.validation_ds.num_workers=0 \
        model.data.validation_ds.file_names=[/home/TestData/nlp/megatron_sft/quarel.jsonl] \
        model.data.validation_ds.names=[quarel]

  L2_Megatron_GPT_Finetuning_StarCoder_PP1:
    needs: [cicd-test-container-setup]
    uses: ./.github/workflows/_test_template.yml
    if: contains(fromJSON(needs.cicd-test-container-setup.outputs.test_to_run), 'L2_Megatron_GPT_Finetuning_StarCoder_PP1') || needs.cicd-test-container-setup.outputs.all == 'true'
    with:
      RUNNER: self-hosted-azure-gpus-1
      SCRIPT: |
        python examples/nlp/language_modeling/tuning/megatron_gpt_finetuning.py \
        trainer.devices=1 \
        trainer.num_nodes=1 \
        trainer.precision=bf16 \
        trainer.max_steps=4 \
        trainer.val_check_interval=4 \
        trainer.enable_checkpointing=False \
        +trainer.limit_val_batches=2 \
        +trainer.limit_test_batches=2 \
        exp_manager.checkpoint_callback_params.save_best_model=False \
        exp_manager.exp_dir=/tmp/gpt_sft_results_starcoder_pp1 \
        model.peft.peft_scheme=none \
        model.optim.name=distributed_fused_adam \
        model.restore_from_path=/home/TestData/nlp/megatron_gpt/starcoder-ci-nemo/megatron_starcoder_tp1_pp1.nemo \
        model.tensor_model_parallel_size=1 \
        model.pipeline_model_parallel_size=1 \
        model.data.train_ds.file_names=[/home/TestData/nlp/megatron_sft/quarel.jsonl] \
        model.data.train_ds.num_workers=0 \
        model.data.test_ds.file_names=[/home/TestData/nlp/megatron_sft/quarel.jsonl] \
        model.data.validation_ds.num_workers=0 \
        model.data.validation_ds.file_names=[/home/TestData/nlp/megatron_sft/quarel.jsonl] \
        model.data.test_ds.num_workers=0 \
        model.data.train_ds.concat_sampling_probabilities=[1.0]

  L2_Megatron_GPT_Reranker:
    needs: [cicd-test-container-setup]
    uses: ./.github/workflows/_test_template.yml
    if: contains(fromJSON(needs.cicd-test-container-setup.outputs.test_to_run), 'L2_Megatron_GPT_Reranker') || needs.cicd-test-container-setup.outputs.all == 'true'
    with:
      RUNNER: self-hosted-azure
      SCRIPT: |
        python examples/nlp/information_retrieval/megatron_gpt_reranker_finetuning.py \
        exp_manager.exp_dir="/tmp/gpt_reranker_workdir/" \
        model.global_batch_size=4 \
        model.micro_batch_size=4 \
        trainer.devices=1 \
        trainer.num_nodes=1 \
        trainer.max_epochs=null \
        trainer.max_steps=20 \
        trainer.val_check_interval=10 \
        model.restore_from_path="/home/TestData/nlp/megatron_gpt/mcore_45M/megatron_llama.nemo" \
        model.peft.lora_tuning.adapter_dim=8 \
        model.data.validation_ds.file_names=[/home/TestData/nlp/megatron_ir/train.jsonl] \
        model.data.validation_ds.write_embeddings_to_file=True \
        model.data.validation_ds.output_file_path_prefix="/home/TestData/nlp/megatron_ir/working_dir/val_embs" \
        model.data.train_ds.file_names=[/home/TestData/nlp/megatron_ir/train.jsonl]

  L2_Megatron_GPT_Embedding:
    needs: [cicd-test-container-setup]
    uses: ./.github/workflows/_test_template.yml
    if: contains(fromJSON(needs.cicd-test-container-setup.outputs.test_to_run), 'L2_Megatron_GPT_Embedding') || needs.cicd-test-container-setup.outputs.all == 'true'
    with:
      RUNNER: self-hosted-azure
      SCRIPT: |
        python examples/nlp/information_retrieval/megatron_gpt_embedding_finetuning.py \
        exp_manager.exp_dir="/tmp/gpt_embedding_workdir/" \
        model.global_batch_size=4 \
        model.micro_batch_size=4 \
        trainer.devices=1 \
        trainer.num_nodes=1 \
        trainer.max_epochs=null \
        trainer.max_steps=20 \
        trainer.val_check_interval=10 \
        model.restore_from_path="/home/TestData/nlp/megatron_gpt/mcore_45M/megatron_llama.nemo" \
        model.peft.lora_tuning.adapter_dim=8 \
        model.data.validation_ds.query_file_names=[/home/TestData/nlp/megatron_ir/test_query.jsonl] \
        model.data.validation_ds.doc_file_names=[/home/TestData/nlp/megatron_ir/test_doc.jsonl] \
        model.data.validation_ds.write_embeddings_to_file=True \
        model.data.validation_ds.output_file_path_prefix="/tmp/gpt_embedding_workdir/val_embs/" \
        model.data.train_ds.file_names=[/home/TestData/nlp/megatron_ir/train.jsonl]


        python examples/nlp/information_retrieval/megatron_gpt_embedding_generate.py \
        trainer.devices=1 \
        trainer.num_nodes=1 \
        model.restore_from_path="/home/TestData/nlp/megatron_gpt/mcore_45M/megatron_llama.nemo" \
        model.peft.restore_from_path="/tmp/gpt_embedding_workdir/megatron_gpt_peft_lora_tuning/checkpoints/megatron_gpt_peft_lora_tuning.nemo" \
        model.global_batch_size=4 \
        model.micro_batch_size=4 \
        model.peft.lora_tuning.adapter_dim=8 \
        model.data.test_ds.write_embeddings_to_file=True \
        model.data.test_ds.output_file_path_prefix="/tmp/gpt_embedding_workdir/test_embs" \
        model.data.test_ds.query_file_names=[/home/TestData/nlp/megatron_ir/test_query.jsonl] \
        model.data.test_ds.doc_file_names=[/home/TestData/nlp/megatron_ir/test_doc.jsonl]

  L2_Megatron_GPT_PEFT_Lora_PP2_O2:
    needs: [cicd-test-container-setup]
    uses: ./.github/workflows/_test_template.yml
    if: contains(fromJSON(needs.cicd-test-container-setup.outputs.test_to_run), 'L2_Megatron_GPT_PEFT_Lora_PP2_O2') || needs.cicd-test-container-setup.outputs.all == 'true'
    with:
      RUNNER: self-hosted-azure
      SCRIPT: |
        python examples/nlp/language_modeling/tuning/megatron_gpt_finetuning.py \
        trainer.devices=2 \
        trainer.log_every_n_steps=1 \
        trainer.max_epochs=9999 \
        trainer.max_steps=3 \
        trainer.val_check_interval=3 \
        ++trainer.limit_val_batches=2 \
        trainer.precision=bf16 \
        exp_manager.exp_dir=/tmp/nlp_peft_lora_tuning_pp2 \
        model.pipeline_model_parallel_size=2 \
        model.tensor_model_parallel_size=1 \
        model.restore_from_path=/home/TestData/nlp/megatron_gpt/mcore_45M/megatron_llama.nemo \
        model.megatron_amp_O2=True \
        model.peft.peft_scheme=lora \
        model.answer_only_loss=True \
        model.micro_batch_size=1 \
        model.global_batch_size=1 \
        model.data.train_ds.file_names=[/home/TestData/nlp/megatron_sft/quarel.jsonl] \
        model.data.train_ds.concat_sampling_probabilities=[1.0] \
        model.data.train_ds.num_workers=0 \
        model.data.validation_ds.num_workers=0 \
        model.data.validation_ds.file_names=[/home/TestData/nlp/megatron_sft/quarel.jsonl] \
        model.data.validation_ds.names=[quarel]
        
        python examples/nlp/language_modeling/tuning/megatron_gpt_generate.py \
        model.restore_from_path=/home/TestData/nlp/megatron_gpt/mcore_45M/megatron_llama.nemo \
        model.peft.restore_from_path=/tmp/nlp_peft_lora_tuning_pp2/megatron_gpt_peft_lora_tuning/checkpoints/megatron_gpt_peft_lora_tuning.nemo \
        model.pipeline_model_parallel_size=2 \
        model.tensor_model_parallel_size=1 \
        trainer.devices=2 \
        model.megatron_amp_O2=True \
        model.data.test_ds.file_names=[/home/TestData/nlp/megatron_sft/quarel_4.jsonl] \
        model.data.test_ds.names=["quarel4"] \
        model.global_batch_size=2 \
        model.micro_batch_size=1 \
        model.data.test_ds.tokens_to_generate=10 \
        model.data.test_ds.write_predictions_to_file=True \
        model.data.test_ds.output_file_path_prefix="/tmp/nlp_peft_lora_tuning_pp2/out" \
        inference.greedy=True \
        inference.repetition_penalty=1.0 \
        inference.outfile_path="/tmp/nlp_peft_lora_tuning_pp2/out.jsonl"

  L2_Megatron_GPT_PEFT_Lora_TP2_O1:
    needs: [cicd-test-container-setup]
    uses: ./.github/workflows/_test_template.yml
    if: contains(fromJSON(needs.cicd-test-container-setup.outputs.test_to_run), 'L2_Megatron_GPT_PEFT_Lora_TP2_O1') || needs.cicd-test-container-setup.outputs.all == 'true'
    with:
      RUNNER: self-hosted-azure
      SCRIPT: |
        python examples/nlp/language_modeling/tuning/megatron_gpt_finetuning.py \
        trainer.devices=2 \
        trainer.log_every_n_steps=1 \
        trainer.max_epochs=9999 \
        trainer.max_steps=3 \
        trainer.val_check_interval=3 \
        ++trainer.limit_val_batches=2 \
        trainer.precision=bf16 \
        exp_manager.exp_dir=/tmp/nlp_peft_lora_tuning_pp2_o1 \
        model.pipeline_model_parallel_size=1 \
        model.tensor_model_parallel_size=2 \
        model.restore_from_path=/home/TestData/nlp/megatron_gpt/mcore_45M/megatron_llama.nemo \
        model.peft.peft_scheme="lora" \
        model.answer_only_loss=True \
        model.micro_batch_size=1 \
        model.global_batch_size=1 \
        model.data.train_ds.file_names=[/home/TestData/nlp/megatron_sft/quarel.jsonl] \
        model.data.train_ds.concat_sampling_probabilities=[1.0] \
        model.data.train_ds.num_workers=0 \
        model.data.validation_ds.num_workers=0 \
        model.data.validation_ds.file_names=[/home/TestData/nlp/megatron_sft/quarel.jsonl] \
        model.data.validation_ds.names=[quarel]

        python examples/nlp/language_modeling/tuning/megatron_gpt_generate.py \
        model.restore_from_path=/home/TestData/nlp/megatron_gpt/mcore_45M/megatron_llama.nemo \
        model.peft.restore_from_path=/tmp/nlp_peft_lora_tuning_pp2_o1/megatron_gpt_peft_lora_tuning/checkpoints/megatron_gpt_peft_lora_tuning.nemo \
        model.tensor_model_parallel_size=2 \
        trainer.devices=2 \
        model.data.test_ds.file_names=[/home/TestData/nlp/megatron_sft/quarel_4.jsonl] \
        model.data.test_ds.names=["quarel4"] \
        model.global_batch_size=2 \
        model.micro_batch_size=1 \
        model.data.test_ds.tokens_to_generate=10 \
        model.data.test_ds.write_predictions_to_file=True \
        model.data.test_ds.output_file_path_prefix="/tmp/nlp_peft_lora_tuning_pp2_o1/out" \
        inference.greedy=True \
        inference.repetition_penalty=1.0 \
        inference.outfile_path="/tmp/nlp_peft_lora_tuning_pp2_o1/out.jsonl"

  L2_Megatron_GPT_PEFT_Lora_TP2SP1:
    needs: [cicd-test-container-setup]
    uses: ./.github/workflows/_test_template.yml
    if: contains(fromJSON(needs.cicd-test-container-setup.outputs.test_to_run), 'L2_Megatron_GPT_PEFT_Lora_TP2SP1') || needs.cicd-test-container-setup.outputs.all == 'true'
    with:
      RUNNER: self-hosted-azure-gpus-2-h100
      SCRIPT: |
        CUDA_DEVICE_MAX_CONNECTIONS=1 NVTE_FLASH_ATTN=0 NVTE_FUSED_ATTN=1 python examples/nlp/language_modeling/tuning/megatron_gpt_finetuning.py \
        trainer.devices=2 \
        trainer.log_every_n_steps=1 \
        trainer.max_epochs=9999 \
        trainer.max_steps=3 \
        trainer.val_check_interval=3 \
        ++trainer.limit_val_batches=2 \
        trainer.precision=bf16 \
        exp_manager.exp_dir=/tmp/nlp_lora_tuning_tp2_sp1 \
        +model.mcore_gpt=True \
        model.pipeline_model_parallel_size=1 \
        model.tensor_model_parallel_size=2 \
        model.sequence_parallel=True \
        model.megatron_amp_O2=True \
        model.restore_from_path=/home/TestData/nlp/megatron_gpt/mcore_45M/megatron_llama.nemo \
        +model.fp8=True \
        +model.fp8_params=True \
        +model.fp8_hybrid=True \
        +model.fp8_e4m3=False \
        +model.fp8_interval=1 \
        +model.fp8_margin=0 \
        +model.fp8_amax_history_len=32 \
        +model.fp8_amax_compute_algo=max \
        +model.reduce_amax=False \
        +model.ub_tp_comm_overlap=False \
        +model.tp_comm_overlap_ag=False \
        +model.tp_comm_overlap_rs=False \
        +model.tp_comm_overlap_disable_qkv=True \
        model.peft.peft_scheme="lora" \
        model.peft.lora_tuning.adapter_dim=16 \
        model.peft.lora_tuning.alpha=32 \
        model.peft.lora_tuning.column_init_method="kaiming" \
        +model.peft.lora_tuning.dropout_position="pre" \
        model.peft.lora_tuning.target_modules=["attention"] \
        model.peft.lora_tuning.adapter_dropout=0.1 \
        +model.peft.lora_tuning.a2a_experimental=1 \
        model.answer_only_loss=True \
        model.micro_batch_size=1 \
        model.global_batch_size=1 \
        model.data.train_ds.file_names=[/home/TestData/nlp/megatron_sft/quarel.jsonl] \
        model.data.train_ds.concat_sampling_probabilities=[1.0] \
        model.data.train_ds.num_workers=0 \
        model.data.validation_ds.num_workers=0 \
        model.data.validation_ds.file_names=[/home/TestData/nlp/megatron_sft/quarel.jsonl] \
        model.data.validation_ds.names=[quarel]

  L2_Megatron_GPT_Eval:
    needs: [cicd-test-container-setup]
    uses: ./.github/workflows/_test_template.yml
    if: contains(fromJSON(needs.cicd-test-container-setup.outputs.test_to_run), 'L2_Megatron_GPT_Eval') || needs.cicd-test-container-setup.outputs.all == 'true'
    with:
      RUNNER: self-hosted-azure
      SCRIPT: |
        python examples/nlp/language_modeling/megatron_gpt_eval.py \
            gpt_model_file=/home/TestData/nlp/megatron_gpt/125M/megatron_gpt.nemo \
            prompts=["How to fix GPU memory? A:"] \
            tensor_model_parallel_size=1 \
            inference.tokens_to_generate=32 \
            trainer.precision=32

  L2_Megatron_GPT_Eval_PP2:
    needs: [cicd-test-container-setup]
    uses: ./.github/workflows/_test_template.yml
    if: contains(fromJSON(needs.cicd-test-container-setup.outputs.test_to_run), 'L2_Megatron_GPT_Eval_PP2') || needs.cicd-test-container-setup.outputs.all == 'true'
    with:
      RUNNER: self-hosted-azure
      SCRIPT: |
        python examples/nlp/language_modeling/megatron_gpt_eval.py \
            gpt_model_file=/home/TestData/nlp/megatron_gpt/PP2/gpt_pp2_tp1.nemo \
            server=False \
            tensor_model_parallel_size=1 \
            pipeline_model_parallel_size=2 \
            trainer.devices=2 \
            trainer.num_nodes=1 \
            trainer.precision=32

  L2_Megatron_GPT_SFT_Eval_inference_seq_len_greaterThan_training_seq_len:
    needs: [cicd-test-container-setup]
    uses: ./.github/workflows/_test_template.yml
    if: contains(fromJSON(needs.cicd-test-container-setup.outputs.test_to_run), 'L2_Megatron_GPT_SFT_Eval_inference_seq_len_greaterThan_training_seq_len') || needs.cicd-test-container-setup.outputs.all == 'true'
    with:
      RUNNER: self-hosted-azure
      SCRIPT: |
        python examples/nlp/language_modeling/tuning/megatron_gpt_generate.py \
            model.restore_from_path=/home/TestData/nlp/megatron_gpt_sft/megatron_gpt_rope_sft.nemo \
            model.peft.restore_from_path=null \
            model.data.test_ds.file_names=[/home/TestData/nlp/megatron_gpt_sft/sample.jsonl] \
            model.data.test_ds.names=[test] \
            model.data.test_ds.global_batch_size=1 \
            model.data.test_ds.micro_batch_size=1 \
            model.data.test_ds.tokens_to_generate=30 \
            model.data.test_ds.max_seq_length=6000 \
            model.data.test_ds.write_predictions_to_file=True \
            model.data.test_ds.output_file_path_prefix=examples/nlp/language_modeling/out \
            inference.greedy=True \
            inference.repetition_penalty=1.0 \
            inference.outfile_path=examples/nlp/language_modeling/out.jsonl 
      AFTER_SCRIPT: |
        rm -rf examples/nlp/language_modeling/out.jsonl

    # TODO: Add this test back. Test was failing on CI machines due to HW error
    # - name: L2: Megatron GPT Convert from Megatron-LM checkpoing and Eval
    #   when {
    #     anyOf {
    #       branch main
    #       changeRequest target: main
    #     }
    #   }
    #   failFast true
    #   - run: |
    #     python -m torch.distributed.launch --nproc_per_node=2 \
    #     examples/nlp/language_modeling/megatron_lm_ckpt_to_nemo.py \
    #     --checkpoint_folder=/home/TestData/nlp/megatron_gpt/data/gpt/iter_0008700 \
    #     --checkpoint_name=model_optim_rng.pt \
    #     --hparams_file=/home/TestData/nlp/megatron_gpt/data/gpt/iter_0008700/hparams.yaml \
    #     --nemo_file_path=examples/nlp/language_modeling/small_gpt.nemo \
    #     --model_type=gpt \
    #     --pipeline_model_parallel_size=1 \
    #     --gpus_per_node=2 \
    #     --tensor_model_parallel_size=2"
    #     python examples/nlp/language_modeling/megatron_gpt_eval.py \
    #     --gpt_model_file=examples/nlp/language_modeling/small_gpt.nemo \
    #     --tokens_to_generate=32 \
    #     --tensor_model_parallel_size=2 \
    #     --prompt=This is a test.
    #     rm examples/nlp/language_modeling/small_gpt.nemo
  
  # L2_Megatron_Change_Partitions
  L2_Megatron_Change_Partitions_Reduce_TP_Num_Partitions_-2_to_1-_and_PP_Num_Partitions_-1_to_2:
    needs: [cicd-test-container-setup]
    uses: ./.github/workflows/_test_template.yml
    if: contains(fromJSON(needs.cicd-test-container-setup.outputs.test_to_run), 'L2_Megatron_Change_Partitions_Reduce_TP_Num_Partitions_-2_to_1-_and_PP_Num_Partitions_-1_to_2') || needs.cicd-test-container-setup.outputs.all == 'true'
    with:
      RUNNER: self-hosted-azure
      SCRIPT: |
        python examples/nlp/language_modeling/megatron_change_num_partitions.py \
            --model_file /home/TestData/nlp/megatron_gpt/TP2/megatron_gpt_tp2.nemo \
            --target_file /home/TestData/nlp/megatron_gpt/TP2-Temp/test-reduce.nemo \
            --tensor_model_parallel_size 2 \
            --target_tensor_model_parallel_size 1 \
            --pipeline_model_parallel_size 1 \
            --target_pipeline_model_parallel_size 2
      AFTER_SCRIPT: |
        rm /home/TestData/nlp/megatron_gpt/TP2-Temp/test-reduce.nemo

  L2_Megatron_Change_Partitions_Increase_TP_Num_Partitions_-2_to_4-_and_PP_Num_Partitions_-1_to_2:
    needs: [cicd-test-container-setup]
    uses: ./.github/workflows/_test_template.yml
    if: contains(fromJSON(needs.cicd-test-container-setup.outputs.test_to_run), 'L2_Megatron_Change_Partitions_Increase_TP_Num_Partitions_-2_to_4-_and_PP_Num_Partitions_-1_to_2') || needs.cicd-test-container-setup.outputs.all == 'true'
    with:
      RUNNER: self-hosted-azure
      SCRIPT: |
        python examples/nlp/language_modeling/megatron_change_num_partitions.py \
            --model_file /home/TestData/nlp/megatron_gpt/TP2/megatron_gpt_tp2.nemo \
            --target_file /home/TestData/nlp/megatron_gpt/TP2-Temp/test-increase.nemo \
            --tensor_model_parallel_size 2 \
            --target_tensor_model_parallel_size 4 \
            --pipeline_model_parallel_size 1 \
            --target_pipeline_model_parallel_size 1
      AFTER_SCRIPT: |
        rm /home/TestData/nlp/megatron_gpt/TP2-Temp/test-increase.nemo

  L2_Megatron_Core_T5_Pretraining_and_Resume_Training_TP2:
    needs: [cicd-test-container-setup]
    uses: ./.github/workflows/_test_template.yml
    if: contains(fromJSON(needs.cicd-test-container-setup.outputs.test_to_run), 'L2_Megatron_Core_T5_Pretraining_and_Resume_Training_TP2') || needs.cicd-test-container-setup.outputs.all == 'true'
    with:
      RUNNER: self-hosted-azure
      SCRIPT: |
        python examples/nlp/language_modeling/megatron_t5_pretraining.py \
        trainer.devices=2 \
        trainer.log_every_n_steps=1 \
        trainer.max_epochs=null \
        trainer.max_steps=10 \
        trainer.val_check_interval=10 \
        trainer.accumulate_grad_batches=1 \
        trainer.precision=bf16 \
        model.megatron_amp_O2=True \
        exp_manager.exp_dir=examples/nlp/language_modeling/t5_pretrain_results \
        model.mcore_t5=True \
        model.transformer_engine=True \
        model.tensor_model_parallel_size=2 \
        model.micro_batch_size=4 \
        model.global_batch_size=4 \
        model.seq_length=128 \
        model.encoder.num_layers=4 \
        model.encoder.hidden_size=64 \
        model.encoder.num_attention_heads=8 \
        model.decoder.num_layers=4 \
        model.decoder.hidden_size=64 \
        model.decoder.num_attention_heads=8 \
        model.encoder.transformer_block_type="pre_ln" \
        model.decoder.transformer_block_type="pre_ln" \
        model.data.data_prefix=[.5,/home/TestData/nlp/nmt/toy_data/wmt14-de-en.src,.5,/home/TestData/nlp/nmt/toy_data/wmt14-de-en.ref] \
        model.data.index_mapping_dir=examples/nlp/language_modeling/t5_index_mappings \
        model.data.data_impl=text_mmap \
        +model.data.data_impl_kwargs.newline_int=10 \
        +model.data.data_impl_kwargs.header_lines=0 \
        +model.data.data_impl_kwargs.workers=null \
        +model.data.data_impl_kwargs.sort_dataset_paths=False

        python examples/nlp/language_modeling/megatron_t5_pretraining.py \
        trainer.devices=2 \
        trainer.log_every_n_steps=1 \
        trainer.max_epochs=null \
        trainer.max_steps=10 \
        trainer.val_check_interval=10 \
        trainer.accumulate_grad_batches=1 \
        trainer.precision=bf16 \
        model.megatron_amp_O2=True \
        exp_manager.exp_dir=examples/nlp/language_modeling/t5_pretrain_results \
        exp_manager.resume_if_exists=True \
        model.mcore_t5=True \
        model.transformer_engine=True \
        model.tensor_model_parallel_size=2 \
        model.micro_batch_size=4 \
        model.global_batch_size=4 \
        model.seq_length=128 \
        model.encoder.num_layers=4 \
        model.encoder.hidden_size=64 \
        model.encoder.num_attention_heads=8 \
        model.decoder.num_layers=4 \
        model.decoder.hidden_size=64 \
        model.decoder.num_attention_heads=8 \
        model.encoder.transformer_block_type="pre_ln" \
        model.decoder.transformer_block_type="pre_ln" \
        model.data.data_prefix=[.5,/home/TestData/nlp/nmt/toy_data/wmt14-de-en.src,.5,/home/TestData/nlp/nmt/toy_data/wmt14-de-en.ref] \
        model.data.index_mapping_dir=examples/nlp/language_modeling/t5_index_mappings \
        model.data.data_impl=text_mmap \
        +model.data.data_impl_kwargs.newline_int=10 \
        +model.data.data_impl_kwargs.header_lines=0 \
        +model.data.data_impl_kwargs.workers=null \
        +model.data.data_impl_kwargs.sort_dataset_paths=False
      AFTER_SCRIPT: |
        rm -rf examples/nlp/language_modeling/t5_pretrain_results
        rm -rf examples/nlp/language_modeling/t5_index_mappings

  L2_Megatron_T5_with_ALiBi_Pretraining_and_Resume_Training_TP2:
    needs: [cicd-test-container-setup]
    uses: ./.github/workflows/_test_template.yml
    if: contains(fromJSON(needs.cicd-test-container-setup.outputs.test_to_run), 'L2_Megatron_T5_with_ALiBi_Pretraining_and_Resume_Training_TP2') || needs.cicd-test-container-setup.outputs.all == 'true'
    with:
      RUNNER: self-hosted-azure
      SCRIPT: |
        python examples/nlp/language_modeling/megatron_t5_pretraining.py \
        trainer.devices=2 \
        trainer.accelerator=gpu \
        trainer.log_every_n_steps=1 \
        trainer.val_check_interval=10 \
        trainer.limit_val_batches=2 \
        trainer.accumulate_grad_batches=1 \
        trainer.max_steps=10 \
        trainer.precision=16 \
        trainer.gradient_clip_val=1.0 \
        exp_manager.exp_dir=examples/nlp/language_modeling/t5_pretrain_results \
        model.tensor_model_parallel_size=2 \
        model.seq_length=128 \
        model.encoder.num_layers=4 \
        model.encoder.hidden_size=64 \
        model.encoder.num_attention_heads=8 \
        model.encoder.activation=swiglu \
        model.encoder.masked_softmax_fusion=False \
        model.encoder.bias_activation_fusion=False \
        model.encoder.activations_checkpoint_method=block \
        model.encoder.activations_checkpoint_num_layers=1 \
        model.encoder.position_embedding_type=alibi \
        model.decoder.num_layers=2 \
        model.decoder.hidden_size=64 \
        model.decoder.num_attention_heads=8 \
        model.decoder.activation=swiglu \
        model.decoder.masked_softmax_fusion=False \
        model.decoder.bias_activation_fusion=False \
        model.decoder.activations_checkpoint_method=block \
        model.decoder.activations_checkpoint_num_layers=1 \
        model.encoder.transformer_block_type=pre_ln \
        model.decoder.transformer_block_type=pre_ln \
        model.data.data_prefix=[.5,/home/TestData/nlp/nmt/toy_data/wmt14-de-en.src,.5,/home/TestData/nlp/nmt/toy_data/wmt14-de-en.ref] \
        model.data.index_mapping_dir=examples/nlp/language_modeling/t5_index_mappings \
        model.data.data_impl=text_mmap \
        +model.data.data_impl_kwargs.newline_int=10 \
        +model.data.data_impl_kwargs.header_lines=0 \
        +model.data.data_impl_kwargs.workers=null \
        +model.data.data_impl_kwargs.sort_dataset_paths=False \
        model.share_token_embeddings=False \
        model.share_decoder_tokens_head_embeddings=False

        python examples/nlp/language_modeling/megatron_t5_pretraining.py \
        trainer.devices=2 \
        trainer.accelerator=gpu \
        trainer.log_every_n_steps=1 \
        trainer.val_check_interval=1 \
        trainer.limit_val_batches=2 \
        trainer.accumulate_grad_batches=1 \
        trainer.max_steps=10 \
        trainer.precision=16 \
        trainer.gradient_clip_val=1.0 \
        exp_manager.exp_dir=examples/nlp/language_modeling/t5_pretrain_results \
        exp_manager.resume_if_exists=True \
        model.tensor_model_parallel_size=2 \
        model.seq_length=128 \
        model.encoder.num_layers=4 \
        model.encoder.hidden_size=64 \
        model.encoder.num_attention_heads=8 \
        model.encoder.activation=swiglu \
        model.encoder.masked_softmax_fusion=False \
        model.encoder.bias_activation_fusion=False \
        model.encoder.activations_checkpoint_method=block \
        model.encoder.activations_checkpoint_num_layers=1 \
        model.encoder.position_embedding_type=alibi \
        model.decoder.num_layers=2 \
        model.decoder.hidden_size=64 \
        model.decoder.num_attention_heads=8 \
        model.decoder.activation=swiglu \
        model.decoder.masked_softmax_fusion=False \
        model.decoder.bias_activation_fusion=False \
        model.decoder.activations_checkpoint_method=block \
        model.decoder.activations_checkpoint_num_layers=1 \
        model.encoder.transformer_block_type=pre_ln \
        model.decoder.transformer_block_type=pre_ln \
        model.data.data_prefix=[.5,/home/TestData/nlp/nmt/toy_data/wmt14-de-en.src,.5,/home/TestData/nlp/nmt/toy_data/wmt14-de-en.ref] \
        model.data.index_mapping_dir=examples/nlp/language_modeling/t5_index_mappings \
        model.data.data_impl=text_mmap \
        +model.data.data_impl_kwargs.newline_int=10 \
        +model.data.data_impl_kwargs.header_lines=0 \
        +model.data.data_impl_kwargs.workers=null \
        +model.data.data_impl_kwargs.sort_dataset_paths=False \
        model.share_token_embeddings=False \
        model.share_decoder_tokens_head_embeddings=False
      AFTER_SCRIPT: |
        rm -rf examples/nlp/language_modeling/t5_pretrain_results
        rm -rf examples/nlp/language_modeling/t5_index_mappings

  L2_Megatron_T5_with_KERPLE_Pretraining_and_Resume_Training_TP2:
    needs: [cicd-test-container-setup]
    uses: ./.github/workflows/_test_template.yml
    if: contains(fromJSON(needs.cicd-test-container-setup.outputs.test_to_run), 'L2_Megatron_T5_with_KERPLE_Pretraining_and_Resume_Training_TP2') || needs.cicd-test-container-setup.outputs.all == 'true'
    with:
      RUNNER: self-hosted-azure
      SCRIPT: |
        python examples/nlp/language_modeling/megatron_t5_pretraining.py \
        trainer.devices=2 \
        trainer.accelerator=gpu \
        trainer.log_every_n_steps=1 \
        trainer.val_check_interval=10 \
        trainer.limit_val_batches=2 \
        trainer.accumulate_grad_batches=1 \
        trainer.max_steps=10 \
        trainer.precision=16 \
        trainer.gradient_clip_val=1.0 \
        exp_manager.exp_dir=examples/nlp/language_modeling/t5_pretrain_results \
        model.tensor_model_parallel_size=2 \
        model.seq_length=128 \
        model.encoder.num_layers=4 \
        model.encoder.hidden_size=64 \
        model.encoder.num_attention_heads=8 \
        model.encoder.activation=swiglu \
        model.encoder.masked_softmax_fusion=False \
        model.encoder.bias_activation_fusion=False \
        model.encoder.activations_checkpoint_method=block \
        model.encoder.activations_checkpoint_num_layers=1 \
        model.encoder.position_embedding_type=kerple \
        model.decoder.num_layers=2 \
        model.decoder.hidden_size=64 \
        model.decoder.num_attention_heads=8 \
        model.decoder.activation=swiglu \
        model.decoder.masked_softmax_fusion=False \
        model.decoder.bias_activation_fusion=False \
        model.decoder.activations_checkpoint_method=block \
        model.decoder.activations_checkpoint_num_layers=1 \
        model.encoder.transformer_block_type=pre_ln \
        model.decoder.transformer_block_type=pre_ln \
        model.data.data_prefix=[.5,/home/TestData/nlp/nmt/toy_data/wmt14-de-en.src,.5,/home/TestData/nlp/nmt/toy_data/wmt14-de-en.ref] \
        model.data.index_mapping_dir=examples/nlp/language_modeling/t5_index_mappings \
        model.data.data_impl=text_mmap \
        +model.data.data_impl_kwargs.newline_int=10 \
        +model.data.data_impl_kwargs.header_lines=0 \
        +model.data.data_impl_kwargs.workers=null \
        +model.data.data_impl_kwargs.sort_dataset_paths=False \
        model.share_token_embeddings=False \
        model.share_decoder_tokens_head_embeddings=False

        python examples/nlp/language_modeling/megatron_t5_pretraining.py \
        trainer.devices=2 \
        trainer.accelerator=gpu \
        trainer.log_every_n_steps=1 \
        trainer.val_check_interval=1 \
        trainer.limit_val_batches=2 \
        trainer.accumulate_grad_batches=1 \
        trainer.max_steps=10 \
        trainer.precision=16 \
        trainer.gradient_clip_val=1.0 \
        exp_manager.exp_dir=examples/nlp/language_modeling/t5_pretrain_results \
        exp_manager.resume_if_exists=True \
        model.tensor_model_parallel_size=2 \
        model.seq_length=128 \
        model.encoder.num_layers=4 \
        model.encoder.hidden_size=64 \
        model.encoder.num_attention_heads=8 \
        model.encoder.activation=swiglu \
        model.encoder.masked_softmax_fusion=False \
        model.encoder.bias_activation_fusion=False \
        model.encoder.activations_checkpoint_method=block \
        model.encoder.activations_checkpoint_num_layers=1 \
        model.encoder.position_embedding_type=kerple \
        model.decoder.num_layers=2 \
        model.decoder.hidden_size=64 \
        model.decoder.num_attention_heads=8 \
        model.decoder.activation=swiglu \
        model.decoder.masked_softmax_fusion=False \
        model.decoder.bias_activation_fusion=False \
        model.decoder.activations_checkpoint_method=block \
        model.decoder.activations_checkpoint_num_layers=1 \
        model.encoder.transformer_block_type=pre_ln \
        model.decoder.transformer_block_type=pre_ln \
        model.data.data_prefix=[.5,/home/TestData/nlp/nmt/toy_data/wmt14-de-en.src,.5,/home/TestData/nlp/nmt/toy_data/wmt14-de-en.ref] \
        model.data.index_mapping_dir=examples/nlp/language_modeling/t5_index_mappings \
        model.data.data_impl=text_mmap \
        +model.data.data_impl_kwargs.newline_int=10 \
        +model.data.data_impl_kwargs.header_lines=0 \
        +model.data.data_impl_kwargs.workers=null \
        +model.data.data_impl_kwargs.sort_dataset_paths=False \
        model.share_token_embeddings=False \
        model.share_decoder_tokens_head_embeddings=False
      AFTER_SCRIPT: |
        rm -rf examples/nlp/language_modeling/t5_pretrain_results
        rm -rf examples/nlp/language_modeling/t5_index_mappings

  OPTIONAL_L2_Megatron_T5_Pretraining_and_Resume_Training_PP2:
    needs: [cicd-test-container-setup]
    uses: ./.github/workflows/_test_template.yml
    if: contains(fromJSON(needs.cicd-test-container-setup.outputs.test_to_run), 'OPTIONAL_L2_Megatron_T5_Pretraining_and_Resume_Training_PP2') || needs.cicd-test-container-setup.outputs.all == 'true'
    with:
      RUNNER: self-hosted-azure
      SCRIPT: |
        python examples/nlp/language_modeling/megatron_t5_pretraining.py \
        trainer.devices=2 \
        trainer.accelerator=gpu \
        trainer.log_every_n_steps=1 \
        trainer.val_check_interval=10 \
        trainer.limit_val_batches=2 \
        trainer.accumulate_grad_batches=1 \
        trainer.max_steps=10 \
        trainer.precision=16 \
        trainer.gradient_clip_val=1.0 \
        exp_manager.exp_dir=examples/nlp/language_modeling/t5_pretrain_results \
        model.pipeline_model_parallel_size=2 \
        model.pipeline_model_parallel_split_rank=1 \
        model.seq_length=256 \
        model.encoder.num_layers=4 \
        model.decoder.num_layers=1 \
        model.encoder.hidden_size=64 \
        model.decoder.hidden_size=64 \
        model.encoder.num_attention_heads=8 \
        model.decoder.num_attention_heads=8 \
        model.decoder.ffn_hidden_size=2048 \
        model.encoder.activation=gelu \
        model.encoder.activations_checkpoint_method=block \
        model.encoder.activations_checkpoint_num_layers=1 \
        model.encoder.transformer_block_type=pre_ln \
        model.decoder.transformer_block_type=post_ln \
        model.data.data_prefix=[.5,/home/TestData/nlp/megatron_t5/data/pile_val_small_bert_tokenizer_text_document,.5,/home/TestData/nlp/megatron_t5/data/pile_val_small_bert_tokenizer_text_document] \
        model.data.index_mapping_dir=examples/nlp/language_modeling/t5_index_mappings

        python examples/nlp/language_modeling/megatron_t5_pretraining.py \
        trainer.devices=2 \
        trainer.accelerator=gpu \
        trainer.log_every_n_steps=1 \
        trainer.val_check_interval=1 \
        trainer.limit_val_batches=2 \
        trainer.accumulate_grad_batches=1 \
        trainer.max_steps=10 \
        trainer.precision=16 \
        trainer.gradient_clip_val=1.0 \
        exp_manager.exp_dir=examples/nlp/language_modeling/t5_pretrain_results \
        exp_manager.resume_if_exists=True \
        model.pipeline_model_parallel_size=2 \
        model.pipeline_model_parallel_split_rank=1 \
        model.seq_length=256 \
        model.encoder.num_layers=4 \
        model.decoder.num_layers=1 \
        model.encoder.hidden_size=64 \
        model.decoder.hidden_size=64 \
        model.encoder.num_attention_heads=8 \
        model.decoder.num_attention_heads=8 \
        model.decoder.ffn_hidden_size=2048 \
        model.encoder.activation=gelu \
        model.encoder.activations_checkpoint_method=block \
        model.encoder.activations_checkpoint_num_layers=1 \
        model.encoder.transformer_block_type=pre_ln \
        model.decoder.transformer_block_type=post_ln \
        model.data.data_prefix=[.5,/home/TestData/nlp/megatron_t5/data/pile_val_small_bert_tokenizer_text_document,.5,/home/TestData/nlp/megatron_t5/data/pile_val_small_bert_tokenizer_text_document] \
        model.data.index_mapping_dir=examples/nlp/language_modeling/t5_index_mappings
      AFTER_SCRIPT: |
        rm -rf examples/nlp/language_modeling/t5_pretrain_results
        rm -rf examples/nlp/language_modeling/t5_index_mappings
      IS_OPTIONAL: true

  L2_Megatron_T5_w_Mixture_of_Expert_Pretraining:
    needs: [cicd-test-container-setup]
    uses: ./.github/workflows/_test_template.yml
    if: contains(fromJSON(needs.cicd-test-container-setup.outputs.test_to_run), 'L2_Megatron_T5_w_Mixture_of_Expert_Pretraining') || needs.cicd-test-container-setup.outputs.all == 'true'
    with:
      RUNNER: self-hosted-azure
      SCRIPT: |
        python examples/nlp/language_modeling/megatron_t5_pretraining.py \
        trainer.devices=2 \
        trainer.accelerator=gpu \
        trainer.log_every_n_steps=1 \
        trainer.val_check_interval=10 \
        trainer.limit_val_batches=2 \
        trainer.accumulate_grad_batches=1 \
        trainer.max_steps=10 \
        trainer.precision=16 \
        trainer.gradient_clip_val=1.0 \
        exp_manager.exp_dir=examples/nlp/language_modeling/t5_pretrain_results \
        model.pipeline_model_parallel_split_rank=0 \
        model.seq_length=256 \
        model.encoder.num_layers=4 \
        model.decoder.num_layers=1 \
        model.encoder.num_moe_experts=4 \
        model.decoder.num_moe_experts=4 \
        model.encoder.moe_frequency=3 \
        model.decoder.moe_frequency=1 \
        model.encoder.hidden_size=64 \
        model.decoder.hidden_size=64 \
        model.encoder.num_attention_heads=8 \
        model.decoder.num_attention_heads=8 \
        model.decoder.ffn_hidden_size=2048 \
        model.encoder.activation=gelu \
        model.encoder.activations_checkpoint_method=block \
        model.encoder.activations_checkpoint_num_layers=1 \
        model.encoder.transformer_block_type=pre_ln \
        model.decoder.transformer_block_type=post_ln \
        model.data.data_prefix=[.5,/home/TestData/nlp/megatron_t5/data/pile_val_small_bert_tokenizer_text_document,.5,/home/TestData/nlp/megatron_t5/data/pile_val_small_bert_tokenizer_text_document] \
        model.data.index_mapping_dir=examples/nlp/language_modeling/t5_index_mappings
      AFTER_SCRIPT: |
        rm -rf examples/nlp/language_modeling/t5_pretrain_results
        rm -rf examples/nlp/language_modeling/t5_index_mappings

  L2_Megatron_UL2_Pretraining_and_Resume_Training_TP2:
    needs: [cicd-test-container-setup]
    uses: ./.github/workflows/_test_template.yml
    if: contains(fromJSON(needs.cicd-test-container-setup.outputs.test_to_run), 'L2_Megatron_UL2_Pretraining_and_Resume_Training_TP2') || needs.cicd-test-container-setup.outputs.all == 'true'
    with:
      RUNNER: self-hosted-azure
      SCRIPT: |
        python examples/nlp/language_modeling/megatron_t5_pretraining.py -cn megatron_ul2_config \
        trainer.devices=2 \
        trainer.accelerator=gpu \
        trainer.log_every_n_steps=1 \
        trainer.val_check_interval=10 \
        trainer.limit_val_batches=2 \
        trainer.accumulate_grad_batches=1 \
        trainer.max_steps=10 \
        trainer.precision=16 \
        trainer.gradient_clip_val=1.0 \
        exp_manager.exp_dir=examples/nlp/language_modeling/t5_pretrain_results \
        model.tensor_model_parallel_size=2 \
        model.seq_length=128 \
        model.encoder.num_layers=4 \
        model.encoder.hidden_size=64 \
        model.encoder.num_attention_heads=8 \
        model.encoder.activation=swiglu \
        model.encoder.bias_activation_fusion=False \
        model.encoder.activations_checkpoint_method=block \
        model.encoder.activations_checkpoint_num_layers=1 \
        model.encoder.transformer_block_type=normformer \
        model.encoder.headscale=True \
        model.decoder.num_layers=4 \
        model.decoder.hidden_size=64 \
        model.decoder.num_attention_heads=8 \
        model.decoder.activation=geglu \
        model.decoder.bias_activation_fusion=False \
        model.decoder.activations_checkpoint_method=block \
        model.decoder.activations_checkpoint_num_layers=1 \
        model.decoder.transformer_block_type=normformer \
        model.decoder.headscale=False \
        model.data.data_prefix=[.5,/home/TestData/nlp/megatron_t5/data/pile_val_small_bert_tokenizer_text_document,.5,/home/TestData/nlp/megatron_t5/data/pile_val_small_bert_tokenizer_text_document] \
        model.data.index_mapping_dir=examples/nlp/language_modeling/t5_index_mappings

        python examples/nlp/language_modeling/megatron_t5_pretraining.py \
        trainer.devices=2 \
        trainer.accelerator=gpu \
        trainer.log_every_n_steps=1 \
        trainer.val_check_interval=1 \
        trainer.limit_val_batches=2 \
        trainer.accumulate_grad_batches=1 \
        trainer.max_steps=10 \
        trainer.precision=16 \
        trainer.gradient_clip_val=1.0 \
        exp_manager.exp_dir=examples/nlp/language_modeling/t5_pretrain_results \
        exp_manager.resume_if_exists=True \
        model.tensor_model_parallel_size=2 \
        model.seq_length=128 \
        model.encoder.num_layers=4 \
        model.encoder.hidden_size=64 \
        model.encoder.num_attention_heads=8 \
        model.encoder.activation=swiglu \
        model.encoder.bias_activation_fusion=False \
        model.encoder.activations_checkpoint_method=block \
        model.encoder.activations_checkpoint_num_layers=1 \
        model.encoder.transformer_block_type=normformer \
        model.encoder.headscale=True \
        model.decoder.num_layers=4 \
        model.decoder.hidden_size=64 \
        model.decoder.num_attention_heads=8 \
        model.decoder.activation=geglu \
        model.decoder.bias_activation_fusion=False \
        model.decoder.activations_checkpoint_method=block \
        model.decoder.activations_checkpoint_num_layers=1 \
        model.decoder.transformer_block_type=normformer \
        model.decoder.headscale=False \
        model.data.data_prefix=[.5,/home/TestData/nlp/megatron_t5/data/pile_val_small_bert_tokenizer_text_document,.5,/home/TestData/nlp/megatron_t5/data/pile_val_small_bert_tokenizer_text_document] \
        model.data.index_mapping_dir=examples/nlp/language_modeling/t5_index_mappings
      AFTER_SCRIPT: |
        rm -rf examples/nlp/language_modeling/t5_pretrain_results
        rm -rf examples/nlp/language_modeling/t5_index_mappings

  L2_Megatron_Core_T5_Eval:
    needs: [cicd-test-container-setup]
    uses: ./.github/workflows/_test_template.yml
    if: contains(fromJSON(needs.cicd-test-container-setup.outputs.test_to_run), 'L2_Megatron_Core_T5_Eval') || needs.cicd-test-container-setup.outputs.all == 'true'
    with:
      RUNNER: self-hosted-azure
      SCRIPT: |
        python examples/nlp/language_modeling/megatron_t5_eval.py \
            --model_file /home/TestData/nlp/megatron_t5/220m/megatron_mcore_t5_220m_padding_attnmasktype.nemo \
            --prompt "How do I fix my GPU memory issue? I am seeing <mask> out of memory." \
            --tensor_model_parallel_size 1

  L2_Megatron_Core_T5_PEFT_Lora_TP2:
    needs: [cicd-test-container-setup]
    uses: ./.github/workflows/_test_template.yml
    if: contains(fromJSON(needs.cicd-test-container-setup.outputs.test_to_run), 'L2_Megatron_Core_T5_PEFT_Lora_TP2') || needs.cicd-test-container-setup.outputs.all == 'true'
    with:
      RUNNER: self-hosted-azure
      SCRIPT: |
        python examples/nlp/language_modeling/tuning/megatron_t5_finetuning.py \
        trainer.devices=2 \
        trainer.log_every_n_steps=1 \
        trainer.max_epochs=9999 \
        trainer.max_steps=3 \
        trainer.val_check_interval=3 \
        ++trainer.limit_val_batches=2 \
        trainer.precision=16 \
        exp_manager.exp_dir=/tmp/nlp_mcore_t5_lora_tuning_tp2 \
        model.pipeline_model_parallel_size=1 \
        model.tensor_model_parallel_size=2 \
        model.restore_from_path=/home/TestData/nlp/megatron_t5/220m/megatron_mcore_t5_220m_padding_attnmasktype.nemo \
        model.peft.peft_scheme=lora \
        model.answer_only_loss=True \
        model.micro_batch_size=1 \
        model.global_batch_size=1 \
        model.data.train_ds.file_names=[/home/TestData/nlp/megatron_sft/quarel.jsonl] \
        model.data.train_ds.concat_sampling_probabilities=[1.0] \
        model.data.train_ds.num_workers=0 \
        model.data.validation_ds.num_workers=0 \
        model.data.validation_ds.file_names=[/home/TestData/nlp/megatron_sft/quarel.jsonl] \
        model.data.validation_ds.names=[quarel]

        python examples/nlp/language_modeling/tuning/megatron_t5_generate.py \
        model.restore_from_path=/home/TestData/nlp/megatron_t5/220m/megatron_mcore_t5_220m_padding_attnmasktype.nemo \
        model.peft.restore_from_path=/tmp/nlp_mcore_t5_lora_tuning_tp2/megatron_t5_peft_lora_tuning/checkpoints/megatron_t5_peft_lora_tuning.nemo \
        model.peft.restore_from_ckpt_name=null \
        model.peft.restore_from_hparams_path=null \
        model.tensor_model_parallel_size=2 \
        trainer.devices=2 \
        model.data.test_ds.file_names=[/home/TestData/nlp/megatron_sft/quarel_4.jsonl] \
        model.data.test_ds.names=[quarel4] \
        model.global_batch_size=1 \
        model.micro_batch_size=1 \
        model.data.test_ds.tokens_to_generate=10 \
        model.data.test_ds.write_predictions_to_file=True \
        model.data.test_ds.output_file_path_prefix=/tmp/nlp_mcore_t5_lora_tuning_tp2/out \
        inference.greedy=True \
        inference.repetition_penalty=1.0 \
        inference.outfile_path=/tmp/nlp_mcore_t5_lora_tuning_tp2/out.jsonl

  L2_VLM_HF_Transformer_PEFT:
    needs: [ cicd-test-container-setup ]
    uses: ./.github/workflows/_test_template.yml
    if: contains(fromJSON(needs.cicd-test-container-setup.outputs.test_to_run), 'L2_VLM_HF_Transformer_PEFT') || needs.cicd-test-container-setup.outputs.all == 'true'
    with:
      RUNNER: self-hosted-azure-gpus-1
      SCRIPT: |
        TRANSFORMERS_OFFLINE=1 python tests/collections/vlm/hf/peft.py --model /home/TestData/vlm/qwen2-2b/ --max-steps 3 --disable-ckpt
      AFTER_SCRIPT: |
        rm -rf nemo_experiments

  L2_HF_Transformer_PEFT:
    needs: [ cicd-test-container-setup ]
    uses: ./.github/workflows/_test_template.yml
    if: contains(fromJSON(needs.cicd-test-container-setup.outputs.test_to_run), 'L2_HF_Transformer_PEFT') || needs.cicd-test-container-setup.outputs.all == 'true'
    with:
      RUNNER: self-hosted-azure-gpus-1
      SCRIPT: |
        TRANSFORMERS_OFFLINE=1 python tests/collections/llm/hf/peft.py --model /home/TestData/nlp/hf_gemma/hf_gemma_2b --max-steps 10 --disable-ckpt
      AFTER_SCRIPT: |
        rm -rf nemo_experiments

  L2_HF_Transformer_PEFT_nemorun:
    needs: [ cicd-test-container-setup ]
    uses: ./.github/workflows/_test_template.yml
    if: contains(fromJSON(needs.cicd-test-container-setup.outputs.test_to_run), 'L2_HF_Transformer_PEFT_nemorun') || needs.cicd-test-container-setup.outputs.all == 'true'
    with:
      RUNNER: self-hosted-azure-gpus-1
      SCRIPT: |
        TRANSFORMERS_OFFLINE=1 python tests/collections/llm/hf/peft_nemorun.py --model /home/TestData/nlp/hf_gemma/hf_gemma_2b --max-steps 10 --disable-ckpt
      AFTER_SCRIPT: |
        rm -rf nemo_experiments

  L2_HF_Transformer_PEFT_2gpu:
    needs: [ cicd-test-container-setup ]
    uses: ./.github/workflows/_test_template.yml
    if: contains(fromJSON(needs.cicd-test-container-setup.outputs.test_to_run), 'L2_HF_Transformer_PEFT_2gpu') || needs.cicd-test-container-setup.outputs.all == 'true'
    with:
      RUNNER: self-hosted-azure
      SCRIPT: |
        TRANSFORMERS_OFFLINE=1 python tests/collections/llm/hf/peft.py --model /home/TestData/nlp/hf_gemma/hf_gemma_2b --max-steps 10 --devices 2 --strategy ddp --disable-ckpt
      AFTER_SCRIPT: |
        rm -rf nemo_experiments

  L2_HF_Transformer_PEFT_2gpu_nemorun:
    needs: [ cicd-test-container-setup ]
    uses: ./.github/workflows/_test_template.yml
    if: contains(fromJSON(needs.cicd-test-container-setup.outputs.test_to_run), 'L2_HF_Transformer_PEFT_2gpu_nemorun') || needs.cicd-test-container-setup.outputs.all == 'true'
    with:
      RUNNER: self-hosted-azure
      SCRIPT: |
        TRANSFORMERS_OFFLINE=1 python tests/collections/llm/hf/peft_nemorun.py --model /home/TestData/nlp/hf_gemma/hf_gemma_2b --max-steps 10 --devices 2 --strategy ddp --disable-ckpt
      AFTER_SCRIPT: |
        rm -rf nemo_experiments

  L2_HF_Transformer_SFT_2gpu:
    needs: [ cicd-test-container-setup ]
    uses: ./.github/workflows/_test_template.yml
    if: contains(fromJSON(needs.cicd-test-container-setup.outputs.test_to_run), 'L2_HF_Transformer_SFT_2gpu') || needs.cicd-test-container-setup.outputs.all == 'true'
    with:
      RUNNER: self-hosted-azure
      SCRIPT: |
        TRANSFORMERS_OFFLINE=1 python tests/collections/llm/hf/sft.py --model /home/TestData/nlp/hf_gemma/hf_gemma_2b --max-steps 10 --devices 2 --strategy ddp
      AFTER_SCRIPT: |
        rm -rf nemo_experiments

  L2_HF_Transformer_SFT_2gpu_nemorun:
    needs: [ cicd-test-container-setup ]
    uses: ./.github/workflows/_test_template.yml
    if: contains(fromJSON(needs.cicd-test-container-setup.outputs.test_to_run), 'L2_HF_Transformer_SFT_2gpu_nemorun') || needs.cicd-test-container-setup.outputs.all == 'true'
    with:
      RUNNER: self-hosted-azure
      SCRIPT: |
        TRANSFORMERS_OFFLINE=1 python tests/collections/llm/hf/sft_nemorun.py --model /home/TestData/nlp/hf_gemma/hf_gemma_2b --max-steps 10 --devices 2 --strategy ddp
      AFTER_SCRIPT: |
        rm -rf nemo_experiments

  L2_HF_Transformer_SFT:
    needs: [ cicd-test-container-setup ]
    uses: ./.github/workflows/_test_template.yml
    if: contains(fromJSON(needs.cicd-test-container-setup.outputs.test_to_run), 'L2_HF_Transformer_SFT') || needs.cicd-test-container-setup.outputs.all == 'true'
    with:
      RUNNER: self-hosted-azure-gpus-1
      SCRIPT: |
        TRANSFORMERS_OFFLINE=1 python tests/collections/llm/hf/sft.py --model /home/TestData/nlp/hf_gemma/hf_gemma_2b --max-steps 10
      AFTER_SCRIPT: |
        rm -rf nemo_experiments

  L2_HF_Transformer_SFT_nemorun:
    needs: [ cicd-test-container-setup ]
    uses: ./.github/workflows/_test_template.yml
    if: contains(fromJSON(needs.cicd-test-container-setup.outputs.test_to_run), 'L2_HF_Transformer_SFT_nemorun') || needs.cicd-test-container-setup.outputs.all == 'true'
    with:
      RUNNER: self-hosted-azure-gpus-1
      SCRIPT: |
        TRANSFORMERS_OFFLINE=1 python tests/collections/llm/hf/sft_nemorun.py --model /home/TestData/nlp/hf_gemma/hf_gemma_2b --max-steps 10
      AFTER_SCRIPT: |
        rm -rf nemo_experiments
  
  L2_HF_Transformer_SFT_TE_Acceleration:
    needs: [ cicd-test-container-setup ]
    uses: ./.github/workflows/_test_template.yml
    if: contains(fromJSON(needs.cicd-test-container-setup.outputs.test_to_run), 'L2_HF_Transformer_SFT_TE_Acceleration') || needs.cicd-test-container-setup.outputs.all == 'true'
    with:
      RUNNER: self-hosted-azure-gpus-1
      SCRIPT: |
        TRANSFORMERS_OFFLINE=1 python tests/collections/llm/hf/sft.py --model /home/TestData/nlp/hf_gemma/hf_gemma_2b --model-accelerator te --max-steps 10
      AFTER_SCRIPT: |
        rm -rf nemo_experiments

  # L2: Megatron Mock Data Generation
  L2_Megatron_Mock_Data_Generation_MockGPTDataset:
    needs: [cicd-test-container-setup]
    uses: ./.github/workflows/_test_template.yml
    if: contains(fromJSON(needs.cicd-test-container-setup.outputs.test_to_run), 'L2_Megatron_Mock_Data_Generation_MockGPTDataset') || needs.cicd-test-container-setup.outputs.all == 'true'
    with:
      RUNNER: self-hosted-azure
      SCRIPT: |
        python examples/nlp/language_modeling/megatron_gpt_pretraining.py \
            trainer.max_steps=10 \
            trainer.limit_val_batches=7 \
            trainer.val_check_interval=10 \
            exp_manager.exp_dir=examples/nlp/language_modeling/gpt_pretrain_results \
            model.mcore_gpt=True \
            model.data.data_impl=mock \
            model.data.data_prefix=[]

  L2_Megatron_Mock_Data_Generation_MockT5Dataset:
    needs: [cicd-test-container-setup]
    uses: ./.github/workflows/_test_template.yml
    if: contains(fromJSON(needs.cicd-test-container-setup.outputs.test_to_run), 'L2_Megatron_Mock_Data_Generation_MockT5Dataset') || needs.cicd-test-container-setup.outputs.all == 'true'
    with:
      RUNNER: self-hosted-azure
      SCRIPT: |
        python examples/nlp/language_modeling/megatron_t5_pretraining.py \
        trainer.max_steps=10 \
        trainer.limit_val_batches=3 \
        trainer.val_check_interval=10 \
        exp_manager.exp_dir=examples/nlp/language_modeling/t5_pretrain_results \
        model.data.data_impl=mock \
        model.data.data_prefix=[]
      AFTER_SCRIPT: |
        rm -rf examples/nlp/language_modeling/t5_pretrain_results

  # L2: TTS Fast dev runs 1
  L2_TTS_Fast_dev_runs_1_Tacotron_2:
    needs: [cicd-test-container-setup]
    uses: ./.github/workflows/_test_template.yml
    if: contains(fromJSON(needs.cicd-test-container-setup.outputs.test_to_run), 'L2_TTS_Fast_dev_runs_1_Tacotron_2') || needs.cicd-test-container-setup.outputs.all == 'true'
    with:
      RUNNER: self-hosted-azure-gpus-1
      SCRIPT: |
        python examples/tts/tacotron2.py \
        train_dataset=/home/TestData/an4_dataset/an4_train.json \
        validation_datasets=/home/TestData/an4_dataset/an4_val.json \
        trainer.devices=1 \
        trainer.accelerator="gpu" \
        +trainer.limit_train_batches=1 +trainer.limit_val_batches=1 trainer.max_epochs=1 \
        trainer.strategy=auto \
        model.decoder.decoder_rnn_dim=256 \
        model.decoder.attention_rnn_dim=1024 \
        model.decoder.prenet_dim=128 \
        model.postnet.postnet_n_convolutions=3 \
        model.train_ds.dataloader_params.batch_size=4 \
        model.train_ds.dataloader_params.num_workers=0 \
        model.validation_ds.dataloader_params.batch_size=4 \
        model.validation_ds.dataloader_params.num_workers=0 \
        ~model.text_normalizer \
        ~model.text_normalizer_call_kwargs \
        ~trainer.check_val_every_n_epoch

  L2_TTS_Fast_dev_runs_1_WaveGlow:
    needs: [cicd-test-container-setup]
    uses: ./.github/workflows/_test_template.yml
    if: contains(fromJSON(needs.cicd-test-container-setup.outputs.test_to_run), 'L2_TTS_Fast_dev_runs_1_WaveGlow') || needs.cicd-test-container-setup.outputs.all == 'true'
    with:
      RUNNER: self-hosted-azure
      SCRIPT: |
        python examples/tts/waveglow.py \
        train_dataset=/home/TestData/an4_dataset/an4_train.json \
        validation_datasets=/home/TestData/an4_dataset/an4_val.json \
        trainer.devices="[0]" \
        +trainer.limit_train_batches=1 +trainer.limit_val_batches=1 trainer.max_epochs=1 \
        trainer.strategy=auto \
        model.train_ds.dataloader_params.batch_size=4 \
        model.train_ds.dataloader_params.num_workers=0 \
        model.validation_ds.dataloader_params.batch_size=4 \
        model.validation_ds.dataloader_params.num_workers=0 \
        model.waveglow.n_flows=4 \
        model.waveglow.n_wn_layers=2 \
        model.waveglow.n_wn_channels=32 \
        ~trainer.check_val_every_n_epoch

  L2_TTS_Fast_dev_runs_1_FastPitch:
    needs: [cicd-test-container-setup]
    uses: ./.github/workflows/_test_template.yml
    if: contains(fromJSON(needs.cicd-test-container-setup.outputs.test_to_run), 'L2_TTS_Fast_dev_runs_1_FastPitch') || needs.cicd-test-container-setup.outputs.all == 'true'
    with:
      RUNNER: self-hosted-azure
      SCRIPT: |
        python examples/tts/fastpitch.py \
        --config-name fastpitch_align_v1.05 \
        train_dataset=/home/TestData/an4_dataset/an4_train.json \
        validation_datasets=/home/TestData/an4_dataset/an4_val.json \
        sup_data_path=/home/TestData/an4_dataset/beta_priors \
        trainer.devices="[0]" \
        +trainer.limit_train_batches=1 \
        +trainer.limit_val_batches=1 \
        trainer.max_epochs=1 \
        trainer.strategy=auto \
        model.pitch_mean=212.35873413085938 \
        model.pitch_std=68.52806091308594 \
        model.train_ds.dataloader_params.batch_size=4 \
        model.train_ds.dataloader_params.num_workers=0 \
        model.validation_ds.dataloader_params.batch_size=4 \
        model.validation_ds.dataloader_params.num_workers=0 \
        model.symbols_embedding_dim=64 \
        model.input_fft.d_inner=384 \
        model.input_fft.n_layer=2 \
        model.output_fft.d_inner=384 \
        model.output_fft.n_layer=2 \
        ~trainer.check_val_every_n_epoch \
        ~model.text_normalizer \
        ~model.text_normalizer_call_kwargs

  # OPTIONAL_L2_TTS_Fast_dev_runs_1_RADTTS:
  #   needs: [cicd-test-container-setup]
  #   runs-on: self-hosted-azure
  #   timeout-minutes: 10
  #   container:
  #     image: nemoci.azurecr.io/nemo_container:${{ github.run_id }}
  #     options:
  #       # --user 0:128
  #       --device=/dev/nvidia0
  #       --gpus all
  #       --shm-size=8g
  #       --env TRANSFORMERS_OFFLINE=0
  #       --env HYDRA_FULL_ERROR=1
  #       --volume /mnt/datadrive/TestData:/home/TestData
  #   steps:
  #       - name: Checkout repository
  #         uses: actions/checkout@v4
  #       - run: |
  #           python examples/tts/radtts.py \
  #           train_dataset=/home/TestData/an4_dataset/an4_train.json \
  #           validation_datasets=/home/TestData/an4_dataset/an4_val.json \
  #           sup_data_path=/home/TestData/an4_dataset/radtts_beta_priors \
  #           trainer.devices="[0]" \
  #           +trainer.limit_train_batches=1 \
  #           +trainer.limit_val_batches=1 \
  #           trainer.max_epochs=1 \
  #           trainer.strategy=auto \
  #           model.pitch_mean=212.35873413085938 \
  #           model.pitch_std=68.52806091308594 \
  #           model.train_ds.dataloader_params.batch_size=4 \
  #           model.train_ds.dataloader_params.num_workers=0 \
  #           model.validation_ds.dataloader_params.batch_size=4 \
  #           model.validation_ds.dataloader_params.num_workers=0 \
  #           export_dir=/home/TestData/radtts_test \
  #           model.optim.lr=0.0001 \
  #           model.modelConfig.decoder_use_partial_padding=True \
  #           ~trainer.check_val_every_n_epoch \
  #           ~model.text_normalizer \
  #           ~model.text_normalizer_call_kwargs
  #       #- uses: "NVIDIA/NeMo/.github/actions/cancel-workflow@main"
  #       #  if: "failure()"

  L2_TTS_Fast_dev_runs_1_Hifigan:
    needs: [cicd-test-container-setup]
    uses: ./.github/workflows/_test_template.yml
    if: contains(fromJSON(needs.cicd-test-container-setup.outputs.test_to_run), 'L2_TTS_Fast_dev_runs_1_Hifigan') || needs.cicd-test-container-setup.outputs.all == 'true'
    with:
      RUNNER: self-hosted-azure
      SCRIPT: |
        python examples/tts/hifigan.py \
        train_dataset=/home/TestData/an4_dataset/an4_train.json \
        validation_datasets=/home/TestData/an4_dataset/an4_val.json \
        trainer.devices="[0]" \
        +trainer.limit_train_batches=1 \
        +trainer.limit_val_batches=1 \
        +trainer.max_epochs=1 \
        trainer.strategy=auto \
        model.train_ds.dataloader_params.batch_size=4 \
        model.train_ds.dataloader_params.num_workers=0 \
        model.validation_ds.dataloader_params.batch_size=4 \
        model.validation_ds.dataloader_params.num_workers=0 \
        model.generator.upsample_initial_channel=64 \
        +model.debug=true \
        ~trainer.check_val_every_n_epoch

  # L2: NeRF
  # L2_NeRF_DreamFusion:
  #   needs: [cicd-test-container-setup]
  #   runs-on: self-hosted-azure
  #   container:
  #     image: nemoci.azurecr.io/nemo_container:${{ github.run_id }}
  #     options:
  #       # --user 0:128
  #       --device=/dev/nvidia0
  #       --gpus all
  #       --shm-size=8g
  #       --env TRANSFORMERS_OFFLINE=0
  #       --env HYDRA_FULL_ERROR=1
  #       --volume /mnt/datadrive/TestData:/home/TestData
  #   steps:
  #       - name: Checkout repository
  #         uses: actions/checkout@v4
  #       - run: |
  #           python examples/multimodal/text_to_image/nerf/main.py \
  #           trainer.num_nodes=1 \
  #           trainer.devices="[0]" \
  #           trainer.max_steps=1000 \
  #           model.prompt="a DSLR photo of a delicious hamburger" \
  #           exp_manager.exp_dir=examples/multimodal/text_to_image/nerf/dreamfusion_results
  #
  #           rm -rf examples/multimodal/text_to_image/nerf/dreamfusion_results
  #       - uses: "NVIDIA/NeMo/.github/actions/cancel-workflow@main"
  #         if: "failure()"

  Speech_Checkpoints_tests:
    needs: [cicd-test-container-setup]
    uses: ./.github/workflows/_test_template.yml
    if: contains(fromJSON(needs.cicd-test-container-setup.outputs.test_to_run), 'Speech_Checkpoints_tests') || needs.cicd-test-container-setup.outputs.all == 'true'
    with:
      RUNNER: self-hosted-azure
      TIMEOUT: 20
      SCRIPT: |
        CUDA_VISIBLE_DEVICES=0 python examples/asr/speech_to_text_eval.py \
            pretrained_name=QuartzNet15x5Base-En  \
            dataset_manifest=/home/TestData/librispeech/librivox-dev-other.json \
            batch_size=64 \
            tolerance=0.1012
      AFTER_SCRIPT: |
        rm -f examples/asr/evaluation_transcripts.json

  L2_Stable_Diffusion_Training:
    needs: [cicd-test-container-setup]
    uses: ./.github/workflows/_test_template.yml
    if: contains(fromJSON(needs.cicd-test-container-setup.outputs.test_to_run), 'L2_Stable_Diffusion_Training') || needs.cicd-test-container-setup.outputs.all == 'true'
    with:
      RUNNER: self-hosted-azure-gpus-1
      SCRIPT: |
        rm -rf examples/multimodal/text_to_image/sd_train_results

        python examples/multimodal/text_to_image/stable_diffusion/sd_train.py \
        trainer.devices=1 \
        trainer.max_steps=3 \
        +trainer.val_check_interval=10 \
        trainer.limit_val_batches=2 \
        trainer.gradient_clip_val=0 \
        exp_manager.exp_dir=examples/multimodal/text_to_image/sd_train_results \
        exp_manager.create_checkpoint_callback=False \
        exp_manager.resume_if_exists=False \
        model.resume_from_checkpoint=null \
        model.precision=16 \
        model.micro_batch_size=1 \
        model.global_batch_size=1 \
        model.first_stage_key=moments \
        model.cond_stage_key=encoded \
        +model.load_vae=False \
        +model.load_unet=False \
        +model.load_encoder=False \
        model.parameterization=v \
        model.load_only_unet=False \
        model.text_embedding_dropout_rate=0.0 \
        model.inductor=True \
        model.inductor_cudagraphs=False \
        model.capture_cudagraph_iters=15 \
        +model.unet_config.num_head_channels=64 \
        +model.unet_config.use_linear_in_transformer=True \
        model.unet_config.context_dim=1024 \
        model.unet_config.use_flash_attention=null \
        model.unet_config.resblock_gn_groups=16 \
        model.unet_config.unet_precision=fp16 \
        +model.unet_config.timesteps=1000 \
        model.optim.name=megatron_fused_adam \
        +model.optim.capturable=True \
        +model.optim.master_weights=True \
        model.optim.weight_decay=0.01 \
        model.first_stage_config.from_pretrained=null \
        model.data.num_workers=16 \
        model.data.synthetic_data=True
      AFTER_SCRIPT: |
        rm -rf examples/multimodal/text_to_image/sd_train_results

  L2_NeMo_2_GPT_Pretraining_no_transformer_engine:
    needs: [cicd-test-container-setup]
    uses: ./.github/workflows/_test_template.yml
    if: contains(fromJSON(needs.cicd-test-container-setup.outputs.test_to_run), 'L2_NeMo_2_GPT_Pretraining_no_transformer_engine') || needs.cicd-test-container-setup.outputs.all == 'true'
    with:
      RUNNER: self-hosted-azure
      SCRIPT: |
        pip uninstall -y apex ## TODO: remove when apex is no longer a dependency
        pip uninstall -y transformer_engine

        python tests/collections/llm/megatron_gpt_pretraining.py \
        --devices=2 \
        --max-steps=3 \
        --experiment-dir=tests/collections/llm/gpt_pretrain_results \
        --vocab-path=/home/TestData/nlp/megatron_gpt/data/gpt/vocab.json \
        --merges-path=/home/TestData/nlp/megatron_gpt/data/gpt/merges.txt \
        --data-path=/home/TestData/nlp/megatron_gpt/data/gpt/simple_wiki_gpt_preproc_text_document \
        --index-mapping-dir=tests/collections/llm/gpt_index_mappings \
        --no-masked-softmax-fusion

        python tests/collections/llm/megatron_gpt_pretraining.py \
        --devices=2 \
        --max-steps=6 \
        --experiment-dir=tests/collections/llm/gpt_pretrain_results \
        --vocab-path=/home/TestData/nlp/megatron_gpt/data/gpt/vocab.json \
        --merges-path=/home/TestData/nlp/megatron_gpt/data/gpt/merges.txt \
        --data-path=/home/TestData/nlp/megatron_gpt/data/gpt/simple_wiki_gpt_preproc_text_document \
        --index-mapping-dir=tests/collections/llm/gpt_index_mappings \
        --no-masked-softmax-fusion
      AFTER_SCRIPT: |
        rm -rf tests/collections/llm/gpt_pretrain_results
        rm -rf tests/collections/llm/gpt_index_mappings

  L2_NeMo_2_llama3_pretraining_recipe:
    needs: [cicd-test-container-setup]
    uses: ./.github/workflows/_test_template.yml
    if: contains(fromJSON(needs.cicd-test-container-setup.outputs.test_to_run), 'L2_NeMo_2_llama3_pretraining_recipe') || needs.cicd-test-container-setup.outputs.all == 'true'
    with:
      RUNNER: self-hosted-azure
      SCRIPT: |

        python tests/collections/llm/llama3_pretraining.py \
        --seq-length 1024 \
        --devices=2 \
        --max-steps=6 \
        --early-stop=3 \
        --experiment-dir=/tmp/llm_tests/llama_pretrain_results \
        --data-path=/home/TestData/nlp/megatron_llama/data/rp2_sample_sentencepiece_preproc_text_document \
        --tokenizer-path=/home/TestData/nlp/megatron_llama/tokenizer.model \
        --index-mapping-dir=/tmp/llm_tests/llama_index_mappings \

        python tests/collections/llm/llama3_pretraining.py \
        --seq-length 1024 \
        --devices=2 \
        --max-steps=6 \
        --experiment-dir=/tmp/llm_tests/llama_pretrain_results \
        --data-path=/home/TestData/nlp/megatron_llama/data/rp2_sample_sentencepiece_preproc_text_document \
        --tokenizer-path=/home/TestData/nlp/megatron_llama/tokenizer.model \
        --index-mapping-dir=/tmp/llm_tests/llama_index_mappings \
        --cp 1 --tp 2 --sp 1

  L2_NeMo_2_llama3_fault_tolerance_plugin:
    needs: [cicd-test-container-setup]
    uses: ./.github/workflows/_test_template.yml
    if: contains(fromJSON(needs.cicd-test-container-setup.outputs.test_to_run), 'L2_NeMo_2_llama3_fault_tolerance_plugin') || needs.cicd-test-container-setup.outputs.all == 'true'
    with:
      RUNNER: self-hosted-azure
      SCRIPT: |

        mkdir -p /tmp/llm_tests/llama_pretrain_results \
        export FAULT_TOL_CFG_PATH="/tmp/llm_tests/llama_pretrain_results/sample_job_ft_cfg.yml"; \
        export FAULT_TOL_FINISHED_FLAG_FILE="/tmp/llm_tests/llama_pretrain_results/sample_job_finished_flag"; \
        python tests/collections/llm/test_fault_nvrx.py \
        --devices=2 \
        --crash-step=16 \
        --experiment-dir=/tmp/llm_tests/llama_pretrain_results \
        --data-path=/home/TestData/nlp/megatron_llama/data/rp2_sample_sentencepiece_preproc_text_document \
        --tokenizer-path=/home/TestData/nlp/megatron_llama/tokenizer.model \
        --index-mapping-dir=/tmp/llm_tests/llama_index_mappings \
        2>&1 | tee /tmp/llm_tests/llama_pretrain_results/run.log \

  L2_NeMo_2_llama3_straggler_detection:
    needs: [cicd-test-container-setup]
    uses: ./.github/workflows/_test_template.yml
    if: contains(fromJSON(needs.cicd-test-container-setup.outputs.test_to_run), 'L2_NeMo_2_llama3_straggler_detection') || needs.cicd-test-container-setup.outputs.all == 'true'
    with:
      RUNNER: self-hosted-azure
      SCRIPT: |

        mkdir -p /tmp/llm_tests/llama_pretrain_results \
        export FAULT_TOL_CFG_PATH="/tmp/llm_tests/llama_pretrain_results/sample_job_ft_cfg.yml"; \
        export FAULT_TOL_FINISHED_FLAG_FILE="/tmp/llm_tests/llama_pretrain_results/sample_job_finished_flag"; \
        python tests/collections/llm/test_fault_nvrx.py \
        --devices=2 \
        --check-report=True \
        --experiment-dir=/tmp/llm_tests/llama_pretrain_results \
        --data-path=/home/TestData/nlp/megatron_llama/data/rp2_sample_sentencepiece_preproc_text_document \
        --tokenizer-path=/home/TestData/nlp/megatron_llama/tokenizer.model \
        --index-mapping-dir=/tmp/llm_tests/llama_index_mappings \
        2>&1 | tee /tmp/llm_tests/llama_pretrain_results/run.log \

  L2_NeMo_2_GPT_DDP_Param_Parity_check:
    needs: [cicd-test-container-setup]
    uses: ./.github/workflows/_test_template.yml
    if: contains(fromJSON(needs.cicd-test-container-setup.outputs.test_to_run), 'L2_NeMo_2_GPT_DDP_Param_Parity_check') || needs.cicd-test-container-setup.outputs.all == 'true'
    with:
      RUNNER: self-hosted-azure
      SCRIPT: |

        TORCHDYNAMO_DISABLE=1 python tests/lightning/test_ddp_parity_checker.py \
        --vocab-path=/home/TestData/nlp/megatron_gpt/data/gpt/vocab.json \
        --merges-path=/home/TestData/nlp/megatron_gpt/data/gpt/merges.txt \
        --data-path=/home/TestData/nlp/megatron_gpt/data/gpt/simple_wiki_gpt_preproc_text_document

      AFTER_SCRIPT: |
        rm -rf tests/collections/llm/gpt_pretrain_results
        rm -rf tests/collections/llm/gpt_index_mappings

  L2_NeMo_2_SSM_Pretraining:
    needs: [cicd-test-container-setup]
    uses: ./.github/workflows/_test_template.yml
    if: contains(fromJSON(needs.cicd-test-container-setup.outputs.test_to_run), 'L2_NeMo_2_SSM_Pretraining') || needs.cicd-test-container-setup.outputs.all == 'true'
    with:
      RUNNER: self-hosted-azure-gpus-1
      SCRIPT: |

        python tests/collections/llm/gpt/model/megatron_ssm_pretraining.py \
        --devices 1 \
        --max-steps 10 \
        --experiment-dir /tmp/nlp_megatron_mamba_nemo-ux-mamba_cicd_test_pretrain/${{ github.run_id }} \
        --data-path /home/TestData/nlp/megatron_mamba/toy_ssm_dataset/legal_pile_text_document

  L2_NeMo_2_SSM_Finetuning:
    needs: [cicd-test-container-setup]
    uses: ./.github/workflows/_test_template.yml
    if: contains(fromJSON(needs.cicd-test-container-setup.outputs.test_to_run), 'L2_NeMo_2_SSM_Finetuning') || needs.cicd-test-container-setup.outputs.all == 'true'
    with:
      RUNNER: self-hosted-azure-gpus-1
      SCRIPT: |

        python tests/collections/llm/gpt/model/megatron_ssm_finetuning.py \
        --devices 1 \
        --max-steps 10 \
        --experiment-dir /tmp/nlp_megatron_mamba_nemo-ux-mamba_cicd_test_sft/${{ github.run_id }} \
        --model-path /home/TestData/nlp/megatron_mamba/model_optim_rng.pt

  L2_NeMo_2_HF_MODEL_IMPORT:
    needs: [cicd-test-container-setup]
    uses: ./.github/workflows/_test_template.yml
    if: contains(fromJSON(needs.cicd-test-container-setup.outputs.test_to_run), 'L2_NeMo_2_HF_MODEL_IMPORT') || needs.cicd-test-container-setup.outputs.all == 'true'
    with:
      RUNNER: self-hosted-azure
      SCRIPT: |

        python tests/collections/llm/gpt/model/test_model_import.py

      AFTER_SCRIPT: |
        rm -rf ~/.cache/nemo/models

  L2_NeMo_2_jit_callback:
    needs: [cicd-test-container-setup]
    uses: ./.github/workflows/_test_template.yml
    if: contains(fromJSON(needs.cicd-test-container-setup.outputs.test_to_run), 'L2_NeMo_2_jit_callback') || needs.cicd-test-container-setup.outputs.all == 'true'
    with:
      RUNNER: self-hosted-azure
      SCRIPT: |

        python tests/collections/llm/test_nemo_jit_cb.py

  L2_NeMo_2_T5_Pretraining:
    needs: [cicd-test-container-setup]
    uses: ./.github/workflows/_test_template.yml
    if: contains(fromJSON(needs.cicd-test-container-setup.outputs.test_to_run), 'L2_NeMo_2_T5_Pretraining') || needs.cicd-test-container-setup.outputs.all == 'true'
    with:
      RUNNER: self-hosted-azure
      SCRIPT: |
        python tests/collections/llm/megatron_t5_pretraining.py \
        --devices=2 \
        --max-steps=3 \
        --experiment-dir=tests/collections/llm/t5_pretrain_results/${{ github.run_id }} \
        --data-path=/home/TestData/nlp/megatron_t5/data/pile_val_small_bert_tokenizer_text_document \
        --index-mapping-dir=tests/collections/llm/t5_index_mappings/${{ github.run_id }}

        python tests/collections/llm/megatron_t5_pretraining.py \
        --devices=2 \
        --max-steps=6 \
        --experiment-dir=tests/collections/llm/t5_pretrain_results/${{ github.run_id }} \
        --data-path=/home/TestData/nlp/megatron_t5/data/pile_val_small_bert_tokenizer_text_document \
        --index-mapping-dir=tests/collections/llm/t5_index_mappings/${{ github.run_id }}
      AFTER_SCRIPT: |
        rm -rf tests/collections/llm/t5_pretrain_results/${{ github.run_id }}
        rm -rf tests/collections/llm/t5_index_mappings/${{ github.run_id }}

  L2_NeMo_2_T5_Finetuning:
    needs: [cicd-test-container-setup]
    uses: ./.github/workflows/_test_template.yml
    if: contains(fromJSON(needs.cicd-test-container-setup.outputs.test_to_run), 'L2_NeMo_2_T5_Finetuning') || needs.cicd-test-container-setup.outputs.all == 'true'
    with:
      RUNNER: self-hosted-azure
      SCRIPT: |
        python tests/collections/llm/megatron_t5_finetuning.py \
        --devices=2 \
        --max-steps=250 \
        --experiment-dir=tests/collections/llm/t5_finetune_results/${{ github.run_id }} \
        --checkpoint-path=/home/TestData/nlp/megatron_t5/220m/nemo2.0_t5_220m_padding_attnmasktype_150steps
      AFTER_SCRIPT: |
        rm -rf tests/collections/llm/t5_finetune_results/${{ github.run_id }}

  L2_NeMo_2_T5_LoRA:
    needs: [cicd-test-container-setup]
    uses: ./.github/workflows/_test_template.yml
    if: contains(fromJSON(needs.cicd-test-container-setup.outputs.test_to_run), 'L2_NeMo_2_T5_LoRA') || needs.cicd-test-container-setup.outputs.all == 'true'
    with:
      RUNNER: self-hosted-azure
      SCRIPT: |
        python tests/collections/llm/megatron_t5_finetuning.py \
        --devices=2 \
        --max-steps=250 \
        --peft=lora \
        --experiment-dir=tests/collections/llm/t5_peft_results/${{ github.run_id }} \
        --checkpoint-path=/home/TestData/nlp/megatron_t5/220m/nemo2.0_t5_220m_padding_attnmasktype_150steps
      AFTER_SCRIPT: |
        rm -rf tests/collections/llm/t5_peft_results/${{ github.run_id }}

  L2_NeMo_2_NEVA_MOCK_TRAINING:
    needs: [cicd-test-container-setup]
    uses: ./.github/workflows/_test_template.yml
    if: contains(fromJSON(needs.cicd-test-container-setup.outputs.test_to_run), 'L2_NeMo_2_NEVA_MOCK_TRAINING') || needs.cicd-test-container-setup.outputs.all == 'true'
    with:
      RUNNER: self-hosted-azure
      SCRIPT: |
        python tests/collections/vlm/neva_train.py \
        --devices=1 \
        --max-steps=5 \
        --experiment-dir=/tmp/nemo2_neva_results/${{ github.run_id }}

  L2_NeMo_2_MLLAMA_MOCK_TRAINING:
    needs: [cicd-test-container-setup]
    uses: ./.github/workflows/_test_template.yml
    if: contains(fromJSON(needs.cicd-test-container-setup.outputs.test_to_run), 'L2_NeMo_2_MLLAMA_MOCK_TRAINING') || needs.cicd-test-container-setup.outputs.all == 'true'
    with:
      RUNNER: self-hosted-azure
      SCRIPT: |
        TRANSFORMERS_OFFLINE=1 \
        python tests/collections/vlm/mllama_train.py \
        --devices=1 \
        --max-steps=5 \
        --experiment-dir=/tmp/nemo2_mllama_results/${{ github.run_id }}

  L2_NeMo_2_Mixtral_Pretraining:
      needs: [cicd-test-container-setup]
      uses: ./.github/workflows/_test_template.yml
      if: contains(fromJSON(needs.cicd-test-container-setup.outputs.test_to_run), 'L2_NeMo_2_Mixtral_Pretraining') || needs.cicd-test-container-setup.outputs.all == 'true'
      with:
        RUNNER: self-hosted-azure
        SCRIPT: |
          NVTE_FUSED_ATTN=0 NVTE_FLASH_ATTN=0 python3 tests/collections/llm/megatron_mixtral_pretraining.py \
          --experiment-dir=/tmp/mixtral_pretrain_results \
          --data-path=/home/TestData/nlp/megatron_t5/data/pile_val_small_bert_tokenizer_text_document

  L2_NeMo_2_GPT_SFT_TP1PP1_MBS1:
    needs: [cicd-test-container-setup]
    uses: ./.github/workflows/_test_template.yml
    if: contains(fromJSON(needs.cicd-test-container-setup.outputs.test_to_run), 'L2_NeMo_2_GPT_SFT_TP1PP1_MBS1') || needs.cicd-test-container-setup.outputs.all == 'true'
    with:
      RUNNER: self-hosted-azure
      SCRIPT: |

        python tests/collections/llm/gpt_finetuning.py \
        --restore_path /home/TestData/nemo2_ckpt/llama_68M \
        --devices 2 \
        --max_steps 3 \
        --experiment_dir /tmp/nemo2_gpt_finetune/${{ github.run_id }} \
        --peft none \
        --tp_size 1 \
        --pp_size 1 \
        --mbs 1
        
        python tests/collections/llm/gpt_finetuning.py \
        --restore_path /home/TestData/nemo2_ckpt/llama_68M \
        --devices 2 \
        --max_steps 6 \
        --experiment_dir /tmp/nemo2_gpt_finetune/${{ github.run_id }} \
        --peft none \
        --tp_size 1 \
        --pp_size 1 \
        --mbs 1


  L2_NeMo_2_GPT_SFT_TP1PP1_MBS2:
    needs: [cicd-test-container-setup]
    uses: ./.github/workflows/_test_template.yml
    if: contains(fromJSON(needs.cicd-test-container-setup.outputs.test_to_run), 'L2_NeMo_2_GPT_SFT_TP1PP1_MBS2') || needs.cicd-test-container-setup.outputs.all == 'true'
    with:
      RUNNER: self-hosted-azure
      SCRIPT: |

        python tests/collections/llm/gpt_finetuning.py \
        --restore_path /home/TestData/nemo2_ckpt/llama_68M \
        --devices 2 \
        --max_steps 3 \
        --experiment_dir /tmp/nemo2_gpt_finetune/${{ github.run_id }} \
        --peft none \
        --tp_size 1 \
        --pp_size 1 \
        --mbs 2
        
        python tests/collections/llm/gpt_finetuning.py \
        --restore_path /home/TestData/nemo2_ckpt/llama_68M \
        --devices 2 \
        --max_steps 6 \
        --experiment_dir /tmp/nemo2_gpt_finetune/${{ github.run_id }} \
        --peft none \
        --tp_size 1 \
        --pp_size 1 \
        --mbs 2


  L2_NeMo_2_GPT_SFT_TP1PP2_MBS2:
    needs: [cicd-test-container-setup]
    uses: ./.github/workflows/_test_template.yml
    if: contains(fromJSON(needs.cicd-test-container-setup.outputs.test_to_run), 'L2_NeMo_2_GPT_SFT_TP1PP2_MBS2') || needs.cicd-test-container-setup.outputs.all == 'true'
    with:
      RUNNER: self-hosted-azure
      SCRIPT: |

        python tests/collections/llm/gpt_finetuning.py \
        --restore_path /home/TestData/nemo2_ckpt/llama_68M \
        --devices 2 \
        --max_steps 3 \
        --experiment_dir /tmp/nemo2_gpt_finetune/${{ github.run_id }} \
        --peft none \
        --tp_size 1 \
        --pp_size 2 \
        --mbs 2
        
        python tests/collections/llm/gpt_finetuning.py \
        --restore_path /home/TestData/nemo2_ckpt/llama_68M \
        --devices 2 \
        --max_steps 6 \
        --experiment_dir /tmp/nemo2_gpt_finetune/${{ github.run_id }} \
        --peft none \
        --tp_size 1 \
        --pp_size 2 \
        --mbs 2


  L2_NeMo_2_GPT_SFT_TP2PP1_MBS2:
    needs: [cicd-test-container-setup]
    uses: ./.github/workflows/_test_template.yml
    if: contains(fromJSON(needs.cicd-test-container-setup.outputs.test_to_run), 'L2_NeMo_2_GPT_SFT_TP2PP1_MBS2') || needs.cicd-test-container-setup.outputs.all == 'true'
    with:
      RUNNER: self-hosted-azure
      SCRIPT: |

        python tests/collections/llm/gpt_finetuning.py \
        --restore_path /home/TestData/nemo2_ckpt/llama_68M \
        --devices 2 \
        --max_steps 3 \
        --experiment_dir /tmp/nemo2_gpt_finetune/${{ github.run_id }} \
        --peft none \
        --tp_size 2 \
        --pp_size 1 \
        --mbs 2
        
        python tests/collections/llm/gpt_finetuning.py \
        --restore_path /home/TestData/nemo2_ckpt/llama_68M \
        --devices 2 \
        --max_steps 6 \
        --experiment_dir /tmp/nemo2_gpt_finetune/${{ github.run_id }} \
        --peft none \
        --tp_size 2 \
        --pp_size 1 \
        --mbs 2


  L2_NeMo_2_GPT_SFT_TP1PP1_MBS1_PACKED:
    needs: [cicd-test-container-setup]
    uses: ./.github/workflows/_test_template.yml
    if: contains(fromJSON(needs.cicd-test-container-setup.outputs.test_to_run), 'L2_NeMo_2_GPT_SFT_TP1PP1_MBS1_PACKED') || needs.cicd-test-container-setup.outputs.all == 'true'
    with:
      RUNNER: self-hosted-azure
      SCRIPT: |

        python tests/collections/llm/gpt_finetuning.py \
        --restore_path /home/TestData/nemo2_ckpt/llama_68M \
        --devices 2 \
        --max_steps 3 \
        --experiment_dir /tmp/nemo2_gpt_finetune/${{ github.run_id }} \
        --peft none \
        --tp_size 1 \
        --pp_size 1 \
        --mbs 1 --packed
        
        python tests/collections/llm/gpt_finetuning.py \
        --restore_path /home/TestData/nemo2_ckpt/llama_68M \
        --devices 2 \
        --max_steps 6 \
        --experiment_dir /tmp/nemo2_gpt_finetune/${{ github.run_id }} \
        --peft none \
        --tp_size 1 \
        --pp_size 1 \
        --mbs 1 --packed


  L2_NeMo_2_GPT_LoRA_TP1PP1_MBS1:
    needs: [cicd-test-container-setup]
    uses: ./.github/workflows/_test_template.yml
    if: contains(fromJSON(needs.cicd-test-container-setup.outputs.test_to_run), 'L2_NeMo_2_GPT_LoRA_TP1PP1_MBS1') || needs.cicd-test-container-setup.outputs.all == 'true'
    with:
      RUNNER: self-hosted-azure
      SCRIPT: |

        python tests/collections/llm/gpt_finetuning.py \
        --restore_path /home/TestData/nemo2_ckpt/llama_68M \
        --devices 2 \
        --max_steps 3 \
        --experiment_dir /tmp/nemo2_gpt_finetune/${{ github.run_id }} \
        --peft lora \
        --tp_size 1 \
        --pp_size 1 \
        --mbs 1
        
        python tests/collections/llm/gpt_finetuning.py \
        --restore_path /home/TestData/nemo2_ckpt/llama_68M \
        --devices 2 \
        --max_steps 6 \
        --experiment_dir /tmp/nemo2_gpt_finetune/${{ github.run_id }} \
        --peft lora \
        --tp_size 1 \
        --pp_size 1 \
        --mbs 1


  L2_NeMo_2_GPT_LoRA_TP1PP1_MBS2:
    needs: [cicd-test-container-setup]
    uses: ./.github/workflows/_test_template.yml
    if: contains(fromJSON(needs.cicd-test-container-setup.outputs.test_to_run), 'L2_NeMo_2_GPT_LoRA_TP1PP1_MBS2') || needs.cicd-test-container-setup.outputs.all == 'true'
    with:
      RUNNER: self-hosted-azure
      SCRIPT: |

        python tests/collections/llm/gpt_finetuning.py \
        --restore_path /home/TestData/nemo2_ckpt/llama_68M \
        --devices 2 \
        --max_steps 3 \
        --experiment_dir /tmp/nemo2_gpt_finetune/${{ github.run_id }} \
        --peft lora \
        --tp_size 1 \
        --pp_size 1 \
        --mbs 2
        
        python tests/collections/llm/gpt_finetuning.py \
        --restore_path /home/TestData/nemo2_ckpt/llama_68M \
        --devices 2 \
        --max_steps 6 \
        --experiment_dir /tmp/nemo2_gpt_finetune/${{ github.run_id }} \
        --peft lora \
        --tp_size 1 \
        --pp_size 1 \
        --mbs 2


  L2_NeMo_2_GPT_LoRA_TP1PP2_MBS2:
    needs: [cicd-test-container-setup]
    uses: ./.github/workflows/_test_template.yml
    if: contains(fromJSON(needs.cicd-test-container-setup.outputs.test_to_run), 'L2_NeMo_2_GPT_LoRA_TP1PP2_MBS2') || needs.cicd-test-container-setup.outputs.all == 'true'
    with:
      RUNNER: self-hosted-azure
      SCRIPT: |

        python tests/collections/llm/gpt_finetuning.py \
        --restore_path /home/TestData/nemo2_ckpt/llama_68M \
        --devices 2 \
        --max_steps 3 \
        --experiment_dir /tmp/nemo2_gpt_finetune/${{ github.run_id }} \
        --peft lora \
        --tp_size 1 \
        --pp_size 2 \
        --mbs 2
        
        python tests/collections/llm/gpt_finetuning.py \
        --restore_path /home/TestData/nemo2_ckpt/llama_68M \
        --devices 2 \
        --max_steps 6 \
        --experiment_dir /tmp/nemo2_gpt_finetune/${{ github.run_id }} \
        --peft lora \
        --tp_size 1 \
        --pp_size 2 \
        --mbs 2


  L2_NeMo_2_GPT_LoRA_TP2PP1_MBS2:
    needs: [cicd-test-container-setup]
    uses: ./.github/workflows/_test_template.yml
    if: contains(fromJSON(needs.cicd-test-container-setup.outputs.test_to_run), 'L2_NeMo_2_GPT_LoRA_TP2PP1_MBS2') || needs.cicd-test-container-setup.outputs.all == 'true'
    with:
      RUNNER: self-hosted-azure
      SCRIPT: |

        python tests/collections/llm/gpt_finetuning.py \
        --restore_path /home/TestData/nemo2_ckpt/llama_68M \
        --devices 2 \
        --max_steps 3 \
        --experiment_dir /tmp/nemo2_gpt_finetune/${{ github.run_id }} \
        --peft lora \
        --tp_size 2 \
        --pp_size 1 \
        --mbs 2
        
        python tests/collections/llm/gpt_finetuning.py \
        --restore_path /home/TestData/nemo2_ckpt/llama_68M \
        --devices 2 \
        --max_steps 6 \
        --experiment_dir /tmp/nemo2_gpt_finetune/${{ github.run_id }} \
        --peft lora \
        --tp_size 2 \
        --pp_size 1 \
        --mbs 2

  L2_NeMo_2_GPT_LoRA_TP1PP1_MBS1_PACKED:
    needs: [cicd-test-container-setup]
    uses: ./.github/workflows/_test_template.yml
    if: contains(fromJSON(needs.cicd-test-container-setup.outputs.test_to_run), 'L2_NeMo_2_GPT_LoRA_TP1PP1_MBS1_PACKED') || needs.cicd-test-container-setup.outputs.all == 'true'
    with:
      RUNNER: self-hosted-azure
      SCRIPT: |

        python tests/collections/llm/gpt_finetuning.py \
        --restore_path /home/TestData/nemo2_ckpt/llama_68M \
        --devices 2 \
        --max_steps 3 \
        --experiment_dir /tmp/nemo2_gpt_finetune/${{ github.run_id }} \
        --peft lora \
        --tp_size 1 \
        --pp_size 1 \
        --mbs 1 --packed
        
        python tests/collections/llm/gpt_finetuning.py \
        --restore_path /home/TestData/nemo2_ckpt/llama_68M \
        --devices 2 \
        --max_steps 6 \
        --experiment_dir /tmp/nemo2_gpt_finetune/${{ github.run_id }} \
        --peft lora \
        --tp_size 1 \
        --pp_size 1 \
        --mbs 1 --packed

  L2_NeMo_2_GPT_DoRA_TP1PP1_MBS1_PACKED:
    needs: [cicd-test-container-setup]
    uses: ./.github/workflows/_test_template.yml
    if: contains(fromJSON(needs.cicd-test-container-setup.outputs.test_to_run), 'L2_NeMo_2_GPT_DoRA_TP1PP1_MBS1_PACKED') || needs.cicd-test-container-setup.outputs.all == 'true'
    with:
      RUNNER: self-hosted-azure
      SCRIPT: |

        python tests/collections/llm/gpt_finetuning.py \
        --restore_path /home/TestData/nemo2_ckpt/llama_68M \
        --devices 2 \
        --max_steps 3 \
        --experiment_dir /tmp/nemo2_gpt_finetune/${{ github.run_id }} \
        --peft dora \
        --tp_size 1 \
        --pp_size 1 \
        --mbs 1 --packed
        
        python tests/collections/llm/gpt_finetuning.py \
        --restore_path /home/TestData/nemo2_ckpt/llama_68M \
        --devices 2 \
        --max_steps 6 \
        --experiment_dir /tmp/nemo2_gpt_finetune/${{ github.run_id }} \
        --peft dora \
        --tp_size 1 \
        --pp_size 1 \
        --mbs 1 --packed

  L2_NeMo_2_GPT_CLoRA_TP1PP1_MBS1_PACKED:
    needs: [cicd-test-container-setup]
    uses: ./.github/workflows/_test_template.yml
    if: contains(fromJSON(needs.cicd-test-container-setup.outputs.test_to_run), 'L2_NeMo_2_GPT_CLoRA_TP1PP1_MBS1_PACKED') || needs.cicd-test-container-setup.outputs.all == 'true'
    with:
      RUNNER: self-hosted-azure
      SCRIPT: |
        python tests/collections/llm/gpt_finetuning.py \
        --restore_path /home/TestData/nemo2_ckpt/llama_68M \
        --devices 2 \
        --max_steps 3 \
        --experiment_dir /tmp/nemo2_gpt_finetune/${{ github.run_id }} \
        --peft canonical_lora \
        --tp_size 1 \
        --pp_size 1 \
        --mbs 1 --packed
        
        python tests/collections/llm/gpt_finetuning.py \
        --restore_path /home/TestData/nemo2_ckpt/llama_68M \
        --devices 2 \
        --max_steps 6 \
        --experiment_dir /tmp/nemo2_gpt_finetune/${{ github.run_id }} \
        --peft canonical_lora \
        --tp_size 1 \
        --pp_size 1 \
        --mbs 1 --packed

  L2_NeMo_2_GPT_LoRA_TP1PP1_MBS1_Chat:
    needs: [cicd-test-container-setup]
    uses: ./.github/workflows/_test_template.yml
    if: contains(fromJSON(needs.cicd-test-container-setup.outputs.test_to_run), 'L2_NeMo_2_GPT_LoRA_TP1PP1_MBS1_Chat') || needs.cicd-test-container-setup.outputs.all == 'true'
    with:
      RUNNER: self-hosted-azure
      SCRIPT: |

        python tests/collections/llm/gpt_finetuning.py \
        --restore_path /home/TestData/nemo2_ckpt/llama_68M \
        --devices 2 \
        --max_steps 3 \
        --experiment_dir /tmp/nemo2_gpt_finetune/${{ github.run_id }} \
        --peft lora \
        --tp_size 1 \
        --pp_size 1 \
        --mbs 1 \
        --chat_dataset_path /home/TestData/nemo2_data/chat
        
        python tests/collections/llm/gpt_finetuning.py \
        --restore_path /home/TestData/nemo2_ckpt/llama_68M \
        --devices 2 \
        --max_steps 6 \
        --experiment_dir /tmp/nemo2_gpt_finetune/${{ github.run_id }} \
        --peft lora \
        --tp_size 1 \
        --pp_size 1 \
        --mbs 1 \
        --chat_dataset_path /home/TestData/nemo2_data/chat

  L2_NeMo_2_Mixtral_LoRA_EP2PP1_MBS2:
    needs: [cicd-test-container-setup]
    uses: ./.github/workflows/_test_template.yml
    if: contains(fromJSON(needs.cicd-test-container-setup.outputs.test_to_run), 'L2_NeMo_2_Mixtral_LoRA_EP2PP1_MBS2') || needs.cicd-test-container-setup.outputs.all == 'true'
    with:
      RUNNER: self-hosted-azure
      SCRIPT: |

        python tests/collections/llm/lora_mistralai.py \
        --max-steps 3 \
        --ep 1 \
        --mbs 2 \
        --model mixtral

  L2_NeMo_2_Mixtral_LoRA_TP1PP1_MBS1:
    needs: [cicd-test-container-setup]
    uses: ./.github/workflows/_test_template.yml
    if: contains(fromJSON(needs.cicd-test-container-setup.outputs.test_to_run), 'L2_NeMo_2_Mixtral_LoRA_TP1PP1_MBS1') || needs.cicd-test-container-setup.outputs.all == 'true'
    with:
      RUNNER: self-hosted-azure
      SCRIPT: |

        python tests/collections/llm/lora_mistralai.py \
        --max-steps 3 \
        --tp 1 \
        --mbs 1 \
        --model mixtral \
        --dist-opt

  OPTIONAL_L2_NeMo_2_Mixtral_LoRA_TP2PP1_MBS1:
    needs: [cicd-test-container-setup]
    uses: ./.github/workflows/_test_template.yml
    if: contains(fromJSON(needs.cicd-test-container-setup.outputs.test_to_run), 'OPTIONAL_L2_NeMo_2_Mixtral_LoRA_TP2PP1_MBS1') || needs.cicd-test-container-setup.outputs.all == 'true'
    with:
      RUNNER: self-hosted-azure
      SCRIPT: |

        python tests/collections/llm/lora_mistralai.py \
        --max-steps 3 \
        --tp 2 \
        --mbs 1 \
        --model mixtral \
        --dist-opt
      IS_OPTIONAL: true

  L2_NeMo_2_Mistral_LoRA_TP1PP1_MBS1:
    needs: [cicd-test-container-setup]
    uses: ./.github/workflows/_test_template.yml
    if: contains(fromJSON(needs.cicd-test-container-setup.outputs.test_to_run), 'L2_NeMo_2_Mistral_LoRA_TP1PP1_MBS1') || needs.cicd-test-container-setup.outputs.all == 'true'
    with:
      RUNNER: self-hosted-azure
      SCRIPT: |

        python tests/collections/llm/lora_mistralai.py \
        --max-steps 3 \
        --tp 1 \
        --mbs 1 \
        --model mistral \
        --dist-opt

  L2_NeMo_2_Mistral_LoRA_TP2PP1_MBS1:
    needs: [cicd-test-container-setup]
    uses: ./.github/workflows/_test_template.yml
    if: contains(fromJSON(needs.cicd-test-container-setup.outputs.test_to_run), 'L2_NeMo_2_Mistral_LoRA_TP2PP1_MBS1') || needs.cicd-test-container-setup.outputs.all == 'true'
    with:
      RUNNER: self-hosted-azure
      SCRIPT: |

        python tests/collections/llm/lora_mistralai.py \
        --max-steps 3 \
        --tp 2 \
        --mbs 1 \
        --model mistral \
        --dist-opt
  
  L2_NEMO_2_LoRA_MERGE:
    needs: [cicd-test-container-setup]
    uses: ./.github/workflows/_test_template.yml
    if: contains(fromJSON(needs.cicd-test-container-setup.outputs.test_to_run), 'L2_NEMO_2_LoRA_MERGE') || needs.cicd-test-container-setup.outputs.all == 'true'
    with:
      RUNNER: self-hosted-azure
      SCRIPT: |

        python tests/collections/llm/peft/lora_merge.py \
        --lora_checkpoint_path=/home/TestData/nemo2_ckpt/llama_lora_ci_checkpoint/ \
        --output_path=/tmp/nemo2_lora_merge/${{ github.run_id }}

  L2_NeMo_2_NeMo_Mcore_Mixtral_bitexact:
    needs: [cicd-test-container-setup]
    uses: ./.github/workflows/_test_template.yml
    if: contains(fromJSON(needs.cicd-test-container-setup.outputs.test_to_run), 'L2_NeMo_2_NeMo_Mcore_Mixtral_bitexact') || needs.cicd-test-container-setup.outputs.all == 'true'
    with:
      RUNNER: self-hosted-azure
      SCRIPT: |
        bash tests/collections/llm/bitexact/mixtral/run.sh

  L2_NeMo_2_PTQ_Llama2_FP8:
    needs: [cicd-test-container-setup]
    uses: ./.github/workflows/_test_template.yml
    if: contains(fromJSON(needs.cicd-test-container-setup.outputs.test_to_run), 'L2_NeMo_2_PTQ_Llama2_FP8') || needs.cicd-test-container-setup.outputs.all == 'true'
    with:
      RUNNER: self-hosted-azure
      SCRIPT: |
        python tests/collections/llm/test_hf_import.py --hf_model /home/TestData/nlp/megatron_llama/llama-ci-hf --output_path /tmp/nemo2_ckpt

        python scripts/llm/ptq.py -nc /tmp/nemo2_ckpt -algo fp8 -out /tmp/nemo2_ptq_engine

      AFTER_SCRIPT: |
        rm -rf /tmp/nemo2_ckpt
        rm -rf /tmp/nemo2_ptq_engine

  L2_NeMo_2_LLAVA_NEXT_MOCK_TRAINING:
    needs: [cicd-test-container-setup]
    uses: ./.github/workflows/_test_template.yml
    if: contains(fromJSON(needs.cicd-test-container-setup.outputs.test_to_run), 'L2_NeMo_2_LLAVA_NEXT_MOCK_TRAINING') || needs.cicd-test-container-setup.outputs.all == 'true'
    with:
      RUNNER: self-hosted-azure-gpus-1
      SCRIPT: |
        python tests/collections/vlm/test_llava_next_train.py \
        --devices=1 \
        --max-steps=5 \
        --experiment-dir=/tmp/nemo2_llava_next_results/${{ github.run_id }}

      AFTER_SCRIPT: |
        rm -rf /tmp/nemo2_llava_next_results

  Nemo_CICD_Test:
    needs:
      - pre-flight
      - cicd-test-container-setup

      - L0_Unit_Tests_GPU_ASR
      - L0_Unit_Tests_GPU_Audio
      - L0_Unit_Tests_GPU_Common
      - L0_Unit_Tests_GPU_LLM
      - L0_Unit_Tests_GPU_Multimodal
      - L0_Unit_Tests_GPU_NLP
      - L0_Unit_Tests_GPU_TTS
      #- OPTIONAL_L0_Unit_Tests_GPU_Core
      - L0_Unit_Tests_GPU_Hydra
      - L0_Unit_Tests_GPU_Lightning
      - L0_Unit_Tests_GPU_Others

      - L0_Unit_Tests_CPU_ASR
      - L0_Unit_Tests_CPU_Audio
      - L0_Unit_Tests_CPU_Common
      - L0_Unit_Tests_CPU_LLM
      - L0_Unit_Tests_CPU_Multimodal
      - L0_Unit_Tests_CPU_NLP
      - L0_Unit_Tests_CPU_TTS
      - L0_Unit_Tests_CPU_Core
      - L0_Unit_Tests_CPU_Hydra
      - L0_Unit_Tests_CPU_Lightning
      - L0_Unit_Tests_CPU_Others

      - L2_Community_LLM_Checkpoints_tests_Bert
      - L2_Community_LLM_Checkpoints_tests_Mamba2
      - L2_Community_LLM_Checkpoints_tests_Llama
      - L2_Community_LLM_Checkpoints_tests_StarCoder
      - L2_Community_LLM_Checkpoints_tests_Falcon
      - L2_Community_vita_Checkpoints_tests_Llama3
      #- OPTIONAL_L2_Community_LLM_Checkpoints_tests_Baichuan2
      - ASR_dev_run_Speech_to_Text
      - ASR_dev_run_Speech_to_Text_WPE_-_CitriNet
      - ASR_dev_run_Speech_Pre-training_-_CitriNet
      - ASR_dev_run_Speech_To_Text_Finetuning
      - ASR_dev_run_Speech_To_Text_HF_Finetuning
      - ASR_dev_run_Speech_to_Text_WPE_-_Conformer
      - ASR_dev_run-part_two_Speech_to_Text_WPE_-_Squeezeformer
      - L2_Speech_to_Text_EMA
      - L2_Speaker_dev_run_Speaker_Recognition
      - L2_Speaker_dev_run_Speaker_Diarization
      - L2_Speaker_dev_run_EndtoEnd_Speaker_Diarization_Sortformer
      - L2_Speaker_dev_run_EndtoEnd_Diarizer_Inference
      - L2_Speaker_dev_run_Speech_to_Label
      - L2_Speaker_dev_run_Speaker_Diarization_with_ASR_Inference
      - L2_Speaker_dev_run_Clustering_Diarizer_Inference
      - L2_Speaker_dev_run_Neural_Diarizer_Inference
      - L2_Speaker_dev_run_Multispeaker_ASR_Data_Simulation
      - L2_ASR_Multi-dataloader_dev_run_Speech_to_Text_multi-dataloader
      - L2_ASR_Multi-dataloader_dev_run_Speech_to_Label_multi-dataloader
      - L2_ASR_Adapters_Linear_Adapters
      - L2_ASR_Adapters_RelPos_MHA_Adapters
      - L2_Speech_Transcription_Speech_to_Text_Transcribe
      - L2_Segmentation_Tool_Parallel_ctc_segmentation_test_L2_Eng_CitriNet_with_wav
      - L2_Segmentation_Tool_Parallel_ctc_segmentation_test_L2_Ru_QN_with_mp3
      - L2_G2P_Models_G2P_Conformer_training_evaluation_and_inference
      - L2_G2P_Models_HeteronymClassificationModel_training_evaluation_and_inference
      - L2_Pretraining_BERT_pretraining_from_Text
      - L2_Pretraining_BERT_from_Preprocessed
      - L2_NMT_Attention_is_All_You_Need_Training_NMT_Training_Post-LN
      - L2_NMT_Attention_is_All_You_Need_Training_NMT_Training_Pre-LN
      - L2_NMT_Attention_is_All_You_Need_Training_NMT_Multi-Validation
      - L2_NMT_Attention_is_All_You_Need_Inference
      - L2_NMT_Attention_is_All_You_Need_Finetuning
      - L2_NMT_Tarred_Dataset_Creation_Auto_Tarred_Dataset_Creation
      - L2_NMT_Tarred_Dataset_Creation_Script_Tarred_Dataset_Creation
      - L2_Megatron_NMT_Training_TP2
      - L2_Megatron_Bert_Pretraining_and_Resume_Training_with_Pipeline_Parallelism
      - L2_Megatron_Core_Bert_Pretraining_and_Resume_Training
      - L2_RAG_Pipeline_Indexing
      - L2_RAG_Pipeline_Generating
      - L2_Megatron_GPT_Pretraining_and_Resume_Training_TP2
      - L2_Megatron_GPT_Skip_Train
      - L2_Megatron_LM_To_NeMo_Conversion
      - L2_Megatron_GPT_with_Rope_Pretraining_and_Resume_Training_TP2
      - L2_Megatron_GPT_with_ResetLR_Pretraining_and_Resume_Training_TP2
      - L2_Megatron_GPT_with_Drop_Optimizer_States_TP2
      - L2_Megatron_GPT_with_ALiBi_Pretraining_and_Resume_Training_TP2
      - L2_Megatron_GPT_with_KERPLE_Pretraining_and_Resume_Training_TP2
      #- OPTIONAL_L2_Megatron_GPT_Pretraining_and_Resume_Training_PP2
      - L2_Megatron_GPT_Auto_Configurator_TP1_PP1_MBS124
      - L2_Megatron_GPT_Finetuning_PP2
      - L2_Megatron_GPT_Finetuning_StarCoder_PP1
      - L2_Megatron_GPT_Embedding
      - L2_Megatron_GPT_PEFT_Lora_PP2_O2
      - L2_Megatron_GPT_PEFT_Lora_TP2_O1
      - L2_Megatron_GPT_PEFT_Lora_TP2SP1
      - L2_Megatron_GPT_Eval
      - L2_Megatron_GPT_Eval_PP2
      - L2_Megatron_GPT_SFT_Eval_inference_seq_len_greaterThan_training_seq_len
      - L2_Megatron_Change_Partitions_Reduce_TP_Num_Partitions_-2_to_1-_and_PP_Num_Partitions_-1_to_2
      - L2_Megatron_Change_Partitions_Increase_TP_Num_Partitions_-2_to_4-_and_PP_Num_Partitions_-1_to_2
      - L2_Megatron_Core_T5_Pretraining_and_Resume_Training_TP2
      - L2_Megatron_T5_with_ALiBi_Pretraining_and_Resume_Training_TP2
      - L2_Megatron_T5_with_KERPLE_Pretraining_and_Resume_Training_TP2
      #- OPTIONAL_L2_Megatron_T5_Pretraining_and_Resume_Training_PP2
      - L2_Megatron_T5_w_Mixture_of_Expert_Pretraining
      - L2_Megatron_UL2_Pretraining_and_Resume_Training_TP2
      - L2_Megatron_Core_T5_Eval
      - L2_Megatron_Core_T5_PEFT_Lora_TP2
      - L2_Megatron_Mock_Data_Generation_MockGPTDataset
      - L2_Megatron_Mock_Data_Generation_MockT5Dataset
      - L2_TTS_Fast_dev_runs_1_Tacotron_2
      - L2_TTS_Fast_dev_runs_1_WaveGlow
      - L2_TTS_Fast_dev_runs_1_FastPitch
      #- OPTIONAL_L2_TTS_Fast_dev_runs_1_RADTTS
      - L2_TTS_Fast_dev_runs_1_Hifigan
      - Speech_Checkpoints_tests
      - L2_Stable_Diffusion_Training
      - L2_NeMo_2_NEVA_MOCK_TRAINING
      - L2_NeMo_2_MLLAMA_MOCK_TRAINING
      - L2_NeMo_2_GPT_Pretraining_no_transformer_engine
      - L2_NeMo_2_GPT_DDP_Param_Parity_check
      - L2_NeMo_2_HF_MODEL_IMPORT
      - L2_NeMo_2_llama3_pretraining_recipe
      - L2_NeMo_2_llama3_fault_tolerance_plugin
      - L2_NeMo_2_llama3_straggler_detection
      - L2_HF_Transformer_PEFT
      - L2_HF_Transformer_PEFT_nemorun
      - L2_HF_Transformer_PEFT_2gpu
      - L2_HF_Transformer_PEFT_2gpu_nemorun
      - L2_HF_Transformer_SFT
      - L2_HF_Transformer_SFT_nemorun
      - L2_HF_Transformer_SFT_2gpu
<<<<<<< HEAD
      - L2_VLM_HF_Transformer_PEFT
=======
      - L2_HF_Transformer_SFT_2gpu_nemorun
>>>>>>> 523936e3
      - L2_HF_Transformer_SFT_TE_Acceleration
      - L2_NeMo_2_SSM_Pretraining
      - L2_NeMo_2_SSM_Finetuning
      - L2_NeMo_2_T5_Pretraining
      - L2_NeMo_2_T5_Finetuning
      - L2_NeMo_2_T5_LoRA
      - L2_NeMo_2_GPT_SFT_TP1PP1_MBS1
      - L2_NeMo_2_GPT_SFT_TP1PP1_MBS2
      - L2_NeMo_2_GPT_SFT_TP1PP2_MBS2
      - L2_NeMo_2_GPT_SFT_TP2PP1_MBS2
      - L2_NeMo_2_GPT_SFT_TP1PP1_MBS1_PACKED
      - L2_NeMo_2_GPT_LoRA_TP1PP1_MBS1
      - L2_NeMo_2_GPT_LoRA_TP1PP1_MBS2
      - L2_NeMo_2_GPT_LoRA_TP1PP2_MBS2
      - L2_NeMo_2_GPT_LoRA_TP2PP1_MBS2
      - L2_NeMo_2_GPT_LoRA_TP1PP1_MBS1_Chat
      - L2_NeMo_2_GPT_LoRA_TP1PP1_MBS1_PACKED
      - L2_NeMo_2_GPT_DoRA_TP1PP1_MBS1_PACKED
      - L2_NeMo_2_GPT_CLoRA_TP1PP1_MBS1_PACKED
      - L2_NeMo_2_Mixtral_LoRA_EP2PP1_MBS2
      - L2_NeMo_2_Mixtral_LoRA_TP1PP1_MBS1
      #- OPTIONAL_L2_NeMo_2_Mixtral_LoRA_TP2PP1_MBS1
      - L2_NeMo_2_Mistral_LoRA_TP1PP1_MBS1
      - L2_NeMo_2_Mistral_LoRA_TP2PP1_MBS1
      - L2_NEMO_2_LoRA_MERGE
      - L2_NeMo_2_Mixtral_Pretraining
      - L2_PTQ_Llama2_FP8
      - L2_Community_LLM_Checkpoints_tests_Llama3
      - L2_Distill_Llama2
      - L2_Prune_Width_Llama2
      - L2_Speech_to_Text_AED
      - L2_Speech_Estimate_Duration_Bins
      - L2_Speech_Batch_Size_OOMptimizer
      - L2_Speech_Batch_Size_OOMptimizer_Canary
      - L2_Speech_Transcription_Canary_Transcribe_Full_Manifest
      - L2_Speech_Transcription_Canary_Transcribe_With_Prompt
      - L2_Speech_Transcription_Canary_Transcribe_Audio_Dir
      - L2_Megatron_GPT_Reranker
      - L2_NeMo_2_NeMo_Mcore_Mixtral_bitexact
      - L2_NeMo_2_PTQ_Llama2_FP8
      - L2_NeMo_2_jit_callback
      - L2_NeMo_2_LLAVA_NEXT_MOCK_TRAINING
    if: always()
    runs-on: ubuntu-latest
    steps:
      - name: Evaluate conclusion
        if: ${{ always() }}
        id: pipeline-conclusion
        run: |
          # Slack notifications are send only on test failure (not cancelled):
          FAILED=${{ contains(needs.*.outputs.conclusion, 'failure') }}
          echo "FAILED=$FAILED" >> $GITHUB_OUTPUT
          
          # Mark as successful if no job was cancelled:
          SUCCESS=${{ !contains(needs.*.outputs.conclusion, 'failure') && !contains(needs.*.result, 'cancelled') && !contains(needs.*.result, 'skipped') }}
          echo "SUCCESS=$SUCCESS" >> $GITHUB_OUTPUT

      # This should depend on all the tests so we block/unblock based on all tests passing
      - name: Pipeline successful, set exit code to 0
        if: ${{ always() && steps.pipeline-conclusion.outputs.SUCCESS == 'true' }}
        run: exit 0

      - name: Pipeline successful, add PR comment
        if: ${{ always() && steps.pipeline-conclusion.outputs.SUCCESS == 'true' && github.event_name == 'pull_request' && env.SLACK_WEBHOOK != '' }}
        uses: peter-evans/create-or-update-comment@v4
        env:
          SLACK_WEBHOOK: ${{ secrets.SLACK_WEBHOOK }}
          REPOSITORY: ${{ github.repository }}
          RUN_ID: ${{ github.run_id }}
        with:
          issue-number: ${{ github.event.number }}
          body: |
            [🤖]: Hi @${{ github.event.pull_request.user.login }} 👋,
            
            We wanted to let you know that a [CICD pipeline](https://github.com/${{ env.REPOSITORY }}/actions/runs/${{ env.RUN_ID }}) for this PR just finished successfully

            So it might be time to merge this PR or get some approvals

            I'm just a bot so I'll leave it you what to do next.

            //cc @pablo-garay @ko3n1g

      - name: "Pipeline not successful and not cancelled: Send Slack alert & create step summary"
        if: ${{ always() && steps.pipeline-conclusion.outputs.FAILED == 'true' && env.SLACK_WEBHOOK != '' }}
        env:
          SLACK_WEBHOOK: ${{ secrets.SLACK_WEBHOOK }}
          SLACK_WEBHOOK_ADMIN: <!subteam^${{ secrets.SLACK_WEBHOOK_ADMIN }}>
          GITHUB_TOKEN: ${{ secrets.GITHUB_TOKEN }}
          GITHUB_ACTOR: ${{ github.actor }}
          BRANCH: ${{ github.head_ref || github.ref_name }}
          REPOSITORY: ${{ github.repository }}
          RUN_ID: ${{ github.run_id }}
          PR_NUMBER: ${{ github.event.number }}
          SERVER_URL: ${{ github.server_url }}
        run: |
          set -x

          PR_INFO=$(curl -L \
            -H "Accept: application/vnd.github+json" \
            -H "Authorization: Bearer $GITHUB_TOKEN" \
            -H "X-GitHub-Api-Version: 2022-11-28" \
            https://api.github.com/repos/$REPOSITORY/pulls/$PR_NUMBER
          )
          PR_URL=$(echo -E $PR_INFO | jq '.html_url' | tr -d '"')
          PR_TITLE=$(echo -E $PR_INFO | jq '.title' | tr -d '"')
          
          PIPELINE_URL=$SERVER_URL/$REPOSITORY/actions/runs/$RUN_ID
          BASE_MESSAGE='
            {
              "blocks": [
                {
                  "type": "section",
                  "text": {
                    "type": "mrkdwn",
                    "text": "🚨 *CI/CD failure at <'$PIPELINE_URL'|NeMo CI>*."
                  }
                }
              ]
            }
          '

          # Since this workflow contains more than 100 jobs, we need to iterate over job pages
          JOBS='[]'
          PAGE=1
          while : ; do
            JOBS_URL="https://api.github.com/repos/$REPOSITORY/actions/runs/$RUN_ID/jobs?page=$PAGE&per_page=100"  
            RESPONSE=$(curl -s -H "Authorization: token $GITHUB_TOKEN" $JOBS_URL | jq '.jobs')
            JOBS=$(echo -e "$JOBS\n$RESPONSE" | jq -cs 'add')
            if [[ $(echo $RESPONSE | jq 'length') -lt 100 ]]; then
              break
            else
              PAGE=$(( PAGE + 1))
            fi
          done
          
          SUMMARY="[]"
          echo "Failed jobs: " | tee -a $GITHUB_STEP_SUMMARY
          while IFS= read -r JOB; do
            JOB_NAME="$(echo $JOB | jq '.key' | tr -d '"') / main"
            JOB_ID=$(echo $JOBS | jq --arg job_name "$JOB_NAME" '.[] | select(.name == $job_name) | .id')
            JOB_URL="https://github.com/$REPOSITORY/actions/runs/$RUN_ID/job/$JOB_ID"

            echo "* [$JOB_NAME]($JOB_URL)" | tee -a $GITHUB_STEP_SUMMARY

            LOGS=$(echo $JOB | yq '(.value.outputs.log | @base64d)' | tr -d '"')
            LOGS=$([[ $(echo $LOGS | wc -c) -gt 0 ]] && echo -E "\`\`\`\n$LOGS\n\`\`\`" || echo "")
            LOGS=$([[ $(echo $JOB | yq '.value.outputs.potential_infra_failure') == "true" ]] && echo -E "$LOGS\n\ncc: $SLACK_WEBHOOK_ADMIN" || echo -E "$LOGS")
            
            SUMMARY=$(echo "$SUMMARY" | jq \
              --arg pr "<$PR_URL|$PR_TITLE>" \
              --arg job "<$JOB_URL|$JOB_NAME>" \
              --arg logs "$(echo -e "$LOGS")" \
              --arg author "<https://github.com/$GITHUB_ACTOR|$GITHUB_ACTOR>" \
              --arg branch "<https://github.com/$REPOSITORY/tree/$BRANCH|$BRANCH>"\
              '. += [
              {
                "type": "section",
                "text": {
                  "type": "mrkdwn",
                  "text": (
                    "PR: " + $pr
                    + "\nJob: " + $job
                    + "\nAuthor: " + $author
                    + "\nBranch: " + $branch
                    + "\nLogs:" + $logs
                  )
                }
              }
            ]')
          done <<<$(echo '${{ toJSON(needs) }}' | jq -c 'to_entries | .[] | select(.value.outputs.conclusion == "failure")')

          MESSAGE=$(echo $BASE_MESSAGE | jq -c --argjson summary "$SUMMARY" '.blocks += $summary')

          curl -X POST -H "Content-type: application/json" --data "$MESSAGE" $SLACK_WEBHOOK

      - name: "Pipeline not successful, set exit code to 1"
        if: ${{ always() && steps.pipeline-conclusion.outputs.SUCCESS == 'false' }}
        run: exit 1<|MERGE_RESOLUTION|>--- conflicted
+++ resolved
@@ -4873,11 +4873,8 @@
       - L2_HF_Transformer_SFT
       - L2_HF_Transformer_SFT_nemorun
       - L2_HF_Transformer_SFT_2gpu
-<<<<<<< HEAD
       - L2_VLM_HF_Transformer_PEFT
-=======
       - L2_HF_Transformer_SFT_2gpu_nemorun
->>>>>>> 523936e3
       - L2_HF_Transformer_SFT_TE_Acceleration
       - L2_NeMo_2_SSM_Pretraining
       - L2_NeMo_2_SSM_Finetuning
