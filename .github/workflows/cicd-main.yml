--- conflicted
+++ resolved
@@ -1834,23 +1834,13 @@
       SCRIPT: |-
         RUN_ID=${{ github.run_id }} bash tests/functional_tests/L2_NeMo_2_EVAL.sh
 
-<<<<<<< HEAD
   L2_NeMo_2_Auto_Configurator_TP1_PP1_MBS124:
-=======
-      AFTER_SCRIPT: |
-        rm -rf /tmp/trtllm_dir
-
-  L2_NeMo_2_Auto_Configurator_llama_TP1_PP1_MBS124:
->>>>>>> c8655120
     needs: [pre-flight, cicd-test-container-build]
     uses: ./.github/workflows/_test_template.yml
     if: contains(fromJSON(needs.pre-flight.outputs.test_to_run), 'L2_NeMo_2_Auto_Configurator_llama_TP1_PP1_MBS124')
     with:
       RUNNER: self-hosted-azure-gpus-1
       SCRIPT: |-
-<<<<<<< HEAD
-        RUN_ID=${{ github.run_id }} bash tests/functional_tests/L2_NeMo_2_Auto_Configurator_TP1_PP1_MBS124.sh
-=======
         RUN_ID=${{ github.run_id }} bash tests/functional_tests/L2_NeMo_2_Auto_Configurator_llama_TP1_PP1_MBS124.sh
       AFTER_SCRIPT: |
         rm -rf examples/llm/auto_configurator/auto_conf_logs_llama
@@ -1876,7 +1866,6 @@
         RUN_ID=${{ github.run_id }} bash tests/functional_tests/L2_NeMo_2_Auto_Configurator_t5_TP1_PP1_MBS124.sh
       AFTER_SCRIPT: |
         rm -rf examples/llm/auto_configurator/auto_conf_logs_t5
->>>>>>> c8655120
 
   L2_SpeechLM_LoRA_TP1PP1_MBS2:
     needs: [pre-flight, cicd-test-container-build]
