# Copyright (c) 2020-2021, NVIDIA CORPORATION.
#
# Licensed under the Apache License, Version 2.0 (the "License");
# you may not use this file except in compliance with the License.
# You may obtain a copy of the License at
#
#     http://www.apache.org/licenses/LICENSE-2.0
#
# Unless required by applicable law or agreed to in writing, software
# distributed under the License is distributed on an "AS IS" BASIS,
# WITHOUT WARRANTIES OR CONDITIONS OF ANY KIND, either express or implied.
# See the License for the specific language governing permissions and
# limitations under the License.
name: "CICD NeMo"
on:
  pull_request:
    branches:
      - 'main'
      - 'r**'
    types: [ labeled ]

  workflow_dispatch:
    inputs:
      test_to_run:
        required: false
        default: all
        type: string
        description: Comma-separated list of tests to run. Use "all" to run the full test suite.

concurrency:
  group: ${{ github.workflow }}-${{ github.event.pull_request.number || github.ref }}
  cancel-in-progress: true

jobs:
  pre-flight:
    runs-on: ubuntu-latest
    outputs:
      test_to_run: ${{ steps.test_to_run.outputs.main }}
      all: ${{ steps.all.outputs.main }}
    steps:
      - name: Parse test_to_run
        id: test_to_run
        run: |
          parsed_string=$(echo ${{ inputs.test_to_run || 'all' }} | jq -c --raw-input 'split(",")')
          echo "main=${parsed_string}" | tee -a "$GITHUB_OUTPUT"
      - name: Parse all
        id: all
        run: |
          echo "main=${{ contains(fromJSON(steps.test_to_run.outputs.main), 'all') }}" | tee -a "$GITHUB_OUTPUT" 

  gpu-test:
    needs: [pre-flight]
    runs-on: self-hosted-azure
    if: ${{ github.event.label.name == 'Run CICD' || github.event_name == 'workflow_dispatch' }}
    steps:
    - name: Run nvidia-smi test
      run: |
        whoami
        nvidia-smi
  

  cicd-cluster-clean:
    runs-on: self-hosted-azure-builder
    needs: [pre-flight]
    if: ${{ github.event.label.name == 'Run CICD' || github.event_name == 'workflow_dispatch' }}
    steps:
    - name: Clean server from old files
      run: |
        docker container prune --filter "until=24h" --force
        docker image prune -a --filter "until=24h" --force

  cicd-test-container-setup:
    needs: [cicd-cluster-clean, pre-flight]
    runs-on: self-hosted-azure-builder
    if: ${{ github.event.label.name == 'Run CICD' || github.event_name == 'workflow_dispatch' }}
    outputs:
      test_to_run: ${{ needs.pre-flight.outputs.test_to_run }}
      all: ${{ needs.pre-flight.outputs.all }}
    steps:
    - name: Checkout repository
      uses: actions/checkout@v4
      with:
        path: ${{ github.run_id }}
    
    - name: Set up Docker Buildx
      uses: docker/setup-buildx-action@v3
      with: 
        # We use `docker` driver as this speeds things up for 
        # trivial (non-multi-stage) builds.
        driver: docker

    - name: Restore cache
      run: docker pull nemoci.azurecr.io/nemo_container:latest

    - name: Build and push
      uses: docker/build-push-action@v5
      with:
        file: Dockerfile.ci
        push: true
        cache-from: nemoci.azurecr.io/nemo_container:latest
        cache-to: type=inline
        tags: |
          nemoci.azurecr.io/nemo_container_${{ github.run_id }}
          nemoci.azurecr.io/nemo_container:latest

    - name: Run some checks
      run: |
        docker run --rm --device=/dev/nvidia0 --gpus all --shm-size=8g --env TRANSFORMERS_OFFLINE=0 --env HYDRA_FULL_ERROR=1 --env PYTHONUNBUFFERED=1 nemoci.azurecr.io/nemo_container_${{ github.run_id }} bash -c '\
          # PyTorch Lightning version
          python -c "import pytorch_lightning; print(pytorch_lightning.__version__)"

          # PyTorch Lightning DDP Checks
          CUDA_VISIBLE_DEVICES="0,1" python "tests/core_ptl/check_for_ranks.py"

          # Basic Import Checks
          python -c "import nemo.collections.asr as nemo_asr"
          python -c "import nemo.collections.nlp as nemo_nlp"
          python -c "import nemo.collections.nlp as nemo_nlp; nemo_nlp.modules.get_tokenizer_list()"
          python -c "import nemo.collections.tts as nemo_tts"

          python setup.py style
          python tests/check_copyright_header.py --dir .

          # These checks are not crucial
          exit 0
        '
        ### \'\'
  
  # L0: GPU unit tests
  OPTIONAL_L0_Unit_Tests_GPU_ASR:
     needs: [cicd-test-container-setup]
     uses: ./.github/workflows/_test_template.yml
     if: contains(fromJSON(needs.cicd-test-container-setup.outputs.test_to_run), 'OPTIONAL_L0_Unit_Tests_GPU_ASR') || needs.cicd-test-container-setup.outputs.all == 'true'
     with:
       RUNNER: self-hosted-azure
       TIMEOUT: 20
       SCRIPT: |
         NEMO_NUMBA_MINVER=0.53 pytest tests/collections/asr -m "not pleasefixme" --with_downloads
       IS_OPTIONAL: true

  L0_Unit_Tests_GPU_Audio:
     needs: [cicd-test-container-setup]
     uses: ./.github/workflows/_test_template.yml
     if: contains(fromJSON(needs.cicd-test-container-setup.outputs.test_to_run), 'L0_Unit_Tests_GPU_Audio') || needs.cicd-test-container-setup.outputs.all == 'true'
     with:
       RUNNER: self-hosted-azure
       TIMEOUT: 20
       SCRIPT: |
         NEMO_NUMBA_MINVER=0.53 pytest tests/collections/audio -m "not pleasefixme" --with_downloads

  L0_Unit_Tests_GPU_Common:
     needs: [cicd-test-container-setup]
     uses: ./.github/workflows/_test_template.yml
     if: contains(fromJSON(needs.cicd-test-container-setup.outputs.test_to_run), 'L0_Unit_Tests_GPU_Common') || needs.cicd-test-container-setup.outputs.all == 'true'
     with:
       RUNNER: self-hosted-azure
       SCRIPT: |
         NEMO_NUMBA_MINVER=0.53 pytest tests/collections/common -m "not pleasefixme" --with_downloads

  L0_Unit_Tests_GPU_LLM:
     needs: [cicd-test-container-setup]
     uses: ./.github/workflows/_test_template.yml
     if: contains(fromJSON(needs.cicd-test-container-setup.outputs.test_to_run), 'L0_Unit_Tests_GPU_LLM') || needs.cicd-test-container-setup.outputs.all == 'true'
     with:
       RUNNER: self-hosted-azure
       SCRIPT: |
         NEMO_NUMBA_MINVER=0.53 pytest tests/collections/llm -m "not pleasefixme" --with_downloads

  L0_Unit_Tests_GPU_Multimodal:
     needs: [cicd-test-container-setup]
     uses: ./.github/workflows/_test_template.yml
     if: contains(fromJSON(needs.cicd-test-container-setup.outputs.test_to_run), 'L0_Unit_Tests_GPU_Multimodal') || needs.cicd-test-container-setup.outputs.all == 'true'
     with:
       RUNNER: self-hosted-azure
       SCRIPT: |
         NEMO_NUMBA_MINVER=0.53 pytest tests/collections/multimodal -m "not pleasefixme" --with_downloads

  L0_Unit_Tests_GPU_NLP:
     needs: [cicd-test-container-setup]
     uses: ./.github/workflows/_test_template.yml
     if: contains(fromJSON(needs.cicd-test-container-setup.outputs.test_to_run), 'L0_Unit_Tests_GPU_NLP') || needs.cicd-test-container-setup.outputs.all == 'true'
     with:
       RUNNER: self-hosted-azure
       SCRIPT: |
         NEMO_NUMBA_MINVER=0.53 pytest tests/collections/nlp -m "not pleasefixme" --with_downloads

  L0_Unit_Tests_GPU_TTS:
     needs: [cicd-test-container-setup]
     uses: ./.github/workflows/_test_template.yml
     if: contains(fromJSON(needs.cicd-test-container-setup.outputs.test_to_run), 'L0_Unit_Tests_GPU_TTS') || needs.cicd-test-container-setup.outputs.all == 'true'
     with:
       RUNNER: self-hosted-azure
       SCRIPT: |
         NEMO_NUMBA_MINVER=0.53 pytest tests/collections/tts -m "not pleasefixme" --with_downloads

  OPTIONAL_L0_Unit_Tests_GPU_Core:
     needs: [cicd-test-container-setup]
     uses: ./.github/workflows/_test_template.yml
     if: contains(fromJSON(needs.cicd-test-container-setup.outputs.test_to_run), 'OPTIONAL_L0_Unit_Tests_GPU_Core') || needs.cicd-test-container-setup.outputs.all == 'true'
     with:
       RUNNER: self-hosted-azure
       TIMEOUT: 20
       SCRIPT: |
         NEMO_NUMBA_MINVER=0.53 pytest tests/core -m "not pleasefixme" --with_downloads
       IS_OPTIONAL: true

  L0_Unit_Tests_GPU_Hydra:
     needs: [cicd-test-container-setup]
     uses: ./.github/workflows/_test_template.yml
     if: contains(fromJSON(needs.cicd-test-container-setup.outputs.test_to_run), 'L0_Unit_Tests_GPU_Hydra') || needs.cicd-test-container-setup.outputs.all == 'true'
     with:
       RUNNER: self-hosted-azure
       SCRIPT: |
         NEMO_NUMBA_MINVER=0.53 pytest tests/hydra -m "not pleasefixme" --with_downloads

  OPTIONAL_L0_Unit_Tests_GPU_Lightning:
     needs: [cicd-test-container-setup]
     uses: ./.github/workflows/_test_template.yml
     if: contains(fromJSON(needs.cicd-test-container-setup.outputs.test_to_run), 'OPTIONAL_L0_Unit_Tests_GPU_Lightning') || needs.cicd-test-container-setup.outputs.all == 'true'
     with:
       RUNNER: self-hosted-azure
       SCRIPT: |
         NEMO_NUMBA_MINVER=0.53 pytest tests/lightning -m "not pleasefixme" --with_downloads
       IS_OPTIONAL: true

  L0_Unit_Tests_GPU_Others:
     needs: [cicd-test-container-setup]
     uses: ./.github/workflows/_test_template.yml
     if: contains(fromJSON(needs.cicd-test-container-setup.outputs.test_to_run), 'L0_Unit_Tests_GPU_Others') || needs.cicd-test-container-setup.outputs.all == 'true'
     with:
       RUNNER: self-hosted-azure
       SCRIPT: |
         NEMO_NUMBA_MINVER=0.53 pytest -m "not pleasefixme" --with_downloads \
         --ignore=tests/collections/asr \
         --ignore=tests/collections/audio \
         --ignore=tests/collections/common \
         --ignore=tests/collections/llm \
         --ignore=tests/collections/multimodal \
         --ignore=tests/collections/nlp \
         --ignore=tests/collections/tts \
         --ignore=tests/core \
         --ignore=tests/core_ptl \
         --ignore=tests/hydra \
         --ignore=tests/lightning \
         --ignore=tests/utils

  # L0: CPU unit tests
  OPTIONAL_L0_Unit_Tests_CPU_ASR:
     needs: [cicd-test-container-setup]
     uses: ./.github/workflows/_test_template.yml
     if: contains(fromJSON(needs.cicd-test-container-setup.outputs.test_to_run), 'OPTIONAL_L0_Unit_Tests_CPU_ASR') || needs.cicd-test-container-setup.outputs.all == 'true'
     with:
       RUNNER: self-hosted-azure-cpu
       TIMEOUT: 20
       SCRIPT: |
         CUDA_VISIBLE_DEVICES="" NEMO_NUMBA_MINVER=0.53 pytest tests/collections/asr -m "not pleasefixme" --cpu --with_downloads --relax_numba_compat
       IS_OPTIONAL: true

  L0_Unit_Tests_CPU_Audio:
     needs: [cicd-test-container-setup]
     uses: ./.github/workflows/_test_template.yml
     if: contains(fromJSON(needs.cicd-test-container-setup.outputs.test_to_run), 'L0_Unit_Tests_CPU_Audio') || needs.cicd-test-container-setup.outputs.all == 'true'
     with:
       RUNNER: self-hosted-azure-cpu
       SCRIPT: |
         CUDA_VISIBLE_DEVICES="" NEMO_NUMBA_MINVER=0.53 pytest tests/collections/audio -m "not pleasefixme" --cpu --with_downloads --relax_numba_compat

  L0_Unit_Tests_CPU_Common:
     needs: [cicd-test-container-setup]
     uses: ./.github/workflows/_test_template.yml
     if: contains(fromJSON(needs.cicd-test-container-setup.outputs.test_to_run), 'L0_Unit_Tests_CPU_Common') || needs.cicd-test-container-setup.outputs.all == 'true'
     with:
       RUNNER: self-hosted-azure-cpu
       TIMEOUT: 20
       SCRIPT: |
         CUDA_VISIBLE_DEVICES="" NEMO_NUMBA_MINVER=0.53 pytest tests/collections/common -m "not pleasefixme" --cpu --with_downloads --relax_numba_compat

  L0_Unit_Tests_CPU_LLM:
     needs: [cicd-test-container-setup]
     uses: ./.github/workflows/_test_template.yml
     if: contains(fromJSON(needs.cicd-test-container-setup.outputs.test_to_run), 'L0_Unit_Tests_CPU_LLM') || needs.cicd-test-container-setup.outputs.all == 'true'
     with:
       RUNNER: self-hosted-azure-cpu
       SCRIPT: |
         CUDA_VISIBLE_DEVICES="" NEMO_NUMBA_MINVER=0.53 pytest tests/collections/llm -m "not pleasefixme" --cpu --with_downloads --relax_numba_compat

  L0_Unit_Tests_CPU_Multimodal:
     needs: [cicd-test-container-setup]
     uses: ./.github/workflows/_test_template.yml
     if: contains(fromJSON(needs.cicd-test-container-setup.outputs.test_to_run), 'L0_Unit_Tests_CPU_Multimodal') || needs.cicd-test-container-setup.outputs.all == 'true'
     with:
       RUNNER: self-hosted-azure-cpu
       SCRIPT: |
         CUDA_VISIBLE_DEVICES="" NEMO_NUMBA_MINVER=0.53 pytest tests/collections/multimodal -m "not pleasefixme" --cpu --with_downloads --relax_numba_compat

  L0_Unit_Tests_CPU_NLP:
     needs: [cicd-test-container-setup]
     uses: ./.github/workflows/_test_template.yml
     if: contains(fromJSON(needs.cicd-test-container-setup.outputs.test_to_run), 'L0_Unit_Tests_CPU_NLP') || needs.cicd-test-container-setup.outputs.all == 'true'
     with:
       RUNNER: self-hosted-azure-cpu
       TIMEOUT: 20
       SCRIPT: |
         CUDA_VISIBLE_DEVICES="" NEMO_NUMBA_MINVER=0.53 pytest tests/collections/nlp -m "not pleasefixme" --cpu --with_downloads --relax_numba_compat

  L0_Unit_Tests_CPU_TTS:
     needs: [cicd-test-container-setup]
     uses: ./.github/workflows/_test_template.yml
     if: contains(fromJSON(needs.cicd-test-container-setup.outputs.test_to_run), 'L0_Unit_Tests_CPU_TTS') || needs.cicd-test-container-setup.outputs.all == 'true'
     with:
       RUNNER: self-hosted-azure-cpu
       SCRIPT: |
         CUDA_VISIBLE_DEVICES="" NEMO_NUMBA_MINVER=0.53 pytest tests/collections/tts -m "not pleasefixme" --cpu --with_downloads --relax_numba_compat

  L0_Unit_Tests_CPU_Core:
     needs: [cicd-test-container-setup]
     uses: ./.github/workflows/_test_template.yml
     if: contains(fromJSON(needs.cicd-test-container-setup.outputs.test_to_run), 'L0_Unit_Tests_CPU_Core') || needs.cicd-test-container-setup.outputs.all == 'true'
     with:
       RUNNER: self-hosted-azure-cpu
       TIMEOUT: 20
       SCRIPT: |
         CUDA_VISIBLE_DEVICES="" NEMO_NUMBA_MINVER=0.53 pytest tests/core tests/core_ptl -m "not pleasefixme" --cpu --with_downloads --relax_numba_compat

  L0_Unit_Tests_CPU_Hydra:
     needs: [cicd-test-container-setup]
     uses: ./.github/workflows/_test_template.yml
     if: contains(fromJSON(needs.cicd-test-container-setup.outputs.test_to_run), 'L0_Unit_Tests_CPU_Hydra') || needs.cicd-test-container-setup.outputs.all == 'true'
     with:
       RUNNER: self-hosted-azure-cpu
       SCRIPT: |
         CUDA_VISIBLE_DEVICES="" NEMO_NUMBA_MINVER=0.53 pytest tests/hydra -m "not pleasefixme" --cpu --with_downloads --relax_numba_compat

  L0_Unit_Tests_CPU_Lightning:
     needs: [cicd-test-container-setup]
     uses: ./.github/workflows/_test_template.yml
     if: contains(fromJSON(needs.cicd-test-container-setup.outputs.test_to_run), 'L0_Unit_Tests_CPU_Lightning') || needs.cicd-test-container-setup.outputs.all == 'true'
     with:
       RUNNER: self-hosted-azure-cpu
       SCRIPT: |
         CUDA_VISIBLE_DEVICES="" NEMO_NUMBA_MINVER=0.53 pytest tests/lightning -m "not pleasefixme" --cpu --with_downloads --relax_numba_compat

  L0_Unit_Tests_CPU_Others:
     needs: [cicd-test-container-setup]
     uses: ./.github/workflows/_test_template.yml
     if: contains(fromJSON(needs.cicd-test-container-setup.outputs.test_to_run), 'L0_Unit_Tests_CPU_Others') || needs.cicd-test-container-setup.outputs.all == 'true'
     with:
       RUNNER: self-hosted-azure-cpu
       SCRIPT: |
         CUDA_VISIBLE_DEVICES="" NEMO_NUMBA_MINVER=0.53 pytest -m "not pleasefixme" --cpu --with_downloads --relax_numba_compat \
         --ignore=tests/collections/asr \
         --ignore=tests/collections/audio \
         --ignore=tests/collections/common \
         --ignore=tests/collections/llm \
         --ignore=tests/collections/multimodal \
         --ignore=tests/collections/nlp \
         --ignore=tests/collections/tts \
         --ignore=tests/core \
         --ignore=tests/core_ptl \
         --ignore=tests/hydra \
         --ignore=tests/lightning \
         --ignore=tests/utils


  L0_Setup_Test_Data_And_Models:
    needs: [cicd-test-container-setup]
    uses: ./.github/workflows/_test_template.yml
    if: contains(fromJSON(needs.cicd-test-container-setup.outputs.test_to_run), 'L0_Setup_Test_Data_And_Models') || needs.cicd-test-container-setup.outputs.all == 'true'
    with:
      RUNNER: self-hosted-azure
      SCRIPT: |
        python -m tests.setup --save_dir /home/TestData/nlp

  #     - name: L2: Multimodal Imagen Train

  # L2: Community LLM Checkpoints tests
  L2_Community_LLM_Checkpoints_tests_Bert:
    needs: [cicd-test-container-setup]
    uses: ./.github/workflows/_test_template.yml
    if: contains(fromJSON(needs.cicd-test-container-setup.outputs.test_to_run), 'L2_Community_LLM_Checkpoints_tests_Bert') || needs.cicd-test-container-setup.outputs.all == 'true'
    with:
      RUNNER: self-hosted-azure
      SCRIPT: |
          python scripts/checkpoint_converters/convert_bert_hf_to_nemo.py  \
          --input_name_or_path /home/TestData/nlp/megatron_ir/sbert/hf_model/bert-base-uncased \
          --output_path /tmp/nlp_megatron_ir_sbert/sbert.nemo

  L2_Community_LLM_Checkpoints_tests_Mamba2:
    needs: [cicd-test-container-setup]
    uses: ./.github/workflows/_test_template.yml
    if: contains(fromJSON(needs.cicd-test-container-setup.outputs.test_to_run), 'L2_Community_LLM_Checkpoints_tests_Mamba2') || needs.cicd-test-container-setup.outputs.all == 'true'
    with:
      RUNNER: self-hosted-azure
      SCRIPT: |
          python scripts/checkpoint_converters/convert_mamba2_pyt_to_nemo.py  \
          --input_name_or_path /home/TestData/nlp/megatron_mamba/model_optim_rng.pt \
          --output_path /tmp/nlp_megatron_mamba/converted_mamba.nemo \
          --precision=bf16 \
          --mamba_ssm_ngroups 1

  L2_Community_LLM_Checkpoints_tests_Llama:
    needs: [cicd-test-container-setup]
    uses: ./.github/workflows/_test_template.yml
    if: contains(fromJSON(needs.cicd-test-container-setup.outputs.test_to_run), 'L2_Community_LLM_Checkpoints_tests_Llama') || needs.cicd-test-container-setup.outputs.all == 'true'
    with:
      RUNNER: self-hosted-azure
      SCRIPT: |
        CUDA_VISIBLE_DEVICES=0 python scripts/checkpoint_converters/convert_llama_hf_to_nemo.py \
          --input_name_or_path=/home/TestData/nlp/megatron_llama/llama-ci-hf-tiny \
          --output_path=/tmp/nlp_megatron_llama/llama_ci.nemo \
          --precision=16

  L2_Community_LLM_Checkpoints_tests_Llama3:
    needs: [cicd-test-container-setup]
    uses: ./.github/workflows/_test_template.yml
    if: contains(fromJSON(needs.cicd-test-container-setup.outputs.test_to_run), 'L2_Community_LLM_Checkpoints_tests_Llama3') || needs.cicd-test-container-setup.outputs.all == 'true'
    with:
      RUNNER: self-hosted-azure
      SCRIPT: |
        CUDA_VISIBLE_DEVICES=0 python scripts/checkpoint_converters/convert_llama_hf_to_nemo.py \
          --input_name_or_path=/home/TestData/nlp/megatron_llama/llama3-ci-hf \
          --output_path=/tmp/nlp_megatron_llama_llama3-ci-hf/llama3_ci.nemo \
          --precision=16

  L2_Community_LLM_Checkpoints_tests_StarCoder:
    needs: [cicd-test-container-setup]
    uses: ./.github/workflows/_test_template.yml
    if: contains(fromJSON(needs.cicd-test-container-setup.outputs.test_to_run), 'L2_Community_LLM_Checkpoints_tests_StarCoder') || needs.cicd-test-container-setup.outputs.all == 'true'
    with:
      RUNNER: self-hosted-azure
      SCRIPT: |
        mkdir -p /tmp/nlp_megatron_gpt_starcoder-ci-hf/
        python scripts/checkpoint_converters/convert_starcoder_hf_to_nemo.py \
        --input_name_or_path /home/TestData/nlp/megatron_gpt/starcoder-ci-hf \
        --output_path /tmp/nlp_megatron_gpt_starcoder-ci-hf/

  L2_Community_LLM_Checkpoints_tests_Falcon:
    needs: [cicd-test-container-setup]
    uses: ./.github/workflows/_test_template.yml
    if: contains(fromJSON(needs.cicd-test-container-setup.outputs.test_to_run), 'L2_Community_LLM_Checkpoints_tests_Falcon') || needs.cicd-test-container-setup.outputs.all == 'true'
    with:
      RUNNER: self-hosted-azure
      SCRIPT: |
          python scripts/checkpoint_converters/convert_falcon_hf_to_nemo.py \
          --input_name_or_path /home/TestData/nlp/megatron_gpt/falcon-ci-hf \
          --output_path /tmp/nlp_megatron_gpt_falcon-ci-hf/falcon_ci.nemo
  
  # L2: Community llava multimodal Checkpoints tests
  L2_Community_vita_Checkpoints_tests_Llama3:
    needs: [cicd-test-container-setup]
    uses: ./.github/workflows/_test_template.yml
    if: contains(fromJSON(needs.cicd-test-container-setup.outputs.test_to_run), 'L2_Community_vita_Checkpoints_tests_Llama3') || needs.cicd-test-container-setup.outputs.all == 'true'
    with:
      RUNNER: self-hosted-azure
      SCRIPT: |
        export PYTHONPATH=/home/TestData/multimodal/video_neva/LLaVA:$PYTHONPATH
        CUDA_VISIBLE_DEVICES=0 python examples/multimodal/multimodal_llm/neva/convert_llava_to_neva.py \
          --in-file /home/TestData/multimodal/video_neva/Llama-3-VILA1.5-8B/llm \
          --mm-projector-ckpt-dir /home/TestData/multimodal/video_neva/Llama-3-VILA1.5-8B/mm_projector \
          --mm-vision-tower /home/TestData/multimodal/video_neva/Llama-3-VILA1.5-8B/vision_tower \
          --tokenizer-model /home/TestData/multimodal/video_neva/vita-tokenizer/ \
          --config-file vita_config.yaml \
          --out-file=/tmp/multimodal_video_neva_llama3-ci-hf/ \
          --model-type VITA \
          --conv-template llama_3
  
  # this test is using a 7B model which is too large for GitHub CI
  # replace the model in this test with a toy model or move the test
  # to the nightly CI
  # OPTIONAL_L2_Community_LLM_Checkpoints_tests_Baichuan2:
  #   needs: [cicd-test-container-setup]
  #   runs-on: self-hosted-azure
  #   container:
  #     image: nemoci.azurecr.io/nemo_container_${{ github.run_id }}
  #     options: 
  #       # --user 0:128
  #       --device=/dev/nvidia0
  #       --gpus all
  #       --shm-size=8g
  #       --env TRANSFORMERS_OFFLINE=0 
  #       --env HYDRA_FULL_ERROR=1
  #       --volume /mnt/datadrive/TestData:/home/TestData
  #   steps:
  #       - name: Checkout repository
  #         uses: actions/checkout@v4
  #       - run: |
  #           python scripts/checkpoint_converters/convert_baichuan2_hf_to_nemo.py \
  #           --input_name_or_path=/home/TestData/nlp/megatron_gpt/Baichuan2-7B-Base \
  #           --output_path=/home/TestData/nlp/megatron_gpt/Baichuan2-7B-Base/ci.nemo
  #           rm -f /home/TestData/nlp/megatron_gpt/Baichuan2-7B-Base/ci.nemo
  #       - uses: "NVIDIA/NeMo/.github/actions/cancel-workflow@main"
  #         if: "failure()"

  L2_PTQ_Llama2_Export_Only:
    needs: [cicd-test-container-setup]
    uses: ./.github/workflows/_test_template.yml
    if: contains(fromJSON(needs.cicd-test-container-setup.outputs.test_to_run), 'L2_PTQ_Llama2_Export_Only') || needs.cicd-test-container-setup.outputs.all == 'true'
    with:
      RUNNER: self-hosted-azure
      SCRIPT: |
        python examples/nlp/language_modeling/megatron_gpt_ptq.py \
          model.restore_from_path=/home/TestData/nlp/megatron_llama/llama_ci.nemo \
          quantization.algorithm=null \
          export.save_path=/tmp/nlp_megatron_llama_export_only/ci_baseline

  L2_PTQ_Llama2_FP8:
    needs: [cicd-test-container-setup]
    uses: ./.github/workflows/_test_template.yml
    if: contains(fromJSON(needs.cicd-test-container-setup.outputs.test_to_run), 'L2_PTQ_Llama2_FP8') || needs.cicd-test-container-setup.outputs.all == 'true'
    with:
      RUNNER: self-hosted-azure
      SCRIPT: |
        python examples/nlp/language_modeling/megatron_gpt_ptq.py \
          model.restore_from_path=/home/TestData/nlp/megatron_llama/llama_ci.nemo \
          model.tensor_model_parallel_size=2 \
          trainer.devices=2 \
          quantization.calib_dataset=/home/TestData/nlp/test_quantization/test.json \
          quantization.algorithm=fp8 \
          quantization.num_calib_size=8 \
          inference.batch_size=2 \
          export.inference_tensor_parallel=2 \
          export.sample_output=False \
          export.save_path=/tmp/nlp_megatron_llama_eo/ci_fp8.qnemo

  L2_PTQ_Llama2_INT8_SQ:
    needs: [cicd-test-container-setup]
    uses: ./.github/workflows/_test_template.yml
    if: contains(fromJSON(needs.cicd-test-container-setup.outputs.test_to_run), 'L2_PTQ_Llama2_INT8_SQ') || needs.cicd-test-container-setup.outputs.all == 'true'
    with:
      RUNNER: self-hosted-azure
      TIMEOUT: 15
      SCRIPT: |
        python examples/nlp/language_modeling/megatron_gpt_ptq.py \
          model.restore_from_path=/home/TestData/nlp/megatron_llama/llama_ci.nemo \
          quantization.calib_dataset=/home/TestData/nlp/test_quantization/test.json \
          quantization.algorithm=int8_sq \
          quantization.num_calib_size=8 \
          inference.batch_size=2 \
          export.sample_output=False \
<<<<<<< HEAD
          export.save_path=/home/TestData/nlp/megatron_llama/ci_int8_sq.qnemo
      AFTER_SCRIPT: |
        rm -rf /home/TestData/nlp/megatron_llama/ci_int8_sq.qnemo
=======
          export.save_path=/tmp/nlp_megatron_llama_eo/ci_int8_sq.qnemo
      IS_OPTIONAL: true
>>>>>>> bf9e6498

  # TODO: investigate int4_awq stuck issues and restore the test
  #L2_PTQ_Llama2_INT4_AWQ:
  #  needs: [cicd-test-container-setup]
  #  runs-on: self-hosted-azure
  #  timeout-minutes: 10
  #  container:
  #    image: nemoci.azurecr.io/nemo_container_${{ github.run_id }}
  #    options:
  #      # --user 0:128
  #      --device=/dev/nvidia0
  #      --gpus all
  #      --shm-size=8g
  #      --env TRANSFORMERS_OFFLINE=0
  #      --env HYDRA_FULL_ERROR=1
  #      --volume /mnt/datadrive/TestData:/home/TestData
  #  steps:
  #      - name: Checkout repository
  #        uses: actions/checkout@v4
  #      - run: |
  #          python examples/nlp/language_modeling/megatron_gpt_ptq.py \
  #          model.restore_from_path=/home/TestData/nlp/megatron_llama/llama_ci.nemo \
  #          model.tensor_model_parallel_size=1 \
  #          trainer.devices=1 \
  #          quantization.calib_dataset=/home/TestData/nlp/test_quantization/test.json \
  #          quantization.algorithm=int4_awq \
  #          quantization.num_calib_size=8 \
  #          inference.batch_size=2 \
  #          export.save_path=/home/TestData/nlp/megatron_llama/ci_int4_awq.qnemo
  #
  #          rm -rf /home/TestData/nlp/megatron_llama/ci_int4_awq.qnemo
        #- uses: "NVIDIA/NeMo/.github/actions/cancel-workflow@main"
        #  if: "failure()"

  # OPTIONAL_L2_QAT_Llama2_INT4:
  #    needs: [cicd-test-container-setup]
  #    runs-on: self-hosted-azure
  #    timeout-minutes: 10
  #    container:
  #      image: nemoci.azurecr.io/nemo_container_${{ github.run_id }}
  #      options:
  #        # --user 0:128
  #        --device=/dev/nvidia0
  #        --gpus all
  #        --shm-size=8g
  #        --env TRANSFORMERS_OFFLINE=0
  #        --env HYDRA_FULL_ERROR=1
  #        --volume /mnt/datadrive/TestData:/home/TestData
  #    steps:
  #        - name: Checkout repository
  #          uses: actions/checkout@v4
  #        - run: |
  #           python examples/nlp/language_modeling/tuning/megatron_gpt_qat.py \
  #           quantization.algorithm=int4 \
  #           quantization.num_calib_size=8 \
  #           trainer.devices=1 \
  #           trainer.num_nodes=1 \
  #           trainer.max_steps=4 \
  #           trainer.val_check_interval=4 \
  #           +trainer.limit_val_batches=2 \
  #           exp_manager.explicit_log_dir=llama2_qat_results \
  #           model.restore_from_path=/home/TestData/nlp/megatron_llama/llama_ci.nemo \
  #           model.tensor_model_parallel_size=1 \
  #           model.pipeline_model_parallel_size=1 \
  #           model.global_batch_size=2 \
  #           model.data.train_ds.file_names=[/home/TestData/nlp/megatron_sft/quarel.jsonl] \
  #           model.data.train_ds.concat_sampling_probabilities=[1.0] \
  #           model.data.validation_ds.file_names=[/home/TestData/nlp/megatron_sft/quarel.jsonl]

  #           rm -rf llama2_qat_results

  L2_Distill_Llama2:
    needs: [cicd-test-container-setup]
    uses: ./.github/workflows/_test_template.yml
    if: contains(fromJSON(needs.cicd-test-container-setup.outputs.test_to_run), 'L2_Distill_Llama2') || needs.cicd-test-container-setup.outputs.all == 'true'
    with:
      RUNNER: self-hosted-azure
      SCRIPT: |
        python examples/nlp/language_modeling/megatron_gpt_distillation.py \
          trainer.devices=2 \
          trainer.num_nodes=1 \
          trainer.precision=bf16 \
          trainer.max_steps=5 \
          trainer.log_every_n_steps=5 \
          trainer.val_check_interval=5 \
          trainer.limit_val_batches=2 \
          model.restore_from_path=/home/TestData/nlp/megatron_llama/llama_ci.nemo \
          model.kd_teacher_restore_from_path=/home/TestData/nlp/megatron_llama/llama_ci.nemo \
          model.tensor_model_parallel_size=2 \
          model.pipeline_model_parallel_size=1 \
          model.micro_batch_size=1 \
          model.global_batch_size=4 \
          model.optim.name=distributed_fused_adam \
          model.optim.sched.warmup_steps=1 \
          model.data.data_prefix=[1.0,/home/TestData/nlp/megatron_gpt/data/gpt/simple_wiki_gpt_preproc_text_document] \
          model.data.index_mapping_dir=examples/nlp/language_modeling/gpt_index_mappings \
          exp_manager.exp_dir=examples/nlp/megatron_llama_distill
      AFTER_SCRIPT: |
          rm -rf examples/nlp/megatron_llama_distill

  # L2: ASR dev run
  ASR_dev_run_Speech_to_Text:
    needs: [cicd-test-container-setup]
    uses: ./.github/workflows/_test_template.yml
    if: contains(fromJSON(needs.cicd-test-container-setup.outputs.test_to_run), 'ASR_dev_run_Speech_to_Text') || needs.cicd-test-container-setup.outputs.all == 'true'
    with:
      RUNNER: self-hosted-azure-gpus-1
      SCRIPT: |
        python examples/asr/asr_ctc/speech_to_text_ctc.py \
          model.train_ds.manifest_filepath=/home/TestData/an4_dataset/an4_train.json \
          model.validation_ds.manifest_filepath=/home/TestData/an4_dataset/an4_val.json \
          trainer.devices=1 \
          trainer.accelerator="gpu" \
          +trainer.fast_dev_run=True \
          exp_manager.exp_dir=examples/asr/speech_to_text_results
      AFTER_SCRIPT: |
          rm -rf examples/asr/speech_to_text_results

  ASR_dev_run_Speech_to_Text_WPE_-_CitriNet:
    needs: [cicd-test-container-setup]
    uses: ./.github/workflows/_test_template.yml
    if: contains(fromJSON(needs.cicd-test-container-setup.outputs.test_to_run), 'ASR_dev_run_Speech_to_Text_WPE_-_CitriNet') || needs.cicd-test-container-setup.outputs.all == 'true'
    with:
      RUNNER: self-hosted-azure-gpus-1
      SCRIPT: |
        python examples/asr/asr_ctc/speech_to_text_ctc_bpe.py \
          --config-path="../conf/citrinet/" --config-name="config_bpe" \
          model.train_ds.manifest_filepath=/home/TestData/an4_dataset/an4_train.json \
          model.validation_ds.manifest_filepath=/home/TestData/an4_dataset/an4_val.json \
          model.tokenizer.dir="/home/TestData/asr_tokenizers/an4_wpe_128/" \
          model.tokenizer.type="wpe" \
          trainer.devices=1 \
          trainer.accelerator="gpu" \
          +trainer.fast_dev_run=True \
          exp_manager.exp_dir=examples/asr/speech_to_text_wpe_results
      AFTER_SCRIPT: |
          rm -rf examples/asr/speech_to_text_wpe_results

  ASR_dev_run_Speech_Pre-training_-_CitriNet:
    needs: [cicd-test-container-setup]
    uses: ./.github/workflows/_test_template.yml
    if: contains(fromJSON(needs.cicd-test-container-setup.outputs.test_to_run), 'ASR_dev_run_Speech_Pre-training_-_CitriNet') || needs.cicd-test-container-setup.outputs.all == 'true'
    with:
      RUNNER: self-hosted-azure-gpus-1
      SCRIPT: |
        python examples/asr/speech_pretraining/speech_pre_training.py \
        --config-path="../conf/ssl/citrinet/" --config-name="citrinet_ssl_ci" \
        model.train_ds.manifest_filepath=/home/TestData/an4_dataset/an4_train.json \
        model.validation_ds.manifest_filepath=/home/TestData/an4_dataset/an4_val.json \
        trainer.devices=1 \
        trainer.accelerator="gpu" \
        +trainer.fast_dev_run=True \
        exp_manager.exp_dir=examples/asr/speech_pre_training_results
      AFTER_SCRIPT: |
        rm -rf examples/asr/speech_pre_training_results

  ASR_dev_run_Speech_To_Text_Finetuning:
    needs: [cicd-test-container-setup]
    uses: ./.github/workflows/_test_template.yml
    if: contains(fromJSON(needs.cicd-test-container-setup.outputs.test_to_run), 'ASR_dev_run_Speech_To_Text_Finetuning') || needs.cicd-test-container-setup.outputs.all == 'true'
    with:
      RUNNER: self-hosted-azure-gpus-1
      SCRIPT: |
        python examples/asr/speech_to_text_finetune.py \
        --config-path="conf/asr_finetune" --config-name="speech_to_text_finetune" \
        model.train_ds.manifest_filepath=/home/TestData/an4_dataset/an4_train.json \
        model.validation_ds.manifest_filepath=/home/TestData/an4_dataset/an4_val.json \
        init_from_nemo_model=/home/TestData/asr/stt_en_fastconformer_transducer_large.nemo \
        model.tokenizer.update_tokenizer=False \
        trainer.devices=1 \
        trainer.accelerator="gpu" \
        +trainer.fast_dev_run=True \
        exp_manager.exp_dir=examples/asr/speech_finetuning_results
      AFTER_SCRIPT: |
        rm -rf examples/asr/speech_finetuning_results

  ASR_dev_run_Speech_To_Text_HF_Finetuning:
    needs: [cicd-test-container-setup]
    uses: ./.github/workflows/_test_template.yml
    if: contains(fromJSON(needs.cicd-test-container-setup.outputs.test_to_run), 'ASR_dev_run_Speech_To_Text_HF_Finetuning') || needs.cicd-test-container-setup.outputs.all == 'true'
    with:
      RUNNER: self-hosted-azure-gpus-1
      SCRIPT: |-
        python examples/asr/speech_to_text_finetune.py \
        --config-path="conf/asr_finetune" --config-name="speech_to_text_hf_finetune" \
        ~model.train_ds.hf_data_cfg \
        model.train_ds.num_workers=1 \
        model.train_ds.batch_size=2 model.validation_ds.batch_size=2 \
        model.train_ds.streaming=true \
        +model.train_ds.hf_data_cfg.path="librispeech_asr" \
        +model.train_ds.hf_data_cfg.name=null \
        +model.train_ds.hf_data_cfg.split="test.clean" \
        +model.train_ds.hf_data_cfg.streaming=true \
        +model.train_ds.hf_data_cfg.trust_remote_code=True \
        ~model.validation_ds.hf_data_cfg \
        model.validation_ds.streaming=true \
        +model.validation_ds.hf_data_cfg.path="librispeech_asr" \
        +model.validation_ds.hf_data_cfg.name=null \
        +model.validation_ds.hf_data_cfg.split="test.clean" \
        +model.validation_ds.hf_data_cfg.streaming=true \
        +model.validation_ds.hf_data_cfg.trust_remote_code=True \
        ~model.test_ds \
        init_from_nemo_model=/home/TestData/asr/stt_en_fastconformer_transducer_large.nemo \
        model.tokenizer.update_tokenizer=False \
        model.optim.sched.warmup_steps=0 \
        +model.optim.sched.max_steps=3 \
        trainer.max_epochs=null \
        trainer.devices=1 \
        trainer.accelerator="gpu" \
        +trainer.fast_dev_run=True \
        exp_manager.exp_dir=examples/asr/speech_finetuning_results
      AFTER_SCRIPT: |
        rm -rf examples/asr/speech_finetuning_results

  ASR_dev_run_Speech_to_Text_WPE_-_Conformer:
    needs: [cicd-test-container-setup]
    uses: ./.github/workflows/_test_template.yml
    if: contains(fromJSON(needs.cicd-test-container-setup.outputs.test_to_run), 'ASR_dev_run_Speech_to_Text_WPE_-_Conformer') || needs.cicd-test-container-setup.outputs.all == 'true'
    with:
      RUNNER: self-hosted-azure-gpus-1
      SCRIPT: |
        python examples/asr/asr_ctc/speech_to_text_ctc_bpe.py \
        --config-path="../conf/conformer" --config-name="conformer_ctc_bpe" \
        model.train_ds.manifest_filepath=/home/TestData/an4_dataset/an4_train.json \
        model.validation_ds.manifest_filepath=/home/TestData/an4_dataset/an4_val.json \
        model.tokenizer.dir="/home/TestData/asr_tokenizers/an4_wpe_128/" \
        model.tokenizer.type="wpe" \
        model.train_ds.batch_size=4 \
        model.validation_ds.batch_size=4 \
        trainer.devices=1 \
        trainer.accelerator="gpu" \
        +trainer.fast_dev_run=True \
        exp_manager.exp_dir=examples/asr/speech_to_text_wpe_conformer_results
      AFTER_SCRIPT: |
        rm -rf examples/asr/speech_to_text_wpe_conformer_results

  # L2: ASR dev run - part two
  ASR_dev_run-part_two_Speech_to_Text_WPE_-_Squeezeformer:
    needs: [cicd-test-container-setup]
    uses: ./.github/workflows/_test_template.yml
    if: contains(fromJSON(needs.cicd-test-container-setup.outputs.test_to_run), 'ASR_dev_run-part_two_Speech_to_Text_WPE_-_Squeezeformer') || needs.cicd-test-container-setup.outputs.all == 'true'
    with:
      RUNNER: self-hosted-azure-gpus-1
      SCRIPT: |
        python examples/asr/asr_ctc/speech_to_text_ctc_bpe.py \
        --config-path="../conf/squeezeformer" --config-name="squeezeformer_ctc_bpe" \
        model.train_ds.manifest_filepath=/home/TestData/an4_dataset/an4_train.json \
        model.validation_ds.manifest_filepath=/home/TestData/an4_dataset/an4_val.json \
        model.tokenizer.dir="/home/TestData/asr_tokenizers/an4_wpe_128/" \
        model.tokenizer.type="wpe" \
        model.encoder.d_model=144 \
        model.train_ds.batch_size=4 \
        model.validation_ds.batch_size=4 \
        trainer.devices=1 \
        trainer.accelerator="gpu" \
        +trainer.fast_dev_run=True \
        exp_manager.exp_dir=examples/asr/speech_to_text_wpe_squeezeformer_results
      AFTER_SCRIPT: |
        rm -rf examples/asr/speech_to_text_wpe_squeezeformer_results

  L2_Speech_to_Text_EMA:
    needs: [cicd-test-container-setup]
    uses: ./.github/workflows/_test_template.yml
    if: contains(fromJSON(needs.cicd-test-container-setup.outputs.test_to_run), 'L2_Speech_to_Text_EMA') || needs.cicd-test-container-setup.outputs.all == 'true'
    with:
      RUNNER: self-hosted-azure
      SCRIPT: |
        python examples/asr/asr_ctc/speech_to_text_ctc.py \
        model.train_ds.manifest_filepath=/home/TestData/an4_dataset/an4_train.json \
        model.validation_ds.manifest_filepath=/home/TestData/an4_dataset/an4_val.json \
        trainer.devices=2 \
        trainer.accelerator="gpu" \
        +trainer.fast_dev_run=True \
        +exp_manager.ema.enable=True \
        exp_manager.exp_dir=examples/asr/speech_to_text_results
      AFTER_SCRIPT: |
        rm -rf examples/asr/speech_to_text_results

  L2_Speech_to_Text_AED:
    needs: [cicd-test-container-setup]
    uses: ./.github/workflows/_test_template.yml
    if: contains(fromJSON(needs.cicd-test-container-setup.outputs.test_to_run), 'L2_Speech_to_Text_AED') || needs.cicd-test-container-setup.outputs.all == 'true'
    with:
      RUNNER: self-hosted-azure-gpus-1
      SCRIPT: |
        python examples/asr/speech_multitask/speech_to_text_aed.py \
        model.prompt_format=canary \
        model.model_defaults.asr_enc_hidden=256 \
        model.model_defaults.lm_dec_hidden=256 \
        model.encoder.n_layers=12 \
        model.transf_encoder.num_layers=0 \
        model.transf_decoder.config_dict.num_layers=12 \
        model.train_ds.manifest_filepath=/home/TestData/asr/manifests/canary/an4_canary_train.json \
        model.train_ds.batch_duration=60 \
        model.train_ds.use_bucketing=false \
        model.train_ds.shuffle_buffer_size=100 \
        model.train_ds.num_workers=0 \
        +model.train_ds.text_field="answer" \
        +model.train_ds.lang_field="target_lang" \
        model.validation_ds.manifest_filepath=/home/TestData/asr/manifests/canary/an4_canary_val.json \
        +model.validation_ds.text_field="answer" \
        +model.validation_ds.lang_field="target_lang" \
        model.validation_ds.num_workers=0 \
        model.test_ds.manifest_filepath=/home/TestData/asr/manifests/canary/an4_canary_val.json \
        +model.test_ds.text_field="answer" \
        +model.test_ds.lang_field="target_lang" \
        model.test_ds.num_workers=0 \
        spl_tokens.model_dir=/home/TestData/asr_tokenizers/canary/canary_spl_tokenizer_v32 \
        model.tokenizer.langs.en.dir=/home/TestData/asr_tokenizers/canary/en/tokenizer_spe_bpe_v1024_max_4 \
        model.tokenizer.langs.en.type=bpe \
        ++model.tokenizer.langs.es.dir=/home/TestData/asr_tokenizers/canary/es/tokenizer_spe_bpe_v1024_max_4 \
        ++model.tokenizer.langs.es.type=bpe \
        trainer.devices=1 \
        trainer.accelerator="gpu" \
        +trainer.fast_dev_run=True \
        exp_manager.exp_dir=examples/asr/speech_to_text_aed_results
      AFTER_SCRIPT: |
        rm -rf examples/asr/speech_to_text_results

  # L2: Speaker dev run
  L2_Speaker_dev_run_Speaker_Recognition:
    needs: [cicd-test-container-setup]
    uses: ./.github/workflows/_test_template.yml
    if: contains(fromJSON(needs.cicd-test-container-setup.outputs.test_to_run), 'L2_Speaker_dev_run_Speaker_Recognition') || needs.cicd-test-container-setup.outputs.all == 'true'
    with:
      RUNNER: self-hosted-azure-gpus-1
      SCRIPT: |
        python examples/speaker_tasks/recognition/speaker_reco.py \
        model.train_ds.batch_size=10 \
        model.validation_ds.batch_size=2 \
        model.train_ds.manifest_filepath=/home/TestData/an4_speaker/train.json \
        model.validation_ds.manifest_filepath=/home/TestData/an4_speaker/dev.json \
        model.decoder.num_classes=2 \
        trainer.max_epochs=10 \
        trainer.devices=1 \
        trainer.accelerator="gpu" \
        +trainer.fast_dev_run=True \
        exp_manager.exp_dir=examples/speaker_tasks/recognition/speaker_recognition_results
      AFTER_SCRIPT: |
        rm -rf examples/speaker_tasks/recognition/speaker_recognition_results

  L2_Speaker_dev_run_Speaker_Diarization:
    needs: [cicd-test-container-setup]
    uses: ./.github/workflows/_test_template.yml
    if: contains(fromJSON(needs.cicd-test-container-setup.outputs.test_to_run), 'L2_Speaker_dev_run_Speaker_Diarization') || needs.cicd-test-container-setup.outputs.all == 'true'
    with:
      RUNNER: self-hosted-azure-gpus-1
      SCRIPT: |
        python examples/speaker_tasks/diarization/neural_diarizer/multiscale_diar_decoder.py \
        model.diarizer.speaker_embeddings.model_path=titanet_large \
        model.train_ds.batch_size=5 \
        model.validation_ds.batch_size=5 \
        model.train_ds.emb_dir=examples/speaker_tasks/diarization/speaker_diarization_results \
        model.validation_ds.emb_dir=examples/speaker_tasks/diarization/speaker_diarization_results \
        model.train_ds.manifest_filepath=/home/TestData/an4_diarizer/simulated_train/msdd_data.50step.json \
        model.validation_ds.manifest_filepath=/home/TestData/an4_diarizer/simulated_valid/msdd_data.50step.json \
        trainer.devices=1 \
        trainer.accelerator="gpu" \
        +trainer.fast_dev_run=True \
        exp_manager.exp_dir=examples/speaker_tasks/diarization/speaker_diarization_results
      AFTER_SCRIPT: |
        rm -rf examples/speaker_tasks/diarization/speaker_diarization_results

  L2_Speaker_dev_run_Speech_to_Label:
    needs: [cicd-test-container-setup]
    uses: ./.github/workflows/_test_template.yml
    if: contains(fromJSON(needs.cicd-test-container-setup.outputs.test_to_run), 'L2_Speaker_dev_run_Speech_to_Label') || needs.cicd-test-container-setup.outputs.all == 'true'
    with:
      RUNNER: self-hosted-azure-gpus-1
      SCRIPT: |
        python examples/asr/speech_classification/speech_to_label.py \
        model.train_ds.manifest_filepath=/home/TestData/speech_commands/train_manifest.json \
        model.validation_ds.manifest_filepath=/home/TestData/speech_commands/test_manifest.json \
        model.test_ds.manifest_filepath=/home/TestData/speech_commands/test_manifest.json \
        trainer.devices=1 \
        trainer.accelerator="gpu" \
        +trainer.fast_dev_run=True \
        model.preprocessor._target_=nemo.collections.asr.modules.AudioToMelSpectrogramPreprocessor \
        ~model.preprocessor.window_size \
        ~model.preprocessor.window_stride \
        ~model.preprocessor.window \
        ~model.preprocessor.n_mels \
        ~model.preprocessor.n_mfcc \
        ~model.preprocessor.n_fft \
        exp_manager.exp_dir=examples/asr/speech_to_label_results
      AFTER_SCRIPT: |
        rm -rf examples/asr/speech_to_label_results

  L2_Speaker_dev_run_Speaker_Diarization_with_ASR_Inference:
    needs: [cicd-test-container-setup]
    uses: ./.github/workflows/_test_template.yml
    if: contains(fromJSON(needs.cicd-test-container-setup.outputs.test_to_run), 'L2_Speaker_dev_run_Speaker_Diarization_with_ASR_Inference') || needs.cicd-test-container-setup.outputs.all == 'true'
    with:
      RUNNER: self-hosted-azure
      SCRIPT: |
        python examples/speaker_tasks/diarization/clustering_diarizer/offline_diar_with_asr_infer.py \
        diarizer.manifest_filepath=/home/TestData/an4_diarizer/an4_manifest.json \
        diarizer.speaker_embeddings.model_path=/home/TestData/an4_diarizer/spkr.nemo \
        diarizer.speaker_embeddings.parameters.save_embeddings=True \
        diarizer.speaker_embeddings.parameters.window_length_in_sec=[1.5] \
        diarizer.speaker_embeddings.parameters.shift_length_in_sec=[0.75] \
        diarizer.speaker_embeddings.parameters.multiscale_weights=[1.0] \
        diarizer.asr.model_path=QuartzNet15x5Base-En \
        diarizer.asr.parameters.asr_based_vad=True \
        diarizer.out_dir=examples/speaker_tasks/diarization/speaker_diarization_asr_results
      AFTER_SCRIPT: |
        rm -rf examples/speaker_tasks/diarization/speaker_diarization_asr_results

  L2_Speaker_dev_run_Clustering_Diarizer_Inference:
    needs: [cicd-test-container-setup]
    uses: ./.github/workflows/_test_template.yml
    if: contains(fromJSON(needs.cicd-test-container-setup.outputs.test_to_run), 'L2_Speaker_dev_run_Clustering_Diarizer_Inference') || needs.cicd-test-container-setup.outputs.all == 'true'
    with:
      RUNNER: self-hosted-azure
      SCRIPT: |
        python examples/speaker_tasks/diarization/clustering_diarizer/offline_diar_infer.py \
        diarizer.manifest_filepath=/home/TestData/an4_diarizer/an4_manifest.json \
        diarizer.speaker_embeddings.model_path=/home/TestData/an4_diarizer/spkr.nemo \
        diarizer.speaker_embeddings.parameters.save_embeddings=True \
        diarizer.speaker_embeddings.parameters.window_length_in_sec=1.5 \
        diarizer.speaker_embeddings.parameters.shift_length_in_sec=0.75 \
        diarizer.speaker_embeddings.parameters.multiscale_weights=null \
        diarizer.vad.model_path=/home/TestData/an4_diarizer/MatchboxNet_VAD_3x2.nemo \
        diarizer.out_dir=examples/speaker_tasks/diarization/clustering_diarizer_results
      AFTER_SCRIPT: |
        rm -rf examples/speaker_tasks/diarization/clustering_diarizer_results

  L2_Speaker_dev_run_Neural_Diarizer_Inference:
    needs: [cicd-test-container-setup]
    uses: ./.github/workflows/_test_template.yml
    if: contains(fromJSON(needs.cicd-test-container-setup.outputs.test_to_run), 'L2_Speaker_dev_run_Neural_Diarizer_Inference') || needs.cicd-test-container-setup.outputs.all == 'true'
    with:
      RUNNER: self-hosted-azure
      SCRIPT: |
        python examples/speaker_tasks/diarization/neural_diarizer/multiscale_diar_decoder_infer.py \
        diarizer.manifest_filepath=/home/TestData/an4_diarizer/an4_manifest.json \
        diarizer.msdd_model.model_path=/home/TestData/an4_diarizer/diar_msdd_telephonic.nemo \
        diarizer.speaker_embeddings.parameters.save_embeddings=True \
        diarizer.vad.model_path=/home/TestData/an4_diarizer/MatchboxNet_VAD_3x2.nemo \
        diarizer.out_dir=examples/speaker_tasks/diarization/neural_diarizer_results
      AFTER_SCRIPT: |
        rm -rf examples/speaker_tasks/diarization/neural_diarizer_results

  L2_Speaker_dev_run_Multispeaker_ASR_Data_Simulation:
    needs: [cicd-test-container-setup]
    uses: ./.github/workflows/_test_template.yml
    if: contains(fromJSON(needs.cicd-test-container-setup.outputs.test_to_run), 'L2_Speaker_dev_run_Multispeaker_ASR_Data_Simulation') || needs.cicd-test-container-setup.outputs.all == 'true'
    with:
      RUNNER: self-hosted-azure
      SCRIPT: |
        python tools/speech_data_simulator/multispeaker_simulator.py \
        --config-path=conf --config-name=data_simulator.yaml \
        data_simulator.random_seed=42 \
        data_simulator.manifest_filepath=/home/TestData/LibriSpeechShort/dev-clean-align-short.json \
        data_simulator.outputs.output_dir=./test_simulator \
        data_simulator.session_config.num_sessions=2 \
        data_simulator.session_config.session_length=60
      AFTER_SCRIPT: |
        rm -rf ./test_simulator

  # L2: ASR Multi-dataloader dev run
  L2_ASR_Multi-dataloader_dev_run_Speech_to_Text_multi-dataloader:
    needs: [cicd-test-container-setup]
    uses: ./.github/workflows/_test_template.yml
    if: contains(fromJSON(needs.cicd-test-container-setup.outputs.test_to_run), 'L2_ASR_Multi-dataloader_dev_run_Speech_to_Text_multi-dataloader') || needs.cicd-test-container-setup.outputs.all == 'true'
    with:
      RUNNER: self-hosted-azure-gpus-1
      SCRIPT: |
        python examples/asr/asr_ctc/speech_to_text_ctc.py \
        model.train_ds.manifest_filepath=/home/TestData/an4_dataset/an4_train.json \
        model.validation_ds.manifest_filepath=[/home/TestData/an4_dataset/an4_val.json,/home/TestData/an4_dataset/an4_val.json] \
        trainer.devices=1 \
        trainer.accelerator="gpu" \
        trainer.max_epochs=1 \
        trainer.max_steps=1 \
        +trainer.num_sanity_val_steps=1 \
        exp_manager.exp_dir=examples/asr/speech_to_text_results
      AFTER_SCRIPT: |
        rm -rf examples/asr/speech_to_text_results

  L2_ASR_Multi-dataloader_dev_run_Speech_to_Label_multi-dataloader:
    needs: [cicd-test-container-setup]
    uses: ./.github/workflows/_test_template.yml
    if: contains(fromJSON(needs.cicd-test-container-setup.outputs.test_to_run), 'L2_ASR_Multi-dataloader_dev_run_Speech_to_Label_multi-dataloader') || needs.cicd-test-container-setup.outputs.all == 'true'
    with:
      RUNNER: self-hosted-azure-gpus-1
      SCRIPT: |
        python examples/asr/speech_classification/speech_to_label.py \
        model.train_ds.manifest_filepath=/home/TestData/speech_commands/train_manifest.json \
        model.validation_ds.manifest_filepath=[/home/TestData/speech_commands/test_manifest.json,/home/TestData/speech_commands/test_manifest.json] \
        trainer.devices=1 \
        trainer.accelerator="gpu" \
        trainer.max_epochs=1 \
        trainer.max_steps=1 \
        +trainer.num_sanity_val_steps=1 \
        model.preprocessor._target_=nemo.collections.asr.modules.AudioToMelSpectrogramPreprocessor \
        ~model.preprocessor.window_size \
        ~model.preprocessor.window_stride \
        ~model.preprocessor.window \
        ~model.preprocessor.n_mels \
        ~model.preprocessor.n_mfcc \
        ~model.preprocessor.n_fft \
        exp_manager.exp_dir=examples/asr/speech_to_label_results
      AFTER_SCRIPT: |
        rm -rf examples/asr/speech_to_label_results

  # L2: ASR Adapters
  L2_ASR_Adapters_Linear_Adapters:
    needs: [cicd-test-container-setup]
    uses: ./.github/workflows/_test_template.yml
    if: contains(fromJSON(needs.cicd-test-container-setup.outputs.test_to_run), 'L2_ASR_Adapters_Linear_Adapters') || needs.cicd-test-container-setup.outputs.all == 'true'
    with:
      RUNNER: self-hosted-azure-gpus-1
      SCRIPT: |
        python examples/asr/asr_adapters/train_asr_adapter.py \
        model.pretrained_model="stt_en_conformer_ctc_small" \
        model.adapter.adapter_name="an4" \
        model.adapter.linear.in_features=176 \
        model.train_ds.manifest_filepath=/home/TestData/an4_dataset/an4_train.json \
        model.validation_ds.manifest_filepath=/home/TestData/an4_dataset/an4_val.json \
        trainer.max_steps=5 \
        trainer.devices=1 \
        trainer.accelerator="gpu" \
        +trainer.fast_dev_run=True \
        exp_manager.exp_dir=examples/asr/speech_to_text_adapters_results
      AFTER_SCRIPT: |
        rm -rf examples/asr/speech_to_text_adapters_results

  L2_ASR_Adapters_RelPos_MHA_Adapters:
    needs: [cicd-test-container-setup]
    uses: ./.github/workflows/_test_template.yml
    if: contains(fromJSON(needs.cicd-test-container-setup.outputs.test_to_run), 'L2_ASR_Adapters_RelPos_MHA_Adapters') || needs.cicd-test-container-setup.outputs.all == 'true'
    with:
      RUNNER: self-hosted-azure-gpus-1
      SCRIPT: |
        python examples/asr/asr_adapters/train_asr_adapter.py \
        model.pretrained_model="stt_en_conformer_ctc_small" \
        model.adapter.adapter_name="encoder:an4" \
        model.adapter.adapter_type="tiny_attn" \
        model.adapter.tiny_attn.n_feat=176 \
        model.train_ds.manifest_filepath=/home/TestData/an4_dataset/an4_train.json \
        model.validation_ds.manifest_filepath=/home/TestData/an4_dataset/an4_val.json \
        trainer.max_steps=5 \
        trainer.devices=1 \
        trainer.accelerator="gpu" \
        +trainer.fast_dev_run=True \
        exp_manager.exp_dir=examples/asr/speech_to_text_adapters_mha_results
      AFTER_SCRIPT: |
        rm -rf examples/asr/speech_to_text_adapters_mha_results

  # L2: OOMptimizer
  L2_Speech_Estimate_Duration_Bins:
    needs: [cicd-test-container-setup]
    uses: ./.github/workflows/_test_template.yml
    if: contains(fromJSON(needs.cicd-test-container-setup.outputs.test_to_run), 'L2_Speech_Estimate_Duration_Bins') || needs.cicd-test-container-setup.outputs.all == 'true'
    with:
      RUNNER: self-hosted-azure
      SCRIPT: |
        set -x
        # 1D buckets [SSL, CTC]
        python scripts/speech_recognition/estimate_duration_bins.py \
          /home/TestData/an4_dataset/an4_train.json \
          --buckets 5 
        # 2D buckets [CTC, RNNT, TDT] / with tokenizer
        python scripts/speech_recognition/estimate_duration_bins_2d.py \
          /home/TestData/an4_dataset/an4_train_lang.json \
          --tokenizer /home/TestData/asr_tokenizers/canary/en/tokenizer_spe_bpe_v1024_max_4/tokenizer.model \
          --buckets 5 \
          --sub-buckets 2
        # TODO(pzelasko): Figure out how to quote the value in the test properly for CI to accept it...
        # 2D buckets with prompt [AED/Canary, SpeechLM] / with aggregate tokenizer + prompt format 
        # python scripts/speech_recognition/estimate_duration_bins_2d.py \
        #   /home/TestData/an4_dataset/an4_train_lang.json \
        #   --tokenizer /home/TestData/asr_tokenizers/canary/canary_spl_tokenizer_v32/tokenizer.model \
        #      /home/TestData/asr_tokenizers/canary/en/tokenizer_spe_bpe_v1024_max_4/tokenizer.model \
        #      /home/TestData/asr_tokenizers/canary/es/tokenizer_spe_bpe_v1024_max_4/tokenizer.model \
        #   --langs spl_tokens en es \
        #   --prompt-format canary \
        #   --prompt '[{"role":"user","slots":{"source_lang":"en","target_lang":"en","task":"asr","pnc":"yes"}}]' \
        #   --buckets 5 \
        #   --sub-buckets 2

  # L2: OOMptimizer
  L2_Speech_Batch_Size_OOMptimizer:
    needs: [cicd-test-container-setup]
    uses: ./.github/workflows/_test_template.yml
    if: contains(fromJSON(needs.cicd-test-container-setup.outputs.test_to_run), 'L2_Speech_Batch_Size_OOMptimizer') || needs.cicd-test-container-setup.outputs.all == 'true'
    with:
      RUNNER: self-hosted-azure
      SCRIPT: |
        # 1D bucketing
        python scripts/speech_recognition/oomptimizer.py \
          -c /home/TestData/oomptimizer/fast-conformer_ctc_bpe.yaml \
          -m nemo.collections.asr.models.EncDecCTCModelBPE \
          -b "[5.0,10.0]"
        # 2D bucketing
        python scripts/speech_recognition/oomptimizer.py \
          -c /home/TestData/oomptimizer/fast-conformer_ctc_bpe.yaml \
          -m nemo.collections.asr.models.EncDecCTCModelBPE \
          -b "[[5.0,30],[5.0,45],[10.0,57],[10.0,71]]"

  # L2: OOMptimizer Canary (has a different batch schema)
  L2_Speech_Batch_Size_OOMptimizer_Canary:
    needs: [cicd-test-container-setup]
    uses: ./.github/workflows/_test_template.yml
    if: contains(fromJSON(needs.cicd-test-container-setup.outputs.test_to_run), 'L2_Speech_Batch_Size_OOMptimizer_Canary') || needs.cicd-test-container-setup.outputs.all == 'true'
    with:
      RUNNER: self-hosted-azure
      SCRIPT: |
        python scripts/speech_recognition/oomptimizer.py \
          -c /home/TestData/oomptimizer/fast-conformer_aed.yaml \
          -m nemo.collections.asr.models.EncDecMultiTaskModel \
          -b "[[5.0,30],[5.0,45],[10.0,57],[10.0,71]]"

  # L2: Speech Transcription
  L2_Speech_Transcription_Speech_to_Text_Transcribe:
    needs: [cicd-test-container-setup]
    uses: ./.github/workflows/_test_template.yml
    if: contains(fromJSON(needs.cicd-test-container-setup.outputs.test_to_run), 'L2_Speech_Transcription_Speech_to_Text_Transcribe') || needs.cicd-test-container-setup.outputs.all == 'true'
    with:
      RUNNER: self-hosted-azure
      SCRIPT: |
        python examples/asr/transcribe_speech.py \
        pretrained_name="QuartzNet15x5Base-En" \
        audio_dir="/home/TestData/an4_transcribe/test_subset/" \
        output_filename="stt_test_res.json" \
        amp=true
      AFTER_SCRIPT: |
        rm -rf stt_test_res.json

  # L2: Speech Transcription
  L2_Speech_Transcription_Canary_Transcribe_Full_Manifest:
    needs: [cicd-test-container-setup]
    uses: ./.github/workflows/_test_template.yml
    if: contains(fromJSON(needs.cicd-test-container-setup.outputs.test_to_run), 'L2_Speech_Transcription_Canary_Transcribe_Full_Manifest') || needs.cicd-test-container-setup.outputs.all == 'true'
    with:
      RUNNER: self-hosted-azure
      SCRIPT: |
        python examples/asr/transcribe_speech.py \
        dataset_manifest=/home/TestData/asr/canary/dev-other-wav-10-canary-fields.json \
        output_filename=preds.json \
        batch_size=10 \
        pretrained_name=nvidia/canary-1b \
        num_workers=0 \
        amp=false \
        compute_dtype=bfloat16 \
        matmul_precision=medium
      AFTER_SCRIPT: |
        rm -rf preds.json transcribe.log

  L2_Speech_Transcription_Canary_Transcribe_With_Prompt:
    needs: [cicd-test-container-setup]
    uses: ./.github/workflows/_test_template.yml
    if: contains(fromJSON(needs.cicd-test-container-setup.outputs.test_to_run), 'L2_Speech_Transcription_Canary_Transcribe_With_Prompt') || needs.cicd-test-container-setup.outputs.all == 'true'
    with:
      RUNNER: self-hosted-azure
      SCRIPT: |
        python examples/asr/transcribe_speech.py \
        dataset_manifest=/home/TestData/asr/canary/dev-other-wav-10.json \
        output_filename=preds.json \
        batch_size=10 \
        pretrained_name=nvidia/canary-1b \
        num_workers=0 \
        amp=false \
        compute_dtype=bfloat16 \
        matmul_precision=medium \
        +prompt.source_lang="en" \
        +prompt.target_lang="en" \
        +prompt.task="asr" \
        +prompt.pnc="no"
      AFTER_SCRIPT: |
        rm -rf preds.json transcribe.log

  L2_Speech_Transcription_Canary_Transcribe_Audio_Dir:
    needs: [cicd-test-container-setup]
    uses: ./.github/workflows/_test_template.yml
    if: contains(fromJSON(needs.cicd-test-container-setup.outputs.test_to_run), 'L2_Speech_Transcription_Canary_Transcribe_Audio_Dir') || needs.cicd-test-container-setup.outputs.all == 'true'
    with:
      RUNNER: self-hosted-azure
      SCRIPT: |
        python examples/asr/transcribe_speech.py \
        audio_dir=/home/TestData/asr/canary/dev-other-wav \
        output_filename=preds.json \
        batch_size=10 \
        pretrained_name=nvidia/canary-1b \
        num_workers=0 \
        amp=false \
        compute_dtype=bfloat16 \
        matmul_precision=medium
      AFTER_SCRIPT: |
        rm -rf preds.json
  

  # L2: Transducer alignment
  OPTIONAL_L2_Transducer_alignment_Running_pytest:
    needs: [cicd-test-container-setup]
    uses: ./.github/workflows/_test_template.yml
    if: contains(fromJSON(needs.cicd-test-container-setup.outputs.test_to_run), 'OPTIONAL_L2_Transducer_alignment_Running_pytest') || needs.cicd-test-container-setup.outputs.all == 'true'
    with:
      RUNNER: self-hosted-azure
      SCRIPT: |
        pytest tests/collections/asr/decoding/rnnt_alignments_check.py --durations=-1 --with_downloads
      IS_OPTIONAL: true

  # L2: Segmentation Tool
  L2_Segmentation_Tool_Parallel_ctc_segmentation_test_L2_Eng_CitriNet_with_wav:
    needs: [cicd-test-container-setup]
    uses: ./.github/workflows/_test_template.yml
    if: contains(fromJSON(needs.cicd-test-container-setup.outputs.test_to_run), 'L2_Segmentation_Tool_Parallel_ctc_segmentation_test_L2_Eng_CitriNet_with_wav') || needs.cicd-test-container-setup.outputs.all == 'true'
    with:
      RUNNER: self-hosted-azure
      SCRIPT: |
        cd tools/ctc_segmentation && \
        TIME=`date +"%Y-%m-%d-%T"` && \
        /bin/bash run_segmentation.sh \
        --MODEL_NAME_OR_PATH="stt_en_citrinet_512_gamma_0_25" \
        --DATA_DIR=/home/TestData/ctc_segmentation/eng \
        --OUTPUT_DIR=/home/TestData/ctc_segmentation/eng/output${TIME} \
        --LANGUAGE=en \
        --USE_NEMO_NORMALIZATION="TRUE" && \
        python /home/TestData/ctc_segmentation/verify_alignment.py \
        -r /home/TestData/ctc_segmentation/eng/eng_valid_segments_1.7.txt \
        -g /home/TestData/ctc_segmentation/eng/output${TIME}/verified_segments/nv_test_segments.txt;
      AFTER_SCRIPT: |
        rm -rf /home/TestData/ctc_segmentation/eng/output${TIME}

  L2_Segmentation_Tool_Parallel_ctc_segmentation_test_L2_Ru_QN_with_mp3:
    needs: [cicd-test-container-setup]
    uses: ./.github/workflows/_test_template.yml
    if: contains(fromJSON(needs.cicd-test-container-setup.outputs.test_to_run), 'L2_Segmentation_Tool_Parallel_ctc_segmentation_test_L2_Ru_QN_with_mp3') || needs.cicd-test-container-setup.outputs.all == 'true'
    with:
      RUNNER: self-hosted-azure
      SCRIPT: |
        cd tools/ctc_segmentation && \
        TIME=`date +"%Y-%m-%d-%T"` && \
        /bin/bash run_segmentation.sh \
        --MODEL_NAME_OR_PATH=/home/TestData/ctc_segmentation/QuartzNet15x5-Ru-e512-wer14.45.nemo \
        --DATA_DIR=/home/TestData/ctc_segmentation/ru \
        --OUTPUT_DIR=/home/TestData/ctc_segmentation/ru/output${TIME} \
        --LANGUAGE=ru \
        --ADDITIONAL_SPLIT_SYMBOLS=";" && \
        python /home/TestData/ctc_segmentation/verify_alignment.py \
        -r /home/TestData/ctc_segmentation/ru/valid_ru_segments_1.7.txt \
        -g /home/TestData/ctc_segmentation/ru/output${TIME}/verified_segments/ru_segments.txt;

        rm -rf /home/TestData/ctc_segmentation/eng/output${TIME}

  # L2: G2P Models
  L2_G2P_Models_G2P_Conformer_training_evaluation_and_inference:
    needs: [cicd-test-container-setup]
    uses: ./.github/workflows/_test_template.yml
    if: contains(fromJSON(needs.cicd-test-container-setup.outputs.test_to_run), 'L2_G2P_Models_G2P_Conformer_training_evaluation_and_inference') || needs.cicd-test-container-setup.outputs.all == 'true'
    with:
      RUNNER: self-hosted-azure
      SCRIPT: |
        cd examples/tts/g2p && \
            TIME=`date +"%Y-%m-%d-%T"` && OUTPUT_DIR_CONFORMER=output_ctc_${TIME} && \
            python g2p_train_and_evaluate.py \
                train_manifest=/home/TestData/g2p/g2p.json \
                validation_manifest=/home/TestData/g2p/g2p.json \
                model.test_ds.manifest_filepath=/home/TestData/g2p/g2p.json \
                model.tokenizer.dir=/home/TestData/g2p/tokenizer_spe_unigram_v512 \
                trainer.max_epochs=1 \
                model.max_source_len=64 \
                trainer.devices=1 \
                do_training=True \
                do_testing=True \
                exp_manager.exp_dir=${OUTPUT_DIR_CONFORMER} \
                +exp_manager.use_datetime_version=False\
                +exp_manager.version=test \
                --config-name=g2p_conformer_ctc && \
            python g2p_inference.py \
                pretrained_model=${OUTPUT_DIR_CONFORMER}/G2P-Conformer-CTC/test/checkpoints/G2P-Conformer-CTC.nemo \
                manifest_filepath=/home/TestData/g2p/g2p.json \
                phoneme_field=text

    # TODO: pleasefixme @redoctopus
    # - name: ByT5G2P training, evaluation and inference
    #   run: |
    #     cd examples/tts/g2p && \
    #         TIME=`date +"%Y-%m-%d-%T"` && OUTPUT_DIR_T5=output_byt5_${TIME} && \
    #         python g2p_train_and_evaluate.py \
    #             train_manifest=/home/TestData/g2p/g2p.json \
    #             validation_manifest=/home/TestData/g2p/g2p.json \
    #             model.test_ds.manifest_filepath=/home/TestData/g2p/g2p.json \
    #             trainer.max_epochs=1 \
    #             model.max_source_len=64 \
    #             trainer.devices=1 \
    #             do_training=True \
    #             do_testing=True \
    #             exp_manager.exp_dir=${OUTPUT_DIR_T5} \
    #             +exp_manager.use_datetime_version=False\
    #             +exp_manager.version=test && \
    #         python g2p_inference.py \
    #             pretrained_model=${OUTPUT_DIR_T5}/T5G2P/test/checkpoints/T5G2P.nemo \
    #             manifest_filepath=/home/TestData/g2p/g2p.json \
    #             phoneme_field=text
    #   }
    # }
    # - uses: "NVIDIA/NeMo/.github/actions/cancel-workflow@main"
    # if: "failure()"

  L2_G2P_Models_HeteronymClassificationModel_training_evaluation_and_inference:
    needs: [cicd-test-container-setup]
    uses: ./.github/workflows/_test_template.yml
    if: contains(fromJSON(needs.cicd-test-container-setup.outputs.test_to_run), 'L2_G2P_Models_HeteronymClassificationModel_training_evaluation_and_inference') || needs.cicd-test-container-setup.outputs.all == 'true'
    with:
      RUNNER: self-hosted-azure
      SCRIPT: |
        cd examples/tts/g2p && \
            TIME=`date +"%Y-%m-%d-%T"` && OUTPUT_DIR=output_${TIME} && \
            python g2p_heteronym_classification_train_and_evaluate.py \
                train_manifest=/home/TestData/g2p/manifest.json \
                validation_manifest=/home/TestData/g2p/manifest.json \
                test_manifest=/home/TestData/g2p/manifest.json \
                model.wordids=/home/TestData/g2p/wordids.tsv \
                trainer.max_epochs=1 \
                model.max_seq_length=64 \
                do_training=True \
                do_testing=True \
                exp_manager.exp_dir=${OUTPUT_DIR} \
                +exp_manager.use_datetime_version=False\
                +exp_manager.version=test && \
            python g2p_heteronym_classification_inference.py \
                manifest=/home/TestData/g2p/manifest.json \
                pretrained_model=${OUTPUT_DIR}/HeteronymClassification/test/checkpoints/HeteronymClassification.nemo \
                output_manifest=preds.json

  # L2: Duplex Text Normalization
  L2_Duplex_Text_Normalization_with_Tarred_dataset:
    needs: [cicd-test-container-setup]
    uses: ./.github/workflows/_test_template.yml
    if: contains(fromJSON(needs.cicd-test-container-setup.outputs.test_to_run), 'L2_Duplex_Text_Normalization_with_Tarred_dataset') || needs.cicd-test-container-setup.outputs.all == 'true'
    with:
      RUNNER: self-hosted-azure
      SCRIPT: |
        cd examples/nlp/duplex_text_normalization && \
        python duplex_text_normalization_train.py \
        data.validation_ds.data_path=/home/TestData/nlp/duplex_text_norm/small_test.tsv \
        mode=tn \
        lang=en \
        tagger_model.do_training=false \
        decoder_model.transformer=t5-small \
        data.validation_ds.batch_size=2 \
        data.train_ds.use_cache=false \
        data.validation_ds.use_cache=false \
        data.test_ds.batch_size=2 \
        data.train_ds.decoder_data_augmentation=false \
        data.train_ds.num_workers=2 \
        decoder_trainer.devices=[0,1] \
        decoder_trainer.accelerator="gpu" \
        data.train_ds.use_tarred_dataset=true \
        +decoder_trainer.fast_dev_run=true \
        decoder_exp_manager.create_checkpoint_callback=false \
        data.train_ds.tar_metadata_file=/home/TestData/nlp/duplex_text_norm/tarred_small/metadata.json \
        data.test_ds.use_cache=false \
        data.test_ds.data_path=/home/TestData/nlp/duplex_text_norm/small_test.tsv

  # L2: Intent and Slot Classification Tasks
  L2_Intent_and_Slot_Classification_Tasks_Intent_and_Slot_Classification:
    needs: [cicd-test-container-setup]
    uses: ./.github/workflows/_test_template.yml
    if: contains(fromJSON(needs.cicd-test-container-setup.outputs.test_to_run), 'L2_Intent_and_Slot_Classification_Tasks_Intent_and_Slot_Classification') || needs.cicd-test-container-setup.outputs.all == 'true'
    with:
      RUNNER: self-hosted-azure-gpus-1
      SCRIPT: |
        cd examples/nlp/intent_slot_classification && \
        python intent_slot_classification.py \
        model.data_dir=/home/TestData/nlp/retail \
        model.validation_ds.prefix=dev \
        model.test_ds.prefix=dev \
        trainer.devices=1 \
        trainer.accelerator="gpu" \
        +trainer.fast_dev_run=true \
        exp_manager.exp_dir=checkpoints
      AFTER_SCRIPT: |
        rm -rf checkpoints

  L2_Intent_and_Slot_Classification_Tasks_Multi-Label_Intent_and_Slot_Classification:
    needs: [cicd-test-container-setup]
    uses: ./.github/workflows/_test_template.yml
    if: contains(fromJSON(needs.cicd-test-container-setup.outputs.test_to_run), 'L2_Intent_and_Slot_Classification_Tasks_Multi-Label_Intent_and_Slot_Classification') || needs.cicd-test-container-setup.outputs.all == 'true'
    with:
      RUNNER: self-hosted-azure-gpus-1
      SCRIPT: |
        cd examples/nlp/intent_slot_classification && \
        python multi_label_intent_slot_classification.py \
        model.data_dir=/home/TestData/nlp/new_multiatis \
        model.validation_ds.prefix=dev \
        model.test_ds.prefix=dev \
        trainer.devices=1 \
        +trainer.fast_dev_run=true \
        exp_manager.exp_dir=checkpoints2
      AFTER_SCRIPT: |
        rm -rf checkpoints2

    # TODO: add when megatron-bert is supported again
    # stage("L2: Model Parallel Size 2 Megatron Text Classification") {
    #   when {
    #     anyOf{
    #       branch "main"
    #       changeRequest target: "main"
    #     }
    #   }
    #   failFast true
    #   steps{
    #     cd examples/nlp/text_classification && \
    #     python text_classification_with_bert.py \
    #     trainer.devices=[0,1] \
    #     trainer.accelerator="gpu" \
    #     trainer.num_nodes=1 \
    #     trainer.precision=16 \
    #     trainer.gradient_clip_val=1.0 \
    #     +trainer.fast_dev_run=true \
    #     model.dataset.num_classes=6 \
    #     model.train_ds.file_path=/home/TestData/nlp/retail_text_classification/train.tsv \
    #     model.train_ds.batch_size=4 \
    #     model.language_model.pretrained_model_name=megatron-bert-uncased \
    #     model.language_model.config_file=/home/TestData/nlp/mp_2_bert_toy/config.json \
    #     model.language_model.lm_checkpoint=/home/TestData/nlp/mp_2_bert_toy/iter_2000000 \
    #     model.nemo_path=null \
    #     ~model.infer_samples \
    #     exp_manager=null
    #   }
    # }

    # stage("L2: Model Parallel Size 2 Megatron Autoresume") {
    #   when {
    #     anyOf{
    #       branch "main"
    #       changeRequest target: "main"
    #     }
    #   }
    #   failFast true
    #   steps{
    #     cd examples/nlp/text_classification && \
    #     python text_classification_with_bert.py \
    #     trainer.devices=[0,1] \
    #     trainer.accelerator="gpu" \
    #     trainer.num_nodes=1 \
    #     trainer.precision=16 \
    #     trainer.gradient_clip_val=1.0 \
    #     trainer.max_epochs=1 \
    #     +trainer.fast_dev_run=true \
    #     model.dataset.num_classes=6 \
    #     model.train_ds.file_path=/home/TestData/nlp/retail_text_classification/train.tsv \
    #     model.train_ds.batch_size=4 \
    #     model.language_model.pretrained_model_name=megatron-bert-uncased \
    #     model.language_model.config_file=/home/TestData/nlp/mp_2_bert_toy/config.json \
    #     model.language_model.lm_checkpoint=/home/TestData/nlp/mp_2_bert_toy/iter_2000000 \
    #     model.nemo_path=null \
    #     ~model.infer_samples \
    #     +exp_manager.explicit_log_dir=/home/TestData/nlp/mp_autoresume \
    #     +exp_manager.resume_if_exists=true
    #   }
    # }

    # stage("L2: Model Parallel Size 2 Megatron Evaluation from .nemo") {
    #   when {
    #     anyOf{
    #       branch "main"
    #       changeRequest target: "main"
    #     }
    #   }
    #   failFast true
    #   steps{
    #     cd examples/nlp/text_classification && \
    #     python model_parallel_text_classification_evaluation.py \
    #     trainer.devices=[0,1] \
    #     trainer.accelerator="gpu" \
    #     trainer.num_nodes=1 \
    #     model.dataset.num_classes=6 \
    #     model.test_ds.file_path=/home/TestData/nlp/retail_text_classification/dev.tsv \
    #     model.nemo_path=/home/TestData/nlp/mp_2_nemo/retail_text_class_350M.nemo \
    #     exp_manager=null
    #   }
    # }

    # stage("L2: Model Parallel Size 2 Megatron Train from .nemo") {
    #   when {
    #     anyOf{
    #       branch "main"
    #       changeRequest target: "main"
    #     }
    #   }
    #   failFast true
    #   steps{
    #     cd examples/nlp/token_classification && \
    #     python token_classification_train.py \
    #     pretrained_model=/home/TestData/nlp/mp_2_nemo/ner_350M.nemo \
    #     model.dataset.data_dir=/home/TestData/nlp/ner/ \
    #     model.train_ds.batch_size=2 \
    #     model.dataset.use_cache=false \
    #     trainer.devices=[0,1] \
    #     trainer.accelerator="gpu" \
    #     +trainer.fast_dev_run=true \
    #     model.dataset.class_balancing="weighted_loss" \
    #     exp_manager=null
    #   }
    # }


  # L2: Parallel NLP Examples 2
  L2_Parallel_NLP_Examples2_NER_finetuning_from_pretrained_Test:
    needs: [cicd-test-container-setup]
    uses: ./.github/workflows/_test_template.yml
    if: contains(fromJSON(needs.cicd-test-container-setup.outputs.test_to_run), 'L2_Parallel_NLP_Examples2_NER_finetuning_from_pretrained_Test') || needs.cicd-test-container-setup.outputs.all == 'true'
    with:
      RUNNER: self-hosted-azure-gpus-1
      SCRIPT: |
        cd examples/nlp/token_classification && \
        python token_classification_train.py \
        pretrained_model=ner_en_bert \
        model.dataset.data_dir=/home/TestData/nlp/ner/ \
        model.train_ds.batch_size=2 \
        model.dataset.use_cache=false \
        trainer.devices=1 \
        trainer.accelerator="gpu" \
        +trainer.fast_dev_run=true \
        model.dataset.class_balancing="weighted_loss" \
        exp_manager.exp_dir=null

  L2_Parallel_NLP_Examples2_Punctuation_and_capitalization_finetuning_from_pretrained_test:
    needs: [cicd-test-container-setup]
    uses: ./.github/workflows/_test_template.yml
    if: contains(fromJSON(needs.cicd-test-container-setup.outputs.test_to_run), 'L2_Parallel_NLP_Examples2_Punctuation_and_capitalization_finetuning_from_pretrained_test') || needs.cicd-test-container-setup.outputs.all == 'true'
    with:
      RUNNER: self-hosted-azure-gpus-1
      SCRIPT: |
        cd examples/nlp/token_classification && \
        data_dir="$(mktemp -d -p "$(pwd)")" && \
        cp /home/TestData/nlp/token_classification_punctuation/*.txt "${data_dir}"/ && \
        python punctuation_capitalization_train_evaluate.py \
          pretrained_model=punctuation_en_bert \
          model.train_ds.ds_item="${data_dir}" \
          model.validation_ds.ds_item="${data_dir}" \
          model.test_ds.ds_item="${data_dir}" \
          +model.train_ds.use_cache=false \
          +model.validation_ds.use_cache=false \
          +model.test_ds.use_cache=false \
          trainer.devices=1 \
          trainer.accelerator="gpu" \
          +trainer.fast_dev_run=true \
          exp_manager.exp_dir=null;

        rm -rf "${data_dir}"

  L2_Parallel_NLP_Examples2_NER_with_TurkuNLP__bert-base-finnish-cased-v1:
    needs: [cicd-test-container-setup]
    uses: ./.github/workflows/_test_template.yml
    if: contains(fromJSON(needs.cicd-test-container-setup.outputs.test_to_run), 'L2_Parallel_NLP_Examples2_NER_with_TurkuNLP__bert-base-finnish-cased-v1') || needs.cicd-test-container-setup.outputs.all == 'true'
    with:
      RUNNER: self-hosted-azure-gpus-1
      SCRIPT: |
        cd examples/nlp/token_classification && \
        python token_classification_train.py \
        model.dataset.data_dir=/home/TestData/nlp/token_classification_punctuation/ \
        trainer.devices=1 \
        trainer.accelerator="gpu" \
        +trainer.fast_dev_run=true \
        model.dataset.use_cache=false \
        model.language_model.pretrained_model_name="TurkuNLP/bert-base-finnish-cased-v1" \
        exp_manager.exp_dir=null

  L2_Parallel_NLP_Examples2_Evaluation_script_for_Token_Classification:
    needs: [cicd-test-container-setup]
    uses: ./.github/workflows/_test_template.yml
    if: contains(fromJSON(needs.cicd-test-container-setup.outputs.test_to_run), 'L2_Parallel_NLP_Examples2_Evaluation_script_for_Token_Classification') || needs.cicd-test-container-setup.outputs.all == 'true'
    with:
      RUNNER: self-hosted-azure
      SCRIPT: |
        python examples/nlp/token_classification/token_classification_evaluate.py \
        model.dataset.data_dir=/home/TestData/nlp/ner/ \
        model.dataset.use_cache=false \
        pretrained_model=/home/TestData/nlp/pretrained_models/NER_Model_with_BERT_base_uncased.nemo

  L2_Parallel_NLP_Examples2_Evaluation_script_for_Punctuation:
    needs: [cicd-test-container-setup]
    uses: ./.github/workflows/_test_template.yml
    if: contains(fromJSON(needs.cicd-test-container-setup.outputs.test_to_run), 'L2_Parallel_NLP_Examples2_Evaluation_script_for_Punctuation') || needs.cicd-test-container-setup.outputs.all == 'true'
    with:
      RUNNER: self-hosted-azure
      SCRIPT: |
        data_dir="$(mktemp -d -p "$(pwd)")" && \
        cp /home/TestData/nlp/token_classification_punctuation/*.txt "${data_dir}"/ && \
        python examples/nlp/token_classification/punctuation_capitalization_train_evaluate.py \
          +do_training=false \
          +do_testing=true \
          model.test_ds.ds_item="${data_dir}" \
          ~model.train_ds \
          ~model.validation_ds \
          +model.test_ds.use_cache=false \
          pretrained_model=/home/TestData/nlp/pretrained_models/Punctuation_Capitalization_with_DistilBERT_base_uncased.nemo;

        rm -rf "${data_dir}"


  # L2: Parallel Pretraining BERT pretraining from Text/Preprocessed
  L2_Pretraining_BERT_pretraining_from_Text:
    needs: [cicd-test-container-setup]
    uses: ./.github/workflows/_test_template.yml
    if: contains(fromJSON(needs.cicd-test-container-setup.outputs.test_to_run), 'L2_Pretraining_BERT_pretraining_from_Text') || needs.cicd-test-container-setup.outputs.all == 'true'
    with:
      RUNNER: self-hosted-azure-gpus-1
      SCRIPT: |
        cd examples/nlp/language_modeling && \
        python bert_pretraining.py \
        --config-name=bert_pretraining_from_text_config.yaml \
        trainer.devices=1 \
        trainer.accelerator="gpu" \
        trainer.precision=16 \
        +trainer.fast_dev_run=true \
        model.train_ds.data_file=/home/TestData/nlp/wikitext-2/train.txt  \
        model.train_ds.batch_size=32 \
        model.validation_ds.data_file=/home/TestData/nlp/wikitext-2/valid.txt  \
        model.validation_ds.batch_size=32 \
        model.language_model.config_file=/home/TestData/nlp/bert_configs/bert_3200.json \
        model.optim.lr=0.01 \
        model.optim.sched.warmup_ratio=0.1 \
        model.tokenizer.tokenizer_name=sentencepiece \
        model.tokenizer.tokenizer_model=/home/TestData/nlp/wikitext-2/tokenizer_bpe_v3193/tokenizer.model \
        model.mask_prob=0.15 \
        model.short_seq_prob=0.1 \
        exp_manager.exp_dir=PretrainingBERTFromText;
      AFTER_SCRIPT: |
        rm -f /home/TestData/nlp/wikitext-2/*.pkl
        #rm -rf examples/nlp/language_modeling/PretrainingBERTFromText

  L2_Pretraining_BERT_from_Preprocessed:
    needs: [cicd-test-container-setup]
    uses: ./.github/workflows/_test_template.yml
    if: contains(fromJSON(needs.cicd-test-container-setup.outputs.test_to_run), 'L2_Pretraining_BERT_from_Preprocessed') || needs.cicd-test-container-setup.outputs.all == 'true'
    with:
      RUNNER: self-hosted-azure-gpus-1
      SCRIPT: |
        cd examples/nlp/language_modeling && \
            python bert_pretraining.py \
            --config-name=bert_pretraining_from_preprocessed_config.yaml \
            trainer.devices=1 \
            trainer.accelerator="gpu" \
            trainer.precision=16 \
            +trainer.fast_dev_run=false \
            +trainer.max_epochs=1 \
            +trainer.limit_val_batches=0 \
            +trainer.limit_train_batches=1 \
            model.train_ds.data_file=/home/TestData/nlp/wiki_book_mini/training \
            model.train_ds.batch_size=8 \
            model.language_model.lm_checkpoint=/home/TestData/nlp/bert_ckpts/nemo1.0/bert_base_uncased_mlm_final_1074591_nemo1.0.pt \
            model.language_model.config_file=/home/TestData/nlp/bert_configs/uncased_L-12_H-768_A-12.json \
            model.optim.lr=0.875e-4 \
            model.optim.weight_decay=0.01 \
            model.optim.sched.warmup_ratio=0.01 \
            exp_manager.exp_dir=PretrainingBERTFromPreprocessed \
            exp_manager.create_checkpoint_callback=False  \

            #rm -rf examples/nlp/language_modeling/PretrainingBERTFromPreprocessed


  # TODO: remove +model.optim.capturable=True when Pytorch fix: https://github.com/pytorch/pytorch/pull/81858
  # is in the release container
  # L2: NMT Attention is All You Need Training
  L2_NMT_Attention_is_All_You_Need_Training_NMT_Training_Post-LN:
    needs: [cicd-test-container-setup]
    uses: ./.github/workflows/_test_template.yml
    if: contains(fromJSON(needs.cicd-test-container-setup.outputs.test_to_run), 'L2_NMT_Attention_is_All_You_Need_Training_NMT_Training_Post-LN') || needs.cicd-test-container-setup.outputs.all == 'true'
    with:
      RUNNER: self-hosted-azure-gpus-1
      SCRIPT: |
        python examples/nlp/machine_translation/enc_dec_nmt.py \
          --config-path=conf \
          --config-name=aayn_base \
          do_testing=false \
          model.train_ds.src_file_name=/home/TestData/nlp/nmt/toy_data/wmt14-de-en.src \
          model.train_ds.tgt_file_name=/home/TestData/nlp/nmt/toy_data/wmt14-de-en.ref \
          model.validation_ds.src_file_name=/home/TestData/nlp/nmt/toy_data/wmt14-de-en.src \
          model.validation_ds.tgt_file_name=/home/TestData/nlp/nmt/toy_data/wmt14-de-en.src \
          model.test_ds.src_file_name=/home/TestData/nlp/nmt/toy_data/wmt14-de-en.src \
          model.test_ds.tgt_file_name=/home/TestData/nlp/nmt/toy_data/wmt14-de-en.src \
          model.encoder_tokenizer.tokenizer_model=/home/TestData/nlp/nmt/toy_data/spm_4k_ende.model \
          model.decoder_tokenizer.tokenizer_model=/home/TestData/nlp/nmt/toy_data/spm_4k_ende.model \
          model.encoder.num_layers=1 \
          model.encoder.hidden_size=64 \
          model.encoder.inner_size=256 \
          model.decoder.num_layers=1 \
          model.decoder.hidden_size=64 \
          model.decoder.inner_size=256 \
          +model.optim.capturable=True \
          trainer.devices=1 \
          trainer.accelerator="gpu" \
          +trainer.val_check_interval=2 \
          +trainer.limit_val_batches=1 \
          +trainer.max_steps=2 \
          trainer.precision=16 \
          +exp_manager.explicit_log_dir=examples/nlp/machine_translation/nmt_results \
          +exp_manager.create_checkpoint_callback=true
          
        python examples/nlp/machine_translation/enc_dec_nmt.py \
          --config-path=conf \
          --config-name=aayn_base \
          do_testing=true \
          model.train_ds.src_file_name=/home/TestData/nlp/nmt/toy_data/wmt14-de-en.src \
          model.train_ds.tgt_file_name=/home/TestData/nlp/nmt/toy_data/wmt14-de-en.ref \
          model.validation_ds.src_file_name=/home/TestData/nlp/nmt/toy_data/wmt14-de-en.src \
          model.validation_ds.tgt_file_name=/home/TestData/nlp/nmt/toy_data/wmt14-de-en.src \
          model.test_ds.src_file_name=/home/TestData/nlp/nmt/toy_data/wmt14-de-en.src \
          model.test_ds.tgt_file_name=/home/TestData/nlp/nmt/toy_data/wmt14-de-en.src \
          model.encoder_tokenizer.tokenizer_model=/home/TestData/nlp/nmt/toy_data/spm_4k_ende.model \
          model.decoder_tokenizer.tokenizer_model=/home/TestData/nlp/nmt/toy_data/spm_4k_ende.model \
          model.encoder.num_layers=1 \
          model.encoder.hidden_size=64 \
          model.encoder.inner_size=256 \
          model.decoder.num_layers=1 \
          model.decoder.hidden_size=64 \
          model.decoder.inner_size=256 \
          +model.optim.capturable=True \
          trainer.devices=1 \
          trainer.accelerator="gpu" \
          +trainer.val_check_interval=10 \
          +trainer.limit_val_batches=1 \
          +trainer.limit_test_batches=1 \
          +trainer.max_steps=10 \
          +exp_manager.explicit_log_dir=examples/nlp/machine_translation/nmt_results \
          +exp_manager.create_checkpoint_callback=true \
          +exp_manager.resume_if_exists=True
      AFTER_SCRIPT: |    
        rm -rf examples/nlp/machine_translation/nmt_results
  L2_NMT_Attention_is_All_You_Need_Training_NMT_Training_Pre-LN:
    needs: [cicd-test-container-setup]
    uses: ./.github/workflows/_test_template.yml
    if: contains(fromJSON(needs.cicd-test-container-setup.outputs.test_to_run), 'L2_NMT_Attention_is_All_You_Need_Training_NMT_Training_Pre-LN') || needs.cicd-test-container-setup.outputs.all == 'true'
    with:
      RUNNER: self-hosted-azure-gpus-1
      SCRIPT: |
        cd examples/nlp/machine_translation && \
        python enc_dec_nmt.py \
        --config-path=conf \
        --config-name=aayn_base \
        do_testing=true \
        model.train_ds.src_file_name=/home/TestData/nlp/nmt/toy_data/wmt14-de-en.src \
        model.train_ds.tgt_file_name=/home/TestData/nlp/nmt/toy_data/wmt14-de-en.ref \
        model.validation_ds.src_file_name=/home/TestData/nlp/nmt/toy_data/wmt14-de-en.src \
        model.validation_ds.tgt_file_name=/home/TestData/nlp/nmt/toy_data/wmt14-de-en.src \
        model.test_ds.src_file_name=/home/TestData/nlp/nmt/toy_data/wmt14-de-en.src \
        model.test_ds.tgt_file_name=/home/TestData/nlp/nmt/toy_data/wmt14-de-en.src \
        model.encoder_tokenizer.tokenizer_model=/home/TestData/nlp/nmt/toy_data/spm_4k_ende.model \
        model.decoder_tokenizer.tokenizer_model=/home/TestData/nlp/nmt/toy_data/spm_4k_ende.model \
        model.encoder.pre_ln=true \
        model.decoder.pre_ln=true \
        trainer.devices=1 \
        trainer.accelerator="gpu" \
        +trainer.fast_dev_run=true \
        +trainer.limit_test_batches=2 \
        exp_manager=null

  L2_NMT_Attention_is_All_You_Need_Training_NMT_Multi-Validation:
    needs: [cicd-test-container-setup]
    uses: ./.github/workflows/_test_template.yml
    if: contains(fromJSON(needs.cicd-test-container-setup.outputs.test_to_run), 'L2_NMT_Attention_is_All_You_Need_Training_NMT_Multi-Validation') || needs.cicd-test-container-setup.outputs.all == 'true'
    with:
      RUNNER: self-hosted-azure-gpus-1
      SCRIPT: |
        cd examples/nlp/machine_translation && \
        python enc_dec_nmt.py \
        --config-path=conf \
        --config-name=aayn_base \
        do_testing=true \
        model.train_ds.src_file_name=/home/TestData/nlp/nmt/toy_data/wmt14-en-de.src \
        model.train_ds.tgt_file_name=/home/TestData/nlp/nmt/toy_data/wmt14-en-de.ref \
        model.validation_ds.src_file_name=[/home/TestData/nlp/nmt/toy_data/wmt13-en-de.src,/home/TestData/nlp/nmt/toy_data/wmt14-en-de.src] \
        model.validation_ds.tgt_file_name=[/home/TestData/nlp/nmt/toy_data/wmt13-en-de.ref,/home/TestData/nlp/nmt/toy_data/wmt14-en-de.ref] \
        model.test_ds.src_file_name=[/home/TestData/nlp/nmt/toy_data/wmt13-en-de.src,/home/TestData/nlp/nmt/toy_data/wmt14-en-de.src] \
        model.test_ds.tgt_file_name=[/home/TestData/nlp/nmt/toy_data/wmt13-en-de.ref,/home/TestData/nlp/nmt/toy_data/wmt14-en-de.ref] \
        model.encoder_tokenizer.tokenizer_model=/home/TestData/nlp/nmt/toy_data/spm_4k_ende.model \
        model.decoder_tokenizer.tokenizer_model=/home/TestData/nlp/nmt/toy_data/spm_4k_ende.model \
        trainer.devices=1 \
        trainer.accelerator="gpu" \
        +trainer.fast_dev_run=true \
        +trainer.limit_test_batches=2 \
        exp_manager=null

  # L2: NMT Attention is All You Need Inference
  L2_NMT_Attention_is_All_You_Need_Inference:
    needs: [cicd-test-container-setup]
    uses: ./.github/workflows/_test_template.yml
    if: contains(fromJSON(needs.cicd-test-container-setup.outputs.test_to_run), 'L2_NMT_Attention_is_All_You_Need_Inference') || needs.cicd-test-container-setup.outputs.all == 'true'
    with:
      RUNNER: self-hosted-azure
      SCRIPT: |
        cd examples/nlp/machine_translation && \
        python nmt_transformer_infer.py \
        --model=/home/TestData/nlp/nmt/toy_data/enes_v16k_s100k_6x6.nemo \
        --srctext=/home/TestData/nlp/nmt/toy_data/wmt14-de-en.test.src \
        --tgtout=/home/TestData/nlp/nmt/toy_data/out.txt \
        --target_lang en \
        --source_lang de

  # L2: NMT Attention is All You Need Finetuning
  L2_NMT_Attention_is_All_You_Need_Finetuning:
    needs: [cicd-test-container-setup]
    uses: ./.github/workflows/_test_template.yml
    if: contains(fromJSON(needs.cicd-test-container-setup.outputs.test_to_run), 'L2_NMT_Attention_is_All_You_Need_Finetuning') || needs.cicd-test-container-setup.outputs.all == 'true'
    with:
      RUNNER: self-hosted-azure-gpus-1
      SCRIPT: |
        cd examples/nlp/machine_translation && \
        python enc_dec_nmt_finetune.py \
        model_path=/home/TestData/nlp/nmt/toy_data/enes_v16k_s100k_6x6.nemo \
        trainer.devices=1 \
        ~trainer.max_epochs \
        model.train_ds.src_file_name=/home/TestData/nlp/nmt/toy_data/wmt14-de-en.src \
        model.train_ds.tgt_file_name=/home/TestData/nlp/nmt/toy_data/wmt14-de-en.ref \
        model.validation_ds.src_file_name=/home/TestData/nlp/nmt/toy_data/wmt14-de-en.src \
        model.validation_ds.tgt_file_name=/home/TestData/nlp/nmt/toy_data/wmt14-de-en.src \
        model.test_ds.src_file_name=/home/TestData/nlp/nmt/toy_data/wmt14-de-en.src \
        model.test_ds.tgt_file_name=/home/TestData/nlp/nmt/toy_data/wmt14-de-en.src \
        +trainer.val_check_interval=10 \
        +trainer.limit_val_batches=1 \
        +trainer.limit_test_batches=1 \
        +trainer.max_steps=10 \
        +exp_manager.exp_dir=examples/nlp/machine_translation/nmt_finetune \
        +exp_manager.create_checkpoint_callback=True \
        +exp_manager.checkpoint_callback_params.monitor=val_sacreBLEU \
        +exp_manager.checkpoint_callback_params.mode=max \
        +exp_manager.checkpoint_callback_params.save_best_model=true
      AFTER_SCRIPT: |
        rm -rf examples/nlp/machine_translation/nmt_finetune

  # L2: NMT Tarred Dataset Creation
  L2_NMT_Tarred_Dataset_Creation_Auto_Tarred_Dataset_Creation:
    needs: [cicd-test-container-setup]
    uses: ./.github/workflows/_test_template.yml
    if: contains(fromJSON(needs.cicd-test-container-setup.outputs.test_to_run), 'L2_NMT_Tarred_Dataset_Creation_Auto_Tarred_Dataset_Creation') || needs.cicd-test-container-setup.outputs.all == 'true'
    with:
      RUNNER: self-hosted-azure-gpus-1
      SCRIPT: |
        cd examples/nlp/machine_translation && \
        python enc_dec_nmt.py \
        --config-path=conf \
        --config-name=aayn_base \
        do_training=false \
        model.preproc_out_dir=$PWD/preproc_out_dir \
        model.train_ds.use_tarred_dataset=true \
        model.train_ds.n_preproc_jobs=2 \
        model.train_ds.lines_per_dataset_fragment=500 \
        model.train_ds.num_batches_per_tarfile=10 \
        model.train_ds.src_file_name=/home/TestData/nlp/nmt/toy_data/wmt14-de-en.src \
        model.train_ds.tgt_file_name=/home/TestData/nlp/nmt/toy_data/wmt14-de-en.ref \
        model.validation_ds.src_file_name=/home/TestData/nlp/nmt/toy_data/wmt14-de-en.src \
        model.validation_ds.tgt_file_name=/home/TestData/nlp/nmt/toy_data/wmt14-de-en.src \
        model.encoder_tokenizer.vocab_size=2000 \
        model.decoder_tokenizer.vocab_size=2000 \
        ~model.test_ds \
        trainer.devices=1 \
        trainer.accelerator="gpu" \
        +trainer.fast_dev_run=true \
        exp_manager=null

  L2_NMT_Tarred_Dataset_Creation_Script_Tarred_Dataset_Creation:
    needs: [cicd-test-container-setup]
    uses: ./.github/workflows/_test_template.yml
    if: contains(fromJSON(needs.cicd-test-container-setup.outputs.test_to_run), 'L2_NMT_Tarred_Dataset_Creation_Script_Tarred_Dataset_Creation') || needs.cicd-test-container-setup.outputs.all == 'true'
    with:
      RUNNER: self-hosted-azure
      SCRIPT: |
        cd examples/nlp/machine_translation && \
        python create_tarred_parallel_dataset.py \
        --src_fname /home/TestData/nlp/nmt/toy_data/wmt14-de-en.src \
        --tgt_fname /home/TestData/nlp/nmt/toy_data/wmt14-de-en.ref \
        --out_dir $PWD/out_dir \
        --encoder_tokenizer_vocab_size=2000 \
        --decoder_tokenizer_vocab_size=2000 \
        --tokens_in_batch=1000 \
        --lines_per_dataset_fragment=500 \
        --num_batches_per_tarfile=10 \
        --n_preproc_jobs=2

  L2_Megatron_NMT_Training_TP2:
    needs: [cicd-test-container-setup]
    uses: ./.github/workflows/_test_template.yml
    if: contains(fromJSON(needs.cicd-test-container-setup.outputs.test_to_run), 'L2_Megatron_NMT_Training_TP2') || needs.cicd-test-container-setup.outputs.all == 'true'
    with:
      RUNNER: self-hosted-azure
      SCRIPT: |
        python examples/nlp/machine_translation/megatron_nmt_training.py \
        trainer.devices=2 \
        trainer.accelerator=gpu \
        trainer.log_every_n_steps=1 \
        trainer.val_check_interval=10 \
        +trainer.limit_val_batches=2 \
        trainer.accumulate_grad_batches=1 \
        trainer.max_steps=10 \
        trainer.precision=16 \
        trainer.gradient_clip_val=1.0 \
        exp_manager.exp_dir=examples/nlp/machine_translation/megatron_nmt_results \
        model.tensor_model_parallel_size=2 \
        model.seq_length=128 \
        model.encoder.num_layers=4 \
        model.encoder.hidden_size=64 \
        model.encoder.num_attention_heads=8 \
        model.encoder.activation="swiglu" \
        model.encoder.masked_softmax_fusion=False \
        model.encoder.bias_activation_fusion=False \
        model.encoder.activations_checkpoint_method="block" \
        model.encoder.activations_checkpoint_num_layers=1 \
        model.decoder.num_layers=2 \
        model.decoder.hidden_size=64 \
        model.decoder.num_attention_heads=8 \
        model.decoder.activation="swiglu" \
        model.decoder.masked_softmax_fusion=False \
        model.decoder.bias_activation_fusion=False \
        model.decoder.activations_checkpoint_method="block" \
        model.decoder.activations_checkpoint_num_layers=1 \
        model.micro_batch_size=2 \
        model.global_batch_size=4 \
        model.train_ds.src_file_name=/home/TestData/nlp/nmt/toy_data/wmt14-de-en.src \
        model.train_ds.tgt_file_name=/home/TestData/nlp/nmt/toy_data/wmt14-de-en.ref \
        model.validation_ds.src_file_name=/home/TestData/nlp/nmt/toy_data/wmt14-de-en.src \
        model.validation_ds.tgt_file_name=/home/TestData/nlp/nmt/toy_data/wmt14-de-en.ref \
        model.train_ds.num_workers=1 \
        model.validation_ds.num_workers=1 \
        ~model.test_ds \
        model.train_ds.dataset_type=text_memmap \
        model.encoder_tokenizer.library=sentencepiece \
        model.encoder_tokenizer.model=/home/TestData/nlp/nmt/toy_data/spm_64k_all_langs_plus_en.model \
        model.decoder_tokenizer.library=sentencepiece \
        model.decoder_tokenizer.model=/home/TestData/nlp/nmt/toy_data/spm_64k_all_langs_plus_en.model
        # Change val_check_interval to 1 for resume as the len(dataloder) is 1 due to max_steps being the same as that of training and Lightning 2.0 raises an error
        # if val_check_interval > len(dataloder: https://github.com/Lightning-AI/lightning/blob/2.0.6/src/lightning/pytorch/loops/fit_loop.py#L259 at the beginning of fit_loop.run()
        python examples/nlp/machine_translation/megatron_nmt_training.py \
        trainer.devices=2 \
        trainer.accelerator=gpu \
        trainer.log_every_n_steps=1 \
        trainer.val_check_interval=1 \
        +trainer.limit_val_batches=2 \
        trainer.accumulate_grad_batches=1 \
        trainer.max_steps=10 \
        trainer.precision=16 \
        trainer.gradient_clip_val=1.0 \
        exp_manager.exp_dir=examples/nlp/machine_translation/megatron_nmt_results \
        model.tensor_model_parallel_size=2 \
        model.seq_length=128 \
        model.encoder.num_layers=4 \
        model.encoder.hidden_size=64 \
        model.encoder.num_attention_heads=8 \
        model.encoder.activation="swiglu" \
        model.encoder.masked_softmax_fusion=False \
        model.encoder.bias_activation_fusion=False \
        model.encoder.activations_checkpoint_method="block" \
        model.encoder.activations_checkpoint_num_layers=1 \
        model.decoder.num_layers=2 \
        model.decoder.hidden_size=64 \
        model.decoder.num_attention_heads=8 \
        model.decoder.activation="swiglu" \
        model.decoder.masked_softmax_fusion=False \
        model.decoder.bias_activation_fusion=False \
        model.decoder.activations_checkpoint_method="block" \
        model.decoder.activations_checkpoint_num_layers=1 \
        model.micro_batch_size=2 \
        model.global_batch_size=4 \
        model.train_ds.src_file_name=/home/TestData/nlp/nmt/toy_data/wmt14-de-en.src \
        model.train_ds.tgt_file_name=/home/TestData/nlp/nmt/toy_data/wmt14-de-en.ref \
        model.validation_ds.src_file_name=/home/TestData/nlp/nmt/toy_data/wmt14-de-en.src \
        model.validation_ds.tgt_file_name=/home/TestData/nlp/nmt/toy_data/wmt14-de-en.ref \
        model.train_ds.num_workers=1 \
        model.validation_ds.num_workers=1 \
        ~model.test_ds \
        model.train_ds.dataset_type=text_memmap \
        model.encoder_tokenizer.library=sentencepiece \
        model.encoder_tokenizer.model=/home/TestData/nlp/nmt/toy_data/spm_64k_all_langs_plus_en.model \
        model.decoder_tokenizer.library=sentencepiece \
        model.decoder_tokenizer.model=/home/TestData/nlp/nmt/toy_data/spm_64k_all_langs_plus_en.model
      AFTER_SCRIPT: |
        rm -rf examples/nlp/machine_translation/megatron_nmt_results

  L2_Megatron_BART_Perceiver_MIM_Training_TP2:
    needs: [cicd-test-container-setup]
    uses: ./.github/workflows/_test_template.yml
    if: contains(fromJSON(needs.cicd-test-container-setup.outputs.test_to_run), 'L2_Megatron_BART_Perceiver_MIM_Training_TP2') || needs.cicd-test-container-setup.outputs.all == 'true'
    with:
      RUNNER: self-hosted-azure
      SCRIPT: |
        python examples/nlp/language_modeling/megatron_bart_pretraining.py \
        trainer.devices=2 \
        trainer.accelerator=gpu \
        trainer.log_every_n_steps=1 \
        trainer.val_check_interval=10 \
        trainer.limit_val_batches=2 \
        trainer.accumulate_grad_batches=1 \
        trainer.max_steps=10 \
        trainer.precision=16 \
        trainer.gradient_clip_val=1.0 \
        exp_manager.exp_dir=examples/nlp/language_modeling/megatron_mim_results \
        model.tensor_model_parallel_size=2 \
        model.seq_length=128 \
        model.encoder.num_layers=4 \
        model.encoder.hidden_size=64 \
        model.encoder.arch=perceiver \
        model.encoder.num_attention_heads=8 \
        model.encoder.activation="swiglu" \
        model.encoder.masked_softmax_fusion=False \
        model.encoder.bias_activation_fusion=False \
        model.encoder.activations_checkpoint_method="block" \
        model.encoder.activations_checkpoint_num_layers=1 \
        model.decoder.num_layers=2 \
        model.decoder.hidden_size=64 \
        model.decoder.num_attention_heads=8 \
        model.decoder.activation="swiglu" \
        model.decoder.masked_softmax_fusion=False \
        model.decoder.bias_activation_fusion=False \
        model.decoder.activations_checkpoint_method="block" \
        model.decoder.activations_checkpoint_num_layers=1 \
        model.micro_batch_size=2 \
        model.global_batch_size=4 \
        model.data.data_impl=text_mmap \
        model.data.data_prefix=[1.0,/home/TestData/nlp/nmt/toy_data/wmt14-de-en.src] \
        model.data.splits_string="\"800,100,100\"" \
        model.data.whole_word_masking=False \
        model.tokenizer.library=sentencepiece \
        model.tokenizer.model=/home/TestData/nlp/nmt/toy_data/spm_64k_all_langs_plus_en.model \
        ++model.hiddens.enc_output_name=z \
        ++model.hiddens.transform.q_z_given_x.cls_name=cond_gaussian \
        ++model.hiddens.transform.q_z_given_x.hidden_size=64 \
        ++model.hiddens.loss.mim.cls_name=a_mim \
        ++model.hiddens.loss.mim.loss_weight=0.5
        # Change val_check_interval to 1 for resume as the len(dataloder) is 1 due to max_steps being the same as that of training and Lightning 2.0 raises an error
        # if val_check_interval > len(dataloder: https://github.com/Lightning-AI/lightning/blob/2.0.6/src/lightning/pytorch/loops/fit_loop.py#L259 at the beginning of fit_loop.run()
        python examples/nlp/language_modeling/megatron_bart_pretraining.py \
        trainer.devices=2 \
        trainer.accelerator=gpu \
        trainer.log_every_n_steps=1 \
        trainer.val_check_interval=1 \
        trainer.limit_val_batches=2 \
        trainer.accumulate_grad_batches=1 \
        trainer.max_steps=10 \
        trainer.precision=16 \
        trainer.gradient_clip_val=1.0 \
        exp_manager.exp_dir=examples/nlp/language_modeling/megatron_mim_results \
        model.tensor_model_parallel_size=2 \
        model.seq_length=128 \
        model.encoder.num_layers=4 \
        model.encoder.hidden_size=64 \
        model.encoder.arch=perceiver \
        model.encoder.num_attention_heads=8 \
        model.encoder.activation="swiglu" \
        model.encoder.masked_softmax_fusion=False \
        model.encoder.bias_activation_fusion=False \
        model.encoder.activations_checkpoint_method="block" \
        model.encoder.activations_checkpoint_num_layers=1 \
        model.decoder.num_layers=2 \
        model.decoder.hidden_size=64 \
        model.decoder.num_attention_heads=8 \
        model.decoder.activation="swiglu" \
        model.decoder.masked_softmax_fusion=False \
        model.decoder.bias_activation_fusion=False \
        model.decoder.activations_checkpoint_method="block" \
        model.decoder.activations_checkpoint_num_layers=1 \
        model.micro_batch_size=2 \
        model.global_batch_size=4 \
        model.data.data_impl=text_mmap \
        model.data.data_prefix=[1.0,/home/TestData/nlp/nmt/toy_data/wmt14-de-en.src] \
        model.data.splits_string="\"800,100,100\"" \
        model.data.whole_word_masking=False \
        model.tokenizer.library=sentencepiece \
        model.tokenizer.model=/home/TestData/nlp/nmt/toy_data/spm_64k_all_langs_plus_en.model \
        ++model.hiddens.enc_output_name=z \
        ++model.hiddens.transform.q_z_given_x.cls_name=cond_gaussian \
        ++model.hiddens.transform.q_z_given_x.hidden_size=64 \
        ++model.hiddens.loss.mim.cls_name=a_mim \
        ++model.hiddens.loss.mim.loss_weight=0.5
      AFTER_SCRIPT: |
        rm -rf examples/nlp/language_modeling/megatron_mim_results

    # stage("L2: NMT Bottleneck Fallback") {
    #   when {
    #     anyOf {
    #       branch "main"
    #       changeRequest target: "main"
    #     }
    #   }
    #   failFast true
    #   parallel {
    #     stage("L2: seq2seq (no bottleneck)") {
    #         steps {
    #           cd examples/nlp/machine_translation && \
    #           enc_dec_nmt-bottleneck.py \
    #           --config-path=conf \
    #           --config-name=aayn_bottleneck \
    #           do_testing=true \
    #           model.model_type=nll \
    #           model.encoder.arch=seq2seq \
    #           model.encoder.hidden_steps=1 \
    #           model.encoder.hidden_blocks=1 \
    #           model.encoder.hidden_init_method=params \
    #           model.encoder.hidden_size=64 \
    #           model.encoder.inner_size=128 \
    #           model.encoder.num_attention_heads=2 \
    #           model.encoder.num_layers=2 \
    #           model.decoder.hidden_size=64 \
    #           model.decoder.inner_size=128 \
    #           model.decoder.num_attention_heads=2 \
    #           model.decoder.num_layers=2 \
    #           model.train_ds.src_file_name=/home/TestData/nlp/nmt/toy_data/wmt14-en-de.src \
    #           model.train_ds.tgt_file_name=/home/TestData/nlp/nmt/toy_data/wmt14-en-de.ref \
    #           model.validation_ds.src_file_name=[/home/TestData/nlp/nmt/toy_data/wmt13-en-de.src,/home/TestData/nlp/nmt/toy_data/wmt14-en-de.src] \
    #           model.validation_ds.tgt_file_name=[/home/TestData/nlp/nmt/toy_data/wmt13-en-de.ref,/home/TestData/nlp/nmt/toy_data/wmt14-en-de.ref] \
    #           model.test_ds.src_file_name=/home/TestData/nlp/nmt/toy_data/wmt13-en-de.src \
    #           model.test_ds.tgt_file_name=/home/TestData/nlp/nmt/toy_data/wmt13-en-de.ref \
    #           model.encoder_tokenizer.tokenizer_model=/home/TestData/nlp/nmt/toy_data/tt_tokenizer.BPE.4096.model \
    #           model.decoder_tokenizer.tokenizer_model=/home/TestData/nlp/nmt/toy_data/tt_tokenizer.BPE.4096.model \
    #           trainer.devices=1 \
    #           trainer.accelerator="gpu" \
    #           +trainer.fast_dev_run=true \
    #           +trainer.limit_test_batches=2 \
    #           exp_manager=null \
    #         }
    #     }
    #   }
    # }
    # stage("L2: NMT Bottleneck Architecture") {
    #   when {
    #     anyOf {
    #       branch "main"
    #       changeRequest target: "main"
    #     }
    #   }
    #   failFast true
    #   parallel {
    #     stage("Bridge Encoder (identity)") {
    #         steps {
    #           cd examples/nlp/machine_translation && \
    #           enc_dec_nmt-bottleneck.py \
    #           --config-path=conf \
    #           --config-name=aayn_bottleneck \
    #           do_testing=true \
    #           model.model_type=nll \
    #           model.encoder.arch=bridge \
    #           model.encoder.hidden_steps=1 \
    #           model.encoder.hidden_blocks=1 \
    #           model.encoder.hidden_init_method=identity \
    #           model.encoder.hidden_size=64 \
    #           model.encoder.inner_size=128 \
    #           model.encoder.num_attention_heads=2 \
    #           model.encoder.num_layers=2 \
    #           model.decoder.hidden_size=64 \
    #           model.decoder.inner_size=128 \
    #           model.decoder.num_attention_heads=2 \
    #           model.decoder.num_layers=2 \
    #           model.train_ds.src_file_name=/home/TestData/nlp/nmt/toy_data/wmt14-de-en.src \
    #           model.train_ds.tgt_file_name=/home/TestData/nlp/nmt/toy_data/wmt14-de-en.ref \
    #           model.validation_ds.src_file_name=/home/TestData/nlp/nmt/toy_data/wmt14-de-en.src \
    #           model.validation_ds.tgt_file_name=/home/TestData/nlp/nmt/toy_data/wmt14-de-en.src \
    #           model.test_ds.src_file_name=/home/TestData/nlp/nmt/toy_data/wmt14-de-en.src \
    #           model.test_ds.tgt_file_name=/home/TestData/nlp/nmt/toy_data/wmt14-de-en.src \
    #           model.encoder_tokenizer.tokenizer_model=/home/TestData/nlp/nmt/toy_data/tt_tokenizer.BPE.4096.model \
    #           model.decoder_tokenizer.tokenizer_model=/home/TestData/nlp/nmt/toy_data/tt_tokenizer.BPE.4096.model \
    #           trainer.devices=1 \
    #           trainer.accelerator="gpu" \
    #           +trainer.fast_dev_run=true \
    #           +trainer.limit_test_batches=2 \
    #           exp_manager=null
    #         }
    #     }
    #     stage("Perceiver Encoder (params)") {
    #         steps {
    #           cd examples/nlp/machine_translation && \
    #           enc_dec_nmt-bottleneck.py \
    #           --config-path=conf \
    #           --config-name=aayn_bottleneck \
    #           do_testing=true \
    #           model.model_type=nll \
    #           model.encoder.arch=perceiver \
    #           model.encoder.hidden_steps=1 \
    #           model.encoder.hidden_blocks=1 \
    #           model.encoder.hidden_init_method=params \
    #           model.encoder.hidden_size=64 \
    #           model.encoder.inner_size=128 \
    #           model.encoder.num_attention_heads=2 \
    #           model.encoder.num_layers=2 \
    #           model.decoder.hidden_size=64 \
    #           model.decoder.inner_size=128 \
    #           model.decoder.num_attention_heads=2 \
    #           model.decoder.num_layers=2 \
    #           model.train_ds.src_file_name=/home/TestData/nlp/nmt/toy_data/wmt14-de-en.src \
    #           model.train_ds.tgt_file_name=/home/TestData/nlp/nmt/toy_data/wmt14-de-en.ref \
    #           model.validation_ds.src_file_name=/home/TestData/nlp/nmt/toy_data/wmt14-de-en.src \
    #           model.validation_ds.tgt_file_name=/home/TestData/nlp/nmt/toy_data/wmt14-de-en.src \
    #           model.test_ds.src_file_name=/home/TestData/nlp/nmt/toy_data/wmt14-de-en.src \
    #           model.test_ds.tgt_file_name=/home/TestData/nlp/nmt/toy_data/wmt14-de-en.src \
    #           model.encoder_tokenizer.tokenizer_model=/home/TestData/nlp/nmt/toy_data/tt_tokenizer.BPE.4096.model \
    #           model.decoder_tokenizer.tokenizer_model=/home/TestData/nlp/nmt/toy_data/tt_tokenizer.BPE.4096.model \
    #           trainer.devices=1 \
    #           trainer.accelerator="gpu" \
    #           +trainer.fast_dev_run=true \
    #           +trainer.limit_test_batches=2 \
    #           exp_manager=null
    #         }
    #     }
    #   }
    # }
    # stage("L2: NMT Bottleneck LVM") {
    #   when {
    #     anyOf {
    #       branch "main"
    #       changeRequest target: "main"
    #     }
    #   }
    #   failFast true
    #   parallel {
    #     stage("VAE") {
    #         steps {
    #           cd examples/nlp/machine_translation && \
    #           enc_dec_nmt-bottleneck.py \
    #           --config-path=conf \
    #           --config-name=aayn_bottleneck \
    #           do_testing=true \
    #           model.model_type=vae \
    #           model.encoder.arch=perceiver \
    #           model.encoder.hidden_steps=1 \
    #           model.encoder.hidden_blocks=1 \
    #           model.encoder.hidden_init_method=params \
    #           model.encoder.hidden_size=64 \
    #           model.encoder.inner_size=128 \
    #           model.encoder.num_attention_heads=2 \
    #           model.encoder.num_layers=2 \
    #           model.decoder.hidden_size=64 \
    #           model.decoder.inner_size=128 \
    #           model.decoder.num_attention_heads=2 \
    #           model.decoder.num_layers=2 \
    #           model.train_ds.src_file_name=/home/TestData/nlp/nmt/toy_data/wmt14-de-en.src \
    #           model.train_ds.tgt_file_name=/home/TestData/nlp/nmt/toy_data/wmt14-de-en.ref \
    #           model.validation_ds.src_file_name=/home/TestData/nlp/nmt/toy_data/wmt14-de-en.src \
    #           model.validation_ds.tgt_file_name=/home/TestData/nlp/nmt/toy_data/wmt14-de-en.src \
    #           model.test_ds.src_file_name=/home/TestData/nlp/nmt/toy_data/wmt14-de-en.src \
    #           model.test_ds.tgt_file_name=/home/TestData/nlp/nmt/toy_data/wmt14-de-en.src \
    #           model.encoder_tokenizer.tokenizer_model=/home/TestData/nlp/nmt/toy_data/tt_tokenizer.BPE.4096.model \
    #           model.decoder_tokenizer.tokenizer_model=/home/TestData/nlp/nmt/toy_data/tt_tokenizer.BPE.4096.model \
    #           trainer.devices=1 \
    #           trainer.accelerator="gpu" \
    #           +trainer.fast_dev_run=true \
    #           +trainer.limit_test_batches=2 \
    #           exp_manager=null
    #         }
    #     }
    #     stage("MIM") {
    #         steps {
    #           cd examples/nlp/machine_translation && \
    #           enc_dec_nmt-bottleneck.py \
    #           --config-path=conf \
    #           --config-name=aayn_bottleneck \
    #           do_testing=true \
    #           model.model_type=mim \
    #           model.encoder.arch=perceiver \
    #           model.encoder.hidden_steps=1 \
    #           model.encoder.hidden_blocks=1 \
    #           model.encoder.hidden_init_method=params \
    #           model.encoder.hidden_size=64 \
    #           model.encoder.inner_size=128 \
    #           model.encoder.num_attention_heads=2 \
    #           model.encoder.num_layers=2 \
    #           model.decoder.hidden_size=64 \
    #           model.decoder.inner_size=128 \
    #           model.decoder.num_attention_heads=2 \
    #           model.decoder.num_layers=2 \
    #           model.train_ds.src_file_name=/home/TestData/nlp/nmt/toy_data/wmt14-de-en.src \
    #           model.train_ds.tgt_file_name=/home/TestData/nlp/nmt/toy_data/wmt14-de-en.ref \
    #           model.validation_ds.src_file_name=/home/TestData/nlp/nmt/toy_data/wmt14-de-en.src \
    #           model.validation_ds.tgt_file_name=/home/TestData/nlp/nmt/toy_data/wmt14-de-en.src \
    #           model.test_ds.src_file_name=/home/TestData/nlp/nmt/toy_data/wmt14-de-en.src \
    #           model.test_ds.tgt_file_name=/home/TestData/nlp/nmt/toy_data/wmt14-de-en.src \
    #           model.encoder_tokenizer.tokenizer_model=/home/TestData/nlp/nmt/toy_data/tt_tokenizer.BPE.4096.model \
    #           model.decoder_tokenizer.tokenizer_model=/home/TestData/nlp/nmt/toy_data/tt_tokenizer.BPE.4096.model \
    #           trainer.devices=1 \
    #           trainer.accelerator="gpu" \
    #           +trainer.fast_dev_run=true \
    #           +trainer.limit_test_batches=2 \
    #           exp_manager=null
    #         }
    #     }
    #   }
    # }
        
  L2_Megatron_Bert_Pretraining_and_Resume_Training_with_Pipeline_Parallelism:
    needs: [cicd-test-container-setup]
    uses: ./.github/workflows/_test_template.yml
    if: contains(fromJSON(needs.cicd-test-container-setup.outputs.test_to_run), 'L2_Megatron_Bert_Pretraining_and_Resume_Training_with_Pipeline_Parallelism') || needs.cicd-test-container-setup.outputs.all == 'true'
    with:
      RUNNER: self-hosted-azure
      SCRIPT: |
        python examples/nlp/language_modeling/megatron_bert_pretraining.py \
        trainer.devices=2 \
        trainer.accelerator=gpu \
        trainer.log_every_n_steps=1 \
        trainer.val_check_interval=10 \
        trainer.limit_val_batches=2 \
        trainer.accumulate_grad_batches=1 \
        trainer.max_steps=10 \
        trainer.precision=bf16 \
        model.megatron_amp_O2=True \
        trainer.gradient_clip_val=1.0 \
        exp_manager.exp_dir=examples/nlp/language_modeling/bert_pretrain_results \
        model.tensor_model_parallel_size=2 \
        model.optim.name=fused_adam \
        model.optim.lr=2e-4 \
        model.optim.sched.warmup_steps=2 \
        model.optim.sched.constant_steps=2 \
        model.optim.sched.min_lr=8e-5 \
        model.max_position_embeddings=128 \
        model.encoder_seq_length=128 \
        model.data.seq_length=128 \
        model.tokenizer.vocab_file=/home/TestData/nlp/megatron_bert/data/bert/vocab.txt \
        model.num_layers=8 \
        model.hidden_size=256 \
        model.num_attention_heads=8 \
        model.activations_checkpoint_method=block \
        model.activations_checkpoint_num_layers=1 \
        model.data.data_prefix=[.5,/home/TestData/nlp/megatron_bert/data/bert/simple_wiki_bert_preproc_text_sentence,.5,/home/TestData/nlp/megatron_bert/data/bert/simple_wiki_bert_preproc_text_sentence] \
        model.data.index_mapping_dir=examples/nlp/language_modeling/bert_index_mappings

        python examples/nlp/language_modeling/megatron_bert_pretraining.py \
        trainer.devices=2 \
        trainer.accelerator=gpu \
        trainer.log_every_n_steps=1 \
        trainer.val_check_interval=10 \
        trainer.limit_val_batches=2 \
        trainer.accumulate_grad_batches=1 \
        trainer.max_steps=20 \
        trainer.precision=bf16 \
        model.megatron_amp_O2=True \
        trainer.gradient_clip_val=1.0 \
        exp_manager.exp_dir=examples/nlp/language_modeling/bert_pretrain_results \
        exp_manager.resume_if_exists=True \
        model.tensor_model_parallel_size=2 \
        model.optim.name=fused_adam \
        model.optim.lr=2e-4 \
        model.optim.sched.warmup_steps=2 \
        model.optim.sched.constant_steps=2 \
        model.optim.sched.min_lr=8e-5 \
        model.max_position_embeddings=128 \
        model.encoder_seq_length=128 \
        model.data.seq_length=128 \
        model.tokenizer.vocab_file=/home/TestData/nlp/megatron_bert/data/bert/vocab.txt \
        model.num_layers=8 \
        model.hidden_size=256 \
        model.num_attention_heads=8 \
        model.activations_checkpoint_method=block \
        model.activations_checkpoint_num_layers=1 \
        model.data.data_prefix=[.5,/home/TestData/nlp/megatron_bert/data/bert/simple_wiki_bert_preproc_text_sentence,.5,/home/TestData/nlp/megatron_bert/data/bert/simple_wiki_bert_preproc_text_sentence] \
        model.data.index_mapping_dir=examples/nlp/language_modeling/bert_index_mappings

  L2_Megatron_Bert_Pretraining_and_Resume_Training:
    needs: [cicd-test-container-setup]
    uses: ./.github/workflows/_test_template.yml
    if: contains(fromJSON(needs.cicd-test-container-setup.outputs.test_to_run), 'L2_Megatron_Bert_Pretraining_and_Resume_Training') || needs.cicd-test-container-setup.outputs.all == 'true'
    with:
      RUNNER: self-hosted-azure
      SCRIPT: |
        python examples/nlp/language_modeling/megatron_bert_pretraining.py \
        trainer.devices=2 \
        trainer.accelerator=gpu \
        trainer.log_every_n_steps=1 \
        trainer.val_check_interval=10 \
        trainer.limit_val_batches=2 \
        trainer.accumulate_grad_batches=1 \
        trainer.max_steps=10 \
        trainer.precision=bf16 \
        model.megatron_amp_O2=True \
        trainer.gradient_clip_val=1.0 \
        exp_manager.exp_dir=examples/nlp/language_modeling/bert_pretrain_results \
        model.tensor_model_parallel_size=2 \
        model.optim.name=fused_adam \
        model.optim.lr=2e-4 \
        model.sequence_parallel=True \
        model.optim.sched.warmup_steps=2 \
        model.optim.sched.constant_steps=2 \
        model.optim.sched.min_lr=8e-5 \
        model.max_position_embeddings=128 \
        model.encoder_seq_length=128 \
        model.data.seq_length=128 \
        model.tokenizer.vocab_file=/home/TestData/nlp/megatron_bert/data/bert/vocab.txt \
        model.num_layers=8 \
        model.hidden_size=256 \
        model.num_attention_heads=8 \
        model.activations_checkpoint_method=block \
        model.activations_checkpoint_num_layers=1 \
        model.data.data_prefix=[.5,/home/TestData/nlp/megatron_bert/data/bert/simple_wiki_bert_preproc_text_sentence,.5,/home/TestData/nlp/megatron_bert/data/bert/simple_wiki_bert_preproc_text_sentence] \
        model.data.index_mapping_dir=examples/nlp/language_modeling/bert_index_mappings

        python examples/nlp/language_modeling/megatron_bert_pretraining.py \
        trainer.devices=2 \
        trainer.accelerator=gpu \
        trainer.log_every_n_steps=1 \
        trainer.val_check_interval=10 \
        trainer.limit_val_batches=2 \
        trainer.accumulate_grad_batches=1 \
        trainer.max_steps=20 \
        trainer.precision=bf16 \
        model.megatron_amp_O2=True \
        trainer.gradient_clip_val=1.0 \
        exp_manager.exp_dir=examples/nlp/language_modeling/bert_pretrain_results \
        exp_manager.resume_if_exists=True \
        model.tensor_model_parallel_size=2 \
        model.optim.name=fused_adam \
        model.optim.lr=2e-4 \
        model.optim.sched.warmup_steps=2 \
        model.optim.sched.constant_steps=2 \
        model.optim.sched.min_lr=8e-5 \
        model.max_position_embeddings=128 \
        model.encoder_seq_length=128 \
        model.data.seq_length=128 \
        model.tokenizer.vocab_file=/home/TestData/nlp/megatron_bert/data/bert/vocab.txt \
        model.num_layers=8 \
        model.hidden_size=256 \
        model.num_attention_heads=8 \
        model.activations_checkpoint_method=block \
        model.activations_checkpoint_num_layers=1 \
        model.data.data_prefix=[.5,/home/TestData/nlp/megatron_bert/data/bert/simple_wiki_bert_preproc_text_sentence,.5,/home/TestData/nlp/megatron_bert/data/bert/simple_wiki_bert_preproc_text_sentence] \
        model.data.index_mapping_dir=examples/nlp/language_modeling/bert_index_mappings
      AFTER_SCRIPT: |
        rm -rf examples/nlp/language_modeling/bert_pretrain_results
        rm -rf examples/nlp/language_modeling/bert_index_mappings

  L2_Megatron_Core_Bert_Pretraining_and_Resume_Training:
    needs: [cicd-test-container-setup]
    uses: ./.github/workflows/_test_template.yml
    if: contains(fromJSON(needs.cicd-test-container-setup.outputs.test_to_run), 'L2_Megatron_Core_Bert_Pretraining_and_Resume_Training') || needs.cicd-test-container-setup.outputs.all == 'true'
    with:
      RUNNER: self-hosted-azure
      SCRIPT: |
        python examples/nlp/language_modeling/megatron_bert_pretraining.py \
          trainer.devices=2 \
          trainer.accelerator=gpu \
          trainer.log_every_n_steps=1 \
          trainer.val_check_interval=10 \
          trainer.limit_val_batches=2 \
          trainer.accumulate_grad_batches=1 \
          trainer.max_steps=10 \
          trainer.gradient_clip_val=1.0 \
          exp_manager.exp_dir=examples/nlp/language_modeling/bert_pretrain_results \
          model.mcore_bert=True \
          model.tensor_model_parallel_size=2 \
          model.optim.name=fused_adam \
          model.optim.lr=2e-4 \
          model.sequence_parallel=True \
          model.optim.sched.warmup_steps=2 \
          model.optim.sched.constant_steps=2 \
          model.optim.sched.min_lr=8e-5 \
          model.max_position_embeddings=128 \
          model.encoder_seq_length=128 \
          model.data.seq_length=128 \
          model.tokenizer.vocab_file=/home/TestData/nlp/megatron_bert/data/bert/vocab.txt \
          model.num_layers=8 \
          model.hidden_size=256 \
          model.num_attention_heads=8 \
          model.activations_checkpoint_method="block" \
          model.activations_checkpoint_num_layers=1 \
          model.data.data_prefix=[.5,/home/TestData/nlp/megatron_bert/data/bert/simple_wiki_bert_preproc_text_sentence,.5,/home/TestData/nlp/megatron_bert/data/bert/simple_wiki_bert_preproc_text_sentence] \
          model.data.index_mapping_dir=examples/nlp/language_modeling/bert_index_mappings

          python examples/nlp/language_modeling/megatron_bert_pretraining.py \
          trainer.devices=2 \
          trainer.accelerator=gpu \
          trainer.log_every_n_steps=1 \
          trainer.val_check_interval=10 \
          trainer.limit_val_batches=2 \
          trainer.accumulate_grad_batches=1 \
          trainer.max_steps=20 \
          trainer.gradient_clip_val=1.0 \
          exp_manager.exp_dir=examples/nlp/language_modeling/bert_pretrain_results \
          exp_manager.resume_if_exists=True \
          model.mcore_bert=True \
          model.tensor_model_parallel_size=2 \
          model.optim.name=fused_adam \
          model.optim.lr=2e-4 \
          model.optim.sched.warmup_steps=2 \
          model.optim.sched.constant_steps=2 \
          model.optim.sched.min_lr=8e-5 \
          model.max_position_embeddings=128 \
          model.encoder_seq_length=128 \
          model.data.seq_length=128 \
          model.tokenizer.vocab_file=/home/TestData/nlp/megatron_bert/data/bert/vocab.txt \
          model.num_layers=8 \
          model.hidden_size=256 \
          model.num_attention_heads=8 \
          model.activations_checkpoint_method="block" \
          model.activations_checkpoint_num_layers=1 \
          model.data.data_prefix=[.5,/home/TestData/nlp/megatron_bert/data/bert/simple_wiki_bert_preproc_text_sentence,.5,/home/TestData/nlp/megatron_bert/data/bert/simple_wiki_bert_preproc_text_sentence] \
          model.data.index_mapping_dir=examples/nlp/language_modeling/bert_index_mappings
      AFTER_SCRIPT: |
        rm -rf examples/nlp/language_modeling/bert_pretrain_results
        rm -rf examples/nlp/language_modeling/bert_index_mappings

  L2_Megatron_RETRO_Pretraining_and_Resume_Training:
    needs: [cicd-test-container-setup]
    uses: ./.github/workflows/_test_template.yml
    if: contains(fromJSON(needs.cicd-test-container-setup.outputs.test_to_run), 'L2_Megatron_RETRO_Pretraining_and_Resume_Training') || needs.cicd-test-container-setup.outputs.all == 'true'
    with:
      RUNNER: self-hosted-azure
      SCRIPT: |
        python examples/nlp/language_modeling/megatron_retro_pretraining.py \
        trainer.num_nodes=1 \
        trainer.devices=2 \
        trainer.precision=bf16 \
        trainer.accelerator=gpu \
        model.data.data_prefix=["none"] \
        exp_manager.exp_dir=examples/nlp/language_modeling/mcore_retro_results \
        model.mcore_gpt=True \
        model.tensor_model_parallel_size=1 \
        model.pipeline_model_parallel_size=1 \
        model.optim.name=distributed_fused_adam \
        model.retro.retro_project_dir=/home/TestData/nlp/megatron_retro/mcore_retro/micro-wiki-core \
        model.data.num_workers=4 \
        model.micro_batch_size=1 \
        model.data.shuffle_documents=False \
        trainer.val_check_interval=30 \
        +trainer.num_sanity_val_steps=0 \
        model.init_method_std=0.023 \
        model.optim.lr=6.0e-4 \
        model.megatron_amp_O2=True \
        model.data.splits_string="\"98,2,0\"" \
        model.data.dataloader_type=cyclic \
        trainer.max_steps=10

        python examples/nlp/language_modeling/megatron_retro_pretraining.py \
        trainer.num_nodes=1 \
        trainer.devices=2 \
        trainer.precision=bf16 \
        trainer.accelerator=gpu \
        model.data.data_prefix=["none"] \
        exp_manager.exp_dir=examples/nlp/language_modeling/mcore_retro_results \
        model.mcore_gpt=True \
        model.tensor_model_parallel_size=1 \
        model.pipeline_model_parallel_size=1 \
        model.optim.name=distributed_fused_adam \
        model.retro.retro_project_dir=/home/TestData/nlp/megatron_retro/mcore_retro/micro-wiki-core \
        model.data.num_workers=4 \
        model.micro_batch_size=1 \
        model.data.shuffle_documents=False \
        trainer.val_check_interval=30 \
        +trainer.num_sanity_val_steps=0 \
        model.init_method_std=0.023 \
        model.optim.lr=6.0e-4 \
        model.megatron_amp_O2=True \
        model.data.splits_string="\"98,2,0\"" \
        model.data.dataloader_type=cyclic \
        trainer.max_steps=20
      AFTER_SCRIPT: |
        rm -rf examples/nlp/language_modeling/mcore_retro_results

  L2_Legacy_Megatron_RETRO_Pretraining_and_Resume_Training:
    needs: [cicd-test-container-setup]
    uses: ./.github/workflows/_test_template.yml
    if: contains(fromJSON(needs.cicd-test-container-setup.outputs.test_to_run), 'L2_Legacy_Megatron_RETRO_Pretraining_and_Resume_Training') || needs.cicd-test-container-setup.outputs.all == 'true'
    with:
      RUNNER: self-hosted-azure
      SCRIPT: |
        python examples/nlp/language_modeling/megatron_retro_pretraining_legacy.py \
        trainer.devices=2 \
        trainer.num_nodes=1 \
        trainer.accelerator=gpu \
        trainer.accumulate_grad_batches=1 \
        trainer.limit_val_batches=2 \
        exp_manager.resume_if_exists=True \
        trainer.max_steps=10 \
        trainer.precision=16 \
        trainer.gradient_clip_val=1.0 \
        trainer.val_check_interval=10 \
        exp_manager.exp_dir=examples/nlp/language_modeling/retro_legacy_results \
        model.data.data_prefix= \
        model.data.knn_index= \
        model.data.retrieval_prefix= \
        model.tensor_model_parallel_size=2 \
        model.micro_batch_size=4 \
        model.optim.name=fused_adam \
        model.optim.lr=2e-4 \
        model.optim.sched.warmup_steps=2 \
        model.optim.sched.constant_steps=2 \
        model.optim.sched.min_lr=8e-5 \
        model.max_position_embeddings=128 \
        model.encoder_seq_length=128 \
        model.chunk_size=32 \
        model.enc_num_layers=2 \
        model.dec_num_layers=2 \
        model.enc_cross_attention=[1] \
        model.dec_cross_attention=[1] \
        +model.data.mock=True

            python examples/nlp/language_modeling/megatron_retro_pretraining_legacy.py \
            trainer.devices=2 \
            trainer.num_nodes=1 \
            trainer.accelerator=gpu \
            trainer.accumulate_grad_batches=1 \
            trainer.limit_val_batches=2 \
            exp_manager.resume_if_exists=True \
            trainer.max_steps=20 \
            trainer.precision=16 \
            trainer.gradient_clip_val=1.0 \
            trainer.val_check_interval=10 \
            exp_manager.exp_dir=examples/nlp/language_modeling/retro_legacy_results \
            model.data.data_prefix= \
            model.data.knn_index= \
            model.data.retrieval_prefix= \
            model.tensor_model_parallel_size=2 \
            model.micro_batch_size=4 \
            model.optim.name=fused_adam \
            model.optim.lr=2e-4 \
            model.optim.sched.warmup_steps=2 \
            model.optim.sched.constant_steps=2 \
            model.optim.sched.min_lr=8e-5 \
            model.max_position_embeddings=128 \
            model.encoder_seq_length=128 \
            model.chunk_size=32 \
            model.enc_num_layers=2 \
            model.dec_num_layers=2 \
            model.enc_cross_attention=[1] \
            model.dec_cross_attention=[1] \
            +model.data.mock=True
      AFTER_SCRIPT: |
        rm -rf examples/nlp/language_modeling/retro_legacy_results

  # L2_Megatron_RETRO_muTransfer_Pretraining_Performance:
  #   needs: [cicd-test-container-setup]
  #   runs-on: self-hosted-azure
  #   container:
  #     image: nemoci.azurecr.io/nemo_container_${{ github.run_id }}
  #     options: 
  #       # --user 0:128
  #       --device=/dev/nvidia0
  #       --gpus all
  #       --shm-size=8g 
  #       --env TRANSFORMERS_OFFLINE=0 
  #       --env HYDRA_FULL_ERROR=1
  #       --volume /mnt/datadrive/TestData:/home/TestData
  #   steps:
  #       - name: Checkout repository
  #         uses: actions/checkout@v4
  #       - run: |
  #           python examples/nlp/language_modeling/megatron_retro_mutransfer_pretrain.py \
  #               trainer.devices=2 \
  #               trainer.num_nodes=1 \
  #               trainer.accelerator=gpu \
  #               trainer.accumulate_grad_batches=1 \
  #               trainer.max_steps=100 \
  #               trainer.log_every_n_steps=1 \
  #               trainer.precision=16 \
  #               trainer.val_check_interval=100 \
  #               trainer.limit_val_batches=0 \
  #               trainer.gradient_clip_val=1.0 \
  #               +trainer.num_sanity_val_steps=0 \
  #               exp_manager.exp_dir=examples/nlp/language_modeling/retro_results/ \
  #               +exp_manager.version=smalltest \
  #               model.data.neighbors=2 \
  #               model.megatron_amp_O2=False \
  #               model.apply_query_key_layer_scaling=False \
  #               model.tensor_model_parallel_size=1 \
  #               model.optim.name=muadamw \
  #               model.optim.weight_decay=0.1 \
  #               model.optim.betas=[0.9,0.95] \
  #               model.optim.lr=6e-4 \
  #               model.optim.sched.warmup_steps=1000 \
  #               model.optim.sched.constant_steps=0 \
  #               model.optim.sched.min_lr=6e-5 \
  #               model.add_position_embedding=False \
  #               model.enc_num_layers=2 \
  #               model.dec_num_layers=6 \
  #               model.enc_cross_attention=[0] \
  #               model.dec_cross_attention=[3,5] \
  #               model.hidden_size=96 \
  #               model.ffn_hidden_size=384 \
  #               model.init_method_std=0.023 \
  #               model.num_attention_heads=12 \
  #               model.max_position_embeddings=1024 \
  #               model.encoder_seq_length=1024 \
  #               model.tokenizer.library=megatron \
  #               model.tokenizer.type=GPT2BPETokenizer \
  #               model.tokenizer.merge_file=/home/TestData/nlp/megatron_retro/gpt2-merges.txt \
  #               model.tokenizer.vocab_file=/home/TestData/nlp/megatron_retro/gpt2-vocab.json \
  #               model.data.data_prefix=[/home/TestData/nlp/megatron_retro/retro_wiki_test_text_document] \
  #               model.data.knn_index=[/home/TestData/nlp/megatron_retro/knn2_map_wiki_test.idx] \
  #               model.data.retrieval_prefix=/home/TestData/nlp/megatron_retro/retro_wiki_test_text_document \
  #               model.data.index_mapping_dir=/home/TestData/nlp/megatron_retro \
  #               model.data.num_workers=8 \
  #               model.micro_batch_size=8 \
  #               model.normalization=rmsnorm \
  #               model.transformer_block_type=pre_ln \
  #               model.bias_activation_fusion=True \
  #               model.bias_dropout_add_fusion=False \
  #               model.masked_softmax_fusion=True \
  #               model.hidden_dropout=0 \
  #               model.attention_dropout=0 \
  #               model.fp32_residual_connection=True \
  #               model.shape_file=/home/TestData/nlp/megatron_retro/o1_rel_shape_info_tiny.yaml

  #               python -c "import pandas as pd
  #               import pathlib
  #               from pandas.testing import assert_frame_equal
  #               from tensorboard.backend.event_processing.event_accumulator import EventAccumulator
  #               import torch
  #               if not (torch.cuda.is_available() and "A100" in torch.cuda.get_device_name()):
  #                   import sys
  #                   sys.exit(0)
  #               event_file = list(pathlib.Path("examples/nlp/language_modeling/retro_results/megatron_retro/smalltest").glob("events.out.tfevents*"))[0]
  #               ea = EventAccumulator(str(event_file)).Reload()
  #               vals = []
  #               for i in ea.Scalars("reduced_train_loss"):
  #                   vals.append(i.value)
  #               training_curve = pd.DataFrame({"loss": vals})
  #               gt_curve = pd.read_csv("/home/TestData/nlp/megatron_retro/expected_learning_curve.csv")
  #               assert_frame_equal(training_curve, gt_curve, rtol=1e-3, atol=1e-3)"

  #               rm -rf examples/nlp/language_modeling/retro_results
  #       - uses: "NVIDIA/NeMo/.github/actions/cancel-workflow@main"
  #         if: "failure()"

  L2_RAG_Pipeline_Indexing:
    needs: [cicd-test-container-setup]
    uses: ./.github/workflows/_test_template.yml
    if: contains(fromJSON(needs.cicd-test-container-setup.outputs.test_to_run), 'L2_RAG_Pipeline_Indexing') || needs.cicd-test-container-setup.outputs.all == 'true'
    with:
      RUNNER: self-hosted-azure
      SCRIPT: |
        python examples/nlp/rag/rag_indexing.py \
        trainer.num_nodes=1 \
        trainer.devices=1 \
        trainer.precision="bf16-mixed" \
        indexing.embedder.model_path="/home/TestData/nlp/rag_pipeline/testing_models/embedders/sbert_nemo.nemo" \
        indexing.embedder.embed_batch_size=128 \
        indexing.data.data_path="/home/TestData/nlp/rag_pipeline/testing_data/corpus_data/sample_data" \
        indexing.data.chunk_size=256 \
        indexing.data.chunk_overlap=10 \
        indexing.index_path="/home/TestData/nlp/rag_pipeline/testing_data/saved_index/sample_index"

  L2_RAG_Pipeline_Generating:
    needs: [cicd-test-container-setup]
    uses: ./.github/workflows/_test_template.yml
    if: contains(fromJSON(needs.cicd-test-container-setup.outputs.test_to_run), 'L2_RAG_Pipeline_Generating') || needs.cicd-test-container-setup.outputs.all == 'true'
    with:
      RUNNER: self-hosted-azure
      SCRIPT: |
        python examples/nlp/rag/rag_generating.py \
        trainer.devices=1 \
        trainer.precision="bf16-mixed" \
        indexing.embedder.model_path="/home/TestData/nlp/rag_pipeline/testing_models/embedders/sbert_nemo.nemo" \
        indexing.index_path="/home/TestData/nlp/rag_pipeline/testing_data/saved_index/sample_index" \
        generating.llm.model_path="/home/TestData/nlp/rag_pipeline/testing_models/llms/megatron_gpt_125m.nemo" \
        generating.inference.tokens_to_generate=50 \
        generating.inference.greedy=False \
        generating.inference.temperature=1.0 \
        generating.query="Which art schools did I applied to?"

  L2_BioMegatron_Bert_NER_Task:
    needs: [cicd-test-container-setup]
    uses: ./.github/workflows/_test_template.yml
    if: contains(fromJSON(needs.cicd-test-container-setup.outputs.test_to_run), 'L2_BioMegatron_Bert_NER_Task') || needs.cicd-test-container-setup.outputs.all == 'true'
    with:
      RUNNER: self-hosted-azure
      SCRIPT: |
        python examples/nlp/token_classification/token_classification_train.py \
        exp_manager.exp_dir=examples/nlp/language_modeling/token_classification_results \
        trainer.max_epochs=1 \
        model.dataset.data_dir=/home/TestData/nlp/ner \
        model.language_model.pretrained_model_name=biomegatron345m_biovocab_30k_cased \
        model.tokenizer.tokenizer_name=null
      AFTER_SCRIPT: |
        rm -rf examples/nlp/language_modeling/token_classification_results

  L2_Megatron_GPT_Pretraining_and_Resume_Training_TP2:
    needs: [cicd-test-container-setup]
    uses: ./.github/workflows/_test_template.yml
    if: contains(fromJSON(needs.cicd-test-container-setup.outputs.test_to_run), 'L2_Megatron_GPT_Pretraining_and_Resume_Training_TP2') || needs.cicd-test-container-setup.outputs.all == 'true'
    with:
      RUNNER: self-hosted-azure-gpus-2-h100
      SCRIPT: |
        # This is to improve p2p overlap on H100
        export NVTE_FWD_LAYERNORM_SM_MARGIN=8
        export NVTE_BWD_LAYERNORM_SM_MARGIN=8
        export TORCH_NCCL_AVOID_RECORD_STREAMS=1
        export NCCL_MIN_NCHANNELS=4
        # TP overlap is not supported in docker environment
        #NVTE_UB_SPLIT_RS: 0
        #NVTE_UB_ATOMIC_GEMM_RS: 1
        #NVTE_RS_STRIDED_ATOMIC: 1
        #NVTE_UB_FP8_RS: 1
        # Increase p2p chunksize to 2MB
        export NCCL_P2P_NET_CHUNKSIZE=2097152
        # Disable gc when switching to/from validation steps
        export NEMO_MANUAL_GC_IN_VALIDATION=0
        
        python examples/nlp/language_modeling/megatron_gpt_pretraining.py \
        trainer.devices=2 \
        trainer.accelerator=gpu \
        trainer.log_every_n_steps=1 \
        trainer.val_check_interval=2 \
        trainer.limit_val_batches=2 \
        trainer.accumulate_grad_batches=1 \
        trainer.max_steps=3 \
        trainer.gradient_clip_val=1.0 \
        exp_manager.exp_dir=examples/nlp/language_modeling/gpt_pretrain_results \
        ++model.transformer_engine=True \
        ++model.fp8=True \
        ++model.fp8_hybrid=True \
        ++model.fp8_amax_history_len=1024 \
        ++model.fp8_amax_compute_algo=max \
        ++model.reduce_amax=True \
        ++model.use_te_rng_tracker=True \
        ++model.name=megatron_gpt_full_te_layer_autocast \
        model.ub_tp_comm_overlap=False \
        model.tensor_model_parallel_size=2 \
        model.optim.name=distributed_fused_adam \
        model.optim.lr=2e-4 \
        model.optim.sched.warmup_steps=1 \
        model.optim.sched.constant_steps=1 \
        model.optim.sched.min_lr=8e-5 \
        model.max_position_embeddings=128 \
        model.encoder_seq_length=128 \
        model.data.seq_length=128 \
        model.bias=False \
        model.bias_activation_fusion=False \
        model.bias_dropout_add_fusion=False \
        model.tokenizer.vocab_file=/home/TestData/nlp/megatron_gpt/data/gpt/vocab.json \
        model.tokenizer.merge_file=/home/TestData/nlp/megatron_gpt/data/gpt/merges.txt \
        model.num_layers=8 \
        model.hidden_size=256 \
        model.num_attention_heads=8 \
        model.activations_checkpoint_method=block \
        model.activations_checkpoint_granularity=full \
        model.activations_checkpoint_num_layers=1 \
        model.data.validation_drop_last=False \
        model.data.data_prefix=[.5,/home/TestData/nlp/megatron_gpt/data/gpt/simple_wiki_gpt_preproc_text_document,.5,/home/TestData/nlp/megatron_gpt/data/gpt/simple_wiki_gpt_preproc_text_document] \
        model.data.index_mapping_dir=examples/nlp/language_modeling/gpt_index_mappings

        python examples/nlp/language_modeling/megatron_gpt_pretraining.py \
        trainer.devices=2 \
        trainer.accelerator=gpu \
        trainer.log_every_n_steps=1 \
        trainer.val_check_interval=2 \
        trainer.limit_val_batches=2 \
        trainer.accumulate_grad_batches=1 \
        trainer.max_steps=6 \
        trainer.gradient_clip_val=1.0 \
        exp_manager.exp_dir=examples/nlp/language_modeling/gpt_pretrain_results \
        exp_manager.resume_if_exists=True \
        ++model.transformer_engine=True \
        ++model.fp8=True \
        ++model.fp8_hybrid=True \
        ++model.fp8_amax_history_len=1024 \
        ++model.fp8_amax_compute_algo=max \
        ++model.reduce_amax=True \
        ++model.use_te_rng_tracker=True \
        ++model.name=megatron_gpt_full_te_layer_autocast \
        model.ub_tp_comm_overlap=False \
        model.tensor_model_parallel_size=2 \
        model.optim.name=distributed_fused_adam \
        model.optim.lr=2e-4 \
        model.optim.sched.warmup_steps=2 \
        model.optim.sched.constant_steps=2 \
        model.optim.sched.min_lr=8e-5 \
        model.max_position_embeddings=128 \
        model.encoder_seq_length=128 \
        model.data.seq_length=128 \
        model.bias=False \
        model.bias_activation_fusion=False \
        model.bias_dropout_add_fusion=False \
        model.tokenizer.vocab_file=/home/TestData/nlp/megatron_gpt/data/gpt/vocab.json \
        model.tokenizer.merge_file=/home/TestData/nlp/megatron_gpt/data/gpt/merges.txt \
        model.num_layers=8 \
        model.hidden_size=256 \
        model.num_attention_heads=8 \
        model.activations_checkpoint_method=block \
        model.activations_checkpoint_granularity=full \
        model.activations_checkpoint_num_layers=1 \
        model.data.validation_drop_last=False \
        model.data.data_prefix=[.5,/home/TestData/nlp/megatron_gpt/data/gpt/simple_wiki_gpt_preproc_text_document,.5,/home/TestData/nlp/megatron_gpt/data/gpt/simple_wiki_gpt_preproc_text_document] \
        model.data.index_mapping_dir=examples/nlp/language_modeling/gpt_index_mappings
    
        rm -rf examples/nlp/language_modeling/gpt_pretrain_results
        rm -rf examples/nlp/language_modeling/gpt_index_mappings

  L2_Megatron_GPT_Skip_Train:
    needs: [cicd-test-container-setup]
    uses: ./.github/workflows/_test_template.yml
    if: contains(fromJSON(needs.cicd-test-container-setup.outputs.test_to_run), 'L2_Megatron_GPT_Skip_Train') || needs.cicd-test-container-setup.outputs.all == 'true'
    with:
      RUNNER: self-hosted-azure
      SCRIPT: |
        python examples/nlp/language_modeling/megatron_gpt_pretraining.py \
        trainer.devices=2 \
        trainer.accelerator=gpu \
        exp_manager.exp_dir=examples/nlp/language_modeling/gpt_pretrain_results \
        model.skip_train=True \
        model.tensor_model_parallel_size=2 \
        model.max_position_embeddings=128 \
        model.encoder_seq_length=128 \
        model.data.seq_length=128 \
        model.tokenizer.vocab_file=/home/TestData/nlp/megatron_gpt/data/gpt/vocab.json \
        model.tokenizer.merge_file=/home/TestData/nlp/megatron_gpt/data/gpt/merges.txt \
        model.num_layers=8 \
        model.hidden_size=256 \
        model.num_attention_heads=8 \
        model.data.data_prefix=[] \
        model.data.data_impl=mock \
        model.dist_ckpt_format=torch_dist
      AFTER_SCRIPT: |
        rm -rf examples/nlp/language_modeling/gpt_pretrain_results
        rm -rf examples/nlp/language_modeling/gpt_index_mappings

  L2_Megatron_GPT_with_Rope_Pretraining_and_Resume_Training_TP2:
    needs: [cicd-test-container-setup]
    uses: ./.github/workflows/_test_template.yml
    if: contains(fromJSON(needs.cicd-test-container-setup.outputs.test_to_run), 'L2_Megatron_GPT_with_Rope_Pretraining_and_Resume_Training_TP2') || needs.cicd-test-container-setup.outputs.all == 'true'
    with:
      RUNNER: self-hosted-azure
      SCRIPT: |
        python examples/nlp/language_modeling/megatron_gpt_pretraining.py \
        trainer.devices=2 \
        trainer.accelerator=gpu \
        trainer.log_every_n_steps=1 \
        trainer.val_check_interval=2 \
        trainer.limit_val_batches=2 \
        trainer.accumulate_grad_batches=1 \
        trainer.max_steps=3 \
        trainer.gradient_clip_val=1.0 \
        exp_manager.exp_dir=examples/nlp/language_modeling/gpt_pretrain_results \
        model.tensor_model_parallel_size=2 \
        model.optim.name=fused_adam \
        model.optim.lr=2e-4 \
        model.optim.sched.warmup_steps=1 \
        model.optim.sched.constant_steps=1 \
        model.optim.sched.min_lr=8e-5 \
        model.max_position_embeddings=128 \
        model.encoder_seq_length=128 \
        model.data.seq_length=128 \
        model.position_embedding_type=rope \
        model.rotary_percentage=0.5 \
        model.bias=False \
        model.bias_activation_fusion=False \
        model.bias_dropout_add_fusion=False \
        model.tokenizer.vocab_file=/home/TestData/nlp/megatron_gpt/data/gpt/vocab.json \
        model.tokenizer.merge_file=/home/TestData/nlp/megatron_gpt/data/gpt/merges.txt \
        model.num_layers=8 \
        model.hidden_size=256 \
        model.num_attention_heads=8 \
        model.activations_checkpoint_method=block \
        model.activations_checkpoint_granularity=full \
        model.activations_checkpoint_num_layers=1 \
        model.data.data_prefix=[.5,/home/TestData/nlp/megatron_gpt/data/gpt/simple_wiki_gpt_preproc_text_document,.5,/home/TestData/nlp/megatron_gpt/data/gpt/simple_wiki_gpt_preproc_text_document] \
        model.data.index_mapping_dir=examples/nlp/language_modeling/gpt_index_mappings
    
        #  commented out to save time on github ci @adithyare
        # python examples/nlp/language_modeling/megatron_gpt_pretraining.py \
        # trainer.devices=2 \
        # trainer.accelerator=gpu \
        # trainer.log_every_n_steps=1 \
        # trainer.val_check_interval=2 \
        # trainer.limit_val_batches=1 \
        # trainer.accumulate_grad_batches=1 \
        # trainer.max_steps=6 \
        # trainer.gradient_clip_val=1.0 \
        # exp_manager.exp_dir=examples/nlp/language_modeling/gpt_pretrain_results \
        # exp_manager.resume_if_exists=True \
        # model.tensor_model_parallel_size=2 \
        # model.optim.name=fused_adam \
        # model.optim.lr=2e-4 \
        # model.optim.sched.warmup_steps=2 \
        # model.optim.sched.constant_steps=2 \
        # model.optim.sched.min_lr=8e-5 \
        # model.max_position_embeddings=128 \
        # model.encoder_seq_length=128 \
        # model.data.seq_length=128 \
        # model.position_embedding_type=rope \
        # model.rotary_percentage=0.5 \
        # model.normalization=rmsnorm \
        # model.bias=False \
        # model.bias_activation_fusion=False \
        # model.bias_dropout_add_fusion=False \
        # model.tokenizer.vocab_file=/home/TestData/nlp/megatron_gpt/data/gpt/vocab.json \
        # model.tokenizer.merge_file=/home/TestData/nlp/megatron_gpt/data/gpt/merges.txt \
        # model.num_layers=8 \
        # model.hidden_size=256 \
        # model.num_attention_heads=8 \
        # model.activations_checkpoint_method=block \
        # model.activations_checkpoint_granularity=full \
        # model.activations_checkpoint_num_layers=1 \
        # model.data.data_prefix=[.5,/home/TestData/nlp/megatron_gpt/data/gpt/simple_wiki_gpt_preproc_text_document,.5,/home/TestData/nlp/megatron_gpt/data/gpt/simple_wiki_gpt_preproc_text_document] \
        # model.data.index_mapping_dir=examples/nlp/language_modeling/gpt_index_mappings"
      AFTER_SCRIPT: |
        rm -rf examples/nlp/language_modeling/gpt_pretrain_results
        rm -rf examples/nlp/language_modeling/gpt_index_mappings

    #  This test requires Ampere but some of the test GPUs are Volta
    #  Need to add a check for compute capability before uncommenting this test
    #  - name: L2: Megatron GPT with Rope Pretraining using Flash Attention and Resume Training TP=2
    #    when {
    #      anyOf {
    #        branch main
    #        changeRequest target: main
    #      }
    #    }
    #    failFast true
    #    - run: |
    #      python examples/nlp/language_modeling/megatron_gpt_pretraining.py \
    #      trainer.devices=2 \
    #      trainer.accelerator=gpu \
    #      trainer.log_every_n_steps=1 \
    #      trainer.val_check_interval=2 \
    #      trainer.limit_val_batches=2 \
    #      trainer.accumulate_grad_batches=1 \
    #      trainer.max_steps=3 \
    #      trainer.precision=16 \
    #      trainer.gradient_clip_val=1.0 \
    #      exp_manager.exp_dir=examples/nlp/language_modeling/gpt_pretrain_results \
    #      model.tensor_model_parallel_size=2 \
    #      model.optim.name=fused_adam \
    #      model.optim.lr=2e-4 \
    #      model.optim.sched.warmup_steps=1 \
    #      model.optim.sched.constant_steps=1 \
    #      model.optim.sched.min_lr=8e-5 \
    #      model.max_position_embeddings=128 \
    #      model.encoder_seq_length=128 \
    #      model.data.seq_length=128 \
    #      model.position_embedding_type=rope \
    #      model.rotary_percentage=0.5 \
    #      model.normalization=rmsnorm \
    #      model.bias=False \
    #      model.bias_activation_fusion=False \
    #      model.bias_dropout_add_fusion=False \
    #      model.tokenizer.vocab_file=/home/TestData/nlp/megatron_gpt/data/gpt/vocab.json \
    #      model.tokenizer.merge_file=/home/TestData/nlp/megatron_gpt/data/gpt/merges.txt \
    #      model.num_layers=8 \
    #      model.hidden_size=256 \
    #      model.num_attention_heads=8 \
    #      model.activations_checkpoint_method=block \
    #      model.activations_checkpoint_granularity=full \
    #      model.activations_checkpoint_num_layers=1 \
    #      model.data.data_prefix=[.5,/home/TestData/nlp/megatron_gpt/data/gpt/simple_wiki_gpt_preproc_text_document,.5,/home/TestData/nlp/megatron_gpt/data/gpt/simple_wiki_gpt_preproc_text_document] \
    #      model.data.index_mapping_dir=examples/nlp/language_modeling/gpt_index_mappings \
    #      model.use_flash_attention=True "
    #      #  commented out to save time on github ci @adithyare
    #      # python examples/nlp/language_modeling/megatron_gpt_pretraining.py \
    #      # trainer.devices=2 \
    #      # trainer.accelerator=gpu \
    #      # trainer.log_every_n_steps=1 \
    #      # trainer.val_check_interval=2 \
    #      # trainer.limit_val_batches=1 \
    #      # trainer.accumulate_grad_batches=1 \
    #      # trainer.max_steps=6 \
    #      # trainer.precision=16 \
    #      # trainer.gradient_clip_val=1.0 \
    #      # exp_manager.exp_dir=examples/nlp/language_modeling/gpt_pretrain_results \
    #      # exp_manager.resume_if_exists=True \
    #      # model.tensor_model_parallel_size=2 \
    #      # model.optim.name=fused_adam \
    #      # model.optim.lr=2e-4 \
    #      # model.optim.sched.warmup_steps=2 \
    #      # model.optim.sched.constant_steps=2 \
    #      # model.optim.sched.min_lr=8e-5 \
    #      # model.max_position_embeddings=128 \
    #      # model.encoder_seq_length=128 \
    #      # model.data.seq_length=128 \
    #      # model.position_embedding_type=rope \
    #      # model.rotary_percentage=0.5 \
    #      # model.normalization=rmsnorm \
    #      # model.bias=False \
    #      # model.bias_activation_fusion=False \
    #      # model.bias_dropout_add_fusion=False \
    #      # model.tokenizer.vocab_file=/home/TestData/nlp/megatron_gpt/data/gpt/vocab.json \
    #      # model.tokenizer.merge_file=/home/TestData/nlp/megatron_gpt/data/gpt/merges.txt \
    #      # model.num_layers=8 \
    #      # model.hidden_size=256 \
    #      # model.num_attention_heads=8 \
    #      # model.activations_checkpoint_method=block \
    #      # model.activations_checkpoint_granularity=full \
    #      # model.activations_checkpoint_num_layers=1 \
    #      # model.data.data_prefix=[.5,/home/TestData/nlp/megatron_gpt/data/gpt/simple_wiki_gpt_preproc_text_document,.5,/home/TestData/nlp/megatron_gpt/data/gpt/simple_wiki_gpt_preproc_text_document] \
    #      # model.data.index_mapping_dir=examples/nlp/language_modeling/gpt_index_mappings \
    #      # model.use_flash_attention=True"
    #      rm -rf examples/nlp/language_modeling/gpt_pretrain_results"
    #      rm -rf examples/nlp/language_modeling/gpt_index_mappings"
    #    }
    #  }

  L2_Megatron_GPT_with_ResetLR_Pretraining_and_Resume_Training_TP2:
    needs: [cicd-test-container-setup]
    uses: ./.github/workflows/_test_template.yml
    if: contains(fromJSON(needs.cicd-test-container-setup.outputs.test_to_run), 'L2_Megatron_GPT_with_ResetLR_Pretraining_and_Resume_Training_TP2') || needs.cicd-test-container-setup.outputs.all == 'true'
    with:
      RUNNER: self-hosted-azure
      SCRIPT: |
        python examples/nlp/language_modeling/megatron_gpt_pretraining.py \
        trainer.devices=2 \
        trainer.accelerator=gpu \
        trainer.log_every_n_steps=1 \
        trainer.val_check_interval=3 \
        trainer.limit_val_batches=2 \
        trainer.accumulate_grad_batches=1 \
        trainer.max_steps=3 \
        trainer.precision=bf16 \
        trainer.gradient_clip_val=1.0 \
        exp_manager.exp_dir=examples/nlp/language_modeling/gpt_pretrain_results \
        model.tensor_model_parallel_size=2 \
        model.megatron_amp_O2=True \
        model.optim.name=distributed_fused_adam \
        model.optim.lr=2e-4 \
        model.optim.sched.warmup_steps=2 \
        model.optim.sched.constant_steps=2 \
        model.optim.sched.min_lr=8e-5 \
        model.max_position_embeddings=128 \
        model.encoder_seq_length=128 \
        model.data.seq_length=128 \
        model.tokenizer.vocab_file=/home/TestData/nlp/megatron_gpt/data/gpt/vocab.json \
        model.tokenizer.merge_file=/home/TestData/nlp/megatron_gpt/data/gpt/merges.txt \
        model.num_layers=8 \
        model.hidden_size=256 \
        model.num_attention_heads=8 \
        model.data.data_prefix=[.5,/home/TestData/nlp/megatron_gpt/data/gpt/simple_wiki_gpt_preproc_text_document,.5,/home/TestData/nlp/megatron_gpt/data/gpt/simple_wiki_gpt_preproc_text_document] \
        model.data.index_mapping_dir=examples/nlp/language_modeling/gpt_index_mappings
    
        python examples/nlp/language_modeling/megatron_gpt_pretraining.py \
        trainer.devices=2 \
        trainer.accelerator=gpu \
        trainer.log_every_n_steps=1 \
        trainer.val_check_interval=3 \
        trainer.limit_val_batches=2 \
        trainer.accumulate_grad_batches=1 \
        trainer.max_steps=6 \
        trainer.precision=bf16 \
        trainer.gradient_clip_val=1.0 \
        exp_manager.exp_dir=examples/nlp/language_modeling/gpt_pretrain_results \
        exp_manager.resume_if_exists=True \
        model.reset_lr=True \
        model.tensor_model_parallel_size=2 \
        model.megatron_amp_O2=True \
        model.optim.name=distributed_fused_adam \
        model.optim.lr=2e-4 \
        model.optim.sched.warmup_steps=2 \
        model.optim.sched.constant_steps=2 \
        model.optim.sched.min_lr=8e-5 \
        model.max_position_embeddings=128 \
        model.encoder_seq_length=128 \
        model.data.seq_length=128 \
        model.tokenizer.vocab_file=/home/TestData/nlp/megatron_gpt/data/gpt/vocab.json \
        model.tokenizer.merge_file=/home/TestData/nlp/megatron_gpt/data/gpt/merges.txt \
        model.num_layers=8 \
        model.hidden_size=256 \
        model.num_attention_heads=8 \
        model.data.data_prefix=[.5,/home/TestData/nlp/megatron_gpt/data/gpt/simple_wiki_gpt_preproc_text_document,.5,/home/TestData/nlp/megatron_gpt/data/gpt/simple_wiki_gpt_preproc_text_document] \
        model.data.index_mapping_dir=examples/nlp/language_modeling/gpt_index_mappings
      AFTER_SCRIPT: |
        rm -rf examples/nlp/language_modeling/gpt_pretrain_results
        rm -rf examples/nlp/language_modeling/gpt_index_mappings

  L2_Megatron_GPT_with_Drop_Optimizer_States_TP2:
    needs: [cicd-test-container-setup]
    uses: ./.github/workflows/_test_template.yml
    if: contains(fromJSON(needs.cicd-test-container-setup.outputs.test_to_run), 'L2_Megatron_GPT_with_Drop_Optimizer_States_TP2') || needs.cicd-test-container-setup.outputs.all == 'true'
    with:
      RUNNER: self-hosted-azure
      SCRIPT: |
        python examples/nlp/language_modeling/megatron_gpt_pretraining.py \
        trainer.devices=2 \
        trainer.accelerator=gpu \
        trainer.log_every_n_steps=1 \
        trainer.val_check_interval=2 \
        trainer.limit_val_batches=2 \
        trainer.accumulate_grad_batches=1 \
        trainer.max_steps=6 \
        trainer.precision=bf16 \
        trainer.gradient_clip_val=1.0 \
        exp_manager.exp_dir=examples/nlp/language_modeling/gpt_pretrain_results \
        exp_manager.checkpoint_callback_params.save_last_n_optim_states=1 \
        model.dist_ckpt_format="torch_dist" \
        model.tensor_model_parallel_size=2 \
        model.megatron_amp_O2=True \
        model.optim.name=distributed_fused_adam \
        model.optim.lr=2e-4 \
        model.max_position_embeddings=128 \
        model.encoder_seq_length=128 \
        model.data.seq_length=128 \
        model.tokenizer.vocab_file=/home/TestData/nlp/megatron_gpt/data/gpt/vocab.json \
        model.tokenizer.merge_file=/home/TestData/nlp/megatron_gpt/data/gpt/merges.txt \
        model.num_layers=8 \
        model.hidden_size=256 \
        model.num_attention_heads=8 \
        model.data.data_prefix=[.5,/home/TestData/nlp/megatron_gpt/data/gpt/simple_wiki_gpt_preproc_text_document,.5,/home/TestData/nlp/megatron_gpt/data/gpt/simple_wiki_gpt_preproc_text_document] \
        model.data.index_mapping_dir=examples/nlp/language_modeling/gpt_index_mappings
      AFTER_SCRIPT: |
        rm -rf examples/nlp/language_modeling/gpt_pretrain_results
        rm -rf examples/nlp/language_modeling/gpt_index_mappings

  L2_Megatron_GPT_with_ALiBi_Pretraining_and_Resume_Training_TP2:
    needs: [cicd-test-container-setup]
    uses: ./.github/workflows/_test_template.yml
    if: contains(fromJSON(needs.cicd-test-container-setup.outputs.test_to_run), 'L2_Megatron_GPT_with_ALiBi_Pretraining_and_Resume_Training_TP2') || needs.cicd-test-container-setup.outputs.all == 'true'
    with:
      RUNNER: self-hosted-azure
      SCRIPT: |
        python examples/nlp/language_modeling/megatron_gpt_pretraining.py \
        trainer.devices=2 \
        trainer.accelerator=gpu \
        trainer.log_every_n_steps=1 \
        trainer.val_check_interval=2 \
        trainer.limit_val_batches=2 \
        trainer.accumulate_grad_batches=1 \
        trainer.max_steps=3 \
        trainer.gradient_clip_val=1.0 \
        exp_manager.exp_dir=examples/nlp/language_modeling/gpt_pretrain_results \
        model.tensor_model_parallel_size=2 \
        model.optim.name=fused_adam \
        model.optim.lr=2e-4 \
        model.optim.sched.warmup_steps=1 \
        model.optim.sched.constant_steps=1 \
        model.optim.sched.min_lr=8e-5 \
        model.max_position_embeddings=128 \
        model.encoder_seq_length=128 \
        model.data.seq_length=128 \
        model.position_embedding_type=alibi \
        model.bias=False \
        model.bias_activation_fusion=False \
        model.bias_dropout_add_fusion=False \
        model.tokenizer.vocab_file=/home/TestData/nlp/megatron_gpt/data/gpt/vocab.json \
        model.tokenizer.merge_file=/home/TestData/nlp/megatron_gpt/data/gpt/merges.txt \
        model.num_layers=8 \
        model.hidden_size=256 \
        model.num_attention_heads=8 \
        model.activations_checkpoint_method=block \
        model.activations_checkpoint_granularity=full \
        model.activations_checkpoint_num_layers=1 \
        model.data.data_prefix=[.5,/home/TestData/nlp/megatron_gpt/data/gpt/simple_wiki_gpt_preproc_text_document,.5,/home/TestData/nlp/megatron_gpt/data/gpt/simple_wiki_gpt_preproc_text_document] \
        model.data.index_mapping_dir=examples/nlp/language_modeling/gpt_index_mappings
    
        # not testing resume functionality to save time on ci @adithyare
        #python examples/nlp/language_modeling/megatron_gpt_pretraining.py \
        #trainer.devices=2 \
        #trainer.accelerator=gpu \
        #trainer.log_every_n_steps=1 \
        #trainer.val_check_interval=2 \
        #trainer.limit_val_batches=1 \
        #trainer.accumulate_grad_batches=1 \
        #trainer.max_steps=6 \
        #trainer.gradient_clip_val=1.0 \
        #exp_manager.exp_dir=examples/nlp/language_modeling/gpt_pretrain_results \
        #exp_manager.resume_if_exists=True \
        #model.tensor_model_parallel_size=2 \
        #model.optim.name=fused_adam \
        #model.optim.lr=2e-4 \
        #model.optim.sched.warmup_steps=2 \
        #model.optim.sched.constant_steps=2 \
        #model.optim.sched.min_lr=8e-5 \
        #model.max_position_embeddings=128 \
        #model.encoder_seq_length=128 \
        #model.data.seq_length=128 \
        #model.position_embedding_type=alibi \
        #model.normalization=rmsnorm \
        #model.bias=False \
        #model.bias_activation_fusion=False \
        #model.bias_dropout_add_fusion=False \
        #model.tokenizer.vocab_file=/home/TestData/nlp/megatron_gpt/data/gpt/vocab.json \
        #model.tokenizer.merge_file=/home/TestData/nlp/megatron_gpt/data/gpt/merges.txt \
        #model.num_layers=8 \
        #model.hidden_size=256 \
        #model.num_attention_heads=8 \
        #model.activations_checkpoint_method=block \
        #model.activations_checkpoint_granularity=full \
        #model.activations_checkpoint_num_layers=1 \
        #model.data.data_prefix=[.5,/home/TestData/nlp/megatron_gpt/data/gpt/simple_wiki_gpt_preproc_text_document,.5,/home/TestData/nlp/megatron_gpt/data/gpt/simple_wiki_gpt_preproc_text_document] \
        #model.data.index_mapping_dir=examples/nlp/language_modeling/gpt_index_mappings"
      AFTER_SCRIPT: |
        rm -rf examples/nlp/language_modeling/gpt_pretrain_results
        rm -rf examples/nlp/language_modeling/gpt_index_mappings

  L2_Megatron_GPT_with_KERPLE_Pretraining_and_Resume_Training_TP2:
    needs: [cicd-test-container-setup]
    uses: ./.github/workflows/_test_template.yml
    if: contains(fromJSON(needs.cicd-test-container-setup.outputs.test_to_run), 'L2_Megatron_GPT_with_KERPLE_Pretraining_and_Resume_Training_TP2') || needs.cicd-test-container-setup.outputs.all == 'true'
    with:
      RUNNER: self-hosted-azure
      SCRIPT: |
        python examples/nlp/language_modeling/megatron_gpt_pretraining.py \
        trainer.devices=2 \
        trainer.accelerator=gpu \
        trainer.log_every_n_steps=1 \
        trainer.val_check_interval=2 \
        trainer.limit_val_batches=2 \
        trainer.accumulate_grad_batches=1 \
        trainer.max_steps=3 \
        trainer.gradient_clip_val=1.0 \
        exp_manager.exp_dir=examples/nlp/language_modeling/gpt_pretrain_results \
        model.tensor_model_parallel_size=2 \
        model.optim.name=fused_adam \
        model.optim.lr=2e-4 \
        model.optim.sched.warmup_steps=1 \
        model.optim.sched.constant_steps=1 \
        model.optim.sched.min_lr=8e-5 \
        model.max_position_embeddings=128 \
        model.encoder_seq_length=128 \
        model.data.seq_length=128 \
        model.position_embedding_type=kerple \
        model.bias=False \
        model.bias_activation_fusion=False \
        model.bias_dropout_add_fusion=False \
        model.tokenizer.vocab_file=/home/TestData/nlp/megatron_gpt/data/gpt/vocab.json \
        model.tokenizer.merge_file=/home/TestData/nlp/megatron_gpt/data/gpt/merges.txt \
        model.num_layers=8 \
        model.hidden_size=256 \
        model.num_attention_heads=8 \
        model.activations_checkpoint_method=block \
        model.activations_checkpoint_granularity=full \
        model.activations_checkpoint_num_layers=1 \
        model.data.data_prefix=[.5,/home/TestData/nlp/megatron_gpt/data/gpt/simple_wiki_gpt_preproc_text_document,.5,/home/TestData/nlp/megatron_gpt/data/gpt/simple_wiki_gpt_preproc_text_document] \
        model.data.index_mapping_dir=examples/nlp/language_modeling/gpt_index_mappings
        
        # commented out to save time on github ci @adithyare
        #python examples/nlp/language_modeling/megatron_gpt_pretraining.py \
        #trainer.devices=2 \
        #trainer.accelerator=gpu \
        #trainer.log_every_n_steps=1 \
        #trainer.val_check_interval=2 \
        #trainer.limit_val_batches=1 \
        #trainer.accumulate_grad_batches=1 \
        #trainer.max_steps=6 \
        #trainer.precision=16 \
        #trainer.gradient_clip_val=1.0 \
        #exp_manager.exp_dir=examples/nlp/language_modeling/gpt_pretrain_results \
        #exp_manager.resume_if_exists=True \
        #model.tensor_model_parallel_size=2 \
        #model.optim.name=fused_adam \
        #model.optim.lr=2e-4 \
        #model.optim.sched.warmup_steps=2 \
        #model.optim.sched.constant_steps=2 \
        #model.optim.sched.min_lr=8e-5 \
        #model.max_position_embeddings=128 \
        #model.encoder_seq_length=128 \
        #model.data.seq_length=128 \
        #model.position_embedding_type=kerple \
        #model.normalization=rmsnorm \
        #model.bias=False \
        #model.bias_activation_fusion=False \
        #model.bias_dropout_add_fusion=False \
        #model.tokenizer.vocab_file=/home/TestData/nlp/megatron_gpt/data/gpt/vocab.json \
        #model.tokenizer.merge_file=/home/TestData/nlp/megatron_gpt/data/gpt/merges.txt \
        #model.num_layers=8 \
        #model.hidden_size=256 \
        #model.num_attention_heads=8 \
        #model.activations_checkpoint_method=block \
        #model.activations_checkpoint_granularity=full \
        #model.activations_checkpoint_num_layers=1 \
        #model.data.data_prefix=[.5,/home/TestData/nlp/megatron_gpt/data/gpt/simple_wiki_gpt_preproc_text_document,.5,/home/TestData/nlp/megatron_gpt/data/gpt/simple_wiki_gpt_preproc_text_document] \
        #model.data.index_mapping_dir=examples/nlp/language_modeling/gpt_index_mappings"
      AFTER_SCRIPT: |
        rm -rf examples/nlp/language_modeling/gpt_pretrain_results
        rm -rf examples/nlp/language_modeling/gpt_index_mappings

  L2_Megatron_GPT_Pretraining_and_Resume_Training_PP2:
    needs: [cicd-test-container-setup]
    uses: ./.github/workflows/_test_template.yml
    if: contains(fromJSON(needs.cicd-test-container-setup.outputs.test_to_run), 'L2_Megatron_GPT_Pretraining_and_Resume_Training_PP2') || needs.cicd-test-container-setup.outputs.all == 'true'
    with:
      RUNNER: self-hosted-azure-gpus-2-h100
      SCRIPT: |
        python examples/nlp/language_modeling/megatron_gpt_pretraining.py \
        trainer.devices=2 \
        trainer.accelerator=gpu \
        trainer.log_every_n_steps=1 \
        trainer.val_check_interval=2 \
        trainer.limit_val_batches=2 \
        trainer.accumulate_grad_batches=1 \
        trainer.max_steps=3 \
        trainer.precision=bf16 \
        trainer.gradient_clip_val=1.0 \
        exp_manager.exp_dir=examples/nlp/language_modeling/gpt_pretrain_results \
        ++model.transformer_engine=True \
        ++model.fp8=True \
        ++model.fp8_hybrid=True \
        ++model.fp8_amax_history_len=1024 \
        ++model.fp8_amax_compute_algo=max \
        ++model.reduce_amax=True \
        ++model.use_te_rng_tracker=True \
        ++model.name=megatron_gpt_full_te_layer_autocast \
        model.ub_tp_comm_overlap=False \
        model.pipeline_model_parallel_size=2 \
        model.tensor_model_parallel_size=1 \
        model.mcore_gpt=True \
        model.megatron_amp_O2=True \
        model.optim.name=distributed_fused_adam \
        model.optim.lr=2e-4 \
        model.optim.sched.warmup_steps=1 \
        model.optim.sched.constant_steps=1 \
        model.optim.sched.min_lr=8e-5 \
        model.max_position_embeddings=128 \
        model.encoder_seq_length=128 \
        model.activation=fast-swiglu \
        model.bias_activation_fusion=False \
        model.hidden_dropout=0.0 \
        model.attention_dropout=0.0 \
        model.transformer_block_type=normformer \
        model.headscale=True \
        model.data.seq_length=128 \
        model.tokenizer.vocab_file=/home/TestData/nlp/megatron_gpt/data/gpt/vocab.json \
        model.tokenizer.merge_file=/home/TestData/nlp/megatron_gpt/data/gpt/merges.txt \
        model.num_layers=8 \
        model.hidden_size=256 \
        model.num_attention_heads=8 \
        model.activations_checkpoint_method=block \
        model.activations_checkpoint_granularity=full \
        model.activations_checkpoint_num_layers=1 \
        model.data.validation_drop_last=False \
        model.data.data_prefix=[.5,/home/TestData/nlp/megatron_gpt/data/gpt/simple_wiki_gpt_preproc_text_document,.5,/home/TestData/nlp/megatron_gpt/data/gpt/simple_wiki_gpt_preproc_text_document] \
        model.data.index_mapping_dir=examples/nlp/language_modeling/gpt_index_mappings

        python examples/nlp/language_modeling/megatron_gpt_pretraining.py \
        trainer.devices=2 \
        trainer.accelerator=gpu \
        trainer.log_every_n_steps=1 \
        trainer.val_check_interval=2 \
        trainer.limit_val_batches=2 \
        trainer.accumulate_grad_batches=1 \
        trainer.max_steps=6 \
        trainer.precision=bf16 \
        trainer.gradient_clip_val=1.0 \
        model.mcore_gpt=True \
        model.megatron_amp_O2=True \
        exp_manager.exp_dir=examples/nlp/language_modeling/gpt_pretrain_results \
        exp_manager.resume_if_exists=True \
        ++model.transformer_engine=True \
        ++model.fp8=True \
        ++model.fp8_hybrid=True \
        ++model.fp8_amax_history_len=1024 \
        ++model.fp8_amax_compute_algo=max \
        ++model.reduce_amax=True \
        ++model.use_te_rng_tracker=True \
        ++model.name=megatron_gpt_full_te_layer_autocast \
        model.ub_tp_comm_overlap=False \
        model.pipeline_model_parallel_size=2 \
        model.tensor_model_parallel_size=1 \
        model.optim.name=distributed_fused_adam \
        model.optim.lr=2e-4 \
        model.optim.sched.warmup_steps=2 \
        model.optim.sched.constant_steps=2 \
        model.optim.sched.min_lr=8e-5 \
        model.max_position_embeddings=128 \
        model.encoder_seq_length=128 \
        model.activation=fast-swiglu \
        model.bias_activation_fusion=False \
        model.hidden_dropout=0.0 \
        model.attention_dropout=0.0 \
        model.transformer_block_type=normformer \
        model.headscale=True \
        model.data.seq_length=128 \
        model.tokenizer.vocab_file=/home/TestData/nlp/megatron_gpt/data/gpt/vocab.json \
        model.tokenizer.merge_file=/home/TestData/nlp/megatron_gpt/data/gpt/merges.txt \
        model.num_layers=8 \
        model.hidden_size=256 \
        model.num_attention_heads=8 \
        model.activations_checkpoint_method=block \
        model.activations_checkpoint_granularity=full \
        model.activations_checkpoint_num_layers=1 \
        model.data.validation_drop_last=False \
        model.data.data_prefix=[.5,/home/TestData/nlp/megatron_gpt/data/gpt/simple_wiki_gpt_preproc_text_document,.5,/home/TestData/nlp/megatron_gpt/data/gpt/simple_wiki_gpt_preproc_text_document] \
        model.data.index_mapping_dir=examples/nlp/language_modeling/gpt_index_mappings
      AFTER_SCRIPT: |
        rm -rf examples/nlp/language_modeling/gpt_pretrain_results
        rm -rf examples/nlp/language_modeling/gpt_index_mappings

  OPTIONAL_L2_Megatron_GPT_Auto_Configurator_TP1_PP1_MBS124:
    needs: [cicd-test-container-setup]
    uses: ./.github/workflows/_test_template.yml
    if: contains(fromJSON(needs.cicd-test-container-setup.outputs.test_to_run), 'OPTIONAL_L2_Megatron_GPT_Auto_Configurator_TP1_PP1_MBS124') || needs.cicd-test-container-setup.outputs.all == 'true'
    with:
      RUNNER: self-hosted-azure-gpus-1
      SCRIPT: |
        mkdir examples/llm/auto_configurator/auto_conf_logs

        python examples/llm/auto_configurator/auto_config.py \
        --logs_dir=/workspace/examples/llm/auto_configurator/auto_conf_logs \
        --data_path=/home/TestData/nlp/megatron_gpt/data/gpt/simple_wiki_gpt_preproc_text_document \
        --tokenizer_path=/home/TestData/nlp/gpt2_tokenizer \
        --run_number=1

        python examples/llm/auto_configurator/auto_config.py \
        --logs_dir=/workspace/examples/llm/auto_configurator/auto_conf_logs \
        --data_path=/home/TestData/nlp/megatron_gpt/data/gpt/simple_wiki_gpt_preproc_text_document \
        --tokenizer_path=/home/TestData/nlp/gpt2_tokenizer \
        --run_number=2

        python examples/llm/auto_configurator/auto_config.py \
        --logs_dir=/workspace/examples/llm/auto_configurator/auto_conf_logs \
        --data_path=/home/TestData/nlp/megatron_gpt/data/gpt/simple_wiki_gpt_preproc_text_document \
        --tokenizer_path=/home/TestData/nlp/gpt2_tokenizer \
        --run_number=3

        python examples/llm/auto_configurator/auto_config.py \
        --logs_dir=/workspace/examples/llm/auto_configurator/auto_conf_logs \
        --data_path=/home/TestData/nlp/megatron_gpt/data/gpt/simple_wiki_gpt_preproc_text_document \
        --tokenizer_path=/home/TestData/nlp/gpt2_tokenizer \
        --get_results
      AFTER_SCRIPT: |
        rm -rf examples/llm/auto_configurator/auto_conf_logs
      IS_OPTIONAL: true

  L2_Megatron_GPT_Finetuning_PP2:
    needs: [cicd-test-container-setup]
    uses: ./.github/workflows/_test_template.yml
    if: contains(fromJSON(needs.cicd-test-container-setup.outputs.test_to_run), 'L2_Megatron_GPT_Finetuning_PP2') || needs.cicd-test-container-setup.outputs.all == 'true'
    with:
      RUNNER: self-hosted-azure
      SCRIPT: |
        python examples/nlp/language_modeling/tuning/megatron_gpt_finetuning.py \
        trainer.devices=2 \
        trainer.log_every_n_steps=1 \
        trainer.val_check_interval=2 \
        +trainer.limit_val_batches=2 \
        trainer.max_steps=3 \
        trainer.precision=16 \
        trainer.gradient_clip_val=1.0 \
        exp_manager.exp_dir=/tmp/gpt_finetuning_pp2_megatron \
        model.pipeline_model_parallel_size=2 \
        model.tensor_model_parallel_size=1 \
        model.restore_from_path=/home/TestData/nlp/megatron_gpt/PP2/gpt_pp2_tp1.nemo \
        model.optim.name=fused_adam \
        model.optim.lr=2e-4 \
        model.peft.peft_scheme=null \
        model.data.train_ds.micro_batch_size=1 \
        model.data.train_ds.global_batch_size=4 \
        model.data.train_ds.file_names=[/home/TestData/nlp/megatron_sft/quarel.jsonl,/home/TestData/nlp/megatron_sft/trec.jsonl] \
        model.data.train_ds.concat_sampling_probabilities=[0.3,0.7] \
        model.data.train_ds.num_workers=0 \
        model.data.test_ds.micro_batch_size=1 \
        model.data.test_ds.global_batch_size=1 \
        model.data.test_ds.file_names=[/home/TestData/nlp/megatron_sft/quarel.jsonl] \
        model.data.test_ds.names=[quarel] \
        model.data.validation_ds.micro_batch_size=1 \
        model.data.validation_ds.global_batch_size=1 \
        model.data.validation_ds.num_workers=0 \
        model.data.validation_ds.file_names=[/home/TestData/nlp/megatron_sft/quarel.jsonl] \
        model.data.validation_ds.names=[quarel]

        python examples/nlp/language_modeling/tuning/megatron_gpt_finetuning.py \
        trainer.devices=2 \
        trainer.log_every_n_steps=1 \
        trainer.val_check_interval=1 \
        +trainer.limit_val_batches=2 \
        trainer.max_steps=3 \
        trainer.precision=16 \
        trainer.gradient_clip_val=1.0 \
        exp_manager.exp_dir=/tmp/gpt_finetuning_pp2_megatron \
        model.pipeline_model_parallel_size=2 \
        model.tensor_model_parallel_size=1 \
        model.restore_from_path=/home/TestData/nlp/megatron_gpt/PP2/gpt_pp2_tp1.nemo \
        model.optim.name=fused_adam \
        model.optim.lr=2e-4 \
        model.peft.peft_scheme=null \
        model.data.train_ds.micro_batch_size=1 \
        model.data.train_ds.global_batch_size=4 \
        model.data.train_ds.file_names=[/home/TestData/nlp/megatron_sft/quarel.jsonl,/home/TestData/nlp/megatron_sft/trec.jsonl] \
        model.data.train_ds.concat_sampling_probabilities=[0.3,0.7] \
        model.data.train_ds.num_workers=0 \
        model.data.test_ds.micro_batch_size=1 \
        model.data.test_ds.global_batch_size=1 \
        model.data.test_ds.file_names=[/home/TestData/nlp/megatron_sft/quarel.jsonl] \
        model.data.test_ds.names=[quarel] \
        model.data.validation_ds.micro_batch_size=1 \
        model.data.validation_ds.global_batch_size=1 \
        model.data.validation_ds.num_workers=0 \
        model.data.validation_ds.file_names=[/home/TestData/nlp/megatron_sft/quarel.jsonl] \
        model.data.validation_ds.names=[quarel]

  L2_Megatron_GPT_Finetuning_StarCoder_PP1:
    needs: [cicd-test-container-setup]
    uses: ./.github/workflows/_test_template.yml
    if: contains(fromJSON(needs.cicd-test-container-setup.outputs.test_to_run), 'L2_Megatron_GPT_Finetuning_StarCoder_PP1') || needs.cicd-test-container-setup.outputs.all == 'true'
    with:
      RUNNER: self-hosted-azure-gpus-1
      SCRIPT: |
        python examples/nlp/language_modeling/tuning/megatron_gpt_finetuning.py \
        trainer.devices=1 \
        trainer.num_nodes=1 \
        trainer.precision=bf16 \
        trainer.max_steps=4 \
        trainer.val_check_interval=4 \
        trainer.enable_checkpointing=False \
        +trainer.limit_val_batches=2 \
        +trainer.limit_test_batches=2 \
        exp_manager.checkpoint_callback_params.save_best_model=False \
        exp_manager.exp_dir=/tmp/gpt_sft_results_starcoder_pp1 \
        model.peft.peft_scheme=none \
        model.optim.name=distributed_fused_adam \
        model.restore_from_path=/home/TestData/nlp/megatron_gpt/starcoder-ci-nemo/megatron_starcoder_tp1_pp1.nemo \
        model.tensor_model_parallel_size=1 \
        model.pipeline_model_parallel_size=1 \
        model.data.train_ds.file_names=[/home/TestData/nlp/megatron_sft/quarel.jsonl] \
        model.data.train_ds.num_workers=0 \
        model.data.test_ds.file_names=[/home/TestData/nlp/megatron_sft/quarel.jsonl] \
        model.data.validation_ds.num_workers=0 \
        model.data.validation_ds.file_names=[/home/TestData/nlp/megatron_sft/quarel.jsonl] \
        model.data.test_ds.num_workers=0 \
        model.data.train_ds.concat_sampling_probabilities=[1.0]

  L2_Megatron_GPT_Reranker:
    needs: [cicd-test-container-setup]
    uses: ./.github/workflows/_test_template.yml
    if: contains(fromJSON(needs.cicd-test-container-setup.outputs.test_to_run), 'L2_Megatron_GPT_Reranker') || needs.cicd-test-container-setup.outputs.all == 'true'
    with:
      RUNNER: self-hosted-azure
      SCRIPT: |
        python examples/nlp/information_retrieval/megatron_gpt_reranker_finetuning.py \
        exp_manager.exp_dir="/tmp/gpt_reranker_workdir/" \
        model.global_batch_size=4 \
        model.micro_batch_size=4 \
        trainer.devices=1 \
        trainer.num_nodes=1 \
        trainer.max_epochs=null \
        trainer.max_steps=20 \
        trainer.val_check_interval=10 \
        model.restore_from_path="/home/TestData/nlp/megatron_gpt/mcore_45M/megatron_llama.nemo" \
        model.peft.lora_tuning.adapter_dim=8 \
        model.data.validation_ds.file_names=[/home/TestData/nlp/megatron_ir/train.jsonl] \
        model.data.validation_ds.write_embeddings_to_file=True \
        model.data.validation_ds.output_file_path_prefix="/home/TestData/nlp/megatron_ir/working_dir/val_embs" \
        model.data.train_ds.file_names=[/home/TestData/nlp/megatron_ir/train.jsonl]

  OPTIONAL_L2_Megatron_GPT_Embedding:
    needs: [cicd-test-container-setup]
    uses: ./.github/workflows/_test_template.yml
    if: contains(fromJSON(needs.cicd-test-container-setup.outputs.test_to_run), 'OPTIONAL_L2_Megatron_GPT_Embedding') || needs.cicd-test-container-setup.outputs.all == 'true'
    with:
      RUNNER: self-hosted-azure
      SCRIPT: |
        python examples/nlp/information_retrieval/megatron_gpt_embedding_finetuning.py \
        exp_manager.exp_dir="/tmp/gpt_embedding_workdir/" \
        model.global_batch_size=4 \
        model.micro_batch_size=4 \
        trainer.devices=1 \
        trainer.num_nodes=1 \
        trainer.max_epochs=null \
        trainer.max_steps=20 \
        trainer.val_check_interval=10 \
        model.restore_from_path="/home/TestData/nlp/megatron_gpt/mcore_45M/megatron_llama.nemo" \
        model.peft.lora_tuning.adapter_dim=8 \
        model.data.validation_ds.query_file_names=[/home/TestData/nlp/megatron_ir/test_query.jsonl] \
        model.data.validation_ds.doc_file_names=[/home/TestData/nlp/megatron_ir/test_doc.jsonl] \
        model.data.validation_ds.write_embeddings_to_file=True \
        model.data.validation_ds.output_file_path_prefix="/tmp/gpt_embedding_workdir/val_embs/" \
        model.data.train_ds.file_names=[/home/TestData/nlp/megatron_ir/train.jsonl]


        python examples/nlp/information_retrieval/megatron_gpt_embedding_generate.py \
        trainer.devices=1 \
        trainer.num_nodes=1 \
        model.restore_from_path="/home/TestData/nlp/megatron_gpt/mcore_45M/megatron_llama.nemo" \
        model.peft.restore_from_path="/tmp/gpt_embedding_workdir/megatron_gpt_peft_lora_tuning/checkpoints/megatron_gpt_peft_lora_tuning.nemo" \
        model.global_batch_size=4 \
        model.micro_batch_size=4 \
        model.peft.lora_tuning.adapter_dim=8 \
        model.data.test_ds.write_embeddings_to_file=True \
        model.data.test_ds.output_file_path_prefix="/tmp/gpt_embedding_workdir/test_embs" \
        model.data.test_ds.query_file_names=[/home/TestData/nlp/megatron_ir/test_query.jsonl] \
        model.data.test_ds.doc_file_names=[/home/TestData/nlp/megatron_ir/test_doc.jsonl]
      IS_OPTIONAL: true

  L2_Megatron_GPT_PEFT_Lora_PP2_O2:
    needs: [cicd-test-container-setup]
    uses: ./.github/workflows/_test_template.yml
    if: contains(fromJSON(needs.cicd-test-container-setup.outputs.test_to_run), 'L2_Megatron_GPT_PEFT_Lora_PP2_O2') || needs.cicd-test-container-setup.outputs.all == 'true'
    with:
      RUNNER: self-hosted-azure
      SCRIPT: |
        python examples/nlp/language_modeling/tuning/megatron_gpt_finetuning.py \
        trainer.devices=2 \
        trainer.log_every_n_steps=1 \
        trainer.max_epochs=9999 \
        trainer.max_steps=3 \
        trainer.val_check_interval=3 \
        ++trainer.limit_val_batches=2 \
        trainer.precision=bf16 \
        exp_manager.exp_dir=/tmp/nlp_peft_lora_tuning_pp2 \
        model.pipeline_model_parallel_size=2 \
        model.tensor_model_parallel_size=1 \
        model.restore_from_path=/home/TestData/nlp/megatron_gpt/mcore_45M/megatron_llama.nemo \
        model.megatron_amp_O2=True \
        model.peft.peft_scheme=lora \
        model.answer_only_loss=True \
        model.micro_batch_size=1 \
        model.global_batch_size=1 \
        model.data.train_ds.file_names=[/home/TestData/nlp/megatron_sft/quarel.jsonl] \
        model.data.train_ds.concat_sampling_probabilities=[1.0] \
        model.data.train_ds.num_workers=0 \
        model.data.validation_ds.num_workers=0 \
        model.data.validation_ds.file_names=[/home/TestData/nlp/megatron_sft/quarel.jsonl] \
        model.data.validation_ds.names=[quarel]
        
        python examples/nlp/language_modeling/tuning/megatron_gpt_generate.py \
        model.restore_from_path=/home/TestData/nlp/megatron_gpt/mcore_45M/megatron_llama.nemo \
        model.peft.restore_from_path=/tmp/nlp_peft_lora_tuning_pp2/megatron_gpt_peft_lora_tuning/checkpoints/megatron_gpt_peft_lora_tuning.nemo \
        model.pipeline_model_parallel_size=2 \
        model.tensor_model_parallel_size=1 \
        trainer.devices=2 \
        model.megatron_amp_O2=True \
        model.data.test_ds.file_names=[/home/TestData/nlp/megatron_sft/quarel_4.jsonl] \
        model.data.test_ds.names=["quarel4"] \
        model.global_batch_size=2 \
        model.micro_batch_size=1 \
        model.data.test_ds.tokens_to_generate=10 \
        model.data.test_ds.write_predictions_to_file=True \
        model.data.test_ds.output_file_path_prefix="/tmp/nlp_peft_lora_tuning_pp2/out" \
        inference.greedy=True \
        inference.repetition_penalty=1.0 \
        inference.outfile_path="/tmp/nlp_peft_lora_tuning_pp2/out.jsonl"

  L2_Megatron_GPT_PEFT_Lora_TP2_O1:
    needs: [cicd-test-container-setup]
    uses: ./.github/workflows/_test_template.yml
    if: contains(fromJSON(needs.cicd-test-container-setup.outputs.test_to_run), 'L2_Megatron_GPT_PEFT_Lora_TP2_O1') || needs.cicd-test-container-setup.outputs.all == 'true'
    with:
      RUNNER: self-hosted-azure
      SCRIPT: |
        python examples/nlp/language_modeling/tuning/megatron_gpt_finetuning.py \
        trainer.devices=2 \
        trainer.log_every_n_steps=1 \
        trainer.max_epochs=9999 \
        trainer.max_steps=3 \
        trainer.val_check_interval=3 \
        ++trainer.limit_val_batches=2 \
        trainer.precision=bf16 \
        exp_manager.exp_dir=/tmp/nlp_peft_lora_tuning_pp2_o1 \
        model.pipeline_model_parallel_size=1 \
        model.tensor_model_parallel_size=2 \
        model.restore_from_path=/home/TestData/nlp/megatron_gpt/mcore_45M/megatron_llama.nemo \
        model.peft.peft_scheme="lora" \
        model.answer_only_loss=True \
        model.micro_batch_size=1 \
        model.global_batch_size=1 \
        model.data.train_ds.file_names=[/home/TestData/nlp/megatron_sft/quarel.jsonl] \
        model.data.train_ds.concat_sampling_probabilities=[1.0] \
        model.data.train_ds.num_workers=0 \
        model.data.validation_ds.num_workers=0 \
        model.data.validation_ds.file_names=[/home/TestData/nlp/megatron_sft/quarel.jsonl] \
        model.data.validation_ds.names=[quarel]

        python examples/nlp/language_modeling/tuning/megatron_gpt_generate.py \
        model.restore_from_path=/home/TestData/nlp/megatron_gpt/mcore_45M/megatron_llama.nemo \
        model.peft.restore_from_path=/tmp/nlp_peft_lora_tuning_pp2_o1/megatron_gpt_peft_lora_tuning/checkpoints/megatron_gpt_peft_lora_tuning.nemo \
        model.tensor_model_parallel_size=2 \
        trainer.devices=2 \
        model.data.test_ds.file_names=[/home/TestData/nlp/megatron_sft/quarel_4.jsonl] \
        model.data.test_ds.names=["quarel4"] \
        model.global_batch_size=2 \
        model.micro_batch_size=1 \
        model.data.test_ds.tokens_to_generate=10 \
        model.data.test_ds.write_predictions_to_file=True \
        model.data.test_ds.output_file_path_prefix="/tmp/nlp_peft_lora_tuning_pp2_o1/out" \
        inference.greedy=True \
        inference.repetition_penalty=1.0 \
        inference.outfile_path="/tmp/nlp_peft_lora_tuning_pp2_o1/out.jsonl"

  L2_Megatron_GPT_PEFT_Lora_TP2SP1:
    needs: [cicd-test-container-setup]
    uses: ./.github/workflows/_test_template.yml
    if: contains(fromJSON(needs.cicd-test-container-setup.outputs.test_to_run), 'L2_Megatron_GPT_PEFT_Lora_TP2SP1') || needs.cicd-test-container-setup.outputs.all == 'true'
    with:
      RUNNER: self-hosted-azure-gpus-2-h100
      SCRIPT: |
        CUDA_DEVICE_MAX_CONNECTIONS=1 NVTE_FLASH_ATTN=0 NVTE_FUSED_ATTN=1 python examples/nlp/language_modeling/tuning/megatron_gpt_finetuning.py \
        trainer.devices=2 \
        trainer.log_every_n_steps=1 \
        trainer.max_epochs=9999 \
        trainer.max_steps=3 \
        trainer.val_check_interval=3 \
        ++trainer.limit_val_batches=2 \
        trainer.precision=bf16 \
        exp_manager.exp_dir=/tmp/nlp_lora_tuning_tp2_sp1 \
        +model.mcore_gpt=True \
        model.pipeline_model_parallel_size=1 \
        model.tensor_model_parallel_size=2 \
        model.sequence_parallel=True \
        model.megatron_amp_O2=True \
        model.restore_from_path=/home/TestData/nlp/megatron_gpt/mcore_45M/megatron_llama.nemo \
        +model.fp8=True \
        +model.fp8_params=True \
        +model.fp8_hybrid=True \
        +model.fp8_e4m3=False \
        +model.fp8_interval=1 \
        +model.fp8_margin=0 \
        +model.fp8_amax_history_len=32 \
        +model.fp8_amax_compute_algo=max \
        +model.reduce_amax=False \
        +model.ub_tp_comm_overlap=False \
        +model.tp_comm_overlap_ag=False \
        +model.tp_comm_overlap_rs=False \
        +model.tp_comm_overlap_disable_qkv=True \
        model.peft.peft_scheme="lora" \
        model.peft.lora_tuning.adapter_dim=16 \
        model.peft.lora_tuning.alpha=32 \
        model.peft.lora_tuning.column_init_method="kaiming" \
        +model.peft.lora_tuning.dropout_position="pre" \
        model.peft.lora_tuning.target_modules=["attention"] \
        model.peft.lora_tuning.adapter_dropout=0.1 \
        +model.peft.lora_tuning.a2a_experimental=1 \
        model.answer_only_loss=True \
        model.micro_batch_size=1 \
        model.global_batch_size=1 \
        model.data.train_ds.file_names=[/home/TestData/nlp/megatron_sft/quarel.jsonl] \
        model.data.train_ds.concat_sampling_probabilities=[1.0] \
        model.data.train_ds.num_workers=0 \
        model.data.validation_ds.num_workers=0 \
        model.data.validation_ds.file_names=[/home/TestData/nlp/megatron_sft/quarel.jsonl] \
        model.data.validation_ds.names=[quarel]

  L2_Megatron_GPT_Eval:
    needs: [cicd-test-container-setup]
    uses: ./.github/workflows/_test_template.yml
    if: contains(fromJSON(needs.cicd-test-container-setup.outputs.test_to_run), 'L2_Megatron_GPT_Eval') || needs.cicd-test-container-setup.outputs.all == 'true'
    with:
      RUNNER: self-hosted-azure
      SCRIPT: |
        python examples/nlp/language_modeling/megatron_gpt_eval.py \
            gpt_model_file=/home/TestData/nlp/megatron_gpt/125M/megatron_gpt.nemo \
            prompts=["How to fix GPU memory? A:"] \
            tensor_model_parallel_size=1 \
            inference.tokens_to_generate=32 \
            trainer.precision=32

  L2_Megatron_GPT_Eval_PP2:
    needs: [cicd-test-container-setup]
    uses: ./.github/workflows/_test_template.yml
    if: contains(fromJSON(needs.cicd-test-container-setup.outputs.test_to_run), 'L2_Megatron_GPT_Eval_PP2') || needs.cicd-test-container-setup.outputs.all == 'true'
    with:
      RUNNER: self-hosted-azure
      SCRIPT: |
        python examples/nlp/language_modeling/megatron_gpt_eval.py \
            gpt_model_file=/home/TestData/nlp/megatron_gpt/PP2/gpt_pp2_tp1.nemo \
            server=False \
            tensor_model_parallel_size=1 \
            pipeline_model_parallel_size=2 \
            trainer.devices=2 \
            trainer.num_nodes=1 \
            trainer.precision=32

  L2_Megatron_GPT_SFT_Eval_inference_seq_len_greaterThan_training_seq_len:
    needs: [cicd-test-container-setup]
    uses: ./.github/workflows/_test_template.yml
    if: contains(fromJSON(needs.cicd-test-container-setup.outputs.test_to_run), 'L2_Megatron_GPT_SFT_Eval_inference_seq_len_greaterThan_training_seq_len') || needs.cicd-test-container-setup.outputs.all == 'true'
    with:
      RUNNER: self-hosted-azure
      SCRIPT: |
        python examples/nlp/language_modeling/tuning/megatron_gpt_generate.py \
            model.restore_from_path=/home/TestData/nlp/megatron_gpt_sft/megatron_gpt_rope_sft.nemo \
            model.peft.restore_from_path=null \
            model.data.test_ds.file_names=[/home/TestData/nlp/megatron_gpt_sft/sample.jsonl] \
            model.data.test_ds.names=[test] \
            model.data.test_ds.global_batch_size=1 \
            model.data.test_ds.micro_batch_size=1 \
            model.data.test_ds.tokens_to_generate=30 \
            model.data.test_ds.max_seq_length=6000 \
            model.data.test_ds.write_predictions_to_file=True \
            model.data.test_ds.output_file_path_prefix=examples/nlp/language_modeling/out \
            inference.greedy=True \
            inference.repetition_penalty=1.0 \
            inference.outfile_path=examples/nlp/language_modeling/out.jsonl 
      AFTER_SCRIPT: |
        rm -rf examples/nlp/language_modeling/out.jsonl

    # TODO: Add this test back. Test was failing on CI machines due to HW error
    # - name: L2: Megatron GPT Convert from Megatron-LM checkpoing and Eval
    #   when {
    #     anyOf {
    #       branch main
    #       changeRequest target: main
    #     }
    #   }
    #   failFast true
    #   - run: |
    #     python -m torch.distributed.launch --nproc_per_node=2 \
    #     examples/nlp/language_modeling/megatron_lm_ckpt_to_nemo.py \
    #     --checkpoint_folder=/home/TestData/nlp/megatron_gpt/data/gpt/iter_0008700 \
    #     --checkpoint_name=model_optim_rng.pt \
    #     --hparams_file=/home/TestData/nlp/megatron_gpt/data/gpt/iter_0008700/hparams.yaml \
    #     --nemo_file_path=examples/nlp/language_modeling/small_gpt.nemo \
    #     --model_type=gpt \
    #     --pipeline_model_parallel_size=1 \
    #     --gpus_per_node=2 \
    #     --tensor_model_parallel_size=2"
    #     python examples/nlp/language_modeling/megatron_gpt_eval.py \
    #     --gpt_model_file=examples/nlp/language_modeling/small_gpt.nemo \
    #     --tokens_to_generate=32 \
    #     --tensor_model_parallel_size=2 \
    #     --prompt=This is a test.
    #     rm examples/nlp/language_modeling/small_gpt.nemo
  
  # L2_Megatron_Change_Partitions
  L2_Megatron_Change_Partitions_Reduce_TP_Num_Partitions_-2_to_1-_and_PP_Num_Partitions_-1_to_2:
    needs: [cicd-test-container-setup]
    uses: ./.github/workflows/_test_template.yml
    if: contains(fromJSON(needs.cicd-test-container-setup.outputs.test_to_run), 'L2_Megatron_Change_Partitions_Reduce_TP_Num_Partitions_-2_to_1-_and_PP_Num_Partitions_-1_to_2') || needs.cicd-test-container-setup.outputs.all == 'true'
    with:
      RUNNER: self-hosted-azure
      SCRIPT: |
        python examples/nlp/language_modeling/megatron_change_num_partitions.py \
            --model_file /home/TestData/nlp/megatron_gpt/TP2/megatron_gpt_tp2.nemo \
            --target_file /home/TestData/nlp/megatron_gpt/TP2-Temp/test-reduce.nemo \
            --tensor_model_parallel_size 2 \
            --target_tensor_model_parallel_size 1 \
            --pipeline_model_parallel_size 1 \
            --target_pipeline_model_parallel_size 2
      AFTER_SCRIPT: |
        rm /home/TestData/nlp/megatron_gpt/TP2-Temp/test-reduce.nemo

  L2_Megatron_Change_Partitions_Increase_TP_Num_Partitions_-2_to_4-_and_PP_Num_Partitions_-1_to_2:
    needs: [cicd-test-container-setup]
    uses: ./.github/workflows/_test_template.yml
    if: contains(fromJSON(needs.cicd-test-container-setup.outputs.test_to_run), 'L2_Megatron_Change_Partitions_Increase_TP_Num_Partitions_-2_to_4-_and_PP_Num_Partitions_-1_to_2') || needs.cicd-test-container-setup.outputs.all == 'true'
    with:
      RUNNER: self-hosted-azure
      SCRIPT: |
        python examples/nlp/language_modeling/megatron_change_num_partitions.py \
            --model_file /home/TestData/nlp/megatron_gpt/TP2/megatron_gpt_tp2.nemo \
            --target_file /home/TestData/nlp/megatron_gpt/TP2-Temp/test-increase.nemo \
            --tensor_model_parallel_size 2 \
            --target_tensor_model_parallel_size 4 \
            --pipeline_model_parallel_size 1 \
            --target_pipeline_model_parallel_size 1
      AFTER_SCRIPT: |
        rm /home/TestData/nlp/megatron_gpt/TP2-Temp/test-increase.nemo

  L2_Megatron_T5_Pretraining_and_Resume_Training_TP2:
    needs: [cicd-test-container-setup]
    uses: ./.github/workflows/_test_template.yml
    if: contains(fromJSON(needs.cicd-test-container-setup.outputs.test_to_run), 'L2_Megatron_T5_Pretraining_and_Resume_Training_TP2') || needs.cicd-test-container-setup.outputs.all == 'true'
    with:
      RUNNER: self-hosted-azure
      SCRIPT: |
        python examples/nlp/language_modeling/megatron_t5_pretraining.py \
        trainer.devices=2 \
        trainer.accelerator=gpu \
        trainer.log_every_n_steps=1 \
        trainer.val_check_interval=10 \
        trainer.limit_val_batches=2 \
        trainer.accumulate_grad_batches=1 \
        trainer.max_steps=10 \
        trainer.precision=bf16 \
        model.megatron_amp_O2=True \
        trainer.gradient_clip_val=1.0 \
        exp_manager.exp_dir=examples/nlp/language_modeling/t5_pretrain_results \
        model.tensor_model_parallel_size=2 \
        model.seq_length=128 \
        model.encoder.num_layers=4 \
        model.encoder.hidden_size=64 \
        model.encoder.num_attention_heads=8 \
        model.encoder.activation=swiglu \
        model.encoder.masked_softmax_fusion=False \
        model.encoder.bias_activation_fusion=False \
        model.encoder.activations_checkpoint_method=block \
        model.encoder.activations_checkpoint_num_layers=1 \
        model.encoder.position_embedding_type=relative \
        model.decoder.num_layers=2 \
        model.decoder.hidden_size=64 \
        model.decoder.num_attention_heads=8 \
        model.decoder.activation=fast-swiglu \
        model.decoder.masked_softmax_fusion=False \
        model.decoder.bias_activation_fusion=False \
        model.decoder.activations_checkpoint_method=block \
        model.decoder.activations_checkpoint_num_layers=1 \
        model.encoder.transformer_block_type=pre_ln \
        model.decoder.transformer_block_type=pre_ln \
        model.data.data_prefix=[.5,/home/TestData/nlp/nmt/toy_data/wmt14-de-en.src,.5,/home/TestData/nlp/nmt/toy_data/wmt14-de-en.ref] \
        model.data.index_mapping_dir=examples/nlp/language_modeling/t5_index_mappings \
        model.data.data_impl=text_mmap \
        +model.data.data_impl_kwargs.newline_int=10 \
        +model.data.data_impl_kwargs.header_lines=0 \
        +model.data.data_impl_kwargs.workers=null \
        +model.data.data_impl_kwargs.sort_dataset_paths=False \
        model.share_token_embeddings=False \
        model.share_decoder_tokens_head_embeddings=False

        python examples/nlp/language_modeling/megatron_t5_pretraining.py \
        trainer.devices=2 \
        trainer.accelerator=gpu \
        trainer.log_every_n_steps=1 \
        trainer.val_check_interval=1 \
        trainer.limit_val_batches=2 \
        trainer.accumulate_grad_batches=1 \
        trainer.max_steps=10 \
        trainer.precision=bf16 \
        model.megatron_amp_O2=True \
        trainer.gradient_clip_val=1.0 \
        exp_manager.exp_dir=examples/nlp/language_modeling/t5_pretrain_results \
        exp_manager.resume_if_exists=True \
        model.tensor_model_parallel_size=2 \
        model.seq_length=128 \
        model.encoder.num_layers=4 \
        model.encoder.hidden_size=64 \
        model.encoder.num_attention_heads=8 \
        model.encoder.activation=swiglu \
        model.encoder.masked_softmax_fusion=False \
        model.encoder.bias_activation_fusion=False \
        model.encoder.activations_checkpoint_method=block \
        model.encoder.activations_checkpoint_num_layers=1 \
        model.encoder.position_embedding_type=relative \
        model.decoder.num_layers=2 \
        model.decoder.hidden_size=64 \
        model.decoder.num_attention_heads=8 \
        model.decoder.activation=fast-swiglu \
        model.decoder.masked_softmax_fusion=False \
        model.decoder.bias_activation_fusion=False \
        model.decoder.activations_checkpoint_method=block \
        model.decoder.activations_checkpoint_num_layers=1 \
        model.encoder.transformer_block_type=pre_ln \
        model.decoder.transformer_block_type=pre_ln \
        model.data.data_prefix=[.5,/home/TestData/nlp/nmt/toy_data/wmt14-de-en.src,.5,/home/TestData/nlp/nmt/toy_data/wmt14-de-en.ref] \
        model.data.index_mapping_dir=examples/nlp/language_modeling/t5_index_mappings \
        model.data.data_impl=text_mmap \
        +model.data.data_impl_kwargs.newline_int=10 \
        +model.data.data_impl_kwargs.header_lines=0 \
        +model.data.data_impl_kwargs.workers=null \
        +model.data.data_impl_kwargs.sort_dataset_paths=False \
        model.share_token_embeddings=False \
        model.share_decoder_tokens_head_embeddings=False
      AFTER_SCRIPT: |
        rm -rf examples/nlp/language_modeling/t5_pretrain_results
        rm -rf examples/nlp/language_modeling/t5_index_mappings

  L2_Megatron_Core_T5_Pretraining_and_Resume_Training_TP2:
    needs: [cicd-test-container-setup]
    uses: ./.github/workflows/_test_template.yml
    if: contains(fromJSON(needs.cicd-test-container-setup.outputs.test_to_run), 'L2_Megatron_Core_T5_Pretraining_and_Resume_Training_TP2') || needs.cicd-test-container-setup.outputs.all == 'true'
    with:
      RUNNER: self-hosted-azure
      SCRIPT: |
        NVTE_FUSED_ATTN=0 NVTE_FLASH_ATTN=0 python examples/nlp/language_modeling/megatron_t5_pretraining.py \
        trainer.devices=2 \
        trainer.log_every_n_steps=1 \
        trainer.max_epochs=null \
        trainer.max_steps=10 \
        trainer.val_check_interval=10 \
        trainer.accumulate_grad_batches=1 \
        trainer.precision=bf16 \
        model.megatron_amp_O2=True \
        exp_manager.exp_dir=examples/nlp/language_modeling/t5_pretrain_results \
        model.mcore_t5=True \
        model.transformer_engine=True \
        model.tensor_model_parallel_size=2 \
        model.micro_batch_size=4 \
        model.global_batch_size=4 \
        model.seq_length=128 \
        model.encoder.num_layers=4 \
        model.encoder.hidden_size=64 \
        model.encoder.num_attention_heads=8 \
        model.decoder.num_layers=4 \
        model.decoder.hidden_size=64 \
        model.decoder.num_attention_heads=8 \
        model.encoder.transformer_block_type="pre_ln" \
        model.decoder.transformer_block_type="pre_ln" \
        model.data.data_prefix=[.5,/home/TestData/nlp/nmt/toy_data/wmt14-de-en.src,.5,/home/TestData/nlp/nmt/toy_data/wmt14-de-en.ref] \
        model.data.index_mapping_dir=examples/nlp/language_modeling/t5_index_mappings \
        model.data.data_impl=text_mmap \
        +model.data.data_impl_kwargs.newline_int=10 \
        +model.data.data_impl_kwargs.header_lines=0 \
        +model.data.data_impl_kwargs.workers=null \
        +model.data.data_impl_kwargs.sort_dataset_paths=False

        NVTE_FUSED_ATTN=0 NVTE_FLASH_ATTN=0 python examples/nlp/language_modeling/megatron_t5_pretraining.py \
        trainer.devices=2 \
        trainer.log_every_n_steps=1 \
        trainer.max_epochs=null \
        trainer.max_steps=10 \
        trainer.val_check_interval=10 \
        trainer.accumulate_grad_batches=1 \
        trainer.precision=bf16 \
        model.megatron_amp_O2=True \
        exp_manager.exp_dir=examples/nlp/language_modeling/t5_pretrain_results \
        exp_manager.resume_if_exists=True \
        model.mcore_t5=True \
        model.transformer_engine=True \
        model.tensor_model_parallel_size=2 \
        model.micro_batch_size=4 \
        model.global_batch_size=4 \
        model.seq_length=128 \
        model.encoder.num_layers=4 \
        model.encoder.hidden_size=64 \
        model.encoder.num_attention_heads=8 \
        model.decoder.num_layers=4 \
        model.decoder.hidden_size=64 \
        model.decoder.num_attention_heads=8 \
        model.encoder.transformer_block_type="pre_ln" \
        model.decoder.transformer_block_type="pre_ln" \
        model.data.data_prefix=[.5,/home/TestData/nlp/nmt/toy_data/wmt14-de-en.src,.5,/home/TestData/nlp/nmt/toy_data/wmt14-de-en.ref] \
        model.data.index_mapping_dir=examples/nlp/language_modeling/t5_index_mappings \
        model.data.data_impl=text_mmap \
        +model.data.data_impl_kwargs.newline_int=10 \
        +model.data.data_impl_kwargs.header_lines=0 \
        +model.data.data_impl_kwargs.workers=null \
        +model.data.data_impl_kwargs.sort_dataset_paths=False
      AFTER_SCRIPT: |
        rm -rf examples/nlp/language_modeling/t5_pretrain_results
        rm -rf examples/nlp/language_modeling/t5_index_mappings

  L2_Megatron_T5_with_ALiBi_Pretraining_and_Resume_Training_TP2:
    needs: [cicd-test-container-setup]
    uses: ./.github/workflows/_test_template.yml
    if: contains(fromJSON(needs.cicd-test-container-setup.outputs.test_to_run), 'L2_Megatron_T5_with_ALiBi_Pretraining_and_Resume_Training_TP2') || needs.cicd-test-container-setup.outputs.all == 'true'
    with:
      RUNNER: self-hosted-azure
      SCRIPT: |
        python examples/nlp/language_modeling/megatron_t5_pretraining.py \
        trainer.devices=2 \
        trainer.accelerator=gpu \
        trainer.log_every_n_steps=1 \
        trainer.val_check_interval=10 \
        trainer.limit_val_batches=2 \
        trainer.accumulate_grad_batches=1 \
        trainer.max_steps=10 \
        trainer.precision=16 \
        trainer.gradient_clip_val=1.0 \
        exp_manager.exp_dir=examples/nlp/language_modeling/t5_pretrain_results \
        model.tensor_model_parallel_size=2 \
        model.seq_length=128 \
        model.encoder.num_layers=4 \
        model.encoder.hidden_size=64 \
        model.encoder.num_attention_heads=8 \
        model.encoder.activation=swiglu \
        model.encoder.masked_softmax_fusion=False \
        model.encoder.bias_activation_fusion=False \
        model.encoder.activations_checkpoint_method=block \
        model.encoder.activations_checkpoint_num_layers=1 \
        model.encoder.position_embedding_type=alibi \
        model.decoder.num_layers=2 \
        model.decoder.hidden_size=64 \
        model.decoder.num_attention_heads=8 \
        model.decoder.activation=swiglu \
        model.decoder.masked_softmax_fusion=False \
        model.decoder.bias_activation_fusion=False \
        model.decoder.activations_checkpoint_method=block \
        model.decoder.activations_checkpoint_num_layers=1 \
        model.encoder.transformer_block_type=pre_ln \
        model.decoder.transformer_block_type=pre_ln \
        model.data.data_prefix=[.5,/home/TestData/nlp/nmt/toy_data/wmt14-de-en.src,.5,/home/TestData/nlp/nmt/toy_data/wmt14-de-en.ref] \
        model.data.index_mapping_dir=examples/nlp/language_modeling/t5_index_mappings \
        model.data.data_impl=text_mmap \
        +model.data.data_impl_kwargs.newline_int=10 \
        +model.data.data_impl_kwargs.header_lines=0 \
        +model.data.data_impl_kwargs.workers=null \
        +model.data.data_impl_kwargs.sort_dataset_paths=False \
        model.share_token_embeddings=False \
        model.share_decoder_tokens_head_embeddings=False

        python examples/nlp/language_modeling/megatron_t5_pretraining.py \
        trainer.devices=2 \
        trainer.accelerator=gpu \
        trainer.log_every_n_steps=1 \
        trainer.val_check_interval=1 \
        trainer.limit_val_batches=2 \
        trainer.accumulate_grad_batches=1 \
        trainer.max_steps=10 \
        trainer.precision=16 \
        trainer.gradient_clip_val=1.0 \
        exp_manager.exp_dir=examples/nlp/language_modeling/t5_pretrain_results \
        exp_manager.resume_if_exists=True \
        model.tensor_model_parallel_size=2 \
        model.seq_length=128 \
        model.encoder.num_layers=4 \
        model.encoder.hidden_size=64 \
        model.encoder.num_attention_heads=8 \
        model.encoder.activation=swiglu \
        model.encoder.masked_softmax_fusion=False \
        model.encoder.bias_activation_fusion=False \
        model.encoder.activations_checkpoint_method=block \
        model.encoder.activations_checkpoint_num_layers=1 \
        model.encoder.position_embedding_type=alibi \
        model.decoder.num_layers=2 \
        model.decoder.hidden_size=64 \
        model.decoder.num_attention_heads=8 \
        model.decoder.activation=swiglu \
        model.decoder.masked_softmax_fusion=False \
        model.decoder.bias_activation_fusion=False \
        model.decoder.activations_checkpoint_method=block \
        model.decoder.activations_checkpoint_num_layers=1 \
        model.encoder.transformer_block_type=pre_ln \
        model.decoder.transformer_block_type=pre_ln \
        model.data.data_prefix=[.5,/home/TestData/nlp/nmt/toy_data/wmt14-de-en.src,.5,/home/TestData/nlp/nmt/toy_data/wmt14-de-en.ref] \
        model.data.index_mapping_dir=examples/nlp/language_modeling/t5_index_mappings \
        model.data.data_impl=text_mmap \
        +model.data.data_impl_kwargs.newline_int=10 \
        +model.data.data_impl_kwargs.header_lines=0 \
        +model.data.data_impl_kwargs.workers=null \
        +model.data.data_impl_kwargs.sort_dataset_paths=False \
        model.share_token_embeddings=False \
        model.share_decoder_tokens_head_embeddings=False
      AFTER_SCRIPT: |
        rm -rf examples/nlp/language_modeling/t5_pretrain_results
        rm -rf examples/nlp/language_modeling/t5_index_mappings

  L2_Megatron_T5_with_KERPLE_Pretraining_and_Resume_Training_TP2:
    needs: [cicd-test-container-setup]
    uses: ./.github/workflows/_test_template.yml
    if: contains(fromJSON(needs.cicd-test-container-setup.outputs.test_to_run), 'L2_Megatron_T5_with_KERPLE_Pretraining_and_Resume_Training_TP2') || needs.cicd-test-container-setup.outputs.all == 'true'
    with:
      RUNNER: self-hosted-azure
      SCRIPT: |
        python examples/nlp/language_modeling/megatron_t5_pretraining.py \
        trainer.devices=2 \
        trainer.accelerator=gpu \
        trainer.log_every_n_steps=1 \
        trainer.val_check_interval=10 \
        trainer.limit_val_batches=2 \
        trainer.accumulate_grad_batches=1 \
        trainer.max_steps=10 \
        trainer.precision=16 \
        trainer.gradient_clip_val=1.0 \
        exp_manager.exp_dir=examples/nlp/language_modeling/t5_pretrain_results \
        model.tensor_model_parallel_size=2 \
        model.seq_length=128 \
        model.encoder.num_layers=4 \
        model.encoder.hidden_size=64 \
        model.encoder.num_attention_heads=8 \
        model.encoder.activation=swiglu \
        model.encoder.masked_softmax_fusion=False \
        model.encoder.bias_activation_fusion=False \
        model.encoder.activations_checkpoint_method=block \
        model.encoder.activations_checkpoint_num_layers=1 \
        model.encoder.position_embedding_type=kerple \
        model.decoder.num_layers=2 \
        model.decoder.hidden_size=64 \
        model.decoder.num_attention_heads=8 \
        model.decoder.activation=swiglu \
        model.decoder.masked_softmax_fusion=False \
        model.decoder.bias_activation_fusion=False \
        model.decoder.activations_checkpoint_method=block \
        model.decoder.activations_checkpoint_num_layers=1 \
        model.encoder.transformer_block_type=pre_ln \
        model.decoder.transformer_block_type=pre_ln \
        model.data.data_prefix=[.5,/home/TestData/nlp/nmt/toy_data/wmt14-de-en.src,.5,/home/TestData/nlp/nmt/toy_data/wmt14-de-en.ref] \
        model.data.index_mapping_dir=examples/nlp/language_modeling/t5_index_mappings \
        model.data.data_impl=text_mmap \
        +model.data.data_impl_kwargs.newline_int=10 \
        +model.data.data_impl_kwargs.header_lines=0 \
        +model.data.data_impl_kwargs.workers=null \
        +model.data.data_impl_kwargs.sort_dataset_paths=False \
        model.share_token_embeddings=False \
        model.share_decoder_tokens_head_embeddings=False

        python examples/nlp/language_modeling/megatron_t5_pretraining.py \
        trainer.devices=2 \
        trainer.accelerator=gpu \
        trainer.log_every_n_steps=1 \
        trainer.val_check_interval=1 \
        trainer.limit_val_batches=2 \
        trainer.accumulate_grad_batches=1 \
        trainer.max_steps=10 \
        trainer.precision=16 \
        trainer.gradient_clip_val=1.0 \
        exp_manager.exp_dir=examples/nlp/language_modeling/t5_pretrain_results \
        exp_manager.resume_if_exists=True \
        model.tensor_model_parallel_size=2 \
        model.seq_length=128 \
        model.encoder.num_layers=4 \
        model.encoder.hidden_size=64 \
        model.encoder.num_attention_heads=8 \
        model.encoder.activation=swiglu \
        model.encoder.masked_softmax_fusion=False \
        model.encoder.bias_activation_fusion=False \
        model.encoder.activations_checkpoint_method=block \
        model.encoder.activations_checkpoint_num_layers=1 \
        model.encoder.position_embedding_type=kerple \
        model.decoder.num_layers=2 \
        model.decoder.hidden_size=64 \
        model.decoder.num_attention_heads=8 \
        model.decoder.activation=swiglu \
        model.decoder.masked_softmax_fusion=False \
        model.decoder.bias_activation_fusion=False \
        model.decoder.activations_checkpoint_method=block \
        model.decoder.activations_checkpoint_num_layers=1 \
        model.encoder.transformer_block_type=pre_ln \
        model.decoder.transformer_block_type=pre_ln \
        model.data.data_prefix=[.5,/home/TestData/nlp/nmt/toy_data/wmt14-de-en.src,.5,/home/TestData/nlp/nmt/toy_data/wmt14-de-en.ref] \
        model.data.index_mapping_dir=examples/nlp/language_modeling/t5_index_mappings \
        model.data.data_impl=text_mmap \
        +model.data.data_impl_kwargs.newline_int=10 \
        +model.data.data_impl_kwargs.header_lines=0 \
        +model.data.data_impl_kwargs.workers=null \
        +model.data.data_impl_kwargs.sort_dataset_paths=False \
        model.share_token_embeddings=False \
        model.share_decoder_tokens_head_embeddings=False
      AFTER_SCRIPT: |
        rm -rf examples/nlp/language_modeling/t5_pretrain_results
        rm -rf examples/nlp/language_modeling/t5_index_mappings

  L2_Megatron_T5_Pretraining_and_Resume_Training_PP2:
    needs: [cicd-test-container-setup]
    uses: ./.github/workflows/_test_template.yml
    if: contains(fromJSON(needs.cicd-test-container-setup.outputs.test_to_run), 'L2_Megatron_T5_Pretraining_and_Resume_Training_PP2') || needs.cicd-test-container-setup.outputs.all == 'true'
    with:
      RUNNER: self-hosted-azure
      SCRIPT: |
        python examples/nlp/language_modeling/megatron_t5_pretraining.py \
        trainer.devices=2 \
        trainer.accelerator=gpu \
        trainer.log_every_n_steps=1 \
        trainer.val_check_interval=10 \
        trainer.limit_val_batches=2 \
        trainer.accumulate_grad_batches=1 \
        trainer.max_steps=10 \
        trainer.precision=16 \
        trainer.gradient_clip_val=1.0 \
        exp_manager.exp_dir=examples/nlp/language_modeling/t5_pretrain_results \
        model.pipeline_model_parallel_size=2 \
        model.pipeline_model_parallel_split_rank=1 \
        model.seq_length=256 \
        model.encoder.num_layers=4 \
        model.decoder.num_layers=1 \
        model.encoder.hidden_size=64 \
        model.decoder.hidden_size=64 \
        model.encoder.num_attention_heads=8 \
        model.decoder.num_attention_heads=8 \
        model.decoder.ffn_hidden_size=2048 \
        model.encoder.activation=gelu \
        model.encoder.activations_checkpoint_method=block \
        model.encoder.activations_checkpoint_num_layers=1 \
        model.encoder.transformer_block_type=pre_ln \
        model.decoder.transformer_block_type=post_ln \
        model.data.data_prefix=[.5,/home/TestData/nlp/megatron_t5/data/pile_val_small_bert_tokenizer_text_document,.5,/home/TestData/nlp/megatron_t5/data/pile_val_small_bert_tokenizer_text_document] \
        model.data.index_mapping_dir=examples/nlp/language_modeling/t5_index_mappings

        python examples/nlp/language_modeling/megatron_t5_pretraining.py \
        trainer.devices=2 \
        trainer.accelerator=gpu \
        trainer.log_every_n_steps=1 \
        trainer.val_check_interval=1 \
        trainer.limit_val_batches=2 \
        trainer.accumulate_grad_batches=1 \
        trainer.max_steps=10 \
        trainer.precision=16 \
        trainer.gradient_clip_val=1.0 \
        exp_manager.exp_dir=examples/nlp/language_modeling/t5_pretrain_results \
        exp_manager.resume_if_exists=True \
        model.pipeline_model_parallel_size=2 \
        model.pipeline_model_parallel_split_rank=1 \
        model.seq_length=256 \
        model.encoder.num_layers=4 \
        model.decoder.num_layers=1 \
        model.encoder.hidden_size=64 \
        model.decoder.hidden_size=64 \
        model.encoder.num_attention_heads=8 \
        model.decoder.num_attention_heads=8 \
        model.decoder.ffn_hidden_size=2048 \
        model.encoder.activation=gelu \
        model.encoder.activations_checkpoint_method=block \
        model.encoder.activations_checkpoint_num_layers=1 \
        model.encoder.transformer_block_type=pre_ln \
        model.decoder.transformer_block_type=post_ln \
        model.data.data_prefix=[.5,/home/TestData/nlp/megatron_t5/data/pile_val_small_bert_tokenizer_text_document,.5,/home/TestData/nlp/megatron_t5/data/pile_val_small_bert_tokenizer_text_document] \
        model.data.index_mapping_dir=examples/nlp/language_modeling/t5_index_mappings
      AFTER_SCRIPT: |
        rm -rf examples/nlp/language_modeling/t5_pretrain_results
        rm -rf examples/nlp/language_modeling/t5_index_mappings

  L2_Megatron_T5_w_Mixture_of_Expert_Pretraining:
    needs: [cicd-test-container-setup]
    uses: ./.github/workflows/_test_template.yml
    if: contains(fromJSON(needs.cicd-test-container-setup.outputs.test_to_run), 'L2_Megatron_T5_w_Mixture_of_Expert_Pretraining') || needs.cicd-test-container-setup.outputs.all == 'true'
    with:
      RUNNER: self-hosted-azure
      SCRIPT: |
        python examples/nlp/language_modeling/megatron_t5_pretraining.py \
        trainer.devices=2 \
        trainer.accelerator=gpu \
        trainer.log_every_n_steps=1 \
        trainer.val_check_interval=10 \
        trainer.limit_val_batches=2 \
        trainer.accumulate_grad_batches=1 \
        trainer.max_steps=10 \
        trainer.precision=16 \
        trainer.gradient_clip_val=1.0 \
        exp_manager.exp_dir=examples/nlp/language_modeling/t5_pretrain_results \
        model.pipeline_model_parallel_split_rank=0 \
        model.seq_length=256 \
        model.encoder.num_layers=4 \
        model.decoder.num_layers=1 \
        model.encoder.num_moe_experts=4 \
        model.decoder.num_moe_experts=4 \
        model.encoder.moe_frequency=3 \
        model.decoder.moe_frequency=1 \
        model.encoder.hidden_size=64 \
        model.decoder.hidden_size=64 \
        model.encoder.num_attention_heads=8 \
        model.decoder.num_attention_heads=8 \
        model.decoder.ffn_hidden_size=2048 \
        model.encoder.activation=gelu \
        model.encoder.activations_checkpoint_method=block \
        model.encoder.activations_checkpoint_num_layers=1 \
        model.encoder.transformer_block_type=pre_ln \
        model.decoder.transformer_block_type=post_ln \
        model.data.data_prefix=[.5,/home/TestData/nlp/megatron_t5/data/pile_val_small_bert_tokenizer_text_document,.5,/home/TestData/nlp/megatron_t5/data/pile_val_small_bert_tokenizer_text_document] \
        model.data.index_mapping_dir=examples/nlp/language_modeling/t5_index_mappings
      AFTER_SCRIPT: |
        rm -rf examples/nlp/language_modeling/t5_pretrain_results
        rm -rf examples/nlp/language_modeling/t5_index_mappings

  L2_Megatron_UL2_Pretraining_and_Resume_Training_TP2:
    needs: [cicd-test-container-setup]
    uses: ./.github/workflows/_test_template.yml
    if: contains(fromJSON(needs.cicd-test-container-setup.outputs.test_to_run), 'L2_Megatron_UL2_Pretraining_and_Resume_Training_TP2') || needs.cicd-test-container-setup.outputs.all == 'true'
    with:
      RUNNER: self-hosted-azure
      SCRIPT: |
        python examples/nlp/language_modeling/megatron_t5_pretraining.py -cn megatron_ul2_config \
        trainer.devices=2 \
        trainer.accelerator=gpu \
        trainer.log_every_n_steps=1 \
        trainer.val_check_interval=10 \
        trainer.limit_val_batches=2 \
        trainer.accumulate_grad_batches=1 \
        trainer.max_steps=10 \
        trainer.precision=16 \
        trainer.gradient_clip_val=1.0 \
        exp_manager.exp_dir=examples/nlp/language_modeling/t5_pretrain_results \
        model.tensor_model_parallel_size=2 \
        model.seq_length=128 \
        model.encoder.num_layers=4 \
        model.encoder.hidden_size=64 \
        model.encoder.num_attention_heads=8 \
        model.encoder.activation=swiglu \
        model.encoder.bias_activation_fusion=False \
        model.encoder.activations_checkpoint_method=block \
        model.encoder.activations_checkpoint_num_layers=1 \
        model.encoder.transformer_block_type=normformer \
        model.encoder.headscale=True \
        model.decoder.num_layers=4 \
        model.decoder.hidden_size=64 \
        model.decoder.num_attention_heads=8 \
        model.decoder.activation=geglu \
        model.decoder.bias_activation_fusion=False \
        model.decoder.activations_checkpoint_method=block \
        model.decoder.activations_checkpoint_num_layers=1 \
        model.decoder.transformer_block_type=normformer \
        model.decoder.headscale=False \
        model.data.data_prefix=[.5,/home/TestData/nlp/megatron_t5/data/pile_val_small_bert_tokenizer_text_document,.5,/home/TestData/nlp/megatron_t5/data/pile_val_small_bert_tokenizer_text_document] \
        model.data.index_mapping_dir=examples/nlp/language_modeling/t5_index_mappings

        python examples/nlp/language_modeling/megatron_t5_pretraining.py \
        trainer.devices=2 \
        trainer.accelerator=gpu \
        trainer.log_every_n_steps=1 \
        trainer.val_check_interval=1 \
        trainer.limit_val_batches=2 \
        trainer.accumulate_grad_batches=1 \
        trainer.max_steps=10 \
        trainer.precision=16 \
        trainer.gradient_clip_val=1.0 \
        exp_manager.exp_dir=examples/nlp/language_modeling/t5_pretrain_results \
        exp_manager.resume_if_exists=True \
        model.tensor_model_parallel_size=2 \
        model.seq_length=128 \
        model.encoder.num_layers=4 \
        model.encoder.hidden_size=64 \
        model.encoder.num_attention_heads=8 \
        model.encoder.activation=swiglu \
        model.encoder.bias_activation_fusion=False \
        model.encoder.activations_checkpoint_method=block \
        model.encoder.activations_checkpoint_num_layers=1 \
        model.encoder.transformer_block_type=normformer \
        model.encoder.headscale=True \
        model.decoder.num_layers=4 \
        model.decoder.hidden_size=64 \
        model.decoder.num_attention_heads=8 \
        model.decoder.activation=geglu \
        model.decoder.bias_activation_fusion=False \
        model.decoder.activations_checkpoint_method=block \
        model.decoder.activations_checkpoint_num_layers=1 \
        model.decoder.transformer_block_type=normformer \
        model.decoder.headscale=False \
        model.data.data_prefix=[.5,/home/TestData/nlp/megatron_t5/data/pile_val_small_bert_tokenizer_text_document,.5,/home/TestData/nlp/megatron_t5/data/pile_val_small_bert_tokenizer_text_document] \
        model.data.index_mapping_dir=examples/nlp/language_modeling/t5_index_mappings
      AFTER_SCRIPT: |
        rm -rf examples/nlp/language_modeling/t5_pretrain_results
        rm -rf examples/nlp/language_modeling/t5_index_mappings

  L2_Megatron_T5_Eval:
    needs: [cicd-test-container-setup]
    uses: ./.github/workflows/_test_template.yml
    if: contains(fromJSON(needs.cicd-test-container-setup.outputs.test_to_run), 'L2_Megatron_T5_Eval') || needs.cicd-test-container-setup.outputs.all == 'true'
    with:
      RUNNER: self-hosted-azure
      SCRIPT: |
        python examples/nlp/language_modeling/megatron_t5_eval.py \
            --model_file /home/TestData/nlp/megatron_t5/8m/megatron_t5_8m-refactor.nemo \
            --prompt "How do I fix my GPU memory issue? I am seeing <mask> out of memory." \
            --tensor_model_parallel_size 1

  L2_Megatron_Core_T5_Eval:
    needs: [cicd-test-container-setup]
    uses: ./.github/workflows/_test_template.yml
    if: contains(fromJSON(needs.cicd-test-container-setup.outputs.test_to_run), 'L2_Megatron_Core_T5_Eval') || needs.cicd-test-container-setup.outputs.all == 'true'
    with:
      RUNNER: self-hosted-azure
      SCRIPT: |
        NVTE_FLASH_ATTN=0 NVTE_FUSED_ATTN=0 python examples/nlp/language_modeling/megatron_t5_eval.py \
            --model_file /home/TestData/nlp/megatron_t5/220m/megatron_mcore_t5_220m.nemo \
            --prompt "How do I fix my GPU memory issue? I am seeing <mask> out of memory." \
            --tensor_model_parallel_size 1

  L2_Megatron_BART_Pretraining_and_Resume_Training_TP2:
    needs: [cicd-test-container-setup]
    uses: ./.github/workflows/_test_template.yml
    if: contains(fromJSON(needs.cicd-test-container-setup.outputs.test_to_run), 'L2_Megatron_BART_Pretraining_and_Resume_Training_TP2') || needs.cicd-test-container-setup.outputs.all == 'true'
    with:
      RUNNER: self-hosted-azure
      SCRIPT: |
        python examples/nlp/language_modeling/megatron_bart_pretraining.py \
        trainer.devices=2 \
        trainer.accelerator=gpu \
        trainer.log_every_n_steps=1 \
        trainer.val_check_interval=2 \
        trainer.limit_val_batches=2 \
        trainer.accumulate_grad_batches=1 \
        trainer.max_steps=3 \
        trainer.precision=16 \
        trainer.gradient_clip_val=1.0 \
        exp_manager.exp_dir=examples/nlp/language_modeling/bart_pretrain_results \
        model.tensor_model_parallel_size=2 \
        model.seq_length=128 \
        model.encoder.num_layers=4 \
        model.encoder.hidden_size=64 \
        model.encoder.num_attention_heads=8 \
        model.encoder.activation="reglu" \
        model.encoder.bias_activation_fusion=False \
        model.encoder.activations_checkpoint_method="block" \
        model.encoder.activations_checkpoint_num_layers=1 \
        model.decoder.num_layers=4 \
        model.decoder.hidden_size=64 \
        model.decoder.num_attention_heads=8 \
        model.decoder.activation="reglu" \
        model.decoder.bias_activation_fusion=False \
        model.decoder.activations_checkpoint_method="block" \
        model.decoder.activations_checkpoint_num_layers=1 \
        model.data.data_prefix="{train:[1.0,/home/TestData/nlp/megatron_t5/data/pile_val_small_bert_tokenizer_text_document],test:[/home/TestData/nlp/megatron_t5/data/pile_val_small_bert_tokenizer_text_document], validation:[/home/TestData/nlp/megatron_t5/data/pile_val_small_bert_tokenizer_text_document]}"

        python examples/nlp/language_modeling/megatron_bart_pretraining.py \
        trainer.devices=2 \
        trainer.accelerator=gpu \
        trainer.log_every_n_steps=1 \
        trainer.val_check_interval=2 \
        trainer.limit_val_batches=5 \
        trainer.accumulate_grad_batches=1 \
        trainer.max_steps=6 \
        trainer.precision=16 \
        trainer.gradient_clip_val=1.0 \
        exp_manager.exp_dir=examples/nlp/language_modeling/bart_pretrain_results \
        exp_manager.resume_if_exists=True \
        model.tensor_model_parallel_size=2 \
        model.seq_length=128 \
        model.encoder.num_layers=4 \
        model.encoder.hidden_size=64 \
        model.encoder.num_attention_heads=8 \
        model.encoder.activation="reglu" \
        model.encoder.bias_activation_fusion=False \
        model.encoder.activations_checkpoint_method="block" \
        model.encoder.activations_checkpoint_num_layers=1 \
        model.decoder.num_layers=4 \
        model.decoder.hidden_size=64 \
        model.decoder.num_attention_heads=8 \
        model.decoder.activation="reglu" \
        model.decoder.bias_activation_fusion=False \
        model.decoder.activations_checkpoint_method="block" \
        model.decoder.activations_checkpoint_num_layers=1 \
        model.data.data_prefix="{train:[1.0,/home/TestData/nlp/megatron_t5/data/pile_val_small_bert_tokenizer_text_document],test:[/home/TestData/nlp/megatron_t5/data/pile_val_small_bert_tokenizer_text_document], validation:[/home/TestData/nlp/megatron_t5/data/pile_val_small_bert_tokenizer_text_document]}"
      AFTER_SCRIPT: |
        rm -rf examples/nlp/language_modeling/bart_pretrain_results

  L2_Megatron_BART_Pretraining_and_Resume_Training_PP2:
    needs: [cicd-test-container-setup]
    uses: ./.github/workflows/_test_template.yml
    if: contains(fromJSON(needs.cicd-test-container-setup.outputs.test_to_run), 'L2_Megatron_BART_Pretraining_and_Resume_Training_PP2') || needs.cicd-test-container-setup.outputs.all == 'true'
    with:
      RUNNER: self-hosted-azure
      SCRIPT: |
        python examples/nlp/language_modeling/megatron_bart_pretraining.py \
        trainer.devices=2 \
        trainer.accelerator=gpu \
        trainer.log_every_n_steps=1 \
        trainer.val_check_interval=10 \
        trainer.limit_val_batches=2 \
        trainer.accumulate_grad_batches=1 \
        trainer.max_steps=10 \
        trainer.precision=16 \
        trainer.gradient_clip_val=1.0 \
        exp_manager.exp_dir=examples/nlp/language_modeling/bart_pretrain_results \
        model.pipeline_model_parallel_size=2 \
        model.pipeline_model_parallel_split_rank=1 \
        model.seq_length=256 \
        model.encoder.num_layers=4 \
        model.encoder.hidden_size=64 \
        model.encoder.num_attention_heads=8 \
        model.encoder.activation=geglu \
        model.encoder.bias_activation_fusion=False \
        model.encoder.activations_checkpoint_method=block \
        model.encoder.activations_checkpoint_num_layers=1 \
        model.decoder.num_layers=4 \
        model.decoder.hidden_size=64 \
        model.decoder.num_attention_heads=8 \
        model.decoder.activation=geglu \
        model.decoder.bias_activation_fusion=False \
        model.decoder.activations_checkpoint_method=block \
        model.decoder.activations_checkpoint_num_layers=1 \
        model.data.respect_document_boundaries=False \
        model.data.data_prefix=[.5,/home/TestData/nlp/megatron_t5/data/pile_val_small_bert_tokenizer_text_document,.5,/home/TestData/nlp/megatron_t5/data/pile_val_small_bert_tokenizer_text_document]

        python examples/nlp/language_modeling/megatron_bart_pretraining.py \
        trainer.devices=2 \
        trainer.accelerator=gpu \
        trainer.log_every_n_steps=1 \
        trainer.val_check_interval=1 \
        trainer.limit_val_batches=2 \
        trainer.accumulate_grad_batches=1 \
        trainer.max_steps=10 \
        trainer.precision=16 \
        trainer.gradient_clip_val=1.0 \
        exp_manager.exp_dir=examples/nlp/language_modeling/bart_pretrain_results \
        exp_manager.resume_if_exists=True \
        model.pipeline_model_parallel_size=2 \
        model.pipeline_model_parallel_split_rank=1 \
        model.seq_length=256 \
        model.encoder.num_layers=4 \
        model.encoder.hidden_size=64 \
        model.encoder.num_attention_heads=8 \
        model.encoder.activation=geglu \
        model.encoder.bias_activation_fusion=False \
        model.encoder.activations_checkpoint_method=block \
        model.encoder.activations_checkpoint_num_layers=1 \
        model.decoder.num_layers=4 \
        model.decoder.hidden_size=64 \
        model.decoder.num_attention_heads=8 \
        model.decoder.activation=geglu \
        model.decoder.bias_activation_fusion=False \
        model.decoder.activations_checkpoint_method=block \
        model.decoder.activations_checkpoint_num_layers=1 \
        model.data.respect_document_boundaries=False \
        model.data.data_prefix=[.5,/home/TestData/nlp/megatron_t5/data/pile_val_small_bert_tokenizer_text_document,.5,/home/TestData/nlp/megatron_t5/data/pile_val_small_bert_tokenizer_text_document]
      AFTER_SCRIPT: |
        rm -rf examples/nlp/language_modeling/bart_pretrain_results

 
  L2_Megatron_T5_PEFT_Lora_TP2:
    needs: [cicd-test-container-setup]
    uses: ./.github/workflows/_test_template.yml
    if: contains(fromJSON(needs.cicd-test-container-setup.outputs.test_to_run), 'L2_Megatron_T5_PEFT_Lora_TP2') || needs.cicd-test-container-setup.outputs.all == 'true'
    with:
      RUNNER: self-hosted-azure
      SCRIPT: |

        python examples/nlp/language_modeling/tuning/megatron_t5_finetuning.py \
        trainer.devices=2 \
        trainer.log_every_n_steps=1 \
        trainer.max_epochs=9999 \
        trainer.max_steps=3 \
        trainer.val_check_interval=3 \
        ++trainer.limit_val_batches=2 \
        trainer.precision=16 \
        exp_manager.exp_dir=/tmp/nlp_t5_lora_tuning_tp2 \
        model.pipeline_model_parallel_size=1 \
        model.tensor_model_parallel_size=2 \
        model.restore_from_path=/home/TestData/nlp/megatron_t5/8m/megatron_t5_8m_tp2.nemo \
        model.peft.peft_scheme=lora \
        model.answer_only_loss=True \
        model.micro_batch_size=1 \
        model.global_batch_size=1 \
        model.data.train_ds.file_names=[/home/TestData/nlp/megatron_sft/quarel.jsonl] \
        model.data.train_ds.concat_sampling_probabilities=[1.0] \
        model.data.train_ds.num_workers=0 \
        model.data.validation_ds.num_workers=0 \
        model.data.validation_ds.file_names=[/home/TestData/nlp/megatron_sft/quarel.jsonl] \
        model.data.validation_ds.names=[quarel]

        python examples/nlp/language_modeling/tuning/megatron_t5_generate.py \
        model.restore_from_path=/home/TestData/nlp/megatron_t5/8m/megatron_t5_8m_tp2.nemo \
        model.peft.restore_from_path=/tmp/nlp_t5_lora_tuning_tp2/megatron_t5_peft_lora_tuning/checkpoints/megatron_t5_peft_lora_tuning.nemo \
        model.peft.restore_from_ckpt_name=null \
        model.peft.restore_from_hparams_path=null \
        model.tensor_model_parallel_size=2 \
        trainer.devices=2 \
        model.data.test_ds.file_names=[/home/TestData/nlp/megatron_sft/quarel_4.jsonl] \
        model.data.test_ds.names=[quarel4] \
        model.global_batch_size=2 \
        model.micro_batch_size=1 \
        model.data.test_ds.tokens_to_generate=10 \
        model.data.test_ds.write_predictions_to_file=True \
        model.data.test_ds.output_file_path_prefix=/tmp/nlp_t5_lora_tuning_tp2/out \
        inference.greedy=True \
        inference.repetition_penalty=1.0 \
        inference.outfile_path=/tmp/nlp_t5_lora_tuning_tp2/out.jsonl

  L2_Megatron_Core_T5_PEFT_Lora_TP2:
    needs: [cicd-test-container-setup]
    uses: ./.github/workflows/_test_template.yml
    if: contains(fromJSON(needs.cicd-test-container-setup.outputs.test_to_run), 'L2_Megatron_Core_T5_PEFT_Lora_TP2') || needs.cicd-test-container-setup.outputs.all == 'true'
    with:
      RUNNER: self-hosted-azure
      SCRIPT: |
        NVTE_FUSED_ATTN=0 NVTE_FLASH_ATTN=0 python examples/nlp/language_modeling/tuning/megatron_t5_finetuning.py \
        trainer.devices=2 \
        trainer.log_every_n_steps=1 \
        trainer.max_epochs=9999 \
        trainer.max_steps=3 \
        trainer.val_check_interval=3 \
        ++trainer.limit_val_batches=2 \
        trainer.precision=16 \
        exp_manager.exp_dir=/tmp/nlp_mcore_t5_lora_tuning_tp2 \
        model.pipeline_model_parallel_size=1 \
        model.tensor_model_parallel_size=2 \
        model.restore_from_path=/home/TestData/nlp/megatron_t5/220m/megatron_mcore_t5_220m.nemo \
        model.peft.peft_scheme=lora \
        model.answer_only_loss=True \
        model.micro_batch_size=1 \
        model.global_batch_size=1 \
        model.data.train_ds.file_names=[/home/TestData/nlp/megatron_sft/quarel.jsonl] \
        model.data.train_ds.concat_sampling_probabilities=[1.0] \
        model.data.train_ds.num_workers=0 \
        model.data.validation_ds.num_workers=0 \
        model.data.validation_ds.file_names=[/home/TestData/nlp/megatron_sft/quarel.jsonl] \
        model.data.validation_ds.names=[quarel]

        NVTE_FUSED_ATTN=0 NVTE_FLASH_ATTN=0 python examples/nlp/language_modeling/tuning/megatron_t5_generate.py \
        model.restore_from_path=/home/TestData/nlp/megatron_t5/220m/megatron_mcore_t5_220m.nemo \
        model.peft.restore_from_path=/tmp/nlp_mcore_t5_lora_tuning_tp2/megatron_t5_peft_lora_tuning/checkpoints/megatron_t5_peft_lora_tuning.nemo \
        model.peft.restore_from_ckpt_name=null \
        model.peft.restore_from_hparams_path=null \
        model.tensor_model_parallel_size=2 \
        trainer.devices=2 \
        model.data.test_ds.file_names=[/home/TestData/nlp/megatron_sft/quarel_4.jsonl] \
        model.data.test_ds.names=[quarel4] \
        model.global_batch_size=1 \
        model.micro_batch_size=1 \
        model.data.test_ds.tokens_to_generate=10 \
        model.data.test_ds.write_predictions_to_file=True \
        model.data.test_ds.output_file_path_prefix=/tmp/nlp_mcore_t5_lora_tuning_tp2/out \
        inference.greedy=True \
        inference.repetition_penalty=1.0 \
        inference.outfile_path=/tmp/nlp_mcore_t5_lora_tuning_tp2/out.jsonl

  # L2: Megatron Mock Data Generation                
  L2_Megatron_Mock_Data_Generation_MockGPTDataset:
    needs: [cicd-test-container-setup]
    uses: ./.github/workflows/_test_template.yml
    if: contains(fromJSON(needs.cicd-test-container-setup.outputs.test_to_run), 'L2_Megatron_Mock_Data_Generation_MockGPTDataset') || needs.cicd-test-container-setup.outputs.all == 'true'
    with:
      RUNNER: self-hosted-azure
      SCRIPT: |
        python examples/nlp/language_modeling/megatron_gpt_pretraining.py \
            trainer.max_steps=10 \
            trainer.limit_val_batches=7 \
            trainer.val_check_interval=10 \
            exp_manager.exp_dir=examples/nlp/language_modeling/gpt_pretrain_results \
            model.mcore_gpt=True \
            model.data.data_impl=mock \
            model.data.data_prefix=[]

  L2_Megatron_Mock_Data_Generation_MockT5Dataset:
    needs: [cicd-test-container-setup]
    uses: ./.github/workflows/_test_template.yml
    if: contains(fromJSON(needs.cicd-test-container-setup.outputs.test_to_run), 'L2_Megatron_Mock_Data_Generation_MockT5Dataset') || needs.cicd-test-container-setup.outputs.all == 'true'
    with:
      RUNNER: self-hosted-azure
      SCRIPT: |
        python examples/nlp/language_modeling/megatron_t5_pretraining.py \
        trainer.max_steps=10 \
        trainer.limit_val_batches=3 \
        trainer.val_check_interval=10 \
        exp_manager.exp_dir=examples/nlp/language_modeling/t5_pretrain_results \
        model.data.data_impl=mock \
        model.data.data_prefix=[]
      AFTER_SCRIPT: |
        rm -rf examples/nlp/language_modeling/t5_pretrain_results

  # L2: TTS Fast dev runs 1
  L2_TTS_Fast_dev_runs_1_Tacotron_2:
    needs: [cicd-test-container-setup]
    uses: ./.github/workflows/_test_template.yml
    if: contains(fromJSON(needs.cicd-test-container-setup.outputs.test_to_run), 'L2_TTS_Fast_dev_runs_1_Tacotron_2') || needs.cicd-test-container-setup.outputs.all == 'true'
    with:
      RUNNER: self-hosted-azure-gpus-1
      SCRIPT: |
        python examples/tts/tacotron2.py \
        train_dataset=/home/TestData/an4_dataset/an4_train.json \
        validation_datasets=/home/TestData/an4_dataset/an4_val.json \
        trainer.devices=1 \
        trainer.accelerator="gpu" \
        +trainer.limit_train_batches=1 +trainer.limit_val_batches=1 trainer.max_epochs=1 \
        trainer.strategy=auto \
        model.decoder.decoder_rnn_dim=256 \
        model.decoder.attention_rnn_dim=1024 \
        model.decoder.prenet_dim=128 \
        model.postnet.postnet_n_convolutions=3 \
        model.train_ds.dataloader_params.batch_size=4 \
        model.train_ds.dataloader_params.num_workers=0 \
        model.validation_ds.dataloader_params.batch_size=4 \
        model.validation_ds.dataloader_params.num_workers=0 \
        ~model.text_normalizer \
        ~model.text_normalizer_call_kwargs \
        ~trainer.check_val_every_n_epoch

  L2_TTS_Fast_dev_runs_1_WaveGlow:
    needs: [cicd-test-container-setup]
    uses: ./.github/workflows/_test_template.yml
    if: contains(fromJSON(needs.cicd-test-container-setup.outputs.test_to_run), 'L2_TTS_Fast_dev_runs_1_WaveGlow') || needs.cicd-test-container-setup.outputs.all == 'true'
    with:
      RUNNER: self-hosted-azure
      SCRIPT: |
        python examples/tts/waveglow.py \
        train_dataset=/home/TestData/an4_dataset/an4_train.json \
        validation_datasets=/home/TestData/an4_dataset/an4_val.json \
        trainer.devices="[0]" \
        +trainer.limit_train_batches=1 +trainer.limit_val_batches=1 trainer.max_epochs=1 \
        trainer.strategy=auto \
        model.train_ds.dataloader_params.batch_size=4 \
        model.train_ds.dataloader_params.num_workers=0 \
        model.validation_ds.dataloader_params.batch_size=4 \
        model.validation_ds.dataloader_params.num_workers=0 \
        model.waveglow.n_flows=4 \
        model.waveglow.n_wn_layers=2 \
        model.waveglow.n_wn_channels=32 \
        ~trainer.check_val_every_n_epoch

  L2_TTS_Fast_dev_runs_1_FastPitch:
    needs: [cicd-test-container-setup]
    uses: ./.github/workflows/_test_template.yml
    if: contains(fromJSON(needs.cicd-test-container-setup.outputs.test_to_run), 'L2_TTS_Fast_dev_runs_1_FastPitch') || needs.cicd-test-container-setup.outputs.all == 'true'
    with:
      RUNNER: self-hosted-azure
      SCRIPT: |
        python examples/tts/fastpitch.py \
        --config-name fastpitch_align_v1.05 \
        train_dataset=/home/TestData/an4_dataset/an4_train.json \
        validation_datasets=/home/TestData/an4_dataset/an4_val.json \
        sup_data_path=/home/TestData/an4_dataset/beta_priors \
        trainer.devices="[0]" \
        +trainer.limit_train_batches=1 \
        +trainer.limit_val_batches=1 \
        trainer.max_epochs=1 \
        trainer.strategy=auto \
        model.pitch_mean=212.35873413085938 \
        model.pitch_std=68.52806091308594 \
        model.train_ds.dataloader_params.batch_size=4 \
        model.train_ds.dataloader_params.num_workers=0 \
        model.validation_ds.dataloader_params.batch_size=4 \
        model.validation_ds.dataloader_params.num_workers=0 \
        model.symbols_embedding_dim=64 \
        model.input_fft.d_inner=384 \
        model.input_fft.n_layer=2 \
        model.output_fft.d_inner=384 \
        model.output_fft.n_layer=2 \
        ~trainer.check_val_every_n_epoch \
        ~model.text_normalizer \
        ~model.text_normalizer_call_kwargs

  # OPTIONAL_L2_TTS_Fast_dev_runs_1_RADTTS:
  #   needs: [cicd-test-container-setup]
  #   runs-on: self-hosted-azure
  #   timeout-minutes: 10
  #   container:
  #     image: nemoci.azurecr.io/nemo_container_${{ github.run_id }}
  #     options: 
  #       # --user 0:128
  #       --device=/dev/nvidia0
  #       --gpus all
  #       --shm-size=8g
  #       --env TRANSFORMERS_OFFLINE=0 
  #       --env HYDRA_FULL_ERROR=1
  #       --volume /mnt/datadrive/TestData:/home/TestData
  #   steps:
  #       - name: Checkout repository
  #         uses: actions/checkout@v4
  #       - run: |
  #           python examples/tts/radtts.py \
  #           train_dataset=/home/TestData/an4_dataset/an4_train.json \
  #           validation_datasets=/home/TestData/an4_dataset/an4_val.json \
  #           sup_data_path=/home/TestData/an4_dataset/radtts_beta_priors \
  #           trainer.devices="[0]" \
  #           +trainer.limit_train_batches=1 \
  #           +trainer.limit_val_batches=1 \
  #           trainer.max_epochs=1 \
  #           trainer.strategy=auto \
  #           model.pitch_mean=212.35873413085938 \
  #           model.pitch_std=68.52806091308594 \
  #           model.train_ds.dataloader_params.batch_size=4 \
  #           model.train_ds.dataloader_params.num_workers=0 \
  #           model.validation_ds.dataloader_params.batch_size=4 \
  #           model.validation_ds.dataloader_params.num_workers=0 \
  #           export_dir=/home/TestData/radtts_test \
  #           model.optim.lr=0.0001 \
  #           model.modelConfig.decoder_use_partial_padding=True \
  #           ~trainer.check_val_every_n_epoch \
  #           ~model.text_normalizer \
  #           ~model.text_normalizer_call_kwargs
  #       #- uses: "NVIDIA/NeMo/.github/actions/cancel-workflow@main"
  #       #  if: "failure()"

  L2_TTS_Fast_dev_runs_1_Mixer-TTS:
    needs: [cicd-test-container-setup]
    uses: ./.github/workflows/_test_template.yml
    if: contains(fromJSON(needs.cicd-test-container-setup.outputs.test_to_run), 'L2_TTS_Fast_dev_runs_1_Mixer-TTS') || needs.cicd-test-container-setup.outputs.all == 'true'
    with:
      RUNNER: self-hosted-azure
      SCRIPT: |
        python examples/tts/mixer_tts.py \
        train_dataset=/home/TestData/an4_dataset/an4_train.json \
        validation_datasets=/home/TestData/an4_dataset/an4_val.json \
        sup_data_path=/home/TestData/an4_dataset/sup_data \
        trainer.devices="[0]" \
        +trainer.limit_train_batches=1 \
        +trainer.limit_val_batches=1 \
        trainer.max_epochs=1 \
        trainer.strategy=auto \
        model.pitch_mean=212.35873413085938 \
        model.pitch_std=68.52806091308594 \
        model.train_ds.dataloader_params.batch_size=4 \
        model.train_ds.dataloader_params.num_workers=0 \
        model.validation_ds.dataloader_params.batch_size=4 \
        model.validation_ds.dataloader_params.num_workers=0 \
        ~trainer.check_val_every_n_epoch \
        ~model.text_normalizer \
        ~model.text_normalizer_call_kwargs

  L2_TTS_Fast_dev_runs_1_Hifigan:
    needs: [cicd-test-container-setup]
    uses: ./.github/workflows/_test_template.yml
    if: contains(fromJSON(needs.cicd-test-container-setup.outputs.test_to_run), 'L2_TTS_Fast_dev_runs_1_Hifigan') || needs.cicd-test-container-setup.outputs.all == 'true'
    with:
      RUNNER: self-hosted-azure
      SCRIPT: |
        python examples/tts/hifigan.py \
        train_dataset=/home/TestData/an4_dataset/an4_train.json \
        validation_datasets=/home/TestData/an4_dataset/an4_val.json \
        trainer.devices="[0]" \
        +trainer.limit_train_batches=1 \
        +trainer.limit_val_batches=1 \
        +trainer.max_epochs=1 \
        trainer.strategy=auto \
        model.train_ds.dataloader_params.batch_size=4 \
        model.train_ds.dataloader_params.num_workers=0 \
        model.validation_ds.dataloader_params.batch_size=4 \
        model.validation_ds.dataloader_params.num_workers=0 \
        model.generator.upsample_initial_channel=64 \
        +model.debug=true \
        ~trainer.check_val_every_n_epoch

  # L2: NeRF
  # L2_NeRF_DreamFusion:
  #   needs: [cicd-test-container-setup]
  #   runs-on: self-hosted-azure
  #   container:
  #     image: nemoci.azurecr.io/nemo_container_${{ github.run_id }}
  #     options: 
  #       # --user 0:128
  #       --device=/dev/nvidia0
  #       --gpus all
  #       --shm-size=8g 
  #       --env TRANSFORMERS_OFFLINE=0 
  #       --env HYDRA_FULL_ERROR=1
  #       --volume /mnt/datadrive/TestData:/home/TestData
  #   steps:
  #       - name: Checkout repository
  #         uses: actions/checkout@v4
  #       - run: |
  #           python examples/multimodal/text_to_image/nerf/main.py \
  #           trainer.num_nodes=1 \
  #           trainer.devices="[0]" \
  #           trainer.max_steps=1000 \
  #           model.prompt="a DSLR photo of a delicious hamburger" \
  #           exp_manager.exp_dir=examples/multimodal/text_to_image/nerf/dreamfusion_results
  #
  #           rm -rf examples/multimodal/text_to_image/nerf/dreamfusion_results
  #       - uses: "NVIDIA/NeMo/.github/actions/cancel-workflow@main"
  #         if: "failure()"

  Speech_Checkpoints_tests:
    needs: [cicd-test-container-setup]
    uses: ./.github/workflows/_test_template.yml
    if: contains(fromJSON(needs.cicd-test-container-setup.outputs.test_to_run), 'Speech_Checkpoints_tests') || needs.cicd-test-container-setup.outputs.all == 'true'
    with:
      RUNNER: self-hosted-azure
      TIMEOUT: 20
      SCRIPT: |
        CUDA_VISIBLE_DEVICES=0 python examples/asr/speech_to_text_eval.py \
            pretrained_name=QuartzNet15x5Base-En  \
            dataset_manifest=/home/TestData/librispeech/librivox-dev-other.json \
            batch_size=64 \
            tolerance=0.1012
      AFTER_SCRIPT: |
        rm -f examples/asr/evaluation_transcripts.json

  L2_Stable_Diffusion_Training:
    needs: [cicd-test-container-setup]
    uses: ./.github/workflows/_test_template.yml
    if: contains(fromJSON(needs.cicd-test-container-setup.outputs.test_to_run), 'L2_Stable_Diffusion_Training') || needs.cicd-test-container-setup.outputs.all == 'true'
    with:
      RUNNER: self-hosted-azure-gpus-1
      SCRIPT: |
        rm -rf examples/multimodal/text_to_image/sd_train_results

        python examples/multimodal/text_to_image/stable_diffusion/sd_train.py \
        trainer.devices=1 \
        trainer.max_steps=3 \
        +trainer.val_check_interval=10 \
        trainer.limit_val_batches=2 \
        trainer.gradient_clip_val=0 \
        exp_manager.exp_dir=examples/multimodal/text_to_image/sd_train_results \
        exp_manager.create_checkpoint_callback=False \
        exp_manager.resume_if_exists=False \
        model.resume_from_checkpoint=null \
        model.precision=16 \
        model.micro_batch_size=1 \
        model.global_batch_size=1 \
        model.first_stage_key=moments \
        model.cond_stage_key=encoded \
        +model.load_vae=False \
        +model.load_unet=False \
        +model.load_encoder=False \
        model.parameterization=v \
        model.load_only_unet=False \
        model.text_embedding_dropout_rate=0.0 \
        model.inductor=True \
        model.inductor_cudagraphs=False \
        model.capture_cudagraph_iters=15 \
        +model.unet_config.num_head_channels=64 \
        +model.unet_config.use_linear_in_transformer=True \
        model.unet_config.context_dim=1024 \
        model.unet_config.use_flash_attention=null \
        model.unet_config.resblock_gn_groups=16 \
        model.unet_config.unet_precision=fp16 \
        +model.unet_config.timesteps=1000 \
        model.optim.name=megatron_fused_adam \
        +model.optim.capturable=True \
        +model.optim.master_weights=True \
        model.optim.weight_decay=0.01 \
        model.first_stage_config.from_pretrained=null \
        model.data.num_workers=16 \
        model.data.synthetic_data=True
      AFTER_SCRIPT: |
        rm -rf examples/multimodal/text_to_image/sd_train_results

  L2_NeMo_2_GPT_Pretraining_no_transformer_engine:
    needs: [cicd-test-container-setup]
    uses: ./.github/workflows/_test_template.yml
    if: contains(fromJSON(needs.cicd-test-container-setup.outputs.test_to_run), 'L2_NeMo_2_GPT_Pretraining_no_transformer_engine') || needs.cicd-test-container-setup.outputs.all == 'true'
    with:
      RUNNER: self-hosted-azure
      SCRIPT: |
        pip uninstall -y apex ## TODO: remove when apex is no longer a dependency
        pip uninstall -y transformer_engine

        python tests/collections/llm/megatron_gpt_pretraining.py \
        --devices=2 \
        --max-steps=3 \
        --experiment-dir=tests/collections/llm/gpt_pretrain_results \
        --vocab-path=/home/TestData/nlp/megatron_gpt/data/gpt/vocab.json \
        --merges-path=/home/TestData/nlp/megatron_gpt/data/gpt/merges.txt \
        --data-path=/home/TestData/nlp/megatron_gpt/data/gpt/simple_wiki_gpt_preproc_text_document \
        --index-mapping-dir=tests/collections/llm/gpt_index_mappings \
        --no-masked-softmax-fusion

        python tests/collections/llm/megatron_gpt_pretraining.py \
        --devices=2 \
        --max-steps=6 \
        --experiment-dir=tests/collections/llm/gpt_pretrain_results \
        --vocab-path=/home/TestData/nlp/megatron_gpt/data/gpt/vocab.json \
        --merges-path=/home/TestData/nlp/megatron_gpt/data/gpt/merges.txt \
        --data-path=/home/TestData/nlp/megatron_gpt/data/gpt/simple_wiki_gpt_preproc_text_document \
        --index-mapping-dir=tests/collections/llm/gpt_index_mappings \
        --no-masked-softmax-fusion
      AFTER_SCRIPT: |
        rm -rf tests/collections/llm/gpt_pretrain_results
        rm -rf tests/collections/llm/gpt_index_mappings

  OPTIONAL_L2_NeMo_2_GPT_DDP_Param_Parity_check:
    needs: [cicd-test-container-setup]
    uses: ./.github/workflows/_test_template.yml
    if: contains(fromJSON(needs.cicd-test-container-setup.outputs.test_to_run), 'OPTIONAL_L2_NeMo_2_GPT_DDP_Param_Parity_check') || needs.cicd-test-container-setup.outputs.all == 'true'
    with:
      RUNNER: self-hosted-azure
      SCRIPT: |

        python tests/lightning/test_ddp_parity_checker.py \
        --vocab-path=/home/TestData/nlp/megatron_gpt/data/gpt/vocab.json \
        --merges-path=/home/TestData/nlp/megatron_gpt/data/gpt/merges.txt \
        --data-path=/home/TestData/nlp/megatron_gpt/data/gpt/simple_wiki_gpt_preproc_text_document

      AFTER_SCRIPT: |
        rm -rf tests/collections/llm/gpt_pretrain_results
        rm -rf tests/collections/llm/gpt_index_mappings
      IS_OPTIONAL: true
      
  OPTIONAL_L2_NeMo_2_SSM_Pretraining:
    needs: [cicd-test-container-setup]
    uses: ./.github/workflows/_test_template.yml
    if: contains(fromJSON(needs.cicd-test-container-setup.outputs.test_to_run), 'OPTIONAL_L2_NeMo_2_SSM_Pretraining') || needs.cicd-test-container-setup.outputs.all == 'true'
    with:
      RUNNER: self-hosted-azure
      SCRIPT: |

        python tests/collections/llm/gpt/model/megatron_ssm_pretraining.py \
        --devices 1 \
        --max-steps 10 \
        --experiment-dir /tmp/nlp_megatron_mamba_nemo-ux-mamba_cicd_test_pretrain/${{ github.run_id }} \
        --data-path /home/TestData/nlp/megatron_mamba/toy_ssm_dataset/legal_pile_text_document
      IS_OPTIONAL: true

  OPTIONAL_L2_NeMo_2_SSM_Finetuning:
    needs: [cicd-test-container-setup]
    uses: ./.github/workflows/_test_template.yml
    if: contains(fromJSON(needs.cicd-test-container-setup.outputs.test_to_run), 'OPTIONAL_L2_NeMo_2_SSM_Finetuning') || needs.cicd-test-container-setup.outputs.all == 'true'
    with:
      RUNNER: self-hosted-azure
      SCRIPT: |

        python tests/collections/llm/gpt/model/megatron_ssm_finetuning.py \
        --devices 1 \
        --max-steps 10 \
        --experiment-dir /tmp/nlp_megatron_mamba_nemo-ux-mamba_cicd_test_sft/${{ github.run_id }} \
        --model-path /home/TestData/nlp/megatron_mamba/model_optim_rng.pt
      IS_OPTIONAL: true

  L2_NeMo_2_HF_MODEL_IMPORT:
    needs: [cicd-test-container-setup]
    uses: ./.github/workflows/_test_template.yml
    with:
      RUNNER: self-hosted-azure
      SCRIPT: |

        python tests/collections/llm/gpt/model/test_model_import.py

      AFTER_SCRIPT: |
        rm -rf ~/.cache/nemo/models

  L2_NeMo_2_T5_Pretraining:
    needs: [cicd-test-container-setup]
    uses: ./.github/workflows/_test_template.yml
    if: contains(fromJSON(needs.cicd-test-container-setup.outputs.test_to_run), 'L2_NeMo_2_T5_Pretraining') || needs.cicd-test-container-setup.outputs.all == 'true'
    with:
      RUNNER: self-hosted-azure
      SCRIPT: |
        NVTE_FUSED_ATTN=0 NVTE_FLASH_ATTN=0 python tests/collections/llm/megatron_t5_pretraining.py \
        --devices=2 \
        --max-steps=3 \
        --experiment-dir=tests/collections/llm/t5_pretrain_results/${{ github.run_id }} \
        --data-path=/home/TestData/nlp/megatron_t5/data/pile_val_small_bert_tokenizer_text_document \
        --index-mapping-dir=tests/collections/llm/t5_index_mappings/${{ github.run_id }}

        NVTE_FUSED_ATTN=0 NVTE_FLASH_ATTN=0 python tests/collections/llm/megatron_t5_pretraining.py \
        --devices=2 \
        --max-steps=6 \
        --experiment-dir=tests/collections/llm/t5_pretrain_results/${{ github.run_id }} \
        --data-path=/home/TestData/nlp/megatron_t5/data/pile_val_small_bert_tokenizer_text_document \
        --index-mapping-dir=tests/collections/llm/t5_index_mappings/${{ github.run_id }}
      AFTER_SCRIPT: |
        rm -rf tests/collections/llm/t5_pretrain_results/${{ github.run_id }}
        rm -rf tests/collections/llm/t5_index_mappings/${{ github.run_id }}

  L2_NeMo_2_Mixtral_Pretraining:
    needs: [cicd-test-container-setup]
    uses: ./.github/workflows/_test_template.yml
    if: contains(fromJSON(needs.cicd-test-container-setup.outputs.test_to_run), 'L2_NeMo_2_Mixtral_Pretraining') || needs.cicd-test-container-setup.outputs.all == 'true'
    with:
      RUNNER: self-hosted-azure
      SCRIPT: |
        NVTE_FUSED_ATTN=0 NVTE_FLASH_ATTN=0 python3 tests/collections/llm/megatron_mixtral_pretraining.py \
        --experiment-dir=/tmp/mixtral_pretrain_results \
        --data-path=/home/TestData/nlp/megatron_t5/data/pile_val_small_bert_tokenizer_text_document

  Nemo_CICD_Test:
    needs: 
      - pre-flight
      - gpu-test
      - cicd-test-container-setup

      #- OPTIONAL_L0_Unit_Tests_GPU_ASR
      - L0_Unit_Tests_GPU_Audio
      - L0_Unit_Tests_GPU_Common
      - L0_Unit_Tests_GPU_LLM
      - L0_Unit_Tests_GPU_Multimodal
      - L0_Unit_Tests_GPU_NLP
      - L0_Unit_Tests_GPU_TTS
      #- OPTIONAL_L0_Unit_Tests_GPU_Core
      - L0_Unit_Tests_GPU_Hydra
      #- OPTIONAL_L0_Unit_Tests_GPU_Lightning
      - L0_Unit_Tests_GPU_Others
      
      #- OPTIONAL_L0_Unit_Tests_CPU_ASR
      - L0_Unit_Tests_CPU_Audio
      - L0_Unit_Tests_CPU_Common
      - L0_Unit_Tests_CPU_LLM
      - L0_Unit_Tests_CPU_Multimodal
      - L0_Unit_Tests_CPU_NLP
      - L0_Unit_Tests_CPU_TTS
      - L0_Unit_Tests_CPU_Core
      - L0_Unit_Tests_CPU_Hydra
      - L0_Unit_Tests_CPU_Lightning
      - L0_Unit_Tests_CPU_Others

      - L2_Community_LLM_Checkpoints_tests_Bert
      - L2_Community_LLM_Checkpoints_tests_Mamba2
      - L2_Community_LLM_Checkpoints_tests_Llama
      - L2_Community_LLM_Checkpoints_tests_StarCoder
      - L2_Community_LLM_Checkpoints_tests_Falcon
      - L2_Community_vita_Checkpoints_tests_Llama3
      #- OPTIONAL_L2_Community_LLM_Checkpoints_tests_Baichuan2
      - ASR_dev_run_Speech_to_Text
      - ASR_dev_run_Speech_to_Text_WPE_-_CitriNet
      - ASR_dev_run_Speech_Pre-training_-_CitriNet
      - ASR_dev_run_Speech_To_Text_Finetuning
      - ASR_dev_run_Speech_To_Text_HF_Finetuning
      - ASR_dev_run_Speech_to_Text_WPE_-_Conformer
      - ASR_dev_run-part_two_Speech_to_Text_WPE_-_Squeezeformer
      - L2_Speech_to_Text_EMA
      - L2_Speaker_dev_run_Speaker_Recognition
      - L2_Speaker_dev_run_Speaker_Diarization
      - L2_Speaker_dev_run_Speech_to_Label
      - L2_Speaker_dev_run_Speaker_Diarization_with_ASR_Inference
      - L2_Speaker_dev_run_Clustering_Diarizer_Inference
      - L2_Speaker_dev_run_Neural_Diarizer_Inference
      - L2_Speaker_dev_run_Multispeaker_ASR_Data_Simulation
      - L2_ASR_Multi-dataloader_dev_run_Speech_to_Text_multi-dataloader
      - L2_ASR_Multi-dataloader_dev_run_Speech_to_Label_multi-dataloader
      - L2_ASR_Adapters_Linear_Adapters
      - L2_ASR_Adapters_RelPos_MHA_Adapters
      - L2_Speech_Transcription_Speech_to_Text_Transcribe
      #- OPTIONAL_L2_Transducer_alignment_Running_pytest
      - L2_Segmentation_Tool_Parallel_ctc_segmentation_test_L2_Eng_CitriNet_with_wav
      - L2_Segmentation_Tool_Parallel_ctc_segmentation_test_L2_Ru_QN_with_mp3
      - L2_G2P_Models_G2P_Conformer_training_evaluation_and_inference
      - L2_G2P_Models_HeteronymClassificationModel_training_evaluation_and_inference
      - L2_Duplex_Text_Normalization_with_Tarred_dataset
      - L2_Intent_and_Slot_Classification_Tasks_Intent_and_Slot_Classification
      - L2_Intent_and_Slot_Classification_Tasks_Multi-Label_Intent_and_Slot_Classification
      - L2_Parallel_NLP_Examples2_NER_finetuning_from_pretrained_Test
      - L2_Parallel_NLP_Examples2_Punctuation_and_capitalization_finetuning_from_pretrained_test
      - L2_Parallel_NLP_Examples2_NER_with_TurkuNLP__bert-base-finnish-cased-v1
      - L2_Parallel_NLP_Examples2_Evaluation_script_for_Token_Classification
      - L2_Parallel_NLP_Examples2_Evaluation_script_for_Punctuation
      - L2_Pretraining_BERT_pretraining_from_Text
      - L2_Pretraining_BERT_from_Preprocessed
      - L2_NMT_Attention_is_All_You_Need_Training_NMT_Training_Post-LN
      - L2_NMT_Attention_is_All_You_Need_Training_NMT_Training_Pre-LN
      - L2_NMT_Attention_is_All_You_Need_Training_NMT_Multi-Validation
      - L2_NMT_Attention_is_All_You_Need_Inference
      - L2_NMT_Attention_is_All_You_Need_Finetuning
      - L2_NMT_Tarred_Dataset_Creation_Auto_Tarred_Dataset_Creation
      - L2_NMT_Tarred_Dataset_Creation_Script_Tarred_Dataset_Creation
      - L2_Megatron_NMT_Training_TP2
      - L2_Megatron_BART_Perceiver_MIM_Training_TP2
      - L2_Megatron_Bert_Pretraining_and_Resume_Training_with_Pipeline_Parallelism
      - L2_Megatron_Bert_Pretraining_and_Resume_Training
      - L2_Megatron_Core_Bert_Pretraining_and_Resume_Training
      - L2_Legacy_Megatron_RETRO_Pretraining_and_Resume_Training
      - L2_Megatron_RETRO_Pretraining_and_Resume_Training
      - L2_RAG_Pipeline_Indexing
      - L2_RAG_Pipeline_Generating
      - L2_BioMegatron_Bert_NER_Task
      - L2_Megatron_GPT_Pretraining_and_Resume_Training_TP2
      - L2_Megatron_GPT_Skip_Train
      - L2_Megatron_GPT_with_Rope_Pretraining_and_Resume_Training_TP2
      - L2_Megatron_GPT_with_ResetLR_Pretraining_and_Resume_Training_TP2
      - L2_Megatron_GPT_with_Drop_Optimizer_States_TP2
      - L2_Megatron_GPT_with_ALiBi_Pretraining_and_Resume_Training_TP2
      - L2_Megatron_GPT_with_KERPLE_Pretraining_and_Resume_Training_TP2
      - L2_Megatron_GPT_Pretraining_and_Resume_Training_PP2
      #- OPTIONAL_L2_Megatron_GPT_Auto_Configurator_TP1_PP1_MBS124
      - L2_Megatron_GPT_Finetuning_PP2
      - L2_Megatron_GPT_Finetuning_StarCoder_PP1
      #- OPTIONAL_L2_Megatron_GPT_Embedding 
      - L2_Megatron_GPT_PEFT_Lora_PP2_O2
      - L2_Megatron_GPT_PEFT_Lora_TP2_O1
      - L2_Megatron_GPT_PEFT_Lora_TP2SP1
      - L2_Megatron_GPT_Eval
      - L2_Megatron_GPT_Eval_PP2
      - L2_Megatron_GPT_SFT_Eval_inference_seq_len_greaterThan_training_seq_len
      - L2_Megatron_Change_Partitions_Reduce_TP_Num_Partitions_-2_to_1-_and_PP_Num_Partitions_-1_to_2
      - L2_Megatron_Change_Partitions_Increase_TP_Num_Partitions_-2_to_4-_and_PP_Num_Partitions_-1_to_2
      - L2_Megatron_T5_Pretraining_and_Resume_Training_TP2
      - L2_Megatron_Core_T5_Pretraining_and_Resume_Training_TP2
      - L2_Megatron_T5_with_ALiBi_Pretraining_and_Resume_Training_TP2
      - L2_Megatron_T5_with_KERPLE_Pretraining_and_Resume_Training_TP2
      - L2_Megatron_T5_Pretraining_and_Resume_Training_PP2
      - L2_Megatron_T5_w_Mixture_of_Expert_Pretraining
      - L2_Megatron_UL2_Pretraining_and_Resume_Training_TP2
      - L2_Megatron_T5_Eval
      - L2_Megatron_Core_T5_Eval
      - L2_Megatron_BART_Pretraining_and_Resume_Training_TP2
      - L2_Megatron_BART_Pretraining_and_Resume_Training_PP2
      - L2_Megatron_T5_PEFT_Lora_TP2
      - L2_Megatron_Core_T5_PEFT_Lora_TP2
      - L2_Megatron_Mock_Data_Generation_MockGPTDataset
      - L2_Megatron_Mock_Data_Generation_MockT5Dataset
      - L2_TTS_Fast_dev_runs_1_Tacotron_2
      - L2_TTS_Fast_dev_runs_1_WaveGlow
      - L2_TTS_Fast_dev_runs_1_FastPitch
      #- OPTIONAL_L2_TTS_Fast_dev_runs_1_RADTTS
      - L2_TTS_Fast_dev_runs_1_Mixer-TTS
      - L2_TTS_Fast_dev_runs_1_Hifigan
      - Speech_Checkpoints_tests
      #- L2_Stable_Diffusion_Training
      - L2_NeMo_2_GPT_Pretraining_no_transformer_engine
      #- OPTIONAL_L2_NeMo_2_GPT_DDP_Param_Parity_check
      - L2_NeMo_2_HF_MODEL_IMPORT
      #- OPTIONAL_L2_NeMo_2_SSM_Pretraining
      #- OPTIONAL_L2_NeMo_2_SSM_Finetuning
      - L2_NeMo_2_T5_Pretraining
      - L2_NeMo_2_Mixtral_Pretraining
      - L2_PTQ_Llama2_INT8_SQ
      - L2_PTQ_Llama2_FP8
      - L2_NeMo_2_HF_MODEL_IMPORT
      - L2_Community_LLM_Checkpoints_tests_Llama3
      - L2_PTQ_Llama2_Export_Only
      - L2_Distill_Llama2
      - L2_Speech_to_Text_AED
      - L2_Speech_Estimate_Duration_Bins
      - L2_Speech_Batch_Size_OOMptimizer
      - L2_Speech_Batch_Size_OOMptimizer_Canary
      - L2_Speech_Transcription_Canary_Transcribe_Full_Manifest
      - L2_Speech_Transcription_Canary_Transcribe_With_Prompt
      - L2_Speech_Transcription_Canary_Transcribe_Audio_Dir
      - L2_Megatron_GPT_Reranker
    if: always()
    runs-on: ubuntu-latest
    steps:  
      - name: Evaluate conclusion
        if: ${{ always() }}
        id: pipeline-conclusion
        run: |
          # Slack notifications are send only on test failure (not cancelled):
          FAILED=${{ contains(needs.*.outputs.conclusion, 'failure') }}
          echo "FAILED=$FAILED" 
          
          # Mark as successful if no job was cancelled:
          SUCCESS=${{ !contains(needs.*.result, 'cancelled') && !contains(needs.*.result, 'skipped') }}
          echo "SUCCESS=$SUCCESS" >> $GITHUB_OUTPUT

      # This should depend on all the tests so we block/unblock based on all tests passing
      - name: Pipeline successful, set exit code to 0 
        if: ${{ always() && steps.pipeline-conclusion.outputs.SUCCESS == 'true' }}
        run: exit 0

      - name: Pipeline successful, add PR comment 
        if: ${{ always() && steps.pipeline-conclusion.outputs.SUCCESS == 'true' && github.event_name == 'pull_request' && env.SLACK_WEBHOOK != '' }}
        uses: peter-evans/create-or-update-comment@v4
        env: 
          SLACK_WEBHOOK: ${{ secrets.SLACK_WEBHOOK }}
          REPOSITORY: ${{ github.repository }}
          RUN_ID: ${{ github.run_id }}
        with:
          issue-number: ${{ github.event.number }}
          body: |
            [🤖]: Hi @${{ github.event.pull_request.user.login }} 👋,
            
            I just wanted to let you know that, you know, a [CICD pipeline](https://github.com/$REPOSITORY/actions/runs/$RUN_ID) for this PR just finished successfully ✨

            So it might be time to merge this PR or like to get some approvals 🚀

            But I'm just a 🤖 so I'll leave it you what to do next.

            Have a great day! 

            //cc @ko3n1g

      - name: "Pipeline not successful and not cancelled: Send Slack alert & create step summary"
        if: ${{ always() && steps.pipeline-conclusion.outputs.FAILED == 'true' && env.SLACK_WEBHOOK != '' }}
        env: 
          SLACK_WEBHOOK: ${{ secrets.SLACK_WEBHOOK }}
          GITHUB_TOKEN: ${{ secrets.GITHUB_TOKEN }}
          REPOSITORY: ${{ github.repository }}
          RUN_ID: ${{ github.run_id }}
          PR_NUMBER: ${{ github.event.number }}
          SERVER_URL: ${{ github.server_url }}
        run: |
          set -x

          PR_INFO=$(curl -L \
            -H "Accept: application/vnd.github+json" \
            -H "Authorization: Bearer $GITHUB_TOKEN" \
            -H "X-GitHub-Api-Version: 2022-11-28" \
            https://api.github.com/repos/$REPOSITORY/pulls/$PR_NUMBER
          )
          PR_URL=$(echo -E $PR_INFO | jq '.html_url' | tr -d '"')
          PR_TITLE=$(echo -E $PR_INFO | jq '.title' | tr -d '"')
          
          PIPELINE_URL=$SERVER_URL/$REPOSITORY/actions/runs/$RUN_ID
          BASE_MESSAGE='
            {
              "blocks": [
                {
                  "type": "section",
                  "text": {
                    "type": "mrkdwn",
                    "text": "🚨 *CI/CD failure at <'$PIPELINE_URL'|NeMo CI>*."
                  }
                }
              ]
            }
          '

          # Since this workflow contains more than 100 jobs, we need to iterate over job pages
          JOBS='[]'
          PAGE=1
          while : ; do
            JOBS_URL="https://api.github.com/repos/$REPOSITORY/actions/runs/$RUN_ID/jobs?page=$PAGE&per_page=100"  
            RESPONSE=$(curl -s -H "Authorization: token $GITHUB_TOKEN" $JOBS_URL | jq '.jobs')
            JOBS=$(echo -e "$JOBS\n$RESPONSE" | jq -cs 'add')
            if [[ $(echo $RESPONSE | jq 'length') -lt 100 ]]; then
              break
            else
              PAGE=$(( PAGE + 1))
            fi
          done
          
          SUMMARY="[]"
          echo "Failed jobs: " | tee -a $GITHUB_STEP_SUMMARY
          while IFS= read -r JOB; do
            JOB_NAME="$(echo $JOB | jq '.key' | tr -d '"') / main"
            JOB_ID=$(echo $JOBS | jq --arg job_name "$JOB_NAME" '.[] | select(.name == $job_name) | .id')
            JOB_URL="https://github.com/$REPOSITORY/actions/runs/$RUN_ID/job/$JOB_ID"

            echo "* [$JOB_NAME]($JOB_URL)" | tee -a $GITHUB_STEP_SUMMARY

            LOGS=$(echo $JOB | yq '(.value.outputs.log | @base64d)' | tr -d '"')
            
            SUMMARY=$(echo "$SUMMARY" | jq \
              --arg pr "<$PR_URL|$PR_TITLE>" \
              --arg job "<$JOB_URL|$JOB_NAME>" \
              --arg logs "$LOGS" \
              --arg author "<https://github.com/${{ github.actor }}|${{ github.actor }}>" \
              --arg branch "<https://github.com/$REPOSITORY/tree/${{ github.head_ref || github.ref_name }}|${{ github.head_ref || github.ref_name }}>"\
              '. += [
              {
                "type": "section",
                "text": {
                  "type": "mrkdwn",
                  "text": (
                    "PR: " + $pr
                    + "\nJob: " + $job
                    + "\nAuthor: " + $author
                    + "\nBranch: " + $branch
                    + "\nLogs:" 
                    + "```\n" + $logs + "\n```" 
                  )
                }
              }
            ]')
          done <<<$(echo '${{ toJSON(needs) }}' | jq -c 'to_entries | .[] | select(.value.outputs.conclusion == "failure")')

          MESSAGE=$(echo $BASE_MESSAGE | jq -c --argjson summary "$SUMMARY" '.blocks += $summary')

          curl -X POST -H "Content-type: application/json" --data "$MESSAGE" $SLACK_WEBHOOK

      - name: "Pipeline not successful, set exit code to 1"
        if: ${{ always() && steps.pipeline-conclusion.outputs.SUCCESS == 'false' }}
        run: exit 1<|MERGE_RESOLUTION|>--- conflicted
+++ resolved
@@ -537,14 +537,7 @@
           quantization.num_calib_size=8 \
           inference.batch_size=2 \
           export.sample_output=False \
-<<<<<<< HEAD
-          export.save_path=/home/TestData/nlp/megatron_llama/ci_int8_sq.qnemo
-      AFTER_SCRIPT: |
-        rm -rf /home/TestData/nlp/megatron_llama/ci_int8_sq.qnemo
-=======
           export.save_path=/tmp/nlp_megatron_llama_eo/ci_int8_sq.qnemo
-      IS_OPTIONAL: true
->>>>>>> bf9e6498
 
   # TODO: investigate int4_awq stuck issues and restore the test
   #L2_PTQ_Llama2_INT4_AWQ:
