--- conflicted
+++ resolved
@@ -41,11 +41,8 @@
     runs-on: ubuntu-latest
     outputs:
       test_to_run: ${{ steps.test_to_run.outputs.main }}
-<<<<<<< HEAD
       components_to_run: ${{ steps.components_to_run.outputs.main }}
-=======
       branch_name: ${{ steps.branch_name.outputs.main }}
->>>>>>> 30fbf475
     env:
       TESTS_TO_RUN: ${{ inputs.test_to_run }}
       EVENT_NAME: ${{ github.event_name }}
@@ -192,48 +189,32 @@
   cicd-main-export-deploy:
     needs: [pre-flight, cicd-test-container-build, cicd-main-unit-tests]
     uses: ./.github/workflows/cicd-main-export-deploy.yml
-<<<<<<< HEAD
-    if: ${{ contains(fromJson(needs.pre-flight.outputs.components_to_run), 'export-deploy') || needs.pre-flight.outputs.components_to_run == '["all"]' }}
-=======
-    if: |
-      (success() || needs.cicd-wait-in-queue.result == 'skipped')
->>>>>>> 30fbf475
+    if: |
+      (success() || needs.cicd-wait-in-queue.result == 'skipped') && (contains(fromJson(needs.pre-flight.outputs.components_to_run), 'export-deploy') || needs.pre-flight.outputs.components_to_run == '["all"]')
     with:
       test_to_run: ${{ needs.pre-flight.outputs.test_to_run }}
 
   cicd-main-speech:
     needs: [pre-flight, cicd-test-container-build, cicd-main-unit-tests]
     uses: ./.github/workflows/cicd-main-speech.yml
-<<<<<<< HEAD
-    if: ${{ contains(fromJson(needs.pre-flight.outputs.components_to_run), 'speech') || needs.pre-flight.outputs.components_to_run == '["all"]'  }}
-=======
-    if: |
-      (success() || needs.cicd-wait-in-queue.result == 'skipped')
->>>>>>> 30fbf475
+    if: |
+      (success() || needs.cicd-wait-in-queue.result == 'skipped') && (contains(fromJson(needs.pre-flight.outputs.components_to_run), 'speech') || needs.pre-flight.outputs.components_to_run == '["all"]')
     with:
       test_to_run: ${{ needs.pre-flight.outputs.test_to_run }}
 
   cicd-main-automodel:
     needs: [pre-flight, cicd-test-container-build, cicd-main-unit-tests]
     uses: ./.github/workflows/cicd-main-automodel.yml
-<<<<<<< HEAD
-    if: ${{ contains(fromJson(needs.pre-flight.outputs.components_to_run), 'automodel') || needs.pre-flight.outputs.components_to_run == '["all"]'  }}
-=======
-    if: |
-      (success() || needs.cicd-wait-in-queue.result == 'skipped')
->>>>>>> 30fbf475
+    if: |
+      (success() || needs.cicd-wait-in-queue.result == 'skipped') && ( contains(fromJson(needs.pre-flight.outputs.components_to_run), 'automodel') || needs.pre-flight.outputs.components_to_run == '["all"]')
     with:
       test_to_run: ${{ needs.pre-flight.outputs.test_to_run }}
 
   cicd-main-nemo2:
     needs: [pre-flight, cicd-test-container-build, cicd-main-unit-tests]
     uses: ./.github/workflows/cicd-main-nemo2.yml
-<<<<<<< HEAD
-    if: ${{ contains(fromJson(needs.pre-flight.outputs.components_to_run), 'nemo2') || needs.pre-flight.outputs.components_to_run == '["all"]'  }}
-=======
-    if: |
-      (success() || needs.cicd-wait-in-queue.result == 'skipped')
->>>>>>> 30fbf475
+    if: |
+      (success() || needs.cicd-wait-in-queue.result == 'skipped') && (contains(fromJson(needs.pre-flight.outputs.components_to_run), 'nemo2') || needs.pre-flight.outputs.components_to_run == '["all"]')
     with:
       test_to_run: ${{ needs.pre-flight.outputs.test_to_run }}
 
