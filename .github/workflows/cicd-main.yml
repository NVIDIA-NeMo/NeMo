# Copyright (c) 2020-2021, NVIDIA CORPORATION.
#
# Licensed under the Apache License, Version 2.0 (the "License");
# you may not use this file except in compliance with the License.
# You may obtain a copy of the License at
#
#     http://www.apache.org/licenses/LICENSE-2.0
#
# Unless required by applicable law or agreed to in writing, software
# distributed under the License is distributed on an "AS IS" BASIS,
# WITHOUT WARRANTIES OR CONDITIONS OF ANY KIND, either express or implied.
# See the License for the specific language governing permissions and
# limitations under the License.
name: CICD NeMo
on:
  pull_request:
    branches:
      - main
      - r**
      - weekly-bump
      - magpietts_2503
    types: [labeled]
  push:
    branches:
      - main
  workflow_dispatch:
    inputs:
      test_to_run:
        required: false
        default: all
        type: string
        description: Comma-separated list of tests to run. Use "all" to run the full test suite.

concurrency:
  group: ${{ github.workflow }}-${{ github.event.pull_request.number || github.ref }}-${{ github.event.label.name || 'main' }}
  cancel-in-progress: true

jobs:
  pre-flight:
    runs-on: ubuntu-latest
    outputs:
      test_to_run: ${{ steps.test_to_run.outputs.main }}
      build_args: ${{ steps.manifest.outputs.BUILD_ARGS }}
    env:
      TESTS_TO_RUN: ${{ inputs.test_to_run }}
      EVENT_NAME: ${{ github.event_name }}
      HAS_LABEL: ${{ github.event.label.name == 'Run CICD' }}
    steps:
      - name: Checkout branch
        uses: actions/checkout@v4

      - name: Select tests to run
        id: test_to_run
        run: |
          # For manual dispatch, we replace `all` with the actual job names
          if [[ "$EVENT_NAME" == "workflow_dispatch" && "$TESTS_TO_RUN" == "all" ]]; then
            TESTS_TO_RUN=$(cat .github/workflows/cicd-main.yml | yq '.jobs | [to_entries[] | .key] | join(",")')

          # For manual dispatch with provided list of tests, do nothing
          elif [[ "$EVENT_NAME" == "workflow_dispatch" && "$TESTS_TO_RUN" != "all" ]]; then
            TESTS_TO_RUN=$TESTS_TO_RUN

          # For correctly labeled PR, we replace `all` with the actual job names
          elif [[ "$EVENT_NAME" == "pull_request" && "$HAS_LABEL" == "true" ]]; then
            TESTS_TO_RUN=$(cat .github/workflows/cicd-main.yml | yq '.jobs | [to_entries[] | .key] | join(",")')

          # For incorrectly labeled PR, run no tests
          elif [[ "$EVENT_NAME" == "pull_request" && "$HAS_LABEL" != "true" ]]; then
            TESTS_TO_RUN=""

          # For push events, run all tests. This is so that we can generate coverage
          # on branch `main`.
          elif [[ "$EVENT_NAME" == "push" ]]; then
            TESTS_TO_RUN=$(cat .github/workflows/cicd-main.yml | yq '.jobs | [to_entries[] | .key] | join(",")')

          else
            echo "Unsupported event_name $EVENT_NAME provided".
            exit 1
          fi

          parsed_string=$(echo "$TESTS_TO_RUN" | jq -c --raw-input 'split(",")')
          echo "main=${parsed_string}" | tee -a "$GITHUB_OUTPUT"

      - name: Parse manifest.json
        id: manifest
        run: |
          BUILD_ARGS=$(cat << EOF
          BASE_IMAGE=$(cat requirements/manifest.json | jq -r '."ngc-pytorch"')
          MLM_REPO=$(cat requirements/manifest.json | jq -r '."vcs-dependencies"."megatron-lm".repo')
          MLM_TAG=$(cat requirements/manifest.json | jq -r '."vcs-dependencies"."megatron-lm".ref')
          TE_REPO=$(cat requirements/manifest.json | jq -r '."vcs-dependencies".transformer_engine.repo')
          TE_TAG=$(cat requirements/manifest.json | jq -r '."vcs-dependencies".transformer_engine.ref')
          APEX_REPO=$(cat requirements/manifest.json | jq -r '."vcs-dependencies".apex.repo')
          APEX_TAG=$(cat requirements/manifest.json | jq -r '."vcs-dependencies".apex.ref')
          EOF
          )

          echo "BUILD_ARGS<<EOF" >> $GITHUB_OUTPUT
          echo "$BUILD_ARGS" >> $GITHUB_OUTPUT
          echo "EOF" >> $GITHUB_OUTPUT

  code-linting:
    if: ${{ needs.pre-flight.outputs.test_to_run != '[]' }}
    needs: [pre-flight]
    uses: ./.github/workflows/code-linting.yml

  cicd-test-container-build:
    if: ${{ needs.pre-flight.outputs.test_to_run != '[]' }}
    uses: ./.github/workflows/_build_container.yml
    needs: [pre-flight, code-linting]
    with:
      image-name: nemo_container
      dockerfile: Dockerfile.ci

  cicd-import-tests:
    if: ${{ needs.pre-flight.outputs.test_to_run != '[]' }}
    needs: [cicd-test-container-build, pre-flight]
    runs-on: self-hosted-azure-gpus-1
    steps:
      - name: Run some checks
        run: |
          docker run --rm --device=/dev/nvidia0 --gpus all --shm-size=8g --env TRANSFORMERS_OFFLINE=0 --env HYDRA_FULL_ERROR=1 --env PYTHONUNBUFFERED=1 nemoci.azurecr.io/nemo_container:${{ github.run_id }} bash -c '\
            # PyTorch Lightning version
            python -c "import lightning.pytorch; print(lightning.pytorch.__version__)"

            # PyTorch Lightning DDP Checks
            CUDA_VISIBLE_DEVICES="0,1" Gotchapython "tests/core_ptl/check_for_ranks.py"

            # Basic Import Checks
            python tests/core_ptl/check_imports.py --domain asr
            python tests/core_ptl/check_imports.py --domain nlp
            python tests/core_ptl/check_imports.py --domain tts        '

  # L0: GPU unit tests
  L0_Unit_Tests_GPU_ASR:
    needs: [pre-flight, cicd-test-container-build]
    uses: ./.github/workflows/_test_template.yml
    if: contains(fromJSON(needs.pre-flight.outputs.test_to_run), 'L0_Unit_Tests_GPU_ASR')
    with:
      RUNNER: self-hosted-azure-gpus-1
      TIMEOUT: 20
      IS_UNIT_TEST: true
      # TODO: remove this hack
      SCRIPT: |-
        RUN_ID=${{ github.run_id }} bash tests/functional_tests/L0_Unit_Tests_GPU_ASR.sh

  L0_Unit_Tests_GPU_Audio:
    needs: [pre-flight, cicd-test-container-build]
    uses: ./.github/workflows/_test_template.yml
    if: contains(fromJSON(needs.pre-flight.outputs.test_to_run), 'L0_Unit_Tests_GPU_Audio')
    with:
      RUNNER: self-hosted-azure-gpus-1
      TIMEOUT: 20
      IS_UNIT_TEST: true
      SCRIPT: |-
        RUN_ID=${{ github.run_id }} bash tests/functional_tests/L0_Unit_Tests_GPU_Audio.sh

  L0_Unit_Tests_GPU_Common:
    needs: [pre-flight, cicd-test-container-build]
    uses: ./.github/workflows/_test_template.yml
    if: contains(fromJSON(needs.pre-flight.outputs.test_to_run), 'L0_Unit_Tests_GPU_Common')
    with:
      RUNNER: self-hosted-azure-gpus-1
      IS_UNIT_TEST: true
      SCRIPT: |-
        RUN_ID=${{ github.run_id }} bash tests/functional_tests/L0_Unit_Tests_GPU_Common.sh

  L0_Unit_Tests_GPU_LLM:
    needs: [pre-flight, cicd-test-container-build]
    uses: ./.github/workflows/_test_template.yml
    if: contains(fromJSON(needs.pre-flight.outputs.test_to_run), 'L0_Unit_Tests_GPU_LLM')
    with:
      RUNNER: self-hosted-azure-gpus-1
      IS_UNIT_TEST: true
      SCRIPT: |-
        RUN_ID=${{ github.run_id }} bash tests/functional_tests/L0_Unit_Tests_GPU_LLM.sh

  L0_Unit_Tests_GPU_Multimodal:
    needs: [pre-flight, cicd-test-container-build]
    uses: ./.github/workflows/_test_template.yml
    if: contains(fromJSON(needs.pre-flight.outputs.test_to_run), 'L0_Unit_Tests_GPU_Multimodal')
    with:
      RUNNER: self-hosted-azure-gpus-1
      IS_UNIT_TEST: true
      SCRIPT: |-
        RUN_ID=${{ github.run_id }} bash tests/functional_tests/L0_Unit_Tests_GPU_Multimodal.sh

  L0_Unit_Tests_GPU_TTS:
    needs: [pre-flight, cicd-test-container-build]
    uses: ./.github/workflows/_test_template.yml
    if: contains(fromJSON(needs.pre-flight.outputs.test_to_run), 'L0_Unit_Tests_GPU_TTS')
    with:
      RUNNER: self-hosted-azure-gpus-1
      IS_UNIT_TEST: true
      SCRIPT: |-
        RUN_ID=${{ github.run_id }} bash tests/functional_tests/L0_Unit_Tests_GPU_TTS.sh

  L0_Unit_Tests_GPU_Core:
    needs: [pre-flight, cicd-test-container-build]
    uses: ./.github/workflows/_test_template.yml
    if: contains(fromJSON(needs.pre-flight.outputs.test_to_run), 'L0_Unit_Tests_GPU_Core')
    with:
      RUNNER: self-hosted-azure-gpus-1
      TIMEOUT: 20
      IS_UNIT_TEST: true
      SCRIPT: |-
        RUN_ID=${{ github.run_id }} bash tests/functional_tests/L0_Unit_Tests_GPU_Core.sh

  L0_Unit_Tests_GPU_Hydra:
    needs: [pre-flight, cicd-test-container-build]
    uses: ./.github/workflows/_test_template.yml
    if: contains(fromJSON(needs.pre-flight.outputs.test_to_run), 'L0_Unit_Tests_GPU_Hydra')
    with:
      RUNNER: self-hosted-azure-gpus-1
      IS_UNIT_TEST: true
      SCRIPT: |-
        RUN_ID=${{ github.run_id }} bash tests/functional_tests/L0_Unit_Tests_GPU_Hydra.sh

  L0_Unit_Tests_GPU_Lightning:
    needs: [pre-flight, cicd-test-container-build]
    uses: ./.github/workflows/_test_template.yml
    if: contains(fromJSON(needs.pre-flight.outputs.test_to_run), 'L0_Unit_Tests_GPU_Lightning')
    with:
      RUNNER: self-hosted-azure
      IS_UNIT_TEST: true
      SCRIPT: |-
        RUN_ID=${{ github.run_id }} bash tests/functional_tests/L0_Unit_Tests_GPU_Lightning.sh

  L0_Unit_Tests_GPU_Others:
    needs: [pre-flight, cicd-test-container-build]
    uses: ./.github/workflows/_test_template.yml
    if: contains(fromJSON(needs.pre-flight.outputs.test_to_run), 'L0_Unit_Tests_GPU_Others')
    with:
      RUNNER: self-hosted-azure-gpus-1
      IS_UNIT_TEST: true
      SCRIPT: |-
        RUN_ID=${{ github.run_id }} bash tests/functional_tests/L0_Unit_Tests_GPU_Others.sh

  # L0: CPU unit tests
  L0_Unit_Tests_CPU_ASR:
    needs: [pre-flight, cicd-test-container-build]
    uses: ./.github/workflows/_test_template.yml
    if: contains(fromJSON(needs.pre-flight.outputs.test_to_run), 'L0_Unit_Tests_CPU_ASR')
    with:
      RUNNER: self-hosted-azure-cpu
      TIMEOUT: 20
      IS_UNIT_TEST: true
      SCRIPT: |-
        RUN_ID=${{ github.run_id }} bash tests/functional_tests/L0_Unit_Tests_CPU_ASR.sh

  L0_Unit_Tests_CPU_Audio:
    needs: [pre-flight, cicd-test-container-build]
    uses: ./.github/workflows/_test_template.yml
    if: contains(fromJSON(needs.pre-flight.outputs.test_to_run), 'L0_Unit_Tests_CPU_Audio')
    with:
      RUNNER: self-hosted-azure-cpu
      IS_UNIT_TEST: true
      SCRIPT: |-
        RUN_ID=${{ github.run_id }} bash tests/functional_tests/L0_Unit_Tests_CPU_Audio.sh

  L0_Unit_Tests_CPU_Common:
    needs: [pre-flight, cicd-test-container-build]
    uses: ./.github/workflows/_test_template.yml
    if: contains(fromJSON(needs.pre-flight.outputs.test_to_run), 'L0_Unit_Tests_CPU_Common')
    with:
      RUNNER: self-hosted-azure-cpu
      TIMEOUT: 20
      IS_UNIT_TEST: true
      SCRIPT: |-
        RUN_ID=${{ github.run_id }} bash tests/functional_tests/L0_Unit_Tests_CPU_Common.sh

  L0_Unit_Tests_CPU_LLM:
    needs: [pre-flight, cicd-test-container-build]
    uses: ./.github/workflows/_test_template.yml
    if: contains(fromJSON(needs.pre-flight.outputs.test_to_run), 'L0_Unit_Tests_CPU_LLM')
    with:
      RUNNER: self-hosted-azure-cpu
      IS_UNIT_TEST: true
      SCRIPT: |-
        RUN_ID=${{ github.run_id }} bash tests/functional_tests/L0_Unit_Tests_CPU_LLM.sh

  L0_Unit_Tests_CPU_Multimodal:
    needs: [pre-flight, cicd-test-container-build]
    uses: ./.github/workflows/_test_template.yml
    if: contains(fromJSON(needs.pre-flight.outputs.test_to_run), 'L0_Unit_Tests_CPU_Multimodal')
    with:
      RUNNER: self-hosted-azure-cpu
      IS_UNIT_TEST: true
      SCRIPT: |-
        RUN_ID=${{ github.run_id }} bash tests/functional_tests/L0_Unit_Tests_CPU_Multimodal.sh

  L0_Unit_Tests_CPU_TTS:
    needs: [pre-flight, cicd-test-container-build]
    uses: ./.github/workflows/_test_template.yml
    if: contains(fromJSON(needs.pre-flight.outputs.test_to_run), 'L0_Unit_Tests_CPU_TTS')
    with:
      RUNNER: self-hosted-azure-cpu
      IS_UNIT_TEST: true
      SCRIPT: |-
        RUN_ID=${{ github.run_id }} bash tests/functional_tests/L0_Unit_Tests_CPU_TTS.sh

  L0_Unit_Tests_CPU_Core:
    needs: [pre-flight, cicd-test-container-build]
    uses: ./.github/workflows/_test_template.yml
    if: contains(fromJSON(needs.pre-flight.outputs.test_to_run), 'L0_Unit_Tests_CPU_Core')
    with:
      RUNNER: self-hosted-azure-cpu
      TIMEOUT: 20
      IS_UNIT_TEST: true
      SCRIPT: |-
        RUN_ID=${{ github.run_id }} bash tests/functional_tests/L0_Unit_Tests_CPU_Core.sh

  L0_Unit_Tests_CPU_Hydra:
    needs: [pre-flight, cicd-test-container-build]
    uses: ./.github/workflows/_test_template.yml
    if: contains(fromJSON(needs.pre-flight.outputs.test_to_run), 'L0_Unit_Tests_CPU_Hydra')
    with:
      RUNNER: self-hosted-azure-cpu
      IS_UNIT_TEST: true
      SCRIPT: |-
        RUN_ID=${{ github.run_id }} bash tests/functional_tests/L0_Unit_Tests_CPU_Hydra.sh

  L0_Unit_Tests_CPU_Lightning:
    needs: [pre-flight, cicd-test-container-build]
    uses: ./.github/workflows/_test_template.yml
    if: contains(fromJSON(needs.pre-flight.outputs.test_to_run), 'L0_Unit_Tests_CPU_Lightning')
    with:
      RUNNER: self-hosted-azure-cpu
      IS_UNIT_TEST: true
      SCRIPT: |-
        RUN_ID=${{ github.run_id }} bash tests/functional_tests/L0_Unit_Tests_CPU_Lightning.sh

  L0_Unit_Tests_CPU_Others:
    needs: [pre-flight, cicd-test-container-build]
    uses: ./.github/workflows/_test_template.yml
    if: contains(fromJSON(needs.pre-flight.outputs.test_to_run), 'L0_Unit_Tests_CPU_Others')
    with:
      RUNNER: self-hosted-azure-cpu
      IS_UNIT_TEST: true
      SCRIPT: |-
        RUN_ID=${{ github.run_id }} bash tests/functional_tests/L0_Unit_Tests_CPU_Others.sh

  L0_Setup_Test_Data_And_Models:
    needs: [pre-flight, cicd-test-container-build]
    uses: ./.github/workflows/_test_template.yml
    if: contains(fromJSON(needs.pre-flight.outputs.test_to_run), 'L0_Setup_Test_Data_And_Models')
    with:
      RUNNER: self-hosted-azure
      SCRIPT: |-
        RUN_ID=${{ github.run_id }} bash tests/functional_tests/L0_Setup_Test_Data_And_Models.sh

  # # L2: Community llava multimodal Checkpoints tests
  # L2_Community_vita_Checkpoints_tests_Llama3:
  #   needs: [pre-flight, cicd-test-container-build]
  #   uses: ./.github/workflows/_test_template.yml
  #   if: contains(fromJSON(needs.pre-flight.outputs.test_to_run), 'L2_Community_vita_Checkpoints_tests_Llama3')
  #   with:
  #     RUNNER: self-hosted-azure-gpus-1
  #     SCRIPT: |-
  #       RUN_ID=${{ github.run_id }}
  #       bash tests/functional_tests/L2_Community_vita_Checkpoints_tests_Llama3.sh

  # # L2: ASR dev run
  # ASR_dev_run_Speech_to_Text:
  #   needs: [pre-flight, cicd-test-container-build]
  #   uses: ./.github/workflows/_test_template.yml
  #   if: contains(fromJSON(needs.pre-flight.outputs.test_to_run), 'ASR_dev_run_Speech_to_Text')
  #   with:
  #     RUNNER: self-hosted-azure-gpus-1
  #     SCRIPT: |-
  #       RUN_ID=${{ github.run_id }}
  #       bash tests/functional_tests/ASR_dev_run_Speech_to_Text.sh

  # ASR_dev_run_Speech_to_Text_WPE_CitriNet:
  #   needs: [pre-flight, cicd-test-container-build]
  #   uses: ./.github/workflows/_test_template.yml
  #   if: contains(fromJSON(needs.pre-flight.outputs.test_to_run), 'ASR_dev_run_Speech_to_Text_WPE_CitriNet')
  #   with:
  #     RUNNER: self-hosted-azure-gpus-1
  #     SCRIPT: |-
  #       RUN_ID=${{ github.run_id }}
  #       bash tests/functional_tests/ASR_dev_run_Speech_to_Text_WPE_CitriNet.sh

  # ASR_dev_run_Speech_Pre-training_-_CitriNet:
  #   needs: [pre-flight, cicd-test-container-build]
  #   uses: ./.github/workflows/_test_template.yml
  #   if: contains(fromJSON(needs.pre-flight.outputs.test_to_run), 'ASR_dev_run_Speech_Pre-training_-_CitriNet')
  #   with:
  #     RUNNER: self-hosted-azure-gpus-1
  #     SCRIPT: |-
  #       RUN_ID=${{ github.run_id }} bash tests/functional_tests/ASR_dev_run_Speech_Pre-training_-_CitriNet.sh

  # Optional_ASR_dev_run_Speech_To_Text_Finetuning:
  #   needs: [pre-flight, cicd-test-container-build]
  #   uses: ./.github/workflows/_test_template.yml
  #   if: contains(fromJSON(needs.pre-flight.outputs.test_to_run), 'Optional_ASR_dev_run_Speech_To_Text_Finetuning')
  #   with:
  #     RUNNER: self-hosted-azure-gpus-1
  #     SCRIPT: |-
  #       RUN_ID=${{ github.run_id }} bash tests/functional_tests/Optional_ASR_dev_run_Speech_To_Text_Finetuning.sh
  #     IS_OPTIONAL: true

  # Optional_ASR_dev_run_Speech_To_Text_HF_Finetuning:
  #   needs: [pre-flight, cicd-test-container-build]
  #   uses: ./.github/workflows/_test_template.yml
  #   if: contains(fromJSON(needs.pre-flight.outputs.test_to_run), 'Optional_ASR_dev_run_Speech_To_Text_HF_Finetuning')
  #   with:
  #     RUNNER: self-hosted-azure-gpus-1
  #     SCRIPT: |-
  #       RUN_ID=${{ github.run_id }} bash tests/functional_tests/Optional_ASR_dev_run_Speech_To_Text_HF_Finetuning.sh
  #     IS_OPTIONAL: true

  # ASR_dev_run_Speech_to_Text_WPE_-_Conformer:
  #   needs: [pre-flight, cicd-test-container-build]
  #   uses: ./.github/workflows/_test_template.yml
  #   if: contains(fromJSON(needs.pre-flight.outputs.test_to_run), 'ASR_dev_run_Speech_to_Text_WPE_-_Conformer')
  #   with:
  #     RUNNER: self-hosted-azure-gpus-1
  #     SCRIPT: |-
  #       RUN_ID=${{ github.run_id }} bash tests/functional_tests/ASR_dev_run_Speech_to_Text_WPE_-_Conformer.sh

  # # L2: ASR dev run - part two
  # ASR_dev_run-part_two_Speech_to_Text_WPE_-_Squeezeformer:
  #   needs: [pre-flight, cicd-test-container-build]
  #   uses: ./.github/workflows/_test_template.yml
  #   if: contains(fromJSON(needs.pre-flight.outputs.test_to_run), 'ASR_dev_run-part_two_Speech_to_Text_WPE_-_Squeezeformer')
  #   with:
  #     RUNNER: self-hosted-azure-gpus-1
  #     SCRIPT: |-
  #       RUN_ID=${{ github.run_id }} bash tests/functional_tests/ASR_dev_run-part_two_Speech_to_Text_WPE_-_Squeezeformer.sh

  # L2_Speech_to_Text_EMA:
  #   needs: [pre-flight, cicd-test-container-build]
  #   uses: ./.github/workflows/_test_template.yml
  #   if: contains(fromJSON(needs.pre-flight.outputs.test_to_run), 'L2_Speech_to_Text_EMA')
  #   with:
  #     RUNNER: self-hosted-azure
  #     SCRIPT: |-
  #       RUN_ID=${{ github.run_id }} bash tests/functional_tests/L2_Speech_to_Text_EMA.sh

  # L2_Speech_to_Text_AED:
  #   needs: [pre-flight, cicd-test-container-build]
  #   uses: ./.github/workflows/_test_template.yml
  #   if: contains(fromJSON(needs.pre-flight.outputs.test_to_run), 'L2_Speech_to_Text_AED')
  #   with:
  #     RUNNER: self-hosted-azure-gpus-1
  #     SCRIPT: |-
  #       RUN_ID=${{ github.run_id }} bash tests/functional_tests/L2_Speech_to_Text_AED.sh

  # # L2: Speaker dev run
  # L2_Speaker_dev_run_Speaker_Recognition:
  #   needs: [pre-flight, cicd-test-container-build]
  #   uses: ./.github/workflows/_test_template.yml
  #   if: contains(fromJSON(needs.pre-flight.outputs.test_to_run), 'L2_Speaker_dev_run_Speaker_Recognition')
  #   with:
  #     RUNNER: self-hosted-azure-gpus-1
  #     SCRIPT: |-
  #       RUN_ID=${{ github.run_id }} bash tests/functional_tests/L2_Speaker_dev_run_Speaker_Recognition.sh

  # L2_Speaker_dev_run_Speaker_Diarization:
  #   needs: [pre-flight, cicd-test-container-build]
  #   uses: ./.github/workflows/_test_template.yml
  #   if: contains(fromJSON(needs.pre-flight.outputs.test_to_run), 'L2_Speaker_dev_run_Speaker_Diarization')
  #   with:
  #     RUNNER: self-hosted-azure-gpus-1
  #     SCRIPT: |-
  #       RUN_ID=${{ github.run_id }} bash tests/functional_tests/L2_Speaker_dev_run_Speaker_Diarization.sh

  # L2_Speaker_dev_run_EndtoEnd_Speaker_Diarization_Sortformer:
  #   needs: [pre-flight, cicd-test-container-build]
  #   uses: ./.github/workflows/_test_template.yml
  #   if: contains(fromJSON(needs.pre-flight.outputs.test_to_run), 'L2_Speaker_dev_run_EndtoEnd_Speaker_Diarization_Sortformer')
  #   with:
  #     RUNNER: self-hosted-azure-gpus-1
  #     SCRIPT: |-
  #       RUN_ID=${{ github.run_id }} bash tests/functional_tests/L2_Speaker_dev_run_EndtoEnd_Speaker_Diarization_Sortformer.sh

  # L2_Speaker_dev_run_EndtoEnd_Diarizer_Inference:
  #   needs: [pre-flight, cicd-test-container-build]
  #   uses: ./.github/workflows/_test_template.yml
  #   if: contains(fromJSON(needs.pre-flight.outputs.test_to_run), 'L2_Speaker_dev_run_EndtoEnd_Diarizer_Inference')
  #   with:
  #     RUNNER: self-hosted-azure
  #     SCRIPT: |-
  #       RUN_ID=${{ github.run_id }} bash tests/functional_tests/L2_Speaker_dev_run_EndtoEnd_Diarizer_Inference.sh

  # L2_Speaker_dev_run_Speech_to_Label:
  #   needs: [pre-flight, cicd-test-container-build]
  #   uses: ./.github/workflows/_test_template.yml
  #   if: contains(fromJSON(needs.pre-flight.outputs.test_to_run), 'L2_Speaker_dev_run_Speech_to_Label')
  #   with:
  #     RUNNER: self-hosted-azure-gpus-1
  #     SCRIPT: |-
  #       RUN_ID=${{ github.run_id }} bash tests/functional_tests/L2_Speaker_dev_run_Speech_to_Label.sh

  # L2_Speaker_dev_run_Speaker_Diarization_with_ASR_Inference:
  #   needs: [pre-flight, cicd-test-container-build]
  #   uses: ./.github/workflows/_test_template.yml
  #   if: contains(fromJSON(needs.pre-flight.outputs.test_to_run), 'L2_Speaker_dev_run_Speaker_Diarization_with_ASR_Inference')
  #   with:
  #     RUNNER: self-hosted-azure
  #     SCRIPT: |-
  #       RUN_ID=${{ github.run_id }} bash tests/functional_tests/L2_Speaker_dev_run_Speaker_Diarization_with_ASR_Inference.sh

  # L2_Speaker_dev_run_Clustering_Diarizer_Inference:
  #   needs: [pre-flight, cicd-test-container-build]
  #   uses: ./.github/workflows/_test_template.yml
  #   if: contains(fromJSON(needs.pre-flight.outputs.test_to_run), 'L2_Speaker_dev_run_Clustering_Diarizer_Inference')
  #   with:
  #     RUNNER: self-hosted-azure
  #     SCRIPT: |-
  #       RUN_ID=${{ github.run_id }} bash tests/functional_tests/L2_Speaker_dev_run_Clustering_Diarizer_Inference.sh

  # L2_Speaker_dev_run_Neural_Diarizer_Inference:
  #   needs: [pre-flight, cicd-test-container-build]
  #   uses: ./.github/workflows/_test_template.yml
  #   if: contains(fromJSON(needs.pre-flight.outputs.test_to_run), 'L2_Speaker_dev_run_Neural_Diarizer_Inference')
  #   with:
  #     RUNNER: self-hosted-azure
  #     SCRIPT: |-
  #       RUN_ID=${{ github.run_id }} bash tests/functional_tests/L2_Speaker_dev_run_Neural_Diarizer_Inference.sh

  # L2_Speaker_dev_run_Multispeaker_ASR_Data_Simulation:
  #   needs: [pre-flight, cicd-test-container-build]
  #   uses: ./.github/workflows/_test_template.yml
  #   if: contains(fromJSON(needs.pre-flight.outputs.test_to_run), 'L2_Speaker_dev_run_Multispeaker_ASR_Data_Simulation')
  #   with:
  #     RUNNER: self-hosted-azure
  #     SCRIPT: |-
  #       RUN_ID=${{ github.run_id }} bash tests/functional_tests/L2_Speaker_dev_run_Multispeaker_ASR_Data_Simulation.sh

  # # L2: ASR Multi-dataloader dev run
  # L2_ASR_Multi-dataloader_dev_run_Speech_to_Text_multi-dataloader:
  #   needs: [pre-flight, cicd-test-container-build]
  #   uses: ./.github/workflows/_test_template.yml
  #   if: contains(fromJSON(needs.pre-flight.outputs.test_to_run), 'L2_ASR_Multi-dataloader_dev_run_Speech_to_Text_multi-dataloader')
  #   with:
  #     RUNNER: self-hosted-azure-gpus-1
  #     SCRIPT: |-
  #       RUN_ID=${{ github.run_id }} bash tests/functional_tests/L2_ASR_Multi-dataloader_dev_run_Speech_to_Text_multi-dataloader.sh

  # L2_ASR_Multi-dataloader_dev_run_Speech_to_Label_multi-dataloader:
  #   needs: [pre-flight, cicd-test-container-build]
  #   uses: ./.github/workflows/_test_template.yml
  #   if: contains(fromJSON(needs.pre-flight.outputs.test_to_run), 'L2_ASR_Multi-dataloader_dev_run_Speech_to_Label_multi-dataloader')
  #   with:
  #     RUNNER: self-hosted-azure-gpus-1
  #     SCRIPT: |-
  #       RUN_ID=${{ github.run_id }} bash tests/functional_tests/L2_ASR_Multi-dataloader_dev_run_Speech_to_Label_multi-dataloader.sh

  # # L2: ASR Adapters
  # L2_ASR_Adapters_Linear_Adapters:
  #   needs: [pre-flight, cicd-test-container-build]
  #   uses: ./.github/workflows/_test_template.yml
  #   if: contains(fromJSON(needs.pre-flight.outputs.test_to_run), 'L2_ASR_Adapters_Linear_Adapters')
  #   with:
  #     RUNNER: self-hosted-azure-gpus-1
  #     SCRIPT: |-
  #       RUN_ID=${{ github.run_id }} bash tests/functional_tests/L2_ASR_Adapters_Linear_Adapters.sh

  # L2_ASR_Adapters_RelPos_MHA_Adapters:
  #   needs: [pre-flight, cicd-test-container-build]
  #   uses: ./.github/workflows/_test_template.yml
  #   if: contains(fromJSON(needs.pre-flight.outputs.test_to_run), 'L2_ASR_Adapters_RelPos_MHA_Adapters')
  #   with:
  #     RUNNER: self-hosted-azure-gpus-1
  #     SCRIPT: |-
  #       RUN_ID=${{ github.run_id }} bash tests/functional_tests/L2_ASR_Adapters_RelPos_MHA_Adapters.sh

  # # L2: OOMptimizer
  # L2_Speech_Estimate_Duration_Bins:
  #   needs: [pre-flight, cicd-test-container-build]
  #   uses: ./.github/workflows/_test_template.yml
  #   if: contains(fromJSON(needs.pre-flight.outputs.test_to_run), 'L2_Speech_Estimate_Duration_Bins')
  #   with:
  #     RUNNER: self-hosted-azure
  #     SCRIPT: |-
  #       RUN_ID=${{ github.run_id }} bash tests/functional_tests/L2_Speech_Estimate_Duration_Bins.sh

  # # L2: OOMptimizer
  # L2_Speech_Batch_Size_OOMptimizer:
  #   needs: [pre-flight, cicd-test-container-build]
  #   uses: ./.github/workflows/_test_template.yml
  #   if: contains(fromJSON(needs.pre-flight.outputs.test_to_run), 'L2_Speech_Batch_Size_OOMptimizer')
  #   with:
  #     RUNNER: self-hosted-azure
  #     SCRIPT: |-
  #       RUN_ID=${{ github.run_id }} bash tests/functional_tests/L2_Speech_Batch_Size_OOMptimizer.sh

  # # L2: OOMptimizer Canary (has a different batch schema)
  # Optional_L2_Speech_Batch_Size_OOMptimizer_Canary:
  #   needs: [pre-flight, cicd-test-container-build]
  #   uses: ./.github/workflows/_test_template.yml
  #   if: contains(fromJSON(needs.pre-flight.outputs.test_to_run), 'Optional_L2_Speech_Batch_Size_OOMptimizer_Canary')
  #   with:
  #     RUNNER: self-hosted-azure
  #     SCRIPT: |-
  #       RUN_ID=${{ github.run_id }} bash tests/functional_tests/Optional_L2_Speech_Batch_Size_OOMptimizer_Canary.sh
  #     IS_OPTIONAL: true

  # # L2: Speech Transcription
  # L2_Speech_Transcription_Speech_to_Text_Transcribe:
  #   needs: [pre-flight, cicd-test-container-build]
  #   uses: ./.github/workflows/_test_template.yml
  #   if: contains(fromJSON(needs.pre-flight.outputs.test_to_run), 'L2_Speech_Transcription_Speech_to_Text_Transcribe')
  #   with:
  #     RUNNER: self-hosted-azure
  #     SCRIPT: |-
  #       RUN_ID=${{ github.run_id }} bash tests/functional_tests/L2_Speech_Transcription_Speech_to_Text_Transcribe.sh

  # # L2: Speech Transcription
  # L2_Speech_Transcription_Canary_Transcribe_Full_Manifest:
  #   needs: [pre-flight, cicd-test-container-build]
  #   uses: ./.github/workflows/_test_template.yml
  #   if: contains(fromJSON(needs.pre-flight.outputs.test_to_run), 'L2_Speech_Transcription_Canary_Transcribe_Full_Manifest')
  #   with:
  #     RUNNER: self-hosted-azure
  #     SCRIPT: |-
  #       RUN_ID=${{ github.run_id }} bash tests/functional_tests/L2_Speech_Transcription_Canary_Transcribe_Full_Manifest.sh
  #     AFTER_SCRIPT: |
  #       rm -rf /tmp/preds.json transcribe.log

  # L2_Speech_Transcription_Canary_Transcribe_With_Prompt:
  #   needs: [pre-flight, cicd-test-container-build]
  #   uses: ./.github/workflows/_test_template.yml
  #   if: contains(fromJSON(needs.pre-flight.outputs.test_to_run), 'L2_Speech_Transcription_Canary_Transcribe_With_Prompt')
  #   with:
  #     RUNNER: self-hosted-azure
  #     SCRIPT: |-
  #       RUN_ID=${{ github.run_id }} bash tests/functional_tests/L2_Speech_Transcription_Canary_Transcribe_With_Prompt.sh
  #     AFTER_SCRIPT: |
  #       rm -rf preds.json transcribe.log

  # L2_Speech_Transcription_Canary_Transcribe_Audio_Dir:
  #   needs: [pre-flight, cicd-test-container-build]
  #   uses: ./.github/workflows/_test_template.yml
  #   if: contains(fromJSON(needs.pre-flight.outputs.test_to_run), 'L2_Speech_Transcription_Canary_Transcribe_Audio_Dir')
  #   with:
  #     RUNNER: self-hosted-azure
  #     SCRIPT: |-
  #       RUN_ID=${{ github.run_id }} bash tests/functional_tests/L2_Speech_Transcription_Canary_Transcribe_Audio_Dir.sh
  #     AFTER_SCRIPT: |
  #       rm -rf preds.json
  #     IS_OPTIONAL: true

  # # L2: Segmentation Tool
  # L2_Segmentation_Tool_Parallel_ctc_segmentation_test_L2_Eng_CitriNet_with_wav:
  #   needs: [pre-flight, cicd-test-container-build]
  #   uses: ./.github/workflows/_test_template.yml
  #   if: contains(fromJSON(needs.pre-flight.outputs.test_to_run), 'L2_Segmentation_Tool_Parallel_ctc_segmentation_test_L2_Eng_CitriNet_with_wav')
  #   with:
  #     RUNNER: self-hosted-azure
  #     SCRIPT: |-
  #       RUN_ID=${{ github.run_id }} bash tests/functional_tests/L2_Segmentation_Tool_Parallel_ctc_segmentation_test_L2_Eng_CitriNet_with_wav.sh

  # L2_Segmentation_Tool_Parallel_ctc_segmentation_test_L2_Ru_QN_with_mp3:
  #   needs: [pre-flight, cicd-test-container-build]
  #   uses: ./.github/workflows/_test_template.yml
  #   if: contains(fromJSON(needs.pre-flight.outputs.test_to_run), 'L2_Segmentation_Tool_Parallel_ctc_segmentation_test_L2_Ru_QN_with_mp3')
  #   with:
  #     RUNNER: self-hosted-azure
  #     SCRIPT: |-
  #       RUN_ID=${{ github.run_id }} bash tests/functional_tests/L2_Segmentation_Tool_Parallel_ctc_segmentation_test_L2_Ru_QN_with_mp3.sh

  # # L2: G2P Models
  # L2_G2P_Models_G2P_Conformer_training_evaluation_and_inference:
  #   needs: [pre-flight, cicd-test-container-build]
  #   uses: ./.github/workflows/_test_template.yml
  #   if: contains(fromJSON(needs.pre-flight.outputs.test_to_run), 'L2_G2P_Models_G2P_Conformer_training_evaluation_and_inference')
  #   with:
  #     RUNNER: self-hosted-azure
  #     SCRIPT: |-
  #       RUN_ID=${{ github.run_id }} bash tests/functional_tests/L2_G2P_Models_G2P_Conformer_training_evaluation_and_inference.sh

  #   # TODO: pleasefixme @redoctopus
  #   # - name: ByT5G2P training, evaluation and inference
  #   #   run: |
  #   #     cd examples/tts/g2p && \
  #   #         TIME=`date +"%Y-%m-%d-%T"` && OUTPUT_DIR_T5=output_byt5_${TIME} && \
  #   #         python g2p_train_and_evaluate.py \
  #   #             train_manifest=/home/TestData/g2p/g2p.json \
  #   #             validation_manifest=/home/TestData/g2p/g2p.json \
  #   #             model.test_ds.manifest_filepath=/home/TestData/g2p/g2p.json \
  #   #             trainer.max_epochs=1 \
  #   #             model.max_source_len=64 \
  #   #             trainer.devices=1 \
  #   #             do_training=True \
  #   #             do_testing=True \
  #   #             exp_manager.exp_dir=${OUTPUT_DIR_T5} \
  #   #             +exp_manager.use_datetime_version=False\
  #   #             +exp_manager.version=test && \
  #   #         python g2p_inference.py \
  #   #             pretrained_model=${OUTPUT_DIR_T5}/T5G2P/test/checkpoints/T5G2P.nemo \
  #   #             manifest_filepath=/home/TestData/g2p/g2p.json \
  #   #             phoneme_field=text
  #   #   }
  #   # }
  #   # - uses: "NVIDIA/NeMo/.github/actions/cancel-workflow@main"
  #   # if: "failure()"

  # L2_G2P_Models_HeteronymClassificationModel_training_evaluation_and_inference:
  #   needs: [pre-flight, cicd-test-container-build]
  #   uses: ./.github/workflows/_test_template.yml
  #   if: contains(fromJSON(needs.pre-flight.outputs.test_to_run), 'L2_G2P_Models_HeteronymClassificationModel_training_evaluation_and_inference')
  #   with:
  #     RUNNER: self-hosted-azure
  #     SCRIPT: |-
  #       RUN_ID=${{ github.run_id }} bash tests/functional_tests/L2_G2P_Models_HeteronymClassificationModel_training_evaluation_and_inference.sh

  # # TODO: remove +model.optim.capturable=True when Pytorch fix: https://github.com/pytorch/pytorch/pull/81858
  # # is in the release container
  # # L2: NMT Attention is All You Need Training
  # L2_NMT_Attention_is_All_You_Need_Training_NMT_Training_Post-LN:
  #   needs: [pre-flight, cicd-test-container-build]
  #   uses: ./.github/workflows/_test_template.yml
  #   if: contains(fromJSON(needs.pre-flight.outputs.test_to_run), 'L2_NMT_Attention_is_All_You_Need_Training_NMT_Training_Post-LN')
  #   with:
  #     RUNNER: self-hosted-azure-gpus-1
  #     SCRIPT: |-
  #       RUN_ID=${{ github.run_id }} bash tests/functional_tests/L2_NMT_Attention_is_All_You_Need_Training_NMT_Training_Post-LN.sh
  #     AFTER_SCRIPT: |
  #       rm -rf examples/nlp/machine_translation/nmt_results
  # L2_NMT_Attention_is_All_You_Need_Training_NMT_Training_Pre-LN:
  #   needs: [pre-flight, cicd-test-container-build]
  #   uses: ./.github/workflows/_test_template.yml
  #   if: contains(fromJSON(needs.pre-flight.outputs.test_to_run), 'L2_NMT_Attention_is_All_You_Need_Training_NMT_Training_Pre-LN')
  #   with:
  #     RUNNER: self-hosted-azure-gpus-1
  #     SCRIPT: |-
  #       RUN_ID=${{ github.run_id }} bash tests/functional_tests/L2_NMT_Attention_is_All_You_Need_Training_NMT_Training_Pre-LN.sh

  # L2_NMT_Attention_is_All_You_Need_Training_NMT_Multi-Validation:
  #   needs: [pre-flight, cicd-test-container-build]
  #   uses: ./.github/workflows/_test_template.yml
  #   if: contains(fromJSON(needs.pre-flight.outputs.test_to_run), 'L2_NMT_Attention_is_All_You_Need_Training_NMT_Multi-Validation')
  #   with:
  #     RUNNER: self-hosted-azure-gpus-1
  #     SCRIPT: |-
  #       RUN_ID=${{ github.run_id }} bash tests/functional_tests/L2_NMT_Attention_is_All_You_Need_Training_NMT_Multi-Validation.sh

  # # L2: NMT Attention is All You Need Inference
  # L2_NMT_Attention_is_All_You_Need_Inference:
  #   needs: [pre-flight, cicd-test-container-build]
  #   uses: ./.github/workflows/_test_template.yml
  #   if: contains(fromJSON(needs.pre-flight.outputs.test_to_run), 'L2_NMT_Attention_is_All_You_Need_Inference')
  #   with:
  #     RUNNER: self-hosted-azure
  #     SCRIPT: |-
  #       RUN_ID=${{ github.run_id }} bash tests/functional_tests/L2_NMT_Attention_is_All_You_Need_Inference.sh

  # # L2: NMT Attention is All You Need Finetuning
  # L2_NMT_Attention_is_All_You_Need_Finetuning:
  #   needs: [pre-flight, cicd-test-container-build]
  #   uses: ./.github/workflows/_test_template.yml
  #   if: contains(fromJSON(needs.pre-flight.outputs.test_to_run), 'L2_NMT_Attention_is_All_You_Need_Finetuning')
  #   with:
  #     RUNNER: self-hosted-azure-gpus-1
  #     SCRIPT: |-
  #       RUN_ID=${{ github.run_id }} bash tests/functional_tests/L2_NMT_Attention_is_All_You_Need_Finetuning.sh
  #     AFTER_SCRIPT: |
  #       rm -rf examples/nlp/machine_translation/nmt_finetune

  # # L2: NMT Tarred Dataset Creation
  # L2_NMT_Tarred_Dataset_Creation_Auto_Tarred_Dataset_Creation:
  #   needs: [pre-flight, cicd-test-container-build]
  #   uses: ./.github/workflows/_test_template.yml
  #   if: contains(fromJSON(needs.pre-flight.outputs.test_to_run), 'L2_NMT_Tarred_Dataset_Creation_Auto_Tarred_Dataset_Creation')
  #   with:
  #     RUNNER: self-hosted-azure-gpus-1
  #     SCRIPT: |-
  #       RUN_ID=${{ github.run_id }} bash tests/functional_tests/L2_NMT_Tarred_Dataset_Creation_Auto_Tarred_Dataset_Creation.sh

  # L2_NMT_Tarred_Dataset_Creation_Script_Tarred_Dataset_Creation:
  #   needs: [pre-flight, cicd-test-container-build]
  #   uses: ./.github/workflows/_test_template.yml
  #   if: contains(fromJSON(needs.pre-flight.outputs.test_to_run), 'L2_NMT_Tarred_Dataset_Creation_Script_Tarred_Dataset_Creation')
  #   with:
  #     RUNNER: self-hosted-azure
  #     SCRIPT: |-
  #       RUN_ID=${{ github.run_id }} bash tests/functional_tests/L2_NMT_Tarred_Dataset_Creation_Script_Tarred_Dataset_Creation.sh

  # L2_Megatron_NMT_Training_TP2:
  #   needs: [pre-flight, cicd-test-container-build]
  #   uses: ./.github/workflows/_test_template.yml
  #   if: contains(fromJSON(needs.pre-flight.outputs.test_to_run), 'L2_Megatron_NMT_Training_TP2')
  #   with:
  #     RUNNER: self-hosted-azure
  #     SCRIPT: |-
  #       RUN_ID=${{ github.run_id }} bash tests/functional_tests/L2_Megatron_NMT_Training_TP2.sh
  #     AFTER_SCRIPT: |
  #       rm -rf examples/nlp/machine_translation/megatron_nmt_results

  # L2_VLM_HF_Transformer_PEFT:
  #   needs: [pre-flight, cicd-test-container-build]
  #   uses: ./.github/workflows/_test_template.yml
  #   if: contains(fromJSON(needs.pre-flight.outputs.test_to_run), 'L2_VLM_HF_Transformer_PEFT')
  #   with:
  #     RUNNER: self-hosted-azure-gpus-1
  #     SCRIPT: |-
  #       RUN_ID=${{ github.run_id }} bash tests/functional_tests/L2_VLM_HF_Transformer_PEFT.sh
  #     AFTER_SCRIPT: |
  #       rm -rf nemo_experiments

  # L2_VLM_HF_Transformer_PEFT_FSDP2:
  #   needs: [pre-flight, cicd-test-container-build]
  #   uses: ./.github/workflows/_test_template.yml
  #   if: contains(fromJSON(needs.pre-flight.outputs.test_to_run), 'L2_VLM_HF_Transformer_PEFT_FSDP2')
  #   with:
  #     RUNNER: self-hosted-azure
  #     SCRIPT: |-
  #       RUN_ID=${{ github.run_id }} bash tests/functional_tests/L2_VLM_HF_Transformer_PEFT_FSDP2.sh
  #     AFTER_SCRIPT: |
  #       rm -rf nemo_experiments

  # L2_VLM_HF_Transformer_PEFT_4bit:
  #   needs: [pre-flight, cicd-test-container-build]
  #   uses: ./.github/workflows/_test_template.yml
  #   if: contains(fromJSON(needs.pre-flight.outputs.test_to_run), 'L2_VLM_HF_Transformer_PEFT_4bit')
  #   with:
  #     RUNNER: self-hosted-azure-gpus-1
  #     SCRIPT: |-
  #       RUN_ID=${{ github.run_id }} bash tests/functional_tests/L2_VLM_HF_Transformer_PEFT_4bit.sh
  #     AFTER_SCRIPT: |
  #       rm -rf nemo_experiments

  # L2_VLM_HF_Transformer_SFT_FSDP2:
  #   needs: [pre-flight, cicd-test-container-build]
  #   uses: ./.github/workflows/_test_template.yml
  #   if: contains(fromJSON(needs.pre-flight.outputs.test_to_run), 'L2_VLM_HF_Transformer_SFT_FSDP2')
  #   with:
  #     RUNNER: self-hosted-azure
  #     SCRIPT: |-
  #       RUN_ID=${{ github.run_id }} bash tests/functional_tests/L2_VLM_HF_Transformer_SFT_FSDP2.sh
  #     AFTER_SCRIPT: |
  #       rm -rf nemo_experiments

  # L2_HF_Transformer_PEFT_notebook:
  #   needs: [pre-flight, cicd-test-container-build]
  #   uses: ./.github/workflows/_test_template.yml
  #   if: contains(fromJSON(needs.pre-flight.outputs.test_to_run), 'L2_HF_Transformer_PEFT_notebook')
  #   with:
  #     RUNNER: self-hosted-azure
  #     SCRIPT: |-
  #       RUN_ID=${{ github.run_id }} bash tests/functional_tests/L2_HF_Transformer_PEFT_notebook.sh
  #     AFTER_SCRIPT: |
  #       rm -rf nemo_experiments

  # L2_HF_Transformer_PEFT:
  #   needs: [pre-flight, cicd-test-container-build]
  #   uses: ./.github/workflows/_test_template.yml
  #   if: contains(fromJSON(needs.pre-flight.outputs.test_to_run), 'L2_HF_Transformer_PEFT')
  #   with:
  #     RUNNER: self-hosted-azure-gpus-1
  #     SCRIPT: |-
  #       RUN_ID=${{ github.run_id }} bash tests/functional_tests/L2_HF_Transformer_PEFT.sh
  #     AFTER_SCRIPT: |
  #       rm -rf nemo_experiments

  # L2_HF_Transformer_PEFT_nemorun:
  #   needs: [pre-flight, cicd-test-container-build]
  #   uses: ./.github/workflows/_test_template.yml
  #   if: contains(fromJSON(needs.pre-flight.outputs.test_to_run), 'L2_HF_Transformer_PEFT_nemorun')
  #   with:
  #     RUNNER: self-hosted-azure-gpus-1
  #     SCRIPT: |-
  #       RUN_ID=${{ github.run_id }} bash tests/functional_tests/L2_HF_Transformer_PEFT_nemorun.sh
  #     AFTER_SCRIPT: |
  #       rm -rf nemo_experiments

  # L2_HF_Transformer_PEFT_2gpu:
  #   needs: [pre-flight, cicd-test-container-build]
  #   uses: ./.github/workflows/_test_template.yml
  #   if: contains(fromJSON(needs.pre-flight.outputs.test_to_run), 'L2_HF_Transformer_PEFT_2gpu')
  #   with:
  #     RUNNER: self-hosted-azure
  #     SCRIPT: |-
  #       RUN_ID=${{ github.run_id }} bash tests/functional_tests/L2_HF_Transformer_PEFT_2gpu.sh
  #     AFTER_SCRIPT: |
  #       rm -rf nemo_experiments

  # L2_HF_Transformer_PEFT_2gpu_FSDP2_liger:
  #   needs: [pre-flight, cicd-test-container-build]
  #   uses: ./.github/workflows/_test_template.yml
  #   if: contains(fromJSON(needs.pre-flight.outputs.test_to_run), 'L2_HF_Transformer_PEFT_2gpu_FSDP2_liger') || needs.pre-flight.outputs.all == 'true'
  #   with:
  #     RUNNER: self-hosted-azure
  #     SCRIPT: |
  #       TRANSFORMERS_OFFLINE=1 HF_HOME=/home/TestData/automodel/hf_home python examples/llm/peft/automodel.py \
  #         --model /home/TestData/akoumparouli/hf_mixtral_2l/ \
  #         --max-steps 3 \
  #         --devices 2 \
  #         --strategy fsdp2 --liger


  # L2_HF_Transformer_PEFT_2gpu_FSDP2:
  #   needs: [pre-flight, cicd-test-container-build]
  #   uses: ./.github/workflows/_test_template.yml
  #   if: contains(fromJSON(needs.pre-flight.outputs.test_to_run), 'L2_HF_Transformer_PEFT_2gpu_FSDP2') || needs.pre-flight.outputs.all == 'true'
  #   with:
  #     RUNNER: self-hosted-azure
  #     SCRIPT: |-
  #       RUN_ID=${{ github.run_id }} bash tests/functional_tests/L2_HF_Transformer_PEFT_2gpu_FSDP2.sh

  #     AFTER_SCRIPT: |
  #       rm -rf nemo_experiments

  # L2_HF_Transformer_PEFT_2gpu_nemorun:
  #   needs: [pre-flight, cicd-test-container-build]
  #   uses: ./.github/workflows/_test_template.yml
  #   if: contains(fromJSON(needs.pre-flight.outputs.test_to_run), 'L2_HF_Transformer_PEFT_2gpu_nemorun')
  #   with:
  #     RUNNER: self-hosted-azure
  #     SCRIPT: |-
  #       RUN_ID=${{ github.run_id }} bash tests/functional_tests/L2_HF_Transformer_PEFT_2gpu_nemorun.sh
  #     AFTER_SCRIPT: |
  #       rm -rf nemo_experiments

  # L2_HF_Transformer_SFT_2gpu:
  #   needs: [pre-flight, cicd-test-container-build]
  #   uses: ./.github/workflows/_test_template.yml
  #   if: contains(fromJSON(needs.pre-flight.outputs.test_to_run), 'L2_HF_Transformer_SFT_2gpu')
  #   with:
  #     RUNNER: self-hosted-azure
  #     SCRIPT: |-
  #       RUN_ID=${{ github.run_id }} bash tests/functional_tests/L2_HF_Transformer_SFT_2gpu.sh
  #     AFTER_SCRIPT: |
  #       rm -rf nemo_experiments

  # L2_HF_Transformer_SFT_2gpu_FSDP2:
  #   needs: [pre-flight, cicd-test-container-build]
  #   uses: ./.github/workflows/_test_template.yml
  #   if: contains(fromJSON(needs.pre-flight.outputs.test_to_run), 'L2_HF_Transformer_SFT_2gpu_FSDP2')
  #   with:
  #     RUNNER: self-hosted-azure
  #     SCRIPT: |-
  #       RUN_ID=${{ github.run_id }} bash tests/functional_tests/L2_HF_Transformer_SFT_2gpu_FSDP2.sh
  #     AFTER_SCRIPT: |
  #       rm -rf nemo_experiments

  # L2_HF_Transformer_SFT_2gpu_nemorun:
  #   needs: [pre-flight, cicd-test-container-build]
  #   uses: ./.github/workflows/_test_template.yml
  #   if: contains(fromJSON(needs.pre-flight.outputs.test_to_run), 'L2_HF_Transformer_SFT_2gpu_nemorun')
  #   with:
  #     RUNNER: self-hosted-azure
  #     SCRIPT: |-
  #       RUN_ID=${{ github.run_id }} bash tests/functional_tests/L2_HF_Transformer_SFT_2gpu_nemorun.sh
  #     AFTER_SCRIPT: |
  #       rm -rf nemo_experiments

  # L2_HF_Transformer_SFT_2gpu_nemorun_fsdp2:
  #   needs: [pre-flight, cicd-test-container-build]
  #   uses: ./.github/workflows/_test_template.yml
  #   if: contains(fromJSON(needs.pre-flight.outputs.test_to_run), 'L2_HF_Transformer_SFT_2gpu_nemorun_fsdp2')
  #   with:
  #     RUNNER: self-hosted-azure
  #     SCRIPT: |-
  #       RUN_ID=${{ github.run_id }} bash tests/functional_tests/L2_HF_Transformer_SFT_2gpu_nemorun_fsdp2.sh
  #     AFTER_SCRIPT: |
  #       rm -rf nemo_experiments

  # L2_HF_Transformer_SFT_FSDP2_2gpu:
  #   needs: [pre-flight, cicd-test-container-build]
  #   uses: ./.github/workflows/_test_template.yml
  #   if: contains(fromJSON(needs.pre-flight.outputs.test_to_run), 'L2_HF_Transformer_SFT_FSDP2_2gpu')
  #   with:
  #     RUNNER: self-hosted-azure
  #     SCRIPT: |-
  #       RUN_ID=${{ github.run_id }} bash tests/functional_tests/L2_HF_Transformer_SFT_FSDP2_2gpu.sh

  #     AFTER_SCRIPT: |
  #       rm -rf nemo_experiments

  # L2_HF_Transformer_PT_2gpu:
  #   needs: [pre-flight, cicd-test-container-build]
  #   uses: ./.github/workflows/_test_template.yml
  #   if: contains(fromJSON(needs.pre-flight.outputs.test_to_run), 'L2_HF_Transformer_PT_2gpu')
  #   with:
  #     RUNNER: self-hosted-azure
  #     SCRIPT: |-
  #       RUN_ID=${{ github.run_id }} bash tests/functional_tests/L2_HF_Transformer_PT_2gpu.sh
  #     AFTER_SCRIPT: |
  #       rm -rf nemo_experiments

  # L2_HF_Transformer_PT_2gpu_nemorun:
  #   needs: [pre-flight, cicd-test-container-build]
  #   uses: ./.github/workflows/_test_template.yml
  #   if: contains(fromJSON(needs.pre-flight.outputs.test_to_run), 'L2_HF_Transformer_PT_2gpu_nemorun')
  #   with:
  #     RUNNER: self-hosted-azure
  #     SCRIPT: |-
  #       RUN_ID=${{ github.run_id }} bash tests/functional_tests/L2_HF_Transformer_PT_2gpu_nemorun.sh
  #     AFTER_SCRIPT: |
  #       rm -rf nemo_experiments

  # L2_HF_Transformer_PT:
  #   needs: [pre-flight, cicd-test-container-build]
  #   uses: ./.github/workflows/_test_template.yml
  #   if: contains(fromJSON(needs.pre-flight.outputs.test_to_run), 'L2_HF_Transformer_PT')
  #   with:
  #     RUNNER: self-hosted-azure-gpus-1
  #     SCRIPT: |-
  #       RUN_ID=${{ github.run_id }} bash tests/functional_tests/L2_HF_Transformer_PT.sh
  #     AFTER_SCRIPT: |
  #       rm -rf nemo_experiments

  # L2_HF_Transformer_PT_nemorun:
  #   needs: [pre-flight, cicd-test-container-build]
  #   uses: ./.github/workflows/_test_template.yml
  #   if: contains(fromJSON(needs.pre-flight.outputs.test_to_run), 'L2_HF_Transformer_PT_nemorun')
  #   with:
  #     RUNNER: self-hosted-azure-gpus-1
  #     SCRIPT: |-
  #       RUN_ID=${{ github.run_id }} bash tests/functional_tests/L2_HF_Transformer_PT_nemorun.sh
  #     AFTER_SCRIPT: |
  #       rm -rf nemo_experiments

  # L2_HF_Transformer_SFT_notebook:
  #   needs: [pre-flight, cicd-test-container-build]
  #   uses: ./.github/workflows/_test_template.yml
  #   if: contains(fromJSON(needs.pre-flight.outputs.test_to_run), 'L2_HF_Transformer_SFT_notebook')
  #   with:
  #     RUNNER: self-hosted-azure
  #     SCRIPT: |-
  #       RUN_ID=${{ github.run_id }} bash tests/functional_tests/L2_HF_Transformer_SFT_notebook.sh
  #     AFTER_SCRIPT: |
  #       rm -rf nemo_experiments

  # L2_HF_Transformer_SFT:
  #   needs: [pre-flight, cicd-test-container-build]
  #   uses: ./.github/workflows/_test_template.yml
  #   if: contains(fromJSON(needs.pre-flight.outputs.test_to_run), 'L2_HF_Transformer_SFT')
  #   with:
  #     RUNNER: self-hosted-azure-gpus-1
  #     SCRIPT: |-
  #       RUN_ID=${{ github.run_id }} bash tests/functional_tests/L2_HF_Transformer_SFT.sh
  #     AFTER_SCRIPT: |
  #       rm -rf nemo_experiments

  # L2_HF_Transformer_SFT_nemorun:
  #   needs: [pre-flight, cicd-test-container-build]
  #   uses: ./.github/workflows/_test_template.yml
  #   if: contains(fromJSON(needs.pre-flight.outputs.test_to_run), 'L2_HF_Transformer_SFT_nemorun')
  #   with:
  #     RUNNER: self-hosted-azure-gpus-1
  #     SCRIPT: |-
  #       RUN_ID=${{ github.run_id }} bash tests/functional_tests/L2_HF_Transformer_SFT_nemorun.sh
  #     AFTER_SCRIPT: |
  #       rm -rf nemo_experiments

  # L2_HF_Transformer_SFT_TE_Acceleration:
  #   needs: [pre-flight, cicd-test-container-build]
  #   uses: ./.github/workflows/_test_template.yml
  #   if: contains(fromJSON(needs.pre-flight.outputs.test_to_run), 'L2_HF_Transformer_SFT_TE_Acceleration')
  #   with:
  #     RUNNER: self-hosted-azure-gpus-1
  #     SCRIPT: |-
  #       RUN_ID=${{ github.run_id }} bash tests/functional_tests/L2_HF_Transformer_SFT_TE_Acceleration.sh
  #     AFTER_SCRIPT: |
  #       rm -rf nemo_experiments
  #     IS_OPTIONAL: true

  # L2_HF_Transformer_PT_TE_Acceleration:
  #   needs: [pre-flight, cicd-test-container-build]
  #   uses: ./.github/workflows/_test_template.yml
  #   if: contains(fromJSON(needs.pre-flight.outputs.test_to_run), 'L2_HF_Transformer_PT_TE_Acceleration')
  #   with:
  #     RUNNER: self-hosted-azure-gpus-1
  #     SCRIPT: |-
  #       RUN_ID=${{ github.run_id }} bash tests/functional_tests/L2_HF_Transformer_PT_TE_Acceleration.sh
  #     AFTER_SCRIPT: |
  #       rm -rf nemo_experiments

  # # L2: SpeechLM tests
  # L2_HF_Transformer_SpeechLM_SFT_2gpu:
  #   needs: [pre-flight, cicd-test-container-build]
  #   uses: ./.github/workflows/_test_template.yml
  #   if: contains(fromJSON(needs.pre-flight.outputs.test_to_run), 'L2_HF_Transformer_SpeechLM_SFT_2gpu') || needs.pre-flight.outputs.all == 'true'
  #   with:
  #     RUNNER: self-hosted-azure
  #     SCRIPT: |-
  #       RUN_ID=${{ github.run_id }} bash tests/functional_tests/L2_HF_Transformer_SpeechLM_SFT_2gpu.sh
  #     AFTER_SCRIPT: |
  #       rm -rf nemo_experiments

  # # L2: TTS Fast dev runs 1
  # L2_TTS_Fast_dev_runs_1_Tacotron_2:
  #   needs: [pre-flight, cicd-test-container-build]
  #   uses: ./.github/workflows/_test_template.yml
  #   if: contains(fromJSON(needs.pre-flight.outputs.test_to_run), 'L2_TTS_Fast_dev_runs_1_Tacotron_2')
  #   with:
  #     RUNNER: self-hosted-azure-gpus-1
  #     SCRIPT: |-
  #       RUN_ID=${{ github.run_id }} bash tests/functional_tests/L2_TTS_Fast_dev_runs_1_Tacotron_2.sh

  # L2_TTS_Fast_dev_runs_1_WaveGlow:
  #   needs: [pre-flight, cicd-test-container-build]
  #   uses: ./.github/workflows/_test_template.yml
  #   if: contains(fromJSON(needs.pre-flight.outputs.test_to_run), 'L2_TTS_Fast_dev_runs_1_WaveGlow')
  #   with:
  #     RUNNER: self-hosted-azure
  #     SCRIPT: |-
  #       RUN_ID=${{ github.run_id }} bash tests/functional_tests/L2_TTS_Fast_dev_runs_1_WaveGlow.sh

  # L2_TTS_Fast_dev_runs_1_FastPitch:
  #   needs: [pre-flight, cicd-test-container-build]
  #   uses: ./.github/workflows/_test_template.yml
  #   if: contains(fromJSON(needs.pre-flight.outputs.test_to_run), 'L2_TTS_Fast_dev_runs_1_FastPitch')
  #   with:
  #     RUNNER: self-hosted-azure
  #     SCRIPT: |-
  #       RUN_ID=${{ github.run_id }} bash tests/functional_tests/L2_TTS_Fast_dev_runs_1_FastPitch.sh

  # # OPTIONAL_L2_TTS_Fast_dev_runs_1_RADTTS:
  # #   needs: [pre-flight, cicd-test-container-build]
  # #   runs-on: self-hosted-azure
  # #   timeout-minutes: 10
  # #   container:
  # #     image: nemoci.azurecr.io/nemo_container:${{ github.run_id }}
  # #     options:
  # #       # --user 0:128
  # #       --device=/dev/nvidia0
  # #       --gpus all
  # #       --shm-size=8g
  # #       --env TRANSFORMERS_OFFLINE=0
  # #       --env HYDRA_FULL_ERROR=1
  # #       --volume /mnt/datadrive/TestData:/home/TestData
  # #   steps:
  # #       - name: Checkout repository
  # #         uses: actions/checkout@v4
  # #       - run: |
  # #           python examples/tts/radtts.py \
  # #           train_dataset=/home/TestData/an4_dataset/an4_train.json \
  # #           validation_datasets=/home/TestData/an4_dataset/an4_val.json \
  # #           sup_data_path=/home/TestData/an4_dataset/radtts_beta_priors \
  # #           trainer.devices="[0]" \
  # #           +trainer.limit_train_batches=1 \
  # #           +trainer.limit_val_batches=1 \
  # #           trainer.max_epochs=1 \
  # #           trainer.strategy=auto \
  # #           model.pitch_mean=212.35873413085938 \
  # #           model.pitch_std=68.52806091308594 \
  # #           model.train_ds.dataloader_params.batch_size=4 \
  # #           model.train_ds.dataloader_params.num_workers=0 \
  # #           model.validation_ds.dataloader_params.batch_size=4 \
  # #           model.validation_ds.dataloader_params.num_workers=0 \
  # #           export_dir=/home/TestData/radtts_test \
  # #           model.optim.lr=0.0001 \
  # #           model.modelConfig.decoder_use_partial_padding=True \
  # #           ~trainer.check_val_every_n_epoch \
  # #           ~model.text_normalizer \
  # #           ~model.text_normalizer_call_kwargs
  # #       #- uses: "NVIDIA/NeMo/.github/actions/cancel-workflow@main"
  # #       #  if: "failure()"

  # L2_TTS_Fast_dev_runs_1_Hifigan:
  #   needs: [pre-flight, cicd-test-container-build]
  #   uses: ./.github/workflows/_test_template.yml
  #   if: contains(fromJSON(needs.pre-flight.outputs.test_to_run), 'L2_TTS_Fast_dev_runs_1_Hifigan')
  #   with:
  #     RUNNER: self-hosted-azure
  #     SCRIPT: |-
  #       RUN_ID=${{ github.run_id }} bash tests/functional_tests/L2_TTS_Fast_dev_runs_1_Hifigan.sh

  L2_TTS_Fast_dev_runs_Magpietts_DecoderContext:
    needs: [pre-flight, cicd-test-container-build]
    uses: ./.github/workflows/_test_template.yml
    if: contains(fromJSON(needs.pre-flight.outputs.test_to_run), 'L2_TTS_Fast_dev_runs_Magpietts_DecoderContext')
    with:
      RUNNER: self-hosted-azure
      SCRIPT: |-
<<<<<<< HEAD
        RUN_ID=${{ github.run_id }} bash tests/functional_tests/L2_TTS_Fast_dev_runs_Magpietts_config1.sh
  
  L2_TTS_Fast_dev_runs_Magpietts_OnlinePO:
    needs: [pre-flight, cicd-test-container-build]
    uses: ./.github/workflows/_test_template.yml
    if: contains(fromJSON(needs.pre-flight.outputs.test_to_run), 'L2_TTS_Fast_dev_runs_Magpietts_OnlinePO')
    with:
      RUNNER: self-hosted-azure
      SCRIPT: |-
        RUN_ID=${{ github.run_id }} bash tests/functional_tests/L2_TTS_Fast_dev_runs_Magpietts_OnlinePO.sh
=======
        RUN_ID=${{ github.run_id }} bash tests/functional_tests/L2_TTS_Fast_dev_runs_Magpietts_DecoderContext.sh

  L2_TTS_Fast_dev_runs_Magpietts_MultiEncoder:
    needs: [pre-flight, cicd-test-container-build]
    uses: ./.github/workflows/_test_template.yml
    if: contains(fromJSON(needs.pre-flight.outputs.test_to_run), 'L2_TTS_Fast_dev_runs_Magpietts_MultiEncoder')
    with:
      RUNNER: self-hosted-azure
      SCRIPT: |-
        RUN_ID=${{ github.run_id }} bash tests/functional_tests/L2_TTS_Fast_dev_runs_Magpietts_MultiEncoder.sh

  L2_TTS_InferEvaluate_Magpietts_ZeroShot:
    needs: [pre-flight, cicd-test-container-build]
    uses: ./.github/workflows/_test_template.yml
    if: contains(fromJSON(needs.pre-flight.outputs.test_to_run), 'L2_TTS_InferEvaluate_Magpietts_ZeroShot')
    with:
      RUNNER: self-hosted-azure
      SCRIPT: |-
        RUN_ID=${{ github.run_id }} bash tests/functional_tests/L2_TTS_InferEvaluate_Magpietts_ZeroShot.sh

  L2_TTS_InferEvaluate_Magpietts_SeenSpeakers:
    needs: [pre-flight, cicd-test-container-build]
    uses: ./.github/workflows/_test_template.yml
    if: contains(fromJSON(needs.pre-flight.outputs.test_to_run), 'L2_TTS_InferEvaluate_Magpietts_SeenSpeakers')
    with:
      RUNNER: self-hosted-azure
      SCRIPT: |-
        RUN_ID=${{ github.run_id }} bash tests/functional_tests/L2_TTS_InferEvaluate_Magpietts_SeenSpeakers.sh
>>>>>>> 2bba9765

  # # L2: NeRF
  # # L2_NeRF_DreamFusion:
  # #   needs: [pre-flight, cicd-test-container-build]
  # #   runs-on: self-hosted-azure
  # #   container:
  # #     image: nemoci.azurecr.io/nemo_container:${{ github.run_id }}
  # #     options:
  # #       # --user 0:128
  # #       --device=/dev/nvidia0
  # #       --gpus all
  # #       --shm-size=8g
  # #       --env TRANSFORMERS_OFFLINE=0
  # #       --env HYDRA_FULL_ERROR=1
  # #       --volume /mnt/datadrive/TestData:/home/TestData
  # #   steps:
  # #       - name: Checkout repository
  # #         uses: actions/checkout@v4
  # #       - run: |
  # #           python examples/multimodal/text_to_image/nerf/main.py \
  # #           trainer.num_nodes=1 \
  # #           trainer.devices="[0]" \
  # #           trainer.max_steps=1000 \
  # #           model.prompt="a DSLR photo of a delicious hamburger" \
  # #           exp_manager.exp_dir=examples/multimodal/text_to_image/nerf/dreamfusion_results
  # #
  # #           rm -rf examples/multimodal/text_to_image/nerf/dreamfusion_results
  # #       - uses: "NVIDIA/NeMo/.github/actions/cancel-workflow@main"
  # #         if: "failure()"

  # Speech_Checkpoints_tests:
  #   needs: [pre-flight, cicd-test-container-build]
  #   uses: ./.github/workflows/_test_template.yml
  #   if: contains(fromJSON(needs.pre-flight.outputs.test_to_run), 'Speech_Checkpoints_tests')
  #   with:
  #     RUNNER: self-hosted-azure-gpus-1
  #     TIMEOUT: 20
  #     SCRIPT: |-
  #       RUN_ID=${{ github.run_id }} bash tests/functional_tests/Speech_Checkpoints_tests.sh
  #     AFTER_SCRIPT: |
  #       rm -f examples/asr/evaluation_transcripts.json

  # L2_Stable_Diffusion_Training:
  #   needs: [pre-flight, cicd-test-container-build]
  #   uses: ./.github/workflows/_test_template.yml
  #   if: contains(fromJSON(needs.pre-flight.outputs.test_to_run), 'L2_Stable_Diffusion_Training')
  #   with:
  #     RUNNER: self-hosted-azure-gpus-1
  #     SCRIPT: |-
  #       RUN_ID=${{ github.run_id }} bash tests/functional_tests/L2_Stable_Diffusion_Training.sh
  #     AFTER_SCRIPT: |
  #       rm -rf examples/multimodal/text_to_image/sd_train_results

  # L2_NeMo_2_GPT_Pretraining_no_transformer_engine:
  #   needs: [pre-flight, cicd-test-container-build]
  #   uses: ./.github/workflows/_test_template.yml
  #   if: contains(fromJSON(needs.pre-flight.outputs.test_to_run), 'L2_NeMo_2_GPT_Pretraining_no_transformer_engine')
  #   with:
  #     RUNNER: self-hosted-azure
  #     SCRIPT: |-
  #       RUN_ID=${{ github.run_id }} bash tests/functional_tests/L2_NeMo_2_GPT_Pretraining_no_transformer_engine.sh
  #     AFTER_SCRIPT: |
  #       rm -rf tests/collections/llm/gpt_pretrain_results
  #       rm -rf tests/collections/llm/gpt_index_mappings

  # L2_NeMo_2_llama3_pretraining_recipe:
  #   needs: [pre-flight, cicd-test-container-build]
  #   uses: ./.github/workflows/_test_template.yml
  #   if: contains(fromJSON(needs.pre-flight.outputs.test_to_run), 'L2_NeMo_2_llama3_pretraining_recipe')
  #   with:
  #     RUNNER: self-hosted-azure
  #     SCRIPT: |-
  #       RUN_ID=${{ github.run_id }} bash tests/functional_tests/L2_NeMo_2_llama3_pretraining_recipe.sh

  # L2_NeMo_2_llama3_fault_tolerance_plugin:
  #   needs: [pre-flight, cicd-test-container-build]
  #   uses: ./.github/workflows/_test_template.yml
  #   if: contains(fromJSON(needs.pre-flight.outputs.test_to_run), 'L2_NeMo_2_llama3_fault_tolerance_plugin')
  #   with:
  #     RUNNER: self-hosted-azure
  #     SCRIPT: |-
  #       RUN_ID=${{ github.run_id }} bash tests/functional_tests/L2_NeMo_2_llama3_fault_tolerance_plugin.sh

  # L2_NeMo_2_llama3_straggler_detection:
  #   needs: [pre-flight, cicd-test-container-build]
  #   uses: ./.github/workflows/_test_template.yml
  #   if: contains(fromJSON(needs.pre-flight.outputs.test_to_run), 'L2_NeMo_2_llama3_straggler_detection')
  #   with:
  #     RUNNER: self-hosted-azure
  #     SCRIPT: |-
  #       RUN_ID=${{ github.run_id }} bash tests/functional_tests/L2_NeMo_2_llama3_straggler_detection.sh

  # L2_NeMo_2_GPT_DDP_Param_Parity_check:
  #   needs: [pre-flight, cicd-test-container-build]
  #   uses: ./.github/workflows/_test_template.yml
  #   if: contains(fromJSON(needs.pre-flight.outputs.test_to_run), 'L2_NeMo_2_GPT_DDP_Param_Parity_check')
  #   with:
  #     RUNNER: self-hosted-azure
  #     SCRIPT: |-
  #       RUN_ID=${{ github.run_id }} bash tests/functional_tests/L2_NeMo_2_GPT_DDP_Param_Parity_check.sh

  #     AFTER_SCRIPT: |
  #       rm -rf tests/collections/llm/gpt_pretrain_results
  #       rm -rf tests/collections/llm/gpt_index_mappings

  # L2_NeMo_2_Hyena_DDP_Pretraining_Test:
  #   needs: [pre-flight, cicd-test-container-build]
  #   uses: ./.github/workflows/_test_template.yml
  #   if: contains(fromJSON(needs.pre-flight.outputs.test_to_run), 'L2_NeMo_2_Hyena_DDP_Pretraining_Test')
  #   with:
  #     RUNNER: self-hosted-azure # Assume runner has 2 GPUs
  #     SCRIPT: |-
  #       RUN_ID=${{ github.run_id }} bash tests/functional_tests/L2_NeMo_2_Hyena_DDP_Pretraining_Test.sh

  #     AFTER_SCRIPT: |
  #       rm -rf tests/collections/llm/hyena_pretrain_results/${{ github.run_id }}

  # L2_NeMo_2_SSM_Pretraining:
  #   needs: [pre-flight, cicd-test-container-build]
  #   uses: ./.github/workflows/_test_template.yml
  #   if: contains(fromJSON(needs.pre-flight.outputs.test_to_run), 'L2_NeMo_2_SSM_Pretraining')
  #   with:
  #     RUNNER: self-hosted-azure-gpus-1
  #     SCRIPT: |-
  #       RUN_ID=${{ github.run_id }} bash tests/functional_tests/L2_NeMo_2_SSM_Pretraining.sh

  # L2_NeMo_2_SSM_Finetuning:
  #   needs: [pre-flight, cicd-test-container-build]
  #   uses: ./.github/workflows/_test_template.yml
  #   if: contains(fromJSON(needs.pre-flight.outputs.test_to_run), 'L2_NeMo_2_SSM_Finetuning')
  #   with:
  #     RUNNER: self-hosted-azure-gpus-1
  #     SCRIPT: |-
  #       RUN_ID=${{ github.run_id }} bash tests/functional_tests/L2_NeMo_2_SSM_Finetuning.sh

  # L2_NeMo_2_HF_MODEL_IMPORT:
  #   needs: [pre-flight, cicd-test-container-build]
  #   uses: ./.github/workflows/_test_template.yml
  #   if: contains(fromJSON(needs.pre-flight.outputs.test_to_run), 'L2_NeMo_2_HF_MODEL_IMPORT')
  #   with:
  #     RUNNER: self-hosted-azure
  #     SCRIPT: |-
  #       RUN_ID=${{ github.run_id }} bash tests/functional_tests/L2_NeMo_2_HF_MODEL_IMPORT.sh

  #     AFTER_SCRIPT: |
  #       rm -rf ~/.cache/nemo/models

  # L2_NeMo_2_jit_callback:
  #   needs: [pre-flight, cicd-test-container-build]
  #   uses: ./.github/workflows/_test_template.yml
  #   if: contains(fromJSON(needs.pre-flight.outputs.test_to_run), 'L2_NeMo_2_jit_callback')
  #   with:
  #     RUNNER: self-hosted-azure
  #     SCRIPT: |-
  #       RUN_ID=${{ github.run_id }} bash tests/functional_tests/L2_NeMo_2_jit_callback.sh

  # L2_NeMo_2_T5_Pretraining:
  #   needs: [pre-flight, cicd-test-container-build]
  #   uses: ./.github/workflows/_test_template.yml
  #   if: contains(fromJSON(needs.pre-flight.outputs.test_to_run), 'L2_NeMo_2_T5_Pretraining')
  #   with:
  #     RUNNER: self-hosted-azure
  #     SCRIPT: |-
  #       RUN_ID=${{ github.run_id }} bash tests/functional_tests/L2_NeMo_2_T5_Pretraining.sh
  #     AFTER_SCRIPT: |
  #       rm -rf tests/collections/llm/t5_pretrain_results/${{ github.run_id }}
  #       rm -rf tests/collections/llm/t5_index_mappings/${{ github.run_id }}

  # L2_NeMo_2_T5_Finetuning:
  #   needs: [pre-flight, cicd-test-container-build]
  #   uses: ./.github/workflows/_test_template.yml
  #   if: contains(fromJSON(needs.pre-flight.outputs.test_to_run), 'L2_NeMo_2_T5_Finetuning')
  #   with:
  #     RUNNER: self-hosted-azure
  #     SCRIPT: |-
  #       RUN_ID=${{ github.run_id }} bash tests/functional_tests/L2_NeMo_2_T5_Finetuning.sh
  #     AFTER_SCRIPT: |
  #       rm -rf tests/collections/llm/t5_finetune_results/${{ github.run_id }}

  # L2_NeMo_2_T5_LoRA:
  #   needs: [pre-flight, cicd-test-container-build]
  #   uses: ./.github/workflows/_test_template.yml
  #   if: contains(fromJSON(needs.pre-flight.outputs.test_to_run), 'L2_NeMo_2_T5_LoRA')
  #   with:
  #     RUNNER: self-hosted-azure
  #     SCRIPT: |-
  #       RUN_ID=${{ github.run_id }} bash tests/functional_tests/L2_NeMo_2_T5_LoRA.sh
  #     AFTER_SCRIPT: |
  #       rm -rf tests/collections/llm/t5_peft_results/${{ github.run_id }}

  # L2_NeMo_2_NEVA_MOCK_PRETRAIN_TP2:
  #   needs: [pre-flight, cicd-test-container-build]
  #   uses: ./.github/workflows/_test_template.yml
  #   if: contains(fromJSON(needs.pre-flight.outputs.test_to_run), 'L2_NeMo_2_NEVA_MOCK_PRETRAIN_TP2')
  #   with:
  #     RUNNER: self-hosted-azure
  #     SCRIPT: |-
  #       RUN_ID=${{ github.run_id }} bash tests/functional_tests/L2_NeMo_2_NEVA_MOCK_PRETRAIN_TP2.sh

  # L2_NeMo_2_NEVA_MOCK_PRETRAIN_PP2:
  #   needs: [pre-flight, cicd-test-container-build]
  #   uses: ./.github/workflows/_test_template.yml
  #   if: contains(fromJSON(needs.pre-flight.outputs.test_to_run), 'L2_NeMo_2_NEVA_MOCK_PRETRAIN_PP2')
  #   with:
  #     RUNNER: self-hosted-azure
  #     SCRIPT: |-
  #       RUN_ID=${{ github.run_id }} bash tests/functional_tests/L2_NeMo_2_NEVA_MOCK_PRETRAIN_PP2.sh

  # L2_NeMo_2_NEVA_MOCK_PRETRAIN_CP2:
  #   needs: [pre-flight, cicd-test-container-build]
  #   uses: ./.github/workflows/_test_template.yml
  #   if: contains(fromJSON(needs.pre-flight.outputs.test_to_run), 'L2_NeMo_2_NEVA_MOCK_PRETRAIN_CP2')
  #   with:
  #     RUNNER: self-hosted-azure
  #     SCRIPT: |-
  #       RUN_ID=${{ github.run_id }} bash tests/functional_tests/L2_NeMo_2_NEVA_MOCK_PRETRAIN_CP2.sh

  # L2_NeMo_2_NEVA_MOCK_FINETUNE_TP2:
  #   needs: [pre-flight, cicd-test-container-build]
  #   uses: ./.github/workflows/_test_template.yml
  #   if: contains(fromJSON(needs.pre-flight.outputs.test_to_run), 'L2_NeMo_2_NEVA_MOCK_FINETUNE_TP2')
  #   with:
  #     RUNNER: self-hosted-azure
  #     SCRIPT: |-
  #       RUN_ID=${{ github.run_id }} bash tests/functional_tests/L2_NeMo_2_NEVA_MOCK_FINETUNE_TP2.sh

  # L2_NeMo_2_NEVA_MOCK_FINETUNE_PP2:
  #   needs: [pre-flight, cicd-test-container-build]
  #   uses: ./.github/workflows/_test_template.yml
  #   if: contains(fromJSON(needs.pre-flight.outputs.test_to_run), 'L2_NeMo_2_NEVA_MOCK_FINETUNE_PP2')
  #   with:
  #     RUNNER: self-hosted-azure
  #     SCRIPT: |-
  #       RUN_ID=${{ github.run_id }} bash tests/functional_tests/L2_NeMo_2_NEVA_MOCK_FINETUNE_PP2.sh

  # L2_NeMo_2_NEVA_MOCK_FINETUNE_CP2:
  #   needs: [pre-flight, cicd-test-container-build]
  #   uses: ./.github/workflows/_test_template.yml
  #   if: contains(fromJSON(needs.pre-flight.outputs.test_to_run), 'L2_NeMo_2_NEVA_MOCK_FINETUNE_CP2')
  #   with:
  #     RUNNER: self-hosted-azure
  #     SCRIPT: |-
  #       RUN_ID=${{ github.run_id }} bash tests/functional_tests/L2_NeMo_2_NEVA_MOCK_FINETUNE_CP2.sh

  # L2_NeMo_2_NEVA_LOAD_GENERATE:
  #   needs: [pre-flight, cicd-test-container-build]
  #   uses: ./.github/workflows/_test_template.yml
  #   if: contains(fromJSON(needs.pre-flight.outputs.test_to_run), 'L2_NeMo_2_NEVA_LOAD_GENERATE')
  #   with:
  #     RUNNER: self-hosted-azure
  #     SCRIPT: |-
  #       RUN_ID=${{ github.run_id }} bash tests/functional_tests/L2_NeMo_2_NEVA_LOAD_GENERATE.sh

  # L2_NEMO_2_MLLAMA_Inference:
  #   needs: [pre-flight, cicd-test-container-build]
  #   uses: ./.github/workflows/_test_template.yml
  #   if: contains(fromJSON(needs.pre-flight.outputs.test_to_run), 'L2_NEMO_2_MLLAMA_Inference')
  #   with:
  #     RUNNER: self-hosted-azure-gpus-1
  #     SCRIPT: |-
  #       RUN_ID=${{ github.run_id }} bash tests/functional_tests/L2_NEMO_2_MLLAMA_Inference.sh

  # L2_NeMo_2_MLLAMA_MOCK_FINETUNE_TP2:
  #   needs: [pre-flight, cicd-test-container-build]
  #   uses: ./.github/workflows/_test_template.yml
  #   if: contains(fromJSON(needs.pre-flight.outputs.test_to_run), 'L2_NeMo_2_MLLAMA_MOCK_FINETUNE_TP2')
  #   with:
  #     RUNNER: self-hosted-azure
  #     SCRIPT: |-
  #       RUN_ID=${{ github.run_id }} bash tests/functional_tests/L2_NeMo_2_MLLAMA_MOCK_FINETUNE_TP2.sh

  # L2_NeMo_2_Mixtral_Pretraining:
  #   needs: [pre-flight, cicd-test-container-build]
  #   uses: ./.github/workflows/_test_template.yml
  #   if: contains(fromJSON(needs.pre-flight.outputs.test_to_run), 'L2_NeMo_2_Mixtral_Pretraining')
  #   with:
  #     RUNNER: self-hosted-azure
  #     SCRIPT: |-
  #       RUN_ID=${{ github.run_id }} bash tests/functional_tests/L2_NeMo_2_Mixtral_Pretraining.sh

  # L2_NeMo_2_GPT_SFT_TP1PP1_MBS1:
  #   needs: [pre-flight, cicd-test-container-build]
  #   uses: ./.github/workflows/_test_template.yml
  #   if: contains(fromJSON(needs.pre-flight.outputs.test_to_run), 'L2_NeMo_2_GPT_SFT_TP1PP1_MBS1')
  #   with:
  #     RUNNER: self-hosted-azure
  #     SCRIPT: |-
  #       RUN_ID=${{ github.run_id }} bash tests/functional_tests/L2_NeMo_2_GPT_SFT_TP1PP1_MBS1.sh

  # L2_NeMo_2_GPT_SFT_TP1PP1_MBS2:
  #   needs: [pre-flight, cicd-test-container-build]
  #   uses: ./.github/workflows/_test_template.yml
  #   if: contains(fromJSON(needs.pre-flight.outputs.test_to_run), 'L2_NeMo_2_GPT_SFT_TP1PP1_MBS2')
  #   with:
  #     RUNNER: self-hosted-azure
  #     SCRIPT: |-
  #       RUN_ID=${{ github.run_id }} bash tests/functional_tests/L2_NeMo_2_GPT_SFT_TP1PP1_MBS2.sh

  # L2_NeMo_2_GPT_SFT_TP1PP2_MBS2:
  #   needs: [pre-flight, cicd-test-container-build]
  #   uses: ./.github/workflows/_test_template.yml
  #   if: contains(fromJSON(needs.pre-flight.outputs.test_to_run), 'L2_NeMo_2_GPT_SFT_TP1PP2_MBS2')
  #   with:
  #     RUNNER: self-hosted-azure
  #     SCRIPT: |-
  #       RUN_ID=${{ github.run_id }} bash tests/functional_tests/L2_NeMo_2_GPT_SFT_TP1PP2_MBS2.sh

  # L2_NeMo_2_GPT_SFT_TP2PP1_MBS2:
  #   needs: [pre-flight, cicd-test-container-build]
  #   uses: ./.github/workflows/_test_template.yml
  #   if: contains(fromJSON(needs.pre-flight.outputs.test_to_run), 'L2_NeMo_2_GPT_SFT_TP2PP1_MBS2')
  #   with:
  #     RUNNER: self-hosted-azure
  #     SCRIPT: |-
  #       RUN_ID=${{ github.run_id }} bash tests/functional_tests/L2_NeMo_2_GPT_SFT_TP2PP1_MBS2.sh

  # L2_NeMo_2_GPT_SFT_TP1PP1_MBS1_PACKED:
  #   needs: [pre-flight, cicd-test-container-build]
  #   uses: ./.github/workflows/_test_template.yml
  #   if: contains(fromJSON(needs.pre-flight.outputs.test_to_run), 'L2_NeMo_2_GPT_SFT_TP1PP1_MBS1_PACKED')
  #   with:
  #     RUNNER: self-hosted-azure
  #     SCRIPT: |-
  #       RUN_ID=${{ github.run_id }} bash tests/functional_tests/L2_NeMo_2_GPT_SFT_TP1PP1_MBS1_PACKED.sh

  # L2_NeMo_2_GPT_LoRA_TP1PP1_MBS1:
  #   needs: [pre-flight, cicd-test-container-build]
  #   uses: ./.github/workflows/_test_template.yml
  #   if: contains(fromJSON(needs.pre-flight.outputs.test_to_run), 'L2_NeMo_2_GPT_LoRA_TP1PP1_MBS1')
  #   with:
  #     RUNNER: self-hosted-azure
  #     SCRIPT: |-
  #       RUN_ID=${{ github.run_id }} bash tests/functional_tests/L2_NeMo_2_GPT_LoRA_TP1PP1_MBS1.sh

  # L2_NeMo_2_GPT_LoRA_TP1PP1_MBS2:
  #   needs: [pre-flight, cicd-test-container-build]
  #   uses: ./.github/workflows/_test_template.yml
  #   if: contains(fromJSON(needs.pre-flight.outputs.test_to_run), 'L2_NeMo_2_GPT_LoRA_TP1PP1_MBS2')
  #   with:
  #     RUNNER: self-hosted-azure
  #     SCRIPT: |-
  #       RUN_ID=${{ github.run_id }} bash tests/functional_tests/L2_NeMo_2_GPT_LoRA_TP1PP1_MBS2.sh

  # L2_NeMo_2_GPT_LoRA_TP1PP2_MBS2:
  #   needs: [pre-flight, cicd-test-container-build]
  #   uses: ./.github/workflows/_test_template.yml
  #   if: contains(fromJSON(needs.pre-flight.outputs.test_to_run), 'L2_NeMo_2_GPT_LoRA_TP1PP2_MBS2')
  #   with:
  #     RUNNER: self-hosted-azure
  #     SCRIPT: |-
  #       RUN_ID=${{ github.run_id }} bash tests/functional_tests/L2_NeMo_2_GPT_LoRA_TP1PP2_MBS2.sh

  # L2_NeMo_2_GPT_LoRA_TP2PP1_MBS2:
  #   needs: [pre-flight, cicd-test-container-build]
  #   uses: ./.github/workflows/_test_template.yml
  #   if: contains(fromJSON(needs.pre-flight.outputs.test_to_run), 'L2_NeMo_2_GPT_LoRA_TP2PP1_MBS2')
  #   with:
  #     RUNNER: self-hosted-azure
  #     SCRIPT: |-
  #       RUN_ID=${{ github.run_id }} bash tests/functional_tests/L2_NeMo_2_GPT_LoRA_TP2PP1_MBS2.sh

  # L2_NeMo_2_GPT_LoRA_TP1PP1_MBS1_PACKED:
  #   needs: [pre-flight, cicd-test-container-build]
  #   uses: ./.github/workflows/_test_template.yml
  #   if: contains(fromJSON(needs.pre-flight.outputs.test_to_run), 'L2_NeMo_2_GPT_LoRA_TP1PP1_MBS1_PACKED')
  #   with:
  #     RUNNER: self-hosted-azure
  #     SCRIPT: |-
  #       RUN_ID=${{ github.run_id }} bash tests/functional_tests/L2_NeMo_2_GPT_LoRA_TP1PP1_MBS1_PACKED.sh

  # L2_NeMo_2_GPT_DoRA_TP1PP1_MBS1_PACKED:
  #   needs: [pre-flight, cicd-test-container-build]
  #   uses: ./.github/workflows/_test_template.yml
  #   if: contains(fromJSON(needs.pre-flight.outputs.test_to_run), 'L2_NeMo_2_GPT_DoRA_TP1PP1_MBS1_PACKED')
  #   with:
  #     RUNNER: self-hosted-azure
  #     SCRIPT: |-
  #       RUN_ID=${{ github.run_id }} bash tests/functional_tests/L2_NeMo_2_GPT_DoRA_TP1PP1_MBS1_PACKED.sh

  # L2_NeMo_2_GPT_CLoRA_TP1PP1_MBS1_PACKED:
  #   needs: [pre-flight, cicd-test-container-build]
  #   uses: ./.github/workflows/_test_template.yml
  #   if: contains(fromJSON(needs.pre-flight.outputs.test_to_run), 'L2_NeMo_2_GPT_CLoRA_TP1PP1_MBS1_PACKED')
  #   with:
  #     RUNNER: self-hosted-azure
  #     SCRIPT: |-
  #       RUN_ID=${{ github.run_id }} bash tests/functional_tests/L2_NeMo_2_GPT_CLoRA_TP1PP1_MBS1_PACKED.sh

  # L2_NeMo_2_GPT_LoRA_TP1PP1_MBS1_Chat:
  #   needs: [pre-flight, cicd-test-container-build]
  #   uses: ./.github/workflows/_test_template.yml
  #   if: contains(fromJSON(needs.pre-flight.outputs.test_to_run), 'L2_NeMo_2_GPT_LoRA_TP1PP1_MBS1_Chat')
  #   with:
  #     RUNNER: self-hosted-azure
  #     SCRIPT: |-
  #       RUN_ID=${{ github.run_id }} bash tests/functional_tests/L2_NeMo_2_GPT_LoRA_TP1PP1_MBS1_Chat.sh

  # L2_NeMo_2_Mixtral_LoRA_EP2PP1_MBS2_exclude:
  #   needs: [pre-flight, cicd-test-container-build]
  #   uses: ./.github/workflows/_test_template.yml
  #   if: contains(fromJSON(needs.pre-flight.outputs.test_to_run), 'L2_NeMo_2_Mixtral_LoRA_EP2PP1_MBS2_exclude')
  #   with:
  #     RUNNER: self-hosted-azure
  #     SCRIPT: |-
  #       RUN_ID=${{ github.run_id }} bash tests/functional_tests/L2_NeMo_2_Mixtral_LoRA_EP2PP1_MBS2_exclude.sh

  # L2_NeMo_2_Mixtral_LoRA_EP2PP1_MBS2:
  #   needs: [pre-flight, cicd-test-container-build]
  #   uses: ./.github/workflows/_test_template.yml
  #   if: contains(fromJSON(needs.pre-flight.outputs.test_to_run), 'L2_NeMo_2_Mixtral_LoRA_EP2PP1_MBS2')
  #   with:
  #     RUNNER: self-hosted-azure
  #     SCRIPT: |-
  #       RUN_ID=${{ github.run_id }} bash tests/functional_tests/L2_NeMo_2_Mixtral_LoRA_EP2PP1_MBS2.sh

  # L2_NeMo_2_Mixtral_LoRA_TP1PP1_MBS1:
  #   needs: [pre-flight, cicd-test-container-build]
  #   uses: ./.github/workflows/_test_template.yml
  #   if: contains(fromJSON(needs.pre-flight.outputs.test_to_run), 'L2_NeMo_2_Mixtral_LoRA_TP1PP1_MBS1')
  #   with:
  #     RUNNER: self-hosted-azure
  #     SCRIPT: |-
  #       RUN_ID=${{ github.run_id }} bash tests/functional_tests/L2_NeMo_2_Mixtral_LoRA_TP1PP1_MBS1.sh

  # L2_NeMo_2_Mixtral_LoRA_TP2PP1_MBS1:
  #   needs: [pre-flight, cicd-test-container-build]
  #   uses: ./.github/workflows/_test_template.yml
  #   if: contains(fromJSON(needs.pre-flight.outputs.test_to_run), 'L2_NeMo_2_Mixtral_LoRA_TP2PP1_MBS1')
  #   with:
  #     RUNNER: self-hosted-azure
  #     SCRIPT: |-
  #       RUN_ID=${{ github.run_id }} bash tests/functional_tests/L2_NeMo_2_Mixtral_LoRA_TP2PP1_MBS1.sh

  # L2_NeMo_2_Mistral_LoRA_TP1PP1_MBS1:
  #   needs: [pre-flight, cicd-test-container-build]
  #   uses: ./.github/workflows/_test_template.yml
  #   if: contains(fromJSON(needs.pre-flight.outputs.test_to_run), 'L2_NeMo_2_Mistral_LoRA_TP1PP1_MBS1')
  #   with:
  #     RUNNER: self-hosted-azure
  #     SCRIPT: |-
  #       RUN_ID=${{ github.run_id }} bash tests/functional_tests/L2_NeMo_2_Mistral_LoRA_TP1PP1_MBS1.sh

  # L2_NeMo_2_Mistral_LoRA_TP1PP1_MBS1_exclude:
  #   needs: [pre-flight, cicd-test-container-build]
  #   uses: ./.github/workflows/_test_template.yml
  #   if: contains(fromJSON(needs.pre-flight.outputs.test_to_run), 'L2_NeMo_2_Mistral_LoRA_TP1PP1_MBS1_exclude')
  #   with:
  #     RUNNER: self-hosted-azure
  #     SCRIPT: |-
  #       RUN_ID=${{ github.run_id }} bash tests/functional_tests/L2_NeMo_2_Mistral_LoRA_TP1PP1_MBS1_exclude.sh

  # L2_NeMo_2_Mistral_LoRA_TP2PP1_MBS1:
  #   needs: [pre-flight, cicd-test-container-build]
  #   uses: ./.github/workflows/_test_template.yml
  #   if: contains(fromJSON(needs.pre-flight.outputs.test_to_run), 'L2_NeMo_2_Mistral_LoRA_TP2PP1_MBS1')
  #   with:
  #     RUNNER: self-hosted-azure
  #     SCRIPT: |-
  #       RUN_ID=${{ github.run_id }} bash tests/functional_tests/L2_NeMo_2_Mistral_LoRA_TP2PP1_MBS1.sh

  # L2_NEMO_2_LoRA_MERGE:
  #   needs: [pre-flight, cicd-test-container-build]
  #   uses: ./.github/workflows/_test_template.yml
  #   if: contains(fromJSON(needs.pre-flight.outputs.test_to_run), 'L2_NEMO_2_LoRA_MERGE')
  #   with:
  #     RUNNER: self-hosted-azure
  #     SCRIPT: |-
  #       RUN_ID=${{ github.run_id }} bash tests/functional_tests/L2_NEMO_2_LoRA_MERGE.sh

  # L2_NEMO_2_LoRA_Export:
  #   needs: [pre-flight, cicd-test-container-build]
  #   uses: ./.github/workflows/_test_template.yml
  #   if: contains(fromJSON(needs.pre-flight.outputs.test_to_run), 'L2_NEMO_2_LoRA_Export')
  #   with:
  #     RUNNER: self-hosted-azure-gpus-1
  #     SCRIPT: |-
  #       RUN_ID=${{ github.run_id }} bash tests/functional_tests/L2_NEMO_2_LoRA_Export.sh

  # L2_NEMO_2_LoRA_Inference:
  #   needs: [pre-flight, cicd-test-container-build]
  #   uses: ./.github/workflows/_test_template.yml
  #   if: contains(fromJSON(needs.pre-flight.outputs.test_to_run), 'L2_NEMO_2_LoRA_Inference')
  #   with:
  #     RUNNER: self-hosted-azure-gpus-1
  #     SCRIPT: |-
  #       RUN_ID=${{ github.run_id }} bash tests/functional_tests/L2_NEMO_2_LoRA_Inference.sh

  # L2_NeMo_2_NeMo_Mcore_Mixtral_bitexact:
  #   needs: [pre-flight, cicd-test-container-build]
  #   uses: ./.github/workflows/_test_template.yml
  #   if: contains(fromJSON(needs.pre-flight.outputs.test_to_run), 'L2_NeMo_2_NeMo_Mcore_Mixtral_bitexact')
  #   with:
  #     RUNNER: self-hosted-azure
  #     SCRIPT: |-
  #       RUN_ID=${{ github.run_id }} bash tests/functional_tests/L2_NeMo_2_NeMo_Mcore_Mixtral_bitexact.sh

  # L2_NeMo_2_PTQ_Llama2_FP8_trtllm:
  #   needs: [pre-flight, cicd-test-container-build]
  #   uses: ./.github/workflows/_test_template.yml
  #   if: contains(fromJSON(needs.pre-flight.outputs.test_to_run), 'L2_NeMo_2_PTQ_Llama2_FP8_trtllm')
  #   with:
  #     RUNNER: self-hosted-azure
  #     SCRIPT: |-
  #       RUN_ID=${{ github.run_id }} bash tests/functional_tests/L2_NeMo_2_PTQ_Llama2_FP8_trtllm.sh

  #     AFTER_SCRIPT: |
  #       rm -rf /tmp/nemo2_ckpt
  #       rm -rf /tmp/nemo2_ptq_engine

  # L2_NeMo_2_PTQ_Llama2_FP8_nemo:
  #   needs: [pre-flight, cicd-test-container-build]
  #   uses: ./.github/workflows/_test_template.yml
  #   if: contains(fromJSON(needs.pre-flight.outputs.test_to_run), 'L2_NeMo_2_PTQ_Llama2_FP8_nemo')
  #   with:
  #     RUNNER: self-hosted-azure
  #     SCRIPT: |-
  #       RUN_ID=${{ github.run_id }} bash tests/functional_tests/L2_NeMo_2_PTQ_Llama2_FP8_nemo.sh

  #     AFTER_SCRIPT: |
  #       rm -rf /tmp/nemo2_ckpt
  #       rm -rf /tmp/nemo2_ptq_ckpt

  # L2_NeMo_2_Distill_Llama3_TP1PP2:
  #   needs: [pre-flight, cicd-test-container-build]
  #   uses: ./.github/workflows/_test_template.yml
  #   if: contains(fromJSON(needs.pre-flight.outputs.test_to_run), 'L2_NeMo_2_Distill_Llama3_TP1PP2') || needs.pre-flight.outputs.all == 'true'
  #   with:
  #     RUNNER: self-hosted-azure
  #     SCRIPT: |-
  #       RUN_ID=${{ github.run_id }} bash tests/functional_tests/L2_NeMo_2_Distill_Llama3_TP1PP2.sh

  #     AFTER_SCRIPT: |
  #       rm -rf /tmp/nemo2_ckpt
  #       rm -rf /tmp/distill_logs

  # L2_NeMo_2_Prune_Llama_TP1PP2:
  #   needs: [pre-flight, cicd-test-container-build]
  #   uses: ./.github/workflows/_test_template.yml
  #   if: contains(fromJSON(needs.pre-flight.outputs.test_to_run), 'L2_NeMo_2_Prune_Llama_TP1PP2') || needs.pre-flight.outputs.all == 'true'
  #   with:
  #     RUNNER: self-hosted-azure
  #     SCRIPT: |-
  #       RUN_ID=${{ github.run_id }} bash tests/functional_tests/L2_NeMo_2_Prune_Llama_TP1PP2.sh
  #     AFTER_SCRIPT: |
  #       rm -rf /tmp/nemo2_ckpt /tmp/pruned-llama

  # L2_NeMo_2_Export_In_Framework:
  #   needs: [pre-flight, cicd-test-container-build]
  #   uses: ./.github/workflows/_test_template.yml
  #   if: contains(fromJSON(needs.pre-flight.outputs.test_to_run), 'L2_NeMo_2_Export_In_Framework')
  #   with:
  #     RUNNER: self-hosted-azure
  #     SCRIPT: |-
  #       RUN_ID=${{ github.run_id }} bash tests/functional_tests/L2_NeMo_2_Export_In_Framework.sh

  #     AFTER_SCRIPT: |
  #       rm -rf /tmp/nemo2_ckpt /tmp/lambada.json

  # L2_NeMo_2_LLAVA_NEXT_MOCK_TRAINING:
  #   needs: [pre-flight, cicd-test-container-build]
  #   uses: ./.github/workflows/_test_template.yml
  #   if: contains(fromJSON(needs.pre-flight.outputs.test_to_run), 'L2_NeMo_2_LLAVA_NEXT_MOCK_TRAINING')
  #   with:
  #     RUNNER: self-hosted-azure-gpus-1
  #     SCRIPT: |-
  #       RUN_ID=${{ github.run_id }} bash tests/functional_tests/L2_NeMo_2_LLAVA_NEXT_MOCK_TRAINING.sh

  #     AFTER_SCRIPT: |
  #       rm -rf /tmp/nemo2_llava_next_results

  # L2_NeMo_2_VLLM_EXPORT:
  #   needs: [pre-flight, cicd-test-container-build]
  #   uses: ./.github/workflows/_test_template.yml
  #   if: contains(fromJSON(needs.pre-flight.outputs.test_to_run), 'L2_NeMo_2_VLLM_EXPORT')
  #   with:
  #     RUNNER: self-hosted-azure
  #     SCRIPT: |-
  #       RUN_ID=${{ github.run_id }} bash tests/functional_tests/L2_NeMo_2_VLLM_EXPORT.sh

  #     AFTER_SCRIPT: |
  #       rm -rf /tmp/llama_head64
  #       rm -rf /tmp/nemo2_ckpt
  #       rm -rf /tmp/vllm_from_nemo2

  # L2_NeMo_2_EVAL:
  #   needs: [pre-flight, cicd-test-container-build]
  #   uses: ./.github/workflows/_test_template.yml
  #   if: contains(fromJSON(needs.pre-flight.outputs.test_to_run), 'L2_NeMo_2_EVAL')
  #   with:
  #     RUNNER: self-hosted-azure-gpus-1
  #     SCRIPT: |-
  #       RUN_ID=${{ github.run_id }} bash tests/functional_tests/L2_NeMo_2_EVAL.sh

  #     AFTER_SCRIPT: |
  #       rm -rf /tmp/trtllm_dir

  # L2_NeMo_2_Auto_Configurator_TP1_PP1_MBS124:
  #   needs: [pre-flight, cicd-test-container-build]
  #   uses: ./.github/workflows/_test_template.yml
  #   if: contains(fromJSON(needs.pre-flight.outputs.test_to_run), 'L2_NeMo_2_Auto_Configurator_TP1_PP1_MBS124')
  #   with:
  #     RUNNER: self-hosted-azure-gpus-1
  #     SCRIPT: |-
  #       RUN_ID=${{ github.run_id }} bash tests/functional_tests/L2_NeMo_2_Auto_Configurator_TP1_PP1_MBS124.sh
  #     AFTER_SCRIPT: |
  #       rm -rf examples/llm/auto_configurator/auto_conf_logs

  # L2_SpeechLM_LoRA_TP1PP1_MBS2:
  #   needs: [pre-flight, cicd-test-container-build]
  #   uses: ./.github/workflows/_test_template.yml
  #   if: contains(fromJSON(needs.pre-flight.outputs.test_to_run), 'L2_SpeechLM_LoRA_TP1PP1_MBS2') || needs.pre-flight.outputs.all == 'true'
  #   with:
  #     RUNNER: self-hosted-azure
  #     SCRIPT: |-
  #       RUN_ID=${{ github.run_id }} bash tests/functional_tests/L2_SpeechLM_LoRA_TP1PP1_MBS2.sh

  #     AFTER_SCRIPT: |
  #       rm -rf /tmp/nemo2_speechlm_lora/${{ github.run_id }}

  Nemo_CICD_Test:
    needs:
      - pre-flight
      - cicd-import-tests

      - L0_Unit_Tests_GPU_ASR
      - L0_Unit_Tests_GPU_Audio
      - L0_Unit_Tests_GPU_Common
      - L0_Unit_Tests_GPU_LLM
      - L0_Unit_Tests_GPU_Multimodal
      - L0_Unit_Tests_GPU_TTS
      - L0_Unit_Tests_GPU_Core
      - L0_Unit_Tests_GPU_Hydra
      - L0_Unit_Tests_GPU_Lightning
      - L0_Unit_Tests_GPU_Others

      - L0_Unit_Tests_CPU_ASR
      - L0_Unit_Tests_CPU_Audio
      - L0_Unit_Tests_CPU_Common
      - L0_Unit_Tests_CPU_LLM
      - L0_Unit_Tests_CPU_Multimodal
      - L0_Unit_Tests_CPU_TTS
      - L0_Unit_Tests_CPU_Core
      - L0_Unit_Tests_CPU_Hydra
      - L0_Unit_Tests_CPU_Lightning
      - L0_Unit_Tests_CPU_Others

      - L2_TTS_Fast_dev_runs_Magpietts_DecoderContext
      - L2_TTS_Fast_dev_runs_Magpietts_MultiEncoder
      - L2_TTS_InferEvaluate_Magpietts_ZeroShot
      - L2_TTS_InferEvaluate_Magpietts_SeenSpeakers

      # - ASR_dev_run_Speech_to_Text
      # - ASR_dev_run_Speech_to_Text_WPE_CitriNet
      # - ASR_dev_run_Speech_Pre-training_-_CitriNet
      # - Optional_ASR_dev_run_Speech_To_Text_Finetuning
      # - Optional_ASR_dev_run_Speech_To_Text_HF_Finetuning
      # - ASR_dev_run_Speech_to_Text_WPE_-_Conformer
      # - ASR_dev_run-part_two_Speech_to_Text_WPE_-_Squeezeformer
      # - L2_Speech_to_Text_EMA
      # - L2_Speaker_dev_run_Speaker_Recognition
      # - L2_Speaker_dev_run_Speaker_Diarization
      # - L2_Speaker_dev_run_EndtoEnd_Speaker_Diarization_Sortformer
      # - L2_Speaker_dev_run_EndtoEnd_Diarizer_Inference
      # - L2_Speaker_dev_run_Speech_to_Label
      # - L2_Speaker_dev_run_Speaker_Diarization_with_ASR_Inference
      # - L2_Speaker_dev_run_Clustering_Diarizer_Inference
      # - L2_Speaker_dev_run_Neural_Diarizer_Inference
      # - L2_Speaker_dev_run_Multispeaker_ASR_Data_Simulation
      # - L2_ASR_Multi-dataloader_dev_run_Speech_to_Text_multi-dataloader
      # - L2_ASR_Multi-dataloader_dev_run_Speech_to_Label_multi-dataloader
      # - L2_ASR_Adapters_Linear_Adapters
      # - L2_ASR_Adapters_RelPos_MHA_Adapters
      # - L2_Speech_Transcription_Speech_to_Text_Transcribe
      # - L2_Segmentation_Tool_Parallel_ctc_segmentation_test_L2_Eng_CitriNet_with_wav
      # - L2_Segmentation_Tool_Parallel_ctc_segmentation_test_L2_Ru_QN_with_mp3
      # - L2_G2P_Models_G2P_Conformer_training_evaluation_and_inference
      # - L2_G2P_Models_HeteronymClassificationModel_training_evaluation_and_inference
      # - L2_NMT_Attention_is_All_You_Need_Training_NMT_Training_Post-LN
      # - L2_NMT_Attention_is_All_You_Need_Training_NMT_Training_Pre-LN
      # - L2_NMT_Attention_is_All_You_Need_Training_NMT_Multi-Validation
      # - L2_NMT_Attention_is_All_You_Need_Inference
      # - L2_NMT_Attention_is_All_You_Need_Finetuning
      # - L2_NMT_Tarred_Dataset_Creation_Auto_Tarred_Dataset_Creation
      # - L2_NMT_Tarred_Dataset_Creation_Script_Tarred_Dataset_Creation
      # - L2_Megatron_NMT_Training_TP2
      # - L2_TTS_Fast_dev_runs_1_Tacotron_2
      # - L2_TTS_Fast_dev_runs_1_WaveGlow
      # - L2_TTS_Fast_dev_runs_1_FastPitch
      #   #- OPTIONAL_L2_TTS_Fast_dev_runs_1_RADTTS
      # - L2_TTS_Fast_dev_runs_1_Hifigan
      # - Speech_Checkpoints_tests
      # - L2_Stable_Diffusion_Training
      # - L2_NeMo_2_NEVA_MOCK_PRETRAIN_TP2
      # - L2_NeMo_2_NEVA_MOCK_PRETRAIN_PP2
      # - L2_NeMo_2_NEVA_MOCK_PRETRAIN_CP2
      # - L2_NeMo_2_NEVA_MOCK_FINETUNE_TP2
      # - L2_NeMo_2_NEVA_MOCK_FINETUNE_PP2
      # - L2_NeMo_2_NEVA_MOCK_FINETUNE_CP2
      # - L2_NeMo_2_NEVA_LOAD_GENERATE
      # - L2_NeMo_2_MLLAMA_MOCK_FINETUNE_TP2
      # - L2_NEMO_2_MLLAMA_Inference
      # - L2_NeMo_2_GPT_Pretraining_no_transformer_engine
      # - L2_NeMo_2_GPT_DDP_Param_Parity_check
      # - L2_NeMo_2_HF_MODEL_IMPORT
      # - L2_NeMo_2_llama3_pretraining_recipe
      # - L2_NeMo_2_llama3_fault_tolerance_plugin
      # - L2_NeMo_2_llama3_straggler_detection
      # - L2_HF_Transformer_PEFT_notebook
      # - L2_HF_Transformer_PEFT
      # - L2_HF_Transformer_PEFT_nemorun
      # - L2_HF_Transformer_PEFT_2gpu
      # - L2_HF_Transformer_PEFT_2gpu_FSDP2
      # - L2_HF_Transformer_PEFT_2gpu_FSDP2_liger
      # - L2_HF_Transformer_PEFT_2gpu_nemorun
      # - L2_HF_Transformer_SFT_notebook
      # - L2_HF_Transformer_SFT
      # - L2_HF_Transformer_SFT_nemorun
      # - L2_HF_Transformer_SFT_2gpu
      # - L2_HF_Transformer_SFT_2gpu_FSDP2
      # - L2_VLM_HF_Transformer_PEFT
      # - L2_VLM_HF_Transformer_PEFT_FSDP2
      # - L2_VLM_HF_Transformer_PEFT_4bit
      # - L2_VLM_HF_Transformer_SFT_FSDP2
      # - L2_HF_Transformer_SFT_2gpu_nemorun
      # - L2_HF_Transformer_SFT_TE_Acceleration
      # - L2_HF_Transformer_PT
      # - L2_HF_Transformer_PT_nemorun
      # - L2_HF_Transformer_PT_2gpu
      # - L2_HF_Transformer_PT_2gpu_nemorun
      # - L2_HF_Transformer_PT_TE_Acceleration
      # - L2_HF_Transformer_SpeechLM_SFT_2gpu
      # - L2_NeMo_2_SSM_Pretraining
      # - L2_NeMo_2_SSM_Finetuning
      # - L2_NeMo_2_Hyena_DDP_Pretraining_Test
      # - L2_NeMo_2_T5_Pretraining
      # - L2_NeMo_2_T5_Finetuning
      # - L2_NeMo_2_T5_LoRA
      # - L2_NeMo_2_GPT_SFT_TP1PP1_MBS1
      # - L2_NeMo_2_GPT_SFT_TP1PP1_MBS2
      # - L2_NeMo_2_GPT_SFT_TP1PP2_MBS2
      # - L2_NeMo_2_GPT_SFT_TP2PP1_MBS2
      # - L2_NeMo_2_GPT_SFT_TP1PP1_MBS1_PACKED
      # - L2_NeMo_2_GPT_LoRA_TP1PP1_MBS1
      # - L2_NeMo_2_GPT_LoRA_TP1PP1_MBS2
      # - L2_NeMo_2_GPT_LoRA_TP1PP2_MBS2
      # - L2_NeMo_2_GPT_LoRA_TP2PP1_MBS2
      # - L2_NeMo_2_GPT_LoRA_TP1PP1_MBS1_Chat
      # - L2_NeMo_2_GPT_LoRA_TP1PP1_MBS1_PACKED
      # - L2_NeMo_2_GPT_DoRA_TP1PP1_MBS1_PACKED
      # - L2_NeMo_2_GPT_CLoRA_TP1PP1_MBS1_PACKED
      # - L2_NeMo_2_Mixtral_LoRA_EP2PP1_MBS2
      # - L2_NeMo_2_Mixtral_LoRA_TP1PP1_MBS1
      # - L2_NeMo_2_Mixtral_LoRA_TP2PP1_MBS1
      # - L2_NeMo_2_Mistral_LoRA_TP1PP1_MBS1
      # - L2_NeMo_2_Mistral_LoRA_TP2PP1_MBS1
      # - L2_NeMo_2_Mistral_LoRA_TP1PP1_MBS1_exclude
      # - L2_NeMo_2_Mixtral_LoRA_EP2PP1_MBS2_exclude
      # - L2_NEMO_2_LoRA_MERGE
      # - L2_NEMO_2_LoRA_Export
      # - L2_NEMO_2_LoRA_Inference
      # - L2_NeMo_2_Mixtral_Pretraining
      # - L2_NeMo_2_Auto_Configurator_TP1_PP1_MBS124
      # - L2_Speech_to_Text_AED
      # - L2_Speech_Estimate_Duration_Bins
      # - L2_Speech_Batch_Size_OOMptimizer
      #   # - Optional_L2_Speech_Batch_Size_OOMptimizer_Canary
      # - L2_Speech_Transcription_Canary_Transcribe_Full_Manifest
      # - L2_Speech_Transcription_Canary_Transcribe_With_Prompt
      # - L2_Speech_Transcription_Canary_Transcribe_Audio_Dir
      # - L2_NeMo_2_NeMo_Mcore_Mixtral_bitexact
      # - L2_NeMo_2_PTQ_Llama2_FP8_trtllm
      # - L2_NeMo_2_PTQ_Llama2_FP8_nemo
      # - L2_NeMo_2_Distill_Llama3_TP1PP2
      # - L2_NeMo_2_Prune_Llama_TP1PP2
      # - L2_NeMo_2_Export_In_Framework
      # - L2_NeMo_2_jit_callback
      # - L2_NeMo_2_LLAVA_NEXT_MOCK_TRAINING
      # - L2_HF_Transformer_SFT_FSDP2_2gpu
      # - L2_HF_Transformer_SFT_2gpu_nemorun_fsdp2
      # - L2_NeMo_2_VLLM_EXPORT
      # - L2_NeMo_2_EVAL
      # - L2_SpeechLM_LoRA_TP1PP1_MBS2

    if: always() && github.event != 'push'
    runs-on: ubuntu-latest
    permissions: write-all
    steps:
      - name: Evaluate conclusion
        if: ${{ always() }}
        id: pipeline-conclusion
        run: |
          # Slack notifications are send only on test failure (not cancelled):
          FAILED=${{ contains(needs.*.outputs.conclusion, 'failure') && github.event.label.name == 'Run CICD' }}
          echo "FAILED=$FAILED" >> $GITHUB_OUTPUT

          # Mark as successful if no job was cancelled:
          SUCCESS=${{ !contains(needs.*.outputs.conclusion, 'failure') && !contains(needs.*.result, 'cancelled') && !contains(needs.*.result, 'skipped') }}
          echo "SUCCESS=$SUCCESS" >> $GITHUB_OUTPUT

      - name: Checkout for GH CLI
        uses: actions/checkout@v4

      - name: Remove label if not cancelled
        if: ${{ !contains(needs.*.result, 'cancelled') && github.event.label.name == 'Run CICD' && github.event.pull_request.head.repo.full_name == github.repository }}
        env:
          GH_TOKEN: ${{ github.token }}
          PR_NUMBER: ${{ github.event.number }}
        run: gh pr edit "$PR_NUMBER" --remove-label "Run CICD"

        # This should depend on all the tests so we block/unblock based on all tests passing
      - name: Pipeline successful, set exit code to 0
        if: ${{ always() && steps.pipeline-conclusion.outputs.SUCCESS == 'true' }}
        run: exit 0

      - name: Pipeline successful, add PR comment
        if: ${{ always() && steps.pipeline-conclusion.outputs.SUCCESS == 'true' && github.event_name == 'pull_request' && env.SLACK_WEBHOOK != '' }}
        uses: peter-evans/create-or-update-comment@v4
        env:
          SLACK_WEBHOOK: ${{ secrets.SLACK_WEBHOOK }}
          REPOSITORY: ${{ github.repository }}
          RUN_ID: ${{ github.run_id }}
        with:
          issue-number: ${{ github.event.number }}
          body: |
            [🤖]: Hi @${{ github.event.pull_request.user.login }} 👋,

            We wanted to let you know that a [CICD pipeline](https://github.com/${{ env.REPOSITORY }}/actions/runs/${{ env.RUN_ID }}) for this PR just finished successfully

            So it might be time to merge this PR or get some approvals

            I'm just a bot so I'll leave it you what to do next.

            //cc @pablo-garay @ko3n1g

      - name: "Pipeline not successful and not cancelled: Send Slack alert & create step summary"
        if: ${{ always() && steps.pipeline-conclusion.outputs.FAILED == 'true' && env.SLACK_WEBHOOK != '' }}
        env:
          SLACK_WEBHOOK: ${{ secrets.SLACK_WEBHOOK }}
          SLACK_WEBHOOK_ADMIN: <!subteam^${{ secrets.SLACK_WEBHOOK_ADMIN }}>
          GITHUB_TOKEN: ${{ secrets.GITHUB_TOKEN }}
          GITHUB_ACTOR: ${{ github.actor }}
          BRANCH: ${{ github.head_ref || github.ref_name }}
          REPOSITORY: ${{ github.repository }}
          RUN_ID: ${{ github.run_id }}
          PR_NUMBER: ${{ github.event.number }}
          SERVER_URL: ${{ github.server_url }}
        run: |
          set -x

          PR_INFO=$(curl -L \
            -H "Accept: application/vnd.github+json" \
            -H "Authorization: Bearer $GITHUB_TOKEN" \
            -H "X-GitHub-Api-Version: 2022-11-28" \
            https://api.github.com/repos/$REPOSITORY/pulls/$PR_NUMBER
          )
          PR_URL=$(echo -E $PR_INFO | jq '.html_url' | tr -d '"')
          PR_TITLE=$(echo -E $PR_INFO | jq '.title' | tr -d '"')

          PIPELINE_URL=$SERVER_URL/$REPOSITORY/actions/runs/$RUN_ID
          BASE_MESSAGE='
            {
              "blocks": [
                {
                  "type": "section",
                  "text": {
                    "type": "mrkdwn",
                    "text": "🚨 *CI/CD failure at <'$PIPELINE_URL'|NeMo CI>*."
                  }
                }
              ]
            }
          '

          # Since this workflow contains more than 100 jobs, we need to iterate over job pages
          JOBS='[]'
          PAGE=1
          while : ; do
            JOBS_URL="https://api.github.com/repos/$REPOSITORY/actions/runs/$RUN_ID/jobs?page=$PAGE&per_page=100"
            RESPONSE=$(curl -s -H "Authorization: token $GITHUB_TOKEN" $JOBS_URL | jq '.jobs')
            JOBS=$(echo -e "$JOBS\n$RESPONSE" | jq -cs 'add')
            if [[ $(echo $RESPONSE | jq 'length') -lt 100 ]]; then
              break
            else
              PAGE=$(( PAGE + 1))
            fi
          done

          SUMMARY="[]"
          echo "Failed jobs: " | tee -a $GITHUB_STEP_SUMMARY
          while IFS= read -r JOB; do
            JOB_NAME="$(echo $JOB | jq '.key' | tr -d '"') / main"
            JOB_ID=$(echo $JOBS | jq --arg job_name "$JOB_NAME" '.[] | select(.name == $job_name) | .id')
            JOB_URL="https://github.com/$REPOSITORY/actions/runs/$RUN_ID/job/$JOB_ID"

            echo "* [$JOB_NAME]($JOB_URL)" | tee -a $GITHUB_STEP_SUMMARY

            LOGS=$(echo $JOB | yq '(.value.outputs.log | @base64d)' | tr -d '"')
            LOGS=$([[ $(echo $LOGS | wc -c) -gt 0 ]] && echo -E "\`\`\`\n$LOGS\n\`\`\`" || echo "")
            LOGS=$([[ $(echo $JOB | yq '.value.outputs.potential_infra_failure') == "true" ]] && echo -E "$LOGS\n\ncc: $SLACK_WEBHOOK_ADMIN" || echo -E "$LOGS")

            SUMMARY=$(echo "$SUMMARY" | jq \
              --arg pr "<$PR_URL|$PR_TITLE>" \
              --arg job "<$JOB_URL|$JOB_NAME>" \
              --arg logs "$(echo -e "$LOGS")" \
              --arg author "<https://github.com/$GITHUB_ACTOR|$GITHUB_ACTOR>" \
              --arg branch "<https://github.com/$REPOSITORY/tree/$BRANCH|$BRANCH>"\
              '. += [
              {
                "type": "section",
                "text": {
                  "type": "mrkdwn",
                  "text": (
                    "PR: " + $pr
                    + "\nJob: " + $job
                    + "\nAuthor: " + $author
                    + "\nBranch: " + $branch
                    + "\nLogs:" + $logs
                  )
                }
              }
            ]')
          done <<<$(echo '${{ toJSON(needs) }}' | jq -c 'to_entries | .[] | select(.value.outputs.conclusion == "failure")')

          MESSAGE=$(echo $BASE_MESSAGE | jq -c --argjson summary "$SUMMARY" '.blocks += $summary')

          curl -X POST -H "Content-type: application/json" --data "$MESSAGE" $SLACK_WEBHOOK

      - name: Pipeline not successful, set exit code to 1
        if: ${{ always() && steps.pipeline-conclusion.outputs.SUCCESS == 'false' }}
        run: exit 1

  Coverage:
    runs-on: ubuntu-latest
    needs: [Nemo_CICD_Test]
    strategy:
      matrix:
        flag: [unit-test, e2e]
    steps:
      - name: Checkout
        uses: actions/checkout@v4

      - name: Download coverage reports of current branch
        uses: actions/download-artifact@v4
        with:
          pattern: coverage-${{ matrix.flag }}-*

      - name: Get total coverage of current branch
        shell: bash -x -e -u -o pipefail {0}
        if: always()
        run: |
          pip install coverage

          ls -al .
          ls -al coverage-*/
          coverage combine --keep $(ls coverage-*/.coverage)
          coverage report
          rm -rf coverage-*
          ls -al

      - name: Upload coverage reports to Codecov
        uses: codecov/codecov-action@v5
        with:
          token: ${{ secrets.CODECOV_TOKEN }}
          verbose: true
          flags: ${{ matrix.flag }}<|MERGE_RESOLUTION|>--- conflicted
+++ resolved
@@ -1169,9 +1169,17 @@
     with:
       RUNNER: self-hosted-azure
       SCRIPT: |-
-<<<<<<< HEAD
-        RUN_ID=${{ github.run_id }} bash tests/functional_tests/L2_TTS_Fast_dev_runs_Magpietts_config1.sh
-  
+        RUN_ID=${{ github.run_id }} bash tests/functional_tests/L2_TTS_Fast_dev_runs_Magpietts_DecoderContext.sh
+
+  L2_TTS_Fast_dev_runs_Magpietts_MultiEncoder:
+    needs: [pre-flight, cicd-test-container-build]
+    uses: ./.github/workflows/_test_template.yml
+    if: contains(fromJSON(needs.pre-flight.outputs.test_to_run), 'L2_TTS_Fast_dev_runs_Magpietts_MultiEncoder')
+    with:
+      RUNNER: self-hosted-azure
+      SCRIPT: |-
+        RUN_ID=${{ github.run_id }} bash tests/functional_tests/L2_TTS_Fast_dev_runs_Magpietts_MultiEncoder.sh
+
   L2_TTS_Fast_dev_runs_Magpietts_OnlinePO:
     needs: [pre-flight, cicd-test-container-build]
     uses: ./.github/workflows/_test_template.yml
@@ -1180,36 +1188,24 @@
       RUNNER: self-hosted-azure
       SCRIPT: |-
         RUN_ID=${{ github.run_id }} bash tests/functional_tests/L2_TTS_Fast_dev_runs_Magpietts_OnlinePO.sh
-=======
-        RUN_ID=${{ github.run_id }} bash tests/functional_tests/L2_TTS_Fast_dev_runs_Magpietts_DecoderContext.sh
-
-  L2_TTS_Fast_dev_runs_Magpietts_MultiEncoder:
-    needs: [pre-flight, cicd-test-container-build]
-    uses: ./.github/workflows/_test_template.yml
-    if: contains(fromJSON(needs.pre-flight.outputs.test_to_run), 'L2_TTS_Fast_dev_runs_Magpietts_MultiEncoder')
+
+  L2_TTS_InferEvaluate_Magpietts_ZeroShot:
+    needs: [pre-flight, cicd-test-container-build]
+    uses: ./.github/workflows/_test_template.yml
+    if: contains(fromJSON(needs.pre-flight.outputs.test_to_run), 'L2_TTS_InferEvaluate_Magpietts_ZeroShot')
     with:
       RUNNER: self-hosted-azure
       SCRIPT: |-
-        RUN_ID=${{ github.run_id }} bash tests/functional_tests/L2_TTS_Fast_dev_runs_Magpietts_MultiEncoder.sh
-
-  L2_TTS_InferEvaluate_Magpietts_ZeroShot:
-    needs: [pre-flight, cicd-test-container-build]
-    uses: ./.github/workflows/_test_template.yml
-    if: contains(fromJSON(needs.pre-flight.outputs.test_to_run), 'L2_TTS_InferEvaluate_Magpietts_ZeroShot')
+        RUN_ID=${{ github.run_id }} bash tests/functional_tests/L2_TTS_InferEvaluate_Magpietts_ZeroShot.sh
+
+  L2_TTS_InferEvaluate_Magpietts_SeenSpeakers:
+    needs: [pre-flight, cicd-test-container-build]
+    uses: ./.github/workflows/_test_template.yml
+    if: contains(fromJSON(needs.pre-flight.outputs.test_to_run), 'L2_TTS_InferEvaluate_Magpietts_SeenSpeakers')
     with:
       RUNNER: self-hosted-azure
       SCRIPT: |-
-        RUN_ID=${{ github.run_id }} bash tests/functional_tests/L2_TTS_InferEvaluate_Magpietts_ZeroShot.sh
-
-  L2_TTS_InferEvaluate_Magpietts_SeenSpeakers:
-    needs: [pre-flight, cicd-test-container-build]
-    uses: ./.github/workflows/_test_template.yml
-    if: contains(fromJSON(needs.pre-flight.outputs.test_to_run), 'L2_TTS_InferEvaluate_Magpietts_SeenSpeakers')
-    with:
-      RUNNER: self-hosted-azure
-      SCRIPT: |-
         RUN_ID=${{ github.run_id }} bash tests/functional_tests/L2_TTS_InferEvaluate_Magpietts_SeenSpeakers.sh
->>>>>>> 2bba9765
 
   # # L2: NeRF
   # # L2_NeRF_DreamFusion:
