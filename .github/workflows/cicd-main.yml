# Copyright (c) 2020-2021, NVIDIA CORPORATION.
#
# Licensed under the Apache License, Version 2.0 (the "License");
# you may not use this file except in compliance with the License.
# You may obtain a copy of the License at
#
#     http://www.apache.org/licenses/LICENSE-2.0
#
# Unless required by applicable law or agreed to in writing, software
# distributed under the License is distributed on an "AS IS" BASIS,
# WITHOUT WARRANTIES OR CONDITIONS OF ANY KIND, either express or implied.
# See the License for the specific language governing permissions and
# limitations under the License.
name: "CICD NeMo"

on:
  pull_request:
    branches:
      - 'main'
      - 'r**'
    types: [ labeled ]
  workflow_dispatch:
    inputs:
      test_to_run:
        required: false
        default: all
        type: string
        description: Comma-separated list of tests to run. Use "all" to run the full test suite.

concurrency:
  group: ${{ github.workflow }}-${{ github.event.pull_request.number || github.ref }}
  cancel-in-progress: true

jobs:
  pre-flight:
    runs-on: ubuntu-latest
    outputs:
      test_to_run: ${{ steps.test_to_run.outputs.main }}
      all: ${{ steps.all.outputs.main }}
    steps:
      - name: Parse test_to_run
        id: test_to_run
        run: |
          parsed_string=$(echo ${{ inputs.test_to_run || 'all' }} | jq -c --raw-input 'split(",")')
          echo "main=${parsed_string}" | tee -a "$GITHUB_OUTPUT"
      - name: Parse all
        id: all
        run: |
          echo "main=${{ contains(fromJSON(steps.test_to_run.outputs.main), 'all') }}" | tee -a "$GITHUB_OUTPUT" 

  gpu-test:
    needs: [pre-flight]
    runs-on: self-hosted-azure
    if: ${{ github.event.label.name == 'Run CICD' || github.event_name == 'workflow_dispatch' }}
    steps:
    - name: Run nvidia-smi test
      run: |
        whoami
        nvidia-smi
  

  cicd-cluster-clean:
    runs-on: self-hosted-azure-builder
    needs: [pre-flight]
    if: ${{ github.event.label.name == 'Run CICD' || github.event_name == 'workflow_dispatch' }}
    steps:
    - name: Clean server from old files
      run: |
        docker container prune --filter "until=24h" --force
        docker image prune -a --filter "until=24h" --force

  cicd-test-container-setup:
    needs: [cicd-cluster-clean, pre-flight]
    runs-on: self-hosted-azure-builder
    if: ${{ github.event.label.name == 'Run CICD' || github.event_name == 'workflow_dispatch' }}
    outputs:
      test_to_run: ${{ needs.pre-flight.outputs.test_to_run }}
      all: ${{ needs.pre-flight.outputs.all }}
    steps:
    - name: Checkout repository
      uses: actions/checkout@v4
      with:
        path: ${{ github.run_id }}
    
    - name: Set up Docker Buildx
      uses: docker/setup-buildx-action@v3
      with: 
        # We use `docker` driver as this speeds things up for 
        # trivial (non-multi-stage) builds.
        driver: docker

    - name: Build and push
      uses: docker/build-push-action@v5
      with:
        file: Dockerfile.ci
        push: true
        cache-from: nemoci.azurecr.io/nemo_container:latest
        cache-to: type=inline
        tags: |
          nemoci.azurecr.io/nemo_container_${{ github.run_id }}
          nemoci.azurecr.io/nemo_container:latest

    - name: Run some checks
      run: |
        docker run --rm --device=/dev/nvidia0 --gpus all --shm-size=8g --env TRANSFORMERS_OFFLINE=0 --env HYDRA_FULL_ERROR=1 --env PYTHONUNBUFFERED=1 nemoci.azurecr.io/nemo_container_${{ github.run_id }} bash -c '\
          # PyTorch Lightning version
          python -c "import pytorch_lightning; print(pytorch_lightning.__version__)"

          # PyTorch Lightning DDP Checks
          CUDA_VISIBLE_DEVICES="0,1" python "tests/core_ptl/check_for_ranks.py"

          # Basic Import Checks
          python -c "import nemo.collections.asr as nemo_asr"
          python -c "import nemo.collections.nlp as nemo_nlp"
          python -c "import nemo.collections.nlp as nemo_nlp; nemo_nlp.modules.get_tokenizer_list()"
          python -c "import nemo.collections.tts as nemo_tts"

          python setup.py style
          python tests/check_copyright_header.py --dir .

          # These checks are not crucial
          exit 0
        '
        ### \'\'
  
  # L0: GPU unit tests
  OPTIONAL_L0_Unit_Tests_GPU_ASR:
     needs: [cicd-test-container-setup]
     uses: ./.github/workflows/_test_template.yml
     if: contains(fromJSON(needs.cicd-test-container-setup.outputs.test_to_run), 'OPTIONAL_L0_Unit_Tests_GPU_ASR') || needs.cicd-test-container-setup.outputs.all == 'true'
     with:
       RUNNER: self-hosted-azure
       TIMEOUT: 20
       SCRIPT: |
         NEMO_NUMBA_MINVER=0.53 pytest tests/collections/asr -m "not pleasefixme" --with_downloads
       IS_OPTIONAL: true

  OPTIONAL_L0_Unit_Tests_GPU_Audio:
     needs: [cicd-test-container-setup]
     uses: ./.github/workflows/_test_template.yml
     if: contains(fromJSON(needs.cicd-test-container-setup.outputs.test_to_run), 'OPTIONAL_L0_Unit_Tests_GPU_Audio') || needs.cicd-test-container-setup.outputs.all == 'true'
     with:
       RUNNER: self-hosted-azure
       TIMEOUT: 20
       SCRIPT: |
         NEMO_NUMBA_MINVER=0.53 pytest tests/collections/audio -m "not pleasefixme" --with_downloads
       IS_OPTIONAL: true

  L0_Unit_Tests_GPU_Common:
     needs: [cicd-test-container-setup]
     uses: ./.github/workflows/_test_template.yml
     if: contains(fromJSON(needs.cicd-test-container-setup.outputs.test_to_run), 'L0_Unit_Tests_GPU_Common') || needs.cicd-test-container-setup.outputs.all == 'true'
     with:
       RUNNER: self-hosted-azure
       SCRIPT: |
         NEMO_NUMBA_MINVER=0.53 pytest tests/collections/common -m "not pleasefixme" --with_downloads

  L0_Unit_Tests_GPU_LLM:
     needs: [cicd-test-container-setup]
     uses: ./.github/workflows/_test_template.yml
     if: contains(fromJSON(needs.cicd-test-container-setup.outputs.test_to_run), 'L0_Unit_Tests_GPU_LLM') || needs.cicd-test-container-setup.outputs.all == 'true'
     with:
       RUNNER: self-hosted-azure
       SCRIPT: |
         NEMO_NUMBA_MINVER=0.53 pytest tests/collections/llm -m "not pleasefixme" --with_downloads

  L0_Unit_Tests_GPU_Multimodal:
     needs: [cicd-test-container-setup]
     uses: ./.github/workflows/_test_template.yml
     if: contains(fromJSON(needs.cicd-test-container-setup.outputs.test_to_run), 'L0_Unit_Tests_GPU_Multimodal') || needs.cicd-test-container-setup.outputs.all == 'true'
     with:
       RUNNER: self-hosted-azure
       SCRIPT: |
         NEMO_NUMBA_MINVER=0.53 pytest tests/collections/multimodal -m "not pleasefixme" --with_downloads

  OPTIONAL_L0_Unit_Tests_GPU_NLP:
     needs: [cicd-test-container-setup]
     uses: ./.github/workflows/_test_template.yml
     if: contains(fromJSON(needs.cicd-test-container-setup.outputs.test_to_run), 'OPTIONAL_L0_Unit_Tests_GPU_NLP') || needs.cicd-test-container-setup.outputs.all == 'true'
     with:
       RUNNER: self-hosted-azure
       SCRIPT: |
         NEMO_NUMBA_MINVER=0.53 pytest tests/collections/nlp -m "not pleasefixme" --with_downloads
       IS_OPTIONAL: true

  OPTIONAL_L0_Unit_Tests_GPU_TTS:
     needs: [cicd-test-container-setup]
     uses: ./.github/workflows/_test_template.yml
     if: contains(fromJSON(needs.cicd-test-container-setup.outputs.test_to_run), 'OPTIONAL_L0_Unit_Tests_GPU_TTS') || needs.cicd-test-container-setup.outputs.all == 'true'
     with:
       RUNNER: self-hosted-azure
       SCRIPT: |
         NEMO_NUMBA_MINVER=0.53 pytest tests/collections/tts -m "not pleasefixme" --with_downloads
       IS_OPTIONAL: true

  OPTIONAL_L0_Unit_Tests_GPU_Core:
     needs: [cicd-test-container-setup]
     uses: ./.github/workflows/_test_template.yml
     if: contains(fromJSON(needs.cicd-test-container-setup.outputs.test_to_run), 'OPTIONAL_L0_Unit_Tests_GPU_Core') || needs.cicd-test-container-setup.outputs.all == 'true'
     with:
       RUNNER: self-hosted-azure
       TIMEOUT: 20
       SCRIPT: |
         NEMO_NUMBA_MINVER=0.53 pytest tests/core -m "not pleasefixme" --with_downloads
       IS_OPTIONAL: true

  L0_Unit_Tests_GPU_Hydra:
     needs: [cicd-test-container-setup]
     uses: ./.github/workflows/_test_template.yml
     if: contains(fromJSON(needs.cicd-test-container-setup.outputs.test_to_run), 'L0_Unit_Tests_GPU_Hydra') || needs.cicd-test-container-setup.outputs.all == 'true'
     with:
       RUNNER: self-hosted-azure
       SCRIPT: |
         NEMO_NUMBA_MINVER=0.53 pytest tests/hydra -m "not pleasefixme" --with_downloads

  OPTIONAL_L0_Unit_Tests_GPU_Lightning:
     needs: [cicd-test-container-setup]
     uses: ./.github/workflows/_test_template.yml
     if: contains(fromJSON(needs.cicd-test-container-setup.outputs.test_to_run), 'OPTIONAL_L0_Unit_Tests_GPU_Lightning') || needs.cicd-test-container-setup.outputs.all == 'true'
     with:
       RUNNER: self-hosted-azure
       SCRIPT: |
         NEMO_NUMBA_MINVER=0.53 pytest tests/lightning -m "not pleasefixme" --with_downloads
       IS_OPTIONAL: true

  L0_Unit_Tests_GPU_Others:
     needs: [cicd-test-container-setup]
     uses: ./.github/workflows/_test_template.yml
     if: contains(fromJSON(needs.cicd-test-container-setup.outputs.test_to_run), 'L0_Unit_Tests_GPU_Others') || needs.cicd-test-container-setup.outputs.all == 'true'
     with:
       RUNNER: self-hosted-azure
       SCRIPT: |
         NEMO_NUMBA_MINVER=0.53 pytest -m "not pleasefixme" --with_downloads \
         --ignore=tests/collections/asr \
         --ignore=tests/collections/audio \
         --ignore=tests/collections/common \
         --ignore=tests/collections/llm \
         --ignore=tests/collections/multimodal \
         --ignore=tests/collections/nlp \
         --ignore=tests/collections/tts \
         --ignore=tests/core \
         --ignore=tests/core_ptl \
         --ignore=tests/hydra \
         --ignore=tests/lightning \
         --ignore=tests/utils

  # L0: CPU unit tests
  OPTIONAL_L0_Unit_Tests_CPU_ASR:
     needs: [cicd-test-container-setup]
     uses: ./.github/workflows/_test_template.yml
     if: contains(fromJSON(needs.cicd-test-container-setup.outputs.test_to_run), 'OPTIONAL_L0_Unit_Tests_CPU_ASR') || needs.cicd-test-container-setup.outputs.all == 'true'
     with:
       RUNNER: self-hosted-azure-cpu
       TIMEOUT: 20
       SCRIPT: |
         CUDA_VISIBLE_DEVICES="" NEMO_NUMBA_MINVER=0.53 pytest tests/collections/asr -m "not pleasefixme" --cpu --with_downloads --relax_numba_compat
       IS_OPTIONAL: true

  OPTIONAL_L0_Unit_Tests_CPU_Audio:
     needs: [cicd-test-container-setup]
     uses: ./.github/workflows/_test_template.yml
     if: contains(fromJSON(needs.cicd-test-container-setup.outputs.test_to_run), 'OPTIONAL_L0_Unit_Tests_CPU_Audio') || needs.cicd-test-container-setup.outputs.all == 'true'
     with:
       RUNNER: self-hosted-azure-cpu
       SCRIPT: |
         CUDA_VISIBLE_DEVICES="" NEMO_NUMBA_MINVER=0.53 pytest tests/collections/audio -m "not pleasefixme" --cpu --with_downloads --relax_numba_compat
       IS_OPTIONAL: true

  OPTIONAL_L0_Unit_Tests_CPU_Common:
     needs: [cicd-test-container-setup]
     uses: ./.github/workflows/_test_template.yml
     if: contains(fromJSON(needs.cicd-test-container-setup.outputs.test_to_run), 'OPTIONAL_L0_Unit_Tests_CPU_Common') || needs.cicd-test-container-setup.outputs.all == 'true'
     with:
       RUNNER: self-hosted-azure-cpu
       TIMEOUT: 20
       SCRIPT: |
         CUDA_VISIBLE_DEVICES="" NEMO_NUMBA_MINVER=0.53 pytest tests/collections/common -m "not pleasefixme" --cpu --with_downloads --relax_numba_compat
       IS_OPTIONAL: true

  L0_Unit_Tests_CPU_LLM:
     needs: [cicd-test-container-setup]
     uses: ./.github/workflows/_test_template.yml
     if: contains(fromJSON(needs.cicd-test-container-setup.outputs.test_to_run), 'L0_Unit_Tests_CPU_LLM') || needs.cicd-test-container-setup.outputs.all == 'true'
     with:
       RUNNER: self-hosted-azure-cpu
       SCRIPT: |
         CUDA_VISIBLE_DEVICES="" NEMO_NUMBA_MINVER=0.53 pytest tests/collections/llm -m "not pleasefixme" --cpu --with_downloads --relax_numba_compat

  L0_Unit_Tests_CPU_Multimodal:
     needs: [cicd-test-container-setup]
     uses: ./.github/workflows/_test_template.yml
     if: contains(fromJSON(needs.cicd-test-container-setup.outputs.test_to_run), 'L0_Unit_Tests_CPU_Multimodal') || needs.cicd-test-container-setup.outputs.all == 'true'
     with:
       RUNNER: self-hosted-azure-cpu
       SCRIPT: |
         CUDA_VISIBLE_DEVICES="" NEMO_NUMBA_MINVER=0.53 pytest tests/collections/multimodal -m "not pleasefixme" --cpu --with_downloads --relax_numba_compat

  OPTIONAL_L0_Unit_Tests_CPU_NLP:
     needs: [cicd-test-container-setup]
     uses: ./.github/workflows/_test_template.yml
     if: contains(fromJSON(needs.cicd-test-container-setup.outputs.test_to_run), 'OPTIONAL_L0_Unit_Tests_CPU_NLP') || needs.cicd-test-container-setup.outputs.all == 'true'
     with:
       RUNNER: self-hosted-azure-cpu
       TIMEOUT: 20
       SCRIPT: |
         CUDA_VISIBLE_DEVICES="" NEMO_NUMBA_MINVER=0.53 pytest tests/collections/nlp -m "not pleasefixme" --cpu --with_downloads --relax_numba_compat
       IS_OPTIONAL: true

  OPTIONAL_L0_Unit_Tests_CPU_TTS:
     needs: [cicd-test-container-setup]
     uses: ./.github/workflows/_test_template.yml
     if: contains(fromJSON(needs.cicd-test-container-setup.outputs.test_to_run), 'OPTIONAL_L0_Unit_Tests_CPU_TTS') || needs.cicd-test-container-setup.outputs.all == 'true'
     with:
       RUNNER: self-hosted-azure-cpu
       SCRIPT: |
         CUDA_VISIBLE_DEVICES="" NEMO_NUMBA_MINVER=0.53 pytest tests/collections/tts -m "not pleasefixme" --cpu --with_downloads --relax_numba_compat
       IS_OPTIONAL: true

  OPTIONAL_L0_Unit_Tests_CPU_Core:
     needs: [cicd-test-container-setup]
     uses: ./.github/workflows/_test_template.yml
     if: contains(fromJSON(needs.cicd-test-container-setup.outputs.test_to_run), 'OPTIONAL_L0_Unit_Tests_CPU_Core') || needs.cicd-test-container-setup.outputs.all == 'true'
     with:
       RUNNER: self-hosted-azure-cpu
       TIMEOUT: 20
       SCRIPT: |
         CUDA_VISIBLE_DEVICES="" NEMO_NUMBA_MINVER=0.53 pytest tests/core tests/core_ptl -m "not pleasefixme" --cpu --with_downloads --relax_numba_compat
       IS_OPTIONAL: true

  L0_Unit_Tests_CPU_Hydra:
     needs: [cicd-test-container-setup]
     uses: ./.github/workflows/_test_template.yml
     if: contains(fromJSON(needs.cicd-test-container-setup.outputs.test_to_run), 'L0_Unit_Tests_CPU_Hydra') || needs.cicd-test-container-setup.outputs.all == 'true'
     with:
       RUNNER: self-hosted-azure-cpu
       SCRIPT: |
         CUDA_VISIBLE_DEVICES="" NEMO_NUMBA_MINVER=0.53 pytest tests/hydra -m "not pleasefixme" --cpu --with_downloads --relax_numba_compat

  L0_Unit_Tests_CPU_Lightning:
     needs: [cicd-test-container-setup]
     uses: ./.github/workflows/_test_template.yml
     if: contains(fromJSON(needs.cicd-test-container-setup.outputs.test_to_run), 'L0_Unit_Tests_CPU_Lightning') || needs.cicd-test-container-setup.outputs.all == 'true'
     with:
       RUNNER: self-hosted-azure-cpu
       SCRIPT: |
         CUDA_VISIBLE_DEVICES="" NEMO_NUMBA_MINVER=0.53 pytest tests/lightning -m "not pleasefixme" --cpu --with_downloads --relax_numba_compat

  L0_Unit_Tests_CPU_Others:
     needs: [cicd-test-container-setup]
     uses: ./.github/workflows/_test_template.yml
     if: contains(fromJSON(needs.cicd-test-container-setup.outputs.test_to_run), 'L0_Unit_Tests_CPU_Others') || needs.cicd-test-container-setup.outputs.all == 'true'
     with:
       RUNNER: self-hosted-azure-cpu
       SCRIPT: |
         CUDA_VISIBLE_DEVICES="" NEMO_NUMBA_MINVER=0.53 pytest -m "not pleasefixme" --cpu --with_downloads --relax_numba_compat \
         --ignore=tests/collections/asr \
         --ignore=tests/collections/audio \
         --ignore=tests/collections/common \
         --ignore=tests/collections/llm \
         --ignore=tests/collections/multimodal \
         --ignore=tests/collections/nlp \
         --ignore=tests/collections/tts \
         --ignore=tests/core \
         --ignore=tests/core_ptl \
         --ignore=tests/hydra \
         --ignore=tests/lightning \
         --ignore=tests/utils
       IS_OPTIONAL: true


  L0_Setup_Test_Data_And_Models:
    needs: [cicd-test-container-setup]
    uses: ./.github/workflows/_test_template.yml
    if: contains(fromJSON(needs.cicd-test-container-setup.outputs.test_to_run), 'L0_Setup_Test_Data_And_Models') || needs.cicd-test-container-setup.outputs.all == 'true'
    with:
      RUNNER: self-hosted-azure
      SCRIPT: |
        python -m tests.setup --save_dir /home/TestData/nlp

  #     - name: L2: Multimodal Imagen Train

  # L2: Community LLM Checkpoints tests
  L2_Community_LLM_Checkpoints_tests_Bert:
    needs: [cicd-test-container-setup]
    uses: ./.github/workflows/_test_template.yml
    if: contains(fromJSON(needs.cicd-test-container-setup.outputs.test_to_run), 'L2_Community_LLM_Checkpoints_tests_Bert') || needs.cicd-test-container-setup.outputs.all == 'true'
    with:
      RUNNER: self-hosted-azure
      SCRIPT: |
          python scripts/checkpoint_converters/convert_bert_hf_to_nemo.py  \
          --input_name_or_path /home/TestData/nlp/megatron_ir/sbert/hf_model/bert-base-uncased \
          --output_path /tmp/nlp_megatron_ir_sbert/sbert.nemo

  L2_Community_LLM_Checkpoints_tests_Mamba2:
    needs: [cicd-test-container-setup]
    uses: ./.github/workflows/_test_template.yml
    if: contains(fromJSON(needs.cicd-test-container-setup.outputs.test_to_run), 'L2_Community_LLM_Checkpoints_tests_Mamba2') || needs.cicd-test-container-setup.outputs.all == 'true'
    with:
      RUNNER: self-hosted-azure
      SCRIPT: |
          python scripts/checkpoint_converters/convert_mamba2_pyt_to_nemo.py  \
          --input_name_or_path /home/TestData/nlp/megatron_mamba/model_optim_rng.pt \
          --output_path /tmp/nlp_megatron_mamba/converted_mamba.nemo \
          --precision=bf16 \
          --mamba_ssm_ngroups 1

  L2_Community_LLM_Checkpoints_tests_Llama:
    needs: [cicd-test-container-setup]
    uses: ./.github/workflows/_test_template.yml
    if: contains(fromJSON(needs.cicd-test-container-setup.outputs.test_to_run), 'L2_Community_LLM_Checkpoints_tests_Llama') || needs.cicd-test-container-setup.outputs.all == 'true'
    with:
      RUNNER: self-hosted-azure
      SCRIPT: |
        CUDA_VISIBLE_DEVICES=0 python scripts/checkpoint_converters/convert_llama_hf_to_nemo.py \
          --input_name_or_path=/home/TestData/nlp/megatron_llama/llama-ci-hf-tiny \
          --output_path=/tmp/nlp_megatron_llama/llama_ci.nemo \
          --precision=16

  L2_Community_LLM_Checkpoints_tests_Llama3:
    needs: [cicd-test-container-setup]
    uses: ./.github/workflows/_test_template.yml
    if: contains(fromJSON(needs.cicd-test-container-setup.outputs.test_to_run), 'L2_Community_LLM_Checkpoints_tests_Llama3') || needs.cicd-test-container-setup.outputs.all == 'true'
    with:
      RUNNER: self-hosted-azure
      SCRIPT: |
        CUDA_VISIBLE_DEVICES=0 python scripts/checkpoint_converters/convert_llama_hf_to_nemo.py \
          --input_name_or_path=/home/TestData/nlp/megatron_llama/llama3-ci-hf \
          --output_path=/tmp/nlp_megatron_llama_llama3-ci-hf/llama3_ci.nemo \
          --precision=16

  L2_Community_LLM_Checkpoints_tests_StarCoder:
    needs: [cicd-test-container-setup]
    uses: ./.github/workflows/_test_template.yml
    if: contains(fromJSON(needs.cicd-test-container-setup.outputs.test_to_run), 'L2_Community_LLM_Checkpoints_tests_StarCoder') || needs.cicd-test-container-setup.outputs.all == 'true'
    with:
      RUNNER: self-hosted-azure
      SCRIPT: |
        mkdir -p /tmp/nlp_megatron_gpt_starcoder-ci-hf/
        python scripts/checkpoint_converters/convert_starcoder_hf_to_nemo.py \
        --input_name_or_path /home/TestData/nlp/megatron_gpt/starcoder-ci-hf \
        --output_path /tmp/nlp_megatron_gpt_starcoder-ci-hf/

  L2_Community_LLM_Checkpoints_tests_Falcon:
    needs: [cicd-test-container-setup]
    uses: ./.github/workflows/_test_template.yml
    if: contains(fromJSON(needs.cicd-test-container-setup.outputs.test_to_run), 'L2_Community_LLM_Checkpoints_tests_Falcon') || needs.cicd-test-container-setup.outputs.all == 'true'
    with:
      RUNNER: self-hosted-azure
      SCRIPT: |
          python scripts/checkpoint_converters/convert_falcon_hf_to_nemo.py \
          --input_name_or_path /home/TestData/nlp/megatron_gpt/falcon-ci-hf \
          --output_path /tmp/nlp_megatron_gpt_falcon-ci-hf/falcon_ci.nemo
  
  # L2: Community llava multimodal Checkpoints tests
  L2_Community_vita_Checkpoints_tests_Llama3:
    needs: [cicd-test-container-setup]
    uses: ./.github/workflows/_test_template.yml
    if: contains(fromJSON(needs.cicd-test-container-setup.outputs.test_to_run), 'L2_Community_vita_Checkpoints_tests_Llama3') || needs.cicd-test-container-setup.outputs.all == 'true'
    with:
      RUNNER: self-hosted-azure
      SCRIPT: |
        export PYTHONPATH=/home/TestData/multimodal/video_neva/LLaVA:$PYTHONPATH
        CUDA_VISIBLE_DEVICES=0 python examples/multimodal/multimodal_llm/neva/convert_llava_to_neva.py \
          --in-file /home/TestData/multimodal/video_neva/Llama-3-VILA1.5-8B/llm \
          --mm-projector-ckpt-dir /home/TestData/multimodal/video_neva/Llama-3-VILA1.5-8B/mm_projector \
          --mm-vision-tower /home/TestData/multimodal/video_neva/Llama-3-VILA1.5-8B/vision_tower \
          --tokenizer-model /home/TestData/multimodal/video_neva/vita-tokenizer/ \
          --config-file vita_config.yaml \
          --out-file=/tmp/multimodal_video_neva_llama3-ci-hf/ \
          --model-type VITA \
          --conv-template llama_3
  
  # this test is using a 7B model which is too large for GitHub CI
  # replace the model in this test with a toy model or move the test
  # to the nightly CI
  # OPTIONAL_L2_Community_LLM_Checkpoints_tests_Baichuan2:
  #   needs: [cicd-test-container-setup]
  #   runs-on: self-hosted-azure
  #   container:
  #     image: nemoci.azurecr.io/nemo_container_${{ github.run_id }}
  #     options: 
  #       # --user 0:128
  #       --device=/dev/nvidia0
  #       --gpus all
  #       --shm-size=8g
  #       --env TRANSFORMERS_OFFLINE=0 
  #       --env HYDRA_FULL_ERROR=1
  #       --volume /mnt/datadrive/TestData:/home/TestData
  #   steps:
  #       - name: Checkout repository
  #         uses: actions/checkout@v4
  #       - run: |
  #           python scripts/checkpoint_converters/convert_baichuan2_hf_to_nemo.py \
  #           --input_name_or_path=/home/TestData/nlp/megatron_gpt/Baichuan2-7B-Base \
  #           --output_path=/home/TestData/nlp/megatron_gpt/Baichuan2-7B-Base/ci.nemo
  #           rm -f /home/TestData/nlp/megatron_gpt/Baichuan2-7B-Base/ci.nemo
  #       - uses: "NVIDIA/NeMo/.github/actions/cancel-workflow@main"
  #         if: "failure()"

  L2_PTQ_Llama2_Export_Only:
    needs: [cicd-test-container-setup]
    uses: ./.github/workflows/_test_template.yml
    if: contains(fromJSON(needs.cicd-test-container-setup.outputs.test_to_run), 'L2_PTQ_Llama2_Export_Only') || needs.cicd-test-container-setup.outputs.all == 'true'
    with:
      RUNNER: self-hosted-azure
      SCRIPT: |
        python examples/nlp/language_modeling/megatron_gpt_ptq.py \
          model.restore_from_path=/home/TestData/nlp/megatron_llama/llama_ci.nemo \
          quantization.algorithm=null \
          export.save_path=/tmp/nlp_megatron_llama_export_only/ci_baseline

  L2_PTQ_Llama2_FP8:
    needs: [cicd-test-container-setup]
    uses: ./.github/workflows/_test_template.yml
    if: contains(fromJSON(needs.cicd-test-container-setup.outputs.test_to_run), 'L2_PTQ_Llama2_FP8') || needs.cicd-test-container-setup.outputs.all == 'true'
    with:
      RUNNER: self-hosted-azure
      SCRIPT: |
        python examples/nlp/language_modeling/megatron_gpt_ptq.py \
          model.restore_from_path=/home/TestData/nlp/megatron_llama/llama_ci.nemo \
          model.tensor_model_parallel_size=2 \
          trainer.devices=2 \
          quantization.calib_dataset=/home/TestData/nlp/test_quantization/test.json \
          quantization.algorithm=fp8 \
          quantization.num_calib_size=8 \
          inference.batch_size=2 \
          export.inference_tensor_parallel=2 \
          export.sample_output=False \
          export.save_path=/tmp/nlp_megatron_llama_eo/ci_fp8.qnemo

  OPTIONAL_L2_PTQ_Llama2_INT8_SQ:
    needs: [cicd-test-container-setup]
    uses: ./.github/workflows/_test_template.yml
    if: contains(fromJSON(needs.cicd-test-container-setup.outputs.test_to_run), 'OPTIONAL_L2_PTQ_Llama2_INT8_SQ') || needs.cicd-test-container-setup.outputs.all == 'true'
    with:
      RUNNER: self-hosted-azure
      TIMEOUT: 15
      SCRIPT: |
        python examples/nlp/language_modeling/megatron_gpt_ptq.py \
          model.restore_from_path=/home/TestData/nlp/megatron_llama/llama_ci.nemo \
          quantization.calib_dataset=/home/TestData/nlp/test_quantization/test.json \
          quantization.algorithm=int8_sq \
          quantization.num_calib_size=8 \
          inference.batch_size=2 \
          export.sample_output=False \
          export.save_path=/tmp/nlp_megatron_llama_eo/ci_int8_sq.qnemo
      IS_OPTIONAL: true

  # TODO: investigate int4_awq stuck issues and restore the test
  #L2_PTQ_Llama2_INT4_AWQ:
  #  needs: [cicd-test-container-setup]
  #  runs-on: self-hosted-azure
  #  timeout-minutes: 10
  #  container:
  #    image: nemoci.azurecr.io/nemo_container_${{ github.run_id }}
  #    options:
  #      # --user 0:128
  #      --device=/dev/nvidia0
  #      --gpus all
  #      --shm-size=8g
  #      --env TRANSFORMERS_OFFLINE=0
  #      --env HYDRA_FULL_ERROR=1
  #      --volume /mnt/datadrive/TestData:/home/TestData
  #  steps:
  #      - name: Checkout repository
  #        uses: actions/checkout@v4
  #      - run: |
  #          python examples/nlp/language_modeling/megatron_gpt_ptq.py \
  #          model.restore_from_path=/home/TestData/nlp/megatron_llama/llama_ci.nemo \
  #          model.tensor_model_parallel_size=1 \
  #          trainer.devices=1 \
  #          quantization.calib_dataset=/home/TestData/nlp/test_quantization/test.json \
  #          quantization.algorithm=int4_awq \
  #          quantization.num_calib_size=8 \
  #          inference.batch_size=2 \
  #          export.save_path=/home/TestData/nlp/megatron_llama/ci_int4_awq.qnemo
  #
  #          rm -rf /home/TestData/nlp/megatron_llama/ci_int4_awq.qnemo
        #- uses: "NVIDIA/NeMo/.github/actions/cancel-workflow@main"
        #  if: "failure()"

  # OPTIONAL_L2_QAT_Llama2_INT4:
  #    needs: [cicd-test-container-setup]
  #    runs-on: self-hosted-azure
  #    timeout-minutes: 10
  #    container:
  #      image: nemoci.azurecr.io/nemo_container_${{ github.run_id }}
  #      options:
  #        # --user 0:128
  #        --device=/dev/nvidia0
  #        --gpus all
  #        --shm-size=8g
  #        --env TRANSFORMERS_OFFLINE=0
  #        --env HYDRA_FULL_ERROR=1
  #        --volume /mnt/datadrive/TestData:/home/TestData
  #    steps:
  #        - name: Checkout repository
  #          uses: actions/checkout@v4
  #        - run: |
  #           python examples/nlp/language_modeling/tuning/megatron_gpt_qat.py \
  #           quantization.algorithm=int4 \
  #           quantization.num_calib_size=8 \
  #           trainer.devices=1 \
  #           trainer.num_nodes=1 \
  #           trainer.max_steps=4 \
  #           trainer.val_check_interval=4 \
  #           +trainer.limit_val_batches=2 \
  #           exp_manager.explicit_log_dir=llama2_qat_results \
  #           model.restore_from_path=/home/TestData/nlp/megatron_llama/llama_ci.nemo \
  #           model.tensor_model_parallel_size=1 \
  #           model.pipeline_model_parallel_size=1 \
  #           model.global_batch_size=2 \
  #           model.data.train_ds.file_names=[/home/TestData/nlp/megatron_sft/quarel.jsonl] \
  #           model.data.train_ds.concat_sampling_probabilities=[1.0] \
  #           model.data.validation_ds.file_names=[/home/TestData/nlp/megatron_sft/quarel.jsonl]

  #           rm -rf llama2_qat_results

  L2_Distill_Llama2:
    needs: [cicd-test-container-setup]
    uses: ./.github/workflows/_test_template.yml
    if: contains(fromJSON(needs.cicd-test-container-setup.outputs.test_to_run), 'L2_Distill_Llama2') || needs.cicd-test-container-setup.outputs.all == 'true'
    with:
      RUNNER: self-hosted-azure
      SCRIPT: |
        python examples/nlp/language_modeling/megatron_gpt_distillation.py \
          trainer.devices=2 \
          trainer.num_nodes=1 \
          trainer.precision=bf16 \
          trainer.max_steps=5 \
          trainer.log_every_n_steps=5 \
          trainer.val_check_interval=5 \
          trainer.limit_val_batches=2 \
          model.restore_from_path=/home/TestData/nlp/megatron_llama/llama_ci.nemo \
          model.kd_teacher_restore_from_path=/home/TestData/nlp/megatron_llama/llama_ci.nemo \
          model.tensor_model_parallel_size=2 \
          model.pipeline_model_parallel_size=1 \
          model.micro_batch_size=1 \
          model.global_batch_size=4 \
          model.optim.name=distributed_fused_adam \
          model.optim.sched.warmup_steps=1 \
          model.data.data_prefix=[1.0,/home/TestData/nlp/megatron_gpt/data/gpt/simple_wiki_gpt_preproc_text_document] \
          model.data.index_mapping_dir=examples/nlp/language_modeling/gpt_index_mappings \
          exp_manager.exp_dir=examples/nlp/megatron_llama_distill
      AFTER_SCRIPT: |
          rm -rf examples/nlp/megatron_llama_distill

  # L2: ASR dev run
  ASR_dev_run_Speech_to_Text:
    needs: [cicd-test-container-setup]
    uses: ./.github/workflows/_test_template.yml
    if: contains(fromJSON(needs.cicd-test-container-setup.outputs.test_to_run), 'ASR_dev_run_Speech_to_Text') || needs.cicd-test-container-setup.outputs.all == 'true'
    with:
      RUNNER: self-hosted-azure-gpus-1
      SCRIPT: |
        python examples/asr/asr_ctc/speech_to_text_ctc.py \
          model.train_ds.manifest_filepath=/home/TestData/an4_dataset/an4_train.json \
          model.validation_ds.manifest_filepath=/home/TestData/an4_dataset/an4_val.json \
          trainer.devices=1 \
          trainer.accelerator="gpu" \
          +trainer.fast_dev_run=True \
          exp_manager.exp_dir=examples/asr/speech_to_text_results
      AFTER_SCRIPT: |
          rm -rf examples/asr/speech_to_text_results

  ASR_dev_run_Speech_to_Text_WPE_-_CitriNet:
    needs: [cicd-test-container-setup]
    uses: ./.github/workflows/_test_template.yml
    if: contains(fromJSON(needs.cicd-test-container-setup.outputs.test_to_run), 'ASR_dev_run_Speech_to_Text_WPE_-_CitriNet') || needs.cicd-test-container-setup.outputs.all == 'true'
    with:
      RUNNER: self-hosted-azure-gpus-1
      SCRIPT: |
        python examples/asr/asr_ctc/speech_to_text_ctc_bpe.py \
          --config-path="../conf/citrinet/" --config-name="config_bpe" \
          model.train_ds.manifest_filepath=/home/TestData/an4_dataset/an4_train.json \
          model.validation_ds.manifest_filepath=/home/TestData/an4_dataset/an4_val.json \
          model.tokenizer.dir="/home/TestData/asr_tokenizers/an4_wpe_128/" \
          model.tokenizer.type="wpe" \
          trainer.devices=1 \
          trainer.accelerator="gpu" \
          +trainer.fast_dev_run=True \
          exp_manager.exp_dir=examples/asr/speech_to_text_wpe_results
      AFTER_SCRIPT: |
          rm -rf examples/asr/speech_to_text_wpe_results

  ASR_dev_run_Speech_Pre-training_-_CitriNet:
    needs: [cicd-test-container-setup]
    uses: ./.github/workflows/_test_template.yml
    if: contains(fromJSON(needs.cicd-test-container-setup.outputs.test_to_run), 'ASR_dev_run_Speech_Pre-training_-_CitriNet') || needs.cicd-test-container-setup.outputs.all == 'true'
    with:
      RUNNER: self-hosted-azure-gpus-1
      SCRIPT: |
        python examples/asr/speech_pretraining/speech_pre_training.py \
        --config-path="../conf/ssl/citrinet/" --config-name="citrinet_ssl_ci" \
        model.train_ds.manifest_filepath=/home/TestData/an4_dataset/an4_train.json \
        model.validation_ds.manifest_filepath=/home/TestData/an4_dataset/an4_val.json \
        trainer.devices=1 \
        trainer.accelerator="gpu" \
        +trainer.fast_dev_run=True \
        exp_manager.exp_dir=examples/asr/speech_pre_training_results
      AFTER_SCRIPT: |
        rm -rf examples/asr/speech_pre_training_results

  ASR_dev_run_Speech_To_Text_Finetuning:
    needs: [cicd-test-container-setup]
    uses: ./.github/workflows/_test_template.yml
    if: contains(fromJSON(needs.cicd-test-container-setup.outputs.test_to_run), 'ASR_dev_run_Speech_To_Text_Finetuning') || needs.cicd-test-container-setup.outputs.all == 'true'
    with:
      RUNNER: self-hosted-azure-gpus-1
      SCRIPT: |
        python examples/asr/speech_to_text_finetune.py \
        --config-path="conf/asr_finetune" --config-name="speech_to_text_finetune" \
        model.train_ds.manifest_filepath=/home/TestData/an4_dataset/an4_train.json \
        model.validation_ds.manifest_filepath=/home/TestData/an4_dataset/an4_val.json \
        init_from_nemo_model=/home/TestData/asr/stt_en_fastconformer_transducer_large.nemo \
        model.tokenizer.update_tokenizer=False \
        trainer.devices=1 \
        trainer.accelerator="gpu" \
        +trainer.fast_dev_run=True \
        exp_manager.exp_dir=examples/asr/speech_finetuning_results
      AFTER_SCRIPT: |
        rm -rf examples/asr/speech_finetuning_results

  OPTIONAL_ASR_dev_run_Speech_To_Text_HF_Finetuning:
    needs: [cicd-test-container-setup]
    uses: ./.github/workflows/_test_template.yml
    with:
      RUNNER: self-hosted-azure-gpus-1
      SCRIPT: |-
        python examples/asr/speech_to_text_finetune.py \
        --config-path="conf/asr_finetune" --config-name="speech_to_text_hf_finetune" \
        ~model.train_ds.hf_data_cfg \
        model.train_ds.num_workers=1 \
        model.train_ds.batch_size=2 model.validation_ds.batch_size=2 \
        model.train_ds.streaming=true \
        +model.train_ds.hf_data_cfg.path="librispeech_asr" \
        +model.train_ds.hf_data_cfg.name=null \
        +model.train_ds.hf_data_cfg.split="test.clean" \
        +model.train_ds.hf_data_cfg.streaming=true \
        +model.train_ds.hf_data_cfg.trust_remote_code=True \
        ~model.validation_ds.hf_data_cfg \
        model.validation_ds.streaming=true \
        +model.validation_ds.hf_data_cfg.path="librispeech_asr" \
        +model.validation_ds.hf_data_cfg.name=null \
        +model.validation_ds.hf_data_cfg.split="test.clean" \
        +model.validation_ds.hf_data_cfg.streaming=true \
        +model.validation_ds.hf_data_cfg.trust_remote_code=True \
        ~model.test_ds \
        init_from_nemo_model=/home/TestData/asr/stt_en_fastconformer_transducer_large.nemo \
        model.tokenizer.update_tokenizer=False \
        model.optim.sched.warmup_steps=0 \
        +model.optim.sched.max_steps=3 \
        trainer.max_epochs=null \
        trainer.devices=1 \
        trainer.accelerator="gpu" \
        +trainer.fast_dev_run=True \
        exp_manager.exp_dir=examples/asr/speech_finetuning_results
      AFTER_SCRIPT: |
        rm -rf examples/asr/speech_finetuning_results
      IS_OPTIONAL: true

  ASR_dev_run_Speech_to_Text_WPE_-_Conformer:
    needs: [cicd-test-container-setup]
    uses: ./.github/workflows/_test_template.yml
    if: contains(fromJSON(needs.cicd-test-container-setup.outputs.test_to_run), 'ASR_dev_run_Speech_to_Text_WPE_-_Conformer') || needs.cicd-test-container-setup.outputs.all == 'true'
    with:
      RUNNER: self-hosted-azure-gpus-1
      SCRIPT: |
        python examples/asr/asr_ctc/speech_to_text_ctc_bpe.py \
        --config-path="../conf/conformer" --config-name="conformer_ctc_bpe" \
        model.train_ds.manifest_filepath=/home/TestData/an4_dataset/an4_train.json \
        model.validation_ds.manifest_filepath=/home/TestData/an4_dataset/an4_val.json \
        model.tokenizer.dir="/home/TestData/asr_tokenizers/an4_wpe_128/" \
        model.tokenizer.type="wpe" \
        model.train_ds.batch_size=4 \
        model.validation_ds.batch_size=4 \
        trainer.devices=1 \
        trainer.accelerator="gpu" \
        +trainer.fast_dev_run=True \
        exp_manager.exp_dir=examples/asr/speech_to_text_wpe_conformer_results
      AFTER_SCRIPT: |
        rm -rf examples/asr/speech_to_text_wpe_conformer_results

  # L2: ASR dev run - part two
  ASR_dev_run-part_two_Speech_to_Text_WPE_-_Squeezeformer:
    needs: [cicd-test-container-setup]
    uses: ./.github/workflows/_test_template.yml
    if: contains(fromJSON(needs.cicd-test-container-setup.outputs.test_to_run), 'ASR_dev_run-part_two_Speech_to_Text_WPE_-_Squeezeformer') || needs.cicd-test-container-setup.outputs.all == 'true'
    with:
      RUNNER: self-hosted-azure-gpus-1
      SCRIPT: |
        python examples/asr/asr_ctc/speech_to_text_ctc_bpe.py \
        --config-path="../conf/squeezeformer" --config-name="squeezeformer_ctc_bpe" \
        model.train_ds.manifest_filepath=/home/TestData/an4_dataset/an4_train.json \
        model.validation_ds.manifest_filepath=/home/TestData/an4_dataset/an4_val.json \
        model.tokenizer.dir="/home/TestData/asr_tokenizers/an4_wpe_128/" \
        model.tokenizer.type="wpe" \
        model.encoder.d_model=144 \
        model.train_ds.batch_size=4 \
        model.validation_ds.batch_size=4 \
        trainer.devices=1 \
        trainer.accelerator="gpu" \
        +trainer.fast_dev_run=True \
        exp_manager.exp_dir=examples/asr/speech_to_text_wpe_squeezeformer_results
      AFTER_SCRIPT: |
        rm -rf examples/asr/speech_to_text_wpe_squeezeformer_results

  L2_Speech_to_Text_EMA:
    needs: [cicd-test-container-setup]
    uses: ./.github/workflows/_test_template.yml
    if: contains(fromJSON(needs.cicd-test-container-setup.outputs.test_to_run), 'L2_Speech_to_Text_EMA') || needs.cicd-test-container-setup.outputs.all == 'true'
    with:
      RUNNER: self-hosted-azure
      SCRIPT: |
        python examples/asr/asr_ctc/speech_to_text_ctc.py \
        model.train_ds.manifest_filepath=/home/TestData/an4_dataset/an4_train.json \
        model.validation_ds.manifest_filepath=/home/TestData/an4_dataset/an4_val.json \
        trainer.devices=2 \
        trainer.accelerator="gpu" \
        +trainer.fast_dev_run=True \
        +exp_manager.ema.enable=True \
        exp_manager.exp_dir=examples/asr/speech_to_text_results
      AFTER_SCRIPT: |
        rm -rf examples/asr/speech_to_text_results

  L2_Speech_to_Text_AED:
    needs: [cicd-test-container-setup]
    uses: ./.github/workflows/_test_template.yml
    if: contains(fromJSON(needs.cicd-test-container-setup.outputs.test_to_run), 'L2_Speech_to_Text_AED') || needs.cicd-test-container-setup.outputs.all == 'true'
    with:
      RUNNER: self-hosted-azure-gpus-1
      SCRIPT: |
        python examples/asr/speech_multitask/speech_to_text_aed.py \
        model.prompt_format=canary \
        model.model_defaults.asr_enc_hidden=256 \
        model.model_defaults.lm_dec_hidden=256 \
        model.encoder.n_layers=12 \
        model.transf_encoder.num_layers=0 \
        model.transf_decoder.config_dict.num_layers=12 \
        model.train_ds.manifest_filepath=/home/TestData/asr/manifests/canary/an4_canary_train.json \
        model.train_ds.batch_duration=60 \
        model.train_ds.use_bucketing=false \
        model.train_ds.shuffle_buffer_size=100 \
        model.train_ds.num_workers=0 \
        +model.train_ds.text_field="answer" \
        +model.train_ds.lang_field="target_lang" \
        model.validation_ds.manifest_filepath=/home/TestData/asr/manifests/canary/an4_canary_val.json \
        +model.validation_ds.text_field="answer" \
        +model.validation_ds.lang_field="target_lang" \
        model.validation_ds.num_workers=0 \
        model.test_ds.manifest_filepath=/home/TestData/asr/manifests/canary/an4_canary_val.json \
        +model.test_ds.text_field="answer" \
        +model.test_ds.lang_field="target_lang" \
        model.test_ds.num_workers=0 \
        spl_tokens.model_dir=/home/TestData/asr_tokenizers/canary/canary_spl_tokenizer_v32 \
        model.tokenizer.langs.en.dir=/home/TestData/asr_tokenizers/canary/en/tokenizer_spe_bpe_v1024_max_4 \
        model.tokenizer.langs.en.type=bpe \
        ++model.tokenizer.langs.es.dir=/home/TestData/asr_tokenizers/canary/es/tokenizer_spe_bpe_v1024_max_4 \
        ++model.tokenizer.langs.es.type=bpe \
        trainer.devices=1 \
        trainer.accelerator="gpu" \
        +trainer.fast_dev_run=True \
        exp_manager.exp_dir=examples/asr/speech_to_text_aed_results
      AFTER_SCRIPT: |
        rm -rf examples/asr/speech_to_text_results

  # L2: Speaker dev run
  L2_Speaker_dev_run_Speaker_Recognition:
    needs: [cicd-test-container-setup]
    uses: ./.github/workflows/_test_template.yml
    if: contains(fromJSON(needs.cicd-test-container-setup.outputs.test_to_run), 'L2_Speaker_dev_run_Speaker_Recognition') || needs.cicd-test-container-setup.outputs.all == 'true'
    with:
      RUNNER: self-hosted-azure-gpus-1
      SCRIPT: |
        python examples/speaker_tasks/recognition/speaker_reco.py \
        model.train_ds.batch_size=10 \
        model.validation_ds.batch_size=2 \
        model.train_ds.manifest_filepath=/home/TestData/an4_speaker/train.json \
        model.validation_ds.manifest_filepath=/home/TestData/an4_speaker/dev.json \
        model.decoder.num_classes=2 \
        trainer.max_epochs=10 \
        trainer.devices=1 \
        trainer.accelerator="gpu" \
        +trainer.fast_dev_run=True \
        exp_manager.exp_dir=examples/speaker_tasks/recognition/speaker_recognition_results
      AFTER_SCRIPT: |
        rm -rf examples/speaker_tasks/recognition/speaker_recognition_results

  L2_Speaker_dev_run_Speaker_Diarization:
    needs: [cicd-test-container-setup]
    uses: ./.github/workflows/_test_template.yml
    if: contains(fromJSON(needs.cicd-test-container-setup.outputs.test_to_run), 'L2_Speaker_dev_run_Speaker_Diarization') || needs.cicd-test-container-setup.outputs.all == 'true'
    with:
      RUNNER: self-hosted-azure-gpus-1
      SCRIPT: |
        python examples/speaker_tasks/diarization/neural_diarizer/multiscale_diar_decoder.py \
        model.diarizer.speaker_embeddings.model_path=titanet_large \
        model.train_ds.batch_size=5 \
        model.validation_ds.batch_size=5 \
        model.train_ds.emb_dir=examples/speaker_tasks/diarization/speaker_diarization_results \
        model.validation_ds.emb_dir=examples/speaker_tasks/diarization/speaker_diarization_results \
        model.train_ds.manifest_filepath=/home/TestData/an4_diarizer/simulated_train/msdd_data.50step.json \
        model.validation_ds.manifest_filepath=/home/TestData/an4_diarizer/simulated_valid/msdd_data.50step.json \
        trainer.devices=1 \
        trainer.accelerator="gpu" \
        +trainer.fast_dev_run=True \
        exp_manager.exp_dir=examples/speaker_tasks/diarization/speaker_diarization_results
      AFTER_SCRIPT: |
        rm -rf examples/speaker_tasks/diarization/speaker_diarization_results

  L2_Speaker_dev_run_Speech_to_Label:
    needs: [cicd-test-container-setup]
    uses: ./.github/workflows/_test_template.yml
    if: contains(fromJSON(needs.cicd-test-container-setup.outputs.test_to_run), 'L2_Speaker_dev_run_Speech_to_Label') || needs.cicd-test-container-setup.outputs.all == 'true'
    with:
      RUNNER: self-hosted-azure-gpus-1
      SCRIPT: |
        python examples/asr/speech_classification/speech_to_label.py \
        model.train_ds.manifest_filepath=/home/TestData/speech_commands/train_manifest.json \
        model.validation_ds.manifest_filepath=/home/TestData/speech_commands/test_manifest.json \
        model.test_ds.manifest_filepath=/home/TestData/speech_commands/test_manifest.json \
        trainer.devices=1 \
        trainer.accelerator="gpu" \
        +trainer.fast_dev_run=True \
        model.preprocessor._target_=nemo.collections.asr.modules.AudioToMelSpectrogramPreprocessor \
        ~model.preprocessor.window_size \
        ~model.preprocessor.window_stride \
        ~model.preprocessor.window \
        ~model.preprocessor.n_mels \
        ~model.preprocessor.n_mfcc \
        ~model.preprocessor.n_fft \
        exp_manager.exp_dir=examples/asr/speech_to_label_results
      AFTER_SCRIPT: |
        rm -rf examples/asr/speech_to_label_results

  L2_Speaker_dev_run_Speaker_Diarization_with_ASR_Inference:
    needs: [cicd-test-container-setup]
    uses: ./.github/workflows/_test_template.yml
    if: contains(fromJSON(needs.cicd-test-container-setup.outputs.test_to_run), 'L2_Speaker_dev_run_Speaker_Diarization_with_ASR_Inference') || needs.cicd-test-container-setup.outputs.all == 'true'
    with:
      RUNNER: self-hosted-azure
      SCRIPT: |
        python examples/speaker_tasks/diarization/clustering_diarizer/offline_diar_with_asr_infer.py \
        diarizer.manifest_filepath=/home/TestData/an4_diarizer/an4_manifest.json \
        diarizer.speaker_embeddings.model_path=/home/TestData/an4_diarizer/spkr.nemo \
        diarizer.speaker_embeddings.parameters.save_embeddings=True \
        diarizer.speaker_embeddings.parameters.window_length_in_sec=[1.5] \
        diarizer.speaker_embeddings.parameters.shift_length_in_sec=[0.75] \
        diarizer.speaker_embeddings.parameters.multiscale_weights=[1.0] \
        diarizer.asr.model_path=QuartzNet15x5Base-En \
        diarizer.asr.parameters.asr_based_vad=True \
        diarizer.out_dir=examples/speaker_tasks/diarization/speaker_diarization_asr_results
      AFTER_SCRIPT: |
        rm -rf examples/speaker_tasks/diarization/speaker_diarization_asr_results

  L2_Speaker_dev_run_Clustering_Diarizer_Inference:
    needs: [cicd-test-container-setup]
    uses: ./.github/workflows/_test_template.yml
    if: contains(fromJSON(needs.cicd-test-container-setup.outputs.test_to_run), 'L2_Speaker_dev_run_Clustering_Diarizer_Inference') || needs.cicd-test-container-setup.outputs.all == 'true'
    with:
      RUNNER: self-hosted-azure
      SCRIPT: |
        python examples/speaker_tasks/diarization/clustering_diarizer/offline_diar_infer.py \
        diarizer.manifest_filepath=/home/TestData/an4_diarizer/an4_manifest.json \
        diarizer.speaker_embeddings.model_path=/home/TestData/an4_diarizer/spkr.nemo \
        diarizer.speaker_embeddings.parameters.save_embeddings=True \
        diarizer.speaker_embeddings.parameters.window_length_in_sec=1.5 \
        diarizer.speaker_embeddings.parameters.shift_length_in_sec=0.75 \
        diarizer.speaker_embeddings.parameters.multiscale_weights=null \
        diarizer.vad.model_path=/home/TestData/an4_diarizer/MatchboxNet_VAD_3x2.nemo \
        diarizer.out_dir=examples/speaker_tasks/diarization/clustering_diarizer_results
      AFTER_SCRIPT: |
        rm -rf examples/speaker_tasks/diarization/clustering_diarizer_results

  L2_Speaker_dev_run_Neural_Diarizer_Inference:
    needs: [cicd-test-container-setup]
    uses: ./.github/workflows/_test_template.yml
    if: contains(fromJSON(needs.cicd-test-container-setup.outputs.test_to_run), 'L2_Speaker_dev_run_Neural_Diarizer_Inference') || needs.cicd-test-container-setup.outputs.all == 'true'
    with:
      RUNNER: self-hosted-azure
      SCRIPT: |
        python examples/speaker_tasks/diarization/neural_diarizer/multiscale_diar_decoder_infer.py \
        diarizer.manifest_filepath=/home/TestData/an4_diarizer/an4_manifest.json \
        diarizer.msdd_model.model_path=/home/TestData/an4_diarizer/diar_msdd_telephonic.nemo \
        diarizer.speaker_embeddings.parameters.save_embeddings=True \
        diarizer.vad.model_path=/home/TestData/an4_diarizer/MatchboxNet_VAD_3x2.nemo \
        diarizer.out_dir=examples/speaker_tasks/diarization/neural_diarizer_results
      AFTER_SCRIPT: |
        rm -rf examples/speaker_tasks/diarization/neural_diarizer_results

  L2_Speaker_dev_run_Multispeaker_ASR_Data_Simulation:
    needs: [cicd-test-container-setup]
    uses: ./.github/workflows/_test_template.yml
    if: contains(fromJSON(needs.cicd-test-container-setup.outputs.test_to_run), 'L2_Speaker_dev_run_Multispeaker_ASR_Data_Simulation') || needs.cicd-test-container-setup.outputs.all == 'true'
    with:
      RUNNER: self-hosted-azure
      SCRIPT: |
        python tools/speech_data_simulator/multispeaker_simulator.py \
        --config-path=conf --config-name=data_simulator.yaml \
        data_simulator.random_seed=42 \
        data_simulator.manifest_filepath=/home/TestData/LibriSpeechShort/dev-clean-align-short.json \
        data_simulator.outputs.output_dir=./test_simulator \
        data_simulator.session_config.num_sessions=2 \
        data_simulator.session_config.session_length=60
      AFTER_SCRIPT: |
        rm -rf ./test_simulator

  # L2: ASR Multi-dataloader dev run
  L2_ASR_Multi-dataloader_dev_run_Speech_to_Text_multi-dataloader:
    needs: [cicd-test-container-setup]
    uses: ./.github/workflows/_test_template.yml
    if: contains(fromJSON(needs.cicd-test-container-setup.outputs.test_to_run), 'L2_ASR_Multi-dataloader_dev_run_Speech_to_Text_multi-dataloader') || needs.cicd-test-container-setup.outputs.all == 'true'
    with:
      RUNNER: self-hosted-azure-gpus-1
      SCRIPT: |
        python examples/asr/asr_ctc/speech_to_text_ctc.py \
        model.train_ds.manifest_filepath=/home/TestData/an4_dataset/an4_train.json \
        model.validation_ds.manifest_filepath=[/home/TestData/an4_dataset/an4_val.json,/home/TestData/an4_dataset/an4_val.json] \
        trainer.devices=1 \
        trainer.accelerator="gpu" \
        trainer.max_epochs=1 \
        trainer.max_steps=1 \
        +trainer.num_sanity_val_steps=1 \
        exp_manager.exp_dir=examples/asr/speech_to_text_results
      AFTER_SCRIPT: |
        rm -rf examples/asr/speech_to_text_results

  L2_ASR_Multi-dataloader_dev_run_Speech_to_Label_multi-dataloader:
    needs: [cicd-test-container-setup]
    uses: ./.github/workflows/_test_template.yml
    if: contains(fromJSON(needs.cicd-test-container-setup.outputs.test_to_run), 'L2_ASR_Multi-dataloader_dev_run_Speech_to_Label_multi-dataloader') || needs.cicd-test-container-setup.outputs.all == 'true'
    with:
      RUNNER: self-hosted-azure-gpus-1
      SCRIPT: |
        python examples/asr/speech_classification/speech_to_label.py \
        model.train_ds.manifest_filepath=/home/TestData/speech_commands/train_manifest.json \
        model.validation_ds.manifest_filepath=[/home/TestData/speech_commands/test_manifest.json,/home/TestData/speech_commands/test_manifest.json] \
        trainer.devices=1 \
        trainer.accelerator="gpu" \
        trainer.max_epochs=1 \
        trainer.max_steps=1 \
        +trainer.num_sanity_val_steps=1 \
        model.preprocessor._target_=nemo.collections.asr.modules.AudioToMelSpectrogramPreprocessor \
        ~model.preprocessor.window_size \
        ~model.preprocessor.window_stride \
        ~model.preprocessor.window \
        ~model.preprocessor.n_mels \
        ~model.preprocessor.n_mfcc \
        ~model.preprocessor.n_fft \
        exp_manager.exp_dir=examples/asr/speech_to_label_results
      AFTER_SCRIPT: |
        rm -rf examples/asr/speech_to_label_results

  # L2: ASR Adapters
  L2_ASR_Adapters_Linear_Adapters:
    needs: [cicd-test-container-setup]
    uses: ./.github/workflows/_test_template.yml
    if: contains(fromJSON(needs.cicd-test-container-setup.outputs.test_to_run), 'L2_ASR_Adapters_Linear_Adapters') || needs.cicd-test-container-setup.outputs.all == 'true'
    with:
      RUNNER: self-hosted-azure-gpus-1
      SCRIPT: |
        python examples/asr/asr_adapters/train_asr_adapter.py \
        model.pretrained_model="stt_en_conformer_ctc_small" \
        model.adapter.adapter_name="an4" \
        model.adapter.linear.in_features=176 \
        model.train_ds.manifest_filepath=/home/TestData/an4_dataset/an4_train.json \
        model.validation_ds.manifest_filepath=/home/TestData/an4_dataset/an4_val.json \
        trainer.max_steps=5 \
        trainer.devices=1 \
        trainer.accelerator="gpu" \
        +trainer.fast_dev_run=True \
        exp_manager.exp_dir=examples/asr/speech_to_text_adapters_results
      AFTER_SCRIPT: |
        rm -rf examples/asr/speech_to_text_adapters_results

  L2_ASR_Adapters_RelPos_MHA_Adapters:
    needs: [cicd-test-container-setup]
    uses: ./.github/workflows/_test_template.yml
    if: contains(fromJSON(needs.cicd-test-container-setup.outputs.test_to_run), 'L2_ASR_Adapters_RelPos_MHA_Adapters') || needs.cicd-test-container-setup.outputs.all == 'true'
    with:
      RUNNER: self-hosted-azure-gpus-1
      SCRIPT: |
        python examples/asr/asr_adapters/train_asr_adapter.py \
        model.pretrained_model="stt_en_conformer_ctc_small" \
        model.adapter.adapter_name="encoder:an4" \
        model.adapter.adapter_type="tiny_attn" \
        model.adapter.tiny_attn.n_feat=176 \
        model.train_ds.manifest_filepath=/home/TestData/an4_dataset/an4_train.json \
        model.validation_ds.manifest_filepath=/home/TestData/an4_dataset/an4_val.json \
        trainer.max_steps=5 \
        trainer.devices=1 \
        trainer.accelerator="gpu" \
        +trainer.fast_dev_run=True \
        exp_manager.exp_dir=examples/asr/speech_to_text_adapters_mha_results
      AFTER_SCRIPT: |
        rm -rf examples/asr/speech_to_text_adapters_mha_results

  # L2: OOMptimizer
  L2_Speech_Estimate_Duration_Bins:
    needs: [cicd-test-container-setup]
    uses: ./.github/workflows/_test_template.yml
    if: contains(fromJSON(needs.cicd-test-container-setup.outputs.test_to_run), 'L2_Speech_Estimate_Duration_Bins') || needs.cicd-test-container-setup.outputs.all == 'true'
    with:
      RUNNER: self-hosted-azure
      SCRIPT: |
        set -x
        # 1D buckets [SSL, CTC]
        python scripts/speech_recognition/estimate_duration_bins.py \
          /home/TestData/an4_dataset/an4_train.json \
          --buckets 5 
        # 2D buckets [CTC, RNNT, TDT] / with tokenizer
        python scripts/speech_recognition/estimate_duration_bins_2d.py \
          /home/TestData/an4_dataset/an4_train_lang.json \
          --tokenizer /home/TestData/asr_tokenizers/canary/en/tokenizer_spe_bpe_v1024_max_4/tokenizer.model \
          --buckets 5 \
          --sub-buckets 2
        # TODO(pzelasko): Figure out how to quote the value in the test properly for CI to accept it...
        # 2D buckets with prompt [AED/Canary, SpeechLM] / with aggregate tokenizer + prompt format 
        # python scripts/speech_recognition/estimate_duration_bins_2d.py \
        #   /home/TestData/an4_dataset/an4_train_lang.json \
        #   --tokenizer /home/TestData/asr_tokenizers/canary/canary_spl_tokenizer_v32/tokenizer.model \
        #      /home/TestData/asr_tokenizers/canary/en/tokenizer_spe_bpe_v1024_max_4/tokenizer.model \
        #      /home/TestData/asr_tokenizers/canary/es/tokenizer_spe_bpe_v1024_max_4/tokenizer.model \
        #   --langs spl_tokens en es \
        #   --prompt-format canary \
        #   --prompt '[{"role":"user","slots":{"source_lang":"en","target_lang":"en","task":"asr","pnc":"yes"}}]' \
        #   --buckets 5 \
        #   --sub-buckets 2

  # L2: OOMptimizer
  L2_Speech_Batch_Size_OOMptimizer:
    needs: [cicd-test-container-setup]
    uses: ./.github/workflows/_test_template.yml
    if: contains(fromJSON(needs.cicd-test-container-setup.outputs.test_to_run), 'L2_Speech_Batch_Size_OOMptimizer') || needs.cicd-test-container-setup.outputs.all == 'true'
    with:
      RUNNER: self-hosted-azure
      SCRIPT: |
        # 1D bucketing
        python scripts/speech_recognition/oomptimizer.py \
          -c /home/TestData/oomptimizer/fast-conformer_ctc_bpe.yaml \
          -m nemo.collections.asr.models.EncDecCTCModelBPE \
          -b "[5.0,10.0]"
        # 2D bucketing
        python scripts/speech_recognition/oomptimizer.py \
          -c /home/TestData/oomptimizer/fast-conformer_ctc_bpe.yaml \
          -m nemo.collections.asr.models.EncDecCTCModelBPE \
          -b "[[5.0,30],[5.0,45],[10.0,57],[10.0,71]]"

  # L2: OOMptimizer Canary (has a different batch schema)
  L2_Speech_Batch_Size_OOMptimizer_Canary:
    needs: [cicd-test-container-setup]
    uses: ./.github/workflows/_test_template.yml
    if: contains(fromJSON(needs.cicd-test-container-setup.outputs.test_to_run), 'L2_Speech_Batch_Size_OOMptimizer_Canary') || needs.cicd-test-container-setup.outputs.all == 'true'
    with:
      RUNNER: self-hosted-azure
      SCRIPT: |
        python scripts/speech_recognition/oomptimizer.py \
          -c /home/TestData/oomptimizer/fast-conformer_aed.yaml \
          -m nemo.collections.asr.models.EncDecMultiTaskModel \
          -b "[[5.0,30],[5.0,45],[10.0,57],[10.0,71]]"

  # L2: Speech Transcription
  L2_Speech_Transcription_Speech_to_Text_Transcribe:
    needs: [cicd-test-container-setup]
    uses: ./.github/workflows/_test_template.yml
    if: contains(fromJSON(needs.cicd-test-container-setup.outputs.test_to_run), 'L2_Speech_Transcription_Speech_to_Text_Transcribe') || needs.cicd-test-container-setup.outputs.all == 'true'
    with:
      RUNNER: self-hosted-azure
      SCRIPT: |
        python examples/asr/transcribe_speech.py \
        pretrained_name="QuartzNet15x5Base-En" \
        audio_dir="/home/TestData/an4_transcribe/test_subset/" \
        output_filename="stt_test_res.json" \
        amp=true
      AFTER_SCRIPT: |
        rm -rf stt_test_res.json

  # L2: Speech Transcription
  L2_Speech_Transcription_Canary_Transcribe_Full_Manifest:
    needs: [cicd-test-container-setup]
    uses: ./.github/workflows/_test_template.yml
    if: contains(fromJSON(needs.cicd-test-container-setup.outputs.test_to_run), 'L2_Speech_Transcription_Canary_Transcribe_Full_Manifest') || needs.cicd-test-container-setup.outputs.all == 'true'
    with:
      RUNNER: self-hosted-azure
      SCRIPT: |
        python examples/asr/transcribe_speech.py \
        dataset_manifest=/home/TestData/asr/canary/dev-other-wav-10-canary-fields.json \
        output_filename=preds.json \
        batch_size=10 \
        pretrained_name=nvidia/canary-1b \
        num_workers=0 \
        amp=false \
        compute_dtype=bfloat16 \
        matmul_precision=medium
      AFTER_SCRIPT: |
        rm -rf preds.json transcribe.log

  L2_Speech_Transcription_Canary_Transcribe_With_Prompt:
    needs: [cicd-test-container-setup]
    uses: ./.github/workflows/_test_template.yml
    if: contains(fromJSON(needs.cicd-test-container-setup.outputs.test_to_run), 'L2_Speech_Transcription_Canary_Transcribe_With_Prompt') || needs.cicd-test-container-setup.outputs.all == 'true'
    with:
      RUNNER: self-hosted-azure
      SCRIPT: |
        python examples/asr/transcribe_speech.py \
        dataset_manifest=/home/TestData/asr/canary/dev-other-wav-10.json \
        output_filename=preds.json \
        batch_size=10 \
        pretrained_name=nvidia/canary-1b \
        num_workers=0 \
        amp=false \
        compute_dtype=bfloat16 \
        matmul_precision=medium \
        +prompt.source_lang="en" \
        +prompt.target_lang="en" \
        +prompt.task="asr" \
        +prompt.pnc="no"
      AFTER_SCRIPT: |
        rm -rf preds.json transcribe.log

  L2_Speech_Transcription_Canary_Transcribe_Audio_Dir:
    needs: [cicd-test-container-setup]
    uses: ./.github/workflows/_test_template.yml
    if: contains(fromJSON(needs.cicd-test-container-setup.outputs.test_to_run), 'L2_Speech_Transcription_Canary_Transcribe_Audio_Dir') || needs.cicd-test-container-setup.outputs.all == 'true'
    with:
      RUNNER: self-hosted-azure
      SCRIPT: |
        python examples/asr/transcribe_speech.py \
        audio_dir=/home/TestData/asr/canary/dev-other-wav \
        output_filename=preds.json \
        batch_size=10 \
        pretrained_name=nvidia/canary-1b \
        num_workers=0 \
        amp=false \
        compute_dtype=bfloat16 \
        matmul_precision=medium
      AFTER_SCRIPT: |
        rm -rf preds.json
  

  # L2: Transducer alignment
  OPTIONAL_L2_Transducer_alignment_Running_pytest:
    needs: [cicd-test-container-setup]
    uses: ./.github/workflows/_test_template.yml
    if: contains(fromJSON(needs.cicd-test-container-setup.outputs.test_to_run), 'OPTIONAL_L2_Transducer_alignment_Running_pytest') || needs.cicd-test-container-setup.outputs.all == 'true'
    with:
      RUNNER: self-hosted-azure
      SCRIPT: |
        pytest tests/collections/asr/decoding/rnnt_alignments_check.py --durations=-1 --with_downloads
      IS_OPTIONAL: true

  # L2: Segmentation Tool
  L2_Segmentation_Tool_Parallel_ctc_segmentation_test_L2_Eng_CitriNet_with_wav:
    needs: [cicd-test-container-setup]
    uses: ./.github/workflows/_test_template.yml
    if: contains(fromJSON(needs.cicd-test-container-setup.outputs.test_to_run), 'L2_Segmentation_Tool_Parallel_ctc_segmentation_test_L2_Eng_CitriNet_with_wav') || needs.cicd-test-container-setup.outputs.all == 'true'
    with:
      RUNNER: self-hosted-azure
      SCRIPT: |
        cd tools/ctc_segmentation && \
        TIME=`date +"%Y-%m-%d-%T"` && \
        /bin/bash run_segmentation.sh \
        --MODEL_NAME_OR_PATH="stt_en_citrinet_512_gamma_0_25" \
        --DATA_DIR=/home/TestData/ctc_segmentation/eng \
        --OUTPUT_DIR=/home/TestData/ctc_segmentation/eng/output${TIME} \
        --LANGUAGE=en \
        --USE_NEMO_NORMALIZATION="TRUE" && \
        python /home/TestData/ctc_segmentation/verify_alignment.py \
        -r /home/TestData/ctc_segmentation/eng/eng_valid_segments_1.7.txt \
        -g /home/TestData/ctc_segmentation/eng/output${TIME}/verified_segments/nv_test_segments.txt;
      AFTER_SCRIPT: |
        rm -rf /home/TestData/ctc_segmentation/eng/output${TIME}

  L2_Segmentation_Tool_Parallel_ctc_segmentation_test_L2_Ru_QN_with_mp3:
    needs: [cicd-test-container-setup]
    uses: ./.github/workflows/_test_template.yml
    if: contains(fromJSON(needs.cicd-test-container-setup.outputs.test_to_run), 'L2_Segmentation_Tool_Parallel_ctc_segmentation_test_L2_Ru_QN_with_mp3') || needs.cicd-test-container-setup.outputs.all == 'true'
    with:
      RUNNER: self-hosted-azure
      SCRIPT: |
        cd tools/ctc_segmentation && \
        TIME=`date +"%Y-%m-%d-%T"` && \
        /bin/bash run_segmentation.sh \
        --MODEL_NAME_OR_PATH=/home/TestData/ctc_segmentation/QuartzNet15x5-Ru-e512-wer14.45.nemo \
        --DATA_DIR=/home/TestData/ctc_segmentation/ru \
        --OUTPUT_DIR=/home/TestData/ctc_segmentation/ru/output${TIME} \
        --LANGUAGE=ru \
        --ADDITIONAL_SPLIT_SYMBOLS=";" && \
        python /home/TestData/ctc_segmentation/verify_alignment.py \
        -r /home/TestData/ctc_segmentation/ru/valid_ru_segments_1.7.txt \
        -g /home/TestData/ctc_segmentation/ru/output${TIME}/verified_segments/ru_segments.txt;

        rm -rf /home/TestData/ctc_segmentation/eng/output${TIME}

  # L2: G2P Models
  L2_G2P_Models_G2P_Conformer_training_evaluation_and_inference:
    needs: [cicd-test-container-setup]
    uses: ./.github/workflows/_test_template.yml
    if: contains(fromJSON(needs.cicd-test-container-setup.outputs.test_to_run), 'L2_G2P_Models_G2P_Conformer_training_evaluation_and_inference') || needs.cicd-test-container-setup.outputs.all == 'true'
    with:
      RUNNER: self-hosted-azure
      SCRIPT: |
        cd examples/tts/g2p && \
            TIME=`date +"%Y-%m-%d-%T"` && OUTPUT_DIR_CONFORMER=output_ctc_${TIME} && \
            python g2p_train_and_evaluate.py \
                train_manifest=/home/TestData/g2p/g2p.json \
                validation_manifest=/home/TestData/g2p/g2p.json \
                model.test_ds.manifest_filepath=/home/TestData/g2p/g2p.json \
                model.tokenizer.dir=/home/TestData/g2p/tokenizer_spe_unigram_v512 \
                trainer.max_epochs=1 \
                model.max_source_len=64 \
                trainer.devices=1 \
                do_training=True \
                do_testing=True \
                exp_manager.exp_dir=${OUTPUT_DIR_CONFORMER} \
                +exp_manager.use_datetime_version=False\
                +exp_manager.version=test \
                --config-name=g2p_conformer_ctc && \
            python g2p_inference.py \
                pretrained_model=${OUTPUT_DIR_CONFORMER}/G2P-Conformer-CTC/test/checkpoints/G2P-Conformer-CTC.nemo \
                manifest_filepath=/home/TestData/g2p/g2p.json \
                phoneme_field=text

    # TODO: pleasefixme @redoctopus
    # - name: ByT5G2P training, evaluation and inference
    #   run: |
    #     cd examples/tts/g2p && \
    #         TIME=`date +"%Y-%m-%d-%T"` && OUTPUT_DIR_T5=output_byt5_${TIME} && \
    #         python g2p_train_and_evaluate.py \
    #             train_manifest=/home/TestData/g2p/g2p.json \
    #             validation_manifest=/home/TestData/g2p/g2p.json \
    #             model.test_ds.manifest_filepath=/home/TestData/g2p/g2p.json \
    #             trainer.max_epochs=1 \
    #             model.max_source_len=64 \
    #             trainer.devices=1 \
    #             do_training=True \
    #             do_testing=True \
    #             exp_manager.exp_dir=${OUTPUT_DIR_T5} \
    #             +exp_manager.use_datetime_version=False\
    #             +exp_manager.version=test && \
    #         python g2p_inference.py \
    #             pretrained_model=${OUTPUT_DIR_T5}/T5G2P/test/checkpoints/T5G2P.nemo \
    #             manifest_filepath=/home/TestData/g2p/g2p.json \
    #             phoneme_field=text
    #   }
    # }
    # - uses: "NVIDIA/NeMo/.github/actions/cancel-workflow@main"
    # if: "failure()"

  L2_G2P_Models_HeteronymClassificationModel_training_evaluation_and_inference:
    needs: [cicd-test-container-setup]
    uses: ./.github/workflows/_test_template.yml
    if: contains(fromJSON(needs.cicd-test-container-setup.outputs.test_to_run), 'L2_G2P_Models_HeteronymClassificationModel_training_evaluation_and_inference') || needs.cicd-test-container-setup.outputs.all == 'true'
    with:
      RUNNER: self-hosted-azure
      SCRIPT: |
        cd examples/tts/g2p && \
            TIME=`date +"%Y-%m-%d-%T"` && OUTPUT_DIR=output_${TIME} && \
            python g2p_heteronym_classification_train_and_evaluate.py \
                train_manifest=/home/TestData/g2p/manifest.json \
                validation_manifest=/home/TestData/g2p/manifest.json \
                test_manifest=/home/TestData/g2p/manifest.json \
                model.wordids=/home/TestData/g2p/wordids.tsv \
                trainer.max_epochs=1 \
                model.max_seq_length=64 \
                do_training=True \
                do_testing=True \
                exp_manager.exp_dir=${OUTPUT_DIR} \
                +exp_manager.use_datetime_version=False\
                +exp_manager.version=test && \
            python g2p_heteronym_classification_inference.py \
                manifest=/home/TestData/g2p/manifest.json \
                pretrained_model=${OUTPUT_DIR}/HeteronymClassification/test/checkpoints/HeteronymClassification.nemo \
                output_manifest=preds.json

  # L2: Duplex Text Normalization
  L2_Duplex_Text_Normalization_with_Tarred_dataset:
    needs: [cicd-test-container-setup]
    uses: ./.github/workflows/_test_template.yml
    if: contains(fromJSON(needs.cicd-test-container-setup.outputs.test_to_run), 'L2_Duplex_Text_Normalization_with_Tarred_dataset') || needs.cicd-test-container-setup.outputs.all == 'true'
    with:
      RUNNER: self-hosted-azure
      SCRIPT: |
        cd examples/nlp/duplex_text_normalization && \
        python duplex_text_normalization_train.py \
        data.validation_ds.data_path=/home/TestData/nlp/duplex_text_norm/small_test.tsv \
        mode=tn \
        lang=en \
        tagger_model.do_training=false \
        decoder_model.transformer=t5-small \
        data.validation_ds.batch_size=2 \
        data.train_ds.use_cache=false \
        data.validation_ds.use_cache=false \
        data.test_ds.batch_size=2 \
        data.train_ds.decoder_data_augmentation=false \
        data.train_ds.num_workers=2 \
        decoder_trainer.devices=[0,1] \
        decoder_trainer.accelerator="gpu" \
        data.train_ds.use_tarred_dataset=true \
        +decoder_trainer.fast_dev_run=true \
        decoder_exp_manager.create_checkpoint_callback=false \
        data.train_ds.tar_metadata_file=/home/TestData/nlp/duplex_text_norm/tarred_small/metadata.json \
        data.test_ds.use_cache=false \
        data.test_ds.data_path=/home/TestData/nlp/duplex_text_norm/small_test.tsv

  # L2: Intent and Slot Classification Tasks
  L2_Intent_and_Slot_Classification_Tasks_Intent_and_Slot_Classification:
    needs: [cicd-test-container-setup]
    uses: ./.github/workflows/_test_template.yml
    if: contains(fromJSON(needs.cicd-test-container-setup.outputs.test_to_run), 'L2_Intent_and_Slot_Classification_Tasks_Intent_and_Slot_Classification') || needs.cicd-test-container-setup.outputs.all == 'true'
    with:
      RUNNER: self-hosted-azure-gpus-1
      SCRIPT: |
        cd examples/nlp/intent_slot_classification && \
        python intent_slot_classification.py \
        model.data_dir=/home/TestData/nlp/retail \
        model.validation_ds.prefix=dev \
        model.test_ds.prefix=dev \
        trainer.devices=1 \
        trainer.accelerator="gpu" \
        +trainer.fast_dev_run=true \
        exp_manager.exp_dir=checkpoints
      AFTER_SCRIPT: |
        rm -rf checkpoints

  L2_Intent_and_Slot_Classification_Tasks_Multi-Label_Intent_and_Slot_Classification:
    needs: [cicd-test-container-setup]
    uses: ./.github/workflows/_test_template.yml
    if: contains(fromJSON(needs.cicd-test-container-setup.outputs.test_to_run), 'L2_Intent_and_Slot_Classification_Tasks_Multi-Label_Intent_and_Slot_Classification') || needs.cicd-test-container-setup.outputs.all == 'true'
    with:
      RUNNER: self-hosted-azure-gpus-1
      SCRIPT: |
        cd examples/nlp/intent_slot_classification && \
        python multi_label_intent_slot_classification.py \
        model.data_dir=/home/TestData/nlp/new_multiatis \
        model.validation_ds.prefix=dev \
        model.test_ds.prefix=dev \
        trainer.devices=1 \
        +trainer.fast_dev_run=true \
        exp_manager.exp_dir=checkpoints2
      AFTER_SCRIPT: |
        rm -rf checkpoints2

    # TODO: add when megatron-bert is supported again
    # stage("L2: Model Parallel Size 2 Megatron Text Classification") {
    #   when {
    #     anyOf{
    #       branch "main"
    #       changeRequest target: "main"
    #     }
    #   }
    #   failFast true
    #   steps{
    #     cd examples/nlp/text_classification && \
    #     python text_classification_with_bert.py \
    #     trainer.devices=[0,1] \
    #     trainer.accelerator="gpu" \
    #     trainer.num_nodes=1 \
    #     trainer.precision=16 \
    #     trainer.gradient_clip_val=1.0 \
    #     +trainer.fast_dev_run=true \
    #     model.dataset.num_classes=6 \
    #     model.train_ds.file_path=/home/TestData/nlp/retail_text_classification/train.tsv \
    #     model.train_ds.batch_size=4 \
    #     model.language_model.pretrained_model_name=megatron-bert-uncased \
    #     model.language_model.config_file=/home/TestData/nlp/mp_2_bert_toy/config.json \
    #     model.language_model.lm_checkpoint=/home/TestData/nlp/mp_2_bert_toy/iter_2000000 \
    #     model.nemo_path=null \
    #     ~model.infer_samples \
    #     exp_manager=null
    #   }
    # }

    # stage("L2: Model Parallel Size 2 Megatron Autoresume") {
    #   when {
    #     anyOf{
    #       branch "main"
    #       changeRequest target: "main"
    #     }
    #   }
    #   failFast true
    #   steps{
    #     cd examples/nlp/text_classification && \
    #     python text_classification_with_bert.py \
    #     trainer.devices=[0,1] \
    #     trainer.accelerator="gpu" \
    #     trainer.num_nodes=1 \
    #     trainer.precision=16 \
    #     trainer.gradient_clip_val=1.0 \
    #     trainer.max_epochs=1 \
    #     +trainer.fast_dev_run=true \
    #     model.dataset.num_classes=6 \
    #     model.train_ds.file_path=/home/TestData/nlp/retail_text_classification/train.tsv \
    #     model.train_ds.batch_size=4 \
    #     model.language_model.pretrained_model_name=megatron-bert-uncased \
    #     model.language_model.config_file=/home/TestData/nlp/mp_2_bert_toy/config.json \
    #     model.language_model.lm_checkpoint=/home/TestData/nlp/mp_2_bert_toy/iter_2000000 \
    #     model.nemo_path=null \
    #     ~model.infer_samples \
    #     +exp_manager.explicit_log_dir=/home/TestData/nlp/mp_autoresume \
    #     +exp_manager.resume_if_exists=true
    #   }
    # }

    # stage("L2: Model Parallel Size 2 Megatron Evaluation from .nemo") {
    #   when {
    #     anyOf{
    #       branch "main"
    #       changeRequest target: "main"
    #     }
    #   }
    #   failFast true
    #   steps{
    #     cd examples/nlp/text_classification && \
    #     python model_parallel_text_classification_evaluation.py \
    #     trainer.devices=[0,1] \
    #     trainer.accelerator="gpu" \
    #     trainer.num_nodes=1 \
    #     model.dataset.num_classes=6 \
    #     model.test_ds.file_path=/home/TestData/nlp/retail_text_classification/dev.tsv \
    #     model.nemo_path=/home/TestData/nlp/mp_2_nemo/retail_text_class_350M.nemo \
    #     exp_manager=null
    #   }
    # }

    # stage("L2: Model Parallel Size 2 Megatron Train from .nemo") {
    #   when {
    #     anyOf{
    #       branch "main"
    #       changeRequest target: "main"
    #     }
    #   }
    #   failFast true
    #   steps{
    #     cd examples/nlp/token_classification && \
    #     python token_classification_train.py \
    #     pretrained_model=/home/TestData/nlp/mp_2_nemo/ner_350M.nemo \
    #     model.dataset.data_dir=/home/TestData/nlp/ner/ \
    #     model.train_ds.batch_size=2 \
    #     model.dataset.use_cache=false \
    #     trainer.devices=[0,1] \
    #     trainer.accelerator="gpu" \
    #     +trainer.fast_dev_run=true \
    #     model.dataset.class_balancing="weighted_loss" \
    #     exp_manager=null
    #   }
    # }


  # L2: Parallel NLP Examples 2
  L2_Parallel_NLP_Examples2_NER_finetuning_from_pretrained_Test:
    needs: [cicd-test-container-setup]
    uses: ./.github/workflows/_test_template.yml
    if: contains(fromJSON(needs.cicd-test-container-setup.outputs.test_to_run), 'L2_Parallel_NLP_Examples2_NER_finetuning_from_pretrained_Test') || needs.cicd-test-container-setup.outputs.all == 'true'
    with:
      RUNNER: self-hosted-azure-gpus-1
      SCRIPT: |
        cd examples/nlp/token_classification && \
        python token_classification_train.py \
        pretrained_model=ner_en_bert \
        model.dataset.data_dir=/home/TestData/nlp/ner/ \
        model.train_ds.batch_size=2 \
        model.dataset.use_cache=false \
        trainer.devices=1 \
        trainer.accelerator="gpu" \
        +trainer.fast_dev_run=true \
        model.dataset.class_balancing="weighted_loss" \
        exp_manager.exp_dir=null

  L2_Parallel_NLP_Examples2_Punctuation_and_capitalization_finetuning_from_pretrained_test:
    needs: [cicd-test-container-setup]
    uses: ./.github/workflows/_test_template.yml
    if: contains(fromJSON(needs.cicd-test-container-setup.outputs.test_to_run), 'L2_Parallel_NLP_Examples2_Punctuation_and_capitalization_finetuning_from_pretrained_test') || needs.cicd-test-container-setup.outputs.all == 'true'
    with:
      RUNNER: self-hosted-azure-gpus-1
      SCRIPT: |
        cd examples/nlp/token_classification && \
        data_dir="$(mktemp -d -p "$(pwd)")" && \
        cp /home/TestData/nlp/token_classification_punctuation/*.txt "${data_dir}"/ && \
        python punctuation_capitalization_train_evaluate.py \
          pretrained_model=punctuation_en_bert \
          model.train_ds.ds_item="${data_dir}" \
          model.validation_ds.ds_item="${data_dir}" \
          model.test_ds.ds_item="${data_dir}" \
          +model.train_ds.use_cache=false \
          +model.validation_ds.use_cache=false \
          +model.test_ds.use_cache=false \
          trainer.devices=1 \
          trainer.accelerator="gpu" \
          +trainer.fast_dev_run=true \
          exp_manager.exp_dir=null;

        rm -rf "${data_dir}"

  L2_Parallel_NLP_Examples2_NER_with_TurkuNLP__bert-base-finnish-cased-v1:
    needs: [cicd-test-container-setup]
    uses: ./.github/workflows/_test_template.yml
    if: contains(fromJSON(needs.cicd-test-container-setup.outputs.test_to_run), 'L2_Parallel_NLP_Examples2_NER_with_TurkuNLP__bert-base-finnish-cased-v1') || needs.cicd-test-container-setup.outputs.all == 'true'
    with:
      RUNNER: self-hosted-azure-gpus-1
      SCRIPT: |
        cd examples/nlp/token_classification && \
        python token_classification_train.py \
        model.dataset.data_dir=/home/TestData/nlp/token_classification_punctuation/ \
        trainer.devices=1 \
        trainer.accelerator="gpu" \
        +trainer.fast_dev_run=true \
        model.dataset.use_cache=false \
        model.language_model.pretrained_model_name="TurkuNLP/bert-base-finnish-cased-v1" \
        exp_manager.exp_dir=null

  L2_Parallel_NLP_Examples2_Evaluation_script_for_Token_Classification:
    needs: [cicd-test-container-setup]
    uses: ./.github/workflows/_test_template.yml
    if: contains(fromJSON(needs.cicd-test-container-setup.outputs.test_to_run), 'L2_Parallel_NLP_Examples2_Evaluation_script_for_Token_Classification') || needs.cicd-test-container-setup.outputs.all == 'true'
    with:
      RUNNER: self-hosted-azure
      SCRIPT: |
        python examples/nlp/token_classification/token_classification_evaluate.py \
        model.dataset.data_dir=/home/TestData/nlp/ner/ \
        model.dataset.use_cache=false \
        pretrained_model=/home/TestData/nlp/pretrained_models/NER_Model_with_BERT_base_uncased.nemo

  L2_Parallel_NLP_Examples2_Evaluation_script_for_Punctuation:
    needs: [cicd-test-container-setup]
    uses: ./.github/workflows/_test_template.yml
    if: contains(fromJSON(needs.cicd-test-container-setup.outputs.test_to_run), 'L2_Parallel_NLP_Examples2_Evaluation_script_for_Punctuation') || needs.cicd-test-container-setup.outputs.all == 'true'
    with:
      RUNNER: self-hosted-azure
      SCRIPT: |
        data_dir="$(mktemp -d -p "$(pwd)")" && \
        cp /home/TestData/nlp/token_classification_punctuation/*.txt "${data_dir}"/ && \
        python examples/nlp/token_classification/punctuation_capitalization_train_evaluate.py \
          +do_training=false \
          +do_testing=true \
          model.test_ds.ds_item="${data_dir}" \
          ~model.train_ds \
          ~model.validation_ds \
          +model.test_ds.use_cache=false \
          pretrained_model=/home/TestData/nlp/pretrained_models/Punctuation_Capitalization_with_DistilBERT_base_uncased.nemo;

        rm -rf "${data_dir}"


  # L2: Parallel Pretraining BERT pretraining from Text/Preprocessed
  L2_Pretraining_BERT_pretraining_from_Text:
    needs: [cicd-test-container-setup]
    uses: ./.github/workflows/_test_template.yml
    if: contains(fromJSON(needs.cicd-test-container-setup.outputs.test_to_run), 'L2_Pretraining_BERT_pretraining_from_Text') || needs.cicd-test-container-setup.outputs.all == 'true'
    with:
      RUNNER: self-hosted-azure-gpus-1
      SCRIPT: |
        cd examples/nlp/language_modeling && \
        python bert_pretraining.py \
        --config-name=bert_pretraining_from_text_config.yaml \
        trainer.devices=1 \
        trainer.accelerator="gpu" \
        trainer.precision=16 \
        +trainer.fast_dev_run=true \
        model.train_ds.data_file=/home/TestData/nlp/wikitext-2/train.txt  \
        model.train_ds.batch_size=32 \
        model.validation_ds.data_file=/home/TestData/nlp/wikitext-2/valid.txt  \
        model.validation_ds.batch_size=32 \
        model.language_model.config_file=/home/TestData/nlp/bert_configs/bert_3200.json \
        model.optim.lr=0.01 \
        model.optim.sched.warmup_ratio=0.1 \
        model.tokenizer.tokenizer_name=sentencepiece \
        model.tokenizer.tokenizer_model=/home/TestData/nlp/wikitext-2/tokenizer_bpe_v3193/tokenizer.model \
        model.mask_prob=0.15 \
        model.short_seq_prob=0.1 \
        exp_manager.exp_dir=PretrainingBERTFromText;
      AFTER_SCRIPT: |
        rm -f /home/TestData/nlp/wikitext-2/*.pkl
        #rm -rf examples/nlp/language_modeling/PretrainingBERTFromText

  L2_Pretraining_BERT_from_Preprocessed:
    needs: [cicd-test-container-setup]
    uses: ./.github/workflows/_test_template.yml
    if: contains(fromJSON(needs.cicd-test-container-setup.outputs.test_to_run), 'L2_Pretraining_BERT_from_Preprocessed') || needs.cicd-test-container-setup.outputs.all == 'true'
    with:
      RUNNER: self-hosted-azure-gpus-1
      SCRIPT: |
        cd examples/nlp/language_modeling && \
            python bert_pretraining.py \
            --config-name=bert_pretraining_from_preprocessed_config.yaml \
            trainer.devices=1 \
            trainer.accelerator="gpu" \
            trainer.precision=16 \
            +trainer.fast_dev_run=false \
            +trainer.max_epochs=1 \
            +trainer.limit_val_batches=0 \
            +trainer.limit_train_batches=1 \
            model.train_ds.data_file=/home/TestData/nlp/wiki_book_mini/training \
            model.train_ds.batch_size=8 \
            model.language_model.lm_checkpoint=/home/TestData/nlp/bert_ckpts/nemo1.0/bert_base_uncased_mlm_final_1074591_nemo1.0.pt \
            model.language_model.config_file=/home/TestData/nlp/bert_configs/uncased_L-12_H-768_A-12.json \
            model.optim.lr=0.875e-4 \
            model.optim.weight_decay=0.01 \
            model.optim.sched.warmup_ratio=0.01 \
            exp_manager.exp_dir=PretrainingBERTFromPreprocessed \
            exp_manager.create_checkpoint_callback=False  \

            #rm -rf examples/nlp/language_modeling/PretrainingBERTFromPreprocessed


  # TODO: remove +model.optim.capturable=True when Pytorch fix: https://github.com/pytorch/pytorch/pull/81858
  # is in the release container
  # L2: NMT Attention is All You Need Training
  L2_NMT_Attention_is_All_You_Need_Training_NMT_Training_Post-LN:
    needs: [cicd-test-container-setup]
    uses: ./.github/workflows/_test_template.yml
    if: contains(fromJSON(needs.cicd-test-container-setup.outputs.test_to_run), 'L2_NMT_Attention_is_All_You_Need_Training_NMT_Training_Post-LN') || needs.cicd-test-container-setup.outputs.all == 'true'
    with:
      RUNNER: self-hosted-azure-gpus-1
      SCRIPT: |
        python examples/nlp/machine_translation/enc_dec_nmt.py \
          --config-path=conf \
          --config-name=aayn_base \
          do_testing=false \
          model.train_ds.src_file_name=/home/TestData/nlp/nmt/toy_data/wmt14-de-en.src \
          model.train_ds.tgt_file_name=/home/TestData/nlp/nmt/toy_data/wmt14-de-en.ref \
          model.validation_ds.src_file_name=/home/TestData/nlp/nmt/toy_data/wmt14-de-en.src \
          model.validation_ds.tgt_file_name=/home/TestData/nlp/nmt/toy_data/wmt14-de-en.src \
          model.test_ds.src_file_name=/home/TestData/nlp/nmt/toy_data/wmt14-de-en.src \
          model.test_ds.tgt_file_name=/home/TestData/nlp/nmt/toy_data/wmt14-de-en.src \
          model.encoder_tokenizer.tokenizer_model=/home/TestData/nlp/nmt/toy_data/spm_4k_ende.model \
          model.decoder_tokenizer.tokenizer_model=/home/TestData/nlp/nmt/toy_data/spm_4k_ende.model \
          model.encoder.num_layers=1 \
          model.encoder.hidden_size=64 \
          model.encoder.inner_size=256 \
          model.decoder.num_layers=1 \
          model.decoder.hidden_size=64 \
          model.decoder.inner_size=256 \
          +model.optim.capturable=True \
          trainer.devices=1 \
          trainer.accelerator="gpu" \
          +trainer.val_check_interval=2 \
          +trainer.limit_val_batches=1 \
          +trainer.max_steps=2 \
          trainer.precision=16 \
          +exp_manager.explicit_log_dir=examples/nlp/machine_translation/nmt_results \
          +exp_manager.create_checkpoint_callback=true
          
        python examples/nlp/machine_translation/enc_dec_nmt.py \
          --config-path=conf \
          --config-name=aayn_base \
          do_testing=true \
          model.train_ds.src_file_name=/home/TestData/nlp/nmt/toy_data/wmt14-de-en.src \
          model.train_ds.tgt_file_name=/home/TestData/nlp/nmt/toy_data/wmt14-de-en.ref \
          model.validation_ds.src_file_name=/home/TestData/nlp/nmt/toy_data/wmt14-de-en.src \
          model.validation_ds.tgt_file_name=/home/TestData/nlp/nmt/toy_data/wmt14-de-en.src \
          model.test_ds.src_file_name=/home/TestData/nlp/nmt/toy_data/wmt14-de-en.src \
          model.test_ds.tgt_file_name=/home/TestData/nlp/nmt/toy_data/wmt14-de-en.src \
          model.encoder_tokenizer.tokenizer_model=/home/TestData/nlp/nmt/toy_data/spm_4k_ende.model \
          model.decoder_tokenizer.tokenizer_model=/home/TestData/nlp/nmt/toy_data/spm_4k_ende.model \
          model.encoder.num_layers=1 \
          model.encoder.hidden_size=64 \
          model.encoder.inner_size=256 \
          model.decoder.num_layers=1 \
          model.decoder.hidden_size=64 \
          model.decoder.inner_size=256 \
          +model.optim.capturable=True \
          trainer.devices=1 \
          trainer.accelerator="gpu" \
          +trainer.val_check_interval=10 \
          +trainer.limit_val_batches=1 \
          +trainer.limit_test_batches=1 \
          +trainer.max_steps=10 \
          +exp_manager.explicit_log_dir=examples/nlp/machine_translation/nmt_results \
          +exp_manager.create_checkpoint_callback=true \
          +exp_manager.resume_if_exists=True
      AFTER_SCRIPT: |    
        rm -rf examples/nlp/machine_translation/nmt_results
  L2_NMT_Attention_is_All_You_Need_Training_NMT_Training_Pre-LN:
    needs: [cicd-test-container-setup]
    uses: ./.github/workflows/_test_template.yml
    if: contains(fromJSON(needs.cicd-test-container-setup.outputs.test_to_run), 'L2_NMT_Attention_is_All_You_Need_Training_NMT_Training_Pre-LN') || needs.cicd-test-container-setup.outputs.all == 'true'
    with:
      RUNNER: self-hosted-azure-gpus-1
      SCRIPT: |
        cd examples/nlp/machine_translation && \
        python enc_dec_nmt.py \
        --config-path=conf \
        --config-name=aayn_base \
        do_testing=true \
        model.train_ds.src_file_name=/home/TestData/nlp/nmt/toy_data/wmt14-de-en.src \
        model.train_ds.tgt_file_name=/home/TestData/nlp/nmt/toy_data/wmt14-de-en.ref \
        model.validation_ds.src_file_name=/home/TestData/nlp/nmt/toy_data/wmt14-de-en.src \
        model.validation_ds.tgt_file_name=/home/TestData/nlp/nmt/toy_data/wmt14-de-en.src \
        model.test_ds.src_file_name=/home/TestData/nlp/nmt/toy_data/wmt14-de-en.src \
        model.test_ds.tgt_file_name=/home/TestData/nlp/nmt/toy_data/wmt14-de-en.src \
        model.encoder_tokenizer.tokenizer_model=/home/TestData/nlp/nmt/toy_data/spm_4k_ende.model \
        model.decoder_tokenizer.tokenizer_model=/home/TestData/nlp/nmt/toy_data/spm_4k_ende.model \
        model.encoder.pre_ln=true \
        model.decoder.pre_ln=true \
        trainer.devices=1 \
        trainer.accelerator="gpu" \
        +trainer.fast_dev_run=true \
        +trainer.limit_test_batches=2 \
        exp_manager=null

  L2_NMT_Attention_is_All_You_Need_Training_NMT_Multi-Validation:
    needs: [cicd-test-container-setup]
    uses: ./.github/workflows/_test_template.yml
    if: contains(fromJSON(needs.cicd-test-container-setup.outputs.test_to_run), 'L2_NMT_Attention_is_All_You_Need_Training_NMT_Multi-Validation') || needs.cicd-test-container-setup.outputs.all == 'true'
    with:
      RUNNER: self-hosted-azure-gpus-1
      SCRIPT: |
        cd examples/nlp/machine_translation && \
        python enc_dec_nmt.py \
        --config-path=conf \
        --config-name=aayn_base \
        do_testing=true \
        model.train_ds.src_file_name=/home/TestData/nlp/nmt/toy_data/wmt14-en-de.src \
        model.train_ds.tgt_file_name=/home/TestData/nlp/nmt/toy_data/wmt14-en-de.ref \
        model.validation_ds.src_file_name=[/home/TestData/nlp/nmt/toy_data/wmt13-en-de.src,/home/TestData/nlp/nmt/toy_data/wmt14-en-de.src] \
        model.validation_ds.tgt_file_name=[/home/TestData/nlp/nmt/toy_data/wmt13-en-de.ref,/home/TestData/nlp/nmt/toy_data/wmt14-en-de.ref] \
        model.test_ds.src_file_name=[/home/TestData/nlp/nmt/toy_data/wmt13-en-de.src,/home/TestData/nlp/nmt/toy_data/wmt14-en-de.src] \
        model.test_ds.tgt_file_name=[/home/TestData/nlp/nmt/toy_data/wmt13-en-de.ref,/home/TestData/nlp/nmt/toy_data/wmt14-en-de.ref] \
        model.encoder_tokenizer.tokenizer_model=/home/TestData/nlp/nmt/toy_data/spm_4k_ende.model \
        model.decoder_tokenizer.tokenizer_model=/home/TestData/nlp/nmt/toy_data/spm_4k_ende.model \
        trainer.devices=1 \
        trainer.accelerator="gpu" \
        +trainer.fast_dev_run=true \
        +trainer.limit_test_batches=2 \
        exp_manager=null

  # L2: NMT Attention is All You Need Inference
  L2_NMT_Attention_is_All_You_Need_Inference:
    needs: [cicd-test-container-setup]
    uses: ./.github/workflows/_test_template.yml
    if: contains(fromJSON(needs.cicd-test-container-setup.outputs.test_to_run), 'L2_NMT_Attention_is_All_You_Need_Inference') || needs.cicd-test-container-setup.outputs.all == 'true'
    with:
      RUNNER: self-hosted-azure
      SCRIPT: |
        cd examples/nlp/machine_translation && \
        python nmt_transformer_infer.py \
        --model=/home/TestData/nlp/nmt/toy_data/enes_v16k_s100k_6x6.nemo \
        --srctext=/home/TestData/nlp/nmt/toy_data/wmt14-de-en.test.src \
        --tgtout=/home/TestData/nlp/nmt/toy_data/out.txt \
        --target_lang en \
        --source_lang de

  # L2: NMT Attention is All You Need Finetuning
  L2_NMT_Attention_is_All_You_Need_Finetuning:
    needs: [cicd-test-container-setup]
    uses: ./.github/workflows/_test_template.yml
    if: contains(fromJSON(needs.cicd-test-container-setup.outputs.test_to_run), 'L2_NMT_Attention_is_All_You_Need_Finetuning') || needs.cicd-test-container-setup.outputs.all == 'true'
    with:
      RUNNER: self-hosted-azure-gpus-1
      SCRIPT: |
        cd examples/nlp/machine_translation && \
        python enc_dec_nmt_finetune.py \
        model_path=/home/TestData/nlp/nmt/toy_data/enes_v16k_s100k_6x6.nemo \
        trainer.devices=1 \
        ~trainer.max_epochs \
        model.train_ds.src_file_name=/home/TestData/nlp/nmt/toy_data/wmt14-de-en.src \
        model.train_ds.tgt_file_name=/home/TestData/nlp/nmt/toy_data/wmt14-de-en.ref \
        model.validation_ds.src_file_name=/home/TestData/nlp/nmt/toy_data/wmt14-de-en.src \
        model.validation_ds.tgt_file_name=/home/TestData/nlp/nmt/toy_data/wmt14-de-en.src \
        model.test_ds.src_file_name=/home/TestData/nlp/nmt/toy_data/wmt14-de-en.src \
        model.test_ds.tgt_file_name=/home/TestData/nlp/nmt/toy_data/wmt14-de-en.src \
        +trainer.val_check_interval=10 \
        +trainer.limit_val_batches=1 \
        +trainer.limit_test_batches=1 \
        +trainer.max_steps=10 \
        +exp_manager.exp_dir=examples/nlp/machine_translation/nmt_finetune \
        +exp_manager.create_checkpoint_callback=True \
        +exp_manager.checkpoint_callback_params.monitor=val_sacreBLEU \
        +exp_manager.checkpoint_callback_params.mode=max \
        +exp_manager.checkpoint_callback_params.save_best_model=true
      AFTER_SCRIPT: |
        rm -rf examples/nlp/machine_translation/nmt_finetune

  # L2: NMT Tarred Dataset Creation
  L2_NMT_Tarred_Dataset_Creation_Auto_Tarred_Dataset_Creation:
    needs: [cicd-test-container-setup]
    uses: ./.github/workflows/_test_template.yml
    if: contains(fromJSON(needs.cicd-test-container-setup.outputs.test_to_run), 'L2_NMT_Tarred_Dataset_Creation_Auto_Tarred_Dataset_Creation') || needs.cicd-test-container-setup.outputs.all == 'true'
    with:
      RUNNER: self-hosted-azure-gpus-1
      SCRIPT: |
        cd examples/nlp/machine_translation && \
        python enc_dec_nmt.py \
        --config-path=conf \
        --config-name=aayn_base \
        do_training=false \
        model.preproc_out_dir=$PWD/preproc_out_dir \
        model.train_ds.use_tarred_dataset=true \
        model.train_ds.n_preproc_jobs=2 \
        model.train_ds.lines_per_dataset_fragment=500 \
        model.train_ds.num_batches_per_tarfile=10 \
        model.train_ds.src_file_name=/home/TestData/nlp/nmt/toy_data/wmt14-de-en.src \
        model.train_ds.tgt_file_name=/home/TestData/nlp/nmt/toy_data/wmt14-de-en.ref \
        model.validation_ds.src_file_name=/home/TestData/nlp/nmt/toy_data/wmt14-de-en.src \
        model.validation_ds.tgt_file_name=/home/TestData/nlp/nmt/toy_data/wmt14-de-en.src \
        model.encoder_tokenizer.vocab_size=2000 \
        model.decoder_tokenizer.vocab_size=2000 \
        ~model.test_ds \
        trainer.devices=1 \
        trainer.accelerator="gpu" \
        +trainer.fast_dev_run=true \
        exp_manager=null

  L2_NMT_Tarred_Dataset_Creation_Script_Tarred_Dataset_Creation:
    needs: [cicd-test-container-setup]
    uses: ./.github/workflows/_test_template.yml
    if: contains(fromJSON(needs.cicd-test-container-setup.outputs.test_to_run), 'L2_NMT_Tarred_Dataset_Creation_Script_Tarred_Dataset_Creation') || needs.cicd-test-container-setup.outputs.all == 'true'
    with:
      RUNNER: self-hosted-azure
      SCRIPT: |
        cd examples/nlp/machine_translation && \
        python create_tarred_parallel_dataset.py \
        --src_fname /home/TestData/nlp/nmt/toy_data/wmt14-de-en.src \
        --tgt_fname /home/TestData/nlp/nmt/toy_data/wmt14-de-en.ref \
        --out_dir $PWD/out_dir \
        --encoder_tokenizer_vocab_size=2000 \
        --decoder_tokenizer_vocab_size=2000 \
        --tokens_in_batch=1000 \
        --lines_per_dataset_fragment=500 \
        --num_batches_per_tarfile=10 \
        --n_preproc_jobs=2

  L2_Megatron_NMT_Training_TP2:
    needs: [cicd-test-container-setup]
    uses: ./.github/workflows/_test_template.yml
    if: contains(fromJSON(needs.cicd-test-container-setup.outputs.test_to_run), 'L2_Megatron_NMT_Training_TP2') || needs.cicd-test-container-setup.outputs.all == 'true'
    with:
      RUNNER: self-hosted-azure
      SCRIPT: |
        python examples/nlp/machine_translation/megatron_nmt_training.py \
        trainer.devices=2 \
        trainer.accelerator=gpu \
        trainer.log_every_n_steps=1 \
        trainer.val_check_interval=10 \
        +trainer.limit_val_batches=2 \
        trainer.accumulate_grad_batches=1 \
        trainer.max_steps=10 \
        trainer.precision=16 \
        trainer.gradient_clip_val=1.0 \
        exp_manager.exp_dir=examples/nlp/machine_translation/megatron_nmt_results \
        model.tensor_model_parallel_size=2 \
        model.seq_length=128 \
        model.encoder.num_layers=4 \
        model.encoder.hidden_size=64 \
        model.encoder.num_attention_heads=8 \
        model.encoder.activation="swiglu" \
        model.encoder.masked_softmax_fusion=False \
        model.encoder.bias_activation_fusion=False \
        model.encoder.activations_checkpoint_method="block" \
        model.encoder.activations_checkpoint_num_layers=1 \
        model.decoder.num_layers=2 \
        model.decoder.hidden_size=64 \
        model.decoder.num_attention_heads=8 \
        model.decoder.activation="swiglu" \
        model.decoder.masked_softmax_fusion=False \
        model.decoder.bias_activation_fusion=False \
        model.decoder.activations_checkpoint_method="block" \
        model.decoder.activations_checkpoint_num_layers=1 \
        model.micro_batch_size=2 \
        model.global_batch_size=4 \
        model.train_ds.src_file_name=/home/TestData/nlp/nmt/toy_data/wmt14-de-en.src \
        model.train_ds.tgt_file_name=/home/TestData/nlp/nmt/toy_data/wmt14-de-en.ref \
        model.validation_ds.src_file_name=/home/TestData/nlp/nmt/toy_data/wmt14-de-en.src \
        model.validation_ds.tgt_file_name=/home/TestData/nlp/nmt/toy_data/wmt14-de-en.ref \
        model.train_ds.num_workers=1 \
        model.validation_ds.num_workers=1 \
        ~model.test_ds \
        model.train_ds.dataset_type=text_memmap \
        model.encoder_tokenizer.library=sentencepiece \
        model.encoder_tokenizer.model=/home/TestData/nlp/nmt/toy_data/spm_64k_all_langs_plus_en.model \
        model.decoder_tokenizer.library=sentencepiece \
        model.decoder_tokenizer.model=/home/TestData/nlp/nmt/toy_data/spm_64k_all_langs_plus_en.model
        # Change val_check_interval to 1 for resume as the len(dataloder) is 1 due to max_steps being the same as that of training and Lightning 2.0 raises an error
        # if val_check_interval > len(dataloder: https://github.com/Lightning-AI/lightning/blob/2.0.6/src/lightning/pytorch/loops/fit_loop.py#L259 at the beginning of fit_loop.run()
        python examples/nlp/machine_translation/megatron_nmt_training.py \
        trainer.devices=2 \
        trainer.accelerator=gpu \
        trainer.log_every_n_steps=1 \
        trainer.val_check_interval=1 \
        +trainer.limit_val_batches=2 \
        trainer.accumulate_grad_batches=1 \
        trainer.max_steps=10 \
        trainer.precision=16 \
        trainer.gradient_clip_val=1.0 \
        exp_manager.exp_dir=examples/nlp/machine_translation/megatron_nmt_results \
        model.tensor_model_parallel_size=2 \
        model.seq_length=128 \
        model.encoder.num_layers=4 \
        model.encoder.hidden_size=64 \
        model.encoder.num_attention_heads=8 \
        model.encoder.activation="swiglu" \
        model.encoder.masked_softmax_fusion=False \
        model.encoder.bias_activation_fusion=False \
        model.encoder.activations_checkpoint_method="block" \
        model.encoder.activations_checkpoint_num_layers=1 \
        model.decoder.num_layers=2 \
        model.decoder.hidden_size=64 \
        model.decoder.num_attention_heads=8 \
        model.decoder.activation="swiglu" \
        model.decoder.masked_softmax_fusion=False \
        model.decoder.bias_activation_fusion=False \
        model.decoder.activations_checkpoint_method="block" \
        model.decoder.activations_checkpoint_num_layers=1 \
        model.micro_batch_size=2 \
        model.global_batch_size=4 \
        model.train_ds.src_file_name=/home/TestData/nlp/nmt/toy_data/wmt14-de-en.src \
        model.train_ds.tgt_file_name=/home/TestData/nlp/nmt/toy_data/wmt14-de-en.ref \
        model.validation_ds.src_file_name=/home/TestData/nlp/nmt/toy_data/wmt14-de-en.src \
        model.validation_ds.tgt_file_name=/home/TestData/nlp/nmt/toy_data/wmt14-de-en.ref \
        model.train_ds.num_workers=1 \
        model.validation_ds.num_workers=1 \
        ~model.test_ds \
        model.train_ds.dataset_type=text_memmap \
        model.encoder_tokenizer.library=sentencepiece \
        model.encoder_tokenizer.model=/home/TestData/nlp/nmt/toy_data/spm_64k_all_langs_plus_en.model \
        model.decoder_tokenizer.library=sentencepiece \
        model.decoder_tokenizer.model=/home/TestData/nlp/nmt/toy_data/spm_64k_all_langs_plus_en.model
      AFTER_SCRIPT: |
        rm -rf examples/nlp/machine_translation/megatron_nmt_results

  L2_Megatron_BART_Perceiver_MIM_Training_TP2:
    needs: [cicd-test-container-setup]
    uses: ./.github/workflows/_test_template.yml
    if: contains(fromJSON(needs.cicd-test-container-setup.outputs.test_to_run), 'L2_Megatron_BART_Perceiver_MIM_Training_TP2') || needs.cicd-test-container-setup.outputs.all == 'true'
    with:
      RUNNER: self-hosted-azure
      SCRIPT: |
        python examples/nlp/language_modeling/megatron_bart_pretraining.py \
        trainer.devices=2 \
        trainer.accelerator=gpu \
        trainer.log_every_n_steps=1 \
        trainer.val_check_interval=10 \
        trainer.limit_val_batches=2 \
        trainer.accumulate_grad_batches=1 \
        trainer.max_steps=10 \
        trainer.precision=16 \
        trainer.gradient_clip_val=1.0 \
        exp_manager.exp_dir=examples/nlp/language_modeling/megatron_mim_results \
        model.tensor_model_parallel_size=2 \
        model.seq_length=128 \
        model.encoder.num_layers=4 \
        model.encoder.hidden_size=64 \
        model.encoder.arch=perceiver \
        model.encoder.num_attention_heads=8 \
        model.encoder.activation="swiglu" \
        model.encoder.masked_softmax_fusion=False \
        model.encoder.bias_activation_fusion=False \
        model.encoder.activations_checkpoint_method="block" \
        model.encoder.activations_checkpoint_num_layers=1 \
        model.decoder.num_layers=2 \
        model.decoder.hidden_size=64 \
        model.decoder.num_attention_heads=8 \
        model.decoder.activation="swiglu" \
        model.decoder.masked_softmax_fusion=False \
        model.decoder.bias_activation_fusion=False \
        model.decoder.activations_checkpoint_method="block" \
        model.decoder.activations_checkpoint_num_layers=1 \
        model.micro_batch_size=2 \
        model.global_batch_size=4 \
        model.data.data_impl=text_mmap \
        model.data.data_prefix=[1.0,/home/TestData/nlp/nmt/toy_data/wmt14-de-en.src] \
        model.data.splits_string="\"800,100,100\"" \
        model.data.whole_word_masking=False \
        model.tokenizer.library=sentencepiece \
        model.tokenizer.model=/home/TestData/nlp/nmt/toy_data/spm_64k_all_langs_plus_en.model \
        ++model.hiddens.enc_output_name=z \
        ++model.hiddens.transform.q_z_given_x.cls_name=cond_gaussian \
        ++model.hiddens.transform.q_z_given_x.hidden_size=64 \
        ++model.hiddens.loss.mim.cls_name=a_mim \
        ++model.hiddens.loss.mim.loss_weight=0.5
        # Change val_check_interval to 1 for resume as the len(dataloder) is 1 due to max_steps being the same as that of training and Lightning 2.0 raises an error
        # if val_check_interval > len(dataloder: https://github.com/Lightning-AI/lightning/blob/2.0.6/src/lightning/pytorch/loops/fit_loop.py#L259 at the beginning of fit_loop.run()
        python examples/nlp/language_modeling/megatron_bart_pretraining.py \
        trainer.devices=2 \
        trainer.accelerator=gpu \
        trainer.log_every_n_steps=1 \
        trainer.val_check_interval=1 \
        trainer.limit_val_batches=2 \
        trainer.accumulate_grad_batches=1 \
        trainer.max_steps=10 \
        trainer.precision=16 \
        trainer.gradient_clip_val=1.0 \
        exp_manager.exp_dir=examples/nlp/language_modeling/megatron_mim_results \
        model.tensor_model_parallel_size=2 \
        model.seq_length=128 \
        model.encoder.num_layers=4 \
        model.encoder.hidden_size=64 \
        model.encoder.arch=perceiver \
        model.encoder.num_attention_heads=8 \
        model.encoder.activation="swiglu" \
        model.encoder.masked_softmax_fusion=False \
        model.encoder.bias_activation_fusion=False \
        model.encoder.activations_checkpoint_method="block" \
        model.encoder.activations_checkpoint_num_layers=1 \
        model.decoder.num_layers=2 \
        model.decoder.hidden_size=64 \
        model.decoder.num_attention_heads=8 \
        model.decoder.activation="swiglu" \
        model.decoder.masked_softmax_fusion=False \
        model.decoder.bias_activation_fusion=False \
        model.decoder.activations_checkpoint_method="block" \
        model.decoder.activations_checkpoint_num_layers=1 \
        model.micro_batch_size=2 \
        model.global_batch_size=4 \
        model.data.data_impl=text_mmap \
        model.data.data_prefix=[1.0,/home/TestData/nlp/nmt/toy_data/wmt14-de-en.src] \
        model.data.splits_string="\"800,100,100\"" \
        model.data.whole_word_masking=False \
        model.tokenizer.library=sentencepiece \
        model.tokenizer.model=/home/TestData/nlp/nmt/toy_data/spm_64k_all_langs_plus_en.model \
        ++model.hiddens.enc_output_name=z \
        ++model.hiddens.transform.q_z_given_x.cls_name=cond_gaussian \
        ++model.hiddens.transform.q_z_given_x.hidden_size=64 \
        ++model.hiddens.loss.mim.cls_name=a_mim \
        ++model.hiddens.loss.mim.loss_weight=0.5
      AFTER_SCRIPT: |
        rm -rf examples/nlp/language_modeling/megatron_mim_results

    # stage("L2: NMT Bottleneck Fallback") {
    #   when {
    #     anyOf {
    #       branch "main"
    #       changeRequest target: "main"
    #     }
    #   }
    #   failFast true
    #   parallel {
    #     stage("L2: seq2seq (no bottleneck)") {
    #         steps {
    #           cd examples/nlp/machine_translation && \
    #           enc_dec_nmt-bottleneck.py \
    #           --config-path=conf \
    #           --config-name=aayn_bottleneck \
    #           do_testing=true \
    #           model.model_type=nll \
    #           model.encoder.arch=seq2seq \
    #           model.encoder.hidden_steps=1 \
    #           model.encoder.hidden_blocks=1 \
    #           model.encoder.hidden_init_method=params \
    #           model.encoder.hidden_size=64 \
    #           model.encoder.inner_size=128 \
    #           model.encoder.num_attention_heads=2 \
    #           model.encoder.num_layers=2 \
    #           model.decoder.hidden_size=64 \
    #           model.decoder.inner_size=128 \
    #           model.decoder.num_attention_heads=2 \
    #           model.decoder.num_layers=2 \
    #           model.train_ds.src_file_name=/home/TestData/nlp/nmt/toy_data/wmt14-en-de.src \
    #           model.train_ds.tgt_file_name=/home/TestData/nlp/nmt/toy_data/wmt14-en-de.ref \
    #           model.validation_ds.src_file_name=[/home/TestData/nlp/nmt/toy_data/wmt13-en-de.src,/home/TestData/nlp/nmt/toy_data/wmt14-en-de.src] \
    #           model.validation_ds.tgt_file_name=[/home/TestData/nlp/nmt/toy_data/wmt13-en-de.ref,/home/TestData/nlp/nmt/toy_data/wmt14-en-de.ref] \
    #           model.test_ds.src_file_name=/home/TestData/nlp/nmt/toy_data/wmt13-en-de.src \
    #           model.test_ds.tgt_file_name=/home/TestData/nlp/nmt/toy_data/wmt13-en-de.ref \
    #           model.encoder_tokenizer.tokenizer_model=/home/TestData/nlp/nmt/toy_data/tt_tokenizer.BPE.4096.model \
    #           model.decoder_tokenizer.tokenizer_model=/home/TestData/nlp/nmt/toy_data/tt_tokenizer.BPE.4096.model \
    #           trainer.devices=1 \
    #           trainer.accelerator="gpu" \
    #           +trainer.fast_dev_run=true \
    #           +trainer.limit_test_batches=2 \
    #           exp_manager=null \
    #         }
    #     }
    #   }
    # }
    # stage("L2: NMT Bottleneck Architecture") {
    #   when {
    #     anyOf {
    #       branch "main"
    #       changeRequest target: "main"
    #     }
    #   }
    #   failFast true
    #   parallel {
    #     stage("Bridge Encoder (identity)") {
    #         steps {
    #           cd examples/nlp/machine_translation && \
    #           enc_dec_nmt-bottleneck.py \
    #           --config-path=conf \
    #           --config-name=aayn_bottleneck \
    #           do_testing=true \
    #           model.model_type=nll \
    #           model.encoder.arch=bridge \
    #           model.encoder.hidden_steps=1 \
    #           model.encoder.hidden_blocks=1 \
    #           model.encoder.hidden_init_method=identity \
    #           model.encoder.hidden_size=64 \
    #           model.encoder.inner_size=128 \
    #           model.encoder.num_attention_heads=2 \
    #           model.encoder.num_layers=2 \
    #           model.decoder.hidden_size=64 \
    #           model.decoder.inner_size=128 \
    #           model.decoder.num_attention_heads=2 \
    #           model.decoder.num_layers=2 \
    #           model.train_ds.src_file_name=/home/TestData/nlp/nmt/toy_data/wmt14-de-en.src \
    #           model.train_ds.tgt_file_name=/home/TestData/nlp/nmt/toy_data/wmt14-de-en.ref \
    #           model.validation_ds.src_file_name=/home/TestData/nlp/nmt/toy_data/wmt14-de-en.src \
    #           model.validation_ds.tgt_file_name=/home/TestData/nlp/nmt/toy_data/wmt14-de-en.src \
    #           model.test_ds.src_file_name=/home/TestData/nlp/nmt/toy_data/wmt14-de-en.src \
    #           model.test_ds.tgt_file_name=/home/TestData/nlp/nmt/toy_data/wmt14-de-en.src \
    #           model.encoder_tokenizer.tokenizer_model=/home/TestData/nlp/nmt/toy_data/tt_tokenizer.BPE.4096.model \
    #           model.decoder_tokenizer.tokenizer_model=/home/TestData/nlp/nmt/toy_data/tt_tokenizer.BPE.4096.model \
    #           trainer.devices=1 \
    #           trainer.accelerator="gpu" \
    #           +trainer.fast_dev_run=true \
    #           +trainer.limit_test_batches=2 \
    #           exp_manager=null
    #         }
    #     }
    #     stage("Perceiver Encoder (params)") {
    #         steps {
    #           cd examples/nlp/machine_translation && \
    #           enc_dec_nmt-bottleneck.py \
    #           --config-path=conf \
    #           --config-name=aayn_bottleneck \
    #           do_testing=true \
    #           model.model_type=nll \
    #           model.encoder.arch=perceiver \
    #           model.encoder.hidden_steps=1 \
    #           model.encoder.hidden_blocks=1 \
    #           model.encoder.hidden_init_method=params \
    #           model.encoder.hidden_size=64 \
    #           model.encoder.inner_size=128 \
    #           model.encoder.num_attention_heads=2 \
    #           model.encoder.num_layers=2 \
    #           model.decoder.hidden_size=64 \
    #           model.decoder.inner_size=128 \
    #           model.decoder.num_attention_heads=2 \
    #           model.decoder.num_layers=2 \
    #           model.train_ds.src_file_name=/home/TestData/nlp/nmt/toy_data/wmt14-de-en.src \
    #           model.train_ds.tgt_file_name=/home/TestData/nlp/nmt/toy_data/wmt14-de-en.ref \
    #           model.validation_ds.src_file_name=/home/TestData/nlp/nmt/toy_data/wmt14-de-en.src \
    #           model.validation_ds.tgt_file_name=/home/TestData/nlp/nmt/toy_data/wmt14-de-en.src \
    #           model.test_ds.src_file_name=/home/TestData/nlp/nmt/toy_data/wmt14-de-en.src \
    #           model.test_ds.tgt_file_name=/home/TestData/nlp/nmt/toy_data/wmt14-de-en.src \
    #           model.encoder_tokenizer.tokenizer_model=/home/TestData/nlp/nmt/toy_data/tt_tokenizer.BPE.4096.model \
    #           model.decoder_tokenizer.tokenizer_model=/home/TestData/nlp/nmt/toy_data/tt_tokenizer.BPE.4096.model \
    #           trainer.devices=1 \
    #           trainer.accelerator="gpu" \
    #           +trainer.fast_dev_run=true \
    #           +trainer.limit_test_batches=2 \
    #           exp_manager=null
    #         }
    #     }
    #   }
    # }
    # stage("L2: NMT Bottleneck LVM") {
    #   when {
    #     anyOf {
    #       branch "main"
    #       changeRequest target: "main"
    #     }
    #   }
    #   failFast true
    #   parallel {
    #     stage("VAE") {
    #         steps {
    #           cd examples/nlp/machine_translation && \
    #           enc_dec_nmt-bottleneck.py \
    #           --config-path=conf \
    #           --config-name=aayn_bottleneck \
    #           do_testing=true \
    #           model.model_type=vae \
    #           model.encoder.arch=perceiver \
    #           model.encoder.hidden_steps=1 \
    #           model.encoder.hidden_blocks=1 \
    #           model.encoder.hidden_init_method=params \
    #           model.encoder.hidden_size=64 \
    #           model.encoder.inner_size=128 \
    #           model.encoder.num_attention_heads=2 \
    #           model.encoder.num_layers=2 \
    #           model.decoder.hidden_size=64 \
    #           model.decoder.inner_size=128 \
    #           model.decoder.num_attention_heads=2 \
    #           model.decoder.num_layers=2 \
    #           model.train_ds.src_file_name=/home/TestData/nlp/nmt/toy_data/wmt14-de-en.src \
    #           model.train_ds.tgt_file_name=/home/TestData/nlp/nmt/toy_data/wmt14-de-en.ref \
    #           model.validation_ds.src_file_name=/home/TestData/nlp/nmt/toy_data/wmt14-de-en.src \
    #           model.validation_ds.tgt_file_name=/home/TestData/nlp/nmt/toy_data/wmt14-de-en.src \
    #           model.test_ds.src_file_name=/home/TestData/nlp/nmt/toy_data/wmt14-de-en.src \
    #           model.test_ds.tgt_file_name=/home/TestData/nlp/nmt/toy_data/wmt14-de-en.src \
    #           model.encoder_tokenizer.tokenizer_model=/home/TestData/nlp/nmt/toy_data/tt_tokenizer.BPE.4096.model \
    #           model.decoder_tokenizer.tokenizer_model=/home/TestData/nlp/nmt/toy_data/tt_tokenizer.BPE.4096.model \
    #           trainer.devices=1 \
    #           trainer.accelerator="gpu" \
    #           +trainer.fast_dev_run=true \
    #           +trainer.limit_test_batches=2 \
    #           exp_manager=null
    #         }
    #     }
    #     stage("MIM") {
    #         steps {
    #           cd examples/nlp/machine_translation && \
    #           enc_dec_nmt-bottleneck.py \
    #           --config-path=conf \
    #           --config-name=aayn_bottleneck \
    #           do_testing=true \
    #           model.model_type=mim \
    #           model.encoder.arch=perceiver \
    #           model.encoder.hidden_steps=1 \
    #           model.encoder.hidden_blocks=1 \
    #           model.encoder.hidden_init_method=params \
    #           model.encoder.hidden_size=64 \
    #           model.encoder.inner_size=128 \
    #           model.encoder.num_attention_heads=2 \
    #           model.encoder.num_layers=2 \
    #           model.decoder.hidden_size=64 \
    #           model.decoder.inner_size=128 \
    #           model.decoder.num_attention_heads=2 \
    #           model.decoder.num_layers=2 \
    #           model.train_ds.src_file_name=/home/TestData/nlp/nmt/toy_data/wmt14-de-en.src \
    #           model.train_ds.tgt_file_name=/home/TestData/nlp/nmt/toy_data/wmt14-de-en.ref \
    #           model.validation_ds.src_file_name=/home/TestData/nlp/nmt/toy_data/wmt14-de-en.src \
    #           model.validation_ds.tgt_file_name=/home/TestData/nlp/nmt/toy_data/wmt14-de-en.src \
    #           model.test_ds.src_file_name=/home/TestData/nlp/nmt/toy_data/wmt14-de-en.src \
    #           model.test_ds.tgt_file_name=/home/TestData/nlp/nmt/toy_data/wmt14-de-en.src \
    #           model.encoder_tokenizer.tokenizer_model=/home/TestData/nlp/nmt/toy_data/tt_tokenizer.BPE.4096.model \
    #           model.decoder_tokenizer.tokenizer_model=/home/TestData/nlp/nmt/toy_data/tt_tokenizer.BPE.4096.model \
    #           trainer.devices=1 \
    #           trainer.accelerator="gpu" \
    #           +trainer.fast_dev_run=true \
    #           +trainer.limit_test_batches=2 \
    #           exp_manager=null
    #         }
    #     }
    #   }
    # }
        
  L2_Megatron_Bert_Pretraining_and_Resume_Training_with_Pipeline_Parallelism:
    needs: [cicd-test-container-setup]
    uses: ./.github/workflows/_test_template.yml
    if: contains(fromJSON(needs.cicd-test-container-setup.outputs.test_to_run), 'L2_Megatron_Bert_Pretraining_and_Resume_Training_with_Pipeline_Parallelism') || needs.cicd-test-container-setup.outputs.all == 'true'
    with:
      RUNNER: self-hosted-azure
      SCRIPT: |
        python examples/nlp/language_modeling/megatron_bert_pretraining.py \
        trainer.devices=2 \
        trainer.accelerator=gpu \
        trainer.log_every_n_steps=1 \
        trainer.val_check_interval=10 \
        trainer.limit_val_batches=2 \
        trainer.accumulate_grad_batches=1 \
        trainer.max_steps=10 \
        trainer.precision=bf16 \
        model.megatron_amp_O2=True \
        trainer.gradient_clip_val=1.0 \
        exp_manager.exp_dir=examples/nlp/language_modeling/bert_pretrain_results \
        model.tensor_model_parallel_size=2 \
        model.optim.name=fused_adam \
        model.optim.lr=2e-4 \
        model.optim.sched.warmup_steps=2 \
        model.optim.sched.constant_steps=2 \
        model.optim.sched.min_lr=8e-5 \
        model.max_position_embeddings=128 \
        model.encoder_seq_length=128 \
        model.data.seq_length=128 \
        model.tokenizer.vocab_file=/home/TestData/nlp/megatron_bert/data/bert/vocab.txt \
        model.num_layers=8 \
        model.hidden_size=256 \
        model.num_attention_heads=8 \
        model.activations_checkpoint_method=block \
        model.activations_checkpoint_num_layers=1 \
        model.data.data_prefix=[.5,/home/TestData/nlp/megatron_bert/data/bert/simple_wiki_bert_preproc_text_sentence,.5,/home/TestData/nlp/megatron_bert/data/bert/simple_wiki_bert_preproc_text_sentence] \
        model.data.index_mapping_dir=examples/nlp/language_modeling/bert_index_mappings

        python examples/nlp/language_modeling/megatron_bert_pretraining.py \
        trainer.devices=2 \
        trainer.accelerator=gpu \
        trainer.log_every_n_steps=1 \
        trainer.val_check_interval=10 \
        trainer.limit_val_batches=2 \
        trainer.accumulate_grad_batches=1 \
        trainer.max_steps=20 \
        trainer.precision=bf16 \
        model.megatron_amp_O2=True \
        trainer.gradient_clip_val=1.0 \
        exp_manager.exp_dir=examples/nlp/language_modeling/bert_pretrain_results \
        exp_manager.resume_if_exists=True \
        model.tensor_model_parallel_size=2 \
        model.optim.name=fused_adam \
        model.optim.lr=2e-4 \
        model.optim.sched.warmup_steps=2 \
        model.optim.sched.constant_steps=2 \
        model.optim.sched.min_lr=8e-5 \
        model.max_position_embeddings=128 \
        model.encoder_seq_length=128 \
        model.data.seq_length=128 \
        model.tokenizer.vocab_file=/home/TestData/nlp/megatron_bert/data/bert/vocab.txt \
        model.num_layers=8 \
        model.hidden_size=256 \
        model.num_attention_heads=8 \
        model.activations_checkpoint_method=block \
        model.activations_checkpoint_num_layers=1 \
        model.data.data_prefix=[.5,/home/TestData/nlp/megatron_bert/data/bert/simple_wiki_bert_preproc_text_sentence,.5,/home/TestData/nlp/megatron_bert/data/bert/simple_wiki_bert_preproc_text_sentence] \
        model.data.index_mapping_dir=examples/nlp/language_modeling/bert_index_mappings

  L2_Megatron_Bert_Pretraining_and_Resume_Training:
    needs: [cicd-test-container-setup]
    uses: ./.github/workflows/_test_template.yml
    if: contains(fromJSON(needs.cicd-test-container-setup.outputs.test_to_run), 'L2_Megatron_Bert_Pretraining_and_Resume_Training') || needs.cicd-test-container-setup.outputs.all == 'true'
    with:
      RUNNER: self-hosted-azure
      SCRIPT: |
        python examples/nlp/language_modeling/megatron_bert_pretraining.py \
        trainer.devices=2 \
        trainer.accelerator=gpu \
        trainer.log_every_n_steps=1 \
        trainer.val_check_interval=10 \
        trainer.limit_val_batches=2 \
        trainer.accumulate_grad_batches=1 \
        trainer.max_steps=10 \
        trainer.precision=bf16 \
        model.megatron_amp_O2=True \
        trainer.gradient_clip_val=1.0 \
        exp_manager.exp_dir=examples/nlp/language_modeling/bert_pretrain_results \
        model.tensor_model_parallel_size=2 \
        model.optim.name=fused_adam \
        model.optim.lr=2e-4 \
        model.sequence_parallel=True \
        model.optim.sched.warmup_steps=2 \
        model.optim.sched.constant_steps=2 \
        model.optim.sched.min_lr=8e-5 \
        model.max_position_embeddings=128 \
        model.encoder_seq_length=128 \
        model.data.seq_length=128 \
        model.tokenizer.vocab_file=/home/TestData/nlp/megatron_bert/data/bert/vocab.txt \
        model.num_layers=8 \
        model.hidden_size=256 \
        model.num_attention_heads=8 \
        model.activations_checkpoint_method=block \
        model.activations_checkpoint_num_layers=1 \
        model.data.data_prefix=[.5,/home/TestData/nlp/megatron_bert/data/bert/simple_wiki_bert_preproc_text_sentence,.5,/home/TestData/nlp/megatron_bert/data/bert/simple_wiki_bert_preproc_text_sentence] \
        model.data.index_mapping_dir=examples/nlp/language_modeling/bert_index_mappings

        python examples/nlp/language_modeling/megatron_bert_pretraining.py \
        trainer.devices=2 \
        trainer.accelerator=gpu \
        trainer.log_every_n_steps=1 \
        trainer.val_check_interval=10 \
        trainer.limit_val_batches=2 \
        trainer.accumulate_grad_batches=1 \
        trainer.max_steps=20 \
        trainer.precision=bf16 \
        model.megatron_amp_O2=True \
        trainer.gradient_clip_val=1.0 \
        exp_manager.exp_dir=examples/nlp/language_modeling/bert_pretrain_results \
        exp_manager.resume_if_exists=True \
        model.tensor_model_parallel_size=2 \
        model.optim.name=fused_adam \
        model.optim.lr=2e-4 \
        model.optim.sched.warmup_steps=2 \
        model.optim.sched.constant_steps=2 \
        model.optim.sched.min_lr=8e-5 \
        model.max_position_embeddings=128 \
        model.encoder_seq_length=128 \
        model.data.seq_length=128 \
        model.tokenizer.vocab_file=/home/TestData/nlp/megatron_bert/data/bert/vocab.txt \
        model.num_layers=8 \
        model.hidden_size=256 \
        model.num_attention_heads=8 \
        model.activations_checkpoint_method=block \
        model.activations_checkpoint_num_layers=1 \
        model.data.data_prefix=[.5,/home/TestData/nlp/megatron_bert/data/bert/simple_wiki_bert_preproc_text_sentence,.5,/home/TestData/nlp/megatron_bert/data/bert/simple_wiki_bert_preproc_text_sentence] \
        model.data.index_mapping_dir=examples/nlp/language_modeling/bert_index_mappings
      AFTER_SCRIPT: |
        rm -rf examples/nlp/language_modeling/bert_pretrain_results
        rm -rf examples/nlp/language_modeling/bert_index_mappings

  L2_Megatron_Core_Bert_Pretraining_and_Resume_Training:
    needs: [cicd-test-container-setup]
    uses: ./.github/workflows/_test_template.yml
    if: contains(fromJSON(needs.cicd-test-container-setup.outputs.test_to_run), 'L2_Megatron_Core_Bert_Pretraining_and_Resume_Training') || needs.cicd-test-container-setup.outputs.all == 'true'
    with:
      RUNNER: self-hosted-azure
      SCRIPT: |
        python examples/nlp/language_modeling/megatron_bert_pretraining.py \
          trainer.devices=2 \
          trainer.accelerator=gpu \
          trainer.log_every_n_steps=1 \
          trainer.val_check_interval=10 \
          trainer.limit_val_batches=2 \
          trainer.accumulate_grad_batches=1 \
          trainer.max_steps=10 \
          trainer.gradient_clip_val=1.0 \
          exp_manager.exp_dir=examples/nlp/language_modeling/bert_pretrain_results \
          model.mcore_bert=True \
          model.tensor_model_parallel_size=2 \
          model.optim.name=fused_adam \
          model.optim.lr=2e-4 \
          model.sequence_parallel=True \
          model.optim.sched.warmup_steps=2 \
          model.optim.sched.constant_steps=2 \
          model.optim.sched.min_lr=8e-5 \
          model.max_position_embeddings=128 \
          model.encoder_seq_length=128 \
          model.data.seq_length=128 \
          model.tokenizer.vocab_file=/home/TestData/nlp/megatron_bert/data/bert/vocab.txt \
          model.num_layers=8 \
          model.hidden_size=256 \
          model.num_attention_heads=8 \
          model.activations_checkpoint_method="block" \
          model.activations_checkpoint_num_layers=1 \
          model.data.data_prefix=[.5,/home/TestData/nlp/megatron_bert/data/bert/simple_wiki_bert_preproc_text_sentence,.5,/home/TestData/nlp/megatron_bert/data/bert/simple_wiki_bert_preproc_text_sentence] \
          model.data.index_mapping_dir=examples/nlp/language_modeling/bert_index_mappings

          python examples/nlp/language_modeling/megatron_bert_pretraining.py \
          trainer.devices=2 \
          trainer.accelerator=gpu \
          trainer.log_every_n_steps=1 \
          trainer.val_check_interval=10 \
          trainer.limit_val_batches=2 \
          trainer.accumulate_grad_batches=1 \
          trainer.max_steps=20 \
          trainer.gradient_clip_val=1.0 \
          exp_manager.exp_dir=examples/nlp/language_modeling/bert_pretrain_results \
          exp_manager.resume_if_exists=True \
          model.mcore_bert=True \
          model.tensor_model_parallel_size=2 \
          model.optim.name=fused_adam \
          model.optim.lr=2e-4 \
          model.optim.sched.warmup_steps=2 \
          model.optim.sched.constant_steps=2 \
          model.optim.sched.min_lr=8e-5 \
          model.max_position_embeddings=128 \
          model.encoder_seq_length=128 \
          model.data.seq_length=128 \
          model.tokenizer.vocab_file=/home/TestData/nlp/megatron_bert/data/bert/vocab.txt \
          model.num_layers=8 \
          model.hidden_size=256 \
          model.num_attention_heads=8 \
          model.activations_checkpoint_method="block" \
          model.activations_checkpoint_num_layers=1 \
          model.data.data_prefix=[.5,/home/TestData/nlp/megatron_bert/data/bert/simple_wiki_bert_preproc_text_sentence,.5,/home/TestData/nlp/megatron_bert/data/bert/simple_wiki_bert_preproc_text_sentence] \
          model.data.index_mapping_dir=examples/nlp/language_modeling/bert_index_mappings
      AFTER_SCRIPT: |
        rm -rf examples/nlp/language_modeling/bert_pretrain_results
        rm -rf examples/nlp/language_modeling/bert_index_mappings

  L2_Megatron_RETRO_Pretraining_and_Resume_Training:
    needs: [cicd-test-container-setup]
    uses: ./.github/workflows/_test_template.yml
    if: contains(fromJSON(needs.cicd-test-container-setup.outputs.test_to_run), 'L2_Megatron_RETRO_Pretraining_and_Resume_Training') || needs.cicd-test-container-setup.outputs.all == 'true'
    with:
      RUNNER: self-hosted-azure
      SCRIPT: |
        python examples/nlp/language_modeling/megatron_retro_pretraining.py \
        trainer.num_nodes=1 \
        trainer.devices=2 \
        trainer.precision=bf16 \
        trainer.accelerator=gpu \
        model.data.data_prefix=["none"] \
        exp_manager.exp_dir=examples/nlp/language_modeling/mcore_retro_results \
        model.mcore_gpt=True \
        model.tensor_model_parallel_size=1 \
        model.pipeline_model_parallel_size=1 \
        model.optim.name=distributed_fused_adam \
        model.retro.retro_project_dir=/home/TestData/nlp/megatron_retro/mcore_retro/micro-wiki-core \
        model.data.num_workers=4 \
        model.micro_batch_size=1 \
        model.data.shuffle_documents=False \
        trainer.val_check_interval=30 \
        +trainer.num_sanity_val_steps=0 \
        model.init_method_std=0.023 \
        model.optim.lr=6.0e-4 \
        model.megatron_amp_O2=True \
        model.data.splits_string="\"98,2,0\"" \
        model.data.dataloader_type=cyclic \
        trainer.max_steps=10

        python examples/nlp/language_modeling/megatron_retro_pretraining.py \
        trainer.num_nodes=1 \
        trainer.devices=2 \
        trainer.precision=bf16 \
        trainer.accelerator=gpu \
        model.data.data_prefix=["none"] \
        exp_manager.exp_dir=examples/nlp/language_modeling/mcore_retro_results \
        model.mcore_gpt=True \
        model.tensor_model_parallel_size=1 \
        model.pipeline_model_parallel_size=1 \
        model.optim.name=distributed_fused_adam \
        model.retro.retro_project_dir=/home/TestData/nlp/megatron_retro/mcore_retro/micro-wiki-core \
        model.data.num_workers=4 \
        model.micro_batch_size=1 \
        model.data.shuffle_documents=False \
        trainer.val_check_interval=30 \
        +trainer.num_sanity_val_steps=0 \
        model.init_method_std=0.023 \
        model.optim.lr=6.0e-4 \
        model.megatron_amp_O2=True \
        model.data.splits_string="\"98,2,0\"" \
        model.data.dataloader_type=cyclic \
        trainer.max_steps=20
      AFTER_SCRIPT: |
        rm -rf examples/nlp/language_modeling/mcore_retro_results

  L2_Legacy_Megatron_RETRO_Pretraining_and_Resume_Training:
    needs: [cicd-test-container-setup]
    uses: ./.github/workflows/_test_template.yml
    if: contains(fromJSON(needs.cicd-test-container-setup.outputs.test_to_run), 'L2_Legacy_Megatron_RETRO_Pretraining_and_Resume_Training') || needs.cicd-test-container-setup.outputs.all == 'true'
    with:
      RUNNER: self-hosted-azure
      SCRIPT: |
        python examples/nlp/language_modeling/megatron_retro_pretraining_legacy.py \
        trainer.devices=2 \
        trainer.num_nodes=1 \
        trainer.accelerator=gpu \
        trainer.accumulate_grad_batches=1 \
        trainer.limit_val_batches=2 \
        exp_manager.resume_if_exists=True \
        trainer.max_steps=10 \
        trainer.precision=16 \
        trainer.gradient_clip_val=1.0 \
        trainer.val_check_interval=10 \
        exp_manager.exp_dir=examples/nlp/language_modeling/retro_legacy_results \
        model.data.data_prefix= \
        model.data.knn_index= \
        model.data.retrieval_prefix= \
        model.tensor_model_parallel_size=2 \
        model.micro_batch_size=4 \
        model.optim.name=fused_adam \
        model.optim.lr=2e-4 \
        model.optim.sched.warmup_steps=2 \
        model.optim.sched.constant_steps=2 \
        model.optim.sched.min_lr=8e-5 \
        model.max_position_embeddings=128 \
        model.encoder_seq_length=128 \
        model.chunk_size=32 \
        model.enc_num_layers=2 \
        model.dec_num_layers=2 \
        model.enc_cross_attention=[1] \
        model.dec_cross_attention=[1] \
        +model.data.mock=True

            python examples/nlp/language_modeling/megatron_retro_pretraining_legacy.py \
            trainer.devices=2 \
            trainer.num_nodes=1 \
            trainer.accelerator=gpu \
            trainer.accumulate_grad_batches=1 \
            trainer.limit_val_batches=2 \
            exp_manager.resume_if_exists=True \
            trainer.max_steps=20 \
            trainer.precision=16 \
            trainer.gradient_clip_val=1.0 \
            trainer.val_check_interval=10 \
            exp_manager.exp_dir=examples/nlp/language_modeling/retro_legacy_results \
            model.data.data_prefix= \
            model.data.knn_index= \
            model.data.retrieval_prefix= \
            model.tensor_model_parallel_size=2 \
            model.micro_batch_size=4 \
            model.optim.name=fused_adam \
            model.optim.lr=2e-4 \
            model.optim.sched.warmup_steps=2 \
            model.optim.sched.constant_steps=2 \
            model.optim.sched.min_lr=8e-5 \
            model.max_position_embeddings=128 \
            model.encoder_seq_length=128 \
            model.chunk_size=32 \
            model.enc_num_layers=2 \
            model.dec_num_layers=2 \
            model.enc_cross_attention=[1] \
            model.dec_cross_attention=[1] \
            +model.data.mock=True
      AFTER_SCRIPT: |
        rm -rf examples/nlp/language_modeling/retro_legacy_results

  # L2_Megatron_RETRO_muTransfer_Pretraining_Performance:
  #   needs: [cicd-test-container-setup]
  #   runs-on: self-hosted-azure
  #   container:
  #     image: nemoci.azurecr.io/nemo_container_${{ github.run_id }}
  #     options: 
  #       # --user 0:128
  #       --device=/dev/nvidia0
  #       --gpus all
  #       --shm-size=8g 
  #       --env TRANSFORMERS_OFFLINE=0 
  #       --env HYDRA_FULL_ERROR=1
  #       --volume /mnt/datadrive/TestData:/home/TestData
  #   steps:
  #       - name: Checkout repository
  #         uses: actions/checkout@v4
  #       - run: |
  #           python examples/nlp/language_modeling/megatron_retro_mutransfer_pretrain.py \
  #               trainer.devices=2 \
  #               trainer.num_nodes=1 \
  #               trainer.accelerator=gpu \
  #               trainer.accumulate_grad_batches=1 \
  #               trainer.max_steps=100 \
  #               trainer.log_every_n_steps=1 \
  #               trainer.precision=16 \
  #               trainer.val_check_interval=100 \
  #               trainer.limit_val_batches=0 \
  #               trainer.gradient_clip_val=1.0 \
  #               +trainer.num_sanity_val_steps=0 \
  #               exp_manager.exp_dir=examples/nlp/language_modeling/retro_results/ \
  #               +exp_manager.version=smalltest \
  #               model.data.neighbors=2 \
  #               model.megatron_amp_O2=False \
  #               model.apply_query_key_layer_scaling=False \
  #               model.tensor_model_parallel_size=1 \
  #               model.optim.name=muadamw \
  #               model.optim.weight_decay=0.1 \
  #               model.optim.betas=[0.9,0.95] \
  #               model.optim.lr=6e-4 \
  #               model.optim.sched.warmup_steps=1000 \
  #               model.optim.sched.constant_steps=0 \
  #               model.optim.sched.min_lr=6e-5 \
  #               model.add_position_embedding=False \
  #               model.enc_num_layers=2 \
  #               model.dec_num_layers=6 \
  #               model.enc_cross_attention=[0] \
  #               model.dec_cross_attention=[3,5] \
  #               model.hidden_size=96 \
  #               model.ffn_hidden_size=384 \
  #               model.init_method_std=0.023 \
  #               model.num_attention_heads=12 \
  #               model.max_position_embeddings=1024 \
  #               model.encoder_seq_length=1024 \
  #               model.tokenizer.library=megatron \
  #               model.tokenizer.type=GPT2BPETokenizer \
  #               model.tokenizer.merge_file=/home/TestData/nlp/megatron_retro/gpt2-merges.txt \
  #               model.tokenizer.vocab_file=/home/TestData/nlp/megatron_retro/gpt2-vocab.json \
  #               model.data.data_prefix=[/home/TestData/nlp/megatron_retro/retro_wiki_test_text_document] \
  #               model.data.knn_index=[/home/TestData/nlp/megatron_retro/knn2_map_wiki_test.idx] \
  #               model.data.retrieval_prefix=/home/TestData/nlp/megatron_retro/retro_wiki_test_text_document \
  #               model.data.index_mapping_dir=/home/TestData/nlp/megatron_retro \
  #               model.data.num_workers=8 \
  #               model.micro_batch_size=8 \
  #               model.normalization=rmsnorm \
  #               model.transformer_block_type=pre_ln \
  #               model.bias_activation_fusion=True \
  #               model.bias_dropout_add_fusion=False \
  #               model.masked_softmax_fusion=True \
  #               model.hidden_dropout=0 \
  #               model.attention_dropout=0 \
  #               model.fp32_residual_connection=True \
  #               model.shape_file=/home/TestData/nlp/megatron_retro/o1_rel_shape_info_tiny.yaml

  #               python -c "import pandas as pd
  #               import pathlib
  #               from pandas.testing import assert_frame_equal
  #               from tensorboard.backend.event_processing.event_accumulator import EventAccumulator
  #               import torch
  #               if not (torch.cuda.is_available() and "A100" in torch.cuda.get_device_name()):
  #                   import sys
  #                   sys.exit(0)
  #               event_file = list(pathlib.Path("examples/nlp/language_modeling/retro_results/megatron_retro/smalltest").glob("events.out.tfevents*"))[0]
  #               ea = EventAccumulator(str(event_file)).Reload()
  #               vals = []
  #               for i in ea.Scalars("reduced_train_loss"):
  #                   vals.append(i.value)
  #               training_curve = pd.DataFrame({"loss": vals})
  #               gt_curve = pd.read_csv("/home/TestData/nlp/megatron_retro/expected_learning_curve.csv")
  #               assert_frame_equal(training_curve, gt_curve, rtol=1e-3, atol=1e-3)"

  #               rm -rf examples/nlp/language_modeling/retro_results
  #       - uses: "NVIDIA/NeMo/.github/actions/cancel-workflow@main"
  #         if: "failure()"

  L2_RAG_Pipeline_Indexing:
    needs: [cicd-test-container-setup]
    uses: ./.github/workflows/_test_template.yml
    if: contains(fromJSON(needs.cicd-test-container-setup.outputs.test_to_run), 'L2_RAG_Pipeline_Indexing') || needs.cicd-test-container-setup.outputs.all == 'true'
    with:
      RUNNER: self-hosted-azure
      SCRIPT: |
        python examples/nlp/rag/rag_indexing.py \
        trainer.num_nodes=1 \
        trainer.devices=1 \
        trainer.precision="bf16-mixed" \
        indexing.embedder.model_path="/home/TestData/nlp/rag_pipeline/testing_models/embedders/sbert_nemo.nemo" \
        indexing.embedder.embed_batch_size=128 \
        indexing.data.data_path="/home/TestData/nlp/rag_pipeline/testing_data/corpus_data/sample_data" \
        indexing.data.chunk_size=256 \
        indexing.data.chunk_overlap=10 \
        indexing.index_path="/home/TestData/nlp/rag_pipeline/testing_data/saved_index/sample_index"

  L2_RAG_Pipeline_Generating:
    needs: [cicd-test-container-setup]
    uses: ./.github/workflows/_test_template.yml
    if: contains(fromJSON(needs.cicd-test-container-setup.outputs.test_to_run), 'L2_RAG_Pipeline_Generating') || needs.cicd-test-container-setup.outputs.all == 'true'
    with:
      RUNNER: self-hosted-azure
      SCRIPT: |
        python examples/nlp/rag/rag_generating.py \
        trainer.devices=1 \
        trainer.precision="bf16-mixed" \
        indexing.embedder.model_path="/home/TestData/nlp/rag_pipeline/testing_models/embedders/sbert_nemo.nemo" \
        indexing.index_path="/home/TestData/nlp/rag_pipeline/testing_data/saved_index/sample_index" \
        generating.llm.model_path="/home/TestData/nlp/rag_pipeline/testing_models/llms/megatron_gpt_125m.nemo" \
        generating.inference.tokens_to_generate=50 \
        generating.inference.greedy=False \
        generating.inference.temperature=1.0 \
        generating.query="Which art schools did I applied to?"

  L2_BioMegatron_Bert_NER_Task:
    needs: [cicd-test-container-setup]
    uses: ./.github/workflows/_test_template.yml
    if: contains(fromJSON(needs.cicd-test-container-setup.outputs.test_to_run), 'L2_BioMegatron_Bert_NER_Task') || needs.cicd-test-container-setup.outputs.all == 'true'
    with:
      RUNNER: self-hosted-azure
      SCRIPT: |
        python examples/nlp/token_classification/token_classification_train.py \
        exp_manager.exp_dir=examples/nlp/language_modeling/token_classification_results \
        trainer.max_epochs=1 \
        model.dataset.data_dir=/home/TestData/nlp/ner \
        model.language_model.pretrained_model_name=biomegatron345m_biovocab_30k_cased \
        model.tokenizer.tokenizer_name=null
      AFTER_SCRIPT: |
        rm -rf examples/nlp/language_modeling/token_classification_results

  L2_Megatron_GPT_Pretraining_and_Resume_Training_TP2:
    needs: [cicd-test-container-setup]
    uses: ./.github/workflows/_test_template.yml
    if: contains(fromJSON(needs.cicd-test-container-setup.outputs.test_to_run), 'L2_Megatron_GPT_Pretraining_and_Resume_Training_TP2') || needs.cicd-test-container-setup.outputs.all == 'true'
    with:
      RUNNER: self-hosted-azure-gpus-2-h100
      SCRIPT: |
        # This is to improve p2p overlap on H100
        export NVTE_FWD_LAYERNORM_SM_MARGIN=8
        export NVTE_BWD_LAYERNORM_SM_MARGIN=8
        export TORCH_NCCL_AVOID_RECORD_STREAMS=1
        export NCCL_MIN_NCHANNELS=4
        # TP overlap is not supported in docker environment
        #NVTE_UB_SPLIT_RS: 0
        #NVTE_UB_ATOMIC_GEMM_RS: 1
        #NVTE_RS_STRIDED_ATOMIC: 1
        #NVTE_UB_FP8_RS: 1
        # Increase p2p chunksize to 2MB
        export NCCL_P2P_NET_CHUNKSIZE=2097152
        # Disable gc when switching to/from validation steps
        export NEMO_MANUAL_GC_IN_VALIDATION=0
        
        python examples/nlp/language_modeling/megatron_gpt_pretraining.py \
        trainer.devices=2 \
        trainer.accelerator=gpu \
        trainer.log_every_n_steps=1 \
        trainer.val_check_interval=2 \
        trainer.limit_val_batches=2 \
        trainer.accumulate_grad_batches=1 \
        trainer.max_steps=3 \
        trainer.gradient_clip_val=1.0 \
        exp_manager.exp_dir=examples/nlp/language_modeling/gpt_pretrain_results \
        ++model.transformer_engine=True \
        ++model.fp8=True \
        ++model.fp8_hybrid=True \
        ++model.fp8_amax_history_len=1024 \
        ++model.fp8_amax_compute_algo=max \
        ++model.reduce_amax=True \
        ++model.use_te_rng_tracker=True \
        ++model.name=megatron_gpt_full_te_layer_autocast \
        model.ub_tp_comm_overlap=False \
        model.tensor_model_parallel_size=2 \
        model.optim.name=distributed_fused_adam \
        model.optim.lr=2e-4 \
        model.optim.sched.warmup_steps=1 \
        model.optim.sched.constant_steps=1 \
        model.optim.sched.min_lr=8e-5 \
        model.max_position_embeddings=128 \
        model.encoder_seq_length=128 \
        model.data.seq_length=128 \
        model.bias=False \
        model.bias_activation_fusion=False \
        model.bias_dropout_add_fusion=False \
        model.tokenizer.vocab_file=/home/TestData/nlp/megatron_gpt/data/gpt/vocab.json \
        model.tokenizer.merge_file=/home/TestData/nlp/megatron_gpt/data/gpt/merges.txt \
        model.num_layers=8 \
        model.hidden_size=256 \
        model.num_attention_heads=8 \
        model.activations_checkpoint_method=block \
        model.activations_checkpoint_granularity=full \
        model.activations_checkpoint_num_layers=1 \
        model.data.validation_drop_last=False \
        model.data.data_prefix=[.5,/home/TestData/nlp/megatron_gpt/data/gpt/simple_wiki_gpt_preproc_text_document,.5,/home/TestData/nlp/megatron_gpt/data/gpt/simple_wiki_gpt_preproc_text_document] \
        model.data.index_mapping_dir=examples/nlp/language_modeling/gpt_index_mappings

        python examples/nlp/language_modeling/megatron_gpt_pretraining.py \
        trainer.devices=2 \
        trainer.accelerator=gpu \
        trainer.log_every_n_steps=1 \
        trainer.val_check_interval=2 \
        trainer.limit_val_batches=2 \
        trainer.accumulate_grad_batches=1 \
        trainer.max_steps=6 \
        trainer.gradient_clip_val=1.0 \
        exp_manager.exp_dir=examples/nlp/language_modeling/gpt_pretrain_results \
        exp_manager.resume_if_exists=True \
        ++model.transformer_engine=True \
        ++model.fp8=True \
        ++model.fp8_hybrid=True \
        ++model.fp8_amax_history_len=1024 \
        ++model.fp8_amax_compute_algo=max \
        ++model.reduce_amax=True \
        ++model.use_te_rng_tracker=True \
        ++model.name=megatron_gpt_full_te_layer_autocast \
        model.ub_tp_comm_overlap=False \
        model.tensor_model_parallel_size=2 \
        model.optim.name=distributed_fused_adam \
        model.optim.lr=2e-4 \
        model.optim.sched.warmup_steps=2 \
        model.optim.sched.constant_steps=2 \
        model.optim.sched.min_lr=8e-5 \
        model.max_position_embeddings=128 \
        model.encoder_seq_length=128 \
        model.data.seq_length=128 \
        model.bias=False \
        model.bias_activation_fusion=False \
        model.bias_dropout_add_fusion=False \
        model.tokenizer.vocab_file=/home/TestData/nlp/megatron_gpt/data/gpt/vocab.json \
        model.tokenizer.merge_file=/home/TestData/nlp/megatron_gpt/data/gpt/merges.txt \
        model.num_layers=8 \
        model.hidden_size=256 \
        model.num_attention_heads=8 \
        model.activations_checkpoint_method=block \
        model.activations_checkpoint_granularity=full \
        model.activations_checkpoint_num_layers=1 \
        model.data.validation_drop_last=False \
        model.data.data_prefix=[.5,/home/TestData/nlp/megatron_gpt/data/gpt/simple_wiki_gpt_preproc_text_document,.5,/home/TestData/nlp/megatron_gpt/data/gpt/simple_wiki_gpt_preproc_text_document] \
        model.data.index_mapping_dir=examples/nlp/language_modeling/gpt_index_mappings
    
        rm -rf examples/nlp/language_modeling/gpt_pretrain_results
        rm -rf examples/nlp/language_modeling/gpt_index_mappings

  L2_Megatron_GPT_with_Rope_Pretraining_and_Resume_Training_TP2:
    needs: [cicd-test-container-setup]
    uses: ./.github/workflows/_test_template.yml
    if: contains(fromJSON(needs.cicd-test-container-setup.outputs.test_to_run), 'L2_Megatron_GPT_with_Rope_Pretraining_and_Resume_Training_TP2') || needs.cicd-test-container-setup.outputs.all == 'true'
    with:
      RUNNER: self-hosted-azure
      SCRIPT: |
        python examples/nlp/language_modeling/megatron_gpt_pretraining.py \
        trainer.devices=2 \
        trainer.accelerator=gpu \
        trainer.log_every_n_steps=1 \
        trainer.val_check_interval=2 \
        trainer.limit_val_batches=2 \
        trainer.accumulate_grad_batches=1 \
        trainer.max_steps=3 \
        trainer.gradient_clip_val=1.0 \
        exp_manager.exp_dir=examples/nlp/language_modeling/gpt_pretrain_results \
        model.tensor_model_parallel_size=2 \
        model.optim.name=fused_adam \
        model.optim.lr=2e-4 \
        model.optim.sched.warmup_steps=1 \
        model.optim.sched.constant_steps=1 \
        model.optim.sched.min_lr=8e-5 \
        model.max_position_embeddings=128 \
        model.encoder_seq_length=128 \
        model.data.seq_length=128 \
        model.position_embedding_type=rope \
        model.rotary_percentage=0.5 \
        model.bias=False \
        model.bias_activation_fusion=False \
        model.bias_dropout_add_fusion=False \
        model.tokenizer.vocab_file=/home/TestData/nlp/megatron_gpt/data/gpt/vocab.json \
        model.tokenizer.merge_file=/home/TestData/nlp/megatron_gpt/data/gpt/merges.txt \
        model.num_layers=8 \
        model.hidden_size=256 \
        model.num_attention_heads=8 \
        model.activations_checkpoint_method=block \
        model.activations_checkpoint_granularity=full \
        model.activations_checkpoint_num_layers=1 \
        model.data.data_prefix=[.5,/home/TestData/nlp/megatron_gpt/data/gpt/simple_wiki_gpt_preproc_text_document,.5,/home/TestData/nlp/megatron_gpt/data/gpt/simple_wiki_gpt_preproc_text_document] \
        model.data.index_mapping_dir=examples/nlp/language_modeling/gpt_index_mappings
    
        #  commented out to save time on github ci @adithyare
        # python examples/nlp/language_modeling/megatron_gpt_pretraining.py \
        # trainer.devices=2 \
        # trainer.accelerator=gpu \
        # trainer.log_every_n_steps=1 \
        # trainer.val_check_interval=2 \
        # trainer.limit_val_batches=1 \
        # trainer.accumulate_grad_batches=1 \
        # trainer.max_steps=6 \
        # trainer.gradient_clip_val=1.0 \
        # exp_manager.exp_dir=examples/nlp/language_modeling/gpt_pretrain_results \
        # exp_manager.resume_if_exists=True \
        # model.tensor_model_parallel_size=2 \
        # model.optim.name=fused_adam \
        # model.optim.lr=2e-4 \
        # model.optim.sched.warmup_steps=2 \
        # model.optim.sched.constant_steps=2 \
        # model.optim.sched.min_lr=8e-5 \
        # model.max_position_embeddings=128 \
        # model.encoder_seq_length=128 \
        # model.data.seq_length=128 \
        # model.position_embedding_type=rope \
        # model.rotary_percentage=0.5 \
        # model.normalization=rmsnorm \
        # model.bias=False \
        # model.bias_activation_fusion=False \
        # model.bias_dropout_add_fusion=False \
        # model.tokenizer.vocab_file=/home/TestData/nlp/megatron_gpt/data/gpt/vocab.json \
        # model.tokenizer.merge_file=/home/TestData/nlp/megatron_gpt/data/gpt/merges.txt \
        # model.num_layers=8 \
        # model.hidden_size=256 \
        # model.num_attention_heads=8 \
        # model.activations_checkpoint_method=block \
        # model.activations_checkpoint_granularity=full \
        # model.activations_checkpoint_num_layers=1 \
        # model.data.data_prefix=[.5,/home/TestData/nlp/megatron_gpt/data/gpt/simple_wiki_gpt_preproc_text_document,.5,/home/TestData/nlp/megatron_gpt/data/gpt/simple_wiki_gpt_preproc_text_document] \
        # model.data.index_mapping_dir=examples/nlp/language_modeling/gpt_index_mappings"
      AFTER_SCRIPT: |
        rm -rf examples/nlp/language_modeling/gpt_pretrain_results
        rm -rf examples/nlp/language_modeling/gpt_index_mappings

    #  This test requires Ampere but some of the test GPUs are Volta
    #  Need to add a check for compute capability before uncommenting this test
    #  - name: L2: Megatron GPT with Rope Pretraining using Flash Attention and Resume Training TP=2
    #    when {
    #      anyOf {
    #        branch main
    #        changeRequest target: main
    #      }
    #    }
    #    failFast true
    #    - run: |
    #      python examples/nlp/language_modeling/megatron_gpt_pretraining.py \
    #      trainer.devices=2 \
    #      trainer.accelerator=gpu \
    #      trainer.log_every_n_steps=1 \
    #      trainer.val_check_interval=2 \
    #      trainer.limit_val_batches=2 \
    #      trainer.accumulate_grad_batches=1 \
    #      trainer.max_steps=3 \
    #      trainer.precision=16 \
    #      trainer.gradient_clip_val=1.0 \
    #      exp_manager.exp_dir=examples/nlp/language_modeling/gpt_pretrain_results \
    #      model.tensor_model_parallel_size=2 \
    #      model.optim.name=fused_adam \
    #      model.optim.lr=2e-4 \
    #      model.optim.sched.warmup_steps=1 \
    #      model.optim.sched.constant_steps=1 \
    #      model.optim.sched.min_lr=8e-5 \
    #      model.max_position_embeddings=128 \
    #      model.encoder_seq_length=128 \
    #      model.data.seq_length=128 \
    #      model.position_embedding_type=rope \
    #      model.rotary_percentage=0.5 \
    #      model.normalization=rmsnorm \
    #      model.bias=False \
    #      model.bias_activation_fusion=False \
    #      model.bias_dropout_add_fusion=False \
    #      model.tokenizer.vocab_file=/home/TestData/nlp/megatron_gpt/data/gpt/vocab.json \
    #      model.tokenizer.merge_file=/home/TestData/nlp/megatron_gpt/data/gpt/merges.txt \
    #      model.num_layers=8 \
    #      model.hidden_size=256 \
    #      model.num_attention_heads=8 \
    #      model.activations_checkpoint_method=block \
    #      model.activations_checkpoint_granularity=full \
    #      model.activations_checkpoint_num_layers=1 \
    #      model.data.data_prefix=[.5,/home/TestData/nlp/megatron_gpt/data/gpt/simple_wiki_gpt_preproc_text_document,.5,/home/TestData/nlp/megatron_gpt/data/gpt/simple_wiki_gpt_preproc_text_document] \
    #      model.data.index_mapping_dir=examples/nlp/language_modeling/gpt_index_mappings \
    #      model.use_flash_attention=True "
    #      #  commented out to save time on github ci @adithyare
    #      # python examples/nlp/language_modeling/megatron_gpt_pretraining.py \
    #      # trainer.devices=2 \
    #      # trainer.accelerator=gpu \
    #      # trainer.log_every_n_steps=1 \
    #      # trainer.val_check_interval=2 \
    #      # trainer.limit_val_batches=1 \
    #      # trainer.accumulate_grad_batches=1 \
    #      # trainer.max_steps=6 \
    #      # trainer.precision=16 \
    #      # trainer.gradient_clip_val=1.0 \
    #      # exp_manager.exp_dir=examples/nlp/language_modeling/gpt_pretrain_results \
    #      # exp_manager.resume_if_exists=True \
    #      # model.tensor_model_parallel_size=2 \
    #      # model.optim.name=fused_adam \
    #      # model.optim.lr=2e-4 \
    #      # model.optim.sched.warmup_steps=2 \
    #      # model.optim.sched.constant_steps=2 \
    #      # model.optim.sched.min_lr=8e-5 \
    #      # model.max_position_embeddings=128 \
    #      # model.encoder_seq_length=128 \
    #      # model.data.seq_length=128 \
    #      # model.position_embedding_type=rope \
    #      # model.rotary_percentage=0.5 \
    #      # model.normalization=rmsnorm \
    #      # model.bias=False \
    #      # model.bias_activation_fusion=False \
    #      # model.bias_dropout_add_fusion=False \
    #      # model.tokenizer.vocab_file=/home/TestData/nlp/megatron_gpt/data/gpt/vocab.json \
    #      # model.tokenizer.merge_file=/home/TestData/nlp/megatron_gpt/data/gpt/merges.txt \
    #      # model.num_layers=8 \
    #      # model.hidden_size=256 \
    #      # model.num_attention_heads=8 \
    #      # model.activations_checkpoint_method=block \
    #      # model.activations_checkpoint_granularity=full \
    #      # model.activations_checkpoint_num_layers=1 \
    #      # model.data.data_prefix=[.5,/home/TestData/nlp/megatron_gpt/data/gpt/simple_wiki_gpt_preproc_text_document,.5,/home/TestData/nlp/megatron_gpt/data/gpt/simple_wiki_gpt_preproc_text_document] \
    #      # model.data.index_mapping_dir=examples/nlp/language_modeling/gpt_index_mappings \
    #      # model.use_flash_attention=True"
    #      rm -rf examples/nlp/language_modeling/gpt_pretrain_results"
    #      rm -rf examples/nlp/language_modeling/gpt_index_mappings"
    #    }
    #  }

  L2_Megatron_GPT_with_ResetLR_Pretraining_and_Resume_Training_TP2:
    needs: [cicd-test-container-setup]
    uses: ./.github/workflows/_test_template.yml
    if: contains(fromJSON(needs.cicd-test-container-setup.outputs.test_to_run), 'L2_Megatron_GPT_with_ResetLR_Pretraining_and_Resume_Training_TP2') || needs.cicd-test-container-setup.outputs.all == 'true'
    with:
      RUNNER: self-hosted-azure
      SCRIPT: |
        python examples/nlp/language_modeling/megatron_gpt_pretraining.py \
        trainer.devices=2 \
        trainer.accelerator=gpu \
        trainer.log_every_n_steps=1 \
        trainer.val_check_interval=3 \
        trainer.limit_val_batches=2 \
        trainer.accumulate_grad_batches=1 \
        trainer.max_steps=3 \
        trainer.precision=bf16 \
        trainer.gradient_clip_val=1.0 \
        exp_manager.exp_dir=examples/nlp/language_modeling/gpt_pretrain_results \
        model.tensor_model_parallel_size=2 \
        model.megatron_amp_O2=True \
        model.optim.name=distributed_fused_adam \
        model.optim.lr=2e-4 \
        model.optim.sched.warmup_steps=2 \
        model.optim.sched.constant_steps=2 \
        model.optim.sched.min_lr=8e-5 \
        model.max_position_embeddings=128 \
        model.encoder_seq_length=128 \
        model.data.seq_length=128 \
        model.tokenizer.vocab_file=/home/TestData/nlp/megatron_gpt/data/gpt/vocab.json \
        model.tokenizer.merge_file=/home/TestData/nlp/megatron_gpt/data/gpt/merges.txt \
        model.num_layers=8 \
        model.hidden_size=256 \
        model.num_attention_heads=8 \
        model.data.data_prefix=[.5,/home/TestData/nlp/megatron_gpt/data/gpt/simple_wiki_gpt_preproc_text_document,.5,/home/TestData/nlp/megatron_gpt/data/gpt/simple_wiki_gpt_preproc_text_document] \
        model.data.index_mapping_dir=examples/nlp/language_modeling/gpt_index_mappings
    
        python examples/nlp/language_modeling/megatron_gpt_pretraining.py \
        trainer.devices=2 \
        trainer.accelerator=gpu \
        trainer.log_every_n_steps=1 \
        trainer.val_check_interval=3 \
        trainer.limit_val_batches=2 \
        trainer.accumulate_grad_batches=1 \
        trainer.max_steps=6 \
        trainer.precision=bf16 \
        trainer.gradient_clip_val=1.0 \
        exp_manager.exp_dir=examples/nlp/language_modeling/gpt_pretrain_results \
        exp_manager.resume_if_exists=True \
        model.reset_lr=True \
        model.tensor_model_parallel_size=2 \
        model.megatron_amp_O2=True \
        model.optim.name=distributed_fused_adam \
        model.optim.lr=2e-4 \
        model.optim.sched.warmup_steps=2 \
        model.optim.sched.constant_steps=2 \
        model.optim.sched.min_lr=8e-5 \
        model.max_position_embeddings=128 \
        model.encoder_seq_length=128 \
        model.data.seq_length=128 \
        model.tokenizer.vocab_file=/home/TestData/nlp/megatron_gpt/data/gpt/vocab.json \
        model.tokenizer.merge_file=/home/TestData/nlp/megatron_gpt/data/gpt/merges.txt \
        model.num_layers=8 \
        model.hidden_size=256 \
        model.num_attention_heads=8 \
        model.data.data_prefix=[.5,/home/TestData/nlp/megatron_gpt/data/gpt/simple_wiki_gpt_preproc_text_document,.5,/home/TestData/nlp/megatron_gpt/data/gpt/simple_wiki_gpt_preproc_text_document] \
        model.data.index_mapping_dir=examples/nlp/language_modeling/gpt_index_mappings
      AFTER_SCRIPT: |
        rm -rf examples/nlp/language_modeling/gpt_pretrain_results
        rm -rf examples/nlp/language_modeling/gpt_index_mappings

  L2_Megatron_GPT_with_ALiBi_Pretraining_and_Resume_Training_TP2:
    needs: [cicd-test-container-setup]
    uses: ./.github/workflows/_test_template.yml
    if: contains(fromJSON(needs.cicd-test-container-setup.outputs.test_to_run), 'L2_Megatron_GPT_with_ALiBi_Pretraining_and_Resume_Training_TP2') || needs.cicd-test-container-setup.outputs.all == 'true'
    with:
      RUNNER: self-hosted-azure
      SCRIPT: |
        python examples/nlp/language_modeling/megatron_gpt_pretraining.py \
        trainer.devices=2 \
        trainer.accelerator=gpu \
        trainer.log_every_n_steps=1 \
        trainer.val_check_interval=2 \
        trainer.limit_val_batches=2 \
        trainer.accumulate_grad_batches=1 \
        trainer.max_steps=3 \
        trainer.gradient_clip_val=1.0 \
        exp_manager.exp_dir=examples/nlp/language_modeling/gpt_pretrain_results \
        model.tensor_model_parallel_size=2 \
        model.optim.name=fused_adam \
        model.optim.lr=2e-4 \
        model.optim.sched.warmup_steps=1 \
        model.optim.sched.constant_steps=1 \
        model.optim.sched.min_lr=8e-5 \
        model.max_position_embeddings=128 \
        model.encoder_seq_length=128 \
        model.data.seq_length=128 \
        model.position_embedding_type=alibi \
        model.bias=False \
        model.bias_activation_fusion=False \
        model.bias_dropout_add_fusion=False \
        model.tokenizer.vocab_file=/home/TestData/nlp/megatron_gpt/data/gpt/vocab.json \
        model.tokenizer.merge_file=/home/TestData/nlp/megatron_gpt/data/gpt/merges.txt \
        model.num_layers=8 \
        model.hidden_size=256 \
        model.num_attention_heads=8 \
        model.activations_checkpoint_method=block \
        model.activations_checkpoint_granularity=full \
        model.activations_checkpoint_num_layers=1 \
        model.data.data_prefix=[.5,/home/TestData/nlp/megatron_gpt/data/gpt/simple_wiki_gpt_preproc_text_document,.5,/home/TestData/nlp/megatron_gpt/data/gpt/simple_wiki_gpt_preproc_text_document] \
        model.data.index_mapping_dir=examples/nlp/language_modeling/gpt_index_mappings
    
        # not testing resume functionality to save time on ci @adithyare
        #python examples/nlp/language_modeling/megatron_gpt_pretraining.py \
        #trainer.devices=2 \
        #trainer.accelerator=gpu \
        #trainer.log_every_n_steps=1 \
        #trainer.val_check_interval=2 \
        #trainer.limit_val_batches=1 \
        #trainer.accumulate_grad_batches=1 \
        #trainer.max_steps=6 \
        #trainer.gradient_clip_val=1.0 \
        #exp_manager.exp_dir=examples/nlp/language_modeling/gpt_pretrain_results \
        #exp_manager.resume_if_exists=True \
        #model.tensor_model_parallel_size=2 \
        #model.optim.name=fused_adam \
        #model.optim.lr=2e-4 \
        #model.optim.sched.warmup_steps=2 \
        #model.optim.sched.constant_steps=2 \
        #model.optim.sched.min_lr=8e-5 \
        #model.max_position_embeddings=128 \
        #model.encoder_seq_length=128 \
        #model.data.seq_length=128 \
        #model.position_embedding_type=alibi \
        #model.normalization=rmsnorm \
        #model.bias=False \
        #model.bias_activation_fusion=False \
        #model.bias_dropout_add_fusion=False \
        #model.tokenizer.vocab_file=/home/TestData/nlp/megatron_gpt/data/gpt/vocab.json \
        #model.tokenizer.merge_file=/home/TestData/nlp/megatron_gpt/data/gpt/merges.txt \
        #model.num_layers=8 \
        #model.hidden_size=256 \
        #model.num_attention_heads=8 \
        #model.activations_checkpoint_method=block \
        #model.activations_checkpoint_granularity=full \
        #model.activations_checkpoint_num_layers=1 \
        #model.data.data_prefix=[.5,/home/TestData/nlp/megatron_gpt/data/gpt/simple_wiki_gpt_preproc_text_document,.5,/home/TestData/nlp/megatron_gpt/data/gpt/simple_wiki_gpt_preproc_text_document] \
        #model.data.index_mapping_dir=examples/nlp/language_modeling/gpt_index_mappings"
      AFTER_SCRIPT: |
        rm -rf examples/nlp/language_modeling/gpt_pretrain_results
        rm -rf examples/nlp/language_modeling/gpt_index_mappings

  L2_Megatron_GPT_with_KERPLE_Pretraining_and_Resume_Training_TP2:
    needs: [cicd-test-container-setup]
    uses: ./.github/workflows/_test_template.yml
    if: contains(fromJSON(needs.cicd-test-container-setup.outputs.test_to_run), 'L2_Megatron_GPT_with_KERPLE_Pretraining_and_Resume_Training_TP2') || needs.cicd-test-container-setup.outputs.all == 'true'
    with:
      RUNNER: self-hosted-azure
      SCRIPT: |
        python examples/nlp/language_modeling/megatron_gpt_pretraining.py \
        trainer.devices=2 \
        trainer.accelerator=gpu \
        trainer.log_every_n_steps=1 \
        trainer.val_check_interval=2 \
        trainer.limit_val_batches=2 \
        trainer.accumulate_grad_batches=1 \
        trainer.max_steps=3 \
        trainer.gradient_clip_val=1.0 \
        exp_manager.exp_dir=examples/nlp/language_modeling/gpt_pretrain_results \
        model.tensor_model_parallel_size=2 \
        model.optim.name=fused_adam \
        model.optim.lr=2e-4 \
        model.optim.sched.warmup_steps=1 \
        model.optim.sched.constant_steps=1 \
        model.optim.sched.min_lr=8e-5 \
        model.max_position_embeddings=128 \
        model.encoder_seq_length=128 \
        model.data.seq_length=128 \
        model.position_embedding_type=kerple \
        model.bias=False \
        model.bias_activation_fusion=False \
        model.bias_dropout_add_fusion=False \
        model.tokenizer.vocab_file=/home/TestData/nlp/megatron_gpt/data/gpt/vocab.json \
        model.tokenizer.merge_file=/home/TestData/nlp/megatron_gpt/data/gpt/merges.txt \
        model.num_layers=8 \
        model.hidden_size=256 \
        model.num_attention_heads=8 \
        model.activations_checkpoint_method=block \
        model.activations_checkpoint_granularity=full \
        model.activations_checkpoint_num_layers=1 \
        model.data.data_prefix=[.5,/home/TestData/nlp/megatron_gpt/data/gpt/simple_wiki_gpt_preproc_text_document,.5,/home/TestData/nlp/megatron_gpt/data/gpt/simple_wiki_gpt_preproc_text_document] \
        model.data.index_mapping_dir=examples/nlp/language_modeling/gpt_index_mappings
        
        # commented out to save time on github ci @adithyare
        #python examples/nlp/language_modeling/megatron_gpt_pretraining.py \
        #trainer.devices=2 \
        #trainer.accelerator=gpu \
        #trainer.log_every_n_steps=1 \
        #trainer.val_check_interval=2 \
        #trainer.limit_val_batches=1 \
        #trainer.accumulate_grad_batches=1 \
        #trainer.max_steps=6 \
        #trainer.precision=16 \
        #trainer.gradient_clip_val=1.0 \
        #exp_manager.exp_dir=examples/nlp/language_modeling/gpt_pretrain_results \
        #exp_manager.resume_if_exists=True \
        #model.tensor_model_parallel_size=2 \
        #model.optim.name=fused_adam \
        #model.optim.lr=2e-4 \
        #model.optim.sched.warmup_steps=2 \
        #model.optim.sched.constant_steps=2 \
        #model.optim.sched.min_lr=8e-5 \
        #model.max_position_embeddings=128 \
        #model.encoder_seq_length=128 \
        #model.data.seq_length=128 \
        #model.position_embedding_type=kerple \
        #model.normalization=rmsnorm \
        #model.bias=False \
        #model.bias_activation_fusion=False \
        #model.bias_dropout_add_fusion=False \
        #model.tokenizer.vocab_file=/home/TestData/nlp/megatron_gpt/data/gpt/vocab.json \
        #model.tokenizer.merge_file=/home/TestData/nlp/megatron_gpt/data/gpt/merges.txt \
        #model.num_layers=8 \
        #model.hidden_size=256 \
        #model.num_attention_heads=8 \
        #model.activations_checkpoint_method=block \
        #model.activations_checkpoint_granularity=full \
        #model.activations_checkpoint_num_layers=1 \
        #model.data.data_prefix=[.5,/home/TestData/nlp/megatron_gpt/data/gpt/simple_wiki_gpt_preproc_text_document,.5,/home/TestData/nlp/megatron_gpt/data/gpt/simple_wiki_gpt_preproc_text_document] \
        #model.data.index_mapping_dir=examples/nlp/language_modeling/gpt_index_mappings"
      AFTER_SCRIPT: |
        rm -rf examples/nlp/language_modeling/gpt_pretrain_results
        rm -rf examples/nlp/language_modeling/gpt_index_mappings

  L2_Megatron_GPT_Pretraining_and_Resume_Training_PP2:
    needs: [cicd-test-container-setup]
    uses: ./.github/workflows/_test_template.yml
    if: contains(fromJSON(needs.cicd-test-container-setup.outputs.test_to_run), 'L2_Megatron_GPT_Pretraining_and_Resume_Training_PP2') || needs.cicd-test-container-setup.outputs.all == 'true'
    with:
      RUNNER: self-hosted-azure-gpus-2-h100
      SCRIPT: |
        python examples/nlp/language_modeling/megatron_gpt_pretraining.py \
        trainer.devices=2 \
        trainer.accelerator=gpu \
        trainer.log_every_n_steps=1 \
        trainer.val_check_interval=2 \
        trainer.limit_val_batches=2 \
        trainer.accumulate_grad_batches=1 \
        trainer.max_steps=3 \
        trainer.precision=bf16 \
        trainer.gradient_clip_val=1.0 \
        exp_manager.exp_dir=examples/nlp/language_modeling/gpt_pretrain_results \
        ++model.transformer_engine=True \
        ++model.fp8=True \
        ++model.fp8_hybrid=True \
        ++model.fp8_amax_history_len=1024 \
        ++model.fp8_amax_compute_algo=max \
        ++model.reduce_amax=True \
        ++model.use_te_rng_tracker=True \
        ++model.name=megatron_gpt_full_te_layer_autocast \
        model.ub_tp_comm_overlap=False \
        model.pipeline_model_parallel_size=2 \
        model.tensor_model_parallel_size=1 \
        model.mcore_gpt=True \
        model.megatron_amp_O2=True \
        model.optim.name=distributed_fused_adam \
        model.optim.lr=2e-4 \
        model.optim.sched.warmup_steps=1 \
        model.optim.sched.constant_steps=1 \
        model.optim.sched.min_lr=8e-5 \
        model.max_position_embeddings=128 \
        model.encoder_seq_length=128 \
        model.activation=fast-swiglu \
        model.bias_activation_fusion=False \
        model.hidden_dropout=0.0 \
        model.attention_dropout=0.0 \
        model.transformer_block_type=normformer \
        model.headscale=True \
        model.data.seq_length=128 \
        model.tokenizer.vocab_file=/home/TestData/nlp/megatron_gpt/data/gpt/vocab.json \
        model.tokenizer.merge_file=/home/TestData/nlp/megatron_gpt/data/gpt/merges.txt \
        model.num_layers=8 \
        model.hidden_size=256 \
        model.num_attention_heads=8 \
        model.activations_checkpoint_method=block \
        model.activations_checkpoint_granularity=full \
        model.activations_checkpoint_num_layers=1 \
        model.data.validation_drop_last=False \
        model.data.data_prefix=[.5,/home/TestData/nlp/megatron_gpt/data/gpt/simple_wiki_gpt_preproc_text_document,.5,/home/TestData/nlp/megatron_gpt/data/gpt/simple_wiki_gpt_preproc_text_document] \
        model.data.index_mapping_dir=examples/nlp/language_modeling/gpt_index_mappings

        python examples/nlp/language_modeling/megatron_gpt_pretraining.py \
        trainer.devices=2 \
        trainer.accelerator=gpu \
        trainer.log_every_n_steps=1 \
        trainer.val_check_interval=2 \
        trainer.limit_val_batches=2 \
        trainer.accumulate_grad_batches=1 \
        trainer.max_steps=6 \
        trainer.precision=bf16 \
        trainer.gradient_clip_val=1.0 \
        model.mcore_gpt=True \
        model.megatron_amp_O2=True \
        exp_manager.exp_dir=examples/nlp/language_modeling/gpt_pretrain_results \
        exp_manager.resume_if_exists=True \
        ++model.transformer_engine=True \
        ++model.fp8=True \
        ++model.fp8_hybrid=True \
        ++model.fp8_amax_history_len=1024 \
        ++model.fp8_amax_compute_algo=max \
        ++model.reduce_amax=True \
        ++model.use_te_rng_tracker=True \
        ++model.name=megatron_gpt_full_te_layer_autocast \
        model.ub_tp_comm_overlap=False \
        model.pipeline_model_parallel_size=2 \
        model.tensor_model_parallel_size=1 \
        model.optim.name=distributed_fused_adam \
        model.optim.lr=2e-4 \
        model.optim.sched.warmup_steps=2 \
        model.optim.sched.constant_steps=2 \
        model.optim.sched.min_lr=8e-5 \
        model.max_position_embeddings=128 \
        model.encoder_seq_length=128 \
        model.activation=fast-swiglu \
        model.bias_activation_fusion=False \
        model.hidden_dropout=0.0 \
        model.attention_dropout=0.0 \
        model.transformer_block_type=normformer \
        model.headscale=True \
        model.data.seq_length=128 \
        model.tokenizer.vocab_file=/home/TestData/nlp/megatron_gpt/data/gpt/vocab.json \
        model.tokenizer.merge_file=/home/TestData/nlp/megatron_gpt/data/gpt/merges.txt \
        model.num_layers=8 \
        model.hidden_size=256 \
        model.num_attention_heads=8 \
        model.activations_checkpoint_method=block \
        model.activations_checkpoint_granularity=full \
        model.activations_checkpoint_num_layers=1 \
        model.data.validation_drop_last=False \
        model.data.data_prefix=[.5,/home/TestData/nlp/megatron_gpt/data/gpt/simple_wiki_gpt_preproc_text_document,.5,/home/TestData/nlp/megatron_gpt/data/gpt/simple_wiki_gpt_preproc_text_document] \
        model.data.index_mapping_dir=examples/nlp/language_modeling/gpt_index_mappings
      AFTER_SCRIPT: |
        rm -rf examples/nlp/language_modeling/gpt_pretrain_results
        rm -rf examples/nlp/language_modeling/gpt_index_mappings

  L2_Megatron_GPT_Finetuning_PP2:
    needs: [cicd-test-container-setup]
    uses: ./.github/workflows/_test_template.yml
    if: contains(fromJSON(needs.cicd-test-container-setup.outputs.test_to_run), 'L2_Megatron_GPT_Finetuning_PP2') || needs.cicd-test-container-setup.outputs.all == 'true'
    with:
      RUNNER: self-hosted-azure
      SCRIPT: |
        python examples/nlp/language_modeling/tuning/megatron_gpt_finetuning.py \
        trainer.devices=2 \
        trainer.log_every_n_steps=1 \
        trainer.val_check_interval=2 \
        +trainer.limit_val_batches=2 \
        trainer.max_steps=3 \
        trainer.precision=16 \
        trainer.gradient_clip_val=1.0 \
        exp_manager.exp_dir=/tmp/gpt_finetuning_pp2_megatron \
        model.pipeline_model_parallel_size=2 \
        model.tensor_model_parallel_size=1 \
        model.restore_from_path=/home/TestData/nlp/megatron_gpt/PP2/gpt_pp2_tp1.nemo \
        model.optim.name=fused_adam \
        model.optim.lr=2e-4 \
        model.peft.peft_scheme=null \
        model.data.train_ds.micro_batch_size=1 \
        model.data.train_ds.global_batch_size=4 \
        model.data.train_ds.file_names=[/home/TestData/nlp/megatron_sft/quarel.jsonl,/home/TestData/nlp/megatron_sft/trec.jsonl] \
        model.data.train_ds.concat_sampling_probabilities=[0.3,0.7] \
        model.data.train_ds.num_workers=0 \
        model.data.test_ds.micro_batch_size=1 \
        model.data.test_ds.global_batch_size=1 \
        model.data.test_ds.file_names=[/home/TestData/nlp/megatron_sft/quarel.jsonl] \
        model.data.test_ds.names=[quarel] \
        model.data.validation_ds.micro_batch_size=1 \
        model.data.validation_ds.global_batch_size=1 \
        model.data.validation_ds.num_workers=0 \
        model.data.validation_ds.file_names=[/home/TestData/nlp/megatron_sft/quarel.jsonl] \
        model.data.validation_ds.names=[quarel]

        python examples/nlp/language_modeling/tuning/megatron_gpt_finetuning.py \
        trainer.devices=2 \
        trainer.log_every_n_steps=1 \
        trainer.val_check_interval=1 \
        +trainer.limit_val_batches=2 \
        trainer.max_steps=3 \
        trainer.precision=16 \
        trainer.gradient_clip_val=1.0 \
        exp_manager.exp_dir=/tmp/gpt_finetuning_pp2_megatron \
        model.pipeline_model_parallel_size=2 \
        model.tensor_model_parallel_size=1 \
        model.restore_from_path=/home/TestData/nlp/megatron_gpt/PP2/gpt_pp2_tp1.nemo \
        model.optim.name=fused_adam \
        model.optim.lr=2e-4 \
        model.peft.peft_scheme=null \
        model.data.train_ds.micro_batch_size=1 \
        model.data.train_ds.global_batch_size=4 \
        model.data.train_ds.file_names=[/home/TestData/nlp/megatron_sft/quarel.jsonl,/home/TestData/nlp/megatron_sft/trec.jsonl] \
        model.data.train_ds.concat_sampling_probabilities=[0.3,0.7] \
        model.data.train_ds.num_workers=0 \
        model.data.test_ds.micro_batch_size=1 \
        model.data.test_ds.global_batch_size=1 \
        model.data.test_ds.file_names=[/home/TestData/nlp/megatron_sft/quarel.jsonl] \
        model.data.test_ds.names=[quarel] \
        model.data.validation_ds.micro_batch_size=1 \
        model.data.validation_ds.global_batch_size=1 \
        model.data.validation_ds.num_workers=0 \
        model.data.validation_ds.file_names=[/home/TestData/nlp/megatron_sft/quarel.jsonl] \
        model.data.validation_ds.names=[quarel]

  L2_Megatron_GPT_Finetuning_StarCoder_PP1:
    needs: [cicd-test-container-setup]
    uses: ./.github/workflows/_test_template.yml
    if: contains(fromJSON(needs.cicd-test-container-setup.outputs.test_to_run), 'L2_Megatron_GPT_Finetuning_StarCoder_PP1') || needs.cicd-test-container-setup.outputs.all == 'true'
    with:
      RUNNER: self-hosted-azure-gpus-1
      SCRIPT: |
        python examples/nlp/language_modeling/tuning/megatron_gpt_finetuning.py \
        trainer.devices=1 \
        trainer.num_nodes=1 \
        trainer.precision=bf16 \
        trainer.max_steps=4 \
        trainer.val_check_interval=4 \
        trainer.enable_checkpointing=False \
        +trainer.limit_val_batches=2 \
        +trainer.limit_test_batches=2 \
        exp_manager.checkpoint_callback_params.save_best_model=False \
        exp_manager.exp_dir=/tmp/gpt_sft_results_starcoder_pp1 \
        model.peft.peft_scheme=none \
        model.optim.name=distributed_fused_adam \
        model.restore_from_path=/home/TestData/nlp/megatron_gpt/starcoder-ci-nemo/megatron_starcoder_tp1_pp1.nemo \
        model.tensor_model_parallel_size=1 \
        model.pipeline_model_parallel_size=1 \
        model.data.train_ds.file_names=[/home/TestData/nlp/megatron_sft/quarel.jsonl] \
        model.data.train_ds.num_workers=0 \
        model.data.test_ds.file_names=[/home/TestData/nlp/megatron_sft/quarel.jsonl] \
        model.data.validation_ds.num_workers=0 \
        model.data.validation_ds.file_names=[/home/TestData/nlp/megatron_sft/quarel.jsonl] \
        model.data.test_ds.num_workers=0 \
        model.data.train_ds.concat_sampling_probabilities=[1.0]

  L2_Megatron_GPT_Reranker:
    needs: [cicd-test-container-setup]
    uses: ./.github/workflows/_test_template.yml
    if: contains(fromJSON(needs.cicd-test-container-setup.outputs.test_to_run), 'L2_Megatron_GPT_Reranker') || needs.cicd-test-container-setup.outputs.all == 'true'
    with:
      RUNNER: self-hosted-azure
      SCRIPT: |
        python examples/nlp/information_retrieval/megatron_gpt_reranker_finetuning.py \
        exp_manager.exp_dir="/tmp/gpt_reranker_workdir/" \
        model.global_batch_size=4 \
        model.micro_batch_size=4 \
        trainer.devices=1 \
        trainer.num_nodes=1 \
        trainer.max_epochs=null \
        trainer.max_steps=20 \
        trainer.val_check_interval=10 \
        model.restore_from_path="/home/TestData/nlp/megatron_gpt/mcore_45M/megatron_llama.nemo" \
        model.peft.lora_tuning.adapter_dim=8 \
        model.data.validation_ds.file_names=[/home/TestData/nlp/megatron_ir/train.jsonl] \
        model.data.validation_ds.write_embeddings_to_file=True \
        model.data.validation_ds.output_file_path_prefix="/home/TestData/nlp/megatron_ir/working_dir/val_embs" \
        model.data.train_ds.file_names=[/home/TestData/nlp/megatron_ir/train.jsonl]

  OPTIONAL_L2_Megatron_GPT_Embedding:
    needs: [cicd-test-container-setup]
    uses: ./.github/workflows/_test_template.yml
    if: contains(fromJSON(needs.cicd-test-container-setup.outputs.test_to_run), 'OPTIONAL_L2_Megatron_GPT_Embedding') || needs.cicd-test-container-setup.outputs.all == 'true'
    with:
      RUNNER: self-hosted-azure
      SCRIPT: |
        python examples/nlp/information_retrieval/megatron_gpt_embedding_finetuning.py \
        exp_manager.exp_dir="/tmp/gpt_embedding_workdir/" \
        model.global_batch_size=4 \
        model.micro_batch_size=4 \
        trainer.devices=1 \
        trainer.num_nodes=1 \
        trainer.max_epochs=null \
        trainer.max_steps=20 \
        trainer.val_check_interval=10 \
        model.restore_from_path="/home/TestData/nlp/megatron_gpt/mcore_45M/megatron_llama.nemo" \
        model.peft.lora_tuning.adapter_dim=8 \
        model.data.validation_ds.query_file_names=[/home/TestData/nlp/megatron_ir/test_query.jsonl] \
        model.data.validation_ds.doc_file_names=[/home/TestData/nlp/megatron_ir/test_doc.jsonl] \
        model.data.validation_ds.write_embeddings_to_file=True \
        model.data.validation_ds.output_file_path_prefix="/tmp/gpt_embedding_workdir/val_embs/" \
        model.data.train_ds.file_names=[/home/TestData/nlp/megatron_ir/train.jsonl]


        python examples/nlp/information_retrieval/megatron_gpt_embedding_generate.py \
        trainer.devices=1 \
        trainer.num_nodes=1 \
        model.restore_from_path="/home/TestData/nlp/megatron_gpt/mcore_45M/megatron_llama.nemo" \
        model.peft.restore_from_path="/tmp/gpt_embedding_workdir/megatron_gpt_peft_lora_tuning/checkpoints/megatron_gpt_peft_lora_tuning.nemo" \
        model.global_batch_size=4 \
        model.micro_batch_size=4 \
        model.peft.lora_tuning.adapter_dim=8 \
        model.data.test_ds.write_embeddings_to_file=True \
        model.data.test_ds.output_file_path_prefix="/tmp/gpt_embedding_workdir/test_embs" \
        model.data.test_ds.query_file_names=[/home/TestData/nlp/megatron_ir/test_query.jsonl] \
        model.data.test_ds.doc_file_names=[/home/TestData/nlp/megatron_ir/test_doc.jsonl]
      IS_OPTIONAL: true

  L2_Megatron_GPT_PEFT_Lora_PP2_O2:
    needs: [cicd-test-container-setup]
    uses: ./.github/workflows/_test_template.yml
    if: contains(fromJSON(needs.cicd-test-container-setup.outputs.test_to_run), 'L2_Megatron_GPT_PEFT_Lora_PP2_O2') || needs.cicd-test-container-setup.outputs.all == 'true'
    with:
      RUNNER: self-hosted-azure
      SCRIPT: |
        python examples/nlp/language_modeling/tuning/megatron_gpt_finetuning.py \
        trainer.devices=2 \
        trainer.log_every_n_steps=1 \
        trainer.max_epochs=9999 \
        trainer.max_steps=3 \
        trainer.val_check_interval=3 \
        ++trainer.limit_val_batches=2 \
        trainer.precision=bf16 \
        exp_manager.exp_dir=/tmp/nlp_peft_lora_tuning_pp2 \
        model.pipeline_model_parallel_size=2 \
        model.tensor_model_parallel_size=1 \
        model.restore_from_path=/home/TestData/nlp/megatron_gpt/mcore_45M/megatron_llama.nemo \
        model.megatron_amp_O2=True \
        model.peft.peft_scheme=lora \
        model.answer_only_loss=True \
        model.micro_batch_size=1 \
        model.global_batch_size=1 \
        model.data.train_ds.file_names=[/home/TestData/nlp/megatron_sft/quarel.jsonl] \
        model.data.train_ds.concat_sampling_probabilities=[1.0] \
        model.data.train_ds.num_workers=0 \
        model.data.validation_ds.num_workers=0 \
        model.data.validation_ds.file_names=[/home/TestData/nlp/megatron_sft/quarel.jsonl] \
        model.data.validation_ds.names=[quarel]
        
        python examples/nlp/language_modeling/tuning/megatron_gpt_generate.py \
        model.restore_from_path=/home/TestData/nlp/megatron_gpt/mcore_45M/megatron_llama.nemo \
        model.peft.restore_from_path=/tmp/nlp_peft_lora_tuning_pp2/megatron_gpt_peft_lora_tuning/checkpoints/megatron_gpt_peft_lora_tuning.nemo \
        model.pipeline_model_parallel_size=2 \
        model.tensor_model_parallel_size=1 \
        trainer.devices=2 \
        model.megatron_amp_O2=True \
        model.data.test_ds.file_names=[/home/TestData/nlp/megatron_sft/quarel_4.jsonl] \
        model.data.test_ds.names=["quarel4"] \
        model.global_batch_size=2 \
        model.micro_batch_size=1 \
        model.data.test_ds.tokens_to_generate=10 \
        model.data.test_ds.write_predictions_to_file=True \
        model.data.test_ds.output_file_path_prefix="/tmp/nlp_peft_lora_tuning_pp2/out" \
        inference.greedy=True \
        inference.repetition_penalty=1.0 \
        inference.outfile_path="/tmp/nlp_peft_lora_tuning_pp2/out.jsonl"

  L2_Megatron_GPT_PEFT_Lora_TP2_O1:
    needs: [cicd-test-container-setup]
    uses: ./.github/workflows/_test_template.yml
    if: contains(fromJSON(needs.cicd-test-container-setup.outputs.test_to_run), 'L2_Megatron_GPT_PEFT_Lora_TP2_O1') || needs.cicd-test-container-setup.outputs.all == 'true'
    with:
      RUNNER: self-hosted-azure
      SCRIPT: |
        python examples/nlp/language_modeling/tuning/megatron_gpt_finetuning.py \
        trainer.devices=2 \
        trainer.log_every_n_steps=1 \
        trainer.max_epochs=9999 \
        trainer.max_steps=3 \
        trainer.val_check_interval=3 \
        ++trainer.limit_val_batches=2 \
        trainer.precision=bf16 \
        exp_manager.exp_dir=/tmp/nlp_peft_lora_tuning_pp2_o1 \
        model.pipeline_model_parallel_size=1 \
        model.tensor_model_parallel_size=2 \
        model.restore_from_path=/home/TestData/nlp/megatron_gpt/mcore_45M/megatron_llama.nemo \
        model.peft.peft_scheme="lora" \
        model.answer_only_loss=True \
        model.micro_batch_size=1 \
        model.global_batch_size=1 \
        model.data.train_ds.file_names=[/home/TestData/nlp/megatron_sft/quarel.jsonl] \
        model.data.train_ds.concat_sampling_probabilities=[1.0] \
        model.data.train_ds.num_workers=0 \
        model.data.validation_ds.num_workers=0 \
        model.data.validation_ds.file_names=[/home/TestData/nlp/megatron_sft/quarel.jsonl] \
        model.data.validation_ds.names=[quarel]

        python examples/nlp/language_modeling/tuning/megatron_gpt_generate.py \
        model.restore_from_path=/home/TestData/nlp/megatron_gpt/mcore_45M/megatron_llama.nemo \
        model.peft.restore_from_path=/tmp/nlp_peft_lora_tuning_pp2_o1/megatron_gpt_peft_lora_tuning/checkpoints/megatron_gpt_peft_lora_tuning.nemo \
        model.tensor_model_parallel_size=2 \
        trainer.devices=2 \
        model.data.test_ds.file_names=[/home/TestData/nlp/megatron_sft/quarel_4.jsonl] \
        model.data.test_ds.names=["quarel4"] \
        model.global_batch_size=2 \
        model.micro_batch_size=1 \
        model.data.test_ds.tokens_to_generate=10 \
        model.data.test_ds.write_predictions_to_file=True \
        model.data.test_ds.output_file_path_prefix="/tmp/nlp_peft_lora_tuning_pp2_o1/out" \
        inference.greedy=True \
        inference.repetition_penalty=1.0 \
        inference.outfile_path="/tmp/nlp_peft_lora_tuning_pp2_o1/out.jsonl"

  L2_Megatron_GPT_PEFT_Lora_TP2SP1:
    needs: [cicd-test-container-setup]
    uses: ./.github/workflows/_test_template.yml
    if: contains(fromJSON(needs.cicd-test-container-setup.outputs.test_to_run), 'L2_Megatron_GPT_PEFT_Lora_TP2SP1') || needs.cicd-test-container-setup.outputs.all == 'true'
    with:
      RUNNER: self-hosted-azure-gpus-2-h100
      SCRIPT: |
        CUDA_DEVICE_MAX_CONNECTIONS=1 NVTE_FLASH_ATTN=0 NVTE_FUSED_ATTN=1 python examples/nlp/language_modeling/tuning/megatron_gpt_finetuning.py \
        trainer.devices=2 \
        trainer.log_every_n_steps=1 \
        trainer.max_epochs=9999 \
        trainer.max_steps=3 \
        trainer.val_check_interval=3 \
        ++trainer.limit_val_batches=2 \
        trainer.precision=bf16 \
        exp_manager.exp_dir=/tmp/nlp_lora_tuning_tp2_sp1 \
        +model.mcore_gpt=True \
        model.pipeline_model_parallel_size=1 \
        model.tensor_model_parallel_size=2 \
        model.sequence_parallel=True \
        model.megatron_amp_O2=True \
        model.restore_from_path=/home/TestData/nlp/megatron_gpt/mcore_45M/megatron_llama.nemo \
        +model.fp8=True \
        +model.fp8_params=True \
        +model.fp8_hybrid=True \
        +model.fp8_e4m3=False \
        +model.fp8_interval=1 \
        +model.fp8_margin=0 \
        +model.fp8_amax_history_len=32 \
        +model.fp8_amax_compute_algo=max \
        +model.reduce_amax=False \
        +model.ub_tp_comm_overlap=False \
        +model.tp_comm_overlap_ag=False \
        +model.tp_comm_overlap_rs=False \
        +model.tp_comm_overlap_disable_qkv=True \
        model.peft.peft_scheme="lora" \
        model.peft.lora_tuning.adapter_dim=16 \
        model.peft.lora_tuning.alpha=32 \
        model.peft.lora_tuning.column_init_method="kaiming" \
        +model.peft.lora_tuning.dropout_position="pre" \
        model.peft.lora_tuning.target_modules=["attention"] \
        model.peft.lora_tuning.adapter_dropout=0.1 \
        +model.peft.lora_tuning.a2a_experimental=1 \
        model.answer_only_loss=True \
        model.micro_batch_size=1 \
        model.global_batch_size=1 \
        model.data.train_ds.file_names=[/home/TestData/nlp/megatron_sft/quarel.jsonl] \
        model.data.train_ds.concat_sampling_probabilities=[1.0] \
        model.data.train_ds.num_workers=0 \
        model.data.validation_ds.num_workers=0 \
        model.data.validation_ds.file_names=[/home/TestData/nlp/megatron_sft/quarel.jsonl] \
        model.data.validation_ds.names=[quarel]

  L2_Megatron_GPT_Eval:
    needs: [cicd-test-container-setup]
    uses: ./.github/workflows/_test_template.yml
    if: contains(fromJSON(needs.cicd-test-container-setup.outputs.test_to_run), 'L2_Megatron_GPT_Eval') || needs.cicd-test-container-setup.outputs.all == 'true'
    with:
      RUNNER: self-hosted-azure
      SCRIPT: |
        python examples/nlp/language_modeling/megatron_gpt_eval.py \
            gpt_model_file=/home/TestData/nlp/megatron_gpt/125M/megatron_gpt.nemo \
            prompts=["How to fix GPU memory? A:"] \
            tensor_model_parallel_size=1 \
            inference.tokens_to_generate=32 \
            trainer.precision=32

  L2_Megatron_GPT_Eval_PP2:
    needs: [cicd-test-container-setup]
    uses: ./.github/workflows/_test_template.yml
    if: contains(fromJSON(needs.cicd-test-container-setup.outputs.test_to_run), 'L2_Megatron_GPT_Eval_PP2') || needs.cicd-test-container-setup.outputs.all == 'true'
    with:
      RUNNER: self-hosted-azure
      SCRIPT: |
        python examples/nlp/language_modeling/megatron_gpt_eval.py \
            gpt_model_file=/home/TestData/nlp/megatron_gpt/PP2/gpt_pp2_tp1.nemo \
            server=False \
            tensor_model_parallel_size=1 \
            pipeline_model_parallel_size=2 \
            trainer.devices=2 \
            trainer.num_nodes=1 \
            trainer.precision=32

  L2_Megatron_GPT_SFT_Eval_inference_seq_len_greaterThan_training_seq_len:
    needs: [cicd-test-container-setup]
    uses: ./.github/workflows/_test_template.yml
    if: contains(fromJSON(needs.cicd-test-container-setup.outputs.test_to_run), 'L2_Megatron_GPT_SFT_Eval_inference_seq_len_greaterThan_training_seq_len') || needs.cicd-test-container-setup.outputs.all == 'true'
    with:
      RUNNER: self-hosted-azure
      SCRIPT: |
        python examples/nlp/language_modeling/tuning/megatron_gpt_generate.py \
            model.restore_from_path=/home/TestData/nlp/megatron_gpt_sft/megatron_gpt_rope_sft.nemo \
            model.peft.restore_from_path=null \
            model.data.test_ds.file_names=[/home/TestData/nlp/megatron_gpt_sft/sample.jsonl] \
            model.data.test_ds.names=[test] \
            model.data.test_ds.global_batch_size=1 \
            model.data.test_ds.micro_batch_size=1 \
            model.data.test_ds.tokens_to_generate=30 \
            model.data.test_ds.max_seq_length=6000 \
            model.data.test_ds.write_predictions_to_file=True \
            model.data.test_ds.output_file_path_prefix=examples/nlp/language_modeling/out \
            inference.greedy=True \
            inference.repetition_penalty=1.0 \
            inference.outfile_path=examples/nlp/language_modeling/out.jsonl 
      AFTER_SCRIPT: |
        rm -rf examples/nlp/language_modeling/out.jsonl

    # TODO: Add this test back. Test was failing on CI machines due to HW error
    # - name: L2: Megatron GPT Convert from Megatron-LM checkpoing and Eval
    #   when {
    #     anyOf {
    #       branch main
    #       changeRequest target: main
    #     }
    #   }
    #   failFast true
    #   - run: |
    #     python -m torch.distributed.launch --nproc_per_node=2 \
    #     examples/nlp/language_modeling/megatron_lm_ckpt_to_nemo.py \
    #     --checkpoint_folder=/home/TestData/nlp/megatron_gpt/data/gpt/iter_0008700 \
    #     --checkpoint_name=model_optim_rng.pt \
    #     --hparams_file=/home/TestData/nlp/megatron_gpt/data/gpt/iter_0008700/hparams.yaml \
    #     --nemo_file_path=examples/nlp/language_modeling/small_gpt.nemo \
    #     --model_type=gpt \
    #     --pipeline_model_parallel_size=1 \
    #     --gpus_per_node=2 \
    #     --tensor_model_parallel_size=2"
    #     python examples/nlp/language_modeling/megatron_gpt_eval.py \
    #     --gpt_model_file=examples/nlp/language_modeling/small_gpt.nemo \
    #     --tokens_to_generate=32 \
    #     --tensor_model_parallel_size=2 \
    #     --prompt=This is a test.
    #     rm examples/nlp/language_modeling/small_gpt.nemo
  
  # L2_Megatron_Change_Partitions
  L2_Megatron_Change_Partitions_Reduce_TP_Num_Partitions_-2_to_1-_and_PP_Num_Partitions_-1_to_2:
    needs: [cicd-test-container-setup]
    uses: ./.github/workflows/_test_template.yml
    if: contains(fromJSON(needs.cicd-test-container-setup.outputs.test_to_run), 'L2_Megatron_Change_Partitions_Reduce_TP_Num_Partitions_-2_to_1-_and_PP_Num_Partitions_-1_to_2') || needs.cicd-test-container-setup.outputs.all == 'true'
    with:
      RUNNER: self-hosted-azure
      SCRIPT: |
        python examples/nlp/language_modeling/megatron_change_num_partitions.py \
            --model_file /home/TestData/nlp/megatron_gpt/TP2/megatron_gpt_tp2.nemo \
            --target_file /home/TestData/nlp/megatron_gpt/TP2-Temp/test-reduce.nemo \
            --tensor_model_parallel_size 2 \
            --target_tensor_model_parallel_size 1 \
            --pipeline_model_parallel_size 1 \
            --target_pipeline_model_parallel_size 2
      AFTER_SCRIPT: |
        rm /home/TestData/nlp/megatron_gpt/TP2-Temp/test-reduce.nemo

  L2_Megatron_Change_Partitions_Increase_TP_Num_Partitions_-2_to_4-_and_PP_Num_Partitions_-1_to_2:
    needs: [cicd-test-container-setup]
    uses: ./.github/workflows/_test_template.yml
    if: contains(fromJSON(needs.cicd-test-container-setup.outputs.test_to_run), 'L2_Megatron_Change_Partitions_Increase_TP_Num_Partitions_-2_to_4-_and_PP_Num_Partitions_-1_to_2') || needs.cicd-test-container-setup.outputs.all == 'true'
    with:
      RUNNER: self-hosted-azure
      SCRIPT: |
        python examples/nlp/language_modeling/megatron_change_num_partitions.py \
            --model_file /home/TestData/nlp/megatron_gpt/TP2/megatron_gpt_tp2.nemo \
            --target_file /home/TestData/nlp/megatron_gpt/TP2-Temp/test-increase.nemo \
            --tensor_model_parallel_size 2 \
            --target_tensor_model_parallel_size 4 \
            --pipeline_model_parallel_size 1 \
            --target_pipeline_model_parallel_size 1
      AFTER_SCRIPT: |
        rm /home/TestData/nlp/megatron_gpt/TP2-Temp/test-increase.nemo

  L2_Megatron_T5_Pretraining_and_Resume_Training_TP2:
    needs: [cicd-test-container-setup]
    uses: ./.github/workflows/_test_template.yml
    if: contains(fromJSON(needs.cicd-test-container-setup.outputs.test_to_run), 'L2_Megatron_T5_Pretraining_and_Resume_Training_TP2') || needs.cicd-test-container-setup.outputs.all == 'true'
    with:
      RUNNER: self-hosted-azure
      SCRIPT: |
        python examples/nlp/language_modeling/megatron_t5_pretraining.py \
        trainer.devices=2 \
        trainer.accelerator=gpu \
        trainer.log_every_n_steps=1 \
        trainer.val_check_interval=10 \
        trainer.limit_val_batches=2 \
        trainer.accumulate_grad_batches=1 \
        trainer.max_steps=10 \
        trainer.precision=bf16 \
        model.megatron_amp_O2=True \
        trainer.gradient_clip_val=1.0 \
        exp_manager.exp_dir=examples/nlp/language_modeling/t5_pretrain_results \
        model.tensor_model_parallel_size=2 \
        model.seq_length=128 \
        model.encoder.num_layers=4 \
        model.encoder.hidden_size=64 \
        model.encoder.num_attention_heads=8 \
        model.encoder.activation=swiglu \
        model.encoder.masked_softmax_fusion=False \
        model.encoder.bias_activation_fusion=False \
        model.encoder.activations_checkpoint_method=block \
        model.encoder.activations_checkpoint_num_layers=1 \
        model.encoder.position_embedding_type=relative \
        model.decoder.num_layers=2 \
        model.decoder.hidden_size=64 \
        model.decoder.num_attention_heads=8 \
        model.decoder.activation=fast-swiglu \
        model.decoder.masked_softmax_fusion=False \
        model.decoder.bias_activation_fusion=False \
        model.decoder.activations_checkpoint_method=block \
        model.decoder.activations_checkpoint_num_layers=1 \
        model.encoder.transformer_block_type=pre_ln \
        model.decoder.transformer_block_type=pre_ln \
        model.data.data_prefix=[.5,/home/TestData/nlp/nmt/toy_data/wmt14-de-en.src,.5,/home/TestData/nlp/nmt/toy_data/wmt14-de-en.ref] \
        model.data.index_mapping_dir=examples/nlp/language_modeling/t5_index_mappings \
        model.data.data_impl=text_mmap \
        +model.data.data_impl_kwargs.newline_int=10 \
        +model.data.data_impl_kwargs.header_lines=0 \
        +model.data.data_impl_kwargs.workers=null \
        +model.data.data_impl_kwargs.sort_dataset_paths=False \
        model.share_token_embeddings=False \
        model.share_decoder_tokens_head_embeddings=False

        python examples/nlp/language_modeling/megatron_t5_pretraining.py \
        trainer.devices=2 \
        trainer.accelerator=gpu \
        trainer.log_every_n_steps=1 \
        trainer.val_check_interval=1 \
        trainer.limit_val_batches=2 \
        trainer.accumulate_grad_batches=1 \
        trainer.max_steps=10 \
        trainer.precision=bf16 \
        model.megatron_amp_O2=True \
        trainer.gradient_clip_val=1.0 \
        exp_manager.exp_dir=examples/nlp/language_modeling/t5_pretrain_results \
        exp_manager.resume_if_exists=True \
        model.tensor_model_parallel_size=2 \
        model.seq_length=128 \
        model.encoder.num_layers=4 \
        model.encoder.hidden_size=64 \
        model.encoder.num_attention_heads=8 \
        model.encoder.activation=swiglu \
        model.encoder.masked_softmax_fusion=False \
        model.encoder.bias_activation_fusion=False \
        model.encoder.activations_checkpoint_method=block \
        model.encoder.activations_checkpoint_num_layers=1 \
        model.encoder.position_embedding_type=relative \
        model.decoder.num_layers=2 \
        model.decoder.hidden_size=64 \
        model.decoder.num_attention_heads=8 \
        model.decoder.activation=fast-swiglu \
        model.decoder.masked_softmax_fusion=False \
        model.decoder.bias_activation_fusion=False \
        model.decoder.activations_checkpoint_method=block \
        model.decoder.activations_checkpoint_num_layers=1 \
        model.encoder.transformer_block_type=pre_ln \
        model.decoder.transformer_block_type=pre_ln \
        model.data.data_prefix=[.5,/home/TestData/nlp/nmt/toy_data/wmt14-de-en.src,.5,/home/TestData/nlp/nmt/toy_data/wmt14-de-en.ref] \
        model.data.index_mapping_dir=examples/nlp/language_modeling/t5_index_mappings \
        model.data.data_impl=text_mmap \
        +model.data.data_impl_kwargs.newline_int=10 \
        +model.data.data_impl_kwargs.header_lines=0 \
        +model.data.data_impl_kwargs.workers=null \
        +model.data.data_impl_kwargs.sort_dataset_paths=False \
        model.share_token_embeddings=False \
        model.share_decoder_tokens_head_embeddings=False
      AFTER_SCRIPT: |
        rm -rf examples/nlp/language_modeling/t5_pretrain_results
        rm -rf examples/nlp/language_modeling/t5_index_mappings

  L2_Megatron_Core_T5_Pretraining_and_Resume_Training_TP2:
    needs: [cicd-test-container-setup]
    uses: ./.github/workflows/_test_template.yml
    if: contains(fromJSON(needs.cicd-test-container-setup.outputs.test_to_run), 'L2_Megatron_Core_T5_Pretraining_and_Resume_Training_TP2') || needs.cicd-test-container-setup.outputs.all == 'true'
    with:
      RUNNER: self-hosted-azure
      SCRIPT: |
        NVTE_FUSED_ATTN=0 NVTE_FLASH_ATTN=0 python examples/nlp/language_modeling/megatron_t5_pretraining.py \
        trainer.devices=2 \
        trainer.log_every_n_steps=1 \
        trainer.max_epochs=null \
        trainer.max_steps=10 \
        trainer.val_check_interval=10 \
        trainer.accumulate_grad_batches=1 \
        trainer.precision=bf16 \
        model.megatron_amp_O2=True \
        exp_manager.exp_dir=examples/nlp/language_modeling/t5_pretrain_results \
        model.mcore_t5=True \
        model.transformer_engine=True \
        model.tensor_model_parallel_size=2 \
        model.micro_batch_size=4 \
        model.global_batch_size=4 \
        model.seq_length=128 \
        model.encoder.num_layers=4 \
        model.encoder.hidden_size=64 \
        model.encoder.num_attention_heads=8 \
        model.decoder.num_layers=4 \
        model.decoder.hidden_size=64 \
        model.decoder.num_attention_heads=8 \
        model.encoder.transformer_block_type="pre_ln" \
        model.decoder.transformer_block_type="pre_ln" \
        model.data.data_prefix=[.5,/home/TestData/nlp/nmt/toy_data/wmt14-de-en.src,.5,/home/TestData/nlp/nmt/toy_data/wmt14-de-en.ref] \
        model.data.index_mapping_dir=examples/nlp/language_modeling/t5_index_mappings \
        model.data.data_impl=text_mmap \
        +model.data.data_impl_kwargs.newline_int=10 \
        +model.data.data_impl_kwargs.header_lines=0 \
        +model.data.data_impl_kwargs.workers=null \
        +model.data.data_impl_kwargs.sort_dataset_paths=False

        NVTE_FUSED_ATTN=0 NVTE_FLASH_ATTN=0 python examples/nlp/language_modeling/megatron_t5_pretraining.py \
        trainer.devices=2 \
        trainer.log_every_n_steps=1 \
        trainer.max_epochs=null \
        trainer.max_steps=10 \
        trainer.val_check_interval=10 \
        trainer.accumulate_grad_batches=1 \
        trainer.precision=bf16 \
        model.megatron_amp_O2=True \
        exp_manager.exp_dir=examples/nlp/language_modeling/t5_pretrain_results \
        exp_manager.resume_if_exists=True \
        model.mcore_t5=True \
        model.transformer_engine=True \
        model.tensor_model_parallel_size=2 \
        model.micro_batch_size=4 \
        model.global_batch_size=4 \
        model.seq_length=128 \
        model.encoder.num_layers=4 \
        model.encoder.hidden_size=64 \
        model.encoder.num_attention_heads=8 \
        model.decoder.num_layers=4 \
        model.decoder.hidden_size=64 \
        model.decoder.num_attention_heads=8 \
        model.encoder.transformer_block_type="pre_ln" \
        model.decoder.transformer_block_type="pre_ln" \
        model.data.data_prefix=[.5,/home/TestData/nlp/nmt/toy_data/wmt14-de-en.src,.5,/home/TestData/nlp/nmt/toy_data/wmt14-de-en.ref] \
        model.data.index_mapping_dir=examples/nlp/language_modeling/t5_index_mappings \
        model.data.data_impl=text_mmap \
        +model.data.data_impl_kwargs.newline_int=10 \
        +model.data.data_impl_kwargs.header_lines=0 \
        +model.data.data_impl_kwargs.workers=null \
        +model.data.data_impl_kwargs.sort_dataset_paths=False
      AFTER_SCRIPT: |
        rm -rf examples/nlp/language_modeling/t5_pretrain_results
        rm -rf examples/nlp/language_modeling/t5_index_mappings

  L2_Megatron_T5_with_ALiBi_Pretraining_and_Resume_Training_TP2:
    needs: [cicd-test-container-setup]
    uses: ./.github/workflows/_test_template.yml
    if: contains(fromJSON(needs.cicd-test-container-setup.outputs.test_to_run), 'L2_Megatron_T5_with_ALiBi_Pretraining_and_Resume_Training_TP2') || needs.cicd-test-container-setup.outputs.all == 'true'
    with:
      RUNNER: self-hosted-azure
      SCRIPT: |
        python examples/nlp/language_modeling/megatron_t5_pretraining.py \
        trainer.devices=2 \
        trainer.accelerator=gpu \
        trainer.log_every_n_steps=1 \
        trainer.val_check_interval=10 \
        trainer.limit_val_batches=2 \
        trainer.accumulate_grad_batches=1 \
        trainer.max_steps=10 \
        trainer.precision=16 \
        trainer.gradient_clip_val=1.0 \
        exp_manager.exp_dir=examples/nlp/language_modeling/t5_pretrain_results \
        model.tensor_model_parallel_size=2 \
        model.seq_length=128 \
        model.encoder.num_layers=4 \
        model.encoder.hidden_size=64 \
        model.encoder.num_attention_heads=8 \
        model.encoder.activation=swiglu \
        model.encoder.masked_softmax_fusion=False \
        model.encoder.bias_activation_fusion=False \
        model.encoder.activations_checkpoint_method=block \
        model.encoder.activations_checkpoint_num_layers=1 \
        model.encoder.position_embedding_type=alibi \
        model.decoder.num_layers=2 \
        model.decoder.hidden_size=64 \
        model.decoder.num_attention_heads=8 \
        model.decoder.activation=swiglu \
        model.decoder.masked_softmax_fusion=False \
        model.decoder.bias_activation_fusion=False \
        model.decoder.activations_checkpoint_method=block \
        model.decoder.activations_checkpoint_num_layers=1 \
        model.encoder.transformer_block_type=pre_ln \
        model.decoder.transformer_block_type=pre_ln \
        model.data.data_prefix=[.5,/home/TestData/nlp/nmt/toy_data/wmt14-de-en.src,.5,/home/TestData/nlp/nmt/toy_data/wmt14-de-en.ref] \
        model.data.index_mapping_dir=examples/nlp/language_modeling/t5_index_mappings \
        model.data.data_impl=text_mmap \
        +model.data.data_impl_kwargs.newline_int=10 \
        +model.data.data_impl_kwargs.header_lines=0 \
        +model.data.data_impl_kwargs.workers=null \
        +model.data.data_impl_kwargs.sort_dataset_paths=False \
        model.share_token_embeddings=False \
        model.share_decoder_tokens_head_embeddings=False

        python examples/nlp/language_modeling/megatron_t5_pretraining.py \
        trainer.devices=2 \
        trainer.accelerator=gpu \
        trainer.log_every_n_steps=1 \
        trainer.val_check_interval=1 \
        trainer.limit_val_batches=2 \
        trainer.accumulate_grad_batches=1 \
        trainer.max_steps=10 \
        trainer.precision=16 \
        trainer.gradient_clip_val=1.0 \
        exp_manager.exp_dir=examples/nlp/language_modeling/t5_pretrain_results \
        exp_manager.resume_if_exists=True \
        model.tensor_model_parallel_size=2 \
        model.seq_length=128 \
        model.encoder.num_layers=4 \
        model.encoder.hidden_size=64 \
        model.encoder.num_attention_heads=8 \
        model.encoder.activation=swiglu \
        model.encoder.masked_softmax_fusion=False \
        model.encoder.bias_activation_fusion=False \
        model.encoder.activations_checkpoint_method=block \
        model.encoder.activations_checkpoint_num_layers=1 \
        model.encoder.position_embedding_type=alibi \
        model.decoder.num_layers=2 \
        model.decoder.hidden_size=64 \
        model.decoder.num_attention_heads=8 \
        model.decoder.activation=swiglu \
        model.decoder.masked_softmax_fusion=False \
        model.decoder.bias_activation_fusion=False \
        model.decoder.activations_checkpoint_method=block \
        model.decoder.activations_checkpoint_num_layers=1 \
        model.encoder.transformer_block_type=pre_ln \
        model.decoder.transformer_block_type=pre_ln \
        model.data.data_prefix=[.5,/home/TestData/nlp/nmt/toy_data/wmt14-de-en.src,.5,/home/TestData/nlp/nmt/toy_data/wmt14-de-en.ref] \
        model.data.index_mapping_dir=examples/nlp/language_modeling/t5_index_mappings \
        model.data.data_impl=text_mmap \
        +model.data.data_impl_kwargs.newline_int=10 \
        +model.data.data_impl_kwargs.header_lines=0 \
        +model.data.data_impl_kwargs.workers=null \
        +model.data.data_impl_kwargs.sort_dataset_paths=False \
        model.share_token_embeddings=False \
        model.share_decoder_tokens_head_embeddings=False
      AFTER_SCRIPT: |
        rm -rf examples/nlp/language_modeling/t5_pretrain_results
        rm -rf examples/nlp/language_modeling/t5_index_mappings

  L2_Megatron_T5_with_KERPLE_Pretraining_and_Resume_Training_TP2:
    needs: [cicd-test-container-setup]
    uses: ./.github/workflows/_test_template.yml
    if: contains(fromJSON(needs.cicd-test-container-setup.outputs.test_to_run), 'L2_Megatron_T5_with_KERPLE_Pretraining_and_Resume_Training_TP2') || needs.cicd-test-container-setup.outputs.all == 'true'
    with:
      RUNNER: self-hosted-azure
      SCRIPT: |
        python examples/nlp/language_modeling/megatron_t5_pretraining.py \
        trainer.devices=2 \
        trainer.accelerator=gpu \
        trainer.log_every_n_steps=1 \
        trainer.val_check_interval=10 \
        trainer.limit_val_batches=2 \
        trainer.accumulate_grad_batches=1 \
        trainer.max_steps=10 \
        trainer.precision=16 \
        trainer.gradient_clip_val=1.0 \
        exp_manager.exp_dir=examples/nlp/language_modeling/t5_pretrain_results \
        model.tensor_model_parallel_size=2 \
        model.seq_length=128 \
        model.encoder.num_layers=4 \
        model.encoder.hidden_size=64 \
        model.encoder.num_attention_heads=8 \
        model.encoder.activation=swiglu \
        model.encoder.masked_softmax_fusion=False \
        model.encoder.bias_activation_fusion=False \
        model.encoder.activations_checkpoint_method=block \
        model.encoder.activations_checkpoint_num_layers=1 \
        model.encoder.position_embedding_type=kerple \
        model.decoder.num_layers=2 \
        model.decoder.hidden_size=64 \
        model.decoder.num_attention_heads=8 \
        model.decoder.activation=swiglu \
        model.decoder.masked_softmax_fusion=False \
        model.decoder.bias_activation_fusion=False \
        model.decoder.activations_checkpoint_method=block \
        model.decoder.activations_checkpoint_num_layers=1 \
        model.encoder.transformer_block_type=pre_ln \
        model.decoder.transformer_block_type=pre_ln \
        model.data.data_prefix=[.5,/home/TestData/nlp/nmt/toy_data/wmt14-de-en.src,.5,/home/TestData/nlp/nmt/toy_data/wmt14-de-en.ref] \
        model.data.index_mapping_dir=examples/nlp/language_modeling/t5_index_mappings \
        model.data.data_impl=text_mmap \
        +model.data.data_impl_kwargs.newline_int=10 \
        +model.data.data_impl_kwargs.header_lines=0 \
        +model.data.data_impl_kwargs.workers=null \
        +model.data.data_impl_kwargs.sort_dataset_paths=False \
        model.share_token_embeddings=False \
        model.share_decoder_tokens_head_embeddings=False

        python examples/nlp/language_modeling/megatron_t5_pretraining.py \
        trainer.devices=2 \
        trainer.accelerator=gpu \
        trainer.log_every_n_steps=1 \
        trainer.val_check_interval=1 \
        trainer.limit_val_batches=2 \
        trainer.accumulate_grad_batches=1 \
        trainer.max_steps=10 \
        trainer.precision=16 \
        trainer.gradient_clip_val=1.0 \
        exp_manager.exp_dir=examples/nlp/language_modeling/t5_pretrain_results \
        exp_manager.resume_if_exists=True \
        model.tensor_model_parallel_size=2 \
        model.seq_length=128 \
        model.encoder.num_layers=4 \
        model.encoder.hidden_size=64 \
        model.encoder.num_attention_heads=8 \
        model.encoder.activation=swiglu \
        model.encoder.masked_softmax_fusion=False \
        model.encoder.bias_activation_fusion=False \
        model.encoder.activations_checkpoint_method=block \
        model.encoder.activations_checkpoint_num_layers=1 \
        model.encoder.position_embedding_type=kerple \
        model.decoder.num_layers=2 \
        model.decoder.hidden_size=64 \
        model.decoder.num_attention_heads=8 \
        model.decoder.activation=swiglu \
        model.decoder.masked_softmax_fusion=False \
        model.decoder.bias_activation_fusion=False \
        model.decoder.activations_checkpoint_method=block \
        model.decoder.activations_checkpoint_num_layers=1 \
        model.encoder.transformer_block_type=pre_ln \
        model.decoder.transformer_block_type=pre_ln \
        model.data.data_prefix=[.5,/home/TestData/nlp/nmt/toy_data/wmt14-de-en.src,.5,/home/TestData/nlp/nmt/toy_data/wmt14-de-en.ref] \
        model.data.index_mapping_dir=examples/nlp/language_modeling/t5_index_mappings \
        model.data.data_impl=text_mmap \
        +model.data.data_impl_kwargs.newline_int=10 \
        +model.data.data_impl_kwargs.header_lines=0 \
        +model.data.data_impl_kwargs.workers=null \
        +model.data.data_impl_kwargs.sort_dataset_paths=False \
        model.share_token_embeddings=False \
        model.share_decoder_tokens_head_embeddings=False
      AFTER_SCRIPT: |
        rm -rf examples/nlp/language_modeling/t5_pretrain_results
        rm -rf examples/nlp/language_modeling/t5_index_mappings

  L2_Megatron_T5_Pretraining_and_Resume_Training_PP2:
    needs: [cicd-test-container-setup]
    uses: ./.github/workflows/_test_template.yml
    if: contains(fromJSON(needs.cicd-test-container-setup.outputs.test_to_run), 'L2_Megatron_T5_Pretraining_and_Resume_Training_PP2') || needs.cicd-test-container-setup.outputs.all == 'true'
    with:
      RUNNER: self-hosted-azure
      SCRIPT: |
        python examples/nlp/language_modeling/megatron_t5_pretraining.py \
        trainer.devices=2 \
        trainer.accelerator=gpu \
        trainer.log_every_n_steps=1 \
        trainer.val_check_interval=10 \
        trainer.limit_val_batches=2 \
        trainer.accumulate_grad_batches=1 \
        trainer.max_steps=10 \
        trainer.precision=16 \
        trainer.gradient_clip_val=1.0 \
        exp_manager.exp_dir=examples/nlp/language_modeling/t5_pretrain_results \
        model.pipeline_model_parallel_size=2 \
        model.pipeline_model_parallel_split_rank=1 \
        model.seq_length=256 \
        model.encoder.num_layers=4 \
        model.decoder.num_layers=1 \
        model.encoder.hidden_size=64 \
        model.decoder.hidden_size=64 \
        model.encoder.num_attention_heads=8 \
        model.decoder.num_attention_heads=8 \
        model.decoder.ffn_hidden_size=2048 \
        model.encoder.activation=gelu \
        model.encoder.activations_checkpoint_method=block \
        model.encoder.activations_checkpoint_num_layers=1 \
        model.encoder.transformer_block_type=pre_ln \
        model.decoder.transformer_block_type=post_ln \
        model.data.data_prefix=[.5,/home/TestData/nlp/megatron_t5/data/pile_val_small_bert_tokenizer_text_document,.5,/home/TestData/nlp/megatron_t5/data/pile_val_small_bert_tokenizer_text_document] \
        model.data.index_mapping_dir=examples/nlp/language_modeling/t5_index_mappings

        python examples/nlp/language_modeling/megatron_t5_pretraining.py \
        trainer.devices=2 \
        trainer.accelerator=gpu \
        trainer.log_every_n_steps=1 \
        trainer.val_check_interval=1 \
        trainer.limit_val_batches=2 \
        trainer.accumulate_grad_batches=1 \
        trainer.max_steps=10 \
        trainer.precision=16 \
        trainer.gradient_clip_val=1.0 \
        exp_manager.exp_dir=examples/nlp/language_modeling/t5_pretrain_results \
        exp_manager.resume_if_exists=True \
        model.pipeline_model_parallel_size=2 \
        model.pipeline_model_parallel_split_rank=1 \
        model.seq_length=256 \
        model.encoder.num_layers=4 \
        model.decoder.num_layers=1 \
        model.encoder.hidden_size=64 \
        model.decoder.hidden_size=64 \
        model.encoder.num_attention_heads=8 \
        model.decoder.num_attention_heads=8 \
        model.decoder.ffn_hidden_size=2048 \
        model.encoder.activation=gelu \
        model.encoder.activations_checkpoint_method=block \
        model.encoder.activations_checkpoint_num_layers=1 \
        model.encoder.transformer_block_type=pre_ln \
        model.decoder.transformer_block_type=post_ln \
        model.data.data_prefix=[.5,/home/TestData/nlp/megatron_t5/data/pile_val_small_bert_tokenizer_text_document,.5,/home/TestData/nlp/megatron_t5/data/pile_val_small_bert_tokenizer_text_document] \
        model.data.index_mapping_dir=examples/nlp/language_modeling/t5_index_mappings
      AFTER_SCRIPT: |
        rm -rf examples/nlp/language_modeling/t5_pretrain_results
        rm -rf examples/nlp/language_modeling/t5_index_mappings

  L2_Megatron_T5_w_Mixture_of_Expert_Pretraining:
    needs: [cicd-test-container-setup]
    uses: ./.github/workflows/_test_template.yml
    if: contains(fromJSON(needs.cicd-test-container-setup.outputs.test_to_run), 'L2_Megatron_T5_w_Mixture_of_Expert_Pretraining') || needs.cicd-test-container-setup.outputs.all == 'true'
    with:
      RUNNER: self-hosted-azure
      SCRIPT: |
        python examples/nlp/language_modeling/megatron_t5_pretraining.py \
        trainer.devices=2 \
        trainer.accelerator=gpu \
        trainer.log_every_n_steps=1 \
        trainer.val_check_interval=10 \
        trainer.limit_val_batches=2 \
        trainer.accumulate_grad_batches=1 \
        trainer.max_steps=10 \
        trainer.precision=16 \
        trainer.gradient_clip_val=1.0 \
        exp_manager.exp_dir=examples/nlp/language_modeling/t5_pretrain_results \
        model.pipeline_model_parallel_split_rank=0 \
        model.seq_length=256 \
        model.encoder.num_layers=4 \
        model.decoder.num_layers=1 \
        model.encoder.num_moe_experts=4 \
        model.decoder.num_moe_experts=4 \
        model.encoder.moe_frequency=3 \
        model.decoder.moe_frequency=1 \
        model.encoder.hidden_size=64 \
        model.decoder.hidden_size=64 \
        model.encoder.num_attention_heads=8 \
        model.decoder.num_attention_heads=8 \
        model.decoder.ffn_hidden_size=2048 \
        model.encoder.activation=gelu \
        model.encoder.activations_checkpoint_method=block \
        model.encoder.activations_checkpoint_num_layers=1 \
        model.encoder.transformer_block_type=pre_ln \
        model.decoder.transformer_block_type=post_ln \
        model.data.data_prefix=[.5,/home/TestData/nlp/megatron_t5/data/pile_val_small_bert_tokenizer_text_document,.5,/home/TestData/nlp/megatron_t5/data/pile_val_small_bert_tokenizer_text_document] \
        model.data.index_mapping_dir=examples/nlp/language_modeling/t5_index_mappings
      AFTER_SCRIPT: |
        rm -rf examples/nlp/language_modeling/t5_pretrain_results
        rm -rf examples/nlp/language_modeling/t5_index_mappings

  L2_Megatron_UL2_Pretraining_and_Resume_Training_TP2:
    needs: [cicd-test-container-setup]
    uses: ./.github/workflows/_test_template.yml
    if: contains(fromJSON(needs.cicd-test-container-setup.outputs.test_to_run), 'L2_Megatron_UL2_Pretraining_and_Resume_Training_TP2') || needs.cicd-test-container-setup.outputs.all == 'true'
    with:
      RUNNER: self-hosted-azure
      SCRIPT: |
        python examples/nlp/language_modeling/megatron_t5_pretraining.py -cn megatron_ul2_config \
        trainer.devices=2 \
        trainer.accelerator=gpu \
        trainer.log_every_n_steps=1 \
        trainer.val_check_interval=10 \
        trainer.limit_val_batches=2 \
        trainer.accumulate_grad_batches=1 \
        trainer.max_steps=10 \
        trainer.precision=16 \
        trainer.gradient_clip_val=1.0 \
        exp_manager.exp_dir=examples/nlp/language_modeling/t5_pretrain_results \
        model.tensor_model_parallel_size=2 \
        model.seq_length=128 \
        model.encoder.num_layers=4 \
        model.encoder.hidden_size=64 \
        model.encoder.num_attention_heads=8 \
        model.encoder.activation=swiglu \
        model.encoder.bias_activation_fusion=False \
        model.encoder.activations_checkpoint_method=block \
        model.encoder.activations_checkpoint_num_layers=1 \
        model.encoder.transformer_block_type=normformer \
        model.encoder.headscale=True \
        model.decoder.num_layers=4 \
        model.decoder.hidden_size=64 \
        model.decoder.num_attention_heads=8 \
        model.decoder.activation=geglu \
        model.decoder.bias_activation_fusion=False \
        model.decoder.activations_checkpoint_method=block \
        model.decoder.activations_checkpoint_num_layers=1 \
        model.decoder.transformer_block_type=normformer \
        model.decoder.headscale=False \
        model.data.data_prefix=[.5,/home/TestData/nlp/megatron_t5/data/pile_val_small_bert_tokenizer_text_document,.5,/home/TestData/nlp/megatron_t5/data/pile_val_small_bert_tokenizer_text_document] \
        model.data.index_mapping_dir=examples/nlp/language_modeling/t5_index_mappings

        python examples/nlp/language_modeling/megatron_t5_pretraining.py \
        trainer.devices=2 \
        trainer.accelerator=gpu \
        trainer.log_every_n_steps=1 \
        trainer.val_check_interval=1 \
        trainer.limit_val_batches=2 \
        trainer.accumulate_grad_batches=1 \
        trainer.max_steps=10 \
        trainer.precision=16 \
        trainer.gradient_clip_val=1.0 \
        exp_manager.exp_dir=examples/nlp/language_modeling/t5_pretrain_results \
        exp_manager.resume_if_exists=True \
        model.tensor_model_parallel_size=2 \
        model.seq_length=128 \
        model.encoder.num_layers=4 \
        model.encoder.hidden_size=64 \
        model.encoder.num_attention_heads=8 \
        model.encoder.activation=swiglu \
        model.encoder.bias_activation_fusion=False \
        model.encoder.activations_checkpoint_method=block \
        model.encoder.activations_checkpoint_num_layers=1 \
        model.encoder.transformer_block_type=normformer \
        model.encoder.headscale=True \
        model.decoder.num_layers=4 \
        model.decoder.hidden_size=64 \
        model.decoder.num_attention_heads=8 \
        model.decoder.activation=geglu \
        model.decoder.bias_activation_fusion=False \
        model.decoder.activations_checkpoint_method=block \
        model.decoder.activations_checkpoint_num_layers=1 \
        model.decoder.transformer_block_type=normformer \
        model.decoder.headscale=False \
        model.data.data_prefix=[.5,/home/TestData/nlp/megatron_t5/data/pile_val_small_bert_tokenizer_text_document,.5,/home/TestData/nlp/megatron_t5/data/pile_val_small_bert_tokenizer_text_document] \
        model.data.index_mapping_dir=examples/nlp/language_modeling/t5_index_mappings
      AFTER_SCRIPT: |
        rm -rf examples/nlp/language_modeling/t5_pretrain_results
        rm -rf examples/nlp/language_modeling/t5_index_mappings

  L2_Megatron_T5_Eval:
    needs: [cicd-test-container-setup]
    uses: ./.github/workflows/_test_template.yml
    if: contains(fromJSON(needs.cicd-test-container-setup.outputs.test_to_run), 'L2_Megatron_T5_Eval') || needs.cicd-test-container-setup.outputs.all == 'true'
    with:
      RUNNER: self-hosted-azure
      SCRIPT: |
        python examples/nlp/language_modeling/megatron_t5_eval.py \
            --model_file /home/TestData/nlp/megatron_t5/8m/megatron_t5_8m-refactor.nemo \
            --prompt "How do I fix my GPU memory issue? I am seeing <mask> out of memory." \
            --tensor_model_parallel_size 1

  L2_Megatron_Core_T5_Eval:
    needs: [cicd-test-container-setup]
    uses: ./.github/workflows/_test_template.yml
    if: contains(fromJSON(needs.cicd-test-container-setup.outputs.test_to_run), 'L2_Megatron_Core_T5_Eval') || needs.cicd-test-container-setup.outputs.all == 'true'
    with:
      RUNNER: self-hosted-azure
      SCRIPT: |
        NVTE_FLASH_ATTN=0 NVTE_FUSED_ATTN=0 python examples/nlp/language_modeling/megatron_t5_eval.py \
            --model_file /home/TestData/nlp/megatron_t5/220m/megatron_mcore_t5_220m.nemo \
            --prompt "How do I fix my GPU memory issue? I am seeing <mask> out of memory." \
            --tensor_model_parallel_size 1

  L2_Megatron_BART_Pretraining_and_Resume_Training_TP2:
    needs: [cicd-test-container-setup]
    uses: ./.github/workflows/_test_template.yml
    if: contains(fromJSON(needs.cicd-test-container-setup.outputs.test_to_run), 'L2_Megatron_BART_Pretraining_and_Resume_Training_TP2') || needs.cicd-test-container-setup.outputs.all == 'true'
    with:
      RUNNER: self-hosted-azure
      SCRIPT: |
        python examples/nlp/language_modeling/megatron_bart_pretraining.py \
        trainer.devices=2 \
        trainer.accelerator=gpu \
        trainer.log_every_n_steps=1 \
        trainer.val_check_interval=2 \
        trainer.limit_val_batches=2 \
        trainer.accumulate_grad_batches=1 \
        trainer.max_steps=3 \
        trainer.precision=16 \
        trainer.gradient_clip_val=1.0 \
        exp_manager.exp_dir=examples/nlp/language_modeling/bart_pretrain_results \
        model.tensor_model_parallel_size=2 \
        model.seq_length=128 \
        model.encoder.num_layers=4 \
        model.encoder.hidden_size=64 \
        model.encoder.num_attention_heads=8 \
        model.encoder.activation="reglu" \
        model.encoder.bias_activation_fusion=False \
        model.encoder.activations_checkpoint_method="block" \
        model.encoder.activations_checkpoint_num_layers=1 \
        model.decoder.num_layers=4 \
        model.decoder.hidden_size=64 \
        model.decoder.num_attention_heads=8 \
        model.decoder.activation="reglu" \
        model.decoder.bias_activation_fusion=False \
        model.decoder.activations_checkpoint_method="block" \
        model.decoder.activations_checkpoint_num_layers=1 \
        model.data.data_prefix="{train:[1.0,/home/TestData/nlp/megatron_t5/data/pile_val_small_bert_tokenizer_text_document],test:[/home/TestData/nlp/megatron_t5/data/pile_val_small_bert_tokenizer_text_document], validation:[/home/TestData/nlp/megatron_t5/data/pile_val_small_bert_tokenizer_text_document]}"

        python examples/nlp/language_modeling/megatron_bart_pretraining.py \
        trainer.devices=2 \
        trainer.accelerator=gpu \
        trainer.log_every_n_steps=1 \
        trainer.val_check_interval=2 \
        trainer.limit_val_batches=5 \
        trainer.accumulate_grad_batches=1 \
        trainer.max_steps=6 \
        trainer.precision=16 \
        trainer.gradient_clip_val=1.0 \
        exp_manager.exp_dir=examples/nlp/language_modeling/bart_pretrain_results \
        exp_manager.resume_if_exists=True \
        model.tensor_model_parallel_size=2 \
        model.seq_length=128 \
        model.encoder.num_layers=4 \
        model.encoder.hidden_size=64 \
        model.encoder.num_attention_heads=8 \
        model.encoder.activation="reglu" \
        model.encoder.bias_activation_fusion=False \
        model.encoder.activations_checkpoint_method="block" \
        model.encoder.activations_checkpoint_num_layers=1 \
        model.decoder.num_layers=4 \
        model.decoder.hidden_size=64 \
        model.decoder.num_attention_heads=8 \
        model.decoder.activation="reglu" \
        model.decoder.bias_activation_fusion=False \
        model.decoder.activations_checkpoint_method="block" \
        model.decoder.activations_checkpoint_num_layers=1 \
        model.data.data_prefix="{train:[1.0,/home/TestData/nlp/megatron_t5/data/pile_val_small_bert_tokenizer_text_document],test:[/home/TestData/nlp/megatron_t5/data/pile_val_small_bert_tokenizer_text_document], validation:[/home/TestData/nlp/megatron_t5/data/pile_val_small_bert_tokenizer_text_document]}"
      AFTER_SCRIPT: |
        rm -rf examples/nlp/language_modeling/bart_pretrain_results

  L2_Megatron_BART_Pretraining_and_Resume_Training_PP2:
    needs: [cicd-test-container-setup]
    uses: ./.github/workflows/_test_template.yml
    if: contains(fromJSON(needs.cicd-test-container-setup.outputs.test_to_run), 'L2_Megatron_BART_Pretraining_and_Resume_Training_PP2') || needs.cicd-test-container-setup.outputs.all == 'true'
    with:
      RUNNER: self-hosted-azure
      SCRIPT: |
        python examples/nlp/language_modeling/megatron_bart_pretraining.py \
        trainer.devices=2 \
        trainer.accelerator=gpu \
        trainer.log_every_n_steps=1 \
        trainer.val_check_interval=10 \
        trainer.limit_val_batches=2 \
        trainer.accumulate_grad_batches=1 \
        trainer.max_steps=10 \
        trainer.precision=16 \
        trainer.gradient_clip_val=1.0 \
        exp_manager.exp_dir=examples/nlp/language_modeling/bart_pretrain_results \
        model.pipeline_model_parallel_size=2 \
        model.pipeline_model_parallel_split_rank=1 \
        model.seq_length=256 \
        model.encoder.num_layers=4 \
        model.encoder.hidden_size=64 \
        model.encoder.num_attention_heads=8 \
        model.encoder.activation=geglu \
        model.encoder.bias_activation_fusion=False \
        model.encoder.activations_checkpoint_method=block \
        model.encoder.activations_checkpoint_num_layers=1 \
        model.decoder.num_layers=4 \
        model.decoder.hidden_size=64 \
        model.decoder.num_attention_heads=8 \
        model.decoder.activation=geglu \
        model.decoder.bias_activation_fusion=False \
        model.decoder.activations_checkpoint_method=block \
        model.decoder.activations_checkpoint_num_layers=1 \
        model.data.respect_document_boundaries=False \
        model.data.data_prefix=[.5,/home/TestData/nlp/megatron_t5/data/pile_val_small_bert_tokenizer_text_document,.5,/home/TestData/nlp/megatron_t5/data/pile_val_small_bert_tokenizer_text_document]

        python examples/nlp/language_modeling/megatron_bart_pretraining.py \
        trainer.devices=2 \
        trainer.accelerator=gpu \
        trainer.log_every_n_steps=1 \
        trainer.val_check_interval=1 \
        trainer.limit_val_batches=2 \
        trainer.accumulate_grad_batches=1 \
        trainer.max_steps=10 \
        trainer.precision=16 \
        trainer.gradient_clip_val=1.0 \
        exp_manager.exp_dir=examples/nlp/language_modeling/bart_pretrain_results \
        exp_manager.resume_if_exists=True \
        model.pipeline_model_parallel_size=2 \
        model.pipeline_model_parallel_split_rank=1 \
        model.seq_length=256 \
        model.encoder.num_layers=4 \
        model.encoder.hidden_size=64 \
        model.encoder.num_attention_heads=8 \
        model.encoder.activation=geglu \
        model.encoder.bias_activation_fusion=False \
        model.encoder.activations_checkpoint_method=block \
        model.encoder.activations_checkpoint_num_layers=1 \
        model.decoder.num_layers=4 \
        model.decoder.hidden_size=64 \
        model.decoder.num_attention_heads=8 \
        model.decoder.activation=geglu \
        model.decoder.bias_activation_fusion=False \
        model.decoder.activations_checkpoint_method=block \
        model.decoder.activations_checkpoint_num_layers=1 \
        model.data.respect_document_boundaries=False \
        model.data.data_prefix=[.5,/home/TestData/nlp/megatron_t5/data/pile_val_small_bert_tokenizer_text_document,.5,/home/TestData/nlp/megatron_t5/data/pile_val_small_bert_tokenizer_text_document]
      AFTER_SCRIPT: |
        rm -rf examples/nlp/language_modeling/bart_pretrain_results

 
  L2_Megatron_T5_PEFT_Lora_TP2:
    needs: [cicd-test-container-setup]
    uses: ./.github/workflows/_test_template.yml
    if: contains(fromJSON(needs.cicd-test-container-setup.outputs.test_to_run), 'L2_Megatron_T5_PEFT_Lora_TP2') || needs.cicd-test-container-setup.outputs.all == 'true'
    with:
      RUNNER: self-hosted-azure
      SCRIPT: |

        python examples/nlp/language_modeling/tuning/megatron_t5_finetuning.py \
        trainer.devices=2 \
        trainer.log_every_n_steps=1 \
        trainer.max_epochs=9999 \
        trainer.max_steps=3 \
        trainer.val_check_interval=3 \
        ++trainer.limit_val_batches=2 \
        trainer.precision=16 \
        exp_manager.exp_dir=/tmp/nlp_t5_lora_tuning_tp2 \
        model.pipeline_model_parallel_size=1 \
        model.tensor_model_parallel_size=2 \
        model.restore_from_path=/home/TestData/nlp/megatron_t5/8m/megatron_t5_8m_tp2.nemo \
        model.peft.peft_scheme=lora \
        model.answer_only_loss=True \
        model.micro_batch_size=1 \
        model.global_batch_size=1 \
        model.data.train_ds.file_names=[/home/TestData/nlp/megatron_sft/quarel.jsonl] \
        model.data.train_ds.concat_sampling_probabilities=[1.0] \
        model.data.train_ds.num_workers=0 \
        model.data.validation_ds.num_workers=0 \
        model.data.validation_ds.file_names=[/home/TestData/nlp/megatron_sft/quarel.jsonl] \
        model.data.validation_ds.names=[quarel]

        python examples/nlp/language_modeling/tuning/megatron_t5_generate.py \
        model.restore_from_path=/home/TestData/nlp/megatron_t5/8m/megatron_t5_8m_tp2.nemo \
        model.peft.restore_from_path=/tmp/nlp_t5_lora_tuning_tp2/megatron_t5_peft_lora_tuning/checkpoints/megatron_t5_peft_lora_tuning.nemo \
        model.peft.restore_from_ckpt_name=null \
        model.peft.restore_from_hparams_path=null \
        model.tensor_model_parallel_size=2 \
        trainer.devices=2 \
        model.data.test_ds.file_names=[/home/TestData/nlp/megatron_sft/quarel_4.jsonl] \
        model.data.test_ds.names=[quarel4] \
        model.global_batch_size=2 \
        model.micro_batch_size=1 \
        model.data.test_ds.tokens_to_generate=10 \
        model.data.test_ds.write_predictions_to_file=True \
        model.data.test_ds.output_file_path_prefix=/tmp/nlp_t5_lora_tuning_tp2/out \
        inference.greedy=True \
        inference.repetition_penalty=1.0 \
        inference.outfile_path=/tmp/nlp_t5_lora_tuning_tp2/out.jsonl

  L2_Megatron_Core_T5_PEFT_Lora_TP2:
    needs: [cicd-test-container-setup]
    uses: ./.github/workflows/_test_template.yml
    if: contains(fromJSON(needs.cicd-test-container-setup.outputs.test_to_run), 'L2_Megatron_Core_T5_PEFT_Lora_TP2') || needs.cicd-test-container-setup.outputs.all == 'true'
    with:
      RUNNER: self-hosted-azure
      SCRIPT: |
        NVTE_FUSED_ATTN=0 NVTE_FLASH_ATTN=0 python examples/nlp/language_modeling/tuning/megatron_t5_finetuning.py \
        trainer.devices=2 \
        trainer.log_every_n_steps=1 \
        trainer.max_epochs=9999 \
        trainer.max_steps=3 \
        trainer.val_check_interval=3 \
        ++trainer.limit_val_batches=2 \
        trainer.precision=16 \
        exp_manager.exp_dir=/tmp/nlp_mcore_t5_lora_tuning_tp2 \
        model.pipeline_model_parallel_size=1 \
        model.tensor_model_parallel_size=2 \
        model.restore_from_path=/home/TestData/nlp/megatron_t5/220m/megatron_mcore_t5_220m.nemo \
        model.peft.peft_scheme=lora \
        model.answer_only_loss=True \
        model.micro_batch_size=1 \
        model.global_batch_size=1 \
        model.data.train_ds.file_names=[/home/TestData/nlp/megatron_sft/quarel.jsonl] \
        model.data.train_ds.concat_sampling_probabilities=[1.0] \
        model.data.train_ds.num_workers=0 \
        model.data.validation_ds.num_workers=0 \
        model.data.validation_ds.file_names=[/home/TestData/nlp/megatron_sft/quarel.jsonl] \
        model.data.validation_ds.names=[quarel]

        NVTE_FUSED_ATTN=0 NVTE_FLASH_ATTN=0 python examples/nlp/language_modeling/tuning/megatron_t5_generate.py \
        model.restore_from_path=/home/TestData/nlp/megatron_t5/220m/megatron_mcore_t5_220m.nemo \
        model.peft.restore_from_path=/tmp/nlp_mcore_t5_lora_tuning_tp2/megatron_t5_peft_lora_tuning/checkpoints/megatron_t5_peft_lora_tuning.nemo \
        model.peft.restore_from_ckpt_name=null \
        model.peft.restore_from_hparams_path=null \
        model.tensor_model_parallel_size=2 \
        trainer.devices=2 \
        model.data.test_ds.file_names=[/home/TestData/nlp/megatron_sft/quarel_4.jsonl] \
        model.data.test_ds.names=[quarel4] \
        model.global_batch_size=1 \
        model.micro_batch_size=1 \
        model.data.test_ds.tokens_to_generate=10 \
        model.data.test_ds.write_predictions_to_file=True \
        model.data.test_ds.output_file_path_prefix=/tmp/nlp_mcore_t5_lora_tuning_tp2/out \
        inference.greedy=True \
        inference.repetition_penalty=1.0 \
        inference.outfile_path=/tmp/nlp_mcore_t5_lora_tuning_tp2/out.jsonl

  # L2: Megatron Mock Data Generation                
  L2_Megatron_Mock_Data_Generation_MockGPTDataset:
    needs: [cicd-test-container-setup]
    uses: ./.github/workflows/_test_template.yml
    if: contains(fromJSON(needs.cicd-test-container-setup.outputs.test_to_run), 'L2_Megatron_Mock_Data_Generation_MockGPTDataset') || needs.cicd-test-container-setup.outputs.all == 'true'
    with:
      RUNNER: self-hosted-azure
      SCRIPT: |
        python examples/nlp/language_modeling/megatron_gpt_pretraining.py \
            trainer.max_steps=10 \
            trainer.limit_val_batches=7 \
            trainer.val_check_interval=10 \
            exp_manager.exp_dir=examples/nlp/language_modeling/gpt_pretrain_results \
            model.mcore_gpt=True \
            model.data.data_impl=mock \
            model.data.data_prefix=[]

  L2_Megatron_Mock_Data_Generation_MockT5Dataset:
    needs: [cicd-test-container-setup]
    uses: ./.github/workflows/_test_template.yml
    if: contains(fromJSON(needs.cicd-test-container-setup.outputs.test_to_run), 'L2_Megatron_Mock_Data_Generation_MockT5Dataset') || needs.cicd-test-container-setup.outputs.all == 'true'
    with:
      RUNNER: self-hosted-azure
      SCRIPT: |
        python examples/nlp/language_modeling/megatron_t5_pretraining.py \
        trainer.max_steps=10 \
        trainer.limit_val_batches=3 \
        trainer.val_check_interval=10 \
        exp_manager.exp_dir=examples/nlp/language_modeling/t5_pretrain_results \
        model.data.data_impl=mock \
        model.data.data_prefix=[]
      AFTER_SCRIPT: |
        rm -rf examples/nlp/language_modeling/t5_pretrain_results

  # L2: TTS Fast dev runs 1
  L2_TTS_Fast_dev_runs_1_Tacotron_2:
    needs: [cicd-test-container-setup]
    uses: ./.github/workflows/_test_template.yml
    if: contains(fromJSON(needs.cicd-test-container-setup.outputs.test_to_run), 'L2_TTS_Fast_dev_runs_1_Tacotron_2') || needs.cicd-test-container-setup.outputs.all == 'true'
    with:
      RUNNER: self-hosted-azure-gpus-1
      SCRIPT: |
        python examples/tts/tacotron2.py \
        train_dataset=/home/TestData/an4_dataset/an4_train.json \
        validation_datasets=/home/TestData/an4_dataset/an4_val.json \
        trainer.devices=1 \
        trainer.accelerator="gpu" \
        +trainer.limit_train_batches=1 +trainer.limit_val_batches=1 trainer.max_epochs=1 \
        trainer.strategy=auto \
        model.decoder.decoder_rnn_dim=256 \
        model.decoder.attention_rnn_dim=1024 \
        model.decoder.prenet_dim=128 \
        model.postnet.postnet_n_convolutions=3 \
        model.train_ds.dataloader_params.batch_size=4 \
        model.train_ds.dataloader_params.num_workers=0 \
        model.validation_ds.dataloader_params.batch_size=4 \
        model.validation_ds.dataloader_params.num_workers=0 \
        ~model.text_normalizer \
        ~model.text_normalizer_call_kwargs \
        ~trainer.check_val_every_n_epoch

  L2_TTS_Fast_dev_runs_1_WaveGlow:
    needs: [cicd-test-container-setup]
    uses: ./.github/workflows/_test_template.yml
    if: contains(fromJSON(needs.cicd-test-container-setup.outputs.test_to_run), 'L2_TTS_Fast_dev_runs_1_WaveGlow') || needs.cicd-test-container-setup.outputs.all == 'true'
    with:
      RUNNER: self-hosted-azure
      SCRIPT: |
        python examples/tts/waveglow.py \
        train_dataset=/home/TestData/an4_dataset/an4_train.json \
        validation_datasets=/home/TestData/an4_dataset/an4_val.json \
        trainer.devices="[0]" \
        +trainer.limit_train_batches=1 +trainer.limit_val_batches=1 trainer.max_epochs=1 \
        trainer.strategy=auto \
        model.train_ds.dataloader_params.batch_size=4 \
        model.train_ds.dataloader_params.num_workers=0 \
        model.validation_ds.dataloader_params.batch_size=4 \
        model.validation_ds.dataloader_params.num_workers=0 \
        model.waveglow.n_flows=4 \
        model.waveglow.n_wn_layers=2 \
        model.waveglow.n_wn_channels=32 \
        ~trainer.check_val_every_n_epoch

  L2_TTS_Fast_dev_runs_1_FastPitch:
    needs: [cicd-test-container-setup]
    uses: ./.github/workflows/_test_template.yml
    if: contains(fromJSON(needs.cicd-test-container-setup.outputs.test_to_run), 'L2_TTS_Fast_dev_runs_1_FastPitch') || needs.cicd-test-container-setup.outputs.all == 'true'
    with:
      RUNNER: self-hosted-azure
      SCRIPT: |
        python examples/tts/fastpitch.py \
        --config-name fastpitch_align_v1.05 \
        train_dataset=/home/TestData/an4_dataset/an4_train.json \
        validation_datasets=/home/TestData/an4_dataset/an4_val.json \
        sup_data_path=/home/TestData/an4_dataset/beta_priors \
        trainer.devices="[0]" \
        +trainer.limit_train_batches=1 \
        +trainer.limit_val_batches=1 \
        trainer.max_epochs=1 \
        trainer.strategy=auto \
        model.pitch_mean=212.35873413085938 \
        model.pitch_std=68.52806091308594 \
        model.train_ds.dataloader_params.batch_size=4 \
        model.train_ds.dataloader_params.num_workers=0 \
        model.validation_ds.dataloader_params.batch_size=4 \
        model.validation_ds.dataloader_params.num_workers=0 \
        model.symbols_embedding_dim=64 \
        model.input_fft.d_inner=384 \
        model.input_fft.n_layer=2 \
        model.output_fft.d_inner=384 \
        model.output_fft.n_layer=2 \
        ~trainer.check_val_every_n_epoch \
        ~model.text_normalizer \
        ~model.text_normalizer_call_kwargs

  # OPTIONAL_L2_TTS_Fast_dev_runs_1_RADTTS:
  #   needs: [cicd-test-container-setup]
  #   runs-on: self-hosted-azure
  #   timeout-minutes: 10
  #   container:
  #     image: nemoci.azurecr.io/nemo_container_${{ github.run_id }}
  #     options: 
  #       # --user 0:128
  #       --device=/dev/nvidia0
  #       --gpus all
  #       --shm-size=8g
  #       --env TRANSFORMERS_OFFLINE=0 
  #       --env HYDRA_FULL_ERROR=1
  #       --volume /mnt/datadrive/TestData:/home/TestData
  #   steps:
  #       - name: Checkout repository
  #         uses: actions/checkout@v4
  #       - run: |
  #           python examples/tts/radtts.py \
  #           train_dataset=/home/TestData/an4_dataset/an4_train.json \
  #           validation_datasets=/home/TestData/an4_dataset/an4_val.json \
  #           sup_data_path=/home/TestData/an4_dataset/radtts_beta_priors \
  #           trainer.devices="[0]" \
  #           +trainer.limit_train_batches=1 \
  #           +trainer.limit_val_batches=1 \
  #           trainer.max_epochs=1 \
  #           trainer.strategy=auto \
  #           model.pitch_mean=212.35873413085938 \
  #           model.pitch_std=68.52806091308594 \
  #           model.train_ds.dataloader_params.batch_size=4 \
  #           model.train_ds.dataloader_params.num_workers=0 \
  #           model.validation_ds.dataloader_params.batch_size=4 \
  #           model.validation_ds.dataloader_params.num_workers=0 \
  #           export_dir=/home/TestData/radtts_test \
  #           model.optim.lr=0.0001 \
  #           model.modelConfig.decoder_use_partial_padding=True \
  #           ~trainer.check_val_every_n_epoch \
  #           ~model.text_normalizer \
  #           ~model.text_normalizer_call_kwargs
  #       #- uses: "NVIDIA/NeMo/.github/actions/cancel-workflow@main"
  #       #  if: "failure()"

  L2_TTS_Fast_dev_runs_1_Mixer-TTS:
    needs: [cicd-test-container-setup]
    uses: ./.github/workflows/_test_template.yml
    if: contains(fromJSON(needs.cicd-test-container-setup.outputs.test_to_run), 'L2_TTS_Fast_dev_runs_1_Mixer-TTS') || needs.cicd-test-container-setup.outputs.all == 'true'
    with:
      RUNNER: self-hosted-azure
      SCRIPT: |
        python examples/tts/mixer_tts.py \
        train_dataset=/home/TestData/an4_dataset/an4_train.json \
        validation_datasets=/home/TestData/an4_dataset/an4_val.json \
        sup_data_path=/home/TestData/an4_dataset/sup_data \
        trainer.devices="[0]" \
        +trainer.limit_train_batches=1 \
        +trainer.limit_val_batches=1 \
        trainer.max_epochs=1 \
        trainer.strategy=auto \
        model.pitch_mean=212.35873413085938 \
        model.pitch_std=68.52806091308594 \
        model.train_ds.dataloader_params.batch_size=4 \
        model.train_ds.dataloader_params.num_workers=0 \
        model.validation_ds.dataloader_params.batch_size=4 \
        model.validation_ds.dataloader_params.num_workers=0 \
        ~trainer.check_val_every_n_epoch \
        ~model.text_normalizer \
        ~model.text_normalizer_call_kwargs

  L2_TTS_Fast_dev_runs_1_Hifigan:
    needs: [cicd-test-container-setup]
    uses: ./.github/workflows/_test_template.yml
    if: contains(fromJSON(needs.cicd-test-container-setup.outputs.test_to_run), 'L2_TTS_Fast_dev_runs_1_Hifigan') || needs.cicd-test-container-setup.outputs.all == 'true'
    with:
      RUNNER: self-hosted-azure
      SCRIPT: |
        python examples/tts/hifigan.py \
        train_dataset=/home/TestData/an4_dataset/an4_train.json \
        validation_datasets=/home/TestData/an4_dataset/an4_val.json \
        trainer.devices="[0]" \
        +trainer.limit_train_batches=1 \
        +trainer.limit_val_batches=1 \
        +trainer.max_epochs=1 \
        trainer.strategy=auto \
        model.train_ds.dataloader_params.batch_size=4 \
        model.train_ds.dataloader_params.num_workers=0 \
        model.validation_ds.dataloader_params.batch_size=4 \
        model.validation_ds.dataloader_params.num_workers=0 \
        model.generator.upsample_initial_channel=64 \
        +model.debug=true \
        ~trainer.check_val_every_n_epoch

  # L2: NeRF
  # L2_NeRF_DreamFusion:
  #   needs: [cicd-test-container-setup]
  #   runs-on: self-hosted-azure
  #   container:
  #     image: nemoci.azurecr.io/nemo_container_${{ github.run_id }}
  #     options: 
  #       # --user 0:128
  #       --device=/dev/nvidia0
  #       --gpus all
  #       --shm-size=8g 
  #       --env TRANSFORMERS_OFFLINE=0 
  #       --env HYDRA_FULL_ERROR=1
  #       --volume /mnt/datadrive/TestData:/home/TestData
  #   steps:
  #       - name: Checkout repository
  #         uses: actions/checkout@v4
  #       - run: |
  #           python examples/multimodal/text_to_image/nerf/main.py \
  #           trainer.num_nodes=1 \
  #           trainer.devices="[0]" \
  #           trainer.max_steps=1000 \
  #           model.prompt="a DSLR photo of a delicious hamburger" \
  #           exp_manager.exp_dir=examples/multimodal/text_to_image/nerf/dreamfusion_results
  #
  #           rm -rf examples/multimodal/text_to_image/nerf/dreamfusion_results
  #       - uses: "NVIDIA/NeMo/.github/actions/cancel-workflow@main"
  #         if: "failure()"

  Speech_Checkpoints_tests:
    needs: [cicd-test-container-setup]
    uses: ./.github/workflows/_test_template.yml
    if: contains(fromJSON(needs.cicd-test-container-setup.outputs.test_to_run), 'Speech_Checkpoints_tests') || needs.cicd-test-container-setup.outputs.all == 'true'
    with:
      RUNNER: self-hosted-azure
      TIMEOUT: 20
      SCRIPT: |
        CUDA_VISIBLE_DEVICES=0 python examples/asr/speech_to_text_eval.py \
            pretrained_name=QuartzNet15x5Base-En  \
            dataset_manifest=/home/TestData/librispeech/librivox-dev-other.json \
            batch_size=64 \
            tolerance=0.1012
      AFTER_SCRIPT: |
        rm -f examples/asr/evaluation_transcripts.json

  OPTIONAL_L2_Stable_Diffusion_Training:
    needs: [cicd-test-container-setup]
    uses: ./.github/workflows/_test_template.yml
    if: contains(fromJSON(needs.cicd-test-container-setup.outputs.test_to_run), 'OPTIONAL_L2_Stable_Diffusion_Training') || needs.cicd-test-container-setup.outputs.all == 'true'
    with:
      RUNNER: self-hosted-azure-gpus-1
      SCRIPT: |
        rm -rf examples/multimodal/text_to_image/sd_train_results

        python examples/multimodal/text_to_image/stable_diffusion/sd_train.py \
        trainer.devices=1 \
        trainer.max_steps=3 \
        +trainer.val_check_interval=10 \
        trainer.limit_val_batches=2 \
        trainer.gradient_clip_val=0 \
        exp_manager.exp_dir=examples/multimodal/text_to_image/sd_train_results \
        exp_manager.create_checkpoint_callback=False \
        exp_manager.resume_if_exists=False \
        model.resume_from_checkpoint=null \
        model.precision=16 \
        model.micro_batch_size=1 \
        model.global_batch_size=1 \
        model.first_stage_key=moments \
        model.cond_stage_key=encoded \
        +model.load_vae=False \
        +model.load_unet=False \
        +model.load_encoder=False \
        model.parameterization=v \
        model.load_only_unet=False \
        model.text_embedding_dropout_rate=0.0 \
        model.inductor=True \
        model.inductor_cudagraphs=False \
        model.capture_cudagraph_iters=15 \
        +model.unet_config.num_head_channels=64 \
        +model.unet_config.use_linear_in_transformer=True \
        model.unet_config.context_dim=1024 \
        model.unet_config.use_flash_attention=null \
        model.unet_config.resblock_gn_groups=16 \
        model.unet_config.unet_precision=fp16 \
        +model.unet_config.timesteps=1000 \
        model.optim.name=megatron_fused_adam \
        +model.optim.capturable=True \
        +model.optim.master_weights=True \
        model.optim.weight_decay=0.01 \
        model.first_stage_config.from_pretrained=null \
        model.data.num_workers=16 \
        model.data.synthetic_data=True
      AFTER_SCRIPT: |
        rm -rf examples/multimodal/text_to_image/sd_train_results
      IS_OPTIONAL: true

  L2_NeMo_2_GPT_Pretraining_no_transformer_engine:
    needs: [cicd-test-container-setup]
    uses: ./.github/workflows/_test_template.yml
    if: contains(fromJSON(needs.cicd-test-container-setup.outputs.test_to_run), 'L2_NeMo_2_GPT_Pretraining_no_transformer_engine') || needs.cicd-test-container-setup.outputs.all == 'true'
    with:
      RUNNER: self-hosted-azure
      SCRIPT: |
        pip uninstall -y apex ## TODO: remove when apex is no longer a dependency
        pip uninstall -y transformer_engine

        python examples/llm/megatron_gpt_pretraining.py \
        --devices=2 \
        --max-steps=3 \
        --experiment-dir=examples/llm/gpt_pretrain_results \
        --vocab-path=/home/TestData/nlp/megatron_gpt/data/gpt/vocab.json \
        --merges-path=/home/TestData/nlp/megatron_gpt/data/gpt/merges.txt \
        --data-path=/home/TestData/nlp/megatron_gpt/data/gpt/simple_wiki_gpt_preproc_text_document \
        --index-mapping-dir=examples/llm/gpt_index_mappings \
        --no-masked-softmax-fusion

        python examples/llm/megatron_gpt_pretraining.py \
        --devices=2 \
        --max-steps=6 \
        --experiment-dir=examples/llm/gpt_pretrain_results \
        --vocab-path=/home/TestData/nlp/megatron_gpt/data/gpt/vocab.json \
        --merges-path=/home/TestData/nlp/megatron_gpt/data/gpt/merges.txt \
        --data-path=/home/TestData/nlp/megatron_gpt/data/gpt/simple_wiki_gpt_preproc_text_document \
        --index-mapping-dir=examples/llm/gpt_index_mappings \
        --no-masked-softmax-fusion
      AFTER_SCRIPT: |
        rm -rf examples/llm/gpt_pretrain_results
        rm -rf examples/llm/gpt_index_mappings

  OPTIONAL_L2_NeMo_2_GPT_DDP_Param_Parity_check:
    needs: [cicd-test-container-setup]
    uses: ./.github/workflows/_test_template.yml
    if: contains(fromJSON(needs.cicd-test-container-setup.outputs.test_to_run), 'OPTIONAL_L2_NeMo_2_GPT_DDP_Param_Parity_check') || needs.cicd-test-container-setup.outputs.all == 'true'
    with:
      RUNNER: self-hosted-azure
      SCRIPT: |

        python tests/lightning/test_ddp_parity_checker.py \
        --vocab-path=/home/TestData/nlp/megatron_gpt/data/gpt/vocab.json \
        --merges-path=/home/TestData/nlp/megatron_gpt/data/gpt/merges.txt \
        --data-path=/home/TestData/nlp/megatron_gpt/data/gpt/simple_wiki_gpt_preproc_text_document

      AFTER_SCRIPT: |
        rm -rf examples/llm/gpt_pretrain_results
        rm -rf examples/llm/gpt_index_mappings
      IS_OPTIONAL: true

  OPTIONAL_L2_NeMo_2_SSM_Pretraining:
    needs: [cicd-test-container-setup]
    uses: ./.github/workflows/_test_template.yml
    if: contains(fromJSON(needs.cicd-test-container-setup.outputs.test_to_run), 'OPTIONAL_L2_NeMo_2_SSM_Pretraining') || needs.cicd-test-container-setup.outputs.all == 'true'
    with:
      RUNNER: self-hosted-azure
      SCRIPT: |

        python tests/collections/llm/gpt/model/megatron_ssm_pretraining.py \
        --devices 1 \
        --max-steps 10 \
        --experiment-dir /tmp/nlp_megatron_mamba_nemo-ux-mamba_cicd_test_pretrain/${{ github.run_id }} \
        --data-path /home/TestData/nlp/megatron_mamba/toy_ssm_dataset/legal_pile_text_document
      IS_OPTIONAL: true

  OPTIONAL_L2_NeMo_2_SSM_Finetuning:
    needs: [cicd-test-container-setup]
    uses: ./.github/workflows/_test_template.yml
    if: contains(fromJSON(needs.cicd-test-container-setup.outputs.test_to_run), 'OPTIONAL_L2_NeMo_2_SSM_Finetuning') || needs.cicd-test-container-setup.outputs.all == 'true'
    with:
      RUNNER: self-hosted-azure
      SCRIPT: |

        python tests/collections/llm/gpt/model/megatron_ssm_finetuning.py \
        --devices 1 \
        --max-steps 10 \
        --experiment-dir /tmp/nlp_megatron_mamba_nemo-ux-mamba_cicd_test_sft/${{ github.run_id }} \
        --model-path /home/TestData/nlp/megatron_mamba/model_optim_rng.pt
      IS_OPTIONAL: true

  L2_NeMo_2_GPT_SFT_TP1PP1_MBS1:
    needs: [cicd-test-container-setup]
    uses: ./.github/workflows/_test_template.yml
    if: contains(fromJSON(needs.cicd-test-container-setup.outputs.test_to_run), 'L2_NeMo_2_GPT_SFT_TP1PP1_MBS1') || needs.cicd-test-container-setup.outputs.all == 'true'
    with:
      RUNNER: self-hosted-azure
      SCRIPT: |

        python tests/collections/llm/gpt_finetuning.py \
        --restore_path /home/TestData/nemo2_ckpt/llama_68M \
        --devices 2 \
        --max_steps 3 \
        --experiment_dir /tmp/nemo2_gpt_finetune/${{ github.run_id }} \
        --peft none \
        --tp_size 1 \
        --pp_size 1 \
        --mbs 1
        
        python tests/collections/llm/gpt_finetuning.py \
        --restore_path /home/TestData/nemo2_ckpt/llama_68M \
        --devices 2 \
        --max_steps 6 \
        --experiment_dir /tmp/nemo2_gpt_finetune/${{ github.run_id }} \
        --peft none \
        --tp_size 1 \
        --pp_size 1 \
        --mbs 1

      AFTER_SCRIPT: |
        rm -rf /tmp/nemo2_gpt_finetune/${{ github.run_id }}

  L2_NeMo_2_GPT_SFT_TP1PP1_MBS2:
    needs: [cicd-test-container-setup]
    uses: ./.github/workflows/_test_template.yml
    if: contains(fromJSON(needs.cicd-test-container-setup.outputs.test_to_run), 'L2_NeMo_2_GPT_SFT_TP1PP1_MBS2') || needs.cicd-test-container-setup.outputs.all == 'true'
    with:
      RUNNER: self-hosted-azure
      SCRIPT: |

        python tests/collections/llm/gpt_finetuning.py \
        --restore_path /home/TestData/nemo2_ckpt/llama_68M \
        --devices 2 \
        --max_steps 3 \
        --experiment_dir /tmp/nemo2_gpt_finetune/${{ github.run_id }} \
        --peft none \
        --tp_size 1 \
        --pp_size 1 \
        --mbs 2
        
        python tests/collections/llm/gpt_finetuning.py \
        --restore_path /home/TestData/nemo2_ckpt/llama_68M \
        --devices 2 \
        --max_steps 6 \
        --experiment_dir /tmp/nemo2_gpt_finetune/${{ github.run_id }} \
        --peft none \
        --tp_size 1 \
        --pp_size 1 \
        --mbs 2

      AFTER_SCRIPT: |
        rm -rf /tmp/nemo2_gpt_finetune/${{ github.run_id }}

  L2_NeMo_2_GPT_SFT_TP1PP2_MBS2:
    needs: [cicd-test-container-setup]
    uses: ./.github/workflows/_test_template.yml
    if: contains(fromJSON(needs.cicd-test-container-setup.outputs.test_to_run), 'L2_NeMo_2_GPT_SFT_TP1PP2_MBS2') || needs.cicd-test-container-setup.outputs.all == 'true'
    with:
      RUNNER: self-hosted-azure
      SCRIPT: |

        python tests/collections/llm/gpt_finetuning.py \
        --restore_path /home/TestData/nemo2_ckpt/llama_68M \
        --devices 2 \
        --max_steps 3 \
        --experiment_dir /tmp/nemo2_gpt_finetune/${{ github.run_id }} \
        --peft none \
        --tp_size 1 \
        --pp_size 2 \
        --mbs 2
        
        python tests/collections/llm/gpt_finetuning.py \
        --restore_path /home/TestData/nemo2_ckpt/llama_68M \
        --devices 2 \
        --max_steps 6 \
        --experiment_dir /tmp/nemo2_gpt_finetune/${{ github.run_id }} \
        --peft none \
        --tp_size 1 \
        --pp_size 2 \
        --mbs 2

      AFTER_SCRIPT: |
        rm -rf /tmp/nemo2_gpt_finetune/${{ github.run_id }}

  L2_NeMo_2_GPT_SFT_TP2PP1_MBS2:
    needs: [cicd-test-container-setup]
    uses: ./.github/workflows/_test_template.yml
    if: contains(fromJSON(needs.cicd-test-container-setup.outputs.test_to_run), 'L2_NeMo_2_GPT_SFT_TP2PP1_MBS2') || needs.cicd-test-container-setup.outputs.all == 'true'
    with:
      RUNNER: self-hosted-azure
      SCRIPT: |

        python tests/collections/llm/gpt_finetuning.py \
        --restore_path /home/TestData/nemo2_ckpt/llama_68M \
        --devices 2 \
        --max_steps 3 \
        --experiment_dir /tmp/nemo2_gpt_finetune/${{ github.run_id }} \
        --peft none \
        --tp_size 2 \
        --pp_size 1 \
        --mbs 2
        
        python tests/collections/llm/gpt_finetuning.py \
        --restore_path /home/TestData/nemo2_ckpt/llama_68M \
        --devices 2 \
        --max_steps 6 \
        --experiment_dir /tmp/nemo2_gpt_finetune/${{ github.run_id }} \
        --peft none \
        --tp_size 2 \
        --pp_size 1 \
        --mbs 2

      AFTER_SCRIPT: |
        rm -rf /tmp/nemo2_gpt_finetune/${{ github.run_id }}

  L2_NeMo_2_GPT_LoRA_TP1PP1_MBS1:
    needs: [cicd-test-container-setup]
    uses: ./.github/workflows/_test_template.yml
    if: contains(fromJSON(needs.cicd-test-container-setup.outputs.test_to_run), 'L2_NeMo_2_GPT_LoRA_TP1PP1_MBS1') || needs.cicd-test-container-setup.outputs.all == 'true'
    with:
      RUNNER: self-hosted-azure
      SCRIPT: |

        python tests/collections/llm/gpt_finetuning.py \
        --restore_path /home/TestData/nemo2_ckpt/llama_68M \
        --devices 2 \
        --max_steps 3 \
        --experiment_dir /tmp/nemo2_gpt_finetune/${{ github.run_id }} \
        --peft lora \
        --tp_size 1 \
        --pp_size 1 \
        --mbs 1
        
        python tests/collections/llm/gpt_finetuning.py \
        --restore_path /home/TestData/nemo2_ckpt/llama_68M \
        --devices 2 \
        --max_steps 6 \
        --experiment_dir /tmp/nemo2_gpt_finetune/${{ github.run_id }} \
        --peft lora \
        --tp_size 1 \
        --pp_size 1 \
        --mbs 1

      AFTER_SCRIPT: |
        rm -rf /tmp/nemo2_gpt_finetune/${{ github.run_id }}

  L2_NeMo_2_GPT_LoRA_TP1PP1_MBS2:
    needs: [cicd-test-container-setup]
    uses: ./.github/workflows/_test_template.yml
    if: contains(fromJSON(needs.cicd-test-container-setup.outputs.test_to_run), 'L2_NeMo_2_GPT_LoRA_TP1PP1_MBS2') || needs.cicd-test-container-setup.outputs.all == 'true'
    with:
      RUNNER: self-hosted-azure
      SCRIPT: |

        python tests/collections/llm/gpt_finetuning.py \
        --restore_path /home/TestData/nemo2_ckpt/llama_68M \
        --devices 2 \
        --max_steps 3 \
        --experiment_dir /tmp/nemo2_gpt_finetune/${{ github.run_id }} \
        --peft lora \
        --tp_size 1 \
        --pp_size 1 \
        --mbs 2
        
        python tests/collections/llm/gpt_finetuning.py \
        --restore_path /home/TestData/nemo2_ckpt/llama_68M \
        --devices 2 \
        --max_steps 6 \
        --experiment_dir /tmp/nemo2_gpt_finetune/${{ github.run_id }} \
        --peft lora \
        --tp_size 1 \
        --pp_size 1 \
        --mbs 2

      AFTER_SCRIPT: |
        rm -rf /tmp/nemo2_gpt_finetune/${{ github.run_id }}

  L2_NeMo_2_GPT_LoRA_TP1PP2_MBS2:
    needs: [cicd-test-container-setup]
    uses: ./.github/workflows/_test_template.yml
    if: contains(fromJSON(needs.cicd-test-container-setup.outputs.test_to_run), 'L2_NeMo_2_GPT_LoRA_TP1PP2_MBS2') || needs.cicd-test-container-setup.outputs.all == 'true'
    with:
      RUNNER: self-hosted-azure
      SCRIPT: |

        python tests/collections/llm/gpt_finetuning.py \
        --restore_path /home/TestData/nemo2_ckpt/llama_68M \
        --devices 2 \
        --max_steps 3 \
        --experiment_dir /tmp/nemo2_gpt_finetune/${{ github.run_id }} \
        --peft lora \
        --tp_size 1 \
        --pp_size 2 \
        --mbs 2
        
        python tests/collections/llm/gpt_finetuning.py \
        --restore_path /home/TestData/nemo2_ckpt/llama_68M \
        --devices 2 \
        --max_steps 6 \
        --experiment_dir /tmp/nemo2_gpt_finetune/${{ github.run_id }} \
        --peft lora \
        --tp_size 1 \
        --pp_size 2 \
        --mbs 2

      AFTER_SCRIPT: |
        rm -rf /tmp/nemo2_gpt_finetune/${{ github.run_id }}

  L2_NeMo_2_GPT_LoRA_TP2PP1_MBS2:
    needs: [cicd-test-container-setup]
    uses: ./.github/workflows/_test_template.yml
    if: contains(fromJSON(needs.cicd-test-container-setup.outputs.test_to_run), 'L2_NeMo_2_GPT_LoRA_TP2PP1_MBS2') || needs.cicd-test-container-setup.outputs.all == 'true'
    with:
      RUNNER: self-hosted-azure
      SCRIPT: |

        python tests/collections/llm/gpt_finetuning.py \
        --restore_path /home/TestData/nemo2_ckpt/llama_68M \
        --devices 2 \
        --max_steps 3 \
        --experiment_dir /tmp/nemo2_gpt_finetune/${{ github.run_id }} \
        --peft lora \
        --tp_size 2 \
        --pp_size 1 \
        --mbs 2
        
        python tests/collections/llm/gpt_finetuning.py \
        --restore_path /home/TestData/nemo2_ckpt/llama_68M \
        --devices 2 \
        --max_steps 6 \
        --experiment_dir /tmp/nemo2_gpt_finetune/${{ github.run_id }} \
        --peft lora \
        --tp_size 2 \
        --pp_size 1 \
        --mbs 2

      AFTER_SCRIPT: |
        rm -rf /tmp/nemo2_gpt_finetune/${{ github.run_id }}

  Nemo_CICD_Test:
    needs: 
      - pre-flight
      - gpu-test
      - cicd-test-container-setup

      #- OPTIONAL_L0_Unit_Tests_GPU_ASR
      #- OPTIONAL_L0_Unit_Tests_GPU_Audio
      - L0_Unit_Tests_GPU_Common
      - L0_Unit_Tests_GPU_LLM
      - L0_Unit_Tests_GPU_Multimodal
      #- OPTIONAL_L0_Unit_Tests_GPU_NLP
      #- OPTIONAL_L0_Unit_Tests_GPU_TTS
      #- OPTIONAL_L0_Unit_Tests_GPU_Core
      - L0_Unit_Tests_GPU_Hydra
      #- OPTIONAL_L0_Unit_Tests_GPU_Lightning
      - L0_Unit_Tests_GPU_Others

      #- OPTIONAL_L0_Unit_Tests_CPU_ASR
      #- OPTIONAL_L0_Unit_Tests_CPU_Audio
      #- OPTIONAL_L0_Unit_Tests_CPU_Common
      - L0_Unit_Tests_CPU_LLM
      - L0_Unit_Tests_CPU_Multimodal
      #- OPTIONAL_L0_Unit_Tests_CPU_NLP
      #- OPTIONAL_L0_Unit_Tests_CPU_TTS
      #- OPTIONAL_L0_Unit_Tests_CPU_Core
      - L0_Unit_Tests_CPU_Hydra
      - L0_Unit_Tests_CPU_Lightning
      - L0_Unit_Tests_CPU_Others

      - L2_Community_LLM_Checkpoints_tests_Bert
      - L2_Community_LLM_Checkpoints_tests_Mamba2
      - L2_Community_LLM_Checkpoints_tests_Llama
      - L2_Community_LLM_Checkpoints_tests_StarCoder
      - L2_Community_LLM_Checkpoints_tests_Falcon
      - L2_Community_vita_Checkpoints_tests_Llama3
      #- OPTIONAL_L2_Community_LLM_Checkpoints_tests_Baichuan2
      - ASR_dev_run_Speech_to_Text
      - ASR_dev_run_Speech_to_Text_WPE_-_CitriNet
      - ASR_dev_run_Speech_Pre-training_-_CitriNet
      - ASR_dev_run_Speech_To_Text_Finetuning
      #- OPTIONAL_ASR_dev_run_Speech_To_Text_HF_Finetuning
      - ASR_dev_run_Speech_to_Text_WPE_-_Conformer
      - ASR_dev_run-part_two_Speech_to_Text_WPE_-_Squeezeformer
      - L2_Speech_to_Text_EMA
      - L2_Speaker_dev_run_Speaker_Recognition
      - L2_Speaker_dev_run_Speaker_Diarization
      - L2_Speaker_dev_run_Speech_to_Label
      - L2_Speaker_dev_run_Speaker_Diarization_with_ASR_Inference
      - L2_Speaker_dev_run_Clustering_Diarizer_Inference
      - L2_Speaker_dev_run_Neural_Diarizer_Inference
      - L2_Speaker_dev_run_Multispeaker_ASR_Data_Simulation
      - L2_ASR_Multi-dataloader_dev_run_Speech_to_Text_multi-dataloader
      - L2_ASR_Multi-dataloader_dev_run_Speech_to_Label_multi-dataloader
      - L2_ASR_Adapters_Linear_Adapters
      - L2_ASR_Adapters_RelPos_MHA_Adapters
      - L2_Speech_Transcription_Speech_to_Text_Transcribe
      #- OPTIONAL_L2_Transducer_alignment_Running_pytest
      - L2_Segmentation_Tool_Parallel_ctc_segmentation_test_L2_Eng_CitriNet_with_wav
      - L2_Segmentation_Tool_Parallel_ctc_segmentation_test_L2_Ru_QN_with_mp3
      - L2_G2P_Models_G2P_Conformer_training_evaluation_and_inference
      - L2_G2P_Models_HeteronymClassificationModel_training_evaluation_and_inference
      - L2_Duplex_Text_Normalization_with_Tarred_dataset
      - L2_Intent_and_Slot_Classification_Tasks_Intent_and_Slot_Classification
      - L2_Intent_and_Slot_Classification_Tasks_Multi-Label_Intent_and_Slot_Classification
      - L2_Parallel_NLP_Examples2_NER_finetuning_from_pretrained_Test
      - L2_Parallel_NLP_Examples2_Punctuation_and_capitalization_finetuning_from_pretrained_test
      - L2_Parallel_NLP_Examples2_NER_with_TurkuNLP__bert-base-finnish-cased-v1
      - L2_Parallel_NLP_Examples2_Evaluation_script_for_Token_Classification
      - L2_Parallel_NLP_Examples2_Evaluation_script_for_Punctuation
      - L2_Pretraining_BERT_pretraining_from_Text
      - L2_Pretraining_BERT_from_Preprocessed
      - L2_NMT_Attention_is_All_You_Need_Training_NMT_Training_Post-LN
      - L2_NMT_Attention_is_All_You_Need_Training_NMT_Training_Pre-LN
      - L2_NMT_Attention_is_All_You_Need_Training_NMT_Multi-Validation
      - L2_NMT_Attention_is_All_You_Need_Inference
      - L2_NMT_Attention_is_All_You_Need_Finetuning
      - L2_NMT_Tarred_Dataset_Creation_Auto_Tarred_Dataset_Creation
      - L2_NMT_Tarred_Dataset_Creation_Script_Tarred_Dataset_Creation
      - L2_Megatron_NMT_Training_TP2
      - L2_Megatron_BART_Perceiver_MIM_Training_TP2
      - L2_Megatron_Bert_Pretraining_and_Resume_Training_with_Pipeline_Parallelism
      - L2_Megatron_Bert_Pretraining_and_Resume_Training
      - L2_Megatron_Core_Bert_Pretraining_and_Resume_Training
      - L2_Legacy_Megatron_RETRO_Pretraining_and_Resume_Training
      - L2_Megatron_RETRO_Pretraining_and_Resume_Training
      - L2_RAG_Pipeline_Indexing
      - L2_RAG_Pipeline_Generating
      - L2_BioMegatron_Bert_NER_Task
      - L2_Megatron_GPT_Pretraining_and_Resume_Training_TP2
      - L2_Megatron_GPT_with_Rope_Pretraining_and_Resume_Training_TP2
      - L2_Megatron_GPT_with_ResetLR_Pretraining_and_Resume_Training_TP2
      - L2_Megatron_GPT_with_ALiBi_Pretraining_and_Resume_Training_TP2
      - L2_Megatron_GPT_with_KERPLE_Pretraining_and_Resume_Training_TP2
      - L2_Megatron_GPT_Pretraining_and_Resume_Training_PP2
      - L2_Megatron_GPT_Finetuning_PP2
      - L2_Megatron_GPT_Finetuning_StarCoder_PP1
      #- OPTIONAL_L2_Megatron_GPT_Embedding
      - L2_Megatron_GPT_PEFT_Lora_PP2_O2
      - L2_Megatron_GPT_PEFT_Lora_TP2_O1
      - L2_Megatron_GPT_PEFT_Lora_TP2SP1
      - L2_Megatron_GPT_Eval
      - L2_Megatron_GPT_Eval_PP2
      - L2_Megatron_GPT_SFT_Eval_inference_seq_len_greaterThan_training_seq_len
      - L2_Megatron_Change_Partitions_Reduce_TP_Num_Partitions_-2_to_1-_and_PP_Num_Partitions_-1_to_2
      - L2_Megatron_Change_Partitions_Increase_TP_Num_Partitions_-2_to_4-_and_PP_Num_Partitions_-1_to_2
      - L2_Megatron_T5_Pretraining_and_Resume_Training_TP2
      - L2_Megatron_Core_T5_Pretraining_and_Resume_Training_TP2
      - L2_Megatron_T5_with_ALiBi_Pretraining_and_Resume_Training_TP2
      - L2_Megatron_T5_with_KERPLE_Pretraining_and_Resume_Training_TP2
      - L2_Megatron_T5_Pretraining_and_Resume_Training_PP2
      - L2_Megatron_T5_w_Mixture_of_Expert_Pretraining
      - L2_Megatron_UL2_Pretraining_and_Resume_Training_TP2
      - L2_Megatron_T5_Eval
      - L2_Megatron_Core_T5_Eval
      - L2_Megatron_BART_Pretraining_and_Resume_Training_TP2
      - L2_Megatron_BART_Pretraining_and_Resume_Training_PP2
      - L2_Megatron_T5_PEFT_Lora_TP2
      - L2_Megatron_Core_T5_PEFT_Lora_TP2
      - L2_Megatron_Mock_Data_Generation_MockGPTDataset
      - L2_Megatron_Mock_Data_Generation_MockT5Dataset
      - L2_TTS_Fast_dev_runs_1_Tacotron_2
      - L2_TTS_Fast_dev_runs_1_WaveGlow
      - L2_TTS_Fast_dev_runs_1_FastPitch
      #- OPTIONAL_L2_TTS_Fast_dev_runs_1_RADTTS
      - L2_TTS_Fast_dev_runs_1_Mixer-TTS
      - L2_TTS_Fast_dev_runs_1_Hifigan
      - Speech_Checkpoints_tests
      #- OPTIONAL_L2_Stable_Diffusion_Training
      - L2_NeMo_2_GPT_Pretraining_no_transformer_engine
<<<<<<< HEAD
      - L2_NeMo_2_GPT_DDP_Param_Parity_check
      - L2_NeMo_2_SSM_Pretraining
      - L2_NeMo_2_SSM_Finetuning
      - L2_NeMo_2_GPT_SFT_TP1PP1_MBS1
      - L2_NeMo_2_GPT_SFT_TP1PP1_MBS2
      - L2_NeMo_2_GPT_SFT_TP1PP2_MBS2
      - L2_NeMo_2_GPT_SFT_TP2PP1_MBS2
      - L2_NeMo_2_GPT_LoRA_TP1PP1_MBS1
      - L2_NeMo_2_GPT_LoRA_TP1PP1_MBS2
      - L2_NeMo_2_GPT_LoRA_TP1PP2_MBS2
      - L2_NeMo_2_GPT_LoRA_TP2PP1_MBS2
=======
      #- OPTIONAL_L2_NeMo_2_GPT_DDP_Param_Parity_check
      #- OPTIONAL_L2_NeMo_2_SSM_Pretraining
      #- OPTIONAL_L2_NeMo_2_SSM_Finetuning
>>>>>>> ceff9578
    if: always()
    runs-on: ubuntu-latest
    steps:  
      - if: ${{ always() }}
        id: pipeline-conclusion
        run: |
          # Slack notifications are send only on test failure (not cancelled):
          FAILED=${{ contains(needs.*.outputs.conclusion, 'failure') }}
          echo "FAILED=$FAILED" >> $GITHUB_OUTPUT

          # Mark as successful if no job was cancelled:
          SUCCESS=${{ !contains(needs.*.result, 'cancelled') }}
          echo "SUCCESS=$SUCCESS" >> $GITHUB_OUTPUT

      # This should depend on all the tests so we block/unblock based on all tests passing
      - if: ${{ always() && steps.pipeline-conclusion.outputs.SUCCESS == 'true' }}
        run: exit 0

      - if: ${{ always() && steps.pipeline-conclusion.outputs.FAILED == 'true' }}
        name: Checkout repository
        uses: actions/checkout@v4
      
      - if: ${{ always() && steps.pipeline-conclusion.outputs.FAILED == 'true' && env.SLACK_WEBHOOK != '' }}
        env: 
          SLACK_WEBHOOK: ${{ secrets.SLACK_WEBHOOK }}
        run: |
          set -x

          PR_INFO=$(curl -L \
            -H "Accept: application/vnd.github+json" \
            -H "Authorization: Bearer ${{ secrets.GITHUB_TOKEN }}" \
            -H "X-GitHub-Api-Version: 2022-11-28" \
            https://api.github.com/repos/${{ github.repository }}/pulls/${{ github.event.number }}
          )
          PR_URL=$(echo -E $PR_INFO | jq '.html_url' | tr -d '"')
          PR_TITLE=$(echo -E $PR_INFO | jq '.title' | tr -d '"')
          
          PIPELINE_URL=${{ github.server_url }}/${{ github.repository }}/actions/runs/${{ github.run_id }}
          BASE_MESSAGE='
            {
              "blocks": [
                {
                  "type": "section",
                  "text": {
                    "type": "mrkdwn",
                    "text": "🚨 *CI/CD failure at <'$PIPELINE_URL'|NeMo CI>*."
                  }
                }
              ]
            }
          '

          # We are close to reaching 100 jobs: Once we break that barrier, we have to iterate pages
          JOBS_URL="https://api.github.com/repos/${{ github.repository }}/actions/runs/${{ github.run_id }}/jobs?per_page=100"  
          SUMMARY="[]"
          while IFS= read -r JOB; do
            JOB_NAME="$(echo $JOB | jq '.key' | tr -d '"') / main"
            JOB_ID=$(curl -s -H "Authorization: token ${{ secrets.GITHUB_TOKEN }}" $JOBS_URL | jq --arg job_name "$JOB_NAME" -r '.jobs[] | select(.name == $job_name) | .id')
            JOB_URL="https://github.com/${{ github.repository }}/actions/runs/${{ github.run_id }}/job/$JOB_ID"

            LOGS=$(echo $JOB | yq '(.value.outputs.log | @base64d)' | tr -d '"')

            SUMMARY=$(echo "$SUMMARY" | jq \
              --arg pr "<$PR_URL|$PR_TITLE>" \
              --arg job "<$JOB_URL|$JOB_NAME>" \
              --arg logs "$LOGS" \
              --arg author "<https://github.com/${{ github.actor }}|${{ github.actor }}>" \
              --arg branch "<https://github.com/${{ github.repository }}/tree/${{ github.head_ref || github.ref_name }}|${{ github.head_ref || github.ref_name }}>"\
              '. += [
              {
                "type": "section",
                "text": {
                  "type": "mrkdwn",
                  "text": (
                    "PR: " + $pr
                    + "\nJob: " + $job
                    + "\nAuthor: " + $author
                    + "\nBranch: " + $branch
                    + "\nLogs:" 
                    + "```\n" + $logs + "\n```" 
                  )
                }
              }
            ]')
          done <<<$(echo '${{ toJSON(needs) }}' | jq -c 'to_entries | .[] | select(.value.outputs.conclusion == "failure")')

          MESSAGE=$(echo $BASE_MESSAGE | jq -c --argjson summary "$SUMMARY" '.blocks += $summary')

          curl -X POST -H "Content-type: application/json" --data "$MESSAGE" ${{ secrets.SLACK_WEBHOOK }}

      - if: ${{ always() && steps.pipeline-conclusion.outputs.SUCCESS == 'false' }}
        run: |
          exit 1<|MERGE_RESOLUTION|>--- conflicted
+++ resolved
@@ -5440,7 +5440,6 @@
       - Speech_Checkpoints_tests
       #- OPTIONAL_L2_Stable_Diffusion_Training
       - L2_NeMo_2_GPT_Pretraining_no_transformer_engine
-<<<<<<< HEAD
       - L2_NeMo_2_GPT_DDP_Param_Parity_check
       - L2_NeMo_2_SSM_Pretraining
       - L2_NeMo_2_SSM_Finetuning
@@ -5452,11 +5451,9 @@
       - L2_NeMo_2_GPT_LoRA_TP1PP1_MBS2
       - L2_NeMo_2_GPT_LoRA_TP1PP2_MBS2
       - L2_NeMo_2_GPT_LoRA_TP2PP1_MBS2
-=======
       #- OPTIONAL_L2_NeMo_2_GPT_DDP_Param_Parity_check
       #- OPTIONAL_L2_NeMo_2_SSM_Pretraining
       #- OPTIONAL_L2_NeMo_2_SSM_Finetuning
->>>>>>> ceff9578
     if: always()
     runs-on: ubuntu-latest
     steps:  
