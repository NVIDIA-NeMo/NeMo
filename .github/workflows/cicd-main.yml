--- conflicted
+++ resolved
@@ -1771,1251 +1771,6 @@
     #     }
     #   }
     #   failFast true
-<<<<<<< HEAD
-    #   steps{
-    #     cd examples/nlp/token_classification && \
-    #     python token_classification_train.py \
-    #     pretrained_model=/home/TestData/nlp/mp_2_nemo/ner_350M.nemo \
-    #     model.dataset.data_dir=/home/TestData/nlp/ner/ \
-    #     model.train_ds.batch_size=2 \
-    #     model.dataset.use_cache=false \
-    #     trainer.devices=[0,1] \
-    #     trainer.accelerator="gpu" \
-    #     +trainer.fast_dev_run=true \
-    #     model.dataset.class_balancing="weighted_loss" \
-    #     exp_manager=null
-    #   }
-    # }
-
-
-  # L2: Parallel NLP Examples 2
-  L2_Parallel_NLP_Examples2_NER_finetuning_from_pretrained_Test:
-    needs: [cicd-test-container-setup]
-    runs-on: self-hosted-azure-gpus-1
-    timeout-minutes: 10
-    container:
-      image: nemoci.azurecr.io/nemo_container_${{ github.run_id }}
-      options: 
-        # --user 0:128
-        --device=/dev/nvidia0
-        --gpus all
-        --shm-size=8g
-        --env TRANSFORMERS_OFFLINE=0 
-        --env HYDRA_FULL_ERROR=1
-        --volume /mnt/datadrive/TestData:/home/TestData
-    steps:
-        - name: Checkout repository
-          uses: actions/checkout@v4
-        - run: |
-            cd examples/nlp/token_classification && \
-            python token_classification_train.py \
-            pretrained_model=ner_en_bert \
-            model.dataset.data_dir=/home/TestData/nlp/ner/ \
-            model.train_ds.batch_size=2 \
-            model.dataset.use_cache=false \
-            trainer.devices=1 \
-            trainer.accelerator="gpu" \
-            +trainer.fast_dev_run=true \
-            model.dataset.class_balancing="weighted_loss" \
-            exp_manager.exp_dir=null
-        - uses: "NVIDIA/NeMo/.github/actions/cancel-workflow@main"
-          if: "failure()"
-
-  L2_Parallel_NLP_Examples2_Punctuation_and_capitalization_finetuning_from_pretrained_test:
-    needs: [cicd-test-container-setup]
-    runs-on: self-hosted-azure-gpus-1
-    timeout-minutes: 10
-    container:
-      image: nemoci.azurecr.io/nemo_container_${{ github.run_id }}
-      options: 
-        # --user 0:128
-        --device=/dev/nvidia0
-        --gpus all
-        --shm-size=8g
-        --env TRANSFORMERS_OFFLINE=0 
-        --env HYDRA_FULL_ERROR=1
-        --volume /mnt/datadrive/TestData:/home/TestData
-    steps:
-        - name: Checkout repository
-          uses: actions/checkout@v4
-        - run: |
-            cd examples/nlp/token_classification && \
-            data_dir="$(mktemp -d -p "$(pwd)")" && \
-            cp /home/TestData/nlp/token_classification_punctuation/*.txt "${data_dir}"/ && \
-            python punctuation_capitalization_train_evaluate.py \
-              pretrained_model=punctuation_en_bert \
-              model.train_ds.ds_item="${data_dir}" \
-              model.validation_ds.ds_item="${data_dir}" \
-              model.test_ds.ds_item="${data_dir}" \
-              +model.train_ds.use_cache=false \
-              +model.validation_ds.use_cache=false \
-              +model.test_ds.use_cache=false \
-              trainer.devices=1 \
-              trainer.accelerator="gpu" \
-              +trainer.fast_dev_run=true \
-              exp_manager.exp_dir=null && \
-            rm -rf "${data_dir}"
-        - uses: "NVIDIA/NeMo/.github/actions/cancel-workflow@main"
-          if: "failure()"
-
-  L2_Parallel_NLP_Examples2_NER_with_TurkuNLP__bert-base-finnish-cased-v1:
-    needs: [cicd-test-container-setup]
-    runs-on: self-hosted-azure-gpus-1
-    timeout-minutes: 10
-    container:
-      image: nemoci.azurecr.io/nemo_container_${{ github.run_id }}
-      options: 
-        # --user 0:128
-        --device=/dev/nvidia0
-        --gpus all
-        --shm-size=8g
-        --env TRANSFORMERS_OFFLINE=0 
-        --env HYDRA_FULL_ERROR=1
-        --volume /mnt/datadrive/TestData:/home/TestData
-    steps:
-        - name: Checkout repository
-          uses: actions/checkout@v4
-        - run: |
-            cd examples/nlp/token_classification && \
-            python token_classification_train.py \
-            model.dataset.data_dir=/home/TestData/nlp/token_classification_punctuation/ \
-            trainer.devices=1 \
-            trainer.accelerator="gpu" \
-            +trainer.fast_dev_run=true \
-            model.dataset.use_cache=false \
-            model.language_model.pretrained_model_name="TurkuNLP/bert-base-finnish-cased-v1" \
-            exp_manager.exp_dir=null
-        - uses: "NVIDIA/NeMo/.github/actions/cancel-workflow@main"
-          if: "failure()"
-        
-  L2_Parallel_NLP_Examples2_Evaluation_script_for_Token_Classification:
-    needs: [cicd-test-container-setup]
-    runs-on: self-hosted-azure
-    timeout-minutes: 10
-    container:
-      image: nemoci.azurecr.io/nemo_container_${{ github.run_id }}
-      options: 
-        # --user 0:128
-        --device=/dev/nvidia0
-        --gpus all
-        --shm-size=8g
-        --env TRANSFORMERS_OFFLINE=0 
-        --env HYDRA_FULL_ERROR=1
-        --volume /mnt/datadrive/TestData:/home/TestData
-    steps:
-        - name: Checkout repository
-          uses: actions/checkout@v4
-        - run: |
-            python examples/nlp/token_classification/token_classification_evaluate.py \
-            model.dataset.data_dir=/home/TestData/nlp/ner/ \
-            model.dataset.use_cache=false \
-            pretrained_model=/home/TestData/nlp/pretrained_models/NER_Model_with_BERT_base_uncased.nemo
-        - uses: "NVIDIA/NeMo/.github/actions/cancel-workflow@main"
-          if: "failure()"
-
-  L2_Parallel_NLP_Examples2_Evaluation_script_for_Punctuation:
-    needs: [cicd-test-container-setup]
-    runs-on: self-hosted-azure
-    timeout-minutes: 10
-    container:
-      image: nemoci.azurecr.io/nemo_container_${{ github.run_id }}
-      options: 
-        # --user 0:128
-        --device=/dev/nvidia0
-        --gpus all
-        --shm-size=8g
-        --env TRANSFORMERS_OFFLINE=0 
-        --env HYDRA_FULL_ERROR=1
-        --volume /mnt/datadrive/TestData:/home/TestData
-    steps:
-        - name: Checkout repository
-          uses: actions/checkout@v4
-        - run: |
-            data_dir="$(mktemp -d -p "$(pwd)")" && \
-            cp /home/TestData/nlp/token_classification_punctuation/*.txt "${data_dir}"/ && \
-            python examples/nlp/token_classification/punctuation_capitalization_train_evaluate.py \
-              +do_training=false \
-              +do_testing=true \
-              model.test_ds.ds_item="${data_dir}" \
-              ~model.train_ds \
-              ~model.validation_ds \
-              +model.test_ds.use_cache=false \
-              pretrained_model=/home/TestData/nlp/pretrained_models/Punctuation_Capitalization_with_DistilBERT_base_uncased.nemo && \
-            rm -rf "${data_dir}"
-        - uses: "NVIDIA/NeMo/.github/actions/cancel-workflow@main"
-          if: "failure()"
-
-  L2_Parallel_NLP_Examples2_Punctuation_Capitalization_2GPUs_with_DistilBERT_Finetuning_on_other_data:
-    needs: [cicd-test-container-setup]
-    runs-on: self-hosted-azure
-    timeout-minutes: 10
-    container:
-      image: nemoci.azurecr.io/nemo_container_${{ github.run_id }}
-      options: 
-        # --user 0:128
-        --device=/dev/nvidia0
-        --gpus all
-        --shm-size=8g
-        --env TRANSFORMERS_OFFLINE=0 
-        --env HYDRA_FULL_ERROR=1
-        --volume /mnt/datadrive/TestData:/home/TestData
-    steps:
-        - name: Checkout repository
-          uses: actions/checkout@v4
-        - run: |
-            cd examples/nlp/token_classification && \
-            output_dir="$(mktemp -d -p "$(pwd)")" && \
-            tmp_data_dir="$(mktemp -d -p "$(pwd)")" && \
-            cp /home/TestData/nlp/token_classification_punctuation/*.txt "${tmp_data_dir}"/ && \
-            python punctuation_capitalization_train_evaluate.py \
-              model.train_ds.use_tarred_dataset=false \
-              model.train_ds.ds_item="${tmp_data_dir}" \
-              model.validation_ds.ds_item="${tmp_data_dir}" \
-              model.test_ds.ds_item="${tmp_data_dir}" \
-              model.language_model.pretrained_model_name=distilbert-base-uncased \
-              +model.train_ds.use_cache=false \
-              +model.validation_ds.use_cache=false \
-              +model.test_ds.use_cache=false \
-              trainer.devices=[0,1] \
-              trainer.accelerator="gpu" \
-              trainer.strategy=ddp \
-              trainer.max_epochs=1 \
-              +exp_manager.explicit_log_dir="${output_dir}" \
-              +do_testing=true && \
-            tmp_data_dir_2="$(mktemp -d -p "$(pwd)")" && \
-            mv "${tmp_data_dir}"/* "${tmp_data_dir_2}" && \
-            rm -rf "${tmp_data_dir}" && \
-            python punctuation_capitalization_train_evaluate.py \
-              model.train_ds.use_tarred_dataset=false \
-              model.train_ds.ds_item="${tmp_data_dir_2}" \
-              model.validation_ds.ds_item="${tmp_data_dir_2}" \
-              model.test_ds.ds_item="${tmp_data_dir_2}" \
-              pretrained_model="${output_dir}/checkpoints/Punctuation_and_Capitalization.nemo" \
-              +model.train_ds.use_cache=false \
-              +model.validation_ds.use_cache=false \
-              +model.test_ds.use_cache=false \
-              trainer.devices=[0,1] \
-              trainer.accelerator="gpu" \
-              trainer.strategy=ddp \
-              trainer.max_epochs=1 \
-              exp_manager=null && \
-            rm -rf /workspace/NeMo/examples/nlp/token_classification/nemo_experiments \
-              "${tmp_data_dir_2}" \
-              "${output_dir}"
-        - uses: "NVIDIA/NeMo/.github/actions/cancel-workflow@main"
-          if: "failure()"
-
-  # Punctuation & Capitalization tarred dataset:
-  Punctuation_Capitalization_tarred_dataset_create_and_use_tarred_dataset:
-    needs: [cicd-test-container-setup]
-    runs-on: self-hosted-azure
-    timeout-minutes: 10
-    container:
-      image: nemoci.azurecr.io/nemo_container_${{ github.run_id }}
-      options: 
-        # --user 0:128
-        --device=/dev/nvidia0
-        --gpus all
-        --shm-size=8g
-        --env TRANSFORMERS_OFFLINE=0 
-        --env HYDRA_FULL_ERROR=1
-        --volume /mnt/datadrive/TestData:/home/TestData
-    steps:
-        - name: Checkout repository
-          uses: actions/checkout@v4
-        - run: |
-            data_dir="$(mktemp -d -p "$(pwd)")" && \
-            cp -r /home/TestData/nlp/token_classification_punctuation/*.txt \
-              /home/TestData/nlp/token_classification_punctuation/wmt_wiki_10000 \
-              "${data_dir}"/ && \
-            usual_data=${data_dir}/wmt_wiki_10000 && \
-            output_dir="$(mktemp -d -p "$(pwd)")" && \
-            tarred_data=${output_dir}/train_tarred && \
-            tokens_in_batch=2000 && \
-            max_seq_length=512 && \
-            lm_model=distilbert-base-uncased && \
-            python examples/nlp/token_classification/data/create_punctuation_capitalization_tarred_dataset.py \
-              --text ${usual_data}/input.txt \
-              --labels ${usual_data}/labels.txt \
-              --output_dir ${tarred_data} \
-              --tokens_in_batch ${tokens_in_batch} \
-              --max_seq_length 512 \
-              --lines_per_dataset_fragment 2000 \
-              --num_batches_per_tarfile 5 \
-              --tar_file_prefix punctuation_capitalization \
-              --tokenizer_name ${lm_model} \
-              --use_fast_tokenizer \
-              --pad_label O \
-              --n_jobs 3 && \
-            echo "Number of tarred files in dataset:" && \
-            ls ${tarred_data}/*.tar | wc -l && \
-            echo "Label id files in dataset:" && \
-            ls ${tarred_data}/*.csv && \
-            metadata_file=${tarred_data}/metadata.punctuation_capitalization.tokens${tokens_in_batch}.max_seq_length${max_seq_length}.${lm_model}.json && \
-            python examples/nlp/token_classification/punctuation_capitalization_train_evaluate.py \
-              model.validation_ds.ds_item="${data_dir}" \
-              model.test_ds.ds_item="${data_dir}" \
-              model.train_ds.ds_item=${tarred_data} \
-              model.language_model.pretrained_model_name=${lm_model} \
-              model.train_ds.use_tarred_dataset=true \
-              model.train_ds.tar_metadata_file=${metadata_file} \
-              +model.train_ds.use_cache=false \
-              +model.validation_ds.use_cache=false \
-              +model.test_ds.use_cache=false \
-              trainer.devices=[0,1] \
-              trainer.accelerator="gpu" \
-              trainer.strategy=ddp \
-              trainer.max_epochs=1 \
-              +exp_manager.explicit_log_dir=${output_dir}/output && \
-            rm -rf "${output_dir}" "${data_dir}"
-        - uses: "NVIDIA/NeMo/.github/actions/cancel-workflow@main"
-          if: "failure()"
-
-  # Punctuation_Capitalization_Different_ways_of_passing_labels_to_model
-  Punctuation_Capitalization_Using_model-common_datasets_parameters-label_vocab_dir:
-    needs: [cicd-test-container-setup]
-    runs-on: self-hosted-azure
-    timeout-minutes: 10
-    container:
-      image: nemoci.azurecr.io/nemo_container_${{ github.run_id }}
-      options: 
-        # --user 0:128
-        --device=/dev/nvidia0
-        --gpus all
-        --shm-size=8g
-        --env TRANSFORMERS_OFFLINE=0 
-        --env HYDRA_FULL_ERROR=1
-        --volume /mnt/datadrive/TestData:/home/TestData
-    steps:
-        - name: Checkout repository
-          uses: actions/checkout@v4
-        - run: |
-            cd examples/nlp/token_classification && \
-            work_dir="$(mktemp -d -p "$(pwd)")" && \
-            label_vocab_dir="${work_dir}/labels" && \
-            mkdir -p ${label_vocab_dir} && \
-            data_dir="${work_dir}/data" && \
-            mkdir -p "${data_dir}" && \
-            cp /home/TestData/nlp/token_classification_punctuation/*.txt "${data_dir}" && \
-            output_dir="${work_dir}/output" && \
-            mkdir -p "${output_dir}" && \
-            punct_label_vocab="${label_vocab_dir}/punct_label_vocab.csv" && \
-            capit_label_vocab="${label_vocab_dir}/capit_label_vocab.csv" && \
-            printf "O\n,\n.\n?\n" > "${punct_label_vocab}" && \
-            printf "O\nU\n" > "${capit_label_vocab}" && \
-            python punctuation_capitalization_train_evaluate.py \
-              model.train_ds.use_tarred_dataset=false \
-              model.train_ds.ds_item="${data_dir}" \
-              model.validation_ds.ds_item="${data_dir}" \
-              model.test_ds.ds_item="${data_dir}" \
-              model.language_model.pretrained_model_name=distilbert-base-uncased \
-              model.common_dataset_parameters.label_vocab_dir="${label_vocab_dir}" \
-              model.class_labels.punct_labels_file="$(basename "${punct_label_vocab}")" \
-              model.class_labels.capit_labels_file="$(basename "${capit_label_vocab}")" \
-              +model.train_ds.use_cache=false \
-              +model.validation_ds.use_cache=false \
-              +model.test_ds.use_cache=false \
-              trainer.devices=[0,1] \
-              trainer.strategy=ddp \
-              trainer.max_epochs=1 \
-              +exp_manager.explicit_log_dir="${output_dir}" \
-              +do_testing=false && \
-            python punctuation_capitalization_train_evaluate.py \
-              +do_training=false \
-              +do_testing=true \
-              ~model.train_ds \
-              ~model.validation_ds \
-              model.test_ds.ds_item="${data_dir}" \
-              pretrained_model="${output_dir}/checkpoints/Punctuation_and_Capitalization.nemo" \
-              +model.train_ds.use_cache=false \
-              +model.validation_ds.use_cache=false \
-              +model.test_ds.use_cache=false \
-              trainer.devices=[0,1] \
-              trainer.strategy=ddp \
-              trainer.max_epochs=1 \
-              exp_manager=null && \
-            rm -rf "${work_dir}"
-  # TODO: pleasefixme
-  # Punctuation_Capitalization_Using_model-common_datasets_parameters-punct-capit-_label_ids:
-  #   needs: [cicd-test-container-setup]
-  #   runs-on: self-hosted-azure
-  #   container:
-  #     image: nemoci.azurecr.io/nemo_container_${{ github.run_id }}
-  #     options: 
-  #       # --user 0:128
-  #       --device=/dev/nvidia0
-  #       --gpus all
-  #       --shm-size=8g 
-  #       --env TRANSFORMERS_OFFLINE=0 
-  #       --env HYDRA_FULL_ERROR=1
-  #       --volume /mnt/datadrive/TestData:/home/TestData
-  #   steps:
-  #       - name: Checkout repository
-  #         uses: actions/checkout@v4
-  #       - run: |
-  #           cd examples/nlp/token_classification && \
-  #           work_dir="$(mktemp -d -p "$(pwd)")" && \
-  #           output_dir="${work_dir}/output" && \
-  #           mkdir -p "${output_dir}" && \
-  #           data_dir="${work_dir}/data" && \
-  #           mkdir -p "${data_dir}" && \
-  #           cp /home/TestData/nlp/token_classification_punctuation/*.txt "${data_dir}" && \
-  #           conf_name=punctuation_capitalization_config_with_ids && \
-  #           cp conf/punctuation_capitalization_config.yaml "${work_dir}/${conf_name}.yaml" && \
-  #           sed -i $\'s/punct_label_ids: null/punct_label_ids: {O: 0, \\\',\\\': 1, .: 2, \\\'?\\\': 3}/\' \
-  #             "${work_dir}/${conf_name}.yaml" && \
-  #           sed -i $\'s/capit_label_ids: null/capit_label_ids: {O: 0, U: 1}/\' \
-  #             "${work_dir}/${conf_name}.yaml" && \
-  #           python punctuation_capitalization_train_evaluate.py \
-  #             --config-path "${work_dir}" \
-  #             --config-name "${conf_name}" \
-  #             model.train_ds.use_tarred_dataset=false \
-  #             model.train_ds.ds_item="${data_dir}" \
-  #             model.validation_ds.ds_item="${data_dir}" \
-  #             model.test_ds.ds_item="${data_dir}" \
-  #             model.language_model.pretrained_model_name=distilbert-base-uncased \
-  #             +model.train_ds.use_cache=false \
-  #             +model.validation_ds.use_cache=false \
-  #             +model.test_ds.use_cache=false \
-  #             trainer.devices=[0,1] \
-  #             trainer.strategy=ddp \
-  #             trainer.max_epochs=1 \
-  #             +exp_manager.explicit_log_dir="${output_dir}" \
-  #             +do_testing=false && \
-  #           python punctuation_capitalization_train_evaluate.py \
-  #             +do_training=false \
-  #             +do_testing=true \
-  #             ~model.train_ds \
-  #             ~model.validation_ds \
-  #             model.test_ds.ds_item="${data_dir}" \
-  #             pretrained_model="${output_dir}/checkpoints/Punctuation_and_Capitalization.nemo" \
-  #             +model.train_ds.use_cache=false \
-  #             +model.validation_ds.use_cache=false \
-  #             +model.test_ds.use_cache=false \
-  #             trainer.devices=[0,1] \
-  #             trainer.strategy=ddp \
-  #             trainer.max_epochs=1 \
-  #             exp_manager=null && \
-  #           rm -rf "${work_dir}"
-
-  # Punctuation & Capitalization inference      
-  Punctuation_Capitalization_inference_Restore_punctuation_and_capitalization_in_long_text:
-    needs: [cicd-test-container-setup]
-    runs-on: self-hosted-azure
-    timeout-minutes: 10
-    container:
-      image: nemoci.azurecr.io/nemo_container_${{ github.run_id }}
-      options: 
-        # --user 0:128
-        --device=/dev/nvidia0
-        --gpus all
-        --shm-size=8g
-        --env TRANSFORMERS_OFFLINE=0 
-        --env HYDRA_FULL_ERROR=1
-        --volume /mnt/datadrive/TestData:/home/TestData
-    steps:
-        - name: Checkout repository
-          uses: actions/checkout@v4
-        - run: |
-            output_dir="$(mktemp -d -p "$(pwd)")" && \
-            python examples/nlp/token_classification/punctuate_capitalize_infer.py \
-              --input_manifest /home/TestData/nlp/token_classification_punctuation/iwslt_tst2019.manifest \
-              --output_text "${output_dir}/iwslt_inference_result.txt" \
-              --max_seq_length 92 \
-              --step 8 \
-              --margin 16 \
-              --pretrained_name punctuation_en_bert \
-              --batch_size 32 && \
-            rm -rf "${output_dir}"
-        - uses: "NVIDIA/NeMo/.github/actions/cancel-workflow@main"
-          if: "failure()"
-  
-  # L2: Parallel Pretraining BERT pretraining from Text/Preprocessed
-  L2_Pretraining_BERT_pretraining_from_Text:
-    needs: [cicd-test-container-setup]
-    runs-on: self-hosted-azure-gpus-1
-    timeout-minutes: 10
-    container:
-      image: nemoci.azurecr.io/nemo_container_${{ github.run_id }}
-      options: 
-        # --user 0:128
-        --device=/dev/nvidia0
-        --gpus all
-        --shm-size=8g
-        --env TRANSFORMERS_OFFLINE=0 
-        --env HYDRA_FULL_ERROR=1
-        --volume /mnt/datadrive/TestData:/home/TestData
-    steps:
-        - name: Checkout repository
-          uses: actions/checkout@v4
-        - run: |
-            cd examples/nlp/language_modeling && \
-              python bert_pretraining.py \
-              --config-name=bert_pretraining_from_text_config.yaml \
-              trainer.devices=1 \
-              trainer.accelerator="gpu" \
-              trainer.precision=16 \
-              +trainer.fast_dev_run=true \
-              model.train_ds.data_file=/home/TestData/nlp/wikitext-2/train.txt  \
-              model.train_ds.batch_size=32 \
-              model.validation_ds.data_file=/home/TestData/nlp/wikitext-2/valid.txt  \
-              model.validation_ds.batch_size=32 \
-              model.language_model.config_file=/home/TestData/nlp/bert_configs/bert_3200.json \
-              model.optim.lr=0.01 \
-              model.optim.sched.warmup_ratio=0.1 \
-              model.tokenizer.tokenizer_name=sentencepiece \
-              model.tokenizer.tokenizer_model=/home/TestData/nlp/wikitext-2/tokenizer_bpe_v3193/tokenizer.model \
-              model.mask_prob=0.15 \
-              model.short_seq_prob=0.1 \
-              exp_manager.exp_dir=PretrainingBERTFromText \
-              
-            rm -f /home/TestData/nlp/wikitext-2/*.pkl
-            #rm -rf examples/nlp/language_modeling/PretrainingBERTFromText
-        - uses: "NVIDIA/NeMo/.github/actions/cancel-workflow@main"
-          if: "failure()"
-
-  L2_Pretraining_BERT_from_Preprocessed:
-    needs: [cicd-test-container-setup]
-    runs-on: self-hosted-azure-gpus-1
-    timeout-minutes: 10
-    container:
-      image: nemoci.azurecr.io/nemo_container_${{ github.run_id }}
-      options: 
-        # --user 0:128
-        --device=/dev/nvidia0
-        --gpus all
-        --shm-size=8g
-        --env TRANSFORMERS_OFFLINE=0 
-        --env HYDRA_FULL_ERROR=1
-        --volume /mnt/datadrive/TestData:/home/TestData
-    steps:
-        - name: Checkout repository
-          uses: actions/checkout@v4
-        - run: |
-            cd examples/nlp/language_modeling && \
-              python bert_pretraining.py \
-              --config-name=bert_pretraining_from_preprocessed_config.yaml \
-              trainer.devices=1 \
-              trainer.accelerator="gpu" \
-              trainer.precision=16 \
-              +trainer.fast_dev_run=false \
-              +trainer.max_epochs=1 \
-              +trainer.limit_val_batches=0 \
-              +trainer.limit_train_batches=1 \
-              model.train_ds.data_file=/home/TestData/nlp/wiki_book_mini/training \
-              model.train_ds.batch_size=8 \
-              model.language_model.lm_checkpoint=/home/TestData/nlp/bert_ckpts/nemo1.0/bert_base_uncased_mlm_final_1074591_nemo1.0.pt \
-              model.language_model.config_file=/home/TestData/nlp/bert_configs/uncased_L-12_H-768_A-12.json \
-              model.optim.lr=0.875e-4 \
-              model.optim.weight_decay=0.01 \
-              model.optim.sched.warmup_ratio=0.01 \
-              exp_manager.exp_dir=PretrainingBERTFromPreprocessed \
-              exp_manager.create_checkpoint_callback=False \
-              
-            #rm -rf examples/nlp/language_modeling/PretrainingBERTFromPreprocessed
-        - uses: "NVIDIA/NeMo/.github/actions/cancel-workflow@main"
-          if: "failure()"
-
-  # L2: Entity Linking        
-  L2_Entity_Linking_Self_Alignment_Pretraining_BERT:
-    needs: [cicd-test-container-setup]
-    runs-on: self-hosted-azure
-    timeout-minutes: 10
-    container:
-      image: nemoci.azurecr.io/nemo_container_${{ github.run_id }}
-      options: 
-        # --user 0:128
-        --device=/dev/nvidia0
-        --gpus all
-        --shm-size=8g
-        --env TRANSFORMERS_OFFLINE=0 
-        --env HYDRA_FULL_ERROR=1
-        --volume /mnt/datadrive/TestData:/home/TestData
-    steps:
-        - name: Checkout repository
-          uses: actions/checkout@v4
-        - run: |
-            cd examples/nlp/entity_linking && \
-            python self_alignment_pretraining.py \
-            project_dir=. \
-            trainer.val_check_interval=3 \
-            model.raw_data=None \
-            model.train_ds.data_file=/home/TestData/nlp/entity_linking/tiny_example_train_pairs.tsv \
-            model.validation_ds.data_file=/home/TestData/nlp/entity_linking/tiny_example_validation_pairs.tsv \
-            model.train_ds.batch_size=8 \
-            model.validation_ds.batch_size=8 \
-            exp_manager.exp_dir=null
-        - uses: "NVIDIA/NeMo/.github/actions/cancel-workflow@main"
-          if: "failure()"
-
-
-  # TODO: remove +model.optim.capturable=True when Pytorch fix: https://github.com/pytorch/pytorch/pull/81858
-  # is in the release container
-  # L2: NMT Attention is All You Need Training
-  L2_NMT_Attention_is_All_You_Need_Training_NMT_Training_Post-LN:
-    needs: [cicd-test-container-setup]
-    runs-on: self-hosted-azure-gpus-1
-    timeout-minutes: 10
-    container:
-      image: nemoci.azurecr.io/nemo_container_${{ github.run_id }}
-      options: 
-        # --user 0:128
-        --device=/dev/nvidia0
-        --gpus all
-        --shm-size=8g
-        --env TRANSFORMERS_OFFLINE=0 
-        --env HYDRA_FULL_ERROR=1
-        --volume /mnt/datadrive/TestData:/home/TestData
-    steps:
-        - name: Checkout repository
-          uses: actions/checkout@v4
-        - run: |
-            python examples/nlp/machine_translation/enc_dec_nmt.py \
-              --config-path=conf \
-              --config-name=aayn_base \
-              do_testing=false \
-              model.train_ds.src_file_name=/home/TestData/nlp/nmt/toy_data/wmt14-de-en.src \
-              model.train_ds.tgt_file_name=/home/TestData/nlp/nmt/toy_data/wmt14-de-en.ref \
-              model.validation_ds.src_file_name=/home/TestData/nlp/nmt/toy_data/wmt14-de-en.src \
-              model.validation_ds.tgt_file_name=/home/TestData/nlp/nmt/toy_data/wmt14-de-en.src \
-              model.test_ds.src_file_name=/home/TestData/nlp/nmt/toy_data/wmt14-de-en.src \
-              model.test_ds.tgt_file_name=/home/TestData/nlp/nmt/toy_data/wmt14-de-en.src \
-              model.encoder_tokenizer.tokenizer_model=/home/TestData/nlp/nmt/toy_data/spm_4k_ende.model \
-              model.decoder_tokenizer.tokenizer_model=/home/TestData/nlp/nmt/toy_data/spm_4k_ende.model \
-              model.encoder.num_layers=1 \
-              model.encoder.hidden_size=64 \
-              model.encoder.inner_size=256 \
-              model.decoder.num_layers=1 \
-              model.decoder.hidden_size=64 \
-              model.decoder.inner_size=256 \
-              +model.optim.capturable=True \
-              trainer.devices=1 \
-              trainer.accelerator="gpu" \
-              +trainer.val_check_interval=2 \
-              +trainer.limit_val_batches=1 \
-              +trainer.max_steps=2 \
-              trainer.precision=16 \
-              +exp_manager.explicit_log_dir=examples/nlp/machine_translation/nmt_results \
-              +exp_manager.create_checkpoint_callback=true
-              
-            python examples/nlp/machine_translation/enc_dec_nmt.py \
-              --config-path=conf \
-              --config-name=aayn_base \
-              do_testing=true \
-              model.train_ds.src_file_name=/home/TestData/nlp/nmt/toy_data/wmt14-de-en.src \
-              model.train_ds.tgt_file_name=/home/TestData/nlp/nmt/toy_data/wmt14-de-en.ref \
-              model.validation_ds.src_file_name=/home/TestData/nlp/nmt/toy_data/wmt14-de-en.src \
-              model.validation_ds.tgt_file_name=/home/TestData/nlp/nmt/toy_data/wmt14-de-en.src \
-              model.test_ds.src_file_name=/home/TestData/nlp/nmt/toy_data/wmt14-de-en.src \
-              model.test_ds.tgt_file_name=/home/TestData/nlp/nmt/toy_data/wmt14-de-en.src \
-              model.encoder_tokenizer.tokenizer_model=/home/TestData/nlp/nmt/toy_data/spm_4k_ende.model \
-              model.decoder_tokenizer.tokenizer_model=/home/TestData/nlp/nmt/toy_data/spm_4k_ende.model \
-              model.encoder.num_layers=1 \
-              model.encoder.hidden_size=64 \
-              model.encoder.inner_size=256 \
-              model.decoder.num_layers=1 \
-              model.decoder.hidden_size=64 \
-              model.decoder.inner_size=256 \
-              +model.optim.capturable=True \
-              trainer.devices=1 \
-              trainer.accelerator="gpu" \
-              +trainer.val_check_interval=10 \
-              +trainer.limit_val_batches=1 \
-              +trainer.limit_test_batches=1 \
-              +trainer.max_steps=10 \
-              +exp_manager.explicit_log_dir=examples/nlp/machine_translation/nmt_results \
-              +exp_manager.create_checkpoint_callback=true \
-              +exp_manager.resume_if_exists=True
-              
-            rm -rf examples/nlp/machine_translation/nmt_results
-        - uses: "NVIDIA/NeMo/.github/actions/cancel-workflow@main"
-          if: "failure()"
-
-  L2_NMT_Attention_is_All_You_Need_Training_NMT_Training_Pre-LN:
-    needs: [cicd-test-container-setup]
-    runs-on: self-hosted-azure-gpus-1
-    timeout-minutes: 10
-    container:
-      image: nemoci.azurecr.io/nemo_container_${{ github.run_id }}
-      options: 
-        # --user 0:128
-        --device=/dev/nvidia0
-        --gpus all
-        --shm-size=8g
-        --env TRANSFORMERS_OFFLINE=0 
-        --env HYDRA_FULL_ERROR=1
-        --volume /mnt/datadrive/TestData:/home/TestData
-    steps:
-        - name: Checkout repository
-          uses: actions/checkout@v4
-        - run: |
-              cd examples/nlp/machine_translation && \
-              python enc_dec_nmt.py \
-              --config-path=conf \
-              --config-name=aayn_base \
-              do_testing=true \
-              model.train_ds.src_file_name=/home/TestData/nlp/nmt/toy_data/wmt14-de-en.src \
-              model.train_ds.tgt_file_name=/home/TestData/nlp/nmt/toy_data/wmt14-de-en.ref \
-              model.validation_ds.src_file_name=/home/TestData/nlp/nmt/toy_data/wmt14-de-en.src \
-              model.validation_ds.tgt_file_name=/home/TestData/nlp/nmt/toy_data/wmt14-de-en.src \
-              model.test_ds.src_file_name=/home/TestData/nlp/nmt/toy_data/wmt14-de-en.src \
-              model.test_ds.tgt_file_name=/home/TestData/nlp/nmt/toy_data/wmt14-de-en.src \
-              model.encoder_tokenizer.tokenizer_model=/home/TestData/nlp/nmt/toy_data/spm_4k_ende.model \
-              model.decoder_tokenizer.tokenizer_model=/home/TestData/nlp/nmt/toy_data/spm_4k_ende.model \
-              model.encoder.pre_ln=true \
-              model.decoder.pre_ln=true \
-              trainer.devices=1 \
-              trainer.accelerator="gpu" \
-              +trainer.fast_dev_run=true \
-              +trainer.limit_test_batches=2 \
-              exp_manager=null
-        - uses: "NVIDIA/NeMo/.github/actions/cancel-workflow@main"
-          if: "failure()"
-
-  L2_NMT_Attention_is_All_You_Need_Training_NMT_Multi-Validation:
-    needs: [cicd-test-container-setup]
-    runs-on: self-hosted-azure-gpus-1
-    timeout-minutes: 10
-    container:
-      image: nemoci.azurecr.io/nemo_container_${{ github.run_id }}
-      options: 
-        # --user 0:128
-        --device=/dev/nvidia0
-        --gpus all
-        --shm-size=8g
-        --env TRANSFORMERS_OFFLINE=0 
-        --env HYDRA_FULL_ERROR=1
-        --volume /mnt/datadrive/TestData:/home/TestData
-    steps:
-        - name: Checkout repository
-          uses: actions/checkout@v4
-        - run: |
-              cd examples/nlp/machine_translation && \
-              python enc_dec_nmt.py \
-              --config-path=conf \
-              --config-name=aayn_base \
-              do_testing=true \
-              model.train_ds.src_file_name=/home/TestData/nlp/nmt/toy_data/wmt14-en-de.src \
-              model.train_ds.tgt_file_name=/home/TestData/nlp/nmt/toy_data/wmt14-en-de.ref \
-              model.validation_ds.src_file_name=[/home/TestData/nlp/nmt/toy_data/wmt13-en-de.src,/home/TestData/nlp/nmt/toy_data/wmt14-en-de.src] \
-              model.validation_ds.tgt_file_name=[/home/TestData/nlp/nmt/toy_data/wmt13-en-de.ref,/home/TestData/nlp/nmt/toy_data/wmt14-en-de.ref] \
-              model.test_ds.src_file_name=[/home/TestData/nlp/nmt/toy_data/wmt13-en-de.src,/home/TestData/nlp/nmt/toy_data/wmt14-en-de.src] \
-              model.test_ds.tgt_file_name=[/home/TestData/nlp/nmt/toy_data/wmt13-en-de.ref,/home/TestData/nlp/nmt/toy_data/wmt14-en-de.ref] \
-              model.encoder_tokenizer.tokenizer_model=/home/TestData/nlp/nmt/toy_data/spm_4k_ende.model \
-              model.decoder_tokenizer.tokenizer_model=/home/TestData/nlp/nmt/toy_data/spm_4k_ende.model \
-              trainer.devices=1 \
-              trainer.accelerator="gpu" \
-              +trainer.fast_dev_run=true \
-              +trainer.limit_test_batches=2 \
-              exp_manager=null
-        - uses: "NVIDIA/NeMo/.github/actions/cancel-workflow@main"
-          if: "failure()"
-
-  # L2: NMT Attention is All You Need Inference
-  L2_NMT_Attention_is_All_You_Need_Inference:
-    needs: [cicd-test-container-setup]
-    runs-on: self-hosted-azure
-    timeout-minutes: 10
-    container:
-      image: nemoci.azurecr.io/nemo_container_${{ github.run_id }}
-      options: 
-        # --user 0:128
-        --device=/dev/nvidia0
-        --gpus all
-        --shm-size=8g
-        --env TRANSFORMERS_OFFLINE=0 
-        --env HYDRA_FULL_ERROR=1
-        --volume /mnt/datadrive/TestData:/home/TestData
-    steps:
-        - name: Checkout repository
-          uses: actions/checkout@v4
-        - run: |
-            cd examples/nlp/machine_translation && \
-            python nmt_transformer_infer.py \
-            --model=/home/TestData/nlp/nmt/toy_data/enes_v16k_s100k_6x6.nemo \
-            --srctext=/home/TestData/nlp/nmt/toy_data/wmt14-de-en.test.src \
-            --tgtout=/home/TestData/nlp/nmt/toy_data/out.txt \
-            --target_lang en \
-            --source_lang de
-        - uses: "NVIDIA/NeMo/.github/actions/cancel-workflow@main"
-          if: "failure()"
-
-  # L2: NMT Attention is All You Need Finetuning
-  L2_NMT_Attention_is_All_You_Need_Finetuning:
-    needs: [cicd-test-container-setup]
-    runs-on: self-hosted-azure-gpus-1
-    timeout-minutes: 10
-    container:
-      image: nemoci.azurecr.io/nemo_container_${{ github.run_id }}
-      options: 
-        # --user 0:128
-        --device=/dev/nvidia0
-        --gpus all
-        --shm-size=8g
-        --env TRANSFORMERS_OFFLINE=0 
-        --env HYDRA_FULL_ERROR=1
-        --volume /mnt/datadrive/TestData:/home/TestData
-    steps:
-        - name: Checkout repository
-          uses: actions/checkout@v4
-        - run: |
-            cd examples/nlp/machine_translation && \
-            python enc_dec_nmt_finetune.py \
-            model_path=/home/TestData/nlp/nmt/toy_data/enes_v16k_s100k_6x6.nemo \
-            trainer.devices=1 \
-            ~trainer.max_epochs \
-            model.train_ds.src_file_name=/home/TestData/nlp/nmt/toy_data/wmt14-de-en.src \
-            model.train_ds.tgt_file_name=/home/TestData/nlp/nmt/toy_data/wmt14-de-en.ref \
-            model.validation_ds.src_file_name=/home/TestData/nlp/nmt/toy_data/wmt14-de-en.src \
-            model.validation_ds.tgt_file_name=/home/TestData/nlp/nmt/toy_data/wmt14-de-en.src \
-            model.test_ds.src_file_name=/home/TestData/nlp/nmt/toy_data/wmt14-de-en.src \
-            model.test_ds.tgt_file_name=/home/TestData/nlp/nmt/toy_data/wmt14-de-en.src \
-            +trainer.val_check_interval=10 \
-            +trainer.limit_val_batches=1 \
-            +trainer.limit_test_batches=1 \
-            +trainer.max_steps=10 \
-            +exp_manager.exp_dir=examples/nlp/machine_translation/nmt_finetune \
-            +exp_manager.create_checkpoint_callback=True \
-            +exp_manager.checkpoint_callback_params.monitor=val_sacreBLEU \
-            +exp_manager.checkpoint_callback_params.mode=max \
-            +exp_manager.checkpoint_callback_params.save_best_model=true
-        
-            rm -rf examples/nlp/machine_translation/nmt_finetune
-        - uses: "NVIDIA/NeMo/.github/actions/cancel-workflow@main"
-          if: "failure()"
-
-  # L2: NMT Tarred Dataset Creation
-  L2_NMT_Tarred_Dataset_Creation_Auto_Tarred_Dataset_Creation:
-    needs: [cicd-test-container-setup]
-    runs-on: self-hosted-azure-gpus-1
-    timeout-minutes: 10
-    container:
-      image: nemoci.azurecr.io/nemo_container_${{ github.run_id }}
-      options: 
-        # --user 0:128
-        --device=/dev/nvidia0
-        --gpus all
-        --shm-size=8g
-        --env TRANSFORMERS_OFFLINE=0 
-        --env HYDRA_FULL_ERROR=1
-        --volume /mnt/datadrive/TestData:/home/TestData
-    steps:
-        - name: Checkout repository
-          uses: actions/checkout@v4
-        - run: |
-            cd examples/nlp/machine_translation && \
-            python enc_dec_nmt.py \
-            --config-path=conf \
-            --config-name=aayn_base \
-            do_training=false \
-            model.preproc_out_dir=$PWD/preproc_out_dir \
-            model.train_ds.use_tarred_dataset=true \
-            model.train_ds.n_preproc_jobs=2 \
-            model.train_ds.lines_per_dataset_fragment=500 \
-            model.train_ds.num_batches_per_tarfile=10 \
-            model.train_ds.src_file_name=/home/TestData/nlp/nmt/toy_data/wmt14-de-en.src \
-            model.train_ds.tgt_file_name=/home/TestData/nlp/nmt/toy_data/wmt14-de-en.ref \
-            model.validation_ds.src_file_name=/home/TestData/nlp/nmt/toy_data/wmt14-de-en.src \
-            model.validation_ds.tgt_file_name=/home/TestData/nlp/nmt/toy_data/wmt14-de-en.src \
-            model.encoder_tokenizer.vocab_size=2000 \
-            model.decoder_tokenizer.vocab_size=2000 \
-            ~model.test_ds \
-            trainer.devices=1 \
-            trainer.accelerator="gpu" \
-            +trainer.fast_dev_run=true \
-            exp_manager=null \
-        - uses: "NVIDIA/NeMo/.github/actions/cancel-workflow@main"
-          if: "failure()"
-
-  L2_NMT_Tarred_Dataset_Creation_Script_Tarred_Dataset_Creation:
-    needs: [cicd-test-container-setup]
-    runs-on: self-hosted-azure
-    timeout-minutes: 10
-    container:
-      image: nemoci.azurecr.io/nemo_container_${{ github.run_id }}
-      options: 
-        # --user 0:128
-        --device=/dev/nvidia0
-        --gpus all
-        --shm-size=8g
-        --env TRANSFORMERS_OFFLINE=0 
-        --env HYDRA_FULL_ERROR=1
-        --volume /mnt/datadrive/TestData:/home/TestData
-    steps:
-        - name: Checkout repository
-          uses: actions/checkout@v4
-        - run: |
-            cd examples/nlp/machine_translation && \
-            python create_tarred_parallel_dataset.py \
-            --src_fname /home/TestData/nlp/nmt/toy_data/wmt14-de-en.src \
-            --tgt_fname /home/TestData/nlp/nmt/toy_data/wmt14-de-en.ref \
-            --out_dir $PWD/out_dir \
-            --encoder_tokenizer_vocab_size=2000 \
-            --decoder_tokenizer_vocab_size=2000 \
-            --tokens_in_batch=1000 \
-            --lines_per_dataset_fragment=500 \
-            --num_batches_per_tarfile=10 \
-            --n_preproc_jobs=2 \
-        - uses: "NVIDIA/NeMo/.github/actions/cancel-workflow@main"
-          if: "failure()"
-
-  L2_Megatron_NMT_Training_TP2:
-    needs: [cicd-test-container-setup]
-    runs-on: self-hosted-azure
-    timeout-minutes: 10
-    container:
-      image: nemoci.azurecr.io/nemo_container_${{ github.run_id }}
-      options: 
-        # --user 0:128
-        --device=/dev/nvidia0
-        --gpus all
-        --shm-size=8g
-        --env TRANSFORMERS_OFFLINE=0 
-        --env HYDRA_FULL_ERROR=1
-        --volume /mnt/datadrive/TestData:/home/TestData
-    steps:
-        - name: Checkout repository
-          uses: actions/checkout@v4
-        - run: |
-            python examples/nlp/machine_translation/megatron_nmt_training.py \
-            trainer.devices=2 \
-            trainer.accelerator=gpu \
-            trainer.log_every_n_steps=1 \
-            trainer.val_check_interval=10 \
-            +trainer.limit_val_batches=2 \
-            trainer.accumulate_grad_batches=1 \
-            trainer.max_steps=10 \
-            trainer.precision=16 \
-            trainer.gradient_clip_val=1.0 \
-            exp_manager.exp_dir=examples/nlp/machine_translation/megatron_nmt_results \
-            model.tensor_model_parallel_size=2 \
-            model.seq_length=128 \
-            model.encoder.num_layers=4 \
-            model.encoder.hidden_size=64 \
-            model.encoder.num_attention_heads=8 \
-            model.encoder.activation='swiglu' \
-            model.encoder.masked_softmax_fusion=False \
-            model.encoder.bias_activation_fusion=False \
-            model.encoder.activations_checkpoint_method='block' \
-            model.encoder.activations_checkpoint_num_layers=1 \
-            model.decoder.num_layers=2 \
-            model.decoder.hidden_size=64 \
-            model.decoder.num_attention_heads=8 \
-            model.decoder.activation='swiglu' \
-            model.decoder.masked_softmax_fusion=False \
-            model.decoder.bias_activation_fusion=False \
-            model.decoder.activations_checkpoint_method='block' \
-            model.decoder.activations_checkpoint_num_layers=1 \
-            model.micro_batch_size=2 \
-            model.global_batch_size=4 \
-            model.train_ds.src_file_name=/home/TestData/nlp/nmt/toy_data/wmt14-de-en.src \
-            model.train_ds.tgt_file_name=/home/TestData/nlp/nmt/toy_data/wmt14-de-en.ref \
-            model.validation_ds.src_file_name=/home/TestData/nlp/nmt/toy_data/wmt14-de-en.src \
-            model.validation_ds.tgt_file_name=/home/TestData/nlp/nmt/toy_data/wmt14-de-en.ref \
-            model.train_ds.num_workers=1 \
-            model.validation_ds.num_workers=1 \
-            ~model.test_ds \
-            model.train_ds.dataset_type=text_memmap \
-            model.encoder_tokenizer.library=sentencepiece \
-            model.encoder_tokenizer.model=/home/TestData/nlp/nmt/toy_data/spm_64k_all_langs_plus_en.model \
-            model.decoder_tokenizer.library=sentencepiece \
-            model.decoder_tokenizer.model=/home/TestData/nlp/nmt/toy_data/spm_64k_all_langs_plus_en.model
-            # Change val_check_interval to 1 for resume as the len(dataloder) is 1 due to max_steps being the same as that of training and Lightning 2.0 raises an error
-            # if val_check_interval > len(dataloder: https://github.com/Lightning-AI/lightning/blob/2.0.6/src/lightning/pytorch/loops/fit_loop.py#L259 at the beginning of fit_loop.run()
-            python examples/nlp/machine_translation/megatron_nmt_training.py \
-            trainer.devices=2 \
-            trainer.accelerator=gpu \
-            trainer.log_every_n_steps=1 \
-            trainer.val_check_interval=1 \
-            +trainer.limit_val_batches=2 \
-            trainer.accumulate_grad_batches=1 \
-            trainer.max_steps=10 \
-            trainer.precision=16 \
-            trainer.gradient_clip_val=1.0 \
-            exp_manager.exp_dir=examples/nlp/machine_translation/megatron_nmt_results \
-            model.tensor_model_parallel_size=2 \
-            model.seq_length=128 \
-            model.encoder.num_layers=4 \
-            model.encoder.hidden_size=64 \
-            model.encoder.num_attention_heads=8 \
-            model.encoder.activation='swiglu' \
-            model.encoder.masked_softmax_fusion=False \
-            model.encoder.bias_activation_fusion=False \
-            model.encoder.activations_checkpoint_method='block' \
-            model.encoder.activations_checkpoint_num_layers=1 \
-            model.decoder.num_layers=2 \
-            model.decoder.hidden_size=64 \
-            model.decoder.num_attention_heads=8 \
-            model.decoder.activation='swiglu' \
-            model.decoder.masked_softmax_fusion=False \
-            model.decoder.bias_activation_fusion=False \
-            model.decoder.activations_checkpoint_method='block' \
-            model.decoder.activations_checkpoint_num_layers=1 \
-            model.micro_batch_size=2 \
-            model.global_batch_size=4 \
-            model.train_ds.src_file_name=/home/TestData/nlp/nmt/toy_data/wmt14-de-en.src \
-            model.train_ds.tgt_file_name=/home/TestData/nlp/nmt/toy_data/wmt14-de-en.ref \
-            model.validation_ds.src_file_name=/home/TestData/nlp/nmt/toy_data/wmt14-de-en.src \
-            model.validation_ds.tgt_file_name=/home/TestData/nlp/nmt/toy_data/wmt14-de-en.ref \
-            model.train_ds.num_workers=1 \
-            model.validation_ds.num_workers=1 \
-            ~model.test_ds \
-            model.train_ds.dataset_type=text_memmap \
-            model.encoder_tokenizer.library=sentencepiece \
-            model.encoder_tokenizer.model=/home/TestData/nlp/nmt/toy_data/spm_64k_all_langs_plus_en.model \
-            model.decoder_tokenizer.library=sentencepiece \
-            model.decoder_tokenizer.model=/home/TestData/nlp/nmt/toy_data/spm_64k_all_langs_plus_en.model
-            rm -rf examples/nlp/machine_translation/megatron_nmt_results
-        - uses: "NVIDIA/NeMo/.github/actions/cancel-workflow@main"
-          if: "failure()"
-
-  L2_Megatron_BART_Perceiver_MIM_Training_TP2:
-    needs: [cicd-test-container-setup]
-    runs-on: self-hosted-azure
-    timeout-minutes: 10
-    container:
-      image: nemoci.azurecr.io/nemo_container_${{ github.run_id }}
-      options: 
-        # --user 0:128
-        --device=/dev/nvidia0
-        --gpus all
-        --shm-size=8g
-        --env TRANSFORMERS_OFFLINE=0 
-        --env HYDRA_FULL_ERROR=1
-        --volume /mnt/datadrive/TestData:/home/TestData
-    steps:
-        - name: Checkout repository
-          uses: actions/checkout@v4
-        - run: |
-            python examples/nlp/language_modeling/megatron_bart_pretraining.py \
-            trainer.devices=2 \
-            trainer.accelerator=gpu \
-            trainer.log_every_n_steps=1 \
-            trainer.val_check_interval=10 \
-            trainer.limit_val_batches=2 \
-            trainer.accumulate_grad_batches=1 \
-            trainer.max_steps=10 \
-            trainer.precision=16 \
-            trainer.gradient_clip_val=1.0 \
-            exp_manager.exp_dir=examples/nlp/language_modeling/megatron_mim_results \
-            model.tensor_model_parallel_size=2 \
-            model.seq_length=128 \
-            model.encoder.num_layers=4 \
-            model.encoder.hidden_size=64 \
-            model.encoder.arch=perceiver \
-            model.encoder.num_attention_heads=8 \
-            model.encoder.activation='swiglu' \
-            model.encoder.masked_softmax_fusion=False \
-            model.encoder.bias_activation_fusion=False \
-            model.encoder.activations_checkpoint_method='block' \
-            model.encoder.activations_checkpoint_num_layers=1 \
-            model.decoder.num_layers=2 \
-            model.decoder.hidden_size=64 \
-            model.decoder.num_attention_heads=8 \
-            model.decoder.activation='swiglu' \
-            model.decoder.masked_softmax_fusion=False \
-            model.decoder.bias_activation_fusion=False \
-            model.decoder.activations_checkpoint_method='block' \
-            model.decoder.activations_checkpoint_num_layers=1 \
-            model.micro_batch_size=2 \
-            model.global_batch_size=4 \
-            model.data.data_impl=text_mmap \
-            model.data.data_prefix=[1.0,/home/TestData/nlp/nmt/toy_data/wmt14-de-en.src] \
-            model.data.splits_string='"800,100,100"' \
-            model.data.whole_word_masking=False \
-            model.tokenizer.library=sentencepiece \
-            model.tokenizer.model=/home/TestData/nlp/nmt/toy_data/spm_64k_all_langs_plus_en.model \
-            ++model.hiddens.enc_output_name=z \
-            ++model.hiddens.transform.q_z_given_x.cls_name=cond_gaussian \
-            ++model.hiddens.transform.q_z_given_x.hidden_size=64 \
-            ++model.hiddens.loss.mim.cls_name=a_mim \
-            ++model.hiddens.loss.mim.loss_weight=0.5
-            # Change val_check_interval to 1 for resume as the len(dataloder) is 1 due to max_steps being the same as that of training and Lightning 2.0 raises an error
-            # if val_check_interval > len(dataloder: https://github.com/Lightning-AI/lightning/blob/2.0.6/src/lightning/pytorch/loops/fit_loop.py#L259 at the beginning of fit_loop.run()
-            python examples/nlp/language_modeling/megatron_bart_pretraining.py \
-            trainer.devices=2 \
-            trainer.accelerator=gpu \
-            trainer.log_every_n_steps=1 \
-            trainer.val_check_interval=1 \
-            trainer.limit_val_batches=2 \
-            trainer.accumulate_grad_batches=1 \
-            trainer.max_steps=10 \
-            trainer.precision=16 \
-            trainer.gradient_clip_val=1.0 \
-            exp_manager.exp_dir=examples/nlp/language_modeling/megatron_mim_results \
-            model.tensor_model_parallel_size=2 \
-            model.seq_length=128 \
-            model.encoder.num_layers=4 \
-            model.encoder.hidden_size=64 \
-            model.encoder.arch=perceiver \
-            model.encoder.num_attention_heads=8 \
-            model.encoder.activation='swiglu' \
-            model.encoder.masked_softmax_fusion=False \
-            model.encoder.bias_activation_fusion=False \
-            model.encoder.activations_checkpoint_method='block' \
-            model.encoder.activations_checkpoint_num_layers=1 \
-            model.decoder.num_layers=2 \
-            model.decoder.hidden_size=64 \
-            model.decoder.num_attention_heads=8 \
-            model.decoder.activation='swiglu' \
-            model.decoder.masked_softmax_fusion=False \
-            model.decoder.bias_activation_fusion=False \
-            model.decoder.activations_checkpoint_method='block' \
-            model.decoder.activations_checkpoint_num_layers=1 \
-            model.micro_batch_size=2 \
-            model.global_batch_size=4 \
-            model.data.data_impl=text_mmap \
-            model.data.data_prefix=[1.0,/home/TestData/nlp/nmt/toy_data/wmt14-de-en.src] \
-            model.data.splits_string='"800,100,100"' \
-            model.data.whole_word_masking=False \
-            model.tokenizer.library=sentencepiece \
-            model.tokenizer.model=/home/TestData/nlp/nmt/toy_data/spm_64k_all_langs_plus_en.model \
-            ++model.hiddens.enc_output_name=z \
-            ++model.hiddens.transform.q_z_given_x.cls_name=cond_gaussian \
-            ++model.hiddens.transform.q_z_given_x.hidden_size=64 \
-            ++model.hiddens.loss.mim.cls_name=a_mim \
-            ++model.hiddens.loss.mim.loss_weight=0.5
-            rm -rf examples/nlp/language_modeling/megatron_mim_results
-        - uses: "NVIDIA/NeMo/.github/actions/cancel-workflow@main"
-          if: "failure()"
-
-    # stage('L2: NMT Bottleneck Fallback') {
-    #   when {
-    #     anyOf {
-    #       branch 'main'
-    #       changeRequest target: 'main'
-    #     }
-    #   }
-    #   failFast true
-    #   parallel {
-    #     stage('L2: seq2seq (no bottleneck)') {
-    #         steps {
-    #           cd examples/nlp/machine_translation && \
-    #           enc_dec_nmt-bottleneck.py \
-    #           --config-path=conf \
-    #           --config-name=aayn_bottleneck \
-    #           do_testing=true \
-    #           model.model_type=nll \
-    #           model.encoder.arch=seq2seq \
-    #           model.encoder.hidden_steps=1 \
-    #           model.encoder.hidden_blocks=1 \
-    #           model.encoder.hidden_init_method=params \
-    #           model.encoder.hidden_size=64 \
-    #           model.encoder.inner_size=128 \
-    #           model.encoder.num_attention_heads=2 \
-    #           model.encoder.num_layers=2 \
-    #           model.decoder.hidden_size=64 \
-    #           model.decoder.inner_size=128 \
-    #           model.decoder.num_attention_heads=2 \
-    #           model.decoder.num_layers=2 \
-    #           model.train_ds.src_file_name=/home/TestData/nlp/nmt/toy_data/wmt14-en-de.src \
-    #           model.train_ds.tgt_file_name=/home/TestData/nlp/nmt/toy_data/wmt14-en-de.ref \
-    #           model.validation_ds.src_file_name=[/home/TestData/nlp/nmt/toy_data/wmt13-en-de.src,/home/TestData/nlp/nmt/toy_data/wmt14-en-de.src] \
-    #           model.validation_ds.tgt_file_name=[/home/TestData/nlp/nmt/toy_data/wmt13-en-de.ref,/home/TestData/nlp/nmt/toy_data/wmt14-en-de.ref] \
-    #           model.test_ds.src_file_name=/home/TestData/nlp/nmt/toy_data/wmt13-en-de.src \
-    #           model.test_ds.tgt_file_name=/home/TestData/nlp/nmt/toy_data/wmt13-en-de.ref \
-    #           model.encoder_tokenizer.tokenizer_model=/home/TestData/nlp/nmt/toy_data/tt_tokenizer.BPE.4096.model \
-    #           model.decoder_tokenizer.tokenizer_model=/home/TestData/nlp/nmt/toy_data/tt_tokenizer.BPE.4096.model \
-    #           trainer.devices=1 \
-    #           trainer.accelerator="gpu" \
-    #           +trainer.fast_dev_run=true \
-    #           +trainer.limit_test_batches=2 \
-    #           exp_manager=null \
-    #         }
-    #     }
-    #   }
-    # }
-    # stage('L2: NMT Bottleneck Architecture') {
-    #   when {
-    #     anyOf {
-    #       branch 'main'
-    #       changeRequest target: 'main'
-    #     }
-    #   }
-    #   failFast true
-    #   parallel {
-    #     stage('Bridge Encoder (identity)') {
-    #         steps {
-    #           cd examples/nlp/machine_translation && \
-    #           enc_dec_nmt-bottleneck.py \
-    #           --config-path=conf \
-    #           --config-name=aayn_bottleneck \
-    #           do_testing=true \
-    #           model.model_type=nll \
-    #           model.encoder.arch=bridge \
-    #           model.encoder.hidden_steps=1 \
-    #           model.encoder.hidden_blocks=1 \
-    #           model.encoder.hidden_init_method=identity \
-    #           model.encoder.hidden_size=64 \
-    #           model.encoder.inner_size=128 \
-    #           model.encoder.num_attention_heads=2 \
-    #           model.encoder.num_layers=2 \
-    #           model.decoder.hidden_size=64 \
-    #           model.decoder.inner_size=128 \
-    #           model.decoder.num_attention_heads=2 \
-    #           model.decoder.num_layers=2 \
-    #           model.train_ds.src_file_name=/home/TestData/nlp/nmt/toy_data/wmt14-de-en.src \
-    #           model.train_ds.tgt_file_name=/home/TestData/nlp/nmt/toy_data/wmt14-de-en.ref \
-    #           model.validation_ds.src_file_name=/home/TestData/nlp/nmt/toy_data/wmt14-de-en.src \
-    #           model.validation_ds.tgt_file_name=/home/TestData/nlp/nmt/toy_data/wmt14-de-en.src \
-    #           model.test_ds.src_file_name=/home/TestData/nlp/nmt/toy_data/wmt14-de-en.src \
-    #           model.test_ds.tgt_file_name=/home/TestData/nlp/nmt/toy_data/wmt14-de-en.src \
-    #           model.encoder_tokenizer.tokenizer_model=/home/TestData/nlp/nmt/toy_data/tt_tokenizer.BPE.4096.model \
-    #           model.decoder_tokenizer.tokenizer_model=/home/TestData/nlp/nmt/toy_data/tt_tokenizer.BPE.4096.model \
-    #           trainer.devices=1 \
-    #           trainer.accelerator="gpu" \
-    #           +trainer.fast_dev_run=true \
-    #           +trainer.limit_test_batches=2 \
-    #           exp_manager=null
-    #         }
-    #     }
-    #     stage('Perceiver Encoder (params)') {
-    #         steps {
-    #           cd examples/nlp/machine_translation && \
-    #           enc_dec_nmt-bottleneck.py \
-    #           --config-path=conf \
-    #           --config-name=aayn_bottleneck \
-    #           do_testing=true \
-    #           model.model_type=nll \
-    #           model.encoder.arch=perceiver \
-    #           model.encoder.hidden_steps=1 \
-    #           model.encoder.hidden_blocks=1 \
-    #           model.encoder.hidden_init_method=params \
-    #           model.encoder.hidden_size=64 \
-    #           model.encoder.inner_size=128 \
-    #           model.encoder.num_attention_heads=2 \
-    #           model.encoder.num_layers=2 \
-    #           model.decoder.hidden_size=64 \
-    #           model.decoder.inner_size=128 \
-    #           model.decoder.num_attention_heads=2 \
-    #           model.decoder.num_layers=2 \
-    #           model.train_ds.src_file_name=/home/TestData/nlp/nmt/toy_data/wmt14-de-en.src \
-    #           model.train_ds.tgt_file_name=/home/TestData/nlp/nmt/toy_data/wmt14-de-en.ref \
-    #           model.validation_ds.src_file_name=/home/TestData/nlp/nmt/toy_data/wmt14-de-en.src \
-    #           model.validation_ds.tgt_file_name=/home/TestData/nlp/nmt/toy_data/wmt14-de-en.src \
-    #           model.test_ds.src_file_name=/home/TestData/nlp/nmt/toy_data/wmt14-de-en.src \
-    #           model.test_ds.tgt_file_name=/home/TestData/nlp/nmt/toy_data/wmt14-de-en.src \
-    #           model.encoder_tokenizer.tokenizer_model=/home/TestData/nlp/nmt/toy_data/tt_tokenizer.BPE.4096.model \
-    #           model.decoder_tokenizer.tokenizer_model=/home/TestData/nlp/nmt/toy_data/tt_tokenizer.BPE.4096.model \
-    #           trainer.devices=1 \
-    #           trainer.accelerator="gpu" \
-    #           +trainer.fast_dev_run=true \
-    #           +trainer.limit_test_batches=2 \
-    #           exp_manager=null
-    #         }
-    #     }
-    #   }
-    # }
-    # stage('L2: NMT Bottleneck LVM') {
-    #   when {
-    #     anyOf {
-    #       branch 'main'
-    #       changeRequest target: 'main'
-    #     }
-    #   }
-    #   failFast true
-=======
->>>>>>> 1c73e1bf
     #   parallel {
     #     stage('VAE') {
     #         steps {
@@ -3086,1551 +1841,6 @@
     #           +trainer.limit_test_batches=2 \
     #           exp_manager=null
     #         }
-<<<<<<< HEAD
-    #     }
-    #   }
-    # }
-        
-  L2_Megatron_Bert_Pretraining_and_Resume_Training_with_Pipeline_Parallelism:
-    needs: [cicd-test-container-setup]
-    runs-on: self-hosted-azure
-    timeout-minutes: 10
-    container:
-      image: nemoci.azurecr.io/nemo_container_${{ github.run_id }}
-      options: 
-        # --user 0:128
-        --device=/dev/nvidia0
-        --gpus all
-        --shm-size=8g
-        --env TRANSFORMERS_OFFLINE=0 
-        --env HYDRA_FULL_ERROR=1
-        --volume /mnt/datadrive/TestData:/home/TestData
-    steps:
-        - name: Checkout repository
-          uses: actions/checkout@v4
-        - run: |
-            python examples/nlp/language_modeling/megatron_bert_pretraining.py \
-            trainer.devices=2 \
-            trainer.accelerator=gpu \
-            trainer.log_every_n_steps=1 \
-            trainer.val_check_interval=10 \
-            trainer.limit_val_batches=2 \
-            trainer.accumulate_grad_batches=1 \
-            trainer.max_steps=10 \
-            trainer.precision=16 \
-            trainer.gradient_clip_val=1.0 \
-            exp_manager.exp_dir=examples/nlp/language_modeling/bert_pretrain_results \
-            model.pipeline_model_parallel_size=2 \
-            model.optim.name=fused_adam \
-            model.optim.lr=2e-4 \
-            model.optim.sched.warmup_steps=2 \
-            model.optim.sched.constant_steps=2 \
-            model.optim.sched.min_lr=8e-5 \
-            model.max_position_embeddings=128 \
-            model.encoder_seq_length=128 \
-            model.data.seq_length=128 \
-            model.tokenizer.vocab_file=/home/TestData/nlp/megatron_bert/data/bert/vocab.txt \
-            model.num_layers=8 \
-            model.hidden_size=256 \
-            model.num_attention_heads=8 \
-            model.activations_checkpoint_method=block \
-            model.activations_checkpoint_num_layers=1 \
-            model.data.data_prefix=[.5,/home/TestData/nlp/megatron_bert/data/bert/simple_wiki_bert_preproc_text_sentence,.5,/home/TestData/nlp/megatron_bert/data/bert/simple_wiki_bert_preproc_text_sentence] \
-            model.data.index_mapping_dir=examples/nlp/language_modeling/bert_index_mappings
-
-            python examples/nlp/language_modeling/megatron_bert_pretraining.py \
-            trainer.devices=2 \
-            trainer.accelerator=gpu \
-            trainer.log_every_n_steps=1 \
-            trainer.val_check_interval=10 \
-            trainer.limit_val_batches=2 \
-            trainer.accumulate_grad_batches=1 \
-            trainer.max_steps=20 \
-            trainer.precision=16 \
-            trainer.gradient_clip_val=1.0 \
-            exp_manager.exp_dir=examples/nlp/language_modeling/bert_pretrain_results \
-            exp_manager.resume_if_exists=True \
-            model.pipeline_model_parallel_size=2 \
-            model.optim.name=fused_adam \
-            model.optim.lr=2e-4 \
-            model.optim.sched.warmup_steps=2 \
-            model.optim.sched.constant_steps=2 \
-            model.optim.sched.min_lr=8e-5 \
-            model.max_position_embeddings=128 \
-            model.encoder_seq_length=128 \
-            model.data.seq_length=128 \
-            model.tokenizer.vocab_file=/home/TestData/nlp/megatron_bert/data/bert/vocab.txt \
-            model.num_layers=8 \
-            model.hidden_size=256 \
-            model.num_attention_heads=8 \
-            model.activations_checkpoint_method=block \
-            model.activations_checkpoint_num_layers=1 \
-            model.data.data_prefix=[.5,/home/TestData/nlp/megatron_bert/data/bert/simple_wiki_bert_preproc_text_sentence,.5,/home/TestData/nlp/megatron_bert/data/bert/simple_wiki_bert_preproc_text_sentence] \
-            model.data.index_mapping_dir=examples/nlp/language_modeling/bert_index_mappings
-
-            rm -rf examples/nlp/language_modeling/bert_pretrain_results
-            rm -rf examples/nlp/language_modeling/bert_index_mappings
-        - uses: "NVIDIA/NeMo/.github/actions/cancel-workflow@main"
-          if: "failure()"
- 
-  L2_Megatron_Bert_Pretraining_and_Resume_Training:
-    needs: [cicd-test-container-setup]
-    runs-on: self-hosted-azure
-    timeout-minutes: 10
-    container:
-      image: nemoci.azurecr.io/nemo_container_${{ github.run_id }}
-      options: 
-        # --user 0:128
-        --device=/dev/nvidia0
-        --gpus all
-        --shm-size=8g
-        --env TRANSFORMERS_OFFLINE=0 
-        --env HYDRA_FULL_ERROR=1
-        --volume /mnt/datadrive/TestData:/home/TestData
-    steps:
-        - name: Checkout repository
-          uses: actions/checkout@v4
-        - run: |
-            python examples/nlp/language_modeling/megatron_bert_pretraining.py \
-            trainer.devices=2 \
-            trainer.accelerator=gpu \
-            trainer.log_every_n_steps=1 \
-            trainer.val_check_interval=10 \
-            trainer.limit_val_batches=2 \
-            trainer.accumulate_grad_batches=1 \
-            trainer.max_steps=10 \
-            trainer.precision=16 \
-            trainer.gradient_clip_val=1.0 \
-            exp_manager.exp_dir=examples/nlp/language_modeling/bert_pretrain_results \
-            model.tensor_model_parallel_size=2 \
-            model.optim.name=fused_adam \
-            model.optim.lr=2e-4 \
-            model.sequence_parallel=True \
-            model.optim.sched.warmup_steps=2 \
-            model.optim.sched.constant_steps=2 \
-            model.optim.sched.min_lr=8e-5 \
-            model.max_position_embeddings=128 \
-            model.encoder_seq_length=128 \
-            model.data.seq_length=128 \
-            model.tokenizer.vocab_file=/home/TestData/nlp/megatron_bert/data/bert/vocab.txt \
-            model.num_layers=8 \
-            model.hidden_size=256 \
-            model.num_attention_heads=8 \
-            model.activations_checkpoint_method=block \
-            model.activations_checkpoint_num_layers=1 \
-            model.data.data_prefix=[.5,/home/TestData/nlp/megatron_bert/data/bert/simple_wiki_bert_preproc_text_sentence,.5,/home/TestData/nlp/megatron_bert/data/bert/simple_wiki_bert_preproc_text_sentence] \
-            model.data.index_mapping_dir=examples/nlp/language_modeling/bert_index_mappings
-
-            python examples/nlp/language_modeling/megatron_bert_pretraining.py \
-            trainer.devices=2 \
-            trainer.accelerator=gpu \
-            trainer.log_every_n_steps=1 \
-            trainer.val_check_interval=10 \
-            trainer.limit_val_batches=2 \
-            trainer.accumulate_grad_batches=1 \
-            trainer.max_steps=20 \
-            trainer.precision=16 \
-            trainer.gradient_clip_val=1.0 \
-            exp_manager.exp_dir=examples/nlp/language_modeling/bert_pretrain_results \
-            exp_manager.resume_if_exists=True \
-            model.tensor_model_parallel_size=2 \
-            model.optim.name=fused_adam \
-            model.optim.lr=2e-4 \
-            model.optim.sched.warmup_steps=2 \
-            model.optim.sched.constant_steps=2 \
-            model.optim.sched.min_lr=8e-5 \
-            model.max_position_embeddings=128 \
-            model.encoder_seq_length=128 \
-            model.data.seq_length=128 \
-            model.tokenizer.vocab_file=/home/TestData/nlp/megatron_bert/data/bert/vocab.txt \
-            model.num_layers=8 \
-            model.hidden_size=256 \
-            model.num_attention_heads=8 \
-            model.activations_checkpoint_method=block \
-            model.activations_checkpoint_num_layers=1 \
-            model.data.data_prefix=[.5,/home/TestData/nlp/megatron_bert/data/bert/simple_wiki_bert_preproc_text_sentence,.5,/home/TestData/nlp/megatron_bert/data/bert/simple_wiki_bert_preproc_text_sentence] \
-            model.data.index_mapping_dir=examples/nlp/language_modeling/bert_index_mappings
-
-            rm -rf examples/nlp/language_modeling/bert_pretrain_results
-            rm -rf examples/nlp/language_modeling/bert_index_mappings
-        - uses: "NVIDIA/NeMo/.github/actions/cancel-workflow@main"
-          if: "failure()"
-
-  L2_Megatron_Core_Bert_Pretraining_and_Resume_Training:
-    needs: [cicd-test-container-setup]
-    runs-on: self-hosted-azure
-    timeout-minutes: 10
-    container:
-      image: nemoci.azurecr.io/nemo_container_${{ github.run_id }}
-      options: 
-        # --user 0:128
-        --device=/dev/nvidia0
-        --gpus all
-        --shm-size=8g
-        --env TRANSFORMERS_OFFLINE=0 
-        --env HYDRA_FULL_ERROR=1
-        --volume /mnt/datadrive/TestData:/home/TestData
-    steps:
-        - name: Checkout repository
-          uses: actions/checkout@v4
-        - run: |
-            NVTE_FLASH_ATTN=0 python examples/nlp/language_modeling/megatron_bert_pretraining.py \
-            trainer.devices=2 \
-            trainer.accelerator=gpu \
-            trainer.log_every_n_steps=1 \
-            trainer.val_check_interval=10 \
-            trainer.limit_val_batches=2 \
-            trainer.accumulate_grad_batches=1 \
-            trainer.max_steps=10 \
-            trainer.precision=32 \
-            trainer.gradient_clip_val=1.0 \
-            exp_manager.exp_dir=examples/nlp/language_modeling/bert_pretrain_results \
-            model.mcore_bert=True \
-            model.tensor_model_parallel_size=2 \
-            model.optim.name=fused_adam \
-            model.optim.lr=2e-4 \
-            model.sequence_parallel=True \
-            model.optim.sched.warmup_steps=2 \
-            model.optim.sched.constant_steps=2 \
-            model.optim.sched.min_lr=8e-5 \
-            model.max_position_embeddings=128 \
-            model.encoder_seq_length=128 \
-            model.data.seq_length=128 \
-            model.tokenizer.vocab_file=/home/TestData/nlp/megatron_bert/data/bert/vocab.txt \
-            model.num_layers=8 \
-            model.hidden_size=256 \
-            model.num_attention_heads=8 \
-            model.activations_checkpoint_method='block' \
-            model.activations_checkpoint_num_layers=1 \
-            model.data.data_prefix=[.5,/home/TestData/nlp/megatron_bert/data/bert/simple_wiki_bert_preproc_text_sentence,.5,/home/TestData/nlp/megatron_bert/data/bert/simple_wiki_bert_preproc_text_sentence] \
-            model.data.index_mapping_dir=examples/nlp/language_modeling/bert_index_mappings
-
-            NVTE_FLASH_ATTN=0 python examples/nlp/language_modeling/megatron_bert_pretraining.py \
-            trainer.devices=2 \
-            trainer.accelerator=gpu \
-            trainer.log_every_n_steps=1 \
-            trainer.val_check_interval=10 \
-            trainer.limit_val_batches=2 \
-            trainer.accumulate_grad_batches=1 \
-            trainer.max_steps=20 \
-            trainer.precision=32 \
-            trainer.gradient_clip_val=1.0 \
-            exp_manager.exp_dir=examples/nlp/language_modeling/bert_pretrain_results \
-            exp_manager.resume_if_exists=True \
-            model.mcore_bert=True \
-            model.tensor_model_parallel_size=2 \
-            model.optim.name=fused_adam \
-            model.optim.lr=2e-4 \
-            model.optim.sched.warmup_steps=2 \
-            model.optim.sched.constant_steps=2 \
-            model.optim.sched.min_lr=8e-5 \
-            model.max_position_embeddings=128 \
-            model.encoder_seq_length=128 \
-            model.data.seq_length=128 \
-            model.tokenizer.vocab_file=/home/TestData/nlp/megatron_bert/data/bert/vocab.txt \
-            model.num_layers=8 \
-            model.hidden_size=256 \
-            model.num_attention_heads=8 \
-            model.activations_checkpoint_method='block' \
-            model.activations_checkpoint_num_layers=1 \
-            model.data.data_prefix=[.5,/home/TestData/nlp/megatron_bert/data/bert/simple_wiki_bert_preproc_text_sentence,.5,/home/TestData/nlp/megatron_bert/data/bert/simple_wiki_bert_preproc_text_sentence] \
-            model.data.index_mapping_dir=examples/nlp/language_modeling/bert_index_mappings
-
-            rm -rf examples/nlp/language_modeling/bert_pretrain_results
-            rm -rf examples/nlp/language_modeling/bert_index_mappings
-        - uses: "NVIDIA/NeMo/.github/actions/cancel-workflow@main"
-          if: "failure()"
-
-  L2_Megatron_RETRO_Pretraining_and_Resume_Training:
-    needs: [cicd-test-container-setup]
-    runs-on: self-hosted-azure
-    timeout-minutes: 10
-    container:
-      image: nemoci.azurecr.io/nemo_container_${{ github.run_id }}
-      options: 
-        # --user 0:128
-        --device=/dev/nvidia0
-        --gpus all
-        --shm-size=8g
-        --env TRANSFORMERS_OFFLINE=0 
-        --env HYDRA_FULL_ERROR=1
-        --volume /mnt/datadrive/TestData:/home/TestData
-    steps:
-        - name: Checkout repository
-          uses: actions/checkout@v4
-        - run: |
-            python examples/nlp/language_modeling/megatron_retro_pretraining.py \
-            trainer.num_nodes=1 \
-            trainer.devices=2 \
-            trainer.precision=bf16 \
-            trainer.accelerator=gpu \
-            model.data.data_prefix=['none'] \
-            exp_manager.exp_dir=examples/nlp/language_modeling/mcore_retro_results \
-            model.mcore_gpt=True \
-            model.tensor_model_parallel_size=1 \
-            model.pipeline_model_parallel_size=1 \
-            model.optim.name=distributed_fused_adam \
-            model.retro.retro_project_dir=/home/TestData/nlp/megatron_retro/mcore_retro/micro-wiki-core \
-            model.data.num_workers=4 \
-            model.micro_batch_size=1 \
-            model.data.shuffle_documents=False \
-            trainer.val_check_interval=30 \
-            +trainer.num_sanity_val_steps=0 \
-            model.init_method_std=0.023 \
-            model.optim.lr=6.0e-4 \
-            model.megatron_amp_O2=True \
-            model.data.splits_string=\'\"98,2,0\"\' \
-            model.data.dataloader_type=cyclic \
-            trainer.max_steps=10
-
-            python examples/nlp/language_modeling/megatron_retro_pretraining.py \
-            trainer.num_nodes=1 \
-            trainer.devices=2 \
-            trainer.precision=bf16 \
-            trainer.accelerator=gpu \
-            model.data.data_prefix=['none'] \
-            exp_manager.exp_dir=examples/nlp/language_modeling/mcore_retro_results \
-            model.mcore_gpt=True \
-            model.tensor_model_parallel_size=1 \
-            model.pipeline_model_parallel_size=1 \
-            model.optim.name=distributed_fused_adam \
-            model.retro.retro_project_dir=/home/TestData/nlp/megatron_retro/mcore_retro/micro-wiki-core \
-            model.data.num_workers=4 \
-            model.micro_batch_size=1 \
-            model.data.shuffle_documents=False \
-            trainer.val_check_interval=30 \
-            +trainer.num_sanity_val_steps=0 \
-            model.init_method_std=0.023 \
-            model.optim.lr=6.0e-4 \
-            model.megatron_amp_O2=True \
-            model.data.splits_string=\'\"98,2,0\"\' \
-            model.data.dataloader_type=cyclic \
-            trainer.max_steps=20
-
-            rm -rf examples/nlp/language_modeling/mcore_retro_results
-        - uses: "NVIDIA/NeMo/.github/actions/cancel-workflow@main"
-          if: "failure()"
-
-  L2_Legacy_Megatron_RETRO_Pretraining_and_Resume_Training:
-    needs: [cicd-test-container-setup]
-    runs-on: self-hosted-azure
-    timeout-minutes: 10
-    container:
-      image: nemoci.azurecr.io/nemo_container_${{ github.run_id }}
-      options: 
-        # --user 0:128
-        --device=/dev/nvidia0
-        --gpus all
-        --shm-size=8g
-        --env TRANSFORMERS_OFFLINE=0 
-        --env HYDRA_FULL_ERROR=1
-        --volume /mnt/datadrive/TestData:/home/TestData
-    steps:
-        - name: Checkout repository
-          uses: actions/checkout@v4
-        - run: |
-            python examples/nlp/language_modeling/megatron_retro_pretraining_legacy.py \
-            trainer.devices=2 \
-            trainer.num_nodes=1 \
-            trainer.accelerator=gpu \
-            trainer.accumulate_grad_batches=1 \
-            trainer.limit_val_batches=2 \
-            exp_manager.resume_if_exists=True \
-            trainer.max_steps=10 \
-            trainer.precision=16 \
-            trainer.gradient_clip_val=1.0 \
-            trainer.val_check_interval=10 \
-            exp_manager.exp_dir=examples/nlp/language_modeling/retro_legacy_results \
-            model.data.data_prefix= \
-            model.data.knn_index= \
-            model.data.retrieval_prefix= \
-            model.tensor_model_parallel_size=2 \
-            model.micro_batch_size=4 \
-            model.optim.name=fused_adam \
-            model.optim.lr=2e-4 \
-            model.optim.sched.warmup_steps=2 \
-            model.optim.sched.constant_steps=2 \
-            model.optim.sched.min_lr=8e-5 \
-            model.max_position_embeddings=128 \
-            model.encoder_seq_length=128 \
-            model.chunk_size=32 \
-            model.enc_num_layers=2 \
-            model.dec_num_layers=2 \
-            model.enc_cross_attention=[1] \
-            model.dec_cross_attention=[1] \
-            +model.data.mock=True
-
-            python examples/nlp/language_modeling/megatron_retro_pretraining_legacy.py \
-            trainer.devices=2 \
-            trainer.num_nodes=1 \
-            trainer.accelerator=gpu \
-            trainer.accumulate_grad_batches=1 \
-            trainer.limit_val_batches=2 \
-            exp_manager.resume_if_exists=True \
-            trainer.max_steps=20 \
-            trainer.precision=16 \
-            trainer.gradient_clip_val=1.0 \
-            trainer.val_check_interval=10 \
-            exp_manager.exp_dir=examples/nlp/language_modeling/retro_legacy_results \
-            model.data.data_prefix= \
-            model.data.knn_index= \
-            model.data.retrieval_prefix= \
-            model.tensor_model_parallel_size=2 \
-            model.micro_batch_size=4 \
-            model.optim.name=fused_adam \
-            model.optim.lr=2e-4 \
-            model.optim.sched.warmup_steps=2 \
-            model.optim.sched.constant_steps=2 \
-            model.optim.sched.min_lr=8e-5 \
-            model.max_position_embeddings=128 \
-            model.encoder_seq_length=128 \
-            model.chunk_size=32 \
-            model.enc_num_layers=2 \
-            model.dec_num_layers=2 \
-            model.enc_cross_attention=[1] \
-            model.dec_cross_attention=[1] \
-            +model.data.mock=True
-
-            rm -rf examples/nlp/language_modeling/retro_legacy_results
-        - uses: "NVIDIA/NeMo/.github/actions/cancel-workflow@main"
-          if: "failure()"
-
-  # L2_Megatron_RETRO_muTransfer_Pretraining_Performance:
-  #   needs: [cicd-test-container-setup]
-  #   runs-on: self-hosted-azure
-  #   container:
-  #     image: nemoci.azurecr.io/nemo_container_${{ github.run_id }}
-  #     options: 
-  #       # --user 0:128
-  #       --device=/dev/nvidia0
-  #       --gpus all
-  #       --shm-size=8g 
-  #       --env TRANSFORMERS_OFFLINE=0 
-  #       --env HYDRA_FULL_ERROR=1
-  #       --volume /mnt/datadrive/TestData:/home/TestData
-  #   steps:
-  #       - name: Checkout repository
-  #         uses: actions/checkout@v4
-  #       - run: |
-  #           python examples/nlp/language_modeling/megatron_retro_mutransfer_pretrain.py \
-  #               trainer.devices=2 \
-  #               trainer.num_nodes=1 \
-  #               trainer.accelerator=gpu \
-  #               trainer.accumulate_grad_batches=1 \
-  #               trainer.max_steps=100 \
-  #               trainer.log_every_n_steps=1 \
-  #               trainer.precision=16 \
-  #               trainer.val_check_interval=100 \
-  #               trainer.limit_val_batches=0 \
-  #               trainer.gradient_clip_val=1.0 \
-  #               +trainer.num_sanity_val_steps=0 \
-  #               exp_manager.exp_dir=examples/nlp/language_modeling/retro_results/ \
-  #               +exp_manager.version=smalltest \
-  #               model.data.neighbors=2 \
-  #               model.megatron_amp_O2=False \
-  #               model.apply_query_key_layer_scaling=False \
-  #               model.tensor_model_parallel_size=1 \
-  #               model.optim.name=muadamw \
-  #               model.optim.weight_decay=0.1 \
-  #               model.optim.betas=[0.9,0.95] \
-  #               model.optim.lr=6e-4 \
-  #               model.optim.sched.warmup_steps=1000 \
-  #               model.optim.sched.constant_steps=0 \
-  #               model.optim.sched.min_lr=6e-5 \
-  #               model.add_position_embedding=False \
-  #               model.enc_num_layers=2 \
-  #               model.dec_num_layers=6 \
-  #               model.enc_cross_attention=[0] \
-  #               model.dec_cross_attention=[3,5] \
-  #               model.hidden_size=96 \
-  #               model.ffn_hidden_size=384 \
-  #               model.init_method_std=0.023 \
-  #               model.num_attention_heads=12 \
-  #               model.max_position_embeddings=1024 \
-  #               model.encoder_seq_length=1024 \
-  #               model.tokenizer.library=megatron \
-  #               model.tokenizer.type=GPT2BPETokenizer \
-  #               model.tokenizer.merge_file=/home/TestData/nlp/megatron_retro/gpt2-merges.txt \
-  #               model.tokenizer.vocab_file=/home/TestData/nlp/megatron_retro/gpt2-vocab.json \
-  #               model.data.data_prefix=[/home/TestData/nlp/megatron_retro/retro_wiki_test_text_document] \
-  #               model.data.knn_index=[/home/TestData/nlp/megatron_retro/knn2_map_wiki_test.idx] \
-  #               model.data.retrieval_prefix=/home/TestData/nlp/megatron_retro/retro_wiki_test_text_document \
-  #               model.data.index_mapping_dir=/home/TestData/nlp/megatron_retro \
-  #               model.data.num_workers=8 \
-  #               model.micro_batch_size=8 \
-  #               model.normalization=rmsnorm \
-  #               model.transformer_block_type=pre_ln \
-  #               model.bias_activation_fusion=True \
-  #               model.bias_dropout_add_fusion=False \
-  #               model.masked_softmax_fusion=True \
-  #               model.hidden_dropout=0 \
-  #               model.attention_dropout=0 \
-  #               model.fp32_residual_connection=True \
-  #               model.shape_file=/home/TestData/nlp/megatron_retro/o1_rel_shape_info_tiny.yaml
-
-  #               python -c "import pandas as pd
-  #               import pathlib
-  #               from pandas.testing import assert_frame_equal
-  #               from tensorboard.backend.event_processing.event_accumulator import EventAccumulator
-  #               import torch
-  #               if not (torch.cuda.is_available() and 'A100' in torch.cuda.get_device_name()):
-  #                   import sys
-  #                   sys.exit(0)
-  #               event_file = list(pathlib.Path('examples/nlp/language_modeling/retro_results/megatron_retro/smalltest').glob('events.out.tfevents*'))[0]
-  #               ea = EventAccumulator(str(event_file)).Reload()
-  #               vals = []
-  #               for i in ea.Scalars('reduced_train_loss'):
-  #                   vals.append(i.value)
-  #               training_curve = pd.DataFrame({'loss': vals})
-  #               gt_curve = pd.read_csv('/home/TestData/nlp/megatron_retro/expected_learning_curve.csv')
-  #               assert_frame_equal(training_curve, gt_curve, rtol=1e-3, atol=1e-3)"
-
-  #               rm -rf examples/nlp/language_modeling/retro_results
-  #       - uses: "NVIDIA/NeMo/.github/actions/cancel-workflow@main"
-  #         if: "failure()"
-
-  L2_BioMegatron_Bert_NER_Task:
-    needs: [cicd-test-container-setup]
-    runs-on: self-hosted-azure
-    timeout-minutes: 10
-    container:
-      image: nemoci.azurecr.io/nemo_container_${{ github.run_id }}
-      options: 
-        # --user 0:128
-        --device=/dev/nvidia0
-        --gpus all
-        --shm-size=8g
-        --env TRANSFORMERS_OFFLINE=0 
-        --env HYDRA_FULL_ERROR=1
-        --volume /mnt/datadrive/TestData:/home/TestData
-    steps:
-        - name: Checkout repository
-          uses: actions/checkout@v4
-        - run: |
-            python examples/nlp/token_classification/token_classification_train.py \
-            exp_manager.exp_dir=examples/nlp/language_modeling/token_classification_results \
-            trainer.max_epochs=1 \
-            model.dataset.data_dir=/home/TestData/nlp/ner \
-            model.language_model.pretrained_model_name=biomegatron345m_biovocab_30k_cased \
-            model.tokenizer.tokenizer_name=null
-            rm -rf examples/nlp/language_modeling/token_classification_results
-        - uses: "NVIDIA/NeMo/.github/actions/cancel-workflow@main"
-          if: "failure()"
-
-  L2_Megatron_GPT_Pretraining_and_Resume_Training_TP2:
-    needs: [cicd-test-container-setup]
-    runs-on: self-hosted-azure
-    timeout-minutes: 10
-    container:
-      image: nemoci.azurecr.io/nemo_container_${{ github.run_id }}
-      options: 
-        # --user 0:128
-        --device=/dev/nvidia0
-        --gpus all
-        --shm-size=8g
-        --env TRANSFORMERS_OFFLINE=0 
-        --env HYDRA_FULL_ERROR=1
-        --volume /mnt/datadrive/TestData:/home/TestData
-    steps:
-        - name: Checkout repository
-          uses: actions/checkout@v4
-        - run: |
-            python examples/nlp/language_modeling/megatron_gpt_pretraining.py \
-            trainer.devices=2 \
-            trainer.accelerator=gpu \
-            trainer.log_every_n_steps=1 \
-            trainer.val_check_interval=2 \
-            trainer.limit_val_batches=2 \
-            trainer.accumulate_grad_batches=1 \
-            trainer.max_steps=3 \
-            trainer.precision=16 \
-            trainer.gradient_clip_val=1.0 \
-            exp_manager.exp_dir=examples/nlp/language_modeling/gpt_pretrain_results \
-            model.tensor_model_parallel_size=2 \
-            model.optim.name=fused_adam \
-            model.optim.lr=2e-4 \
-            model.optim.sched.warmup_steps=1 \
-            model.optim.sched.constant_steps=1 \
-            model.optim.sched.min_lr=8e-5 \
-            model.max_position_embeddings=128 \
-            model.encoder_seq_length=128 \
-            model.data.seq_length=128 \
-            model.normalization=rmsnorm \
-            model.bias=False \
-            model.bias_activation_fusion=False \
-            model.bias_dropout_add_fusion=False \
-            model.tokenizer.vocab_file=/home/TestData/nlp/megatron_gpt/data/gpt/vocab.json \
-            model.tokenizer.merge_file=/home/TestData/nlp/megatron_gpt/data/gpt/merges.txt \
-            model.num_layers=8 \
-            model.hidden_size=256 \
-            model.num_attention_heads=8 \
-            model.activations_checkpoint_method=block \
-            model.activations_checkpoint_granularity=full \
-            model.activations_checkpoint_num_layers=1 \
-            model.data.data_prefix=[.5,/home/TestData/nlp/megatron_gpt/data/gpt/simple_wiki_gpt_preproc_text_document,.5,/home/TestData/nlp/megatron_gpt/data/gpt/simple_wiki_gpt_preproc_text_document] \
-            model.data.index_mapping_dir=examples/nlp/language_modeling/gpt_index_mappings
-
-            python examples/nlp/language_modeling/megatron_gpt_pretraining.py \
-            trainer.devices=2 \
-            trainer.accelerator=gpu \
-            trainer.log_every_n_steps=1 \
-            trainer.val_check_interval=2 \
-            trainer.limit_val_batches=2 \
-            trainer.accumulate_grad_batches=1 \
-            trainer.max_steps=6 \
-            trainer.precision=16 \
-            trainer.gradient_clip_val=1.0 \
-            exp_manager.exp_dir=examples/nlp/language_modeling/gpt_pretrain_results \
-            exp_manager.resume_if_exists=True \
-            model.tensor_model_parallel_size=2 \
-            model.optim.name=fused_adam \
-            model.optim.lr=2e-4 \
-            model.optim.sched.warmup_steps=2 \
-            model.optim.sched.constant_steps=2 \
-            model.optim.sched.min_lr=8e-5 \
-            model.max_position_embeddings=128 \
-            model.encoder_seq_length=128 \
-            model.data.seq_length=128 \
-            model.normalization=rmsnorm \
-            model.bias=False \
-            model.bias_activation_fusion=False \
-            model.bias_dropout_add_fusion=False \
-            model.tokenizer.vocab_file=/home/TestData/nlp/megatron_gpt/data/gpt/vocab.json \
-            model.tokenizer.merge_file=/home/TestData/nlp/megatron_gpt/data/gpt/merges.txt \
-            model.num_layers=8 \
-            model.hidden_size=256 \
-            model.num_attention_heads=8 \
-            model.activations_checkpoint_method=block \
-            model.activations_checkpoint_granularity=full \
-            model.activations_checkpoint_num_layers=1 \
-            model.data.data_prefix=[.5,/home/TestData/nlp/megatron_gpt/data/gpt/simple_wiki_gpt_preproc_text_document,.5,/home/TestData/nlp/megatron_gpt/data/gpt/simple_wiki_gpt_preproc_text_document] \
-            model.data.index_mapping_dir=examples/nlp/language_modeling/gpt_index_mappings
-        
-            rm -rf examples/nlp/language_modeling/gpt_pretrain_results
-            rm -rf examples/nlp/language_modeling/gpt_index_mappings
-        - uses: "NVIDIA/NeMo/.github/actions/cancel-workflow@main"
-          if: "failure()"
-
-  L2_Megatron_GPT_with_Rope_Pretraining_and_Resume_Training_TP2:
-    needs: [cicd-test-container-setup]
-    runs-on: self-hosted-azure
-    timeout-minutes: 10
-    container:
-      image: nemoci.azurecr.io/nemo_container_${{ github.run_id }}
-      options: 
-        # --user 0:128
-        --device=/dev/nvidia0
-        --gpus all
-        --shm-size=8g
-        --env TRANSFORMERS_OFFLINE=0 
-        --env HYDRA_FULL_ERROR=1
-        --volume /mnt/datadrive/TestData:/home/TestData
-    steps:
-        - name: Checkout repository
-          uses: actions/checkout@v4
-        - run: |
-           python examples/nlp/language_modeling/megatron_gpt_pretraining.py \
-           trainer.devices=2 \
-           trainer.accelerator=gpu \
-           trainer.log_every_n_steps=1 \
-           trainer.val_check_interval=2 \
-           trainer.limit_val_batches=2 \
-           trainer.accumulate_grad_batches=1 \
-           trainer.max_steps=3 \
-           trainer.precision=16 \
-           trainer.gradient_clip_val=1.0 \
-           exp_manager.exp_dir=examples/nlp/language_modeling/gpt_pretrain_results \
-           model.tensor_model_parallel_size=2 \
-           model.optim.name=fused_adam \
-           model.optim.lr=2e-4 \
-           model.optim.sched.warmup_steps=1 \
-           model.optim.sched.constant_steps=1 \
-           model.optim.sched.min_lr=8e-5 \
-           model.max_position_embeddings=128 \
-           model.encoder_seq_length=128 \
-           model.data.seq_length=128 \
-           model.position_embedding_type=rope \
-           model.rotary_percentage=0.5 \
-           model.normalization=rmsnorm \
-           model.bias=False \
-           model.bias_activation_fusion=False \
-           model.bias_dropout_add_fusion=False \
-           model.tokenizer.vocab_file=/home/TestData/nlp/megatron_gpt/data/gpt/vocab.json \
-           model.tokenizer.merge_file=/home/TestData/nlp/megatron_gpt/data/gpt/merges.txt \
-           model.num_layers=8 \
-           model.hidden_size=256 \
-           model.num_attention_heads=8 \
-           model.activations_checkpoint_method=block \
-           model.activations_checkpoint_granularity=full \
-           model.activations_checkpoint_num_layers=1 \
-           model.data.data_prefix=[.5,/home/TestData/nlp/megatron_gpt/data/gpt/simple_wiki_gpt_preproc_text_document,.5,/home/TestData/nlp/megatron_gpt/data/gpt/simple_wiki_gpt_preproc_text_document] \
-           model.data.index_mapping_dir=examples/nlp/language_modeling/gpt_index_mappings
-        
-            #  commented out to save time on github ci @adithyare
-            # python examples/nlp/language_modeling/megatron_gpt_pretraining.py \
-            # trainer.devices=2 \
-            # trainer.accelerator=gpu \
-            # trainer.log_every_n_steps=1 \
-            # trainer.val_check_interval=2 \
-            # trainer.limit_val_batches=1 \
-            # trainer.accumulate_grad_batches=1 \
-            # trainer.max_steps=6 \
-            # trainer.precision=16 \
-            # trainer.gradient_clip_val=1.0 \
-            # exp_manager.exp_dir=examples/nlp/language_modeling/gpt_pretrain_results \
-            # exp_manager.resume_if_exists=True \
-            # model.tensor_model_parallel_size=2 \
-            # model.optim.name=fused_adam \
-            # model.optim.lr=2e-4 \
-            # model.optim.sched.warmup_steps=2 \
-            # model.optim.sched.constant_steps=2 \
-            # model.optim.sched.min_lr=8e-5 \
-            # model.max_position_embeddings=128 \
-            # model.encoder_seq_length=128 \
-            # model.data.seq_length=128 \
-            # model.position_embedding_type=rope \
-            # model.rotary_percentage=0.5 \
-            # model.normalization=rmsnorm \
-            # model.bias=False \
-            # model.bias_activation_fusion=False \
-            # model.bias_dropout_add_fusion=False \
-            # model.tokenizer.vocab_file=/home/TestData/nlp/megatron_gpt/data/gpt/vocab.json \
-            # model.tokenizer.merge_file=/home/TestData/nlp/megatron_gpt/data/gpt/merges.txt \
-            # model.num_layers=8 \
-            # model.hidden_size=256 \
-            # model.num_attention_heads=8 \
-            # model.activations_checkpoint_method=block \
-            # model.activations_checkpoint_granularity=full \
-            # model.activations_checkpoint_num_layers=1 \
-            # model.data.data_prefix=[.5,/home/TestData/nlp/megatron_gpt/data/gpt/simple_wiki_gpt_preproc_text_document,.5,/home/TestData/nlp/megatron_gpt/data/gpt/simple_wiki_gpt_preproc_text_document] \
-            # model.data.index_mapping_dir=examples/nlp/language_modeling/gpt_index_mappings"
-
-           rm -rf examples/nlp/language_modeling/gpt_pretrain_results
-           rm -rf examples/nlp/language_modeling/gpt_index_mappings
-        - uses: "NVIDIA/NeMo/.github/actions/cancel-workflow@main"
-          if: "failure()"
-
-    #  This test requires Ampere but some of the test GPUs are Volta
-    #  Need to add a check for compute capability before uncommenting this test
-    #  - name: L2: Megatron GPT with Rope Pretraining using Flash Attention and Resume Training TP=2
-    #    when {
-    #      anyOf {
-    #        branch main
-    #        changeRequest target: main
-    #      }
-    #    }
-    #    failFast true
-    #    - run: |
-    #      python examples/nlp/language_modeling/megatron_gpt_pretraining.py \
-    #      trainer.devices=2 \
-    #      trainer.accelerator=gpu \
-    #      trainer.log_every_n_steps=1 \
-    #      trainer.val_check_interval=2 \
-    #      trainer.limit_val_batches=2 \
-    #      trainer.accumulate_grad_batches=1 \
-    #      trainer.max_steps=3 \
-    #      trainer.precision=16 \
-    #      trainer.gradient_clip_val=1.0 \
-    #      exp_manager.exp_dir=examples/nlp/language_modeling/gpt_pretrain_results \
-    #      model.tensor_model_parallel_size=2 \
-    #      model.optim.name=fused_adam \
-    #      model.optim.lr=2e-4 \
-    #      model.optim.sched.warmup_steps=1 \
-    #      model.optim.sched.constant_steps=1 \
-    #      model.optim.sched.min_lr=8e-5 \
-    #      model.max_position_embeddings=128 \
-    #      model.encoder_seq_length=128 \
-    #      model.data.seq_length=128 \
-    #      model.position_embedding_type=rope \
-    #      model.rotary_percentage=0.5 \
-    #      model.normalization=rmsnorm \
-    #      model.bias=False \
-    #      model.bias_activation_fusion=False \
-    #      model.bias_dropout_add_fusion=False \
-    #      model.tokenizer.vocab_file=/home/TestData/nlp/megatron_gpt/data/gpt/vocab.json \
-    #      model.tokenizer.merge_file=/home/TestData/nlp/megatron_gpt/data/gpt/merges.txt \
-    #      model.num_layers=8 \
-    #      model.hidden_size=256 \
-    #      model.num_attention_heads=8 \
-    #      model.activations_checkpoint_method=block \
-    #      model.activations_checkpoint_granularity=full \
-    #      model.activations_checkpoint_num_layers=1 \
-    #      model.data.data_prefix=[.5,/home/TestData/nlp/megatron_gpt/data/gpt/simple_wiki_gpt_preproc_text_document,.5,/home/TestData/nlp/megatron_gpt/data/gpt/simple_wiki_gpt_preproc_text_document] \
-    #      model.data.index_mapping_dir=examples/nlp/language_modeling/gpt_index_mappings \
-    #      model.use_flash_attention=True "
-    #      #  commented out to save time on github ci @adithyare
-    #      # python examples/nlp/language_modeling/megatron_gpt_pretraining.py \
-    #      # trainer.devices=2 \
-    #      # trainer.accelerator=gpu \
-    #      # trainer.log_every_n_steps=1 \
-    #      # trainer.val_check_interval=2 \
-    #      # trainer.limit_val_batches=1 \
-    #      # trainer.accumulate_grad_batches=1 \
-    #      # trainer.max_steps=6 \
-    #      # trainer.precision=16 \
-    #      # trainer.gradient_clip_val=1.0 \
-    #      # exp_manager.exp_dir=examples/nlp/language_modeling/gpt_pretrain_results \
-    #      # exp_manager.resume_if_exists=True \
-    #      # model.tensor_model_parallel_size=2 \
-    #      # model.optim.name=fused_adam \
-    #      # model.optim.lr=2e-4 \
-    #      # model.optim.sched.warmup_steps=2 \
-    #      # model.optim.sched.constant_steps=2 \
-    #      # model.optim.sched.min_lr=8e-5 \
-    #      # model.max_position_embeddings=128 \
-    #      # model.encoder_seq_length=128 \
-    #      # model.data.seq_length=128 \
-    #      # model.position_embedding_type=rope \
-    #      # model.rotary_percentage=0.5 \
-    #      # model.normalization=rmsnorm \
-    #      # model.bias=False \
-    #      # model.bias_activation_fusion=False \
-    #      # model.bias_dropout_add_fusion=False \
-    #      # model.tokenizer.vocab_file=/home/TestData/nlp/megatron_gpt/data/gpt/vocab.json \
-    #      # model.tokenizer.merge_file=/home/TestData/nlp/megatron_gpt/data/gpt/merges.txt \
-    #      # model.num_layers=8 \
-    #      # model.hidden_size=256 \
-    #      # model.num_attention_heads=8 \
-    #      # model.activations_checkpoint_method=block \
-    #      # model.activations_checkpoint_granularity=full \
-    #      # model.activations_checkpoint_num_layers=1 \
-    #      # model.data.data_prefix=[.5,/home/TestData/nlp/megatron_gpt/data/gpt/simple_wiki_gpt_preproc_text_document,.5,/home/TestData/nlp/megatron_gpt/data/gpt/simple_wiki_gpt_preproc_text_document] \
-    #      # model.data.index_mapping_dir=examples/nlp/language_modeling/gpt_index_mappings \
-    #      # model.use_flash_attention=True"
-    #      rm -rf examples/nlp/language_modeling/gpt_pretrain_results"
-    #      rm -rf examples/nlp/language_modeling/gpt_index_mappings"
-    #    }
-    #  }
-
-  L2_Megatron_GPT_with_ALiBi_Pretraining_and_Resume_Training_TP2:
-    needs: [cicd-test-container-setup]
-    runs-on: self-hosted-azure
-    timeout-minutes: 10
-    container:
-      image: nemoci.azurecr.io/nemo_container_${{ github.run_id }}
-      options: 
-        # --user 0:128
-        --device=/dev/nvidia0
-        --gpus all
-        --shm-size=8g
-        --env TRANSFORMERS_OFFLINE=0 
-        --env HYDRA_FULL_ERROR=1
-        --volume /mnt/datadrive/TestData:/home/TestData
-    steps:
-        - name: Checkout repository
-          uses: actions/checkout@v4
-        - run: |
-            python examples/nlp/language_modeling/megatron_gpt_pretraining.py \
-            trainer.devices=2 \
-            trainer.accelerator=gpu \
-            trainer.log_every_n_steps=1 \
-            trainer.val_check_interval=2 \
-            trainer.limit_val_batches=2 \
-            trainer.accumulate_grad_batches=1 \
-            trainer.max_steps=3 \
-            trainer.precision=16 \
-            trainer.gradient_clip_val=1.0 \
-            exp_manager.exp_dir=examples/nlp/language_modeling/gpt_pretrain_results \
-            model.tensor_model_parallel_size=2 \
-            model.optim.name=fused_adam \
-            model.optim.lr=2e-4 \
-            model.optim.sched.warmup_steps=1 \
-            model.optim.sched.constant_steps=1 \
-            model.optim.sched.min_lr=8e-5 \
-            model.max_position_embeddings=128 \
-            model.encoder_seq_length=128 \
-            model.data.seq_length=128 \
-            model.position_embedding_type=alibi \
-            model.normalization=rmsnorm \
-            model.bias=False \
-            model.bias_activation_fusion=False \
-            model.bias_dropout_add_fusion=False \
-            model.tokenizer.vocab_file=/home/TestData/nlp/megatron_gpt/data/gpt/vocab.json \
-            model.tokenizer.merge_file=/home/TestData/nlp/megatron_gpt/data/gpt/merges.txt \
-            model.num_layers=8 \
-            model.hidden_size=256 \
-            model.num_attention_heads=8 \
-            model.activations_checkpoint_method=block \
-            model.activations_checkpoint_granularity=full \
-            model.activations_checkpoint_num_layers=1 \
-            model.data.data_prefix=[.5,/home/TestData/nlp/megatron_gpt/data/gpt/simple_wiki_gpt_preproc_text_document,.5,/home/TestData/nlp/megatron_gpt/data/gpt/simple_wiki_gpt_preproc_text_document] \
-            model.data.index_mapping_dir=examples/nlp/language_modeling/gpt_index_mappings
-        
-            # not testing resume functionality to save time on ci @adithyare
-            #python examples/nlp/language_modeling/megatron_gpt_pretraining.py \
-            #trainer.devices=2 \
-            #trainer.accelerator=gpu \
-            #trainer.log_every_n_steps=1 \
-            #trainer.val_check_interval=2 \
-            #trainer.limit_val_batches=1 \
-            #trainer.accumulate_grad_batches=1 \
-            #trainer.max_steps=6 \
-            #trainer.precision=16 \
-            #trainer.gradient_clip_val=1.0 \
-            #exp_manager.exp_dir=examples/nlp/language_modeling/gpt_pretrain_results \
-            #exp_manager.resume_if_exists=True \
-            #model.tensor_model_parallel_size=2 \
-            #model.optim.name=fused_adam \
-            #model.optim.lr=2e-4 \
-            #model.optim.sched.warmup_steps=2 \
-            #model.optim.sched.constant_steps=2 \
-            #model.optim.sched.min_lr=8e-5 \
-            #model.max_position_embeddings=128 \
-            #model.encoder_seq_length=128 \
-            #model.data.seq_length=128 \
-            #model.position_embedding_type=alibi \
-            #model.normalization=rmsnorm \
-            #model.bias=False \
-            #model.bias_activation_fusion=False \
-            #model.bias_dropout_add_fusion=False \
-            #model.tokenizer.vocab_file=/home/TestData/nlp/megatron_gpt/data/gpt/vocab.json \
-            #model.tokenizer.merge_file=/home/TestData/nlp/megatron_gpt/data/gpt/merges.txt \
-            #model.num_layers=8 \
-            #model.hidden_size=256 \
-            #model.num_attention_heads=8 \
-            #model.activations_checkpoint_method=block \
-            #model.activations_checkpoint_granularity=full \
-            #model.activations_checkpoint_num_layers=1 \
-            #model.data.data_prefix=[.5,/home/TestData/nlp/megatron_gpt/data/gpt/simple_wiki_gpt_preproc_text_document,.5,/home/TestData/nlp/megatron_gpt/data/gpt/simple_wiki_gpt_preproc_text_document] \
-            #model.data.index_mapping_dir=examples/nlp/language_modeling/gpt_index_mappings"
-        
-            rm -rf examples/nlp/language_modeling/gpt_pretrain_results
-            rm -rf examples/nlp/language_modeling/gpt_index_mappings
-        - uses: "NVIDIA/NeMo/.github/actions/cancel-workflow@main"
-          if: "failure()"
-
-  L2_Megatron_GPT_with_KERPLE_Pretraining_and_Resume_Training_TP2:
-    needs: [cicd-test-container-setup]
-    runs-on: self-hosted-azure
-    timeout-minutes: 10
-    container:
-      image: nemoci.azurecr.io/nemo_container_${{ github.run_id }}
-      options: 
-        # --user 0:128
-        --device=/dev/nvidia0
-        --gpus all
-        --shm-size=8g
-        --env TRANSFORMERS_OFFLINE=0 
-        --env HYDRA_FULL_ERROR=1
-        --volume /mnt/datadrive/TestData:/home/TestData
-    steps:
-        - name: Checkout repository
-          uses: actions/checkout@v4
-        - run: |
-            python examples/nlp/language_modeling/megatron_gpt_pretraining.py \
-            trainer.devices=2 \
-            trainer.accelerator=gpu \
-            trainer.log_every_n_steps=1 \
-            trainer.val_check_interval=2 \
-            trainer.limit_val_batches=2 \
-            trainer.accumulate_grad_batches=1 \
-            trainer.max_steps=3 \
-            trainer.precision=16 \
-            trainer.gradient_clip_val=1.0 \
-            exp_manager.exp_dir=examples/nlp/language_modeling/gpt_pretrain_results \
-            model.tensor_model_parallel_size=2 \
-            model.optim.name=fused_adam \
-            model.optim.lr=2e-4 \
-            model.optim.sched.warmup_steps=1 \
-            model.optim.sched.constant_steps=1 \
-            model.optim.sched.min_lr=8e-5 \
-            model.max_position_embeddings=128 \
-            model.encoder_seq_length=128 \
-            model.data.seq_length=128 \
-            model.position_embedding_type=kerple \
-            model.normalization=rmsnorm \
-            model.bias=False \
-            model.bias_activation_fusion=False \
-            model.bias_dropout_add_fusion=False \
-            model.tokenizer.vocab_file=/home/TestData/nlp/megatron_gpt/data/gpt/vocab.json \
-            model.tokenizer.merge_file=/home/TestData/nlp/megatron_gpt/data/gpt/merges.txt \
-            model.num_layers=8 \
-            model.hidden_size=256 \
-            model.num_attention_heads=8 \
-            model.activations_checkpoint_method=block \
-            model.activations_checkpoint_granularity=full \
-            model.activations_checkpoint_num_layers=1 \
-            model.data.data_prefix=[.5,/home/TestData/nlp/megatron_gpt/data/gpt/simple_wiki_gpt_preproc_text_document,.5,/home/TestData/nlp/megatron_gpt/data/gpt/simple_wiki_gpt_preproc_text_document] \
-            model.data.index_mapping_dir=examples/nlp/language_modeling/gpt_index_mappings
-            
-            # commented out to save time on github ci @adithyare
-            #python examples/nlp/language_modeling/megatron_gpt_pretraining.py \
-            #trainer.devices=2 \
-            #trainer.accelerator=gpu \
-            #trainer.log_every_n_steps=1 \
-            #trainer.val_check_interval=2 \
-            #trainer.limit_val_batches=1 \
-            #trainer.accumulate_grad_batches=1 \
-            #trainer.max_steps=6 \
-            #trainer.precision=16 \
-            #trainer.gradient_clip_val=1.0 \
-            #exp_manager.exp_dir=examples/nlp/language_modeling/gpt_pretrain_results \
-            #exp_manager.resume_if_exists=True \
-            #model.tensor_model_parallel_size=2 \
-            #model.optim.name=fused_adam \
-            #model.optim.lr=2e-4 \
-            #model.optim.sched.warmup_steps=2 \
-            #model.optim.sched.constant_steps=2 \
-            #model.optim.sched.min_lr=8e-5 \
-            #model.max_position_embeddings=128 \
-            #model.encoder_seq_length=128 \
-            #model.data.seq_length=128 \
-            #model.position_embedding_type=kerple \
-            #model.normalization=rmsnorm \
-            #model.bias=False \
-            #model.bias_activation_fusion=False \
-            #model.bias_dropout_add_fusion=False \
-            #model.tokenizer.vocab_file=/home/TestData/nlp/megatron_gpt/data/gpt/vocab.json \
-            #model.tokenizer.merge_file=/home/TestData/nlp/megatron_gpt/data/gpt/merges.txt \
-            #model.num_layers=8 \
-            #model.hidden_size=256 \
-            #model.num_attention_heads=8 \
-            #model.activations_checkpoint_method=block \
-            #model.activations_checkpoint_granularity=full \
-            #model.activations_checkpoint_num_layers=1 \
-            #model.data.data_prefix=[.5,/home/TestData/nlp/megatron_gpt/data/gpt/simple_wiki_gpt_preproc_text_document,.5,/home/TestData/nlp/megatron_gpt/data/gpt/simple_wiki_gpt_preproc_text_document] \
-            #model.data.index_mapping_dir=examples/nlp/language_modeling/gpt_index_mappings"
-            
-            rm -rf examples/nlp/language_modeling/gpt_pretrain_results
-            rm -rf examples/nlp/language_modeling/gpt_index_mappings
-        - uses: "NVIDIA/NeMo/.github/actions/cancel-workflow@main"
-          if: "failure()"
-
-  L2_Megatron_GPT_Pretraining_and_Resume_Training_PP2:
-    needs: [cicd-test-container-setup]
-    runs-on: self-hosted-azure
-    timeout-minutes: 10
-    container:
-      image: nemoci.azurecr.io/nemo_container_${{ github.run_id }}
-      options: 
-        # --user 0:128
-        --device=/dev/nvidia0
-        --gpus all
-        --shm-size=8g
-        --env TRANSFORMERS_OFFLINE=0 
-        --env HYDRA_FULL_ERROR=1
-        --volume /mnt/datadrive/TestData:/home/TestData
-    steps:
-        - name: Checkout repository
-          uses: actions/checkout@v4
-        - run: |
-            python examples/nlp/language_modeling/megatron_gpt_pretraining.py \
-            trainer.devices=2 \
-            trainer.log_every_n_steps=1 \
-            trainer.val_check_interval=2 \
-            trainer.limit_val_batches=2 \
-            trainer.accumulate_grad_batches=1 \
-            trainer.max_steps=3 \
-            trainer.precision=bf16 \
-            trainer.gradient_clip_val=1.0 \
-            exp_manager.exp_dir=examples/nlp/language_modeling/gpt_pretrain_results \
-            model.pipeline_model_parallel_size=2 \
-            model.tensor_model_parallel_size=1 \
-            model.mcore_gpt=True \
-            model.megatron_amp_O2=True \
-            model.optim.name=distributed_fused_adam \
-            model.optim.lr=2e-4 \
-            model.optim.sched.warmup_steps=1 \
-            model.optim.sched.constant_steps=1 \
-            model.optim.sched.min_lr=8e-5 \
-            model.max_position_embeddings=128 \
-            model.encoder_seq_length=128 \
-            model.activation=fast-swiglu \
-            model.bias_activation_fusion=False \
-            model.hidden_dropout=0.0 \
-            model.attention_dropout=0.0 \
-            model.transformer_block_type=normformer \
-            model.headscale=True \
-            model.data.seq_length=128 \
-            model.tokenizer.vocab_file=/home/TestData/nlp/megatron_gpt/data/gpt/vocab.json \
-            model.tokenizer.merge_file=/home/TestData/nlp/megatron_gpt/data/gpt/merges.txt \
-            model.num_layers=8 \
-            model.hidden_size=256 \
-            model.num_attention_heads=8 \
-            model.activations_checkpoint_method=block \
-            model.activations_checkpoint_num_layers=1 \
-            model.data.data_prefix=[.5,/home/TestData/nlp/megatron_gpt/data/gpt/simple_wiki_gpt_preproc_text_document,.5,/home/TestData/nlp/megatron_gpt/data/gpt/simple_wiki_gpt_preproc_text_document] \
-            model.data.index_mapping_dir=examples/nlp/language_modeling/gpt_index_mappings
-
-            python examples/nlp/language_modeling/megatron_gpt_pretraining.py \
-            trainer.devices=2 \
-            trainer.log_every_n_steps=1 \
-            trainer.val_check_interval=2 \
-            trainer.limit_val_batches=2 \
-            trainer.accumulate_grad_batches=1 \
-            trainer.max_steps=6 \
-            trainer.precision=bf16 \
-            trainer.gradient_clip_val=1.0 \
-            model.mcore_gpt=True \
-            model.megatron_amp_O2=True \
-            exp_manager.exp_dir=examples/nlp/language_modeling/gpt_pretrain_results \
-            exp_manager.resume_if_exists=True \
-            model.pipeline_model_parallel_size=2 \
-            model.tensor_model_parallel_size=1 \
-            model.optim.name=distributed_fused_adam \
-            model.optim.lr=2e-4 \
-            model.optim.sched.warmup_steps=2 \
-            model.optim.sched.constant_steps=2 \
-            model.optim.sched.min_lr=8e-5 \
-            model.max_position_embeddings=128 \
-            model.encoder_seq_length=128 \
-            model.activation=fast-swiglu \
-            model.bias_activation_fusion=False \
-            model.hidden_dropout=0.0 \
-            model.attention_dropout=0.0 \
-            model.transformer_block_type=normformer \
-            model.headscale=True \
-            model.data.seq_length=128 \
-            model.tokenizer.vocab_file=/home/TestData/nlp/megatron_gpt/data/gpt/vocab.json \
-            model.tokenizer.merge_file=/home/TestData/nlp/megatron_gpt/data/gpt/merges.txt \
-            model.num_layers=8 \
-            model.hidden_size=256 \
-            model.num_attention_heads=8 \
-            model.activations_checkpoint_method=block \
-            model.activations_checkpoint_num_layers=1 \
-            model.data.data_prefix=[.5,/home/TestData/nlp/megatron_gpt/data/gpt/simple_wiki_gpt_preproc_text_document,.5,/home/TestData/nlp/megatron_gpt/data/gpt/simple_wiki_gpt_preproc_text_document] \
-            model.data.index_mapping_dir=examples/nlp/language_modeling/gpt_index_mappings
-        
-            rm -rf examples/nlp/language_modeling/gpt_pretrain_results
-            rm -rf examples/nlp/language_modeling/gpt_index_mappings
-        - uses: "NVIDIA/NeMo/.github/actions/cancel-workflow@main"
-          if: "failure()"
-
-  #@athitten Remove /home/TestData/nlp/megatron_sft/trec.jsonl for validation and test file until we have support for multiple dataloaders in lightning 2.0
-  L2_Megatron_GPT_Finetuning_PP2:
-    needs: [cicd-test-container-setup]
-    runs-on: self-hosted-azure
-    timeout-minutes: 10
-    container:
-      image: nemoci.azurecr.io/nemo_container_${{ github.run_id }}
-      options: 
-        # --user 0:128
-        --device=/dev/nvidia0
-        --gpus all
-        --shm-size=8g
-        --env TRANSFORMERS_OFFLINE=0 
-        --env HYDRA_FULL_ERROR=1
-        --volume /mnt/datadrive/TestData:/home/TestData
-    steps:
-        - name: Checkout repository
-          uses: actions/checkout@v4
-        - run: |
-            python examples/nlp/language_modeling/tuning/megatron_gpt_finetuning.py \
-            trainer.devices=2 \
-            trainer.log_every_n_steps=1 \
-            trainer.val_check_interval=2 \
-            +trainer.limit_val_batches=2 \
-            trainer.max_steps=3 \
-            trainer.precision=16 \
-            trainer.gradient_clip_val=1.0 \
-            exp_manager.exp_dir=examples/nlp/language_modeling/gpt_sft_results \
-            model.pipeline_model_parallel_size=2 \
-            model.tensor_model_parallel_size=1 \
-            model.restore_from_path=/home/TestData/nlp/megatron_gpt/PP2/gpt_pp2_tp1.nemo \
-            model.optim.name=fused_adam \
-            model.optim.lr=2e-4 \
-            model.peft.peft_scheme=null \
-            model.data.train_ds.micro_batch_size=1 \
-            model.data.train_ds.global_batch_size=4 \
-            model.data.train_ds.file_names=[/home/TestData/nlp/megatron_sft/quarel.jsonl,/home/TestData/nlp/megatron_sft/trec.jsonl] \
-            model.data.train_ds.concat_sampling_probabilities=[0.3,0.7] \
-            model.data.train_ds.num_workers=0 \
-            model.data.test_ds.micro_batch_size=1 \
-            model.data.test_ds.global_batch_size=1 \
-            model.data.test_ds.file_names=[/home/TestData/nlp/megatron_sft/quarel.jsonl] \
-            model.data.test_ds.names=[quarel] \
-            model.data.validation_ds.micro_batch_size=1 \
-            model.data.validation_ds.global_batch_size=1 \
-            model.data.validation_ds.num_workers=0 \
-            model.data.validation_ds.file_names=[/home/TestData/nlp/megatron_sft/quarel.jsonl] \
-            model.data.validation_ds.names=[quarel]
-
-            python examples/nlp/language_modeling/tuning/megatron_gpt_finetuning.py \
-            trainer.devices=2 \
-            trainer.log_every_n_steps=1 \
-            trainer.val_check_interval=1 \
-            +trainer.limit_val_batches=2 \
-            trainer.max_steps=3 \
-            trainer.precision=16 \
-            trainer.gradient_clip_val=1.0 \
-            exp_manager.exp_dir=examples/nlp/language_modeling/gpt_sft_results \
-            model.pipeline_model_parallel_size=2 \
-            model.tensor_model_parallel_size=1 \
-            model.restore_from_path=/home/TestData/nlp/megatron_gpt/PP2/gpt_pp2_tp1.nemo \
-            model.optim.name=fused_adam \
-            model.optim.lr=2e-4 \
-            model.peft.peft_scheme=null \
-            model.data.train_ds.micro_batch_size=1 \
-            model.data.train_ds.global_batch_size=4 \
-            model.data.train_ds.file_names=[/home/TestData/nlp/megatron_sft/quarel.jsonl,/home/TestData/nlp/megatron_sft/trec.jsonl] \
-            model.data.train_ds.concat_sampling_probabilities=[0.3,0.7] \
-            model.data.train_ds.num_workers=0 \
-            model.data.test_ds.micro_batch_size=1 \
-            model.data.test_ds.global_batch_size=1 \
-            model.data.test_ds.file_names=[/home/TestData/nlp/megatron_sft/quarel.jsonl] \
-            model.data.test_ds.names=[quarel] \
-            model.data.validation_ds.micro_batch_size=1 \
-            model.data.validation_ds.global_batch_size=1 \
-            model.data.validation_ds.num_workers=0 \
-            model.data.validation_ds.file_names=[/home/TestData/nlp/megatron_sft/quarel.jsonl] \
-            model.data.validation_ds.names=[quarel]
-
-            rm -rf examples/nlp/language_modeling/gpt_sft_results
-        - uses: "NVIDIA/NeMo/.github/actions/cancel-workflow@main"
-          if: "failure()"
-
-  L2_Megatron_GPT_Finetuning_StarCoder_PP1:
-    needs: [cicd-test-container-setup]
-    runs-on: self-hosted-azure-gpus-1
-    timeout-minutes: 10
-    container:
-      image: nemoci.azurecr.io/nemo_container_${{ github.run_id }}
-      options: 
-        # --user 0:128
-        --device=/dev/nvidia0
-        --gpus all
-        --shm-size=8g
-        --env TRANSFORMERS_OFFLINE=0 
-        --env HYDRA_FULL_ERROR=1
-        --volume /mnt/datadrive/TestData:/home/TestData
-    steps:
-        - name: Checkout repository
-          uses: actions/checkout@v4
-        - run: |
-            python examples/nlp/language_modeling/tuning/megatron_gpt_finetuning.py \
-            trainer.devices=1 \
-            trainer.num_nodes=1 \
-            trainer.precision=32 \
-            trainer.max_steps=4 \
-            trainer.val_check_interval=4 \
-            trainer.enable_checkpointing=False \
-            +trainer.limit_val_batches=2 \
-            +trainer.limit_test_batches=2 \
-            exp_manager.checkpoint_callback_params.save_best_model=False \
-            exp_manager.exp_dir=examples/nlp/language_modeling/gpt_sft_results \
-            model.peft.peft_scheme=none \
-            model.optim.name=distributed_fused_adam \
-            model.restore_from_path=/home/TestData/nlp/megatron_gpt/starcoder-ci-nemo/megatron_starcoder_tp1_pp1.nemo \
-            model.tensor_model_parallel_size=1 \
-            model.pipeline_model_parallel_size=1 \
-            model.data.train_ds.file_names=[/home/TestData/nlp/megatron_sft/quarel.jsonl] \
-            model.data.train_ds.num_workers=0 \
-            model.data.test_ds.file_names=[/home/TestData/nlp/megatron_sft/quarel.jsonl] \
-            model.data.validation_ds.num_workers=0 \
-            model.data.validation_ds.file_names=[/home/TestData/nlp/megatron_sft/quarel.jsonl] \
-            model.data.test_ds.num_workers=0 \
-            model.data.train_ds.concat_sampling_probabilities=[1.0]
-        
-            rm -rf examples/nlp/language_modeling/gpt_sft_results
-        - uses: "NVIDIA/NeMo/.github/actions/cancel-workflow@main"
-          if: "failure()"
-  
-  L2_Megatron_GPT_Reranker:
-    needs: [cicd-test-container-setup]
-    runs-on: self-hosted-azure
-    timeout-minutes: 10
-    container:
-      image: nemoci.azurecr.io/nemo_container_${{ github.run_id }}
-      options: 
-        # --user 0:128
-        --device=/dev/nvidia0
-        --gpus all
-        --shm-size=8g
-        --env TRANSFORMERS_OFFLINE=0 
-        --env HYDRA_FULL_ERROR=1
-        --volume /mnt/datadrive/TestData:/home/TestData
-    steps:
-        - name: Checkout repository
-          uses: actions/checkout@v4
-        - run: |
-            rm -rf /home/TestData/nlp/megatron_ir/working_dir
-
-            python examples/nlp/information_retrieval/megatron_gpt_reranker_finetuning.py \
-            exp_manager.exp_dir='/home/TestData/nlp/megatron_ir/working_dir' \
-            model.global_batch_size=4 \
-            model.micro_batch_size=4 \
-            trainer.devices=1 \
-            trainer.num_nodes=1 \
-            trainer.max_epochs=null \
-            trainer.max_steps=20 \
-            trainer.val_check_interval=10 \
-            model.restore_from_path='/home/TestData/nlp/megatron_gpt/mcore_45M/megatron_llama.nemo' \
-            model.peft.lora_tuning.adapter_dim=8 \
-            model.data.validation_ds.file_names=[/home/TestData/nlp/megatron_ir/train.jsonl \
-            model.data.validation_ds.write_embeddings_to_file=True \
-            model.data.validation_ds.output_file_path_prefix='/home/TestData/nlp/megatron_ir/working_dir/val_embs' \
-            model.data.train_ds.file_names=[/home/TestData/nlp/megatron_ir/train.jsonl]
-
-
-            rm -rf /home/TestData/nlp/megatron_ir/working_dir
-        - uses: "NVIDIA/NeMo/.github/actions/cancel-workflow@main"
-          if: "failure()"
-
-  L2_Megatron_GPT_Embedding:
-    needs: [cicd-test-container-setup]
-    runs-on: self-hosted-azure
-    timeout-minutes: 10
-    container:
-      image: nemoci.azurecr.io/nemo_container_${{ github.run_id }}
-      options: 
-        # --user 0:128
-        --device=/dev/nvidia0
-        --gpus all
-        --shm-size=8g
-        --env TRANSFORMERS_OFFLINE=0 
-        --env HYDRA_FULL_ERROR=1
-        --volume /mnt/datadrive/TestData:/home/TestData
-    steps:
-        - name: Checkout repository
-          uses: actions/checkout@v4
-        - run: |
-            rm -rf /home/TestData/nlp/megatron_ir/working_dir
-
-            python examples/nlp/information_retrieval/megatron_gpt_embedding_finetuning.py \
-            exp_manager.exp_dir='/home/TestData/nlp/megatron_ir/working_dir' \
-            model.global_batch_size=4 \
-            model.micro_batch_size=4 \
-            trainer.devices=1 \
-            trainer.num_nodes=1 \
-            trainer.max_epochs=null \
-            trainer.max_steps=20 \
-            trainer.val_check_interval=10 \
-            model.restore_from_path='/home/TestData/nlp/megatron_gpt/mcore_45M/megatron_llama.nemo' \
-            model.peft.lora_tuning.adapter_dim=8 \
-            model.data.validation_ds.query_file_names=[/home/TestData/nlp/megatron_ir/test_query.jsonl] \
-            model.data.validation_ds.doc_file_names=[/home/TestData/nlp/megatron_ir/test_doc.jsonl] \
-            model.data.validation_ds.write_embeddings_to_file=True \
-            model.data.validation_ds.output_file_path_prefix='/home/TestData/nlp/megatron_ir/working_dir/val_embs' \
-            model.data.train_ds.file_names=[/home/TestData/nlp/megatron_ir/train.jsonl]
-
-
-            python examples/nlp/information_retrieval/megatron_gpt_embedding_generate.py \
-            trainer.devices=1 \
-            trainer.num_nodes=1 \
-            model.restore_from_path='/home/TestData/nlp/megatron_gpt/mcore_45M/megatron_llama.nemo' \
-            model.peft.restore_from_path='/home/TestData/nlp/megatron_ir/working_dir/megatron_gpt_peft_lora_tuning/checkpoints/megatron_gpt_peft_lora_tuning.nemo' \
-            model.global_batch_size=4 \
-            model.micro_batch_size=4 \
-            model.peft.lora_tuning.adapter_dim=8 \
-            model.data.test_ds.write_embeddings_to_file=True \
-            model.data.test_ds.output_file_path_prefix='/home/TestData/nlp/megatron_ir/working_dir/test_embs' \
-            model.data.test_ds.query_file_names=[/home/TestData/nlp/megatron_ir/test_query.jsonl] \
-            model.data.test_ds.doc_file_names=[/home/TestData/nlp/megatron_ir/test_doc.jsonl]
-
-            rm -rf /home/TestData/nlp/megatron_ir/working_dir
-        - uses: "NVIDIA/NeMo/.github/actions/cancel-workflow@main"
-          if: "failure()"
-
-  L2_Megatron_GPT_PEFT_Lora_PP2:
-    needs: [cicd-test-container-setup]
-    runs-on: self-hosted-azure
-    timeout-minutes: 10
-    container:
-      image: nemoci.azurecr.io/nemo_container_${{ github.run_id }}
-      options: 
-        # --user 0:128
-        --device=/dev/nvidia0
-        --gpus all
-        --shm-size=8g
-        --env TRANSFORMERS_OFFLINE=0 
-        --env HYDRA_FULL_ERROR=1
-        --volume /mnt/datadrive/TestData:/home/TestData
-    steps:
-        - name: Checkout repository
-          uses: actions/checkout@v4
-        - run: |
-            rm -rf examples/nlp/language_modeling/gpt_peft_lora_results_pp2
-
-            python examples/nlp/language_modeling/tuning/megatron_gpt_finetuning.py \
-            trainer.devices=2 \
-            trainer.log_every_n_steps=1 \
-            trainer.max_epochs=9999 \
-            trainer.max_steps=3 \
-            trainer.val_check_interval=3 \
-            ++trainer.limit_val_batches=2 \
-            trainer.precision=16 \
-            exp_manager.exp_dir=examples/nlp/language_modeling/gpt_peft_lora_results_pp2 \
-            model.pipeline_model_parallel_size=2 \
-            model.tensor_model_parallel_size=1 \
-            model.restore_from_path=/home/TestData/nlp/megatron_gpt/PP2/gpt_pp2_tp1.nemo \
-            model.peft.peft_scheme=lora \
-            model.answer_only_loss=True \
-            model.micro_batch_size=1 \
-            model.global_batch_size=1 \
-            model.data.train_ds.file_names=[/home/TestData/nlp/megatron_sft/quarel.jsonl] \
-            model.data.train_ds.concat_sampling_probabilities=[1.0] \
-            model.data.train_ds.num_workers=0 \
-            model.data.validation_ds.num_workers=0 \
-            model.data.validation_ds.file_names=[/home/TestData/nlp/megatron_sft/quarel.jsonl] \
-            model.data.validation_ds.names=[quarel]
-
-            rm -rf examples/nlp/language_modeling/gpt_peft_lora_results_pp2
-        - uses: "NVIDIA/NeMo/.github/actions/cancel-workflow@main"
-          if: "failure()"
-
-  L2_Megatron_GPT_PEFT_Lora_TP2:
-    needs: [cicd-test-container-setup]
-    runs-on: self-hosted-azure
-    timeout-minutes: 10
-    container:
-      image: nemoci.azurecr.io/nemo_container_${{ github.run_id }}
-      options: 
-        # --user 0:128
-        --device=/dev/nvidia0
-        --gpus all
-        --shm-size=8g
-        --env TRANSFORMERS_OFFLINE=0 
-        --env HYDRA_FULL_ERROR=1
-        --volume /mnt/datadrive/TestData:/home/TestData
-    steps:
-        - name: Checkout repository
-          uses: actions/checkout@v4
-        - run: |
-            rm -rf /home/TestData/nlp/lora_tuning_tp2
-
-            python examples/nlp/language_modeling/tuning/megatron_gpt_finetuning.py \
-            trainer.devices=2 \
-            trainer.log_every_n_steps=1 \
-            trainer.max_epochs=9999 \
-            trainer.max_steps=3 \
-            trainer.val_check_interval=3 \
-            ++trainer.limit_val_batches=2 \
-            trainer.precision=16 \
-            exp_manager.exp_dir=/home/TestData/nlp/lora_tuning_tp2 \
-            model.pipeline_model_parallel_size=1 \
-            model.tensor_model_parallel_size=2 \
-            model.restore_from_path=/home/TestData/nlp/megatron_gpt/TP2/megatron_gpt_tp2.nemo \
-            model.peft.peft_scheme='lora' \
-            model.answer_only_loss=True \
-            model.micro_batch_size=1 \
-            model.global_batch_size=1 \
-            model.data.train_ds.file_names=[/home/TestData/nlp/megatron_sft/quarel.jsonl] \
-            model.data.train_ds.concat_sampling_probabilities=[1.0] \
-            model.data.train_ds.num_workers=0 \
-            model.data.validation_ds.num_workers=0 \
-            model.data.validation_ds.file_names=[/home/TestData/nlp/megatron_sft/quarel.jsonl] \
-            model.data.validation_ds.names=[quarel]
-
-            python examples/nlp/language_modeling/tuning/megatron_gpt_generate.py \
-            model.restore_from_path=/home/TestData/nlp/megatron_gpt/TP2/megatron_gpt_tp2.nemo \
-            model.peft.restore_from_path=/home/TestData/nlp/lora_tuning_tp2/megatron_gpt_peft_lora_tuning/checkpoints/megatron_gpt_peft_lora_tuning.nemo \
-            model.tensor_model_parallel_size=2 \
-            trainer.devices=2 \
-            model.data.test_ds.file_names=[/home/TestData/nlp/megatron_sft/quarel_4.jsonl] \
-            model.data.test_ds.names=['quarel4'] \
-            model.global_batch_size=2 \
-            model.micro_batch_size=1 \
-            model.data.test_ds.tokens_to_generate=10 \
-            model.data.test_ds.write_predictions_to_file=True \
-            model.data.test_ds.output_file_path_prefix='/home/TestData/nlp/lora_tuning_tp2/out' \
-            inference.greedy=True \
-            inference.repetition_penalty=1.0 \
-            inference.outfile_path='/home/TestData/nlp/lora_tuning_tp2/out.jsonl'
-
-            rm -rf /home/TestData/nlp/lora_tuning_tp2
-        - uses: "NVIDIA/NeMo/.github/actions/cancel-workflow@main"
-          if: "failure()"
-
-  L2_Megatron_GPT_Eval:
-    needs: [cicd-test-container-setup]
-    runs-on: self-hosted-azure
-    timeout-minutes: 10
-    container:
-      image: nemoci.azurecr.io/nemo_container_${{ github.run_id }}
-      options: 
-        # --user 0:128
-        --device=/dev/nvidia0
-        --gpus all
-        --shm-size=8g
-        --env TRANSFORMERS_OFFLINE=0 
-        --env HYDRA_FULL_ERROR=1
-        --volume /mnt/datadrive/TestData:/home/TestData
-    steps:
-        - name: Checkout repository
-          uses: actions/checkout@v4
-        - run: |
-            python examples/nlp/language_modeling/megatron_gpt_eval.py \
-                gpt_model_file=/home/TestData/nlp/megatron_gpt/125M/megatron_gpt.nemo \
-                prompts=['How to fix GPU memory? A:'] \
-                tensor_model_parallel_size=1 \
-                inference.tokens_to_generate=32 \
-                trainer.precision=32
-        - uses: "NVIDIA/NeMo/.github/actions/cancel-workflow@main"
-          if: "failure()"
-
-  L2_Megatron_GPT_Eval_PP2:
-    needs: [cicd-test-container-setup]
-    runs-on: self-hosted-azure
-    timeout-minutes: 10
-    container:
-      image: nemoci.azurecr.io/nemo_container_${{ github.run_id }}
-      options: 
-        # --user 0:128
-        --device=/dev/nvidia0
-        --gpus all
-        --shm-size=8g
-        --env TRANSFORMERS_OFFLINE=0 
-        --env HYDRA_FULL_ERROR=1
-        --volume /mnt/datadrive/TestData:/home/TestData
-    steps:
-        - name: Checkout repository
-          uses: actions/checkout@v4
-        - run: |
-            python examples/nlp/language_modeling/megatron_gpt_eval.py \
-                gpt_model_file=/home/TestData/nlp/megatron_gpt/PP2/gpt_pp2_tp1.nemo \
-                server=False \
-                tensor_model_parallel_size=1 \
-                pipeline_model_parallel_size=2 \
-                trainer.devices=2 \
-                trainer.num_nodes=1 \
-                trainer.precision=32
-        - uses: "NVIDIA/NeMo/.github/actions/cancel-workflow@main"
-          if: "failure()"
-
-  L2_Megatron_GPT_SFT_Eval_inference_seq_len_greaterThan_training_seq_len:
-    needs: [cicd-test-container-setup]
-    runs-on: self-hosted-azure
-    timeout-minutes: 10
-    container:
-      image: nemoci.azurecr.io/nemo_container_${{ github.run_id }}
-      options: 
-        # --user 0:128
-        --device=/dev/nvidia0
-        --gpus all
-        --shm-size=8g
-        --env TRANSFORMERS_OFFLINE=0 
-        --env HYDRA_FULL_ERROR=1
-        --volume /mnt/datadrive/TestData:/home/TestData
-    steps:
-        - name: Checkout repository
-          uses: actions/checkout@v4
-        - run: |
-            python examples/nlp/language_modeling/tuning/megatron_gpt_generate.py \
-                model.restore_from_path=/home/TestData/nlp/megatron_gpt_sft/megatron_gpt_rope_sft.nemo \
-                model.peft.restore_from_path=null \
-                model.data.test_ds.file_names=[/home/TestData/nlp/megatron_gpt_sft/sample.jsonl] \
-                model.data.test_ds.names=[test] \
-                model.data.test_ds.global_batch_size=1 \
-                model.data.test_ds.micro_batch_size=1 \
-                model.data.test_ds.tokens_to_generate=30 \
-                model.data.test_ds.max_seq_length=6000 \
-                model.data.test_ds.write_predictions_to_file=True \
-                model.data.test_ds.output_file_path_prefix=examples/nlp/language_modeling/out \
-                inference.greedy=True \
-                inference.repetition_penalty=1.0 \
-                inference.outfile_path=examples/nlp/language_modeling/out.jsonl && \
-                rm -rf examples/nlp/language_modeling/out.jsonl
-        - uses: "NVIDIA/NeMo/.github/actions/cancel-workflow@main"
-          if: "failure()"
-
-    # TODO: Add this test back. Test was failing on CI machines due to HW error
-    # - name: L2: Megatron GPT Convert from Megatron-LM checkpoing and Eval
-    #   when {
-    #     anyOf {
-    #       branch main
-    #       changeRequest target: main
-=======
->>>>>>> 1c73e1bf
     #     }
     #   }
     # }
@@ -5931,6 +3141,47 @@
         - uses: "NVIDIA/NeMo/.github/actions/cancel-workflow@main"
           if: "failure()"
   
+  L2_Megatron_GPT_Reranker:
+    needs: [cicd-test-container-setup]
+    runs-on: self-hosted-azure
+    timeout-minutes: 10
+    container:
+      image: nemoci.azurecr.io/nemo_container_${{ github.run_id }}
+      options: 
+        # --user 0:128
+        --device=/dev/nvidia0
+        --gpus all
+        --shm-size=8g
+        --env TRANSFORMERS_OFFLINE=0 
+        --env HYDRA_FULL_ERROR=1
+        --volume /mnt/datadrive/TestData:/home/TestData
+    steps:
+        - name: Checkout repository
+          uses: actions/checkout@v4
+        - run: |
+            rm -rf /home/TestData/nlp/megatron_ir/working_dir
+
+            python examples/nlp/information_retrieval/megatron_gpt_reranker_finetuning.py \
+            exp_manager.exp_dir='/home/TestData/nlp/megatron_ir/working_dir' \
+            model.global_batch_size=4 \
+            model.micro_batch_size=4 \
+            trainer.devices=1 \
+            trainer.num_nodes=1 \
+            trainer.max_epochs=null \
+            trainer.max_steps=20 \
+            trainer.val_check_interval=10 \
+            model.restore_from_path='/home/TestData/nlp/megatron_gpt/mcore_45M/megatron_llama.nemo' \
+            model.peft.lora_tuning.adapter_dim=8 \
+            model.data.validation_ds.file_names=[/home/TestData/nlp/megatron_ir/train.jsonl \
+            model.data.validation_ds.write_embeddings_to_file=True \
+            model.data.validation_ds.output_file_path_prefix='/home/TestData/nlp/megatron_ir/working_dir/val_embs' \
+            model.data.train_ds.file_names=[/home/TestData/nlp/megatron_ir/train.jsonl]
+
+
+            rm -rf /home/TestData/nlp/megatron_ir/working_dir
+        - uses: "NVIDIA/NeMo/.github/actions/cancel-workflow@main"
+          if: "failure()"
+
   L2_Megatron_GPT_Embedding:
     needs: [cicd-test-container-setup]
     uses: ./.github/workflows/_test_template.yml
