--- conflicted
+++ resolved
@@ -2359,7 +2359,6 @@
 
   L2_Megatron_GPT_Pretraining_and_Resume_Training_TP2:
     needs: [cicd-test-container-setup]
-<<<<<<< HEAD
     runs-on: self-hosted-azure-gpus-2-h100
     timeout-minutes: 10
     container:
@@ -2482,83 +2481,6 @@
             rm -rf examples/nlp/language_modeling/gpt_index_mappings
         - uses: "NVIDIA/NeMo/.github/actions/cancel-workflow@main"
           if: "failure()"
-=======
-    uses: ./.github/workflows/_test_template.yml
-    with:
-      RUNNER: self-hosted-azure
-      SCRIPT: |
-        python examples/nlp/language_modeling/megatron_gpt_pretraining.py \
-        trainer.devices=2 \
-        trainer.accelerator=gpu \
-        trainer.log_every_n_steps=1 \
-        trainer.val_check_interval=2 \
-        trainer.limit_val_batches=2 \
-        trainer.accumulate_grad_batches=1 \
-        trainer.max_steps=3 \
-        trainer.gradient_clip_val=1.0 \
-        exp_manager.exp_dir=examples/nlp/language_modeling/gpt_pretrain_results \
-        model.tensor_model_parallel_size=2 \
-        model.optim.name=fused_adam \
-        model.optim.lr=2e-4 \
-        model.optim.sched.warmup_steps=1 \
-        model.optim.sched.constant_steps=1 \
-        model.optim.sched.min_lr=8e-5 \
-        model.max_position_embeddings=128 \
-        model.encoder_seq_length=128 \
-        model.data.seq_length=128 \
-        model.bias=False \
-        model.bias_activation_fusion=False \
-        model.bias_dropout_add_fusion=False \
-        model.tokenizer.vocab_file=/home/TestData/nlp/megatron_gpt/data/gpt/vocab.json \
-        model.tokenizer.merge_file=/home/TestData/nlp/megatron_gpt/data/gpt/merges.txt \
-        model.num_layers=8 \
-        model.hidden_size=256 \
-        model.num_attention_heads=8 \
-        model.activations_checkpoint_method=block \
-        model.activations_checkpoint_granularity=full \
-        model.activations_checkpoint_num_layers=1 \
-        model.data.validation_drop_last=False \
-        model.data.data_prefix=[.5,/home/TestData/nlp/megatron_gpt/data/gpt/simple_wiki_gpt_preproc_text_document,.5,/home/TestData/nlp/megatron_gpt/data/gpt/simple_wiki_gpt_preproc_text_document] \
-        model.data.index_mapping_dir=examples/nlp/language_modeling/gpt_index_mappings
-
-        python examples/nlp/language_modeling/megatron_gpt_pretraining.py \
-        trainer.devices=2 \
-        trainer.accelerator=gpu \
-        trainer.log_every_n_steps=1 \
-        trainer.val_check_interval=2 \
-        trainer.limit_val_batches=2 \
-        trainer.accumulate_grad_batches=1 \
-        trainer.max_steps=6 \
-        trainer.gradient_clip_val=1.0 \
-        exp_manager.exp_dir=examples/nlp/language_modeling/gpt_pretrain_results \
-        exp_manager.resume_if_exists=True \
-        model.tensor_model_parallel_size=2 \
-        model.optim.name=fused_adam \
-        model.optim.lr=2e-4 \
-        model.optim.sched.warmup_steps=2 \
-        model.optim.sched.constant_steps=2 \
-        model.optim.sched.min_lr=8e-5 \
-        model.max_position_embeddings=128 \
-        model.encoder_seq_length=128 \
-        model.data.seq_length=128 \
-        model.bias=False \
-        model.bias_activation_fusion=False \
-        model.bias_dropout_add_fusion=False \
-        model.tokenizer.vocab_file=/home/TestData/nlp/megatron_gpt/data/gpt/vocab.json \
-        model.tokenizer.merge_file=/home/TestData/nlp/megatron_gpt/data/gpt/merges.txt \
-        model.num_layers=8 \
-        model.hidden_size=256 \
-        model.num_attention_heads=8 \
-        model.activations_checkpoint_method=block \
-        model.activations_checkpoint_granularity=full \
-        model.activations_checkpoint_num_layers=1 \
-        model.data.validation_drop_last=False \
-        model.data.data_prefix=[.5,/home/TestData/nlp/megatron_gpt/data/gpt/simple_wiki_gpt_preproc_text_document,.5,/home/TestData/nlp/megatron_gpt/data/gpt/simple_wiki_gpt_preproc_text_document] \
-        model.data.index_mapping_dir=examples/nlp/language_modeling/gpt_index_mappings
-      AFTER_SCRIPT: |
-        rm -rf examples/nlp/language_modeling/gpt_pretrain_results
-        rm -rf examples/nlp/language_modeling/gpt_index_mappings
->>>>>>> dcb98323
 
   L2_Megatron_GPT_with_Rope_Pretraining_and_Resume_Training_TP2:
     needs: [cicd-test-container-setup]
