# Copyright (c) 2020-2021, NVIDIA CORPORATION.
#
# Licensed under the Apache License, Version 2.0 (the "License");
# you may not use this file except in compliance with the License.
# You may obtain a copy of the License at
#
#     http://www.apache.org/licenses/LICENSE-2.0
#
# Unless required by applicable law or agreed to in writing, software
# distributed under the License is distributed on an "AS IS" BASIS,
# WITHOUT WARRANTIES OR CONDITIONS OF ANY KIND, either express or implied.
# See the License for the specific language governing permissions and
# limitations under the License.
name: CICD NeMo
on:
  schedule:
    - cron: 0 0 * * *
  pull_request:
    branches:
      - main
      - r**
      - weekly-bump
    types: [labeled]
  push:
    branches:
      - main
  workflow_dispatch:
    inputs:
      test_to_run:
        required: false
        default: all
        type: string
        description: Comma-separated list of tests to run. Use "all" to run the full test suite.

concurrency:
  group: ${{ github.workflow }}-${{ github.event.pull_request.number || github.ref }}-${{ github.event.label.name || 'main' }}-${{ github.event_name }}
  cancel-in-progress: true

jobs:
  pre-flight:
    runs-on: ubuntu-latest
    outputs:
      test_to_run: ${{ steps.test_to_run.outputs.main }}
      build_args: ${{ steps.manifest.outputs.BUILD_ARGS }}
    env:
      TESTS_TO_RUN: ${{ inputs.test_to_run }}
      EVENT_NAME: ${{ github.event_name }}
      HAS_LABEL: ${{ github.event.label.name == 'Run CICD' }}
    steps:
      - name: Checkout branch
        uses: actions/checkout@v4

      - name: Select tests to run
        id: test_to_run
        run: |
          # For manual dispatch, we replace `all` with the actual job names          
          if [[ "$EVENT_NAME" == "workflow_dispatch" && "$TESTS_TO_RUN" == "all" ]]; then
            TESTS_TO_RUN=$(cat .github/workflows/cicd-main.yml | yq '.jobs | [to_entries[] | .key] | join(",")')

          # For manual dispatch with provided list of tests, do nothing
          elif [[ "$EVENT_NAME" == "workflow_dispatch" && "$TESTS_TO_RUN" != "all" ]]; then
            TESTS_TO_RUN=$TESTS_TO_RUN

          # For correctly labeled PR, we replace `all` with the actual job names          
          elif [[ "$EVENT_NAME" == "pull_request" && "$HAS_LABEL" == "true" ]]; then
            TESTS_TO_RUN=$(cat .github/workflows/cicd-main.yml | yq '.jobs | [to_entries[] | .key] | join(",")')

          # For incorrectly labeled PR, run no tests
          elif [[ "$EVENT_NAME" == "pull_request" && "$HAS_LABEL" != "true" ]]; then
            TESTS_TO_RUN=""
            
          # For push events, run all tests. This is so that we can generate coverage
          # on branch `main`.
          elif [[ "$EVENT_NAME" == "push" ]]; then
            TESTS_TO_RUN=$(cat .github/workflows/cicd-main.yml | yq '.jobs | [to_entries[] | .key] | join(",")')

          else
            echo "Unsupported event_name $EVENT_NAME provided".
            exit 1
          fi

          parsed_string=$(echo "$TESTS_TO_RUN" | jq -c --raw-input 'split(",")')
          echo "main=${parsed_string}" | tee -a "$GITHUB_OUTPUT"

      - name: Parse manifest.json
        id: manifest
        run: |
          BUILD_ARGS=$(cat << EOF
          BASE_IMAGE=$(cat requirements/manifest.json | jq -r '."ngc-pytorch"')
          TRTLLM_REPO=$(cat requirements/manifest.json | jq -r '."vcs-dependencies"."trt-llm".repo')
          TRTLLM_TAG=$(cat requirements/manifest.json | jq -r '."vcs-dependencies"."trt-llm".ref')
          MLM_REPO=$(cat requirements/manifest.json | jq -r '."vcs-dependencies"."megatron-lm".repo')
          MLM_TAG=$(cat requirements/manifest.json | jq -r '."vcs-dependencies"."megatron-lm".ref')
          TE_REPO=$(cat requirements/manifest.json | jq -r '."vcs-dependencies".transformer_engine.repo')
          TE_TAG=$(cat requirements/manifest.json | jq -r '."vcs-dependencies".transformer_engine.ref')
          APEX_REPO=$(cat requirements/manifest.json | jq -r '."vcs-dependencies".apex.repo')
          APEX_TAG=$(cat requirements/manifest.json | jq -r '."vcs-dependencies".apex.ref')
          EOF
          )

          echo "BUILD_ARGS<<EOF" >> $GITHUB_OUTPUT
          echo "$BUILD_ARGS" >> $GITHUB_OUTPUT
          echo "EOF" >> $GITHUB_OUTPUT

  code-linting:
    if: ${{ needs.pre-flight.outputs.test_to_run != '[]' }}
    needs: [pre-flight]
    uses: ./.github/workflows/code-linting.yml

  cicd-test-container-build:
    if: ${{ needs.pre-flight.outputs.test_to_run != '[]' }}
    uses: NVIDIA/NeMo-FW-CI-templates/.github/workflows/_build_container.yml@v0.14.0
    needs: [pre-flight, code-linting]
    with:
      image-name: nemo_container
      dockerfile: Dockerfile.ci
      image-label: nemo-core
      build-args: |
        IMAGE_LABEL=nemo-core
        NEMO_TAG=${{ github.sha }}
        NEMO_REPO=https://github.com/NVIDIA/NeMo
        ${{ needs.pre-flight.outputs.BUILD_ARGS }}
      prune-filter-timerange: 24h

  cicd-import-tests:
    if: ${{ needs.pre-flight.outputs.test_to_run != '[]' }}
    needs: [cicd-test-container-build, pre-flight]
    runs-on: self-hosted-azure-gpus-1
    steps:
      - name: Run some checks
        run: |
          docker run --rm --device=/dev/nvidia0 --gpus all --shm-size=8g --env TRANSFORMERS_OFFLINE=0 --env HYDRA_FULL_ERROR=1 --env PYTHONUNBUFFERED=1 nemoci.azurecr.io/nemo_container:${{ github.run_id }} bash -c '\
            # PyTorch Lightning version
            python -c "import lightning.pytorch; print(lightning.pytorch.__version__)"

            # PyTorch Lightning DDP Checks
            CUDA_VISIBLE_DEVICES="0,1" Gotchapython "tests/core_ptl/check_for_ranks.py"

            # Basic Import Checks
            python tests/core_ptl/check_imports.py --domain asr
            python tests/core_ptl/check_imports.py --domain nlp
            python tests/core_ptl/check_imports.py --domain tts        '

  # L0: GPU unit tests
  L0_Unit_Tests_GPU_ASR:
    needs: [pre-flight, cicd-test-container-build]
    uses: ./.github/workflows/_test_template.yml
    if: contains(fromJSON(needs.pre-flight.outputs.test_to_run), 'L0_Unit_Tests_GPU_ASR')
    with:
      RUNNER: self-hosted-azure-gpus-1
      TIMEOUT: 20
      IS_UNIT_TEST: true
      # TODO: remove this hack
      SCRIPT: L0_Unit_Tests_GPU_ASR

  L0_Unit_Tests_GPU_Audio:
    needs: [pre-flight, cicd-test-container-build]
    uses: ./.github/workflows/_test_template.yml
    if: contains(fromJSON(needs.pre-flight.outputs.test_to_run), 'L0_Unit_Tests_GPU_Audio')
    with:
      RUNNER: self-hosted-azure-gpus-1
      TIMEOUT: 20
      IS_UNIT_TEST: true
      SCRIPT: L0_Unit_Tests_GPU_Audio

  L0_Unit_Tests_GPU_Common:
    needs: [pre-flight, cicd-test-container-build]
    uses: ./.github/workflows/_test_template.yml
    if: contains(fromJSON(needs.pre-flight.outputs.test_to_run), 'L0_Unit_Tests_GPU_Common')
    with:
      RUNNER: self-hosted-azure-gpus-1
      IS_UNIT_TEST: true
      SCRIPT: L0_Unit_Tests_GPU_Common

  L0_Unit_Tests_GPU_LLM:
    needs: [pre-flight, cicd-test-container-build]
    uses: ./.github/workflows/_test_template.yml
    if: contains(fromJSON(needs.pre-flight.outputs.test_to_run), 'L0_Unit_Tests_GPU_LLM')
    with:
      RUNNER: self-hosted-azure-gpus-1
      IS_UNIT_TEST: true
      SCRIPT: L0_Unit_Tests_GPU_LLM

  L0_Unit_Tests_GPU_VLM:
    needs: [pre-flight, cicd-test-container-build]
    uses: ./.github/workflows/_test_template.yml
    if: contains(fromJSON(needs.pre-flight.outputs.test_to_run), 'L0_Unit_Tests_GPU_VLM')
    with:
      RUNNER: self-hosted-azure-gpus-1
      IS_UNIT_TEST: true
      SCRIPT: L0_Unit_Tests_GPU_VLM

  L0_Unit_Tests_GPU_Multimodal:
    needs: [pre-flight, cicd-test-container-build]
    uses: ./.github/workflows/_test_template.yml
    if: contains(fromJSON(needs.pre-flight.outputs.test_to_run), 'L0_Unit_Tests_GPU_Multimodal')
    with:
      RUNNER: self-hosted-azure-gpus-1
      IS_UNIT_TEST: true
      SCRIPT: L0_Unit_Tests_GPU_Multimodal

  L0_Unit_Tests_GPU_TTS:
    needs: [pre-flight, cicd-test-container-build]
    uses: ./.github/workflows/_test_template.yml
    if: contains(fromJSON(needs.pre-flight.outputs.test_to_run), 'L0_Unit_Tests_GPU_TTS')
    with:
      RUNNER: self-hosted-azure-gpus-1
      IS_UNIT_TEST: true
      SCRIPT: L0_Unit_Tests_GPU_TTS

  L0_Unit_Tests_GPU_Core:
    needs: [pre-flight, cicd-test-container-build]
    uses: ./.github/workflows/_test_template.yml
    if: contains(fromJSON(needs.pre-flight.outputs.test_to_run), 'L0_Unit_Tests_GPU_Core')
    with:
      RUNNER: self-hosted-azure-gpus-1
      TIMEOUT: 20
      IS_UNIT_TEST: true
      SCRIPT: L0_Unit_Tests_GPU_Core

  L0_Unit_Tests_GPU_Hydra:
    needs: [pre-flight, cicd-test-container-build]
    uses: ./.github/workflows/_test_template.yml
    if: contains(fromJSON(needs.pre-flight.outputs.test_to_run), 'L0_Unit_Tests_GPU_Hydra')
    with:
      RUNNER: self-hosted-azure-gpus-1
      IS_UNIT_TEST: true
      SCRIPT: L0_Unit_Tests_GPU_Hydra

  L0_Unit_Tests_GPU_Lightning:
    needs: [pre-flight, cicd-test-container-build]
    uses: ./.github/workflows/_test_template.yml
    if: contains(fromJSON(needs.pre-flight.outputs.test_to_run), 'L0_Unit_Tests_GPU_Lightning')
    with:
      RUNNER: self-hosted-azure
      IS_UNIT_TEST: true
      SCRIPT: L0_Unit_Tests_GPU_Lightning

  L0_Unit_Tests_GPU_Others:
    needs: [pre-flight, cicd-test-container-build]
    uses: ./.github/workflows/_test_template.yml
    if: contains(fromJSON(needs.pre-flight.outputs.test_to_run), 'L0_Unit_Tests_GPU_Others')
    with:
      RUNNER: self-hosted-azure-gpus-1
      IS_UNIT_TEST: true
      SCRIPT: L0_Unit_Tests_GPU_Others

  # L0: CPU unit tests
  L0_Unit_Tests_CPU_ASR:
    needs: [pre-flight, cicd-test-container-build]
    uses: ./.github/workflows/_test_template.yml
    if: contains(fromJSON(needs.pre-flight.outputs.test_to_run), 'L0_Unit_Tests_CPU_ASR')
    with:
      RUNNER: self-hosted-azure-cpu
      TIMEOUT: 20
      IS_UNIT_TEST: true
      SCRIPT: L0_Unit_Tests_CPU_ASR

  L0_Unit_Tests_CPU_Audio:
    needs: [pre-flight, cicd-test-container-build]
    uses: ./.github/workflows/_test_template.yml
    if: contains(fromJSON(needs.pre-flight.outputs.test_to_run), 'L0_Unit_Tests_CPU_Audio')
    with:
      RUNNER: self-hosted-azure-cpu
      IS_UNIT_TEST: true
      SCRIPT: L0_Unit_Tests_CPU_Audio

  L0_Unit_Tests_CPU_Common:
    needs: [pre-flight, cicd-test-container-build]
    uses: ./.github/workflows/_test_template.yml
    if: contains(fromJSON(needs.pre-flight.outputs.test_to_run), 'L0_Unit_Tests_CPU_Common')
    with:
      RUNNER: self-hosted-azure-cpu
      TIMEOUT: 20
      IS_UNIT_TEST: true
      SCRIPT: L0_Unit_Tests_CPU_Common

  L0_Unit_Tests_CPU_LLM:
    needs: [pre-flight, cicd-test-container-build]
    uses: ./.github/workflows/_test_template.yml
    if: contains(fromJSON(needs.pre-flight.outputs.test_to_run), 'L0_Unit_Tests_CPU_LLM')
    with:
      RUNNER: self-hosted-azure-cpu
      IS_UNIT_TEST: true
      SCRIPT: L0_Unit_Tests_CPU_LLM

  L0_Unit_Tests_CPU_VLM:
    needs: [pre-flight, cicd-test-container-build]
    uses: ./.github/workflows/_test_template.yml
    if: contains(fromJSON(needs.pre-flight.outputs.test_to_run), 'L0_Unit_Tests_CPU_VLM')
    with:
      RUNNER: self-hosted-azure-cpu
      IS_UNIT_TEST: true
      SCRIPT: L0_Unit_Tests_CPU_VLM

  L0_Unit_Tests_CPU_Multimodal:
    needs: [pre-flight, cicd-test-container-build]
    uses: ./.github/workflows/_test_template.yml
    if: contains(fromJSON(needs.pre-flight.outputs.test_to_run), 'L0_Unit_Tests_CPU_Multimodal')
    with:
      RUNNER: self-hosted-azure-cpu
      IS_UNIT_TEST: true
      SCRIPT: L0_Unit_Tests_CPU_Multimodal

  L0_Unit_Tests_CPU_TTS:
    needs: [pre-flight, cicd-test-container-build]
    uses: ./.github/workflows/_test_template.yml
    if: contains(fromJSON(needs.pre-flight.outputs.test_to_run), 'L0_Unit_Tests_CPU_TTS')
    with:
      RUNNER: self-hosted-azure-cpu
      IS_UNIT_TEST: true
      SCRIPT: L0_Unit_Tests_CPU_TTS

  L0_Unit_Tests_CPU_Core:
    needs: [pre-flight, cicd-test-container-build]
    uses: ./.github/workflows/_test_template.yml
    if: contains(fromJSON(needs.pre-flight.outputs.test_to_run), 'L0_Unit_Tests_CPU_Core')
    with:
      RUNNER: self-hosted-azure-cpu
      TIMEOUT: 20
      IS_UNIT_TEST: true
      SCRIPT: L0_Unit_Tests_CPU_Core

  L0_Unit_Tests_CPU_Hydra:
    needs: [pre-flight, cicd-test-container-build]
    uses: ./.github/workflows/_test_template.yml
    if: contains(fromJSON(needs.pre-flight.outputs.test_to_run), 'L0_Unit_Tests_CPU_Hydra')
    with:
      RUNNER: self-hosted-azure-cpu
      IS_UNIT_TEST: true
      SCRIPT: L0_Unit_Tests_CPU_Hydra

  L0_Unit_Tests_CPU_Lightning:
    needs: [pre-flight, cicd-test-container-build]
    uses: ./.github/workflows/_test_template.yml
    if: contains(fromJSON(needs.pre-flight.outputs.test_to_run), 'L0_Unit_Tests_CPU_Lightning')
    with:
      RUNNER: self-hosted-azure-cpu
      IS_UNIT_TEST: true
      SCRIPT: L0_Unit_Tests_CPU_Lightning

  L0_Unit_Tests_CPU_Others:
    needs: [pre-flight, cicd-test-container-build]
    uses: ./.github/workflows/_test_template.yml
    if: contains(fromJSON(needs.pre-flight.outputs.test_to_run), 'L0_Unit_Tests_CPU_Others')
    with:
      RUNNER: self-hosted-azure-cpu
      IS_UNIT_TEST: true
      SCRIPT: L0_Unit_Tests_CPU_Others

  L0_Setup_Test_Data_And_Models:
    needs: [pre-flight, cicd-test-container-build]
    uses: ./.github/workflows/_test_template.yml
    if: contains(fromJSON(needs.pre-flight.outputs.test_to_run), 'L0_Setup_Test_Data_And_Models')
    with:
      RUNNER: self-hosted-azure
      SCRIPT: L0_Setup_Test_Data_And_Models

  # L2: Community llava multimodal Checkpoints tests
  L2_Community_vita_Checkpoints_tests_Llama3:
    needs: [pre-flight, cicd-test-container-build]
    uses: ./.github/workflows/_test_template.yml
    if: contains(fromJSON(needs.pre-flight.outputs.test_to_run), 'L2_Community_vita_Checkpoints_tests_Llama3')
    with:
      RUNNER: self-hosted-azure-gpus-1
      SCRIPT: L2_Community_vita_Checkpoints_tests_Llama3

  # L2: ASR dev run
  ASR_dev_run_Speech_to_Text:
    needs: [pre-flight, cicd-test-container-build]
    uses: ./.github/workflows/_test_template.yml
    if: contains(fromJSON(needs.pre-flight.outputs.test_to_run), 'ASR_dev_run_Speech_to_Text')
    with:
      RUNNER: self-hosted-azure-gpus-1
      SCRIPT: ASR_dev_run_Speech_to_Text

  ASR_dev_run_Speech_to_Text_WPE_CitriNet:
    needs: [pre-flight, cicd-test-container-build]
    uses: ./.github/workflows/_test_template.yml
    if: contains(fromJSON(needs.pre-flight.outputs.test_to_run), 'ASR_dev_run_Speech_to_Text_WPE_CitriNet')
    with:
      RUNNER: self-hosted-azure-gpus-1
      SCRIPT: ASR_dev_run_Speech_to_Text_WPE_CitriNet

  ASR_dev_run_Speech_Pre-training_-_CitriNet:
    needs: [pre-flight, cicd-test-container-build]
    uses: ./.github/workflows/_test_template.yml
    if: contains(fromJSON(needs.pre-flight.outputs.test_to_run), 'ASR_dev_run_Speech_Pre-training_-_CitriNet')
    with:
      RUNNER: self-hosted-azure-gpus-1
      SCRIPT: ASR_dev_run_Speech_Pre-training_-_CitriNet

  Optional_ASR_dev_run_Speech_To_Text_Finetuning:
    needs: [pre-flight, cicd-test-container-build]
    uses: ./.github/workflows/_test_template.yml
    if: contains(fromJSON(needs.pre-flight.outputs.test_to_run), 'Optional_ASR_dev_run_Speech_To_Text_Finetuning')
    with:
      RUNNER: self-hosted-azure-gpus-1
      SCRIPT: Optional_ASR_dev_run_Speech_To_Text_Finetuning
      IS_OPTIONAL: true

  Optional_ASR_dev_run_Speech_To_Text_HF_Finetuning:
    needs: [pre-flight, cicd-test-container-build]
    uses: ./.github/workflows/_test_template.yml
    if: contains(fromJSON(needs.pre-flight.outputs.test_to_run), 'Optional_ASR_dev_run_Speech_To_Text_HF_Finetuning')
    with:
      RUNNER: self-hosted-azure-gpus-1
      SCRIPT: Optional_ASR_dev_run_Speech_To_Text_HF_Finetuning
      IS_OPTIONAL: true

  ASR_dev_run_Speech_to_Text_WPE_-_Conformer:
    needs: [pre-flight, cicd-test-container-build]
    uses: ./.github/workflows/_test_template.yml
    if: contains(fromJSON(needs.pre-flight.outputs.test_to_run), 'ASR_dev_run_Speech_to_Text_WPE_-_Conformer')
    with:
      RUNNER: self-hosted-azure-gpus-1
      SCRIPT: ASR_dev_run_Speech_to_Text_WPE_-_Conformer

  # L2: ASR dev run - part two
  ASR_dev_run-part_two_Speech_to_Text_WPE_-_Squeezeformer:
    needs: [pre-flight, cicd-test-container-build]
    uses: ./.github/workflows/_test_template.yml
    if: contains(fromJSON(needs.pre-flight.outputs.test_to_run), 'ASR_dev_run-part_two_Speech_to_Text_WPE_-_Squeezeformer')
    with:
      RUNNER: self-hosted-azure-gpus-1
      SCRIPT: ASR_dev_run-part_two_Speech_to_Text_WPE_-_Squeezeformer

  L2_Speech_to_Text_EMA:
    needs: [pre-flight, cicd-test-container-build]
    uses: ./.github/workflows/_test_template.yml
    if: contains(fromJSON(needs.pre-flight.outputs.test_to_run), 'L2_Speech_to_Text_EMA')
    with:
      RUNNER: self-hosted-azure
      SCRIPT: L2_Speech_to_Text_EMA

  L2_Speech_to_Text_AED:
    needs: [pre-flight, cicd-test-container-build]
    uses: ./.github/workflows/_test_template.yml
    if: contains(fromJSON(needs.pre-flight.outputs.test_to_run), 'L2_Speech_to_Text_AED')
    with:
      RUNNER: self-hosted-azure-gpus-1
      SCRIPT: L2_Speech_to_Text_AED

  # L2: Speaker dev run
  L2_Speaker_dev_run_Speaker_Recognition:
    needs: [pre-flight, cicd-test-container-build]
    uses: ./.github/workflows/_test_template.yml
    if: contains(fromJSON(needs.pre-flight.outputs.test_to_run), 'L2_Speaker_dev_run_Speaker_Recognition')
    with:
      RUNNER: self-hosted-azure-gpus-1
      SCRIPT: L2_Speaker_dev_run_Speaker_Recognition

  L2_Speaker_dev_run_Speaker_Diarization:
    needs: [pre-flight, cicd-test-container-build]
    uses: ./.github/workflows/_test_template.yml
    if: contains(fromJSON(needs.pre-flight.outputs.test_to_run), 'L2_Speaker_dev_run_Speaker_Diarization')
    with:
      RUNNER: self-hosted-azure-gpus-1
      SCRIPT: L2_Speaker_dev_run_Speaker_Diarization

  L2_Speaker_dev_run_EndtoEnd_Speaker_Diarization_Sortformer:
    needs: [pre-flight, cicd-test-container-build]
    uses: ./.github/workflows/_test_template.yml
    if: contains(fromJSON(needs.pre-flight.outputs.test_to_run), 'L2_Speaker_dev_run_EndtoEnd_Speaker_Diarization_Sortformer')
    with:
      RUNNER: self-hosted-azure-gpus-1
      SCRIPT: L2_Speaker_dev_run_EndtoEnd_Speaker_Diarization_Sortformer

  L2_Speaker_dev_run_EndtoEnd_Diarizer_Inference:
    needs: [pre-flight, cicd-test-container-build]
    uses: ./.github/workflows/_test_template.yml
    if: contains(fromJSON(needs.pre-flight.outputs.test_to_run), 'L2_Speaker_dev_run_EndtoEnd_Diarizer_Inference')
    with:
      RUNNER: self-hosted-azure
      SCRIPT: L2_Speaker_dev_run_EndtoEnd_Diarizer_Inference

  L2_Speaker_dev_run_Speech_to_Label:
    needs: [pre-flight, cicd-test-container-build]
    uses: ./.github/workflows/_test_template.yml
    if: contains(fromJSON(needs.pre-flight.outputs.test_to_run), 'L2_Speaker_dev_run_Speech_to_Label')
    with:
      RUNNER: self-hosted-azure-gpus-1
      SCRIPT: L2_Speaker_dev_run_Speech_to_Label

  L2_Speaker_dev_run_Speaker_Diarization_with_ASR_Inference:
    needs: [pre-flight, cicd-test-container-build]
    uses: ./.github/workflows/_test_template.yml
    if: contains(fromJSON(needs.pre-flight.outputs.test_to_run), 'L2_Speaker_dev_run_Speaker_Diarization_with_ASR_Inference')
    with:
      RUNNER: self-hosted-azure
      SCRIPT: L2_Speaker_dev_run_Speaker_Diarization_with_ASR_Inference

  L2_Speaker_dev_run_Clustering_Diarizer_Inference:
    needs: [pre-flight, cicd-test-container-build]
    uses: ./.github/workflows/_test_template.yml
    if: contains(fromJSON(needs.pre-flight.outputs.test_to_run), 'L2_Speaker_dev_run_Clustering_Diarizer_Inference')
    with:
      RUNNER: self-hosted-azure
      SCRIPT: L2_Speaker_dev_run_Clustering_Diarizer_Inference

  L2_Speaker_dev_run_Neural_Diarizer_Inference:
    needs: [pre-flight, cicd-test-container-build]
    uses: ./.github/workflows/_test_template.yml
    if: contains(fromJSON(needs.pre-flight.outputs.test_to_run), 'L2_Speaker_dev_run_Neural_Diarizer_Inference')
    with:
      RUNNER: self-hosted-azure
      SCRIPT: L2_Speaker_dev_run_Neural_Diarizer_Inference

  L2_Speaker_dev_run_Multispeaker_ASR_Data_Simulation:
    needs: [pre-flight, cicd-test-container-build]
    uses: ./.github/workflows/_test_template.yml
    if: contains(fromJSON(needs.pre-flight.outputs.test_to_run), 'L2_Speaker_dev_run_Multispeaker_ASR_Data_Simulation')
    with:
      RUNNER: self-hosted-azure
      SCRIPT: L2_Speaker_dev_run_Multispeaker_ASR_Data_Simulation

  # L2: ASR Multi-dataloader dev run
  L2_ASR_Multi-dataloader_dev_run_Speech_to_Text_multi-dataloader:
    needs: [pre-flight, cicd-test-container-build]
    uses: ./.github/workflows/_test_template.yml
    if: contains(fromJSON(needs.pre-flight.outputs.test_to_run), 'L2_ASR_Multi-dataloader_dev_run_Speech_to_Text_multi-dataloader')
    with:
      RUNNER: self-hosted-azure-gpus-1
      SCRIPT: L2_ASR_Multi-dataloader_dev_run_Speech_to_Text_multi-dataloader

  L2_ASR_Multi-dataloader_dev_run_Speech_to_Label_multi-dataloader:
    needs: [pre-flight, cicd-test-container-build]
    uses: ./.github/workflows/_test_template.yml
    if: contains(fromJSON(needs.pre-flight.outputs.test_to_run), 'L2_ASR_Multi-dataloader_dev_run_Speech_to_Label_multi-dataloader')
    with:
      RUNNER: self-hosted-azure-gpus-1
      SCRIPT: L2_ASR_Multi-dataloader_dev_run_Speech_to_Label_multi-dataloader

  # L2: ASR Adapters
  L2_ASR_Adapters_Linear_Adapters:
    needs: [pre-flight, cicd-test-container-build]
    uses: ./.github/workflows/_test_template.yml
    if: contains(fromJSON(needs.pre-flight.outputs.test_to_run), 'L2_ASR_Adapters_Linear_Adapters')
    with:
      RUNNER: self-hosted-azure-gpus-1
      SCRIPT: L2_ASR_Adapters_Linear_Adapters

  L2_ASR_Adapters_RelPos_MHA_Adapters:
    needs: [pre-flight, cicd-test-container-build]
    uses: ./.github/workflows/_test_template.yml
    if: contains(fromJSON(needs.pre-flight.outputs.test_to_run), 'L2_ASR_Adapters_RelPos_MHA_Adapters')
    with:
      RUNNER: self-hosted-azure-gpus-1
      SCRIPT: L2_ASR_Adapters_RelPos_MHA_Adapters

  # L2: OOMptimizer
  L2_Speech_Estimate_Duration_Bins:
    needs: [pre-flight, cicd-test-container-build]
    uses: ./.github/workflows/_test_template.yml
    if: contains(fromJSON(needs.pre-flight.outputs.test_to_run), 'L2_Speech_Estimate_Duration_Bins')
    with:
      RUNNER: self-hosted-azure
      SCRIPT: L2_Speech_Estimate_Duration_Bins

  # L2: OOMptimizer
  L2_Speech_Batch_Size_OOMptimizer:
    needs: [pre-flight, cicd-test-container-build]
    uses: ./.github/workflows/_test_template.yml
    if: contains(fromJSON(needs.pre-flight.outputs.test_to_run), 'L2_Speech_Batch_Size_OOMptimizer')
    with:
      RUNNER: self-hosted-azure
      SCRIPT: L2_Speech_Batch_Size_OOMptimizer

  # L2: OOMptimizer Canary (has a different batch schema)
  Optional_L2_Speech_Batch_Size_OOMptimizer_Canary:
    needs: [pre-flight, cicd-test-container-build]
    uses: ./.github/workflows/_test_template.yml
    if: contains(fromJSON(needs.pre-flight.outputs.test_to_run), 'Optional_L2_Speech_Batch_Size_OOMptimizer_Canary')
    with:
      RUNNER: self-hosted-azure
      SCRIPT: Optional_L2_Speech_Batch_Size_OOMptimizer_Canary
      IS_OPTIONAL: true

  # L2: Speech Transcription
  L2_Speech_Transcription_Speech_to_Text_Transcribe:
    needs: [pre-flight, cicd-test-container-build]
    uses: ./.github/workflows/_test_template.yml
    if: contains(fromJSON(needs.pre-flight.outputs.test_to_run), 'L2_Speech_Transcription_Speech_to_Text_Transcribe')
    with:
      RUNNER: self-hosted-azure
      SCRIPT: L2_Speech_Transcription_Speech_to_Text_Transcribe

  # L2: Speech Transcription
  L2_Speech_Transcription_Canary_Transcribe_Full_Manifest:
    needs: [pre-flight, cicd-test-container-build]
    uses: ./.github/workflows/_test_template.yml
    if: contains(fromJSON(needs.pre-flight.outputs.test_to_run), 'L2_Speech_Transcription_Canary_Transcribe_Full_Manifest')
    with:
      RUNNER: self-hosted-azure
      SCRIPT: L2_Speech_Transcription_Canary_Transcribe_Full_Manifest

  L2_Speech_Transcription_Canary_Transcribe_With_Prompt:
    needs: [pre-flight, cicd-test-container-build]
    uses: ./.github/workflows/_test_template.yml
    if: contains(fromJSON(needs.pre-flight.outputs.test_to_run), 'L2_Speech_Transcription_Canary_Transcribe_With_Prompt')
    with:
      RUNNER: self-hosted-azure
      SCRIPT: L2_Speech_Transcription_Canary_Transcribe_With_Prompt
      AFTER_SCRIPT: |
        rm -rf preds.json transcribe.log

  L2_Speech_Transcription_Canary_Transcribe_Audio_Dir:
    needs: [pre-flight, cicd-test-container-build]
    uses: ./.github/workflows/_test_template.yml
    if: contains(fromJSON(needs.pre-flight.outputs.test_to_run), 'L2_Speech_Transcription_Canary_Transcribe_Audio_Dir')
    with:
      RUNNER: self-hosted-azure
      SCRIPT: L2_Speech_Transcription_Canary_Transcribe_Audio_Dir
      AFTER_SCRIPT: |
        rm -rf preds.json
      IS_OPTIONAL: true

  # L2: Longform without TimeStamps from Audio Dir
  L2_Longform_Speech_Transcription_Canary_Chunked_Infer_from_Audio_Dir:
    needs: [pre-flight, cicd-test-container-build]
    uses: ./.github/workflows/_test_template.yml
    if: contains(fromJSON(needs.pre-flight.outputs.test_to_run), 'L2_Longform_Speech_Transcription_Canary_Chunked_Infer_from_Audio_Dir')
    with:
      RUNNER: self-hosted-azure
      SCRIPT: L2_Longform_Speech_Transcription_Canary_Chunked_Infer_from_Audio_Dir
      AFTER_SCRIPT: |
        rm -rf preds.json

  # L2: Longform with TimeStamps from Audio Dir
  L2_Longform_Speech_Transcription_with_TimeStamps_Canary_Chunked_Infer_from_Audio_Dir:
    needs: [pre-flight, cicd-test-container-build]
    uses: ./.github/workflows/_test_template.yml
    if: contains(fromJSON(needs.pre-flight.outputs.test_to_run), 'L2_Longform_Speech_Transcription_with_TimeStamps_Canary_Chunked_Infer_from_Audio_Dir')
    with:
      RUNNER: self-hosted-azure
      SCRIPT: L2_Longform_Speech_Transcription_with_TimeStamps_Canary_Chunked_Infer_from_Audio_Dir
      AFTER_SCRIPT: |
        rm -rf preds.json

  # L2: Longform with TimeStamps from manifest
  L2_Longform_Speech_Transcription_with_TimeStamps_Canary_Chunked_Infer_from_Manifest:
    needs: [pre-flight, cicd-test-container-build]
    uses: ./.github/workflows/_test_template.yml
    if: contains(fromJSON(needs.pre-flight.outputs.test_to_run), 'L2_Longform_Speech_Transcription_with_TimeStamps_Canary_Chunked_Infer_from_Manifest')
    with:
      RUNNER: self-hosted-azure
      SCRIPT: L2_Longform_Speech_Transcription_with_TimeStamps_Canary_Chunked_Infer_from_Manifest
      AFTER_SCRIPT: |
        rm -rf preds.json

  # L2: Segmentation Tool
  L2_Segmentation_Tool_Parallel_ctc_segmentation_test_L2_Eng_CitriNet_with_wav:
    needs: [pre-flight, cicd-test-container-build]
    uses: ./.github/workflows/_test_template.yml
    if: contains(fromJSON(needs.pre-flight.outputs.test_to_run), 'L2_Segmentation_Tool_Parallel_ctc_segmentation_test_L2_Eng_CitriNet_with_wav')
    with:
      RUNNER: self-hosted-azure
      SCRIPT: L2_Segmentation_Tool_Parallel_ctc_segmentation_test_L2_Eng_CitriNet_with_wav

  L2_Segmentation_Tool_Parallel_ctc_segmentation_test_L2_Ru_QN_with_mp3:
    needs: [pre-flight, cicd-test-container-build]
    uses: ./.github/workflows/_test_template.yml
    if: contains(fromJSON(needs.pre-flight.outputs.test_to_run), 'L2_Segmentation_Tool_Parallel_ctc_segmentation_test_L2_Ru_QN_with_mp3')
    with:
      RUNNER: self-hosted-azure
      SCRIPT: L2_Segmentation_Tool_Parallel_ctc_segmentation_test_L2_Ru_QN_with_mp3

  # L2: G2P Models
  L2_G2P_Models_G2P_Conformer_training_evaluation_and_inference:
    needs: [pre-flight, cicd-test-container-build]
    uses: ./.github/workflows/_test_template.yml
    if: contains(fromJSON(needs.pre-flight.outputs.test_to_run), 'L2_G2P_Models_G2P_Conformer_training_evaluation_and_inference')
    with:
      RUNNER: self-hosted-azure
      SCRIPT: L2_G2P_Models_G2P_Conformer_training_evaluation_and_inference

    # TODO: pleasefixme @redoctopus
    # - name: ByT5G2P training, evaluation and inference
    #   run: |
    #     cd examples/tts/g2p && \
    #         TIME=`date +"%Y-%m-%d-%T"` && OUTPUT_DIR_T5=output_byt5_${TIME} && \
    #         python g2p_train_and_evaluate.py \
    #             train_manifest=/home/TestData/g2p/g2p.json \
    #             validation_manifest=/home/TestData/g2p/g2p.json \
    #             model.test_ds.manifest_filepath=/home/TestData/g2p/g2p.json \
    #             trainer.max_epochs=1 \
    #             model.max_source_len=64 \
    #             trainer.devices=1 \
    #             do_training=True \
    #             do_testing=True \
    #             exp_manager.exp_dir=${OUTPUT_DIR_T5} \
    #             +exp_manager.use_datetime_version=False\
    #             +exp_manager.version=test && \
    #         python g2p_inference.py \
    #             pretrained_model=${OUTPUT_DIR_T5}/T5G2P/test/checkpoints/T5G2P.nemo \
    #             manifest_filepath=/home/TestData/g2p/g2p.json \
    #             phoneme_field=text
    #   }
    # }
    # - uses: "NVIDIA/NeMo/.github/actions/cancel-workflow@main"
    # if: "failure()"

  L2_G2P_Models_HeteronymClassificationModel_training_evaluation_and_inference:
    needs: [pre-flight, cicd-test-container-build]
    uses: ./.github/workflows/_test_template.yml
    if: contains(fromJSON(needs.pre-flight.outputs.test_to_run), 'L2_G2P_Models_HeteronymClassificationModel_training_evaluation_and_inference')
    with:
      RUNNER: self-hosted-azure
      SCRIPT: L2_G2P_Models_HeteronymClassificationModel_training_evaluation_and_inference

  # TODO: remove +model.optim.capturable=True when Pytorch fix: https://github.com/pytorch/pytorch/pull/81858
  # is in the release container
  # L2: NMT Attention is All You Need Training
  L2_NMT_Attention_is_All_You_Need_Training_NMT_Training_Post-LN:
    needs: [pre-flight, cicd-test-container-build]
    uses: ./.github/workflows/_test_template.yml
    if: contains(fromJSON(needs.pre-flight.outputs.test_to_run), 'L2_NMT_Attention_is_All_You_Need_Training_NMT_Training_Post-LN')
    with:
      RUNNER: self-hosted-azure-gpus-1
      SCRIPT: L2_NMT_Attention_is_All_You_Need_Training_NMT_Training_Post-LN
      AFTER_SCRIPT: |
        rm -rf examples/nlp/machine_translation/nmt_results
  L2_NMT_Attention_is_All_You_Need_Training_NMT_Training_Pre-LN:
    needs: [pre-flight, cicd-test-container-build]
    uses: ./.github/workflows/_test_template.yml
    if: contains(fromJSON(needs.pre-flight.outputs.test_to_run), 'L2_NMT_Attention_is_All_You_Need_Training_NMT_Training_Pre-LN')
    with:
      RUNNER: self-hosted-azure-gpus-1
      SCRIPT: L2_NMT_Attention_is_All_You_Need_Training_NMT_Training_Pre-LN

  L2_NMT_Attention_is_All_You_Need_Training_NMT_Multi-Validation:
    needs: [pre-flight, cicd-test-container-build]
    uses: ./.github/workflows/_test_template.yml
    if: contains(fromJSON(needs.pre-flight.outputs.test_to_run), 'L2_NMT_Attention_is_All_You_Need_Training_NMT_Multi-Validation')
    with:
      RUNNER: self-hosted-azure-gpus-1
      SCRIPT: L2_NMT_Attention_is_All_You_Need_Training_NMT_Multi-Validation

  # L2: NMT Attention is All You Need Inference
  L2_NMT_Attention_is_All_You_Need_Inference:
    needs: [pre-flight, cicd-test-container-build]
    uses: ./.github/workflows/_test_template.yml
    if: contains(fromJSON(needs.pre-flight.outputs.test_to_run), 'L2_NMT_Attention_is_All_You_Need_Inference')
    with:
      RUNNER: self-hosted-azure
      SCRIPT: L2_NMT_Attention_is_All_You_Need_Inference

  # L2: NMT Attention is All You Need Finetuning
  L2_NMT_Attention_is_All_You_Need_Finetuning:
    needs: [pre-flight, cicd-test-container-build]
    uses: ./.github/workflows/_test_template.yml
    if: contains(fromJSON(needs.pre-flight.outputs.test_to_run), 'L2_NMT_Attention_is_All_You_Need_Finetuning')
    with:
      RUNNER: self-hosted-azure-gpus-1
      SCRIPT: L2_NMT_Attention_is_All_You_Need_Finetuning
      AFTER_SCRIPT: |
        rm -rf examples/nlp/machine_translation/nmt_finetune

  # L2: NMT Tarred Dataset Creation
  L2_NMT_Tarred_Dataset_Creation_Auto_Tarred_Dataset_Creation:
    needs: [pre-flight, cicd-test-container-build]
    uses: ./.github/workflows/_test_template.yml
    if: contains(fromJSON(needs.pre-flight.outputs.test_to_run), 'L2_NMT_Tarred_Dataset_Creation_Auto_Tarred_Dataset_Creation')
    with:
      RUNNER: self-hosted-azure-gpus-1
      SCRIPT: L2_NMT_Tarred_Dataset_Creation_Auto_Tarred_Dataset_Creation

  L2_NMT_Tarred_Dataset_Creation_Script_Tarred_Dataset_Creation:
    needs: [pre-flight, cicd-test-container-build]
    uses: ./.github/workflows/_test_template.yml
    if: contains(fromJSON(needs.pre-flight.outputs.test_to_run), 'L2_NMT_Tarred_Dataset_Creation_Script_Tarred_Dataset_Creation')
    with:
      RUNNER: self-hosted-azure
      SCRIPT: L2_NMT_Tarred_Dataset_Creation_Script_Tarred_Dataset_Creation

  L2_Megatron_NMT_Training_TP2:
    needs: [pre-flight, cicd-test-container-build]
    uses: ./.github/workflows/_test_template.yml
    if: contains(fromJSON(needs.pre-flight.outputs.test_to_run), 'L2_Megatron_NMT_Training_TP2')
    with:
      RUNNER: self-hosted-azure
      SCRIPT: L2_Megatron_NMT_Training_TP2
      AFTER_SCRIPT: |
        rm -rf examples/nlp/machine_translation/megatron_nmt_results

  L2_VLM_HF_Transformer_PEFT:
    needs: [pre-flight, cicd-test-container-build]
    uses: ./.github/workflows/_test_template.yml
    if: contains(fromJSON(needs.pre-flight.outputs.test_to_run), 'L2_VLM_HF_Transformer_PEFT')
    with:
      RUNNER: self-hosted-azure-gpus-1
      SCRIPT: L2_VLM_HF_Transformer_PEFT
      AFTER_SCRIPT: |
        rm -rf nemo_experiments

  L2_VLM_HF_Transformer_PEFT_FSDP2:
    needs: [pre-flight, cicd-test-container-build]
    uses: ./.github/workflows/_test_template.yml
    if: contains(fromJSON(needs.pre-flight.outputs.test_to_run), 'L2_VLM_HF_Transformer_PEFT_FSDP2')
    with:
      RUNNER: self-hosted-azure
      SCRIPT: L2_VLM_HF_Transformer_PEFT_FSDP2
      AFTER_SCRIPT: |
        rm -rf nemo_experiments

  L2_VLM_HF_Transformer_PEFT_4bit:
    needs: [pre-flight, cicd-test-container-build]
    uses: ./.github/workflows/_test_template.yml
    if: contains(fromJSON(needs.pre-flight.outputs.test_to_run), 'L2_VLM_HF_Transformer_PEFT_4bit')
    with:
      RUNNER: self-hosted-azure-gpus-1
      SCRIPT: L2_VLM_HF_Transformer_PEFT_4bit
      AFTER_SCRIPT: |
        rm -rf nemo_experiments

  L2_VLM_HF_Transformer_SFT_FSDP2:
    needs: [pre-flight, cicd-test-container-build]
    uses: ./.github/workflows/_test_template.yml
    if: contains(fromJSON(needs.pre-flight.outputs.test_to_run), 'L2_VLM_HF_Transformer_SFT_FSDP2')
    with:
      RUNNER: self-hosted-azure
      SCRIPT: L2_VLM_HF_Transformer_SFT_FSDP2
      AFTER_SCRIPT: |
        rm -rf nemo_experiments

  L2_HF_Transformer_PEFT_notebook:
    needs: [pre-flight, cicd-test-container-build]
    uses: ./.github/workflows/_test_template.yml
    if: contains(fromJSON(needs.pre-flight.outputs.test_to_run), 'L2_HF_Transformer_PEFT_notebook')
    with:
      RUNNER: self-hosted-azure
      SCRIPT: L2_HF_Transformer_PEFT_notebook
      AFTER_SCRIPT: |
        rm -rf nemo_experiments

  L2_HF_Transformer_PEFT:
    needs: [pre-flight, cicd-test-container-build]
    uses: ./.github/workflows/_test_template.yml
    if: contains(fromJSON(needs.pre-flight.outputs.test_to_run), 'L2_HF_Transformer_PEFT')
    with:
      RUNNER: self-hosted-azure-gpus-1
      SCRIPT: L2_HF_Transformer_PEFT
      AFTER_SCRIPT: |
        rm -rf nemo_experiments

  L2_HF_Transformer_PEFT_nemorun:
    needs: [pre-flight, cicd-test-container-build]
    uses: ./.github/workflows/_test_template.yml
    if: contains(fromJSON(needs.pre-flight.outputs.test_to_run), 'L2_HF_Transformer_PEFT_nemorun')
    with:
      RUNNER: self-hosted-azure-gpus-1
      SCRIPT: L2_HF_Transformer_PEFT_nemorun
      AFTER_SCRIPT: |
        rm -rf nemo_experiments

  L2_HF_Transformer_PEFT_2gpu:
    needs: [pre-flight, cicd-test-container-build]
    uses: ./.github/workflows/_test_template.yml
    if: contains(fromJSON(needs.pre-flight.outputs.test_to_run), 'L2_HF_Transformer_PEFT_2gpu')
    with:
      RUNNER: self-hosted-azure
      SCRIPT: L2_HF_Transformer_PEFT_2gpu
      AFTER_SCRIPT: |
        rm -rf nemo_experiments

  L2_HF_Transformer_PEFT_2gpu_FSDP2_liger:
    needs: [pre-flight, cicd-test-container-build]
    uses: ./.github/workflows/_test_template.yml
    if: contains(fromJSON(needs.pre-flight.outputs.test_to_run), 'L2_HF_Transformer_PEFT_2gpu_FSDP2_liger') || needs.pre-flight.outputs.all == 'true'
    with:
      RUNNER: self-hosted-azure
      SCRIPT: L2_HF_Transformer_PEFT_2gpu_FSDP2_liger

  L2_HF_Transformer_PEFT_2gpu_FSDP2_fp8:
    needs: [pre-flight, cicd-test-container-build]
    uses: ./.github/workflows/_test_template.yml
    if: contains(fromJSON(needs.pre-flight.outputs.test_to_run), 'L2_HF_Transformer_PEFT_2gpu_FSDP2_fp8') || needs.pre-flight.outputs.all == 'true'
    with:
      RUNNER: azure-gpu-vm-runner1-h100
      SCRIPT: L2_HF_Transformer_PEFT_2gpu_FSDP2_fp8
      IS_OPTIONAL: true

  L2_HF_Transformer_PEFT_2gpu_FSDP2:
    needs: [pre-flight, cicd-test-container-build]
    uses: ./.github/workflows/_test_template.yml
    if: contains(fromJSON(needs.pre-flight.outputs.test_to_run), 'L2_HF_Transformer_PEFT_2gpu_FSDP2') || needs.pre-flight.outputs.all == 'true'
    with:
      RUNNER: self-hosted-azure
      SCRIPT: L2_HF_Transformer_PEFT_2gpu_FSDP2

      AFTER_SCRIPT: |
        rm -rf nemo_experiments

  L2_HF_Transformer_PEFT_2gpu_nemorun:
    needs: [pre-flight, cicd-test-container-build]
    uses: ./.github/workflows/_test_template.yml
    if: contains(fromJSON(needs.pre-flight.outputs.test_to_run), 'L2_HF_Transformer_PEFT_2gpu_nemorun')
    with:
      RUNNER: self-hosted-azure
      SCRIPT: L2_HF_Transformer_PEFT_2gpu_nemorun
      AFTER_SCRIPT: |
        rm -rf nemo_experiments

  L2_HF_Transformer_SFT_2gpu:
    needs: [pre-flight, cicd-test-container-build]
    uses: ./.github/workflows/_test_template.yml
    if: contains(fromJSON(needs.pre-flight.outputs.test_to_run), 'L2_HF_Transformer_SFT_2gpu')
    with:
      RUNNER: self-hosted-azure
      SCRIPT: L2_HF_Transformer_SFT_2gpu
      AFTER_SCRIPT: |
        rm -rf nemo_experiments

  L2_HF_Transformer_SFT_2gpu_FSDP2:
    needs: [pre-flight, cicd-test-container-build]
    uses: ./.github/workflows/_test_template.yml
    if: contains(fromJSON(needs.pre-flight.outputs.test_to_run), 'L2_HF_Transformer_SFT_2gpu_FSDP2')
    with:
      RUNNER: self-hosted-azure
      SCRIPT: L2_HF_Transformer_SFT_2gpu_FSDP2
      AFTER_SCRIPT: |
        rm -rf nemo_experiments

  L2_HF_Transformer_SFT_2gpu_FSDP2_fp8:
    needs: [pre-flight, cicd-test-container-build]
    uses: ./.github/workflows/_test_template.yml
    if: contains(fromJSON(needs.pre-flight.outputs.test_to_run), 'L2_HF_Transformer_SFT_2gpu_FSDP2_fp8') || needs.pre-flight.outputs.all == 'true'
    with:
      RUNNER: azure-gpu-vm-runner1-h100
      SCRIPT: L2_HF_Transformer_SFT_2gpu_FSDP2_fp8
      IS_OPTIONAL: true

  L2_HF_Transformer_SFT_2gpu_nemorun:
    needs: [pre-flight, cicd-test-container-build]
    uses: ./.github/workflows/_test_template.yml
    if: contains(fromJSON(needs.pre-flight.outputs.test_to_run), 'L2_HF_Transformer_SFT_2gpu_nemorun')
    with:
      RUNNER: self-hosted-azure
      SCRIPT: L2_HF_Transformer_SFT_2gpu_nemorun
      AFTER_SCRIPT: |
        rm -rf nemo_experiments

  L2_HF_Transformer_SFT_2gpu_nemorun_fsdp2:
    needs: [pre-flight, cicd-test-container-build]
    uses: ./.github/workflows/_test_template.yml
    if: contains(fromJSON(needs.pre-flight.outputs.test_to_run), 'L2_HF_Transformer_SFT_2gpu_nemorun_fsdp2')
    with:
      RUNNER: self-hosted-azure
      SCRIPT: L2_HF_Transformer_SFT_2gpu_nemorun_fsdp2
      AFTER_SCRIPT: |
        rm -rf nemo_experiments

  L2_HF_Transformer_SFT_FSDP2_2gpu:
    needs: [pre-flight, cicd-test-container-build]
    uses: ./.github/workflows/_test_template.yml
    if: contains(fromJSON(needs.pre-flight.outputs.test_to_run), 'L2_HF_Transformer_SFT_FSDP2_2gpu')
    with:
      RUNNER: self-hosted-azure
      SCRIPT: L2_HF_Transformer_SFT_FSDP2_2gpu

      AFTER_SCRIPT: |
        rm -rf nemo_experiments

  L2_HF_Transformer_PT_2gpu:
    needs: [pre-flight, cicd-test-container-build]
    uses: ./.github/workflows/_test_template.yml
    if: contains(fromJSON(needs.pre-flight.outputs.test_to_run), 'L2_HF_Transformer_PT_2gpu')
    with:
      RUNNER: self-hosted-azure
      SCRIPT: L2_HF_Transformer_PT_2gpu
      AFTER_SCRIPT: |
        rm -rf nemo_experiments

  L2_HF_Transformer_PT_2gpu_nemorun:
    needs: [pre-flight, cicd-test-container-build]
    uses: ./.github/workflows/_test_template.yml
    if: contains(fromJSON(needs.pre-flight.outputs.test_to_run), 'L2_HF_Transformer_PT_2gpu_nemorun')
    with:
      RUNNER: self-hosted-azure
      SCRIPT: L2_HF_Transformer_PT_2gpu_nemorun
      AFTER_SCRIPT: |
        rm -rf nemo_experiments

  L2_HF_Transformer_PT:
    needs: [pre-flight, cicd-test-container-build]
    uses: ./.github/workflows/_test_template.yml
    if: contains(fromJSON(needs.pre-flight.outputs.test_to_run), 'L2_HF_Transformer_PT')
    with:
      RUNNER: self-hosted-azure-gpus-1
      SCRIPT: L2_HF_Transformer_PT
      AFTER_SCRIPT: |
        rm -rf nemo_experiments

  L2_HF_Transformer_PT_nemorun:
    needs: [pre-flight, cicd-test-container-build]
    uses: ./.github/workflows/_test_template.yml
    if: contains(fromJSON(needs.pre-flight.outputs.test_to_run), 'L2_HF_Transformer_PT_nemorun')
    with:
      RUNNER: self-hosted-azure-gpus-1
      SCRIPT: L2_HF_Transformer_PT_nemorun
      AFTER_SCRIPT: |
        rm -rf nemo_experiments

  L2_HF_Transformer_SFT_notebook:
    needs: [pre-flight, cicd-test-container-build]
    uses: ./.github/workflows/_test_template.yml
    if: contains(fromJSON(needs.pre-flight.outputs.test_to_run), 'L2_HF_Transformer_SFT_notebook')
    with:
      RUNNER: self-hosted-azure
      SCRIPT: L2_HF_Transformer_SFT_notebook
      AFTER_SCRIPT: |
        rm -rf nemo_experiments

  L2_HF_Transformer_SFT:
    needs: [pre-flight, cicd-test-container-build]
    uses: ./.github/workflows/_test_template.yml
    if: contains(fromJSON(needs.pre-flight.outputs.test_to_run), 'L2_HF_Transformer_SFT')
    with:
      RUNNER: self-hosted-azure-gpus-1
      SCRIPT: L2_HF_Transformer_SFT
      AFTER_SCRIPT: |
        rm -rf nemo_experiments

  L2_HF_Transformer_SFT_nemorun:
    needs: [pre-flight, cicd-test-container-build]
    uses: ./.github/workflows/_test_template.yml
    if: contains(fromJSON(needs.pre-flight.outputs.test_to_run), 'L2_HF_Transformer_SFT_nemorun')
    with:
      RUNNER: self-hosted-azure-gpus-1
      SCRIPT: L2_HF_Transformer_SFT_nemorun
      AFTER_SCRIPT: |
        rm -rf nemo_experiments

  L2_HF_Transformer_SFT_TE_Acceleration:
    needs: [pre-flight, cicd-test-container-build]
    uses: ./.github/workflows/_test_template.yml
    if: contains(fromJSON(needs.pre-flight.outputs.test_to_run), 'L2_HF_Transformer_SFT_TE_Acceleration')
    with:
      RUNNER: self-hosted-azure-gpus-1
      SCRIPT: L2_HF_Transformer_SFT_TE_Acceleration
      AFTER_SCRIPT: |
        rm -rf nemo_experiments
      IS_OPTIONAL: true

  L2_HF_Transformer_PT_TE_Acceleration:
    needs: [pre-flight, cicd-test-container-build]
    uses: ./.github/workflows/_test_template.yml
    if: contains(fromJSON(needs.pre-flight.outputs.test_to_run), 'L2_HF_Transformer_PT_TE_Acceleration')
    with:
      RUNNER: self-hosted-azure-gpus-1
      SCRIPT: L2_HF_Transformer_PT_TE_Acceleration
      AFTER_SCRIPT: |
        rm -rf nemo_experiments

  # L2: SpeechLM tests
  L2_HF_Transformer_SpeechLM_SFT_2gpu:
    needs: [pre-flight, cicd-test-container-build]
    uses: ./.github/workflows/_test_template.yml
    if: contains(fromJSON(needs.pre-flight.outputs.test_to_run), 'L2_HF_Transformer_SpeechLM_SFT_2gpu') || needs.pre-flight.outputs.all == 'true'
    with:
      RUNNER: self-hosted-azure
      SCRIPT: L2_HF_Transformer_SpeechLM_SFT_2gpu
      AFTER_SCRIPT: |
        rm -rf nemo_experiments

  # L2: TTS Fast dev runs 1
  L2_TTS_Fast_dev_runs_1_Tacotron_2:
    needs: [pre-flight, cicd-test-container-build]
    uses: ./.github/workflows/_test_template.yml
    if: contains(fromJSON(needs.pre-flight.outputs.test_to_run), 'L2_TTS_Fast_dev_runs_1_Tacotron_2')
    with:
      RUNNER: self-hosted-azure-gpus-1
      SCRIPT: L2_TTS_Fast_dev_runs_1_Tacotron_2

  L2_TTS_Fast_dev_runs_1_WaveGlow:
    needs: [pre-flight, cicd-test-container-build]
    uses: ./.github/workflows/_test_template.yml
    if: contains(fromJSON(needs.pre-flight.outputs.test_to_run), 'L2_TTS_Fast_dev_runs_1_WaveGlow')
    with:
      RUNNER: self-hosted-azure
      SCRIPT: L2_TTS_Fast_dev_runs_1_WaveGlow

  L2_TTS_Fast_dev_runs_1_FastPitch:
    needs: [pre-flight, cicd-test-container-build]
    uses: ./.github/workflows/_test_template.yml
    if: contains(fromJSON(needs.pre-flight.outputs.test_to_run), 'L2_TTS_Fast_dev_runs_1_FastPitch')
    with:
      RUNNER: self-hosted-azure
      SCRIPT: L2_TTS_Fast_dev_runs_1_FastPitch

  # OPTIONAL_L2_TTS_Fast_dev_runs_1_RADTTS:
  #   needs: [pre-flight, cicd-test-container-build]
  #   runs-on: self-hosted-azure
  #   timeout-minutes: 10
  #   container:
  #     image: nemoci.azurecr.io/nemo_container:${{ github.run_id }}
  #     options:
  #       # --user 0:128
  #       --device=/dev/nvidia0
  #       --gpus all
  #       --shm-size=8g
  #       --env TRANSFORMERS_OFFLINE=0
  #       --env HYDRA_FULL_ERROR=1
  #       --volume /mnt/datadrive/TestData:/home/TestData
  #   steps:
  #       - name: Checkout repository
  #         uses: actions/checkout@v4
  #       - run: |
  #           python examples/tts/radtts.py \
  #           train_dataset=/home/TestData/an4_dataset/an4_train.json \
  #           validation_datasets=/home/TestData/an4_dataset/an4_val.json \
  #           sup_data_path=/home/TestData/an4_dataset/radtts_beta_priors \
  #           trainer.devices="[0]" \
  #           +trainer.limit_train_batches=1 \
  #           +trainer.limit_val_batches=1 \
  #           trainer.max_epochs=1 \
  #           trainer.strategy=auto \
  #           model.pitch_mean=212.35873413085938 \
  #           model.pitch_std=68.52806091308594 \
  #           model.train_ds.dataloader_params.batch_size=4 \
  #           model.train_ds.dataloader_params.num_workers=0 \
  #           model.validation_ds.dataloader_params.batch_size=4 \
  #           model.validation_ds.dataloader_params.num_workers=0 \
  #           export_dir=/home/TestData/radtts_test \
  #           model.optim.lr=0.0001 \
  #           model.modelConfig.decoder_use_partial_padding=True \
  #           ~trainer.check_val_every_n_epoch \
  #           ~model.text_normalizer \
  #           ~model.text_normalizer_call_kwargs
  #       #- uses: "NVIDIA/NeMo/.github/actions/cancel-workflow@main"
  #       #  if: "failure()"

  L2_TTS_Fast_dev_runs_1_Hifigan:
    needs: [pre-flight, cicd-test-container-build]
    uses: ./.github/workflows/_test_template.yml
    if: contains(fromJSON(needs.pre-flight.outputs.test_to_run), 'L2_TTS_Fast_dev_runs_1_Hifigan')
    with:
      RUNNER: self-hosted-azure
      SCRIPT: L2_TTS_Fast_dev_runs_1_Hifigan

  # L2: NeRF
  # L2_NeRF_DreamFusion:
  #   needs: [pre-flight, cicd-test-container-build]
  #   runs-on: self-hosted-azure
  #   container:
  #     image: nemoci.azurecr.io/nemo_container:${{ github.run_id }}
  #     options:
  #       # --user 0:128
  #       --device=/dev/nvidia0
  #       --gpus all
  #       --shm-size=8g
  #       --env TRANSFORMERS_OFFLINE=0
  #       --env HYDRA_FULL_ERROR=1
  #       --volume /mnt/datadrive/TestData:/home/TestData
  #   steps:
  #       - name: Checkout repository
  #         uses: actions/checkout@v4
  #       - run: |
  #           python examples/multimodal/text_to_image/nerf/main.py \
  #           trainer.num_nodes=1 \
  #           trainer.devices="[0]" \
  #           trainer.max_steps=1000 \
  #           model.prompt="a DSLR photo of a delicious hamburger" \
  #           exp_manager.exp_dir=examples/multimodal/text_to_image/nerf/dreamfusion_results
  #
  #           rm -rf examples/multimodal/text_to_image/nerf/dreamfusion_results
  #       - uses: "NVIDIA/NeMo/.github/actions/cancel-workflow@main"
  #         if: "failure()"

  Speech_Checkpoints_tests:
    needs: [pre-flight, cicd-test-container-build]
    uses: ./.github/workflows/_test_template.yml
    if: contains(fromJSON(needs.pre-flight.outputs.test_to_run), 'Speech_Checkpoints_tests')
    with:
      RUNNER: self-hosted-azure-gpus-1
      TIMEOUT: 20
      SCRIPT: Speech_Checkpoints_tests
      AFTER_SCRIPT: |
        rm -f examples/asr/evaluation_transcripts.json

  L2_Stable_Diffusion_Training:
    needs: [pre-flight, cicd-test-container-build]
    uses: ./.github/workflows/_test_template.yml
    if: contains(fromJSON(needs.pre-flight.outputs.test_to_run), 'L2_Stable_Diffusion_Training')
    with:
      RUNNER: self-hosted-azure-gpus-1
      SCRIPT: L2_Stable_Diffusion_Training
      AFTER_SCRIPT: |
        rm -rf examples/multimodal/text_to_image/sd_train_results

  L2_NeMo_2_GPT_Pretraining_no_transformer_engine:
    needs: [pre-flight, cicd-test-container-build]
    uses: ./.github/workflows/_test_template.yml
    if: contains(fromJSON(needs.pre-flight.outputs.test_to_run), 'L2_NeMo_2_GPT_Pretraining_no_transformer_engine')
    with:
      RUNNER: self-hosted-azure
      SCRIPT: L2_NeMo_2_GPT_Pretraining_no_transformer_engine
      AFTER_SCRIPT: |
        rm -rf tests/collections/llm/gpt_pretrain_results
        rm -rf tests/collections/llm/gpt_index_mappings

  L2_NeMo_2_llama3_pretraining_recipe:
    needs: [pre-flight, cicd-test-container-build]
    uses: ./.github/workflows/_test_template.yml
    if: contains(fromJSON(needs.pre-flight.outputs.test_to_run), 'L2_NeMo_2_llama3_pretraining_recipe')
    with:
      RUNNER: self-hosted-azure
      SCRIPT: L2_NeMo_2_llama3_pretraining_recipe

  L2_NeMo_2_llama3_fault_tolerance_plugin:
    needs: [pre-flight, cicd-test-container-build]
    uses: ./.github/workflows/_test_template.yml
    if: contains(fromJSON(needs.pre-flight.outputs.test_to_run), 'L2_NeMo_2_llama3_fault_tolerance_plugin')
    with:
      RUNNER: self-hosted-azure
      SCRIPT: L2_NeMo_2_llama3_fault_tolerance_plugin

  L2_NeMo_2_llama3_straggler_detection:
    needs: [pre-flight, cicd-test-container-build]
    uses: ./.github/workflows/_test_template.yml
    if: contains(fromJSON(needs.pre-flight.outputs.test_to_run), 'L2_NeMo_2_llama3_straggler_detection')
    with:
      RUNNER: self-hosted-azure
      SCRIPT: L2_NeMo_2_llama3_straggler_detection

  L2_NeMo_2_GPT_DDP_Param_Parity_check:
    needs: [pre-flight, cicd-test-container-build]
    uses: ./.github/workflows/_test_template.yml
    if: contains(fromJSON(needs.pre-flight.outputs.test_to_run), 'L2_NeMo_2_GPT_DDP_Param_Parity_check')
    with:
      RUNNER: self-hosted-azure
      SCRIPT: L2_NeMo_2_GPT_DDP_Param_Parity_check

      AFTER_SCRIPT: |
        rm -rf tests/collections/llm/gpt_pretrain_results
        rm -rf tests/collections/llm/gpt_index_mappings

  L2_NeMo_2_Hyena_Conversion_from_HF:
    needs: [pre-flight, cicd-test-container-build]
    uses: ./.github/workflows/_test_template.yml
    if: contains(fromJSON(needs.pre-flight.outputs.test_to_run), 'L2_NeMo_2_Hyena_Conversion_from_HF')
    with:
      RUNNER: self-hosted-azure
      SCRIPT: L2_NeMo_2_Hyena_Conversion_from_HF

      AFTER_SCRIPT: |
        rm -rf tests/collections/llm/hyena_conversion_results/${{ github.run_id }}

  L2_NeMo_2_Hyena_DDP_Pretraining_Test:
    needs: [pre-flight, cicd-test-container-build]
    uses: ./.github/workflows/_test_template.yml
    if: contains(fromJSON(needs.pre-flight.outputs.test_to_run), 'L2_NeMo_2_Hyena_DDP_Pretraining_Test')
    with:
      RUNNER: self-hosted-azure # Assume runner has 2 GPUs
      SCRIPT: L2_NeMo_2_Hyena_DDP_Pretraining_Test

      AFTER_SCRIPT: |
        rm -rf tests/collections/llm/hyena_pretrain_results/${{ github.run_id }}

  L2_NeMo_2_SSM_Pretraining:
    needs: [pre-flight, cicd-test-container-build]
    uses: ./.github/workflows/_test_template.yml
    if: contains(fromJSON(needs.pre-flight.outputs.test_to_run), 'L2_NeMo_2_SSM_Pretraining')
    with:
      RUNNER: self-hosted-azure-gpus-1
      SCRIPT: L2_NeMo_2_SSM_Pretraining

  L2_NeMo_2_SSM_Finetuning:
    needs: [pre-flight, cicd-test-container-build]
    uses: ./.github/workflows/_test_template.yml
    if: contains(fromJSON(needs.pre-flight.outputs.test_to_run), 'L2_NeMo_2_SSM_Finetuning')
    with:
      RUNNER: self-hosted-azure-gpus-1
      SCRIPT: L2_NeMo_2_SSM_Finetuning

  L2_NeMo_2_HF_MODEL_IMPORT:
    needs: [pre-flight, cicd-test-container-build]
    uses: ./.github/workflows/_test_template.yml
    if: contains(fromJSON(needs.pre-flight.outputs.test_to_run), 'L2_NeMo_2_HF_MODEL_IMPORT')
    with:
      RUNNER: self-hosted-azure
      SCRIPT: L2_NeMo_2_HF_MODEL_IMPORT

      AFTER_SCRIPT: |
        rm -rf ~/.cache/nemo/models

  L2_NeMo_2_jit_callback:
    needs: [pre-flight, cicd-test-container-build]
    uses: ./.github/workflows/_test_template.yml
    if: contains(fromJSON(needs.pre-flight.outputs.test_to_run), 'L2_NeMo_2_jit_callback')
    with:
      RUNNER: self-hosted-azure
      SCRIPT: L2_NeMo_2_jit_callback

  L2_NeMo_2_T5_Pretraining:
    needs: [pre-flight, cicd-test-container-build]
    uses: ./.github/workflows/_test_template.yml
    if: contains(fromJSON(needs.pre-flight.outputs.test_to_run), 'L2_NeMo_2_T5_Pretraining')
    with:
      RUNNER: self-hosted-azure
      SCRIPT: L2_NeMo_2_T5_Pretraining
      AFTER_SCRIPT: |
        rm -rf tests/collections/llm/t5_pretrain_results/${{ github.run_id }}
        rm -rf tests/collections/llm/t5_index_mappings/${{ github.run_id }}

  L2_NeMo_2_T5_Finetuning:
    needs: [pre-flight, cicd-test-container-build]
    uses: ./.github/workflows/_test_template.yml
    if: contains(fromJSON(needs.pre-flight.outputs.test_to_run), 'L2_NeMo_2_T5_Finetuning')
    with:
      RUNNER: self-hosted-azure
      SCRIPT: L2_NeMo_2_T5_Finetuning
      AFTER_SCRIPT: |
        rm -rf tests/collections/llm/t5_finetune_results/${{ github.run_id }}

  L2_NeMo_2_T5_LoRA:
    needs: [pre-flight, cicd-test-container-build]
    uses: ./.github/workflows/_test_template.yml
    if: contains(fromJSON(needs.pre-flight.outputs.test_to_run), 'L2_NeMo_2_T5_LoRA')
    with:
      RUNNER: self-hosted-azure
      SCRIPT: L2_NeMo_2_T5_LoRA
      AFTER_SCRIPT: |
        rm -rf tests/collections/llm/t5_peft_results/${{ github.run_id }}

  L2_NeMo_2_BERT_Pretraining_Megatron:
    needs: [pre-flight, cicd-test-container-build]
    uses: ./.github/workflows/_test_template.yml
    if: contains(fromJSON(needs.pre-flight.outputs.test_to_run), 'L2_NeMo_2_BERT_Pretraining_Megatron')
    with:
      RUNNER: self-hosted-azure
      SCRIPT: L2_NeMo_2_BERT_Pretraining_Megatron

  L2_NeMo_2_BERT_Pretraining_HuggingFace:
    needs: [pre-flight, cicd-test-container-build]
    uses: ./.github/workflows/_test_template.yml
    if: contains(fromJSON(needs.pre-flight.outputs.test_to_run), 'L2_NeMo_2_BERT_Pretraining_HuggingFace')
    with:
      RUNNER: self-hosted-azure
      SCRIPT: L2_NeMo_2_BERT_Pretraining_HuggingFace

  L2_NeMo_2_NEVA_MOCK_PRETRAIN_TP2:
    needs: [pre-flight, cicd-test-container-build]
    uses: ./.github/workflows/_test_template.yml
    if: contains(fromJSON(needs.pre-flight.outputs.test_to_run), 'L2_NeMo_2_NEVA_MOCK_PRETRAIN_TP2')
    with:
      RUNNER: self-hosted-azure
      SCRIPT: L2_NeMo_2_NEVA_MOCK_PRETRAIN_TP2

  L2_NeMo_2_NEVA_MOCK_PRETRAIN_PP2:
    needs: [pre-flight, cicd-test-container-build]
    uses: ./.github/workflows/_test_template.yml
    if: contains(fromJSON(needs.pre-flight.outputs.test_to_run), 'L2_NeMo_2_NEVA_MOCK_PRETRAIN_PP2')
    with:
      RUNNER: self-hosted-azure
      SCRIPT: L2_NeMo_2_NEVA_MOCK_PRETRAIN_PP2

  L2_NeMo_2_NEVA_MOCK_PRETRAIN_CP2:
    needs: [pre-flight, cicd-test-container-build]
    uses: ./.github/workflows/_test_template.yml
    if: contains(fromJSON(needs.pre-flight.outputs.test_to_run), 'L2_NeMo_2_NEVA_MOCK_PRETRAIN_CP2')
    with:
      RUNNER: self-hosted-azure
      SCRIPT: L2_NeMo_2_NEVA_MOCK_PRETRAIN_CP2

  L2_NeMo_2_NEVA_MOCK_FINETUNE_TP2:
    needs: [pre-flight, cicd-test-container-build]
    uses: ./.github/workflows/_test_template.yml
    if: contains(fromJSON(needs.pre-flight.outputs.test_to_run), 'L2_NeMo_2_NEVA_MOCK_FINETUNE_TP2')
    with:
      RUNNER: self-hosted-azure
      SCRIPT: L2_NeMo_2_NEVA_MOCK_FINETUNE_TP2

  L2_NeMo_2_NEVA_MOCK_FINETUNE_PP2:
    needs: [pre-flight, cicd-test-container-build]
    uses: ./.github/workflows/_test_template.yml
    if: contains(fromJSON(needs.pre-flight.outputs.test_to_run), 'L2_NeMo_2_NEVA_MOCK_FINETUNE_PP2')
    with:
      RUNNER: self-hosted-azure
      SCRIPT: L2_NeMo_2_NEVA_MOCK_FINETUNE_PP2

  L2_NeMo_2_NEVA_MOCK_FINETUNE_CP2:
    needs: [pre-flight, cicd-test-container-build]
    uses: ./.github/workflows/_test_template.yml
    if: contains(fromJSON(needs.pre-flight.outputs.test_to_run), 'L2_NeMo_2_NEVA_MOCK_FINETUNE_CP2')
    with:
      RUNNER: self-hosted-azure
      SCRIPT: L2_NeMo_2_NEVA_MOCK_FINETUNE_CP2

  L2_NeMo_2_NEVA_LOAD_GENERATE:
    needs: [pre-flight, cicd-test-container-build]
    uses: ./.github/workflows/_test_template.yml
    if: contains(fromJSON(needs.pre-flight.outputs.test_to_run), 'L2_NeMo_2_NEVA_LOAD_GENERATE')
    with:
      RUNNER: self-hosted-azure
      SCRIPT: L2_NeMo_2_NEVA_LOAD_GENERATE

  L2_NEMO_2_MLLAMA_Inference:
    needs: [pre-flight, cicd-test-container-build]
    uses: ./.github/workflows/_test_template.yml
    if: contains(fromJSON(needs.pre-flight.outputs.test_to_run), 'L2_NEMO_2_MLLAMA_Inference')
    with:
      RUNNER: self-hosted-azure-gpus-1
      SCRIPT: L2_NEMO_2_MLLAMA_Inference

  L2_NeMo_2_MLLAMA_MOCK_FINETUNE_TP2:
    needs: [pre-flight, cicd-test-container-build]
    uses: ./.github/workflows/_test_template.yml
    if: contains(fromJSON(needs.pre-flight.outputs.test_to_run), 'L2_NeMo_2_MLLAMA_MOCK_FINETUNE_TP2')
    with:
      RUNNER: self-hosted-azure
      SCRIPT: L2_NeMo_2_MLLAMA_MOCK_FINETUNE_TP2

  L2_NeMo_2_Mixtral_Pretraining:
    needs: [pre-flight, cicd-test-container-build]
    uses: ./.github/workflows/_test_template.yml
    if: contains(fromJSON(needs.pre-flight.outputs.test_to_run), 'L2_NeMo_2_Mixtral_Pretraining')
    with:
      RUNNER: self-hosted-azure
      SCRIPT: L2_NeMo_2_Mixtral_Pretraining

  L2_NeMo_2_GPT_SFT_TP1PP1_MBS1:
    needs: [pre-flight, cicd-test-container-build]
    uses: ./.github/workflows/_test_template.yml
    if: contains(fromJSON(needs.pre-flight.outputs.test_to_run), 'L2_NeMo_2_GPT_SFT_TP1PP1_MBS1')
    with:
      RUNNER: self-hosted-azure
      SCRIPT: L2_NeMo_2_GPT_SFT_TP1PP1_MBS1

  L2_NeMo_2_GPT_SFT_TP1PP1_MBS2:
    needs: [pre-flight, cicd-test-container-build]
    uses: ./.github/workflows/_test_template.yml
    if: contains(fromJSON(needs.pre-flight.outputs.test_to_run), 'L2_NeMo_2_GPT_SFT_TP1PP1_MBS2')
    with:
      RUNNER: self-hosted-azure
      SCRIPT: L2_NeMo_2_GPT_SFT_TP1PP1_MBS2

  L2_NeMo_2_GPT_SFT_TP1PP2_MBS2:
    needs: [pre-flight, cicd-test-container-build]
    uses: ./.github/workflows/_test_template.yml
    if: contains(fromJSON(needs.pre-flight.outputs.test_to_run), 'L2_NeMo_2_GPT_SFT_TP1PP2_MBS2')
    with:
      RUNNER: self-hosted-azure
      SCRIPT: L2_NeMo_2_GPT_SFT_TP1PP2_MBS2

  L2_NeMo_2_GPT_SFT_TP2PP1_MBS2:
    needs: [pre-flight, cicd-test-container-build]
    uses: ./.github/workflows/_test_template.yml
    if: contains(fromJSON(needs.pre-flight.outputs.test_to_run), 'L2_NeMo_2_GPT_SFT_TP2PP1_MBS2')
    with:
      RUNNER: self-hosted-azure
      SCRIPT: L2_NeMo_2_GPT_SFT_TP2PP1_MBS2

  L2_NeMo_2_GPT_SFT_TP1PP1_MBS1_PACKED:
    needs: [pre-flight, cicd-test-container-build]
    uses: ./.github/workflows/_test_template.yml
    if: contains(fromJSON(needs.pre-flight.outputs.test_to_run), 'L2_NeMo_2_GPT_SFT_TP1PP1_MBS1_PACKED')
    with:
      RUNNER: self-hosted-azure
      SCRIPT: L2_NeMo_2_GPT_SFT_TP1PP1_MBS1_PACKED

  L2_NeMo_2_GPT_LoRA_TP1PP1_MBS1:
    needs: [pre-flight, cicd-test-container-build]
    uses: ./.github/workflows/_test_template.yml
    if: contains(fromJSON(needs.pre-flight.outputs.test_to_run), 'L2_NeMo_2_GPT_LoRA_TP1PP1_MBS1')
    with:
      RUNNER: self-hosted-azure
      SCRIPT: L2_NeMo_2_GPT_LoRA_TP1PP1_MBS1

  L2_NeMo_2_GPT_LoRA_TP1PP1_MBS2:
    needs: [pre-flight, cicd-test-container-build]
    uses: ./.github/workflows/_test_template.yml
    if: contains(fromJSON(needs.pre-flight.outputs.test_to_run), 'L2_NeMo_2_GPT_LoRA_TP1PP1_MBS2')
    with:
      RUNNER: self-hosted-azure
      SCRIPT: L2_NeMo_2_GPT_LoRA_TP1PP1_MBS2

  L2_NeMo_2_GPT_LoRA_TP1PP2_MBS2:
    needs: [pre-flight, cicd-test-container-build]
    uses: ./.github/workflows/_test_template.yml
    if: contains(fromJSON(needs.pre-flight.outputs.test_to_run), 'L2_NeMo_2_GPT_LoRA_TP1PP2_MBS2')
    with:
      RUNNER: self-hosted-azure
      SCRIPT: L2_NeMo_2_GPT_LoRA_TP1PP2_MBS2

  L2_NeMo_2_GPT_LoRA_TP2PP1_MBS2:
    needs: [pre-flight, cicd-test-container-build]
    uses: ./.github/workflows/_test_template.yml
    if: contains(fromJSON(needs.pre-flight.outputs.test_to_run), 'L2_NeMo_2_GPT_LoRA_TP2PP1_MBS2')
    with:
      RUNNER: self-hosted-azure
      SCRIPT: L2_NeMo_2_GPT_LoRA_TP2PP1_MBS2

  L2_NeMo_2_GPT_LoRA_TP1PP1_MBS1_PACKED:
    needs: [pre-flight, cicd-test-container-build]
    uses: ./.github/workflows/_test_template.yml
    if: contains(fromJSON(needs.pre-flight.outputs.test_to_run), 'L2_NeMo_2_GPT_LoRA_TP1PP1_MBS1_PACKED')
    with:
      RUNNER: self-hosted-azure
      SCRIPT: L2_NeMo_2_GPT_LoRA_TP1PP1_MBS1_PACKED

  L2_NeMo_2_GPT_DoRA_TP1PP1_MBS1_PACKED:
    needs: [pre-flight, cicd-test-container-build]
    uses: ./.github/workflows/_test_template.yml
    if: contains(fromJSON(needs.pre-flight.outputs.test_to_run), 'L2_NeMo_2_GPT_DoRA_TP1PP1_MBS1_PACKED')
    with:
      RUNNER: self-hosted-azure
      SCRIPT: L2_NeMo_2_GPT_DoRA_TP1PP1_MBS1_PACKED

  L2_NeMo_2_GPT_CLoRA_TP1PP1_MBS1_PACKED:
    needs: [pre-flight, cicd-test-container-build]
    uses: ./.github/workflows/_test_template.yml
    if: contains(fromJSON(needs.pre-flight.outputs.test_to_run), 'L2_NeMo_2_GPT_CLoRA_TP1PP1_MBS1_PACKED')
    with:
      RUNNER: self-hosted-azure
      SCRIPT: L2_NeMo_2_GPT_CLoRA_TP1PP1_MBS1_PACKED

  L2_NeMo_2_GPT_LoRA_TP1PP1_MBS1_Chat:
    needs: [pre-flight, cicd-test-container-build]
    uses: ./.github/workflows/_test_template.yml
    if: contains(fromJSON(needs.pre-flight.outputs.test_to_run), 'L2_NeMo_2_GPT_LoRA_TP1PP1_MBS1_Chat')
    with:
      RUNNER: self-hosted-azure
      SCRIPT: L2_NeMo_2_GPT_LoRA_TP1PP1_MBS1_Chat

  L2_NeMo_2_Mixtral_LoRA_EP2PP1_MBS2_exclude:
    needs: [pre-flight, cicd-test-container-build]
    uses: ./.github/workflows/_test_template.yml
    if: contains(fromJSON(needs.pre-flight.outputs.test_to_run), 'L2_NeMo_2_Mixtral_LoRA_EP2PP1_MBS2_exclude')
    with:
      RUNNER: self-hosted-azure
      SCRIPT: L2_NeMo_2_Mixtral_LoRA_EP2PP1_MBS2_exclude

  L2_NeMo_2_Mixtral_LoRA_EP2PP1_MBS2:
    needs: [pre-flight, cicd-test-container-build]
    uses: ./.github/workflows/_test_template.yml
    if: contains(fromJSON(needs.pre-flight.outputs.test_to_run), 'L2_NeMo_2_Mixtral_LoRA_EP2PP1_MBS2')
    with:
      RUNNER: self-hosted-azure
      SCRIPT: L2_NeMo_2_Mixtral_LoRA_EP2PP1_MBS2

  L2_NeMo_2_Mixtral_LoRA_TP1PP1_MBS1:
    needs: [pre-flight, cicd-test-container-build]
    uses: ./.github/workflows/_test_template.yml
    if: contains(fromJSON(needs.pre-flight.outputs.test_to_run), 'L2_NeMo_2_Mixtral_LoRA_TP1PP1_MBS1')
    with:
      RUNNER: self-hosted-azure
      SCRIPT: L2_NeMo_2_Mixtral_LoRA_TP1PP1_MBS1

  L2_NeMo_2_Mixtral_LoRA_TP2PP1_MBS1:
    needs: [pre-flight, cicd-test-container-build]
    uses: ./.github/workflows/_test_template.yml
    if: contains(fromJSON(needs.pre-flight.outputs.test_to_run), 'L2_NeMo_2_Mixtral_LoRA_TP2PP1_MBS1')
    with:
      RUNNER: self-hosted-azure
      SCRIPT: L2_NeMo_2_Mixtral_LoRA_TP2PP1_MBS1

  L2_NeMo_2_Mistral_LoRA_TP1PP1_MBS1:
    needs: [pre-flight, cicd-test-container-build]
    uses: ./.github/workflows/_test_template.yml
    if: contains(fromJSON(needs.pre-flight.outputs.test_to_run), 'L2_NeMo_2_Mistral_LoRA_TP1PP1_MBS1')
    with:
      RUNNER: self-hosted-azure
      SCRIPT: L2_NeMo_2_Mistral_LoRA_TP1PP1_MBS1

  L2_NeMo_2_Mistral_LoRA_TP1PP1_MBS1_exclude:
    needs: [pre-flight, cicd-test-container-build]
    uses: ./.github/workflows/_test_template.yml
    if: contains(fromJSON(needs.pre-flight.outputs.test_to_run), 'L2_NeMo_2_Mistral_LoRA_TP1PP1_MBS1_exclude')
    with:
      RUNNER: self-hosted-azure
      SCRIPT: L2_NeMo_2_Mistral_LoRA_TP1PP1_MBS1_exclude

  L2_NeMo_2_Mistral_LoRA_TP2PP1_MBS1:
    needs: [pre-flight, cicd-test-container-build]
    uses: ./.github/workflows/_test_template.yml
    if: contains(fromJSON(needs.pre-flight.outputs.test_to_run), 'L2_NeMo_2_Mistral_LoRA_TP2PP1_MBS1')
    with:
      RUNNER: self-hosted-azure
      SCRIPT: L2_NeMo_2_Mistral_LoRA_TP2PP1_MBS1

  L2_NEMO_2_LoRA_MERGE:
    needs: [pre-flight, cicd-test-container-build]
    uses: ./.github/workflows/_test_template.yml
    if: contains(fromJSON(needs.pre-flight.outputs.test_to_run), 'L2_NEMO_2_LoRA_MERGE')
    with:
      RUNNER: self-hosted-azure
      SCRIPT: L2_NEMO_2_LoRA_MERGE

  L2_NEMO_2_LoRA_Export:
    needs: [pre-flight, cicd-test-container-build]
    uses: ./.github/workflows/_test_template.yml
    if: contains(fromJSON(needs.pre-flight.outputs.test_to_run), 'L2_NEMO_2_LoRA_Export')
    with:
      RUNNER: self-hosted-azure-gpus-1
      SCRIPT: L2_NEMO_2_LoRA_Export

  L2_NEMO_2_LoRA_Inference:
    needs: [pre-flight, cicd-test-container-build]
    uses: ./.github/workflows/_test_template.yml
    if: contains(fromJSON(needs.pre-flight.outputs.test_to_run), 'L2_NEMO_2_LoRA_Inference')
    with:
      RUNNER: self-hosted-azure-gpus-1
      SCRIPT: L2_NEMO_2_LoRA_Inference

  L2_NeMo_2_NeMo_Mcore_Mixtral_bitexact:
    needs: [pre-flight, cicd-test-container-build]
    uses: ./.github/workflows/_test_template.yml
    if: contains(fromJSON(needs.pre-flight.outputs.test_to_run), 'L2_NeMo_2_NeMo_Mcore_Mixtral_bitexact')
    with:
      RUNNER: self-hosted-azure
      SCRIPT: L2_NeMo_2_NeMo_Mcore_Mixtral_bitexact

  L2_NeMo_2_Automodel_PTQ_trtllm:
    needs: [pre-flight, cicd-test-container-build]
    uses: ./.github/workflows/_test_template.yml
    if: contains(fromJSON(needs.pre-flight.outputs.test_to_run), 'L2_NeMo_2_Automodel_PTQ_trtllm')
    with:
      RUNNER: self-hosted-azure
      SCRIPT: L2_NeMo_2_Automodel_PTQ_trtllm

  L2_NeMo_2_Automodel_PTQ_hf:
    needs: [pre-flight, cicd-test-container-build]
    uses: ./.github/workflows/_test_template.yml
    if: contains(fromJSON(needs.pre-flight.outputs.test_to_run), 'L2_NeMo_2_Automodel_PTQ_hf')
    with:
      RUNNER: self-hosted-azure
      SCRIPT: L2_NeMo_2_Automodel_PTQ_hf

  L2_NeMo_2_PTQ_Llama2_FP8_trtllm:
    needs: [pre-flight, cicd-test-container-build]
    uses: ./.github/workflows/_test_template.yml
    if: contains(fromJSON(needs.pre-flight.outputs.test_to_run), 'L2_NeMo_2_PTQ_Llama2_FP8_trtllm')
    with:
      RUNNER: self-hosted-azure
      SCRIPT: L2_NeMo_2_PTQ_Llama2_FP8_trtllm

  L2_NeMo_2_PTQ_Llama2_FP8_nemo:
    needs: [pre-flight, cicd-test-container-build]
    uses: ./.github/workflows/_test_template.yml
    if: contains(fromJSON(needs.pre-flight.outputs.test_to_run), 'L2_NeMo_2_PTQ_Llama2_FP8_nemo')
    with:
      RUNNER: self-hosted-azure
      SCRIPT: L2_NeMo_2_PTQ_Llama2_FP8_nemo

  L2_NeMo_2_Distill_Llama3_TP1PP2:
    needs: [pre-flight, cicd-test-container-build]
    uses: ./.github/workflows/_test_template.yml
    if: contains(fromJSON(needs.pre-flight.outputs.test_to_run), 'L2_NeMo_2_Distill_Llama3_TP1PP2') || needs.pre-flight.outputs.all == 'true'
    with:
      RUNNER: self-hosted-azure
      SCRIPT: L2_NeMo_2_Distill_Llama3_TP1PP2

  L2_NeMo_2_Prune_Llama_TP1PP2:
    needs: [pre-flight, cicd-test-container-build]
    uses: ./.github/workflows/_test_template.yml
    if: contains(fromJSON(needs.pre-flight.outputs.test_to_run), 'L2_NeMo_2_Prune_Llama_TP1PP2') || needs.pre-flight.outputs.all == 'true'
    with:
      RUNNER: self-hosted-azure
      SCRIPT: L2_NeMo_2_Prune_Llama_TP1PP2

  L2_NeMo_2_Export_In_Framework:
    needs: [pre-flight, cicd-test-container-build]
    uses: ./.github/workflows/_test_template.yml
    if: contains(fromJSON(needs.pre-flight.outputs.test_to_run), 'L2_NeMo_2_Export_In_Framework')
    with:
      RUNNER: self-hosted-azure
      SCRIPT: L2_NeMo_2_Export_In_Framework

  L2_NeMo_2_LLAVA_NEXT_MOCK_TRAINING:
    needs: [pre-flight, cicd-test-container-build]
    uses: ./.github/workflows/_test_template.yml
    if: contains(fromJSON(needs.pre-flight.outputs.test_to_run), 'L2_NeMo_2_LLAVA_NEXT_MOCK_TRAINING')
    with:
      RUNNER: self-hosted-azure
<<<<<<< HEAD
      SCRIPT: |-
        RUN_ID=${{ github.run_id }} bash tests/functional_tests/L2_NeMo_2_LLAVA_NEXT_MOCK_TRAINING.sh
=======
      SCRIPT: L2_NeMo_2_LLAVA_NEXT_MOCK_TRAINING

  L2_NeMo_2_LLAVA_NEXT_HF_CONVERSION:
    needs: [pre-flight, cicd-test-container-build]
    uses: ./.github/workflows/_test_template.yml
    if: contains(fromJSON(needs.pre-flight.outputs.test_to_run), 'L2_NeMo_2_LLAVA_NEXT_HF_CONVERSION')
    with:
      RUNNER: self-hosted-azure
      SCRIPT: L2_NeMo_2_LLAVA_NEXT_HF_CONVERSION

  L2_NeMo_2_LLAVA_NEXT_ENERGON_TRAIN:
    needs: [pre-flight, cicd-test-container-build]
    uses: ./.github/workflows/_test_template.yml
    if: contains(fromJSON(needs.pre-flight.outputs.test_to_run), 'L2_NeMo_2_LLAVA_NEXT_ENERGON_TRAIN')
    with:
      RUNNER: self-hosted-azure
      SCRIPT: L2_NeMo_2_LLAVA_NEXT_ENERGON_TRAIN

  L2_NeMo_2_LLAVA_NEXT_ENERGON_PACKED_TRAIN:
    needs: [pre-flight, cicd-test-container-build]
    uses: ./.github/workflows/_test_template.yml
    if: contains(fromJSON(needs.pre-flight.outputs.test_to_run), 'L2_NeMo_2_LLAVA_NEXT_ENERGON_PACKED_TRAIN')
    with:
      RUNNER: self-hosted-azure
      SCRIPT: L2_NeMo_2_LLAVA_NEXT_ENERGON_PACKED_TRAIN
>>>>>>> 0e6a41c2

      AFTER_SCRIPT: |
        rm -rf /tmp/nemo2_llava_next_results

  L2_NeMo_2_LLAVA_NEXT_HF_CONVERSION:
    needs: [pre-flight, cicd-test-container-build]
    uses: ./.github/workflows/_test_template.yml
    if: contains(fromJSON(needs.pre-flight.outputs.test_to_run), 'L2_NeMo_2_LLAVA_NEXT_HF_CONVERSION')
    with:
      RUNNER: self-hosted-azure
      SCRIPT: |-
        RUN_ID=${{ github.run_id }} bash tests/functional_tests/L2_NeMo_2_LLAVA_NEXT_HF_CONVERSION.sh

      AFTER_SCRIPT: |
        rm -rf /tmp/nemo2_llava_next_hf_conversion_results

  L2_NeMo_2_LLAVA_NEXT_ENERGON_TRAIN:
    needs: [pre-flight, cicd-test-container-build]
    uses: ./.github/workflows/_test_template.yml
    if: contains(fromJSON(needs.pre-flight.outputs.test_to_run), 'L2_NeMo_2_LLAVA_NEXT_ENERGON_TRAIN')
    with:
      RUNNER: self-hosted-azure
      SCRIPT: |-
        RUN_ID=${{ github.run_id }} bash tests/functional_tests/L2_NeMo_2_LLAVA_NEXT_ENERGON_TRAIN.sh

      AFTER_SCRIPT: |
        rm -rf /tmp/nemo2_llava_next_energon_results

  L2_NeMo_2_LLAVA_NEXT_ENERGON_PACKED_TRAIN:
    needs: [pre-flight, cicd-test-container-build]
    uses: ./.github/workflows/_test_template.yml
    if: contains(fromJSON(needs.pre-flight.outputs.test_to_run), 'L2_NeMo_2_LLAVA_NEXT_ENERGON_PACKED_TRAIN')
    with:
      RUNNER: self-hosted-azure
      SCRIPT: |-
        RUN_ID=${{ github.run_id }} bash tests/functional_tests/L2_NeMo_2_LLAVA_NEXT_ENERGON_PACKED_TRAIN.sh

      AFTER_SCRIPT: |
        rm -rf /tmp/nemo2_llava_next_energon_packed_results

  L2_NeMo_2_CLIP_PRETRAIN:
    needs: [pre-flight, cicd-test-container-build]
    uses: ./.github/workflows/_test_template.yml
    if: contains(fromJSON(needs.pre-flight.outputs.test_to_run), 'L2_NeMo_2_CLIP_PRETRAIN')
    with:
      RUNNER: self-hosted-azure
      SCRIPT: L2_NeMo_2_CLIP_PRETRAIN

  L2_NeMo_2_CLIP_INFER:
    needs: [pre-flight, cicd-test-container-build]
    uses: ./.github/workflows/_test_template.yml
    if: contains(fromJSON(needs.pre-flight.outputs.test_to_run), 'L2_NeMo_2_CLIP_INFER')
    with:
      RUNNER: self-hosted-azure
      SCRIPT: L2_NeMo_2_CLIP_INFER

  L2_NeMo_2_VLLM_EXPORT:
    needs: [pre-flight, cicd-test-container-build]
    uses: ./.github/workflows/_test_template.yml
    if: contains(fromJSON(needs.pre-flight.outputs.test_to_run), 'L2_NeMo_2_VLLM_EXPORT')
    with:
      RUNNER: self-hosted-azure
      SCRIPT: L2_NeMo_2_VLLM_EXPORT

  L2_NeMo_2_EVAL:
    needs: [pre-flight, cicd-test-container-build]
    uses: ./.github/workflows/_test_template.yml
    if: contains(fromJSON(needs.pre-flight.outputs.test_to_run), 'L2_NeMo_2_EVAL')
    with:
      RUNNER: self-hosted-azure-gpus-1
      SCRIPT: L2_NeMo_2_EVAL

  L2_NeMo_2_Auto_Configurator_llama_TP1_PP1_MBS124:
    needs: [pre-flight, cicd-test-container-build]
    uses: ./.github/workflows/_test_template.yml
    if: contains(fromJSON(needs.pre-flight.outputs.test_to_run), 'L2_NeMo_2_Auto_Configurator_llama_TP1_PP1_MBS124')
    with:
      RUNNER: self-hosted-azure-gpus-1
      SCRIPT: L2_NeMo_2_Auto_Configurator_llama_TP1_PP1_MBS124
      AFTER_SCRIPT: |
        rm -rf examples/llm/auto_configurator/auto_conf_logs_llama

  L2_NeMo_2_Auto_Configurator_bert_TP1_PP1_MBS124:
    needs: [pre-flight, cicd-test-container-build]
    uses: ./.github/workflows/_test_template.yml
    if: contains(fromJSON(needs.pre-flight.outputs.test_to_run), 'L2_NeMo_2_Auto_Configurator_bert_TP1_PP1_MBS124')
    with:
      RUNNER: self-hosted-azure-gpus-1
      SCRIPT: L2_NeMo_2_Auto_Configurator_bert_TP1_PP1_MBS124
      AFTER_SCRIPT: |
        rm -rf examples/llm/auto_configurator/auto_conf_logs_bert

  L2_NeMo_2_Auto_Configurator_t5_TP1_PP1_MBS124:
    needs: [pre-flight, cicd-test-container-build]
    uses: ./.github/workflows/_test_template.yml
    if: contains(fromJSON(needs.pre-flight.outputs.test_to_run), 'L2_NeMo_2_Auto_Configurator_t5_TP1_PP1_MBS124')
    with:
      RUNNER: self-hosted-azure-gpus-1
      SCRIPT: L2_NeMo_2_Auto_Configurator_t5_TP1_PP1_MBS124
      AFTER_SCRIPT: |
        rm -rf examples/llm/auto_configurator/auto_conf_logs_t5

  L2_SpeechLM_LoRA_TP1PP1_MBS2:
    needs: [pre-flight, cicd-test-container-build]
    uses: ./.github/workflows/_test_template.yml
    if: contains(fromJSON(needs.pre-flight.outputs.test_to_run), 'L2_SpeechLM_LoRA_TP1PP1_MBS2') || needs.pre-flight.outputs.all == 'true'
    with:
      RUNNER: self-hosted-azure
      SCRIPT: L2_SpeechLM_LoRA_TP1PP1_MBS2

  L2_NeMo_2_Conversion_Test_Baichuan2:
    needs: [pre-flight, cicd-test-container-build]
    uses: ./.github/workflows/_test_template.yml
    if: contains(fromJSON(needs.pre-flight.outputs.test_to_run), 'L2_NeMo_2_Conversion_Test_Baichuan2') || needs.pre-flight.outputs.all == 'true'
    with:
      RUNNER: self-hosted-azure
      SCRIPT: L2_NeMo_2_Conversion_Test_Baichuan2

  L2_NeMo_2_Conversion_Test_ChatGLM:
    needs: [pre-flight, cicd-test-container-build]
    uses: ./.github/workflows/_test_template.yml
    if: contains(fromJSON(needs.pre-flight.outputs.test_to_run), 'L2_NeMo_2_Conversion_Test_ChatGLM') || needs.pre-flight.outputs.all == 'true'
    with:
      RUNNER: self-hosted-azure
      SCRIPT: L2_NeMo_2_Conversion_Test_ChatGLM

  L2_NeMo_2_Conversion_Test_DeepSeek:
    needs: [pre-flight, cicd-test-container-build]
    uses: ./.github/workflows/_test_template.yml
    if: contains(fromJSON(needs.pre-flight.outputs.test_to_run), 'L2_NeMo_2_Conversion_Test_DeepSeek') || needs.pre-flight.outputs.all == 'true'
    with:
      RUNNER: self-hosted-azure
      SCRIPT: L2_NeMo_2_Conversion_Test_DeepSeek

  L2_NeMo_2_Conversion_Test_Gemma:
    needs: [pre-flight, cicd-test-container-build]
    uses: ./.github/workflows/_test_template.yml
    if: contains(fromJSON(needs.pre-flight.outputs.test_to_run), 'L2_NeMo_2_Conversion_Test_Gemma') || needs.pre-flight.outputs.all == 'true'
    with:
      RUNNER: self-hosted-azure
      SCRIPT: L2_NeMo_2_Conversion_Test_Gemma

  L2_NeMo_2_Conversion_Test_Gemma2:
    needs: [pre-flight, cicd-test-container-build]
    uses: ./.github/workflows/_test_template.yml
    if: contains(fromJSON(needs.pre-flight.outputs.test_to_run), 'L2_NeMo_2_Conversion_Test_Gemma2') || needs.pre-flight.outputs.all == 'true'
    with:
      RUNNER: self-hosted-azure
      SCRIPT: L2_NeMo_2_Conversion_Test_Gemma2

  L2_NeMo_2_Conversion_Test_Mistral:
    needs: [pre-flight, cicd-test-container-build]
    uses: ./.github/workflows/_test_template.yml
    if: contains(fromJSON(needs.pre-flight.outputs.test_to_run), 'L2_NeMo_2_Conversion_Test_Mistral') || needs.pre-flight.outputs.all == 'true'
    with:
      RUNNER: self-hosted-azure
      SCRIPT: L2_NeMo_2_Conversion_Test_Mistral

  L2_NeMo_2_Conversion_Test_Llama:
    needs: [pre-flight, cicd-test-container-build]
    uses: ./.github/workflows/_test_template.yml
    if: contains(fromJSON(needs.pre-flight.outputs.test_to_run), 'L2_NeMo_2_Conversion_Test_Llama') || needs.pre-flight.outputs.all == 'true'
    with:
      RUNNER: self-hosted-azure
      SCRIPT: L2_NeMo_2_Conversion_Test_Llama

  L2_NeMo_2_Conversion_Test_Llama_Embedding:
    needs: [pre-flight, cicd-test-container-build]
    uses: ./.github/workflows/_test_template.yml
    with:
      RUNNER: self-hosted-azure
      SCRIPT: L2_NeMo_2_Conversion_Test_Llama_Embedding

  L2_NeMo_2_Conversion_Test_Nemotron:
    needs: [pre-flight, cicd-test-container-build]
    uses: ./.github/workflows/_test_template.yml
    if: contains(fromJSON(needs.pre-flight.outputs.test_to_run), 'L2_NeMo_2_Conversion_Test_Nemotron') || needs.pre-flight.outputs.all == 'true'
    with:
      RUNNER: self-hosted-azure
      SCRIPT: L2_NeMo_2_Conversion_Test_Nemotron

  L2_NeMo_2_Conversion_Test_Phi3Mini:
    needs: [pre-flight, cicd-test-container-build]
    uses: ./.github/workflows/_test_template.yml
    if: contains(fromJSON(needs.pre-flight.outputs.test_to_run), 'L2_NeMo_2_Conversion_Test_Phi3Mini') || needs.pre-flight.outputs.all == 'true'
    with:
      RUNNER: self-hosted-azure
      SCRIPT: L2_NeMo_2_Conversion_Test_Phi3Mini

  L2_NeMo_2_Conversion_Test_Qwen2:
    needs: [pre-flight, cicd-test-container-build]
    uses: ./.github/workflows/_test_template.yml
    if: contains(fromJSON(needs.pre-flight.outputs.test_to_run), 'L2_NeMo_2_Conversion_Test_Qwen2') || needs.pre-flight.outputs.all == 'true'
    with:
      RUNNER: self-hosted-azure
      SCRIPT: L2_NeMo_2_Conversion_Test_Qwen2

  L2_NeMo_2_Conversion_Test_Starcoder:
    needs: [pre-flight, cicd-test-container-build]
    uses: ./.github/workflows/_test_template.yml
    if: contains(fromJSON(needs.pre-flight.outputs.test_to_run), 'L2_NeMo_2_Conversion_Test_Starcoder') || needs.pre-flight.outputs.all == 'true'
    with:
      RUNNER: self-hosted-azure
      SCRIPT: L2_NeMo_2_Conversion_Test_Starcoder

  L2_NeMo_2_Conversion_Test_Starcoder2:
    needs: [pre-flight, cicd-test-container-build]
    uses: ./.github/workflows/_test_template.yml
    if: contains(fromJSON(needs.pre-flight.outputs.test_to_run), 'L2_NeMo_2_Conversion_Test_Starcoder2') || needs.pre-flight.outputs.all == 'true'
    with:
      RUNNER: self-hosted-azure
      SCRIPT: L2_NeMo_2_Conversion_Test_Starcoder2

  L2_NeMo_2_Conversion_Test_BERT:
    needs: [pre-flight, cicd-test-container-build]
    uses: ./.github/workflows/_test_template.yml
    if: contains(fromJSON(needs.pre-flight.outputs.test_to_run), 'L2_NeMo_2_Conversion_Test_BERT') || needs.pre-flight.outputs.all == 'true'
    with:
      RUNNER: self-hosted-azure
      SCRIPT: L2_NeMo_2_Conversion_Test_BERT

  Nemo_CICD_Test:
    needs:
      - pre-flight
      - cicd-import-tests

      - L0_Unit_Tests_GPU_ASR
      - L0_Unit_Tests_GPU_Audio
      - L0_Unit_Tests_GPU_Common
      - L0_Unit_Tests_GPU_LLM
      - L0_Unit_Tests_GPU_VLM
      - L0_Unit_Tests_GPU_Multimodal
      - L0_Unit_Tests_GPU_TTS
      - L0_Unit_Tests_GPU_Core
      - L0_Unit_Tests_GPU_Hydra
      - L0_Unit_Tests_GPU_Lightning
      - L0_Unit_Tests_GPU_Others

      - L0_Unit_Tests_CPU_ASR
      - L0_Unit_Tests_CPU_Audio
      - L0_Unit_Tests_CPU_Common
      - L0_Unit_Tests_CPU_LLM
      - L0_Unit_Tests_CPU_VLM
      - L0_Unit_Tests_CPU_Multimodal
      - L0_Unit_Tests_CPU_TTS
      - L0_Unit_Tests_CPU_Core
      - L0_Unit_Tests_CPU_Hydra
      - L0_Unit_Tests_CPU_Lightning
      - L0_Unit_Tests_CPU_Others

      # Nemo2 Conversion Tests
      - L2_NeMo_2_Conversion_Test_Baichuan2
      - L2_NeMo_2_Conversion_Test_ChatGLM
      - L2_NeMo_2_Conversion_Test_DeepSeek
      - L2_NeMo_2_Conversion_Test_Gemma
      - L2_NeMo_2_Conversion_Test_Gemma2
      - L2_NeMo_2_Conversion_Test_Llama
      - L2_NeMo_2_Conversion_Test_Llama_Embedding
      - L2_NeMo_2_Conversion_Test_Mistral
      - L2_NeMo_2_Conversion_Test_Nemotron
      - L2_NeMo_2_Conversion_Test_Phi3Mini
      - L2_NeMo_2_Conversion_Test_Qwen2
      - L2_NeMo_2_Conversion_Test_Starcoder
      - L2_NeMo_2_Conversion_Test_Starcoder2
      - L2_NeMo_2_Conversion_Test_BERT

      - ASR_dev_run_Speech_to_Text
      - ASR_dev_run_Speech_to_Text_WPE_CitriNet
      - ASR_dev_run_Speech_Pre-training_-_CitriNet
      - Optional_ASR_dev_run_Speech_To_Text_Finetuning
      - Optional_ASR_dev_run_Speech_To_Text_HF_Finetuning
      - ASR_dev_run_Speech_to_Text_WPE_-_Conformer
      - ASR_dev_run-part_two_Speech_to_Text_WPE_-_Squeezeformer
      - L2_Speech_to_Text_EMA
      - L2_Speaker_dev_run_Speaker_Recognition
      - L2_Speaker_dev_run_Speaker_Diarization
      - L2_Speaker_dev_run_EndtoEnd_Speaker_Diarization_Sortformer
      - L2_Speaker_dev_run_EndtoEnd_Diarizer_Inference
      - L2_Speaker_dev_run_Speech_to_Label
      - L2_Speaker_dev_run_Speaker_Diarization_with_ASR_Inference
      - L2_Speaker_dev_run_Clustering_Diarizer_Inference
      - L2_Speaker_dev_run_Neural_Diarizer_Inference
      - L2_Speaker_dev_run_Multispeaker_ASR_Data_Simulation
      - L2_ASR_Multi-dataloader_dev_run_Speech_to_Text_multi-dataloader
      - L2_ASR_Multi-dataloader_dev_run_Speech_to_Label_multi-dataloader
      - L2_ASR_Adapters_Linear_Adapters
      - L2_ASR_Adapters_RelPos_MHA_Adapters
      - L2_Speech_Transcription_Speech_to_Text_Transcribe
      - L2_Segmentation_Tool_Parallel_ctc_segmentation_test_L2_Eng_CitriNet_with_wav
      - L2_Segmentation_Tool_Parallel_ctc_segmentation_test_L2_Ru_QN_with_mp3
      - L2_G2P_Models_G2P_Conformer_training_evaluation_and_inference
      - L2_G2P_Models_HeteronymClassificationModel_training_evaluation_and_inference
      - L2_NMT_Attention_is_All_You_Need_Training_NMT_Training_Post-LN
      - L2_NMT_Attention_is_All_You_Need_Training_NMT_Training_Pre-LN
      - L2_NMT_Attention_is_All_You_Need_Training_NMT_Multi-Validation
      - L2_NMT_Attention_is_All_You_Need_Inference
      - L2_NMT_Attention_is_All_You_Need_Finetuning
      - L2_NMT_Tarred_Dataset_Creation_Auto_Tarred_Dataset_Creation
      - L2_NMT_Tarred_Dataset_Creation_Script_Tarred_Dataset_Creation
      - L2_Megatron_NMT_Training_TP2
      - L2_TTS_Fast_dev_runs_1_Tacotron_2
      - L2_TTS_Fast_dev_runs_1_WaveGlow
      - L2_TTS_Fast_dev_runs_1_FastPitch
        #- OPTIONAL_L2_TTS_Fast_dev_runs_1_RADTTS
      - L2_TTS_Fast_dev_runs_1_Hifigan
      - Speech_Checkpoints_tests
      - L2_Stable_Diffusion_Training
      - L2_NeMo_2_NEVA_MOCK_PRETRAIN_TP2
      - L2_NeMo_2_NEVA_MOCK_PRETRAIN_PP2
      - L2_NeMo_2_NEVA_MOCK_PRETRAIN_CP2
      - L2_NeMo_2_NEVA_MOCK_FINETUNE_TP2
      - L2_NeMo_2_NEVA_MOCK_FINETUNE_PP2
      - L2_NeMo_2_NEVA_MOCK_FINETUNE_CP2
      - L2_NeMo_2_NEVA_LOAD_GENERATE
      - L2_NeMo_2_MLLAMA_MOCK_FINETUNE_TP2
      - L2_NEMO_2_MLLAMA_Inference
      - L2_NeMo_2_GPT_Pretraining_no_transformer_engine
      - L2_NeMo_2_GPT_DDP_Param_Parity_check
      - L2_NeMo_2_HF_MODEL_IMPORT
      - L2_NeMo_2_llama3_pretraining_recipe
      - L2_NeMo_2_llama3_fault_tolerance_plugin
      - L2_NeMo_2_llama3_straggler_detection
      - L2_HF_Transformer_PEFT_notebook
      - L2_HF_Transformer_PEFT
      - L2_HF_Transformer_PEFT_nemorun
      - L2_HF_Transformer_PEFT_2gpu
      - L2_HF_Transformer_PEFT_2gpu_FSDP2
      - L2_HF_Transformer_PEFT_2gpu_FSDP2_liger
      - L2_HF_Transformer_PEFT_2gpu_FSDP2_fp8
      - L2_HF_Transformer_PEFT_2gpu_nemorun
      - L2_HF_Transformer_SFT_notebook
      - L2_HF_Transformer_SFT
      - L2_HF_Transformer_SFT_nemorun
      - L2_HF_Transformer_SFT_2gpu
      - L2_HF_Transformer_SFT_2gpu_FSDP2
      - L2_HF_Transformer_SFT_2gpu_FSDP2_fp8
      - L2_VLM_HF_Transformer_PEFT
      - L2_VLM_HF_Transformer_PEFT_FSDP2
      - L2_VLM_HF_Transformer_PEFT_4bit
      - L2_VLM_HF_Transformer_SFT_FSDP2
      - L2_HF_Transformer_SFT_2gpu_nemorun
      - L2_HF_Transformer_SFT_TE_Acceleration
      - L2_HF_Transformer_PT
      - L2_HF_Transformer_PT_nemorun
      - L2_HF_Transformer_PT_2gpu
      - L2_HF_Transformer_PT_2gpu_nemorun
      - L2_HF_Transformer_PT_TE_Acceleration
      - L2_HF_Transformer_SpeechLM_SFT_2gpu
      - L2_NeMo_2_SSM_Pretraining
      - L2_NeMo_2_SSM_Finetuning
      - L2_NeMo_2_Hyena_Conversion_from_HF
      - L2_NeMo_2_Hyena_DDP_Pretraining_Test
      - L2_NeMo_2_T5_Pretraining
      - L2_NeMo_2_T5_Finetuning
      - L2_NeMo_2_T5_LoRA
      - L2_NeMo_2_BERT_Pretraining_Megatron
      - L2_NeMo_2_BERT_Pretraining_HuggingFace
      - L2_NeMo_2_GPT_SFT_TP1PP1_MBS1
      - L2_NeMo_2_GPT_SFT_TP1PP1_MBS2
      - L2_NeMo_2_GPT_SFT_TP1PP2_MBS2
      - L2_NeMo_2_GPT_SFT_TP2PP1_MBS2
      - L2_NeMo_2_GPT_SFT_TP1PP1_MBS1_PACKED
      - L2_NeMo_2_GPT_LoRA_TP1PP1_MBS1
      - L2_NeMo_2_GPT_LoRA_TP1PP1_MBS2
      - L2_NeMo_2_GPT_LoRA_TP1PP2_MBS2
      - L2_NeMo_2_GPT_LoRA_TP2PP1_MBS2
      - L2_NeMo_2_GPT_LoRA_TP1PP1_MBS1_Chat
      - L2_NeMo_2_GPT_LoRA_TP1PP1_MBS1_PACKED
      - L2_NeMo_2_GPT_DoRA_TP1PP1_MBS1_PACKED
      - L2_NeMo_2_GPT_CLoRA_TP1PP1_MBS1_PACKED
      - L2_NeMo_2_Mixtral_LoRA_EP2PP1_MBS2
      - L2_NeMo_2_Mixtral_LoRA_TP1PP1_MBS1
      - L2_NeMo_2_Mixtral_LoRA_TP2PP1_MBS1
      - L2_NeMo_2_Mistral_LoRA_TP1PP1_MBS1
      - L2_NeMo_2_Mistral_LoRA_TP2PP1_MBS1
      - L2_NeMo_2_Mistral_LoRA_TP1PP1_MBS1_exclude
      - L2_NeMo_2_Mixtral_LoRA_EP2PP1_MBS2_exclude
      - L2_NEMO_2_LoRA_MERGE
      - L2_NEMO_2_LoRA_Export
      - L2_NEMO_2_LoRA_Inference
      - L2_NeMo_2_Mixtral_Pretraining
      - L2_NeMo_2_Auto_Configurator_llama_TP1_PP1_MBS124
      - L2_NeMo_2_Auto_Configurator_bert_TP1_PP1_MBS124
      - L2_NeMo_2_Auto_Configurator_t5_TP1_PP1_MBS124
      - L2_Speech_to_Text_AED
      - L2_Speech_Estimate_Duration_Bins
      - L2_Speech_Batch_Size_OOMptimizer
        # - Optional_L2_Speech_Batch_Size_OOMptimizer_Canary
      - L2_Speech_Transcription_Canary_Transcribe_Full_Manifest
      - L2_Speech_Transcription_Canary_Transcribe_With_Prompt
      - L2_Speech_Transcription_Canary_Transcribe_Audio_Dir
      - L2_Longform_Speech_Transcription_Canary_Chunked_Infer_from_Audio_Dir
      - L2_Longform_Speech_Transcription_with_TimeStamps_Canary_Chunked_Infer_from_Audio_Dir
      - L2_Longform_Speech_Transcription_with_TimeStamps_Canary_Chunked_Infer_from_Manifest
      - L2_NeMo_2_NeMo_Mcore_Mixtral_bitexact
      - L2_NeMo_2_Automodel_PTQ_trtllm
      - L2_NeMo_2_Automodel_PTQ_hf
      - L2_NeMo_2_PTQ_Llama2_FP8_trtllm
      - L2_NeMo_2_PTQ_Llama2_FP8_nemo
      - L2_NeMo_2_Distill_Llama3_TP1PP2
      - L2_NeMo_2_Prune_Llama_TP1PP2
      - L2_NeMo_2_Export_In_Framework
      - L2_NeMo_2_jit_callback
      - L2_NeMo_2_LLAVA_NEXT_MOCK_TRAINING
      - L2_NeMo_2_LLAVA_NEXT_HF_CONVERSION
      - L2_NeMo_2_LLAVA_NEXT_ENERGON_TRAIN
      - L2_NeMo_2_LLAVA_NEXT_ENERGON_PACKED_TRAIN
      - L2_NeMo_2_CLIP_PRETRAIN
      - L2_NeMo_2_CLIP_INFER
      - L2_HF_Transformer_SFT_FSDP2_2gpu
      - L2_HF_Transformer_SFT_2gpu_nemorun_fsdp2
      - L2_NeMo_2_VLLM_EXPORT
      - L2_NeMo_2_EVAL
      - L2_SpeechLM_LoRA_TP1PP1_MBS2

    if: always() && github.event != 'push'
    runs-on: ubuntu-latest
    permissions: write-all
    steps:
      - name: Evaluate conclusion
        if: ${{ always() }}
        id: pipeline-conclusion
        run: |
          # Slack notifications are send only on test failure (not cancelled):
          FAILED=${{ contains(needs.*.outputs.conclusion, 'failure') && github.event.label.name == 'Run CICD' }}
          echo "FAILED=$FAILED" >> $GITHUB_OUTPUT

          # Mark as successful if no job was cancelled:
          SUCCESS=${{ !contains(needs.*.outputs.conclusion, 'failure') && !contains(needs.*.result, 'cancelled') && !contains(needs.*.result, 'skipped') }}
          echo "SUCCESS=$SUCCESS" >> $GITHUB_OUTPUT

      - name: Checkout for GH CLI
        uses: actions/checkout@v4

      - name: Remove label if not cancelled
        if: ${{ !contains(needs.*.result, 'cancelled') && github.event.label.name == 'Run CICD' && github.event.pull_request.head.repo.full_name == github.repository }}
        env:
          GH_TOKEN: ${{ github.token }}
          PR_NUMBER: ${{ github.event.number }}
        run: gh pr edit "$PR_NUMBER" --remove-label "Run CICD"

        # This should depend on all the tests so we block/unblock based on all tests passing
      - name: Pipeline successful, set exit code to 0
        if: ${{ always() && steps.pipeline-conclusion.outputs.SUCCESS == 'true' }}
        run: exit 0

      - name: Pipeline successful, add PR comment
        if: ${{ always() && steps.pipeline-conclusion.outputs.SUCCESS == 'true' && github.event_name == 'pull_request' && env.SLACK_WEBHOOK != '' }}
        uses: peter-evans/create-or-update-comment@v4
        env:
          SLACK_WEBHOOK: ${{ secrets.SLACK_WEBHOOK }}
          REPOSITORY: ${{ github.repository }}
          RUN_ID: ${{ github.run_id }}
        with:
          issue-number: ${{ github.event.number }}
          body: |
            [🤖]: Hi @${{ github.event.pull_request.user.login }} 👋,

            We wanted to let you know that a [CICD pipeline](https://github.com/${{ env.REPOSITORY }}/actions/runs/${{ env.RUN_ID }}) for this PR just finished successfully

            So it might be time to merge this PR or get some approvals

            I'm just a bot so I'll leave it you what to do next.

            //cc @pablo-garay @ko3n1g

      - name: "Pipeline not successful and not cancelled: Send Slack alert & create step summary"
        if: ${{ always() && steps.pipeline-conclusion.outputs.FAILED == 'true' && env.SLACK_WEBHOOK != '' }}
        env:
          SLACK_WEBHOOK: ${{ secrets.SLACK_WEBHOOK }}
          SLACK_WEBHOOK_ADMIN: <!subteam^${{ secrets.SLACK_WEBHOOK_ADMIN }}>
          GITHUB_TOKEN: ${{ secrets.GITHUB_TOKEN }}
          GITHUB_ACTOR: ${{ github.actor }}
          BRANCH: ${{ github.head_ref || github.ref_name }}
          REPOSITORY: ${{ github.repository }}
          RUN_ID: ${{ github.run_id }}
          PR_NUMBER: ${{ github.event.number }}
          SERVER_URL: ${{ github.server_url }}
        run: |
          set -x

          PR_INFO=$(curl -L \
            -H "Accept: application/vnd.github+json" \
            -H "Authorization: Bearer $GITHUB_TOKEN" \
            -H "X-GitHub-Api-Version: 2022-11-28" \
            https://api.github.com/repos/$REPOSITORY/pulls/$PR_NUMBER
          )
          PR_URL=$(echo -E $PR_INFO | jq '.html_url' | tr -d '"')
          PR_TITLE=$(echo -E $PR_INFO | jq '.title' | tr -d '"')

          PIPELINE_URL=$SERVER_URL/$REPOSITORY/actions/runs/$RUN_ID
          BASE_MESSAGE='
            {
              "blocks": [
                {
                  "type": "section",
                  "text": {
                    "type": "mrkdwn",
                    "text": "🚨 *CI/CD failure at <'$PIPELINE_URL'|NeMo CI>*."
                  }
                }
              ]
            }
          '

          # Since this workflow contains more than 100 jobs, we need to iterate over job pages
          JOBS='[]'
          PAGE=1
          while : ; do
            JOBS_URL="https://api.github.com/repos/$REPOSITORY/actions/runs/$RUN_ID/jobs?page=$PAGE&per_page=100"  
            RESPONSE=$(curl -s -H "Authorization: token $GITHUB_TOKEN" $JOBS_URL | jq '.jobs')
            JOBS=$(echo -e "$JOBS\n$RESPONSE" | jq -cs 'add')
            if [[ $(echo $RESPONSE | jq 'length') -lt 100 ]]; then
              break
            else
              PAGE=$(( PAGE + 1))
            fi
          done

          SUMMARY="[]"
          echo "Failed jobs: " | tee -a $GITHUB_STEP_SUMMARY
          while IFS= read -r JOB; do
            JOB_NAME="$(echo $JOB | jq '.key' | tr -d '"') / main"
            JOB_ID=$(echo $JOBS | jq --arg job_name "$JOB_NAME" '.[] | select(.name == $job_name) | .id')
            JOB_URL="https://github.com/$REPOSITORY/actions/runs/$RUN_ID/job/$JOB_ID"

            echo "* [$JOB_NAME]($JOB_URL)" | tee -a $GITHUB_STEP_SUMMARY

            LOGS=$(echo $JOB | yq '(.value.outputs.log | @base64d)' | tr -d '"')
            LOGS=$([[ $(echo $LOGS | wc -c) -gt 0 ]] && echo -E "\`\`\`\n$LOGS\n\`\`\`" || echo "")
            LOGS=$([[ $(echo $JOB | yq '.value.outputs.potential_infra_failure') == "true" ]] && echo -E "$LOGS\n\ncc: $SLACK_WEBHOOK_ADMIN" || echo -E "$LOGS")
            
            SUMMARY=$(echo "$SUMMARY" | jq \
              --arg pr "<$PR_URL|$PR_TITLE>" \
              --arg job "<$JOB_URL|$JOB_NAME>" \
              --arg logs "$(echo -e "$LOGS")" \
              --arg author "<https://github.com/$GITHUB_ACTOR|$GITHUB_ACTOR>" \
              --arg branch "<https://github.com/$REPOSITORY/tree/$BRANCH|$BRANCH>"\
              '. += [
              {
                "type": "section",
                "text": {
                  "type": "mrkdwn",
                  "text": (
                    "PR: " + $pr
                    + "\nJob: " + $job
                    + "\nAuthor: " + $author
                    + "\nBranch: " + $branch
                    + "\nLogs:" + $logs
                  )
                }
              }
            ]')
          done <<<$(echo '${{ toJSON(needs) }}' | jq -c 'to_entries | .[] | select(.value.outputs.conclusion == "failure")')

          MESSAGE=$(echo $BASE_MESSAGE | jq -c --argjson summary "$SUMMARY" '.blocks += $summary')

          curl -X POST -H "Content-type: application/json" --data "$MESSAGE" $SLACK_WEBHOOK

      - name: Pipeline not successful, set exit code to 1
        if: ${{ always() && steps.pipeline-conclusion.outputs.SUCCESS == 'false' }}
        run: exit 1

  Coverage:
    runs-on: ubuntu-latest
    needs: [Nemo_CICD_Test]
    strategy:
      matrix:
        flag: [unit-test, e2e]
    steps:
      - name: Checkout
        uses: actions/checkout@v4

      - name: Download coverage reports of current branch
        uses: actions/download-artifact@v4
        with:
          pattern: coverage-${{ matrix.flag }}-*

      - name: Get total coverage of current branch
        shell: bash -x -e -u -o pipefail {0}
        if: always()
        run: |
          pip install coverage

          ls -al .
          ls -al coverage-*/
          coverage combine --keep $(ls coverage-*/.coverage)
          coverage report -i
          rm -rf coverage-*
          ls -al

      - name: Upload coverage reports to Codecov
        uses: codecov/codecov-action@v5
        with:
          token: ${{ secrets.CODECOV_TOKEN }}
          verbose: true
          flags: ${{ matrix.flag }}

      - name: Upload artifacts
        uses: actions/upload-artifact@v4
        with:
          name: coverage-${{ matrix.flag }}-aggregated
          path: |
            .coverage
          include-hidden-files: true<|MERGE_RESOLUTION|>--- conflicted
+++ resolved
@@ -1673,10 +1673,6 @@
     if: contains(fromJSON(needs.pre-flight.outputs.test_to_run), 'L2_NeMo_2_LLAVA_NEXT_MOCK_TRAINING')
     with:
       RUNNER: self-hosted-azure
-<<<<<<< HEAD
-      SCRIPT: |-
-        RUN_ID=${{ github.run_id }} bash tests/functional_tests/L2_NeMo_2_LLAVA_NEXT_MOCK_TRAINING.sh
-=======
       SCRIPT: L2_NeMo_2_LLAVA_NEXT_MOCK_TRAINING
 
   L2_NeMo_2_LLAVA_NEXT_HF_CONVERSION:
@@ -1702,46 +1698,6 @@
     with:
       RUNNER: self-hosted-azure
       SCRIPT: L2_NeMo_2_LLAVA_NEXT_ENERGON_PACKED_TRAIN
->>>>>>> 0e6a41c2
-
-      AFTER_SCRIPT: |
-        rm -rf /tmp/nemo2_llava_next_results
-
-  L2_NeMo_2_LLAVA_NEXT_HF_CONVERSION:
-    needs: [pre-flight, cicd-test-container-build]
-    uses: ./.github/workflows/_test_template.yml
-    if: contains(fromJSON(needs.pre-flight.outputs.test_to_run), 'L2_NeMo_2_LLAVA_NEXT_HF_CONVERSION')
-    with:
-      RUNNER: self-hosted-azure
-      SCRIPT: |-
-        RUN_ID=${{ github.run_id }} bash tests/functional_tests/L2_NeMo_2_LLAVA_NEXT_HF_CONVERSION.sh
-
-      AFTER_SCRIPT: |
-        rm -rf /tmp/nemo2_llava_next_hf_conversion_results
-
-  L2_NeMo_2_LLAVA_NEXT_ENERGON_TRAIN:
-    needs: [pre-flight, cicd-test-container-build]
-    uses: ./.github/workflows/_test_template.yml
-    if: contains(fromJSON(needs.pre-flight.outputs.test_to_run), 'L2_NeMo_2_LLAVA_NEXT_ENERGON_TRAIN')
-    with:
-      RUNNER: self-hosted-azure
-      SCRIPT: |-
-        RUN_ID=${{ github.run_id }} bash tests/functional_tests/L2_NeMo_2_LLAVA_NEXT_ENERGON_TRAIN.sh
-
-      AFTER_SCRIPT: |
-        rm -rf /tmp/nemo2_llava_next_energon_results
-
-  L2_NeMo_2_LLAVA_NEXT_ENERGON_PACKED_TRAIN:
-    needs: [pre-flight, cicd-test-container-build]
-    uses: ./.github/workflows/_test_template.yml
-    if: contains(fromJSON(needs.pre-flight.outputs.test_to_run), 'L2_NeMo_2_LLAVA_NEXT_ENERGON_PACKED_TRAIN')
-    with:
-      RUNNER: self-hosted-azure
-      SCRIPT: |-
-        RUN_ID=${{ github.run_id }} bash tests/functional_tests/L2_NeMo_2_LLAVA_NEXT_ENERGON_PACKED_TRAIN.sh
-
-      AFTER_SCRIPT: |
-        rm -rf /tmp/nemo2_llava_next_energon_packed_results
 
   L2_NeMo_2_CLIP_PRETRAIN:
     needs: [pre-flight, cicd-test-container-build]
