--- conflicted
+++ resolved
@@ -5140,7 +5140,6 @@
       AFTER_SCRIPT: |
         rm -rf tests/collections/llm/gpt_pretrain_results
         rm -rf tests/collections/llm/gpt_index_mappings
-<<<<<<< HEAD
 
   L2_NeMo_2_HF_MODEL_IMPORT:
     needs: [cicd-test-container-setup]
@@ -5154,11 +5153,6 @@
         rm -rf ~/.cache/nemo/models
 
   L2_NeMo_2_SSM_Pretraining:
-=======
-      IS_OPTIONAL: true
-      
-  OPTIONAL_L2_NeMo_2_SSM_Pretraining:
->>>>>>> 771e0b6c
     needs: [cicd-test-container-setup]
     uses: ./.github/workflows/_test_template.yml
     if: contains(fromJSON(needs.cicd-test-container-setup.outputs.test_to_run), 'OPTIONAL_L2_NeMo_2_SSM_Pretraining') || needs.cicd-test-container-setup.outputs.all == 'true'
@@ -5212,7 +5206,6 @@
         rm -rf tests/collections/llm/t5_pretrain_results/${{ github.run_id }}
         rm -rf tests/collections/llm/t5_index_mappings/${{ github.run_id }}
 
-<<<<<<< HEAD
   L2_NeMo_2_GPT_SFT_TP1PP1_MBS1:
     needs: [cicd-test-container-setup]
     uses: ./.github/workflows/_test_template.yml
@@ -5460,8 +5453,8 @@
 
       AFTER_SCRIPT: |
         rm -rf tests/collections/llm/${{ github.run_id }}
-=======
-  L2_NeMo_2_Mixtral_Pretraining:
+
+L2_NeMo_2_Mixtral_Pretraining:
     needs: [cicd-test-container-setup]
     uses: ./.github/workflows/_test_template.yml
     if: contains(fromJSON(needs.cicd-test-container-setup.outputs.test_to_run), 'L2_NeMo_2_Mixtral_Pretraining') || needs.cicd-test-container-setup.outputs.all == 'true'
@@ -5471,7 +5464,6 @@
         NVTE_FUSED_ATTN=0 NVTE_FLASH_ATTN=0 python3 tests/collections/llm/megatron_mixtral_pretraining.py \
         --experiment-dir=/tmp/mixtral_pretrain_results \
         --data-path=/home/TestData/nlp/megatron_t5/data/pile_val_small_bert_tokenizer_text_document
->>>>>>> 771e0b6c
 
   Nemo_CICD_Test:
     needs: 
@@ -5611,7 +5603,6 @@
       #- OPTIONAL_L2_NeMo_2_SSM_Pretraining
       #- OPTIONAL_L2_NeMo_2_SSM_Finetuning
       - L2_NeMo_2_T5_Pretraining
-<<<<<<< HEAD
       - L2_NeMo_2_GPT_SFT_TP1PP1_MBS1
       - L2_NeMo_2_GPT_SFT_TP1PP1_MBS2
       - L2_NeMo_2_GPT_SFT_TP1PP2_MBS2
@@ -5620,9 +5611,7 @@
       - L2_NeMo_2_GPT_LoRA_TP1PP1_MBS2
       - L2_NeMo_2_GPT_LoRA_TP1PP2_MBS2
       - L2_NeMo_2_GPT_LoRA_TP2PP1_MBS2
-=======
       - L2_NeMo_2_Mixtral_Pretraining
->>>>>>> 771e0b6c
     if: always()
     runs-on: ubuntu-latest
     steps:  
