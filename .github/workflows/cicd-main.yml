--- conflicted
+++ resolved
@@ -5579,7 +5579,7 @@
       - L2_NeMo_2_SSM_Pretraining
       - L2_NeMo_2_SSM_Finetuning
       - L2_NeMo_2_T5_Pretraining
-<<<<<<< HEAD
+      - L2_NeMo_2_T5_Finetuning
       - L2_NeMo_2_GPT_SFT_TP1PP1_MBS1
       - L2_NeMo_2_GPT_SFT_TP1PP1_MBS2
       - L2_NeMo_2_GPT_SFT_TP1PP2_MBS2
@@ -5588,9 +5588,6 @@
       - L2_NeMo_2_GPT_LoRA_TP1PP1_MBS2
       - L2_NeMo_2_GPT_LoRA_TP1PP2_MBS2
       - L2_NeMo_2_GPT_LoRA_TP2PP1_MBS2
-=======
-      - L2_NeMo_2_T5_Finetuning
->>>>>>> 12890763
       - L2_NeMo_2_Mixtral_Pretraining
       - L2_PTQ_Llama2_INT8_SQ
       - L2_PTQ_Llama2_FP8
