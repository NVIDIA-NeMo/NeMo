# Copyright (c) 2020-2021, NVIDIA CORPORATION.
#
# Licensed under the Apache License, Version 2.0 (the "License");
# you may not use this file except in compliance with the License.
# You may obtain a copy of the License at
#
#     http://www.apache.org/licenses/LICENSE-2.0
#
# Unless required by applicable law or agreed to in writing, software
# distributed under the License is distributed on an "AS IS" BASIS,
# WITHOUT WARRANTIES OR CONDITIONS OF ANY KIND, either express or implied.
# See the License for the specific language governing permissions and
# limitations under the License.
name: "CICD NeMo"
on:
  pull_request:
    branches:
      - 'main'
      - 'r**'
    types: [ labeled ]

  workflow_dispatch:
    inputs:
      test_to_run:
        required: false
        default: all
        type: string
        description: Comma-separated list of tests to run. Use "all" to run the full test suite.

concurrency:
  group: ${{ github.workflow }}-${{ github.event.pull_request.number || github.ref }}
  cancel-in-progress: true

jobs:
  pre-flight:
    runs-on: ubuntu-latest
    outputs:
      test_to_run: ${{ steps.test_to_run.outputs.main }}
      all: ${{ steps.all.outputs.main }}
    steps:
      - name: Parse test_to_run
        id: test_to_run
        run: |
          parsed_string=$(echo ${{ inputs.test_to_run || 'all' }} | jq -c --raw-input 'split(",")')
          echo "main=${parsed_string}" | tee -a "$GITHUB_OUTPUT"
      - name: Parse all
        id: all
        run: |
          echo "main=${{ contains(fromJSON(steps.test_to_run.outputs.main), 'all') }}" | tee -a "$GITHUB_OUTPUT" 

  gpu-test:
    needs: [pre-flight]
    runs-on: self-hosted-azure
    if: ${{ github.event.label.name == 'Run CICD' || github.event_name == 'workflow_dispatch' }}
    steps:
    - name: Run nvidia-smi test
      run: |
        whoami
        nvidia-smi
  

  cicd-cluster-clean:
    runs-on: self-hosted-azure-builder
    needs: [pre-flight]
    if: ${{ github.event.label.name == 'Run CICD' || github.event_name == 'workflow_dispatch' }}
    steps:
    - name: Clean server from old files
      run: |
        docker system prune --filter "until=24h" --filter "label=nemo.library=nemo-core" --force
        
  cicd-test-container-setup:
    needs: [cicd-cluster-clean, pre-flight]
    runs-on: self-hosted-azure-builder
    if: ${{ github.event.label.name == 'Run CICD' || github.event_name == 'workflow_dispatch' }}
    outputs:
      test_to_run: ${{ needs.pre-flight.outputs.test_to_run }}
      all: ${{ needs.pre-flight.outputs.all }}
    steps:
    - name: Checkout repository
      uses: actions/checkout@v4
      with:
        path: ${{ github.run_id }}
    
    - name: Set up Docker Buildx
      uses: docker/setup-buildx-action@v3
      with: 
        # We use `docker` driver as this speeds things up for 
        # trivial (non-multi-stage) builds.
        driver: docker

    - name: Restore cache
      run: |
        docker pull nemoci.azurecr.io/nemo_container:latest
        docker pull nemoci.azurecr.io/nemo_container_${{ github.event.number || 'noop' }} || true

    - name: Build and push
      uses: docker/build-push-action@v5
      with:
        file: Dockerfile.ci
        push: true
        cache-from: |
          nemoci.azurecr.io/nemo_container:latest
          nemoci.azurecr.io/nemo_container_${{ github.event.number || 'noop' }}
        cache-to: type=inline
        tags: |
          nemoci.azurecr.io/nemo_container_${{ github.run_id }}
          nemoci.azurecr.io/nemo_container_${{ github.event.number || 'noop' }}
          nemoci.azurecr.io/nemo_container:latest

    - name: Run some checks
      run: |
        docker run --rm --device=/dev/nvidia0 --gpus all --shm-size=8g --env TRANSFORMERS_OFFLINE=0 --env HYDRA_FULL_ERROR=1 --env PYTHONUNBUFFERED=1 nemoci.azurecr.io/nemo_container_${{ github.run_id }} bash -c '\
          # PyTorch Lightning version
          python -c "import pytorch_lightning; print(pytorch_lightning.__version__)"

          # PyTorch Lightning DDP Checks
          CUDA_VISIBLE_DEVICES="0,1" python "tests/core_ptl/check_for_ranks.py"

          # Basic Import Checks
          python -c "import nemo.collections.asr as nemo_asr"
          python -c "import nemo.collections.nlp as nemo_nlp"
          python -c "import nemo.collections.nlp as nemo_nlp; nemo_nlp.modules.get_tokenizer_list()"
          python -c "import nemo.collections.tts as nemo_tts"

          python setup.py style
          python tests/check_copyright_header.py --dir .

          # These checks are not crucial
          exit 0
        '
        ### \'\'
  
  # L0: GPU unit tests
  OPTIONAL_L0_Unit_Tests_GPU_ASR:
     needs: [cicd-test-container-setup]
     uses: ./.github/workflows/_test_template.yml
     if: contains(fromJSON(needs.cicd-test-container-setup.outputs.test_to_run), 'OPTIONAL_L0_Unit_Tests_GPU_ASR') || needs.cicd-test-container-setup.outputs.all == 'true'
     with:
       RUNNER: self-hosted-azure
       TIMEOUT: 20
       SCRIPT: |
         NEMO_NUMBA_MINVER=0.53 pytest tests/collections/asr -m "not pleasefixme" --with_downloads
       IS_OPTIONAL: true

  L0_Unit_Tests_GPU_Audio:
     needs: [cicd-test-container-setup]
     uses: ./.github/workflows/_test_template.yml
     if: contains(fromJSON(needs.cicd-test-container-setup.outputs.test_to_run), 'L0_Unit_Tests_GPU_Audio') || needs.cicd-test-container-setup.outputs.all == 'true'
     with:
       RUNNER: self-hosted-azure
       TIMEOUT: 20
       SCRIPT: |
         NEMO_NUMBA_MINVER=0.53 pytest tests/collections/audio -m "not pleasefixme" --with_downloads

  L0_Unit_Tests_GPU_Common:
     needs: [cicd-test-container-setup]
     uses: ./.github/workflows/_test_template.yml
     if: contains(fromJSON(needs.cicd-test-container-setup.outputs.test_to_run), 'L0_Unit_Tests_GPU_Common') || needs.cicd-test-container-setup.outputs.all == 'true'
     with:
       RUNNER: self-hosted-azure
       SCRIPT: |
         NEMO_NUMBA_MINVER=0.53 pytest tests/collections/common -m "not pleasefixme" --with_downloads

  L0_Unit_Tests_GPU_LLM:
     needs: [cicd-test-container-setup]
     uses: ./.github/workflows/_test_template.yml
     if: contains(fromJSON(needs.cicd-test-container-setup.outputs.test_to_run), 'L0_Unit_Tests_GPU_LLM') || needs.cicd-test-container-setup.outputs.all == 'true'
     with:
       RUNNER: self-hosted-azure
       SCRIPT: |
         NEMO_NUMBA_MINVER=0.53 pytest tests/collections/llm -m "not pleasefixme" --with_downloads

  L0_Unit_Tests_GPU_Multimodal:
     needs: [cicd-test-container-setup]
     uses: ./.github/workflows/_test_template.yml
     if: contains(fromJSON(needs.cicd-test-container-setup.outputs.test_to_run), 'L0_Unit_Tests_GPU_Multimodal') || needs.cicd-test-container-setup.outputs.all == 'true'
     with:
       RUNNER: self-hosted-azure
       SCRIPT: |
         NEMO_NUMBA_MINVER=0.53 pytest tests/collections/multimodal -m "not pleasefixme" --with_downloads

  L0_Unit_Tests_GPU_NLP:
     needs: [cicd-test-container-setup]
     uses: ./.github/workflows/_test_template.yml
     if: contains(fromJSON(needs.cicd-test-container-setup.outputs.test_to_run), 'L0_Unit_Tests_GPU_NLP') || needs.cicd-test-container-setup.outputs.all == 'true'
     with:
       RUNNER: self-hosted-azure
       SCRIPT: |
         NEMO_NUMBA_MINVER=0.53 pytest tests/collections/nlp -m "not pleasefixme" --with_downloads

  L0_Unit_Tests_GPU_TTS:
     needs: [cicd-test-container-setup]
     uses: ./.github/workflows/_test_template.yml
     if: contains(fromJSON(needs.cicd-test-container-setup.outputs.test_to_run), 'L0_Unit_Tests_GPU_TTS') || needs.cicd-test-container-setup.outputs.all == 'true'
     with:
       RUNNER: self-hosted-azure
       SCRIPT: |
         NEMO_NUMBA_MINVER=0.53 pytest tests/collections/tts -m "not pleasefixme" --with_downloads

  OPTIONAL_L0_Unit_Tests_GPU_Core:
     needs: [cicd-test-container-setup]
     uses: ./.github/workflows/_test_template.yml
     if: contains(fromJSON(needs.cicd-test-container-setup.outputs.test_to_run), 'OPTIONAL_L0_Unit_Tests_GPU_Core') || needs.cicd-test-container-setup.outputs.all == 'true'
     with:
       RUNNER: self-hosted-azure
       TIMEOUT: 20
       SCRIPT: |
         NEMO_NUMBA_MINVER=0.53 pytest tests/core -m "not pleasefixme" --with_downloads
       IS_OPTIONAL: true

  L0_Unit_Tests_GPU_Hydra:
     needs: [cicd-test-container-setup]
     uses: ./.github/workflows/_test_template.yml
     if: contains(fromJSON(needs.cicd-test-container-setup.outputs.test_to_run), 'L0_Unit_Tests_GPU_Hydra') || needs.cicd-test-container-setup.outputs.all == 'true'
     with:
       RUNNER: self-hosted-azure
       SCRIPT: |
         NEMO_NUMBA_MINVER=0.53 pytest tests/hydra -m "not pleasefixme" --with_downloads

  OPTIONAL_L0_Unit_Tests_GPU_Lightning:
     needs: [cicd-test-container-setup]
     uses: ./.github/workflows/_test_template.yml
     if: contains(fromJSON(needs.cicd-test-container-setup.outputs.test_to_run), 'OPTIONAL_L0_Unit_Tests_GPU_Lightning') || needs.cicd-test-container-setup.outputs.all == 'true'
     with:
       RUNNER: self-hosted-azure
       SCRIPT: |
         NEMO_NUMBA_MINVER=0.53 pytest tests/lightning -m "not pleasefixme" --with_downloads
       IS_OPTIONAL: true

  L0_Unit_Tests_GPU_Others:
     needs: [cicd-test-container-setup]
     uses: ./.github/workflows/_test_template.yml
     if: contains(fromJSON(needs.cicd-test-container-setup.outputs.test_to_run), 'L0_Unit_Tests_GPU_Others') || needs.cicd-test-container-setup.outputs.all == 'true'
     with:
       RUNNER: self-hosted-azure
       SCRIPT: |
         NEMO_NUMBA_MINVER=0.53 pytest -m "not pleasefixme" --with_downloads \
         --ignore=tests/collections/asr \
         --ignore=tests/collections/audio \
         --ignore=tests/collections/common \
         --ignore=tests/collections/llm \
         --ignore=tests/collections/multimodal \
         --ignore=tests/collections/nlp \
         --ignore=tests/collections/tts \
         --ignore=tests/core \
         --ignore=tests/core_ptl \
         --ignore=tests/hydra \
         --ignore=tests/lightning \
         --ignore=tests/utils

  # L0: CPU unit tests
  L0_Unit_Tests_CPU_ASR:
     needs: [cicd-test-container-setup]
     uses: ./.github/workflows/_test_template.yml
     if: contains(fromJSON(needs.cicd-test-container-setup.outputs.test_to_run), 'L0_Unit_Tests_CPU_ASR') || needs.cicd-test-container-setup.outputs.all == 'true'
     with:
       RUNNER: self-hosted-azure-cpu
       TIMEOUT: 20
       SCRIPT: |
         CUDA_VISIBLE_DEVICES="" NEMO_NUMBA_MINVER=0.53 pytest tests/collections/asr -m "not pleasefixme" --cpu --with_downloads --relax_numba_compat

  L0_Unit_Tests_CPU_Audio:
     needs: [cicd-test-container-setup]
     uses: ./.github/workflows/_test_template.yml
     if: contains(fromJSON(needs.cicd-test-container-setup.outputs.test_to_run), 'L0_Unit_Tests_CPU_Audio') || needs.cicd-test-container-setup.outputs.all == 'true'
     with:
       RUNNER: self-hosted-azure-cpu
       SCRIPT: |
         CUDA_VISIBLE_DEVICES="" NEMO_NUMBA_MINVER=0.53 pytest tests/collections/audio -m "not pleasefixme" --cpu --with_downloads --relax_numba_compat

  L0_Unit_Tests_CPU_Common:
     needs: [cicd-test-container-setup]
     uses: ./.github/workflows/_test_template.yml
     if: contains(fromJSON(needs.cicd-test-container-setup.outputs.test_to_run), 'L0_Unit_Tests_CPU_Common') || needs.cicd-test-container-setup.outputs.all == 'true'
     with:
       RUNNER: self-hosted-azure-cpu
       TIMEOUT: 20
       SCRIPT: |
         CUDA_VISIBLE_DEVICES="" NEMO_NUMBA_MINVER=0.53 pytest tests/collections/common -m "not pleasefixme" --cpu --with_downloads --relax_numba_compat

  L0_Unit_Tests_CPU_LLM:
     needs: [cicd-test-container-setup]
     uses: ./.github/workflows/_test_template.yml
     if: contains(fromJSON(needs.cicd-test-container-setup.outputs.test_to_run), 'L0_Unit_Tests_CPU_LLM') || needs.cicd-test-container-setup.outputs.all == 'true'
     with:
       RUNNER: self-hosted-azure-cpu
       SCRIPT: |
         CUDA_VISIBLE_DEVICES="" NEMO_NUMBA_MINVER=0.53 pytest tests/collections/llm -m "not pleasefixme" --cpu --with_downloads --relax_numba_compat

  L0_Unit_Tests_CPU_Multimodal:
     needs: [cicd-test-container-setup]
     uses: ./.github/workflows/_test_template.yml
     if: contains(fromJSON(needs.cicd-test-container-setup.outputs.test_to_run), 'L0_Unit_Tests_CPU_Multimodal') || needs.cicd-test-container-setup.outputs.all == 'true'
     with:
       RUNNER: self-hosted-azure-cpu
       SCRIPT: |
         CUDA_VISIBLE_DEVICES="" NEMO_NUMBA_MINVER=0.53 pytest tests/collections/multimodal -m "not pleasefixme" --cpu --with_downloads --relax_numba_compat

  L0_Unit_Tests_CPU_NLP:
     needs: [cicd-test-container-setup]
     uses: ./.github/workflows/_test_template.yml
     if: contains(fromJSON(needs.cicd-test-container-setup.outputs.test_to_run), 'L0_Unit_Tests_CPU_NLP') || needs.cicd-test-container-setup.outputs.all == 'true'
     with:
       RUNNER: self-hosted-azure-cpu
       TIMEOUT: 20
       SCRIPT: |
         CUDA_VISIBLE_DEVICES="" NEMO_NUMBA_MINVER=0.53 pytest tests/collections/nlp -m "not pleasefixme" --cpu --with_downloads --relax_numba_compat

  L0_Unit_Tests_CPU_TTS:
     needs: [cicd-test-container-setup]
     uses: ./.github/workflows/_test_template.yml
     if: contains(fromJSON(needs.cicd-test-container-setup.outputs.test_to_run), 'L0_Unit_Tests_CPU_TTS') || needs.cicd-test-container-setup.outputs.all == 'true'
     with:
       RUNNER: self-hosted-azure-cpu
       SCRIPT: |
         CUDA_VISIBLE_DEVICES="" NEMO_NUMBA_MINVER=0.53 pytest tests/collections/tts -m "not pleasefixme" --cpu --with_downloads --relax_numba_compat

  L0_Unit_Tests_CPU_Core:
     needs: [cicd-test-container-setup]
     uses: ./.github/workflows/_test_template.yml
     if: contains(fromJSON(needs.cicd-test-container-setup.outputs.test_to_run), 'L0_Unit_Tests_CPU_Core') || needs.cicd-test-container-setup.outputs.all == 'true'
     with:
       RUNNER: self-hosted-azure-cpu
       TIMEOUT: 20
       SCRIPT: |
         CUDA_VISIBLE_DEVICES="" NEMO_NUMBA_MINVER=0.53 pytest tests/core tests/core_ptl -m "not pleasefixme" --cpu --with_downloads --relax_numba_compat

  L0_Unit_Tests_CPU_Hydra:
     needs: [cicd-test-container-setup]
     uses: ./.github/workflows/_test_template.yml
     if: contains(fromJSON(needs.cicd-test-container-setup.outputs.test_to_run), 'L0_Unit_Tests_CPU_Hydra') || needs.cicd-test-container-setup.outputs.all == 'true'
     with:
       RUNNER: self-hosted-azure-cpu
       SCRIPT: |
         CUDA_VISIBLE_DEVICES="" NEMO_NUMBA_MINVER=0.53 pytest tests/hydra -m "not pleasefixme" --cpu --with_downloads --relax_numba_compat

  L0_Unit_Tests_CPU_Lightning:
     needs: [cicd-test-container-setup]
     uses: ./.github/workflows/_test_template.yml
     if: contains(fromJSON(needs.cicd-test-container-setup.outputs.test_to_run), 'L0_Unit_Tests_CPU_Lightning') || needs.cicd-test-container-setup.outputs.all == 'true'
     with:
       RUNNER: self-hosted-azure-cpu
       SCRIPT: |
         CUDA_VISIBLE_DEVICES="" NEMO_NUMBA_MINVER=0.53 pytest tests/lightning -m "not pleasefixme" --cpu --with_downloads --relax_numba_compat

  L0_Unit_Tests_CPU_Others:
     needs: [cicd-test-container-setup]
     uses: ./.github/workflows/_test_template.yml
     if: contains(fromJSON(needs.cicd-test-container-setup.outputs.test_to_run), 'L0_Unit_Tests_CPU_Others') || needs.cicd-test-container-setup.outputs.all == 'true'
     with:
       RUNNER: self-hosted-azure-cpu
       SCRIPT: |
         CUDA_VISIBLE_DEVICES="" NEMO_NUMBA_MINVER=0.53 pytest -m "not pleasefixme" --cpu --with_downloads --relax_numba_compat \
         --ignore=tests/collections/asr \
         --ignore=tests/collections/audio \
         --ignore=tests/collections/common \
         --ignore=tests/collections/llm \
         --ignore=tests/collections/multimodal \
         --ignore=tests/collections/nlp \
         --ignore=tests/collections/tts \
         --ignore=tests/core \
         --ignore=tests/core_ptl \
         --ignore=tests/hydra \
         --ignore=tests/lightning \
         --ignore=tests/utils


  L0_Setup_Test_Data_And_Models:
    needs: [cicd-test-container-setup]
    uses: ./.github/workflows/_test_template.yml
    if: contains(fromJSON(needs.cicd-test-container-setup.outputs.test_to_run), 'L0_Setup_Test_Data_And_Models') || needs.cicd-test-container-setup.outputs.all == 'true'
    with:
      RUNNER: self-hosted-azure
      SCRIPT: |
        python -m tests.setup --save_dir /home/TestData/nlp

  #     - name: L2: Multimodal Imagen Train

  # L2: Community LLM Checkpoints tests
  L2_Community_LLM_Checkpoints_tests_Bert:
    needs: [cicd-test-container-setup]
    uses: ./.github/workflows/_test_template.yml
    if: contains(fromJSON(needs.cicd-test-container-setup.outputs.test_to_run), 'L2_Community_LLM_Checkpoints_tests_Bert') || needs.cicd-test-container-setup.outputs.all == 'true'
    with:
      RUNNER: self-hosted-azure
      SCRIPT: |
          python scripts/checkpoint_converters/convert_bert_hf_to_nemo.py  \
          --input_name_or_path /home/TestData/nlp/megatron_ir/sbert/hf_model/bert-base-uncased \
<<<<<<< HEAD
          --output_path /tmp/sbert/sbert.nemo
=======
          --output_path /tmp/nlp_megatron_ir_sbert/sbert.nemo
>>>>>>> ff97c70f

  L2_Community_LLM_Checkpoints_tests_Mamba2:
    needs: [cicd-test-container-setup]
    uses: ./.github/workflows/_test_template.yml
    if: contains(fromJSON(needs.cicd-test-container-setup.outputs.test_to_run), 'L2_Community_LLM_Checkpoints_tests_Mamba2') || needs.cicd-test-container-setup.outputs.all == 'true'
    with:
      RUNNER: self-hosted-azure
      SCRIPT: |
          python scripts/checkpoint_converters/convert_mamba2_pyt_to_nemo.py  \
          --input_name_or_path /home/TestData/nlp/megatron_mamba/model_optim_rng.pt \
<<<<<<< HEAD
          --output_path /tmp/converted_mamba.nemo \
=======
          --output_path /tmp/nlp_megatron_mamba/converted_mamba.nemo \
>>>>>>> ff97c70f
          --precision=bf16 \
          --mamba_ssm_ngroups 1

  L2_Community_LLM_Checkpoints_tests_Llama:
    needs: [cicd-test-container-setup]
    uses: ./.github/workflows/_test_template.yml
    if: contains(fromJSON(needs.cicd-test-container-setup.outputs.test_to_run), 'L2_Community_LLM_Checkpoints_tests_Llama') || needs.cicd-test-container-setup.outputs.all == 'true'
    with:
      RUNNER: self-hosted-azure
      SCRIPT: |
        CUDA_VISIBLE_DEVICES=0 python scripts/checkpoint_converters/convert_llama_hf_to_nemo.py \
          --input_name_or_path=/home/TestData/nlp/megatron_llama/llama-ci-hf-tiny \
<<<<<<< HEAD
          --output_path=/tmp/megatron_llama/llama_ci.nemo \
=======
          --output_path=/tmp/nlp_megatron_llama/llama_ci.nemo \
>>>>>>> ff97c70f
          --precision=16

  L2_Community_LLM_Checkpoints_tests_Llama3:
    needs: [cicd-test-container-setup]
    uses: ./.github/workflows/_test_template.yml
    if: contains(fromJSON(needs.cicd-test-container-setup.outputs.test_to_run), 'L2_Community_LLM_Checkpoints_tests_Llama3') || needs.cicd-test-container-setup.outputs.all == 'true'
    with:
      RUNNER: self-hosted-azure
      SCRIPT: |
        CUDA_VISIBLE_DEVICES=0 python scripts/checkpoint_converters/convert_llama_hf_to_nemo.py \
          --input_name_or_path=/home/TestData/nlp/megatron_llama/llama3-ci-hf \
<<<<<<< HEAD
          --output_path=/tmp/llama3-ci-hf/llama3_ci.nemo \
=======
          --output_path=/tmp/nlp_megatron_llama_llama3-ci-hf/llama3_ci.nemo \
>>>>>>> ff97c70f
          --precision=16

  L2_Community_LLM_Checkpoints_tests_StarCoder:
    needs: [cicd-test-container-setup]
    uses: ./.github/workflows/_test_template.yml
    if: contains(fromJSON(needs.cicd-test-container-setup.outputs.test_to_run), 'L2_Community_LLM_Checkpoints_tests_StarCoder') || needs.cicd-test-container-setup.outputs.all == 'true'
    with:
      RUNNER: self-hosted-azure
      SCRIPT: |
<<<<<<< HEAD
        mkdir -p /tmp/starcoder-ci-hf/${{ github.run_id }};
        python scripts/checkpoint_converters/convert_starcoder_hf_to_nemo.py \
        --input_name_or_path /home/TestData/nlp/megatron_gpt/starcoder-ci-hf \
        --output_path /tmp/starcoder-ci-hf/${{ github.run_id }}
=======
        mkdir -p /tmp/nlp_megatron_gpt_starcoder-ci-hf/
        python scripts/checkpoint_converters/convert_starcoder_hf_to_nemo.py \
        --input_name_or_path /home/TestData/nlp/megatron_gpt/starcoder-ci-hf \
        --output_path /tmp/nlp_megatron_gpt_starcoder-ci-hf/
>>>>>>> ff97c70f

  L2_Community_LLM_Checkpoints_tests_Falcon:
    needs: [cicd-test-container-setup]
    uses: ./.github/workflows/_test_template.yml
    if: contains(fromJSON(needs.cicd-test-container-setup.outputs.test_to_run), 'L2_Community_LLM_Checkpoints_tests_Falcon') || needs.cicd-test-container-setup.outputs.all == 'true'
    with:
      RUNNER: self-hosted-azure
      SCRIPT: |
          python scripts/checkpoint_converters/convert_falcon_hf_to_nemo.py \
          --input_name_or_path /home/TestData/nlp/megatron_gpt/falcon-ci-hf \
<<<<<<< HEAD
          --output_path /tmp/falcon_ci.nemo
=======
          --output_path /tmp/nlp_megatron_gpt_falcon-ci-hf/falcon_ci.nemo
>>>>>>> ff97c70f
  
  # L2: Community llava multimodal Checkpoints tests
  L2_Community_vita_Checkpoints_tests_Llama3:
    needs: [cicd-test-container-setup]
    uses: ./.github/workflows/_test_template.yml
    if: contains(fromJSON(needs.cicd-test-container-setup.outputs.test_to_run), 'L2_Community_vita_Checkpoints_tests_Llama3') || needs.cicd-test-container-setup.outputs.all == 'true'
    with:
      RUNNER: self-hosted-azure
      SCRIPT: |
<<<<<<< HEAD
        mkdir /tmp/${{ github.run_id }}
=======
>>>>>>> ff97c70f
        export PYTHONPATH=/home/TestData/multimodal/video_neva/LLaVA:$PYTHONPATH
        CUDA_VISIBLE_DEVICES=0 python examples/multimodal/multimodal_llm/neva/convert_llava_to_neva.py \
          --in-file /home/TestData/multimodal/video_neva/Llama-3-VILA1.5-8B/llm \
          --mm-projector-ckpt-dir /home/TestData/multimodal/video_neva/Llama-3-VILA1.5-8B/mm_projector \
          --mm-vision-tower /home/TestData/multimodal/video_neva/Llama-3-VILA1.5-8B/vision_tower \
          --tokenizer-model /home/TestData/multimodal/video_neva/vita-tokenizer/ \
          --config-file vita_config.yaml \
<<<<<<< HEAD
          --out-file=/tmp/${{ github.run_id }}/llama3_ci.nemo \
          --model-type VITA \
          --conv-template llama_3

=======
          --out-file=/tmp/multimodal_video_neva_llama3-ci-hf/ \
          --model-type VITA \
          --conv-template llama_3
  
>>>>>>> ff97c70f
  # this test is using a 7B model which is too large for GitHub CI
  # replace the model in this test with a toy model or move the test
  # to the nightly CI
  # OPTIONAL_L2_Community_LLM_Checkpoints_tests_Baichuan2:
  #   needs: [cicd-test-container-setup]
  #   runs-on: self-hosted-azure
  #   container:
  #     image: nemoci.azurecr.io/nemo_container_${{ github.run_id }}
  #     options: 
  #       # --user 0:128
  #       --device=/dev/nvidia0
  #       --gpus all
  #       --shm-size=8g
  #       --env TRANSFORMERS_OFFLINE=0 
  #       --env HYDRA_FULL_ERROR=1
  #       --volume /mnt/datadrive/TestData:/home/TestData
  #   steps:
  #       - name: Checkout repository
  #         uses: actions/checkout@v4
  #       - run: |
  #           python scripts/checkpoint_converters/convert_baichuan2_hf_to_nemo.py \
  #           --input_name_or_path=/home/TestData/nlp/megatron_gpt/Baichuan2-7B-Base \
  #           --output_path=/home/TestData/nlp/megatron_gpt/Baichuan2-7B-Base/ci.nemo
  #           rm -f /home/TestData/nlp/megatron_gpt/Baichuan2-7B-Base/ci.nemo
  #       - uses: "NVIDIA/NeMo/.github/actions/cancel-workflow@main"
  #         if: "failure()"

  L2_PTQ_Llama2_Export_Only:
    needs: [cicd-test-container-setup]
    uses: ./.github/workflows/_test_template.yml
    if: contains(fromJSON(needs.cicd-test-container-setup.outputs.test_to_run), 'L2_PTQ_Llama2_Export_Only') || needs.cicd-test-container-setup.outputs.all == 'true'
    with:
      RUNNER: self-hosted-azure
      SCRIPT: |
        python examples/nlp/language_modeling/megatron_gpt_ptq.py \
          model.restore_from_path=/home/TestData/nlp/megatron_llama/llama_ci.nemo \
          quantization.algorithm=null \
<<<<<<< HEAD
          export.save_path=/tmp/ci_baseline
=======
          export.save_path=/tmp/nlp_megatron_llama_export_only/ci_baseline
>>>>>>> ff97c70f

  L2_PTQ_Llama2_FP8:
    needs: [cicd-test-container-setup]
    uses: ./.github/workflows/_test_template.yml
    if: contains(fromJSON(needs.cicd-test-container-setup.outputs.test_to_run), 'L2_PTQ_Llama2_FP8') || needs.cicd-test-container-setup.outputs.all == 'true'
    with:
      RUNNER: self-hosted-azure
      SCRIPT: |
        python examples/nlp/language_modeling/megatron_gpt_ptq.py \
          model.restore_from_path=/home/TestData/nlp/megatron_llama/llama_ci.nemo \
          model.tensor_model_parallel_size=2 \
          trainer.devices=2 \
          quantization.calib_dataset=/home/TestData/nlp/test_quantization/test.json \
          quantization.algorithm=fp8 \
          quantization.num_calib_size=8 \
          inference.batch_size=2 \
          export.inference_tensor_parallel=2 \
          export.sample_output=False \
<<<<<<< HEAD
          export.save_path=/tmp/ci_fp8.qnemo
=======
          export.save_path=/tmp/nlp_megatron_llama_eo/ci_fp8.qnemo
>>>>>>> ff97c70f

  L2_PTQ_Llama2_INT8_SQ:
    needs: [cicd-test-container-setup]
    uses: ./.github/workflows/_test_template.yml
    if: contains(fromJSON(needs.cicd-test-container-setup.outputs.test_to_run), 'L2_PTQ_Llama2_INT8_SQ') || needs.cicd-test-container-setup.outputs.all == 'true'
    with:
      RUNNER: self-hosted-azure
      TIMEOUT: 15
      SCRIPT: |
        python examples/nlp/language_modeling/megatron_gpt_ptq.py \
          model.restore_from_path=/home/TestData/nlp/megatron_llama/llama_ci.nemo \
          quantization.calib_dataset=/home/TestData/nlp/test_quantization/test.json \
          quantization.algorithm=int8_sq \
          quantization.num_calib_size=8 \
          inference.batch_size=2 \
          export.sample_output=False \
<<<<<<< HEAD
          export.save_path=/tmp/ci_int8_sq.qnemo
      IS_OPTIONAL: true
=======
          export.save_path=/tmp/nlp_megatron_llama_eo/ci_int8_sq.qnemo
>>>>>>> ff97c70f

  # TODO: investigate int4_awq stuck issues and restore the test
  #L2_PTQ_Llama2_INT4_AWQ:
  #  needs: [cicd-test-container-setup]
  #  runs-on: self-hosted-azure
  #  timeout-minutes: 10
  #  container:
  #    image: nemoci.azurecr.io/nemo_container_${{ github.run_id }}
  #    options:
  #      # --user 0:128
  #      --device=/dev/nvidia0
  #      --gpus all
  #      --shm-size=8g
  #      --env TRANSFORMERS_OFFLINE=0
  #      --env HYDRA_FULL_ERROR=1
  #      --volume /mnt/datadrive/TestData:/home/TestData
  #  steps:
  #      - name: Checkout repository
  #        uses: actions/checkout@v4
  #      - run: |
  #          python examples/nlp/language_modeling/megatron_gpt_ptq.py \
  #          model.restore_from_path=/home/TestData/nlp/megatron_llama/llama_ci.nemo \
  #          model.tensor_model_parallel_size=1 \
  #          trainer.devices=1 \
  #          quantization.calib_dataset=/home/TestData/nlp/test_quantization/test.json \
  #          quantization.algorithm=int4_awq \
  #          quantization.num_calib_size=8 \
  #          inference.batch_size=2 \
  #          export.save_path=/home/TestData/nlp/megatron_llama/ci_int4_awq.qnemo
  #
  #          rm -rf /home/TestData/nlp/megatron_llama/ci_int4_awq.qnemo
        #- uses: "NVIDIA/NeMo/.github/actions/cancel-workflow@main"
        #  if: "failure()"

  # OPTIONAL_L2_QAT_Llama2_INT4:
  #    needs: [cicd-test-container-setup]
  #    runs-on: self-hosted-azure
  #    timeout-minutes: 10
  #    container:
  #      image: nemoci.azurecr.io/nemo_container_${{ github.run_id }}
  #      options:
  #        # --user 0:128
  #        --device=/dev/nvidia0
  #        --gpus all
  #        --shm-size=8g
  #        --env TRANSFORMERS_OFFLINE=0
  #        --env HYDRA_FULL_ERROR=1
  #        --volume /mnt/datadrive/TestData:/home/TestData
  #    steps:
  #        - name: Checkout repository
  #          uses: actions/checkout@v4
  #        - run: |
  #           python examples/nlp/language_modeling/tuning/megatron_gpt_qat.py \
  #           quantization.algorithm=int4 \
  #           quantization.num_calib_size=8 \
  #           trainer.devices=1 \
  #           trainer.num_nodes=1 \
  #           trainer.max_steps=4 \
  #           trainer.val_check_interval=4 \
  #           +trainer.limit_val_batches=2 \
  #           exp_manager.explicit_log_dir=llama2_qat_results \
  #           model.restore_from_path=/home/TestData/nlp/megatron_llama/llama_ci.nemo \
  #           model.tensor_model_parallel_size=1 \
  #           model.pipeline_model_parallel_size=1 \
  #           model.global_batch_size=2 \
  #           model.data.train_ds.file_names=[/home/TestData/nlp/megatron_sft/quarel.jsonl] \
  #           model.data.train_ds.concat_sampling_probabilities=[1.0] \
  #           model.data.validation_ds.file_names=[/home/TestData/nlp/megatron_sft/quarel.jsonl]

  #           rm -rf llama2_qat_results

  L2_Distill_Llama2:
    needs: [cicd-test-container-setup]
    uses: ./.github/workflows/_test_template.yml
    if: contains(fromJSON(needs.cicd-test-container-setup.outputs.test_to_run), 'L2_Distill_Llama2') || needs.cicd-test-container-setup.outputs.all == 'true'
    with:
      RUNNER: self-hosted-azure
      SCRIPT: |
        python examples/nlp/language_modeling/megatron_gpt_distillation.py \
          trainer.devices=2 \
          trainer.num_nodes=1 \
          trainer.precision=bf16 \
          trainer.max_steps=5 \
          trainer.log_every_n_steps=5 \
          trainer.val_check_interval=5 \
          trainer.limit_val_batches=2 \
          model.restore_from_path=/home/TestData/nlp/megatron_llama/llama_ci.nemo \
          model.kd_teacher_restore_from_path=/home/TestData/nlp/megatron_llama/llama_ci.nemo \
          model.tensor_model_parallel_size=2 \
          model.pipeline_model_parallel_size=1 \
          model.micro_batch_size=1 \
          model.global_batch_size=4 \
          model.optim.name=distributed_fused_adam \
          model.optim.sched.warmup_steps=1 \
          model.data.data_prefix=[1.0,/home/TestData/nlp/megatron_gpt/data/gpt/simple_wiki_gpt_preproc_text_document] \
          model.data.index_mapping_dir=examples/nlp/language_modeling/gpt_index_mappings \
          exp_manager.exp_dir=/tmp/megatron_llama_distill

  # L2: ASR dev run
  ASR_dev_run_Speech_to_Text:
    needs: [cicd-test-container-setup]
    uses: ./.github/workflows/_test_template.yml
    if: contains(fromJSON(needs.cicd-test-container-setup.outputs.test_to_run), 'ASR_dev_run_Speech_to_Text') || needs.cicd-test-container-setup.outputs.all == 'true'
    with:
      RUNNER: self-hosted-azure-gpus-1
      SCRIPT: |
        python examples/asr/asr_ctc/speech_to_text_ctc.py \
          model.train_ds.manifest_filepath=/home/TestData/an4_dataset/an4_train.json \
          model.validation_ds.manifest_filepath=/home/TestData/an4_dataset/an4_val.json \
          trainer.devices=1 \
          trainer.accelerator="gpu" \
          +trainer.fast_dev_run=True \
          exp_manager.exp_dir=/tmp/speech_to_text_results

  ASR_dev_run_Speech_to_Text_WPE_-_CitriNet:
    needs: [cicd-test-container-setup]
    uses: ./.github/workflows/_test_template.yml
    if: contains(fromJSON(needs.cicd-test-container-setup.outputs.test_to_run), 'ASR_dev_run_Speech_to_Text_WPE_-_CitriNet') || needs.cicd-test-container-setup.outputs.all == 'true'
    with:
      RUNNER: self-hosted-azure-gpus-1
      SCRIPT: |
        python examples/asr/asr_ctc/speech_to_text_ctc_bpe.py \
          --config-path="../conf/citrinet/" --config-name="config_bpe" \
          model.train_ds.manifest_filepath=/home/TestData/an4_dataset/an4_train.json \
          model.validation_ds.manifest_filepath=/home/TestData/an4_dataset/an4_val.json \
          model.tokenizer.dir="/home/TestData/asr_tokenizers/an4_wpe_128/" \
          model.tokenizer.type="wpe" \
          trainer.devices=1 \
          trainer.accelerator="gpu" \
          +trainer.fast_dev_run=True \
          exp_manager.exp_dir=/tmp/speech_to_text_wpe_results

  ASR_dev_run_Speech_Pre-training_-_CitriNet:
    needs: [cicd-test-container-setup]
    uses: ./.github/workflows/_test_template.yml
    if: contains(fromJSON(needs.cicd-test-container-setup.outputs.test_to_run), 'ASR_dev_run_Speech_Pre-training_-_CitriNet') || needs.cicd-test-container-setup.outputs.all == 'true'
    with:
      RUNNER: self-hosted-azure-gpus-1
      SCRIPT: |
        python examples/asr/speech_pretraining/speech_pre_training.py \
        --config-path="../conf/ssl/citrinet/" --config-name="citrinet_ssl_ci" \
        model.train_ds.manifest_filepath=/home/TestData/an4_dataset/an4_train.json \
        model.validation_ds.manifest_filepath=/home/TestData/an4_dataset/an4_val.json \
        trainer.devices=1 \
        trainer.accelerator="gpu" \
        +trainer.fast_dev_run=True \
        exp_manager.exp_dir=/tmp/speech_pre_training_results

  ASR_dev_run_Speech_To_Text_Finetuning:
    needs: [cicd-test-container-setup]
    uses: ./.github/workflows/_test_template.yml
    if: contains(fromJSON(needs.cicd-test-container-setup.outputs.test_to_run), 'ASR_dev_run_Speech_To_Text_Finetuning') || needs.cicd-test-container-setup.outputs.all == 'true'
    with:
      RUNNER: self-hosted-azure-gpus-1
      SCRIPT: |
        python examples/asr/speech_to_text_finetune.py \
        --config-path="conf/asr_finetune" --config-name="speech_to_text_finetune" \
        model.train_ds.manifest_filepath=/home/TestData/an4_dataset/an4_train.json \
        model.validation_ds.manifest_filepath=/home/TestData/an4_dataset/an4_val.json \
        init_from_nemo_model=/home/TestData/asr/stt_en_fastconformer_transducer_large.nemo \
        model.tokenizer.update_tokenizer=False \
        trainer.devices=1 \
        trainer.accelerator="gpu" \
        +trainer.fast_dev_run=True \
        exp_manager.exp_dir=/tmp/speech_finetuning_results

  ASR_dev_run_Speech_To_Text_HF_Finetuning:
    needs: [cicd-test-container-setup]
    uses: ./.github/workflows/_test_template.yml
    if: contains(fromJSON(needs.cicd-test-container-setup.outputs.test_to_run), 'ASR_dev_run_Speech_To_Text_HF_Finetuning') || needs.cicd-test-container-setup.outputs.all == 'true'
    with:
      RUNNER: self-hosted-azure-gpus-1
      SCRIPT: |-
        python examples/asr/speech_to_text_finetune.py \
        --config-path="conf/asr_finetune" --config-name="speech_to_text_hf_finetune" \
        ~model.train_ds.hf_data_cfg \
        model.train_ds.num_workers=1 \
        model.train_ds.batch_size=2 model.validation_ds.batch_size=2 \
        model.train_ds.streaming=true \
        +model.train_ds.hf_data_cfg.path="librispeech_asr" \
        +model.train_ds.hf_data_cfg.name=null \
        +model.train_ds.hf_data_cfg.split="test.clean" \
        +model.train_ds.hf_data_cfg.streaming=true \
        +model.train_ds.hf_data_cfg.trust_remote_code=True \
        ~model.validation_ds.hf_data_cfg \
        model.validation_ds.streaming=true \
        +model.validation_ds.hf_data_cfg.path="librispeech_asr" \
        +model.validation_ds.hf_data_cfg.name=null \
        +model.validation_ds.hf_data_cfg.split="test.clean" \
        +model.validation_ds.hf_data_cfg.streaming=true \
        +model.validation_ds.hf_data_cfg.trust_remote_code=True \
        ~model.test_ds \
        init_from_nemo_model=/home/TestData/asr/stt_en_fastconformer_transducer_large.nemo \
        model.tokenizer.update_tokenizer=False \
        model.optim.sched.warmup_steps=0 \
        +model.optim.sched.max_steps=3 \
        trainer.max_epochs=null \
        trainer.devices=1 \
        trainer.accelerator="gpu" \
        +trainer.fast_dev_run=True \
<<<<<<< HEAD
        exp_manager.exp_dir=/tmp/speech_finetuning_results
      IS_OPTIONAL: true
=======
        exp_manager.exp_dir=examples/asr/speech_finetuning_results
      AFTER_SCRIPT: |
        rm -rf examples/asr/speech_finetuning_results
>>>>>>> ff97c70f

  ASR_dev_run_Speech_to_Text_WPE_-_Conformer:
    needs: [cicd-test-container-setup]
    uses: ./.github/workflows/_test_template.yml
    if: contains(fromJSON(needs.cicd-test-container-setup.outputs.test_to_run), 'ASR_dev_run_Speech_to_Text_WPE_-_Conformer') || needs.cicd-test-container-setup.outputs.all == 'true'
    with:
      RUNNER: self-hosted-azure-gpus-1
      SCRIPT: |
        python examples/asr/asr_ctc/speech_to_text_ctc_bpe.py \
        --config-path="../conf/conformer" --config-name="conformer_ctc_bpe" \
        model.train_ds.manifest_filepath=/home/TestData/an4_dataset/an4_train.json \
        model.validation_ds.manifest_filepath=/home/TestData/an4_dataset/an4_val.json \
        model.tokenizer.dir="/home/TestData/asr_tokenizers/an4_wpe_128/" \
        model.tokenizer.type="wpe" \
        model.train_ds.batch_size=4 \
        model.validation_ds.batch_size=4 \
        trainer.devices=1 \
        trainer.accelerator="gpu" \
        +trainer.fast_dev_run=True \
        exp_manager.exp_dir=/tmp/speech_to_text_wpe_conformer_results

  # L2: ASR dev run - part two
  ASR_dev_run-part_two_Speech_to_Text_WPE_-_Squeezeformer:
    needs: [cicd-test-container-setup]
    uses: ./.github/workflows/_test_template.yml
    if: contains(fromJSON(needs.cicd-test-container-setup.outputs.test_to_run), 'ASR_dev_run-part_two_Speech_to_Text_WPE_-_Squeezeformer') || needs.cicd-test-container-setup.outputs.all == 'true'
    with:
      RUNNER: self-hosted-azure-gpus-1
      SCRIPT: |
        python examples/asr/asr_ctc/speech_to_text_ctc_bpe.py \
        --config-path="../conf/squeezeformer" --config-name="squeezeformer_ctc_bpe" \
        model.train_ds.manifest_filepath=/home/TestData/an4_dataset/an4_train.json \
        model.validation_ds.manifest_filepath=/home/TestData/an4_dataset/an4_val.json \
        model.tokenizer.dir="/home/TestData/asr_tokenizers/an4_wpe_128/" \
        model.tokenizer.type="wpe" \
        model.encoder.d_model=144 \
        model.train_ds.batch_size=4 \
        model.validation_ds.batch_size=4 \
        trainer.devices=1 \
        trainer.accelerator="gpu" \
        +trainer.fast_dev_run=True \
        exp_manager.exp_dir=/tmp/speech_to_text_wpe_squeezeformer_results

  L2_Speech_to_Text_EMA:
    needs: [cicd-test-container-setup]
    uses: ./.github/workflows/_test_template.yml
    if: contains(fromJSON(needs.cicd-test-container-setup.outputs.test_to_run), 'L2_Speech_to_Text_EMA') || needs.cicd-test-container-setup.outputs.all == 'true'
    with:
      RUNNER: self-hosted-azure
      SCRIPT: |
        python examples/asr/asr_ctc/speech_to_text_ctc.py \
        model.train_ds.manifest_filepath=/home/TestData/an4_dataset/an4_train.json \
        model.validation_ds.manifest_filepath=/home/TestData/an4_dataset/an4_val.json \
        trainer.devices=2 \
        trainer.accelerator="gpu" \
        +trainer.fast_dev_run=True \
        +exp_manager.ema.enable=True \
        exp_manager.exp_dir=/tmp/speech_to_text_results

  L2_Speech_to_Text_AED:
    needs: [cicd-test-container-setup]
    uses: ./.github/workflows/_test_template.yml
    if: contains(fromJSON(needs.cicd-test-container-setup.outputs.test_to_run), 'L2_Speech_to_Text_AED') || needs.cicd-test-container-setup.outputs.all == 'true'
    with:
      RUNNER: self-hosted-azure-gpus-1
      SCRIPT: |
        python examples/asr/speech_multitask/speech_to_text_aed.py \
        model.prompt_format=canary \
        model.model_defaults.asr_enc_hidden=256 \
        model.model_defaults.lm_dec_hidden=256 \
        model.encoder.n_layers=12 \
        model.transf_encoder.num_layers=0 \
        model.transf_decoder.config_dict.num_layers=12 \
        model.train_ds.manifest_filepath=/home/TestData/asr/manifests/canary/an4_canary_train.json \
        model.train_ds.batch_duration=60 \
        model.train_ds.use_bucketing=false \
        model.train_ds.shuffle_buffer_size=100 \
        model.train_ds.num_workers=0 \
        +model.train_ds.text_field="answer" \
        +model.train_ds.lang_field="target_lang" \
        model.validation_ds.manifest_filepath=/home/TestData/asr/manifests/canary/an4_canary_val.json \
        +model.validation_ds.text_field="answer" \
        +model.validation_ds.lang_field="target_lang" \
        model.validation_ds.num_workers=0 \
        model.test_ds.manifest_filepath=/home/TestData/asr/manifests/canary/an4_canary_val.json \
        +model.test_ds.text_field="answer" \
        +model.test_ds.lang_field="target_lang" \
        model.test_ds.num_workers=0 \
        spl_tokens.model_dir=/tmp/canary_spl_tokenizer_v32 \
        model.tokenizer.langs.en.dir=/home/TestData/asr_tokenizers/canary/en/tokenizer_spe_bpe_v1024_max_4 \
        model.tokenizer.langs.en.type=bpe \
        ++model.tokenizer.langs.es.dir=/home/TestData/asr_tokenizers/canary/es/tokenizer_spe_bpe_v1024_max_4 \
        ++model.tokenizer.langs.es.type=bpe \
        trainer.devices=1 \
        trainer.accelerator="gpu" \
        +trainer.fast_dev_run=True \
        exp_manager.exp_dir=/tmp/speech_to_text_aed_results

  # L2: Speaker dev run
  L2_Speaker_dev_run_Speaker_Recognition:
    needs: [cicd-test-container-setup]
    uses: ./.github/workflows/_test_template.yml
    if: contains(fromJSON(needs.cicd-test-container-setup.outputs.test_to_run), 'L2_Speaker_dev_run_Speaker_Recognition') || needs.cicd-test-container-setup.outputs.all == 'true'
    with:
      RUNNER: self-hosted-azure-gpus-1
      SCRIPT: |
        python examples/speaker_tasks/recognition/speaker_reco.py \
        model.train_ds.batch_size=10 \
        model.validation_ds.batch_size=2 \
        model.train_ds.manifest_filepath=/home/TestData/an4_speaker/train.json \
        model.validation_ds.manifest_filepath=/home/TestData/an4_speaker/dev.json \
        model.decoder.num_classes=2 \
        trainer.max_epochs=10 \
        trainer.devices=1 \
        trainer.accelerator="gpu" \
        +trainer.fast_dev_run=True \
        exp_manager.exp_dir=/tmp/speaker_recognition_results

  L2_Speaker_dev_run_Speaker_Diarization:
    needs: [cicd-test-container-setup]
    uses: ./.github/workflows/_test_template.yml
    if: contains(fromJSON(needs.cicd-test-container-setup.outputs.test_to_run), 'L2_Speaker_dev_run_Speaker_Diarization') || needs.cicd-test-container-setup.outputs.all == 'true'
    with:
      RUNNER: self-hosted-azure-gpus-1
      SCRIPT: |
        python examples/speaker_tasks/diarization/neural_diarizer/multiscale_diar_decoder.py \
        model.diarizer.speaker_embeddings.model_path=titanet_large \
        model.train_ds.batch_size=5 \
        model.validation_ds.batch_size=5 \
        model.train_ds.emb_dir=examples/speaker_tasks/diarization/speaker_diarization_results \
        model.validation_ds.emb_dir=examples/speaker_tasks/diarization/speaker_diarization_results \
        model.train_ds.manifest_filepath=/home/TestData/an4_diarizer/simulated_train/msdd_data.50step.json \
        model.validation_ds.manifest_filepath=/home/TestData/an4_diarizer/simulated_valid/msdd_data.50step.json \
        trainer.devices=1 \
        trainer.accelerator="gpu" \
        +trainer.fast_dev_run=True \
        exp_manager.exp_dir=/tmp/speaker_diarization_results

  L2_Speaker_dev_run_Speech_to_Label:
    needs: [cicd-test-container-setup]
    uses: ./.github/workflows/_test_template.yml
    if: contains(fromJSON(needs.cicd-test-container-setup.outputs.test_to_run), 'L2_Speaker_dev_run_Speech_to_Label') || needs.cicd-test-container-setup.outputs.all == 'true'
    with:
      RUNNER: self-hosted-azure-gpus-1
      SCRIPT: |
        python examples/asr/speech_classification/speech_to_label.py \
        model.train_ds.manifest_filepath=/home/TestData/speech_commands/train_manifest.json \
        model.validation_ds.manifest_filepath=/home/TestData/speech_commands/test_manifest.json \
        model.test_ds.manifest_filepath=/home/TestData/speech_commands/test_manifest.json \
        trainer.devices=1 \
        trainer.accelerator="gpu" \
        +trainer.fast_dev_run=True \
        model.preprocessor._target_=nemo.collections.asr.modules.AudioToMelSpectrogramPreprocessor \
        ~model.preprocessor.window_size \
        ~model.preprocessor.window_stride \
        ~model.preprocessor.window \
        ~model.preprocessor.n_mels \
        ~model.preprocessor.n_mfcc \
        ~model.preprocessor.n_fft \
        exp_manager.exp_dir=/tmp/speech_to_label_results

  L2_Speaker_dev_run_Speaker_Diarization_with_ASR_Inference:
    needs: [cicd-test-container-setup]
    uses: ./.github/workflows/_test_template.yml
    if: contains(fromJSON(needs.cicd-test-container-setup.outputs.test_to_run), 'L2_Speaker_dev_run_Speaker_Diarization_with_ASR_Inference') || needs.cicd-test-container-setup.outputs.all == 'true'
    with:
      RUNNER: self-hosted-azure
      SCRIPT: |
        python examples/speaker_tasks/diarization/clustering_diarizer/offline_diar_with_asr_infer.py \
        diarizer.manifest_filepath=/home/TestData/an4_diarizer/an4_manifest.json \
        diarizer.speaker_embeddings.model_path=/home/TestData/an4_diarizer/spkr.nemo \
        diarizer.speaker_embeddings.parameters.save_embeddings=True \
        diarizer.speaker_embeddings.parameters.window_length_in_sec=[1.5] \
        diarizer.speaker_embeddings.parameters.shift_length_in_sec=[0.75] \
        diarizer.speaker_embeddings.parameters.multiscale_weights=[1.0] \
        diarizer.asr.model_path=QuartzNet15x5Base-En \
        diarizer.asr.parameters.asr_based_vad=True \
        diarizer.out_dir=/tmp/speaker_diarization_asr_results

  L2_Speaker_dev_run_Clustering_Diarizer_Inference:
    needs: [cicd-test-container-setup]
    uses: ./.github/workflows/_test_template.yml
    if: contains(fromJSON(needs.cicd-test-container-setup.outputs.test_to_run), 'L2_Speaker_dev_run_Clustering_Diarizer_Inference') || needs.cicd-test-container-setup.outputs.all == 'true'
    with:
      RUNNER: self-hosted-azure
      SCRIPT: |
        python examples/speaker_tasks/diarization/clustering_diarizer/offline_diar_infer.py \
        diarizer.manifest_filepath=/home/TestData/an4_diarizer/an4_manifest.json \
        diarizer.speaker_embeddings.model_path=/home/TestData/an4_diarizer/spkr.nemo \
        diarizer.speaker_embeddings.parameters.save_embeddings=True \
        diarizer.speaker_embeddings.parameters.window_length_in_sec=1.5 \
        diarizer.speaker_embeddings.parameters.shift_length_in_sec=0.75 \
        diarizer.speaker_embeddings.parameters.multiscale_weights=null \
        diarizer.vad.model_path=/home/TestData/an4_diarizer/MatchboxNet_VAD_3x2.nemo \
        diarizer.out_dir=/tmp/clustering_diarizer_results

  L2_Speaker_dev_run_Neural_Diarizer_Inference:
    needs: [cicd-test-container-setup]
    uses: ./.github/workflows/_test_template.yml
    if: contains(fromJSON(needs.cicd-test-container-setup.outputs.test_to_run), 'L2_Speaker_dev_run_Neural_Diarizer_Inference') || needs.cicd-test-container-setup.outputs.all == 'true'
    with:
      RUNNER: self-hosted-azure
      SCRIPT: |
        python examples/speaker_tasks/diarization/neural_diarizer/multiscale_diar_decoder_infer.py \
        diarizer.manifest_filepath=/home/TestData/an4_diarizer/an4_manifest.json \
        diarizer.msdd_model.model_path=/home/TestData/an4_diarizer/diar_msdd_telephonic.nemo \
        diarizer.speaker_embeddings.parameters.save_embeddings=True \
        diarizer.vad.model_path=/home/TestData/an4_diarizer/MatchboxNet_VAD_3x2.nemo \
        diarizer.out_dir=/tmp/neural_diarizer_results

  L2_Speaker_dev_run_Multispeaker_ASR_Data_Simulation:
    needs: [cicd-test-container-setup]
    uses: ./.github/workflows/_test_template.yml
    if: contains(fromJSON(needs.cicd-test-container-setup.outputs.test_to_run), 'L2_Speaker_dev_run_Multispeaker_ASR_Data_Simulation') || needs.cicd-test-container-setup.outputs.all == 'true'
    with:
      RUNNER: self-hosted-azure
      SCRIPT: |
        python tools/speech_data_simulator/multispeaker_simulator.py \
        --config-path=conf --config-name=data_simulator.yaml \
        data_simulator.random_seed=42 \
        data_simulator.manifest_filepath=/home/TestData/LibriSpeechShort/dev-clean-align-short.json \
        data_simulator.outputs.output_dir=/tmp/test_simulator \
        data_simulator.session_config.num_sessions=2 \
        data_simulator.session_config.session_length=60

  # L2: ASR Multi-dataloader dev run
  L2_ASR_Multi-dataloader_dev_run_Speech_to_Text_multi-dataloader:
    needs: [cicd-test-container-setup]
    uses: ./.github/workflows/_test_template.yml
    if: contains(fromJSON(needs.cicd-test-container-setup.outputs.test_to_run), 'L2_ASR_Multi-dataloader_dev_run_Speech_to_Text_multi-dataloader') || needs.cicd-test-container-setup.outputs.all == 'true'
    with:
      RUNNER: self-hosted-azure-gpus-1
      SCRIPT: |
        python examples/asr/asr_ctc/speech_to_text_ctc.py \
        model.train_ds.manifest_filepath=/home/TestData/an4_dataset/an4_train.json \
        model.validation_ds.manifest_filepath=[/home/TestData/an4_dataset/an4_val.json,/home/TestData/an4_dataset/an4_val.json] \
        trainer.devices=1 \
        trainer.accelerator="gpu" \
        trainer.max_epochs=1 \
        trainer.max_steps=1 \
        +trainer.num_sanity_val_steps=1 \
        exp_manager.exp_dir=/tmp/speech_to_text_results

  L2_ASR_Multi-dataloader_dev_run_Speech_to_Label_multi-dataloader:
    needs: [cicd-test-container-setup]
    uses: ./.github/workflows/_test_template.yml
    if: contains(fromJSON(needs.cicd-test-container-setup.outputs.test_to_run), 'L2_ASR_Multi-dataloader_dev_run_Speech_to_Label_multi-dataloader') || needs.cicd-test-container-setup.outputs.all == 'true'
    with:
      RUNNER: self-hosted-azure-gpus-1
      SCRIPT: |
        python examples/asr/speech_classification/speech_to_label.py \
        model.train_ds.manifest_filepath=/home/TestData/speech_commands/train_manifest.json \
        model.validation_ds.manifest_filepath=[/home/TestData/speech_commands/test_manifest.json,/home/TestData/speech_commands/test_manifest.json] \
        trainer.devices=1 \
        trainer.accelerator="gpu" \
        trainer.max_epochs=1 \
        trainer.max_steps=1 \
        +trainer.num_sanity_val_steps=1 \
        model.preprocessor._target_=nemo.collections.asr.modules.AudioToMelSpectrogramPreprocessor \
        ~model.preprocessor.window_size \
        ~model.preprocessor.window_stride \
        ~model.preprocessor.window \
        ~model.preprocessor.n_mels \
        ~model.preprocessor.n_mfcc \
        ~model.preprocessor.n_fft \
        exp_manager.exp_dir=/tmp/speech_to_label_results

  # L2: ASR Adapters
  L2_ASR_Adapters_Linear_Adapters:
    needs: [cicd-test-container-setup]
    uses: ./.github/workflows/_test_template.yml
    if: contains(fromJSON(needs.cicd-test-container-setup.outputs.test_to_run), 'L2_ASR_Adapters_Linear_Adapters') || needs.cicd-test-container-setup.outputs.all == 'true'
    with:
      RUNNER: self-hosted-azure-gpus-1
      SCRIPT: |
        python examples/asr/asr_adapters/train_asr_adapter.py \
        model.pretrained_model="stt_en_conformer_ctc_small" \
        model.adapter.adapter_name="an4" \
        model.adapter.linear.in_features=176 \
        model.train_ds.manifest_filepath=/home/TestData/an4_dataset/an4_train.json \
        model.validation_ds.manifest_filepath=/home/TestData/an4_dataset/an4_val.json \
        trainer.max_steps=5 \
        trainer.devices=1 \
        trainer.accelerator="gpu" \
        +trainer.fast_dev_run=True \
        exp_manager.exp_dir=/tmp/speech_to_text_adapters_results

  L2_ASR_Adapters_RelPos_MHA_Adapters:
    needs: [cicd-test-container-setup]
    uses: ./.github/workflows/_test_template.yml
    if: contains(fromJSON(needs.cicd-test-container-setup.outputs.test_to_run), 'L2_ASR_Adapters_RelPos_MHA_Adapters') || needs.cicd-test-container-setup.outputs.all == 'true'
    with:
      RUNNER: self-hosted-azure-gpus-1
      SCRIPT: |
        python examples/asr/asr_adapters/train_asr_adapter.py \
        model.pretrained_model="stt_en_conformer_ctc_small" \
        model.adapter.adapter_name="encoder:an4" \
        model.adapter.adapter_type="tiny_attn" \
        model.adapter.tiny_attn.n_feat=176 \
        model.train_ds.manifest_filepath=/home/TestData/an4_dataset/an4_train.json \
        model.validation_ds.manifest_filepath=/home/TestData/an4_dataset/an4_val.json \
        trainer.max_steps=5 \
        trainer.devices=1 \
        trainer.accelerator="gpu" \
        +trainer.fast_dev_run=True \
        exp_manager.exp_dir=/tmp/speech_to_text_adapters_mha_results

  # L2: OOMptimizer
  L2_Speech_Estimate_Duration_Bins:
    needs: [cicd-test-container-setup]
    uses: ./.github/workflows/_test_template.yml
    if: contains(fromJSON(needs.cicd-test-container-setup.outputs.test_to_run), 'L2_Speech_Estimate_Duration_Bins') || needs.cicd-test-container-setup.outputs.all == 'true'
    with:
      RUNNER: self-hosted-azure
      SCRIPT: |
        set -x
        # 1D buckets [SSL, CTC]
        python scripts/speech_recognition/estimate_duration_bins.py \
          /home/TestData/an4_dataset/an4_train.json \
          --buckets 5 
        # 2D buckets [CTC, RNNT, TDT] / with tokenizer
        python scripts/speech_recognition/estimate_duration_bins_2d.py \
          /home/TestData/an4_dataset/an4_train_lang.json \
          --tokenizer /home/TestData/asr_tokenizers/canary/en/tokenizer_spe_bpe_v1024_max_4/tokenizer.model \
          --buckets 5 \
          --sub-buckets 2
        # TODO(pzelasko): Figure out how to quote the value in the test properly for CI to accept it...
        # 2D buckets with prompt [AED/Canary, SpeechLM] / with aggregate tokenizer + prompt format 
        # python scripts/speech_recognition/estimate_duration_bins_2d.py \
        #   /home/TestData/an4_dataset/an4_train_lang.json \
        #   --tokenizer /home/TestData/asr_tokenizers/canary/canary_spl_tokenizer_v32/tokenizer.model \
        #      /home/TestData/asr_tokenizers/canary/en/tokenizer_spe_bpe_v1024_max_4/tokenizer.model \
        #      /home/TestData/asr_tokenizers/canary/es/tokenizer_spe_bpe_v1024_max_4/tokenizer.model \
        #   --langs spl_tokens en es \
        #   --prompt-format canary \
        #   --prompt '[{"role":"user","slots":{"source_lang":"en","target_lang":"en","task":"asr","pnc":"yes"}}]' \
        #   --buckets 5 \
        #   --sub-buckets 2

  # L2: OOMptimizer
  L2_Speech_Batch_Size_OOMptimizer:
    needs: [cicd-test-container-setup]
    uses: ./.github/workflows/_test_template.yml
    if: contains(fromJSON(needs.cicd-test-container-setup.outputs.test_to_run), 'L2_Speech_Batch_Size_OOMptimizer') || needs.cicd-test-container-setup.outputs.all == 'true'
    with:
      RUNNER: self-hosted-azure
      SCRIPT: |
        # 1D bucketing
        python scripts/speech_recognition/oomptimizer.py \
          -c /home/TestData/oomptimizer/fast-conformer_ctc_bpe.yaml \
          -m nemo.collections.asr.models.EncDecCTCModelBPE \
          -b "[5.0,10.0]"
        # 2D bucketing
        python scripts/speech_recognition/oomptimizer.py \
          -c /home/TestData/oomptimizer/fast-conformer_ctc_bpe.yaml \
          -m nemo.collections.asr.models.EncDecCTCModelBPE \
          -b "[[5.0,30],[5.0,45],[10.0,57],[10.0,71]]"

  # L2: OOMptimizer Canary (has a different batch schema)
  L2_Speech_Batch_Size_OOMptimizer_Canary:
    needs: [cicd-test-container-setup]
    uses: ./.github/workflows/_test_template.yml
    if: contains(fromJSON(needs.cicd-test-container-setup.outputs.test_to_run), 'L2_Speech_Batch_Size_OOMptimizer_Canary') || needs.cicd-test-container-setup.outputs.all == 'true'
    with:
      RUNNER: self-hosted-azure
      SCRIPT: |
        python scripts/speech_recognition/oomptimizer.py \
          -c /home/TestData/oomptimizer/fast-conformer_aed.yaml \
          -m nemo.collections.asr.models.EncDecMultiTaskModel \
          -b "[[5.0,30],[5.0,45],[10.0,57],[10.0,71]]"

  # L2: Speech Transcription
  L2_Speech_Transcription_Speech_to_Text_Transcribe:
    needs: [cicd-test-container-setup]
    uses: ./.github/workflows/_test_template.yml
    if: contains(fromJSON(needs.cicd-test-container-setup.outputs.test_to_run), 'L2_Speech_Transcription_Speech_to_Text_Transcribe') || needs.cicd-test-container-setup.outputs.all == 'true'
    with:
      RUNNER: self-hosted-azure
      SCRIPT: |
        python examples/asr/transcribe_speech.py \
        pretrained_name="QuartzNet15x5Base-En" \
        audio_dir="/home/TestData/an4_transcribe/test_subset/" \
        output_filename="/tmp/stt_test_res.json" \
        amp=true

  # L2: Speech Transcription
  L2_Speech_Transcription_Canary_Transcribe_Full_Manifest:
    needs: [cicd-test-container-setup]
    uses: ./.github/workflows/_test_template.yml
    if: contains(fromJSON(needs.cicd-test-container-setup.outputs.test_to_run), 'L2_Speech_Transcription_Canary_Transcribe_Full_Manifest') || needs.cicd-test-container-setup.outputs.all == 'true'
    with:
      RUNNER: self-hosted-azure
      SCRIPT: |
        python examples/asr/transcribe_speech.py \
        dataset_manifest=/home/TestData/asr/canary/dev-other-wav-10-canary-fields.json \
        output_filename=/tmp/preds.json \
        batch_size=10 \
        pretrained_name=nvidia/canary-1b \
        num_workers=0 \
        amp=false \
        compute_dtype=bfloat16 \
        matmul_precision=medium
      AFTER_SCRIPT: |
        rm -rf /tmp/preds.json transcribe.log

  L2_Speech_Transcription_Canary_Transcribe_With_Prompt:
    needs: [cicd-test-container-setup]
    uses: ./.github/workflows/_test_template.yml
    if: contains(fromJSON(needs.cicd-test-container-setup.outputs.test_to_run), 'L2_Speech_Transcription_Canary_Transcribe_With_Prompt') || needs.cicd-test-container-setup.outputs.all == 'true'
    with:
      RUNNER: self-hosted-azure
      SCRIPT: |
        python examples/asr/transcribe_speech.py \
        dataset_manifest=/home/TestData/asr/canary/dev-other-wav-10.json \
        output_filename=preds.json \
        batch_size=10 \
        pretrained_name=nvidia/canary-1b \
        num_workers=0 \
        amp=false \
        compute_dtype=bfloat16 \
        matmul_precision=medium \
        +prompt.source_lang="en" \
        +prompt.target_lang="en" \
        +prompt.task="asr" \
        +prompt.pnc="no"
      AFTER_SCRIPT: |
        rm -rf preds.json transcribe.log

  L2_Speech_Transcription_Canary_Transcribe_Audio_Dir:
    needs: [cicd-test-container-setup]
    uses: ./.github/workflows/_test_template.yml
    if: contains(fromJSON(needs.cicd-test-container-setup.outputs.test_to_run), 'L2_Speech_Transcription_Canary_Transcribe_Audio_Dir') || needs.cicd-test-container-setup.outputs.all == 'true'
    with:
      RUNNER: self-hosted-azure
      SCRIPT: |
        python examples/asr/transcribe_speech.py \
        audio_dir=/home/TestData/asr/canary/dev-other-wav \
        output_filename=preds.json \
        batch_size=10 \
        pretrained_name=nvidia/canary-1b \
        num_workers=0 \
        amp=false \
        compute_dtype=bfloat16 \
        matmul_precision=medium
      AFTER_SCRIPT: |
        rm -rf preds.json
  

  # L2: Transducer alignment
  OPTIONAL_L2_Transducer_alignment_Running_pytest:
    needs: [cicd-test-container-setup]
    uses: ./.github/workflows/_test_template.yml
    if: contains(fromJSON(needs.cicd-test-container-setup.outputs.test_to_run), 'OPTIONAL_L2_Transducer_alignment_Running_pytest') || needs.cicd-test-container-setup.outputs.all == 'true'
    with:
      RUNNER: self-hosted-azure
      SCRIPT: |
        pytest tests/collections/asr/decoding/rnnt_alignments_check.py --durations=-1 --with_downloads
      IS_OPTIONAL: true

  # L2: Segmentation Tool
  L2_Segmentation_Tool_Parallel_ctc_segmentation_test_L2_Eng_CitriNet_with_wav:
    needs: [cicd-test-container-setup]
    uses: ./.github/workflows/_test_template.yml
    if: contains(fromJSON(needs.cicd-test-container-setup.outputs.test_to_run), 'L2_Segmentation_Tool_Parallel_ctc_segmentation_test_L2_Eng_CitriNet_with_wav') || needs.cicd-test-container-setup.outputs.all == 'true'
    with:
      RUNNER: self-hosted-azure
      SCRIPT: |
        cd tools/ctc_segmentation && \
        TIME=`date +"%Y-%m-%d-%T"` && \
        /bin/bash run_segmentation.sh \
        --MODEL_NAME_OR_PATH="stt_en_citrinet_512_gamma_0_25" \
        --DATA_DIR=/home/TestData/ctc_segmentation/eng \
        --OUTPUT_DIR=/tmp/ctc_seg_en/output${TIME} \
        --LANGUAGE=en \
        --USE_NEMO_NORMALIZATION="TRUE" && \
        python /home/TestData/ctc_segmentation/verify_alignment.py \
        -r /home/TestData/ctc_segmentation/eng/eng_valid_segments_1.7.txt \
        -g /tmp/ctc_seg_en/output${TIME}/verified_segments/nv_test_segments.txt;

  L2_Segmentation_Tool_Parallel_ctc_segmentation_test_L2_Ru_QN_with_mp3:
    needs: [cicd-test-container-setup]
    uses: ./.github/workflows/_test_template.yml
    if: contains(fromJSON(needs.cicd-test-container-setup.outputs.test_to_run), 'L2_Segmentation_Tool_Parallel_ctc_segmentation_test_L2_Ru_QN_with_mp3') || needs.cicd-test-container-setup.outputs.all == 'true'
    with:
      RUNNER: self-hosted-azure
      SCRIPT: |
        cd tools/ctc_segmentation && \
        TIME=`date +"%Y-%m-%d-%T"` && \
        /bin/bash run_segmentation.sh \
        --MODEL_NAME_OR_PATH=/home/TestData/ctc_segmentation/QuartzNet15x5-Ru-e512-wer14.45.nemo \
        --DATA_DIR=/home/TestData/ctc_segmentation/ru \
        --OUTPUT_DIR=/tmp/ctc_seg_ru/output${TIME} \
        --LANGUAGE=ru \
        --ADDITIONAL_SPLIT_SYMBOLS=";" && \
        python /home/TestData/ctc_segmentation/verify_alignment.py \
        -r /home/TestData/ctc_segmentation/ru/valid_ru_segments_1.7.txt \
        -g /tmp/ctc_seg_ru/output${TIME}/verified_segments/ru_segments.txt;

  # L2: G2P Models
  L2_G2P_Models_G2P_Conformer_training_evaluation_and_inference:
    needs: [cicd-test-container-setup]
    uses: ./.github/workflows/_test_template.yml
    if: contains(fromJSON(needs.cicd-test-container-setup.outputs.test_to_run), 'L2_G2P_Models_G2P_Conformer_training_evaluation_and_inference') || needs.cicd-test-container-setup.outputs.all == 'true'
    with:
      RUNNER: self-hosted-azure
      SCRIPT: |
        cd examples/tts/g2p && \
            TIME=`date +"%Y-%m-%d-%T"` && OUTPUT_DIR_CONFORMER=output_ctc_${TIME} && \
            python g2p_train_and_evaluate.py \
                train_manifest=/home/TestData/g2p/g2p.json \
                validation_manifest=/home/TestData/g2p/g2p.json \
                model.test_ds.manifest_filepath=/home/TestData/g2p/g2p.json \
                model.tokenizer.dir=/home/TestData/g2p/tokenizer_spe_unigram_v512 \
                trainer.max_epochs=1 \
                model.max_source_len=64 \
                trainer.devices=1 \
                do_training=True \
                do_testing=True \
                exp_manager.exp_dir=${OUTPUT_DIR_CONFORMER} \
                +exp_manager.use_datetime_version=False\
                +exp_manager.version=test \
                --config-name=g2p_conformer_ctc && \
            python g2p_inference.py \
                pretrained_model=${OUTPUT_DIR_CONFORMER}/G2P-Conformer-CTC/test/checkpoints/G2P-Conformer-CTC.nemo \
                manifest_filepath=/home/TestData/g2p/g2p.json \
                phoneme_field=text

    # TODO: pleasefixme @redoctopus
    # - name: ByT5G2P training, evaluation and inference
    #   run: |
    #     cd examples/tts/g2p && \
    #         TIME=`date +"%Y-%m-%d-%T"` && OUTPUT_DIR_T5=output_byt5_${TIME} && \
    #         python g2p_train_and_evaluate.py \
    #             train_manifest=/home/TestData/g2p/g2p.json \
    #             validation_manifest=/home/TestData/g2p/g2p.json \
    #             model.test_ds.manifest_filepath=/home/TestData/g2p/g2p.json \
    #             trainer.max_epochs=1 \
    #             model.max_source_len=64 \
    #             trainer.devices=1 \
    #             do_training=True \
    #             do_testing=True \
    #             exp_manager.exp_dir=${OUTPUT_DIR_T5} \
    #             +exp_manager.use_datetime_version=False\
    #             +exp_manager.version=test && \
    #         python g2p_inference.py \
    #             pretrained_model=${OUTPUT_DIR_T5}/T5G2P/test/checkpoints/T5G2P.nemo \
    #             manifest_filepath=/home/TestData/g2p/g2p.json \
    #             phoneme_field=text
    #   }
    # }
    # - uses: "NVIDIA/NeMo/.github/actions/cancel-workflow@main"
    # if: "failure()"

  L2_G2P_Models_HeteronymClassificationModel_training_evaluation_and_inference:
    needs: [cicd-test-container-setup]
    uses: ./.github/workflows/_test_template.yml
    if: contains(fromJSON(needs.cicd-test-container-setup.outputs.test_to_run), 'L2_G2P_Models_HeteronymClassificationModel_training_evaluation_and_inference') || needs.cicd-test-container-setup.outputs.all == 'true'
    with:
      RUNNER: self-hosted-azure
      SCRIPT: |
        cd examples/tts/g2p && \
            TIME=`date +"%Y-%m-%d-%T"` && OUTPUT_DIR=output_${TIME} && \
            python g2p_heteronym_classification_train_and_evaluate.py \
                train_manifest=/home/TestData/g2p/manifest.json \
                validation_manifest=/home/TestData/g2p/manifest.json \
                test_manifest=/home/TestData/g2p/manifest.json \
                model.wordids=/home/TestData/g2p/wordids.tsv \
                trainer.max_epochs=1 \
                model.max_seq_length=64 \
                do_training=True \
                do_testing=True \
                exp_manager.exp_dir=${OUTPUT_DIR} \
                +exp_manager.use_datetime_version=False\
                +exp_manager.version=test && \
            python g2p_heteronym_classification_inference.py \
                manifest=/home/TestData/g2p/manifest.json \
                pretrained_model=${OUTPUT_DIR}/HeteronymClassification/test/checkpoints/HeteronymClassification.nemo \
                output_manifest=preds.json

  # L2: Duplex Text Normalization
  L2_Duplex_Text_Normalization_with_Tarred_dataset:
    needs: [cicd-test-container-setup]
    uses: ./.github/workflows/_test_template.yml
    if: contains(fromJSON(needs.cicd-test-container-setup.outputs.test_to_run), 'L2_Duplex_Text_Normalization_with_Tarred_dataset') || needs.cicd-test-container-setup.outputs.all == 'true'
    with:
      RUNNER: self-hosted-azure
      SCRIPT: |
        cd examples/nlp/duplex_text_normalization && \
        python duplex_text_normalization_train.py \
        data.validation_ds.data_path=/home/TestData/nlp/duplex_text_norm/small_test.tsv \
        mode=tn \
        lang=en \
        tagger_model.do_training=false \
        decoder_model.transformer=t5-small \
        data.validation_ds.batch_size=2 \
        data.train_ds.use_cache=false \
        data.validation_ds.use_cache=false \
        data.test_ds.batch_size=2 \
        data.train_ds.decoder_data_augmentation=false \
        data.train_ds.num_workers=2 \
        decoder_trainer.devices=[0,1] \
        decoder_trainer.accelerator="gpu" \
        data.train_ds.use_tarred_dataset=true \
        +decoder_trainer.fast_dev_run=true \
        decoder_exp_manager.create_checkpoint_callback=false \
        data.train_ds.tar_metadata_file=/home/TestData/nlp/duplex_text_norm/tarred_small/metadata.json \
        data.test_ds.use_cache=false \
        data.test_ds.data_path=/home/TestData/nlp/duplex_text_norm/small_test.tsv

  # L2: Intent and Slot Classification Tasks
  L2_Intent_and_Slot_Classification_Tasks_Intent_and_Slot_Classification:
    needs: [cicd-test-container-setup]
    uses: ./.github/workflows/_test_template.yml
    if: contains(fromJSON(needs.cicd-test-container-setup.outputs.test_to_run), 'L2_Intent_and_Slot_Classification_Tasks_Intent_and_Slot_Classification') || needs.cicd-test-container-setup.outputs.all == 'true'
    with:
      RUNNER: self-hosted-azure-gpus-1
      SCRIPT: |
        cd examples/nlp/intent_slot_classification && \
        python intent_slot_classification.py \
        model.data_dir=/home/TestData/nlp/retail \
        model.validation_ds.prefix=dev \
        model.test_ds.prefix=dev \
        trainer.devices=1 \
        trainer.accelerator="gpu" \
        +trainer.fast_dev_run=true \
        exp_manager.exp_dir=checkpoints
      AFTER_SCRIPT: |
        rm -rf checkpoints

  L2_Intent_and_Slot_Classification_Tasks_Multi-Label_Intent_and_Slot_Classification:
    needs: [cicd-test-container-setup]
    uses: ./.github/workflows/_test_template.yml
    if: contains(fromJSON(needs.cicd-test-container-setup.outputs.test_to_run), 'L2_Intent_and_Slot_Classification_Tasks_Multi-Label_Intent_and_Slot_Classification') || needs.cicd-test-container-setup.outputs.all == 'true'
    with:
      RUNNER: self-hosted-azure-gpus-1
      SCRIPT: |
        cd examples/nlp/intent_slot_classification && \
        python multi_label_intent_slot_classification.py \
        model.data_dir=/home/TestData/nlp/new_multiatis \
        model.validation_ds.prefix=dev \
        model.test_ds.prefix=dev \
        trainer.devices=1 \
        +trainer.fast_dev_run=true \
        exp_manager.exp_dir=checkpoints2
      AFTER_SCRIPT: |
        rm -rf checkpoints2

    # TODO: add when megatron-bert is supported again
    # stage("L2: Model Parallel Size 2 Megatron Text Classification") {
    #   when {
    #     anyOf{
    #       branch "main"
    #       changeRequest target: "main"
    #     }
    #   }
    #   failFast true
    #   steps{
    #     cd examples/nlp/text_classification && \
    #     python text_classification_with_bert.py \
    #     trainer.devices=[0,1] \
    #     trainer.accelerator="gpu" \
    #     trainer.num_nodes=1 \
    #     trainer.precision=16 \
    #     trainer.gradient_clip_val=1.0 \
    #     +trainer.fast_dev_run=true \
    #     model.dataset.num_classes=6 \
    #     model.train_ds.file_path=/home/TestData/nlp/retail_text_classification/train.tsv \
    #     model.train_ds.batch_size=4 \
    #     model.language_model.pretrained_model_name=megatron-bert-uncased \
    #     model.language_model.config_file=/home/TestData/nlp/mp_2_bert_toy/config.json \
    #     model.language_model.lm_checkpoint=/home/TestData/nlp/mp_2_bert_toy/iter_2000000 \
    #     model.nemo_path=null \
    #     ~model.infer_samples \
    #     exp_manager=null
    #   }
    # }

    # stage("L2: Model Parallel Size 2 Megatron Autoresume") {
    #   when {
    #     anyOf{
    #       branch "main"
    #       changeRequest target: "main"
    #     }
    #   }
    #   failFast true
    #   steps{
    #     cd examples/nlp/text_classification && \
    #     python text_classification_with_bert.py \
    #     trainer.devices=[0,1] \
    #     trainer.accelerator="gpu" \
    #     trainer.num_nodes=1 \
    #     trainer.precision=16 \
    #     trainer.gradient_clip_val=1.0 \
    #     trainer.max_epochs=1 \
    #     +trainer.fast_dev_run=true \
    #     model.dataset.num_classes=6 \
    #     model.train_ds.file_path=/home/TestData/nlp/retail_text_classification/train.tsv \
    #     model.train_ds.batch_size=4 \
    #     model.language_model.pretrained_model_name=megatron-bert-uncased \
    #     model.language_model.config_file=/home/TestData/nlp/mp_2_bert_toy/config.json \
    #     model.language_model.lm_checkpoint=/home/TestData/nlp/mp_2_bert_toy/iter_2000000 \
    #     model.nemo_path=null \
    #     ~model.infer_samples \
    #     +exp_manager.explicit_log_dir=/home/TestData/nlp/mp_autoresume \
    #     +exp_manager.resume_if_exists=true
    #   }
    # }

    # stage("L2: Model Parallel Size 2 Megatron Evaluation from .nemo") {
    #   when {
    #     anyOf{
    #       branch "main"
    #       changeRequest target: "main"
    #     }
    #   }
    #   failFast true
    #   steps{
    #     cd examples/nlp/text_classification && \
    #     python model_parallel_text_classification_evaluation.py \
    #     trainer.devices=[0,1] \
    #     trainer.accelerator="gpu" \
    #     trainer.num_nodes=1 \
    #     model.dataset.num_classes=6 \
    #     model.test_ds.file_path=/home/TestData/nlp/retail_text_classification/dev.tsv \
    #     model.nemo_path=/home/TestData/nlp/mp_2_nemo/retail_text_class_350M.nemo \
    #     exp_manager=null
    #   }
    # }

    # stage("L2: Model Parallel Size 2 Megatron Train from .nemo") {
    #   when {
    #     anyOf{
    #       branch "main"
    #       changeRequest target: "main"
    #     }
    #   }
    #   failFast true
    #   steps{
    #     cd examples/nlp/token_classification && \
    #     python token_classification_train.py \
    #     pretrained_model=/home/TestData/nlp/mp_2_nemo/ner_350M.nemo \
    #     model.dataset.data_dir=/home/TestData/nlp/ner/ \
    #     model.train_ds.batch_size=2 \
    #     model.dataset.use_cache=false \
    #     trainer.devices=[0,1] \
    #     trainer.accelerator="gpu" \
    #     +trainer.fast_dev_run=true \
    #     model.dataset.class_balancing="weighted_loss" \
    #     exp_manager=null
    #   }
    # }


  # L2: Parallel NLP Examples 2
  L2_Parallel_NLP_Examples2_NER_finetuning_from_pretrained_Test:
    needs: [cicd-test-container-setup]
    uses: ./.github/workflows/_test_template.yml
    if: contains(fromJSON(needs.cicd-test-container-setup.outputs.test_to_run), 'L2_Parallel_NLP_Examples2_NER_finetuning_from_pretrained_Test') || needs.cicd-test-container-setup.outputs.all == 'true'
    with:
      RUNNER: self-hosted-azure-gpus-1
      SCRIPT: |
        cd examples/nlp/token_classification && \
        python token_classification_train.py \
        pretrained_model=ner_en_bert \
        model.dataset.data_dir=/home/TestData/nlp/ner/ \
        model.train_ds.batch_size=2 \
        model.dataset.use_cache=false \
        trainer.devices=1 \
        trainer.accelerator="gpu" \
        +trainer.fast_dev_run=true \
        model.dataset.class_balancing="weighted_loss" \
        exp_manager.exp_dir=null

  L2_Parallel_NLP_Examples2_Punctuation_and_capitalization_finetuning_from_pretrained_test:
    needs: [cicd-test-container-setup]
    uses: ./.github/workflows/_test_template.yml
    if: contains(fromJSON(needs.cicd-test-container-setup.outputs.test_to_run), 'L2_Parallel_NLP_Examples2_Punctuation_and_capitalization_finetuning_from_pretrained_test') || needs.cicd-test-container-setup.outputs.all == 'true'
    with:
      RUNNER: self-hosted-azure-gpus-1
      SCRIPT: |
        cd examples/nlp/token_classification && \
        data_dir="$(mktemp -d -p "$(pwd)")" && \
        cp /home/TestData/nlp/token_classification_punctuation/*.txt "${data_dir}"/ && \
        python punctuation_capitalization_train_evaluate.py \
          pretrained_model=punctuation_en_bert \
          model.train_ds.ds_item="${data_dir}" \
          model.validation_ds.ds_item="${data_dir}" \
          model.test_ds.ds_item="${data_dir}" \
          +model.train_ds.use_cache=false \
          +model.validation_ds.use_cache=false \
          +model.test_ds.use_cache=false \
          trainer.devices=1 \
          trainer.accelerator="gpu" \
          +trainer.fast_dev_run=true \
          exp_manager.exp_dir=null;

        rm -rf "${data_dir}"

  L2_Parallel_NLP_Examples2_NER_with_TurkuNLP__bert-base-finnish-cased-v1:
    needs: [cicd-test-container-setup]
    uses: ./.github/workflows/_test_template.yml
    if: contains(fromJSON(needs.cicd-test-container-setup.outputs.test_to_run), 'L2_Parallel_NLP_Examples2_NER_with_TurkuNLP__bert-base-finnish-cased-v1') || needs.cicd-test-container-setup.outputs.all == 'true'
    with:
      RUNNER: self-hosted-azure-gpus-1
      SCRIPT: |
        cd examples/nlp/token_classification && \
        python token_classification_train.py \
        model.dataset.data_dir=/home/TestData/nlp/token_classification_punctuation/ \
        trainer.devices=1 \
        trainer.accelerator="gpu" \
        +trainer.fast_dev_run=true \
        model.dataset.use_cache=false \
        model.language_model.pretrained_model_name="TurkuNLP/bert-base-finnish-cased-v1" \
        exp_manager.exp_dir=null

  L2_Parallel_NLP_Examples2_Evaluation_script_for_Token_Classification:
    needs: [cicd-test-container-setup]
    uses: ./.github/workflows/_test_template.yml
    if: contains(fromJSON(needs.cicd-test-container-setup.outputs.test_to_run), 'L2_Parallel_NLP_Examples2_Evaluation_script_for_Token_Classification') || needs.cicd-test-container-setup.outputs.all == 'true'
    with:
      RUNNER: self-hosted-azure
      SCRIPT: |
        python examples/nlp/token_classification/token_classification_evaluate.py \
        model.dataset.data_dir=/home/TestData/nlp/ner/ \
        model.dataset.use_cache=false \
        pretrained_model=/home/TestData/nlp/pretrained_models/NER_Model_with_BERT_base_uncased.nemo

  L2_Parallel_NLP_Examples2_Evaluation_script_for_Punctuation:
    needs: [cicd-test-container-setup]
    uses: ./.github/workflows/_test_template.yml
    if: contains(fromJSON(needs.cicd-test-container-setup.outputs.test_to_run), 'L2_Parallel_NLP_Examples2_Evaluation_script_for_Punctuation') || needs.cicd-test-container-setup.outputs.all == 'true'
    with:
      RUNNER: self-hosted-azure
      SCRIPT: |
        data_dir="$(mktemp -d -p "$(pwd)")" && \
        cp /home/TestData/nlp/token_classification_punctuation/*.txt "${data_dir}"/ && \
        python examples/nlp/token_classification/punctuation_capitalization_train_evaluate.py \
          +do_training=false \
          +do_testing=true \
          model.test_ds.ds_item="${data_dir}" \
          ~model.train_ds \
          ~model.validation_ds \
          +model.test_ds.use_cache=false \
          pretrained_model=/home/TestData/nlp/pretrained_models/Punctuation_Capitalization_with_DistilBERT_base_uncased.nemo;

        rm -rf "${data_dir}"


  # L2: Parallel Pretraining BERT pretraining from Text/Preprocessed
  L2_Pretraining_BERT_pretraining_from_Text:
    needs: [cicd-test-container-setup]
    uses: ./.github/workflows/_test_template.yml
    if: contains(fromJSON(needs.cicd-test-container-setup.outputs.test_to_run), 'L2_Pretraining_BERT_pretraining_from_Text') || needs.cicd-test-container-setup.outputs.all == 'true'
    with:
      RUNNER: self-hosted-azure-gpus-1
      SCRIPT: |
        cd examples/nlp/language_modeling && \
        python bert_pretraining.py \
        --config-name=bert_pretraining_from_text_config.yaml \
        trainer.devices=1 \
        trainer.accelerator="gpu" \
        trainer.precision=16 \
        +trainer.fast_dev_run=true \
        model.train_ds.data_file=/home/TestData/nlp/wikitext-2/train.txt  \
        model.train_ds.batch_size=32 \
        model.validation_ds.data_file=/home/TestData/nlp/wikitext-2/valid.txt  \
        model.validation_ds.batch_size=32 \
        model.language_model.config_file=/home/TestData/nlp/bert_configs/bert_3200.json \
        model.optim.lr=0.01 \
        model.optim.sched.warmup_ratio=0.1 \
        model.tokenizer.tokenizer_name=sentencepiece \
        model.tokenizer.tokenizer_model=/home/TestData/nlp/wikitext-2/tokenizer_bpe_v3193/tokenizer.model \
        model.mask_prob=0.15 \
        model.short_seq_prob=0.1 \
        exp_manager.exp_dir=/tmp/PretrainingBERTFromText;
#      AFTER_SCRIPT: |
#        rm -f /home/TestData/nlp/wikitext-2/*.pkl
        #rm -rf examples/nlp/language_modeling/PretrainingBERTFromText

  L2_Pretraining_BERT_from_Preprocessed:
    needs: [cicd-test-container-setup]
    uses: ./.github/workflows/_test_template.yml
    if: contains(fromJSON(needs.cicd-test-container-setup.outputs.test_to_run), 'L2_Pretraining_BERT_from_Preprocessed') || needs.cicd-test-container-setup.outputs.all == 'true'
    with:
      RUNNER: self-hosted-azure-gpus-1
      SCRIPT: |
        cd examples/nlp/language_modeling && \
            python bert_pretraining.py \
            --config-name=bert_pretraining_from_preprocessed_config.yaml \
            trainer.devices=1 \
            trainer.accelerator="gpu" \
            trainer.precision=16 \
            +trainer.fast_dev_run=false \
            +trainer.max_epochs=1 \
            +trainer.limit_val_batches=0 \
            +trainer.limit_train_batches=1 \
            model.train_ds.data_file=/home/TestData/nlp/wiki_book_mini/training \
            model.train_ds.batch_size=8 \
            model.language_model.lm_checkpoint=/home/TestData/nlp/bert_ckpts/nemo1.0/bert_base_uncased_mlm_final_1074591_nemo1.0.pt \
            model.language_model.config_file=/home/TestData/nlp/bert_configs/uncased_L-12_H-768_A-12.json \
            model.optim.lr=0.875e-4 \
            model.optim.weight_decay=0.01 \
            model.optim.sched.warmup_ratio=0.01 \
            exp_manager.exp_dir=PretrainingBERTFromPreprocessed \
            exp_manager.create_checkpoint_callback=False  \

            #rm -rf examples/nlp/language_modeling/PretrainingBERTFromPreprocessed


  # TODO: remove +model.optim.capturable=True when Pytorch fix: https://github.com/pytorch/pytorch/pull/81858
  # is in the release container
  # L2: NMT Attention is All You Need Training
  L2_NMT_Attention_is_All_You_Need_Training_NMT_Training_Post-LN:
    needs: [cicd-test-container-setup]
    uses: ./.github/workflows/_test_template.yml
    if: contains(fromJSON(needs.cicd-test-container-setup.outputs.test_to_run), 'L2_NMT_Attention_is_All_You_Need_Training_NMT_Training_Post-LN') || needs.cicd-test-container-setup.outputs.all == 'true'
    with:
      RUNNER: self-hosted-azure-gpus-1
      SCRIPT: |
        python examples/nlp/machine_translation/enc_dec_nmt.py \
          --config-path=conf \
          --config-name=aayn_base \
          do_testing=false \
          model.train_ds.src_file_name=/home/TestData/nlp/nmt/toy_data/wmt14-de-en.src \
          model.train_ds.tgt_file_name=/home/TestData/nlp/nmt/toy_data/wmt14-de-en.ref \
          model.validation_ds.src_file_name=/home/TestData/nlp/nmt/toy_data/wmt14-de-en.src \
          model.validation_ds.tgt_file_name=/home/TestData/nlp/nmt/toy_data/wmt14-de-en.src \
          model.test_ds.src_file_name=/home/TestData/nlp/nmt/toy_data/wmt14-de-en.src \
          model.test_ds.tgt_file_name=/home/TestData/nlp/nmt/toy_data/wmt14-de-en.src \
          model.encoder_tokenizer.tokenizer_model=/home/TestData/nlp/nmt/toy_data/spm_4k_ende.model \
          model.decoder_tokenizer.tokenizer_model=/home/TestData/nlp/nmt/toy_data/spm_4k_ende.model \
          model.encoder.num_layers=1 \
          model.encoder.hidden_size=64 \
          model.encoder.inner_size=256 \
          model.decoder.num_layers=1 \
          model.decoder.hidden_size=64 \
          model.decoder.inner_size=256 \
          +model.optim.capturable=True \
          trainer.devices=1 \
          trainer.accelerator="gpu" \
          +trainer.val_check_interval=2 \
          +trainer.limit_val_batches=1 \
          +trainer.max_steps=2 \
          trainer.precision=16 \
          +exp_manager.explicit_log_dir=examples/nlp/machine_translation/nmt_results \
          +exp_manager.create_checkpoint_callback=true
          
        python examples/nlp/machine_translation/enc_dec_nmt.py \
          --config-path=conf \
          --config-name=aayn_base \
          do_testing=true \
          model.train_ds.src_file_name=/home/TestData/nlp/nmt/toy_data/wmt14-de-en.src \
          model.train_ds.tgt_file_name=/home/TestData/nlp/nmt/toy_data/wmt14-de-en.ref \
          model.validation_ds.src_file_name=/home/TestData/nlp/nmt/toy_data/wmt14-de-en.src \
          model.validation_ds.tgt_file_name=/home/TestData/nlp/nmt/toy_data/wmt14-de-en.src \
          model.test_ds.src_file_name=/home/TestData/nlp/nmt/toy_data/wmt14-de-en.src \
          model.test_ds.tgt_file_name=/home/TestData/nlp/nmt/toy_data/wmt14-de-en.src \
          model.encoder_tokenizer.tokenizer_model=/home/TestData/nlp/nmt/toy_data/spm_4k_ende.model \
          model.decoder_tokenizer.tokenizer_model=/home/TestData/nlp/nmt/toy_data/spm_4k_ende.model \
          model.encoder.num_layers=1 \
          model.encoder.hidden_size=64 \
          model.encoder.inner_size=256 \
          model.decoder.num_layers=1 \
          model.decoder.hidden_size=64 \
          model.decoder.inner_size=256 \
          +model.optim.capturable=True \
          trainer.devices=1 \
          trainer.accelerator="gpu" \
          +trainer.val_check_interval=10 \
          +trainer.limit_val_batches=1 \
          +trainer.limit_test_batches=1 \
          +trainer.max_steps=10 \
          +exp_manager.explicit_log_dir=examples/nlp/machine_translation/nmt_results \
          +exp_manager.create_checkpoint_callback=true \
          +exp_manager.resume_if_exists=True
      AFTER_SCRIPT: |    
        rm -rf examples/nlp/machine_translation/nmt_results
  L2_NMT_Attention_is_All_You_Need_Training_NMT_Training_Pre-LN:
    needs: [cicd-test-container-setup]
    uses: ./.github/workflows/_test_template.yml
    if: contains(fromJSON(needs.cicd-test-container-setup.outputs.test_to_run), 'L2_NMT_Attention_is_All_You_Need_Training_NMT_Training_Pre-LN') || needs.cicd-test-container-setup.outputs.all == 'true'
    with:
      RUNNER: self-hosted-azure-gpus-1
      SCRIPT: |
        cd examples/nlp/machine_translation && \
        python enc_dec_nmt.py \
        --config-path=conf \
        --config-name=aayn_base \
        do_testing=true \
        model.train_ds.src_file_name=/home/TestData/nlp/nmt/toy_data/wmt14-de-en.src \
        model.train_ds.tgt_file_name=/home/TestData/nlp/nmt/toy_data/wmt14-de-en.ref \
        model.validation_ds.src_file_name=/home/TestData/nlp/nmt/toy_data/wmt14-de-en.src \
        model.validation_ds.tgt_file_name=/home/TestData/nlp/nmt/toy_data/wmt14-de-en.src \
        model.test_ds.src_file_name=/home/TestData/nlp/nmt/toy_data/wmt14-de-en.src \
        model.test_ds.tgt_file_name=/home/TestData/nlp/nmt/toy_data/wmt14-de-en.src \
        model.encoder_tokenizer.tokenizer_model=/home/TestData/nlp/nmt/toy_data/spm_4k_ende.model \
        model.decoder_tokenizer.tokenizer_model=/home/TestData/nlp/nmt/toy_data/spm_4k_ende.model \
        model.encoder.pre_ln=true \
        model.decoder.pre_ln=true \
        trainer.devices=1 \
        trainer.accelerator="gpu" \
        +trainer.fast_dev_run=true \
        +trainer.limit_test_batches=2 \
        exp_manager=null

  L2_NMT_Attention_is_All_You_Need_Training_NMT_Multi-Validation:
    needs: [cicd-test-container-setup]
    uses: ./.github/workflows/_test_template.yml
    if: contains(fromJSON(needs.cicd-test-container-setup.outputs.test_to_run), 'L2_NMT_Attention_is_All_You_Need_Training_NMT_Multi-Validation') || needs.cicd-test-container-setup.outputs.all == 'true'
    with:
      RUNNER: self-hosted-azure-gpus-1
      SCRIPT: |
        cd examples/nlp/machine_translation && \
        python enc_dec_nmt.py \
        --config-path=conf \
        --config-name=aayn_base \
        do_testing=true \
        model.train_ds.src_file_name=/home/TestData/nlp/nmt/toy_data/wmt14-en-de.src \
        model.train_ds.tgt_file_name=/home/TestData/nlp/nmt/toy_data/wmt14-en-de.ref \
        model.validation_ds.src_file_name=[/home/TestData/nlp/nmt/toy_data/wmt13-en-de.src,/home/TestData/nlp/nmt/toy_data/wmt14-en-de.src] \
        model.validation_ds.tgt_file_name=[/home/TestData/nlp/nmt/toy_data/wmt13-en-de.ref,/home/TestData/nlp/nmt/toy_data/wmt14-en-de.ref] \
        model.test_ds.src_file_name=[/home/TestData/nlp/nmt/toy_data/wmt13-en-de.src,/home/TestData/nlp/nmt/toy_data/wmt14-en-de.src] \
        model.test_ds.tgt_file_name=[/home/TestData/nlp/nmt/toy_data/wmt13-en-de.ref,/home/TestData/nlp/nmt/toy_data/wmt14-en-de.ref] \
        model.encoder_tokenizer.tokenizer_model=/home/TestData/nlp/nmt/toy_data/spm_4k_ende.model \
        model.decoder_tokenizer.tokenizer_model=/home/TestData/nlp/nmt/toy_data/spm_4k_ende.model \
        trainer.devices=1 \
        trainer.accelerator="gpu" \
        +trainer.fast_dev_run=true \
        +trainer.limit_test_batches=2 \
        exp_manager=null

  # L2: NMT Attention is All You Need Inference
  L2_NMT_Attention_is_All_You_Need_Inference:
    needs: [cicd-test-container-setup]
    uses: ./.github/workflows/_test_template.yml
    if: contains(fromJSON(needs.cicd-test-container-setup.outputs.test_to_run), 'L2_NMT_Attention_is_All_You_Need_Inference') || needs.cicd-test-container-setup.outputs.all == 'true'
    with:
      RUNNER: self-hosted-azure
      SCRIPT: |
        cd examples/nlp/machine_translation && \
        python nmt_transformer_infer.py \
        --model=/home/TestData/nlp/nmt/toy_data/enes_v16k_s100k_6x6.nemo \
        --srctext=/home/TestData/nlp/nmt/toy_data/wmt14-de-en.test.src \
        --tgtout=/home/TestData/nlp/nmt/toy_data/out.txt \
        --target_lang en \
        --source_lang de

  # L2: NMT Attention is All You Need Finetuning
  L2_NMT_Attention_is_All_You_Need_Finetuning:
    needs: [cicd-test-container-setup]
    uses: ./.github/workflows/_test_template.yml
    if: contains(fromJSON(needs.cicd-test-container-setup.outputs.test_to_run), 'L2_NMT_Attention_is_All_You_Need_Finetuning') || needs.cicd-test-container-setup.outputs.all == 'true'
    with:
      RUNNER: self-hosted-azure-gpus-1
      SCRIPT: |
        cd examples/nlp/machine_translation && \
        python enc_dec_nmt_finetune.py \
        model_path=/home/TestData/nlp/nmt/toy_data/enes_v16k_s100k_6x6.nemo \
        trainer.devices=1 \
        ~trainer.max_epochs \
        model.train_ds.src_file_name=/home/TestData/nlp/nmt/toy_data/wmt14-de-en.src \
        model.train_ds.tgt_file_name=/home/TestData/nlp/nmt/toy_data/wmt14-de-en.ref \
        model.validation_ds.src_file_name=/home/TestData/nlp/nmt/toy_data/wmt14-de-en.src \
        model.validation_ds.tgt_file_name=/home/TestData/nlp/nmt/toy_data/wmt14-de-en.src \
        model.test_ds.src_file_name=/home/TestData/nlp/nmt/toy_data/wmt14-de-en.src \
        model.test_ds.tgt_file_name=/home/TestData/nlp/nmt/toy_data/wmt14-de-en.src \
        +trainer.val_check_interval=10 \
        +trainer.limit_val_batches=1 \
        +trainer.limit_test_batches=1 \
        +trainer.max_steps=10 \
        +exp_manager.exp_dir=examples/nlp/machine_translation/nmt_finetune \
        +exp_manager.create_checkpoint_callback=True \
        +exp_manager.checkpoint_callback_params.monitor=val_sacreBLEU \
        +exp_manager.checkpoint_callback_params.mode=max \
        +exp_manager.checkpoint_callback_params.save_best_model=true
      AFTER_SCRIPT: |
        rm -rf examples/nlp/machine_translation/nmt_finetune

  # L2: NMT Tarred Dataset Creation
  L2_NMT_Tarred_Dataset_Creation_Auto_Tarred_Dataset_Creation:
    needs: [cicd-test-container-setup]
    uses: ./.github/workflows/_test_template.yml
    if: contains(fromJSON(needs.cicd-test-container-setup.outputs.test_to_run), 'L2_NMT_Tarred_Dataset_Creation_Auto_Tarred_Dataset_Creation') || needs.cicd-test-container-setup.outputs.all == 'true'
    with:
      RUNNER: self-hosted-azure-gpus-1
      SCRIPT: |
        cd examples/nlp/machine_translation && \
        python enc_dec_nmt.py \
        --config-path=conf \
        --config-name=aayn_base \
        do_training=false \
        model.preproc_out_dir=$PWD/preproc_out_dir \
        model.train_ds.use_tarred_dataset=true \
        model.train_ds.n_preproc_jobs=2 \
        model.train_ds.lines_per_dataset_fragment=500 \
        model.train_ds.num_batches_per_tarfile=10 \
        model.train_ds.src_file_name=/home/TestData/nlp/nmt/toy_data/wmt14-de-en.src \
        model.train_ds.tgt_file_name=/home/TestData/nlp/nmt/toy_data/wmt14-de-en.ref \
        model.validation_ds.src_file_name=/home/TestData/nlp/nmt/toy_data/wmt14-de-en.src \
        model.validation_ds.tgt_file_name=/home/TestData/nlp/nmt/toy_data/wmt14-de-en.src \
        model.encoder_tokenizer.vocab_size=2000 \
        model.decoder_tokenizer.vocab_size=2000 \
        ~model.test_ds \
        trainer.devices=1 \
        trainer.accelerator="gpu" \
        +trainer.fast_dev_run=true \
        exp_manager=null

  L2_NMT_Tarred_Dataset_Creation_Script_Tarred_Dataset_Creation:
    needs: [cicd-test-container-setup]
    uses: ./.github/workflows/_test_template.yml
    if: contains(fromJSON(needs.cicd-test-container-setup.outputs.test_to_run), 'L2_NMT_Tarred_Dataset_Creation_Script_Tarred_Dataset_Creation') || needs.cicd-test-container-setup.outputs.all == 'true'
    with:
      RUNNER: self-hosted-azure
      SCRIPT: |
        cd examples/nlp/machine_translation && \
        python create_tarred_parallel_dataset.py \
        --src_fname /home/TestData/nlp/nmt/toy_data/wmt14-de-en.src \
        --tgt_fname /home/TestData/nlp/nmt/toy_data/wmt14-de-en.ref \
        --out_dir $PWD/out_dir \
        --encoder_tokenizer_vocab_size=2000 \
        --decoder_tokenizer_vocab_size=2000 \
        --tokens_in_batch=1000 \
        --lines_per_dataset_fragment=500 \
        --num_batches_per_tarfile=10 \
        --n_preproc_jobs=2

  L2_Megatron_NMT_Training_TP2:
    needs: [cicd-test-container-setup]
    uses: ./.github/workflows/_test_template.yml
    if: contains(fromJSON(needs.cicd-test-container-setup.outputs.test_to_run), 'L2_Megatron_NMT_Training_TP2') || needs.cicd-test-container-setup.outputs.all == 'true'
    with:
      RUNNER: self-hosted-azure
      SCRIPT: |
        python examples/nlp/machine_translation/megatron_nmt_training.py \
        trainer.devices=2 \
        trainer.accelerator=gpu \
        trainer.log_every_n_steps=1 \
        trainer.val_check_interval=10 \
        +trainer.limit_val_batches=2 \
        trainer.accumulate_grad_batches=1 \
        trainer.max_steps=10 \
        trainer.precision=16 \
        trainer.gradient_clip_val=1.0 \
        exp_manager.exp_dir=examples/nlp/machine_translation/megatron_nmt_results \
        model.tensor_model_parallel_size=2 \
        model.seq_length=128 \
        model.encoder.num_layers=4 \
        model.encoder.hidden_size=64 \
        model.encoder.num_attention_heads=8 \
        model.encoder.activation="swiglu" \
        model.encoder.masked_softmax_fusion=False \
        model.encoder.bias_activation_fusion=False \
        model.encoder.activations_checkpoint_method="block" \
        model.encoder.activations_checkpoint_num_layers=1 \
        model.decoder.num_layers=2 \
        model.decoder.hidden_size=64 \
        model.decoder.num_attention_heads=8 \
        model.decoder.activation="swiglu" \
        model.decoder.masked_softmax_fusion=False \
        model.decoder.bias_activation_fusion=False \
        model.decoder.activations_checkpoint_method="block" \
        model.decoder.activations_checkpoint_num_layers=1 \
        model.micro_batch_size=2 \
        model.global_batch_size=4 \
        model.train_ds.src_file_name=/home/TestData/nlp/nmt/toy_data/wmt14-de-en.src \
        model.train_ds.tgt_file_name=/home/TestData/nlp/nmt/toy_data/wmt14-de-en.ref \
        model.validation_ds.src_file_name=/home/TestData/nlp/nmt/toy_data/wmt14-de-en.src \
        model.validation_ds.tgt_file_name=/home/TestData/nlp/nmt/toy_data/wmt14-de-en.ref \
        model.train_ds.num_workers=1 \
        model.validation_ds.num_workers=1 \
        ~model.test_ds \
        model.train_ds.dataset_type=text_memmap \
        model.encoder_tokenizer.library=sentencepiece \
        model.encoder_tokenizer.model=/home/TestData/nlp/nmt/toy_data/spm_64k_all_langs_plus_en.model \
        model.decoder_tokenizer.library=sentencepiece \
        model.decoder_tokenizer.model=/home/TestData/nlp/nmt/toy_data/spm_64k_all_langs_plus_en.model
        # Change val_check_interval to 1 for resume as the len(dataloder) is 1 due to max_steps being the same as that of training and Lightning 2.0 raises an error
        # if val_check_interval > len(dataloder: https://github.com/Lightning-AI/lightning/blob/2.0.6/src/lightning/pytorch/loops/fit_loop.py#L259 at the beginning of fit_loop.run()
        python examples/nlp/machine_translation/megatron_nmt_training.py \
        trainer.devices=2 \
        trainer.accelerator=gpu \
        trainer.log_every_n_steps=1 \
        trainer.val_check_interval=1 \
        +trainer.limit_val_batches=2 \
        trainer.accumulate_grad_batches=1 \
        trainer.max_steps=10 \
        trainer.precision=16 \
        trainer.gradient_clip_val=1.0 \
        exp_manager.exp_dir=examples/nlp/machine_translation/megatron_nmt_results \
        model.tensor_model_parallel_size=2 \
        model.seq_length=128 \
        model.encoder.num_layers=4 \
        model.encoder.hidden_size=64 \
        model.encoder.num_attention_heads=8 \
        model.encoder.activation="swiglu" \
        model.encoder.masked_softmax_fusion=False \
        model.encoder.bias_activation_fusion=False \
        model.encoder.activations_checkpoint_method="block" \
        model.encoder.activations_checkpoint_num_layers=1 \
        model.decoder.num_layers=2 \
        model.decoder.hidden_size=64 \
        model.decoder.num_attention_heads=8 \
        model.decoder.activation="swiglu" \
        model.decoder.masked_softmax_fusion=False \
        model.decoder.bias_activation_fusion=False \
        model.decoder.activations_checkpoint_method="block" \
        model.decoder.activations_checkpoint_num_layers=1 \
        model.micro_batch_size=2 \
        model.global_batch_size=4 \
        model.train_ds.src_file_name=/home/TestData/nlp/nmt/toy_data/wmt14-de-en.src \
        model.train_ds.tgt_file_name=/home/TestData/nlp/nmt/toy_data/wmt14-de-en.ref \
        model.validation_ds.src_file_name=/home/TestData/nlp/nmt/toy_data/wmt14-de-en.src \
        model.validation_ds.tgt_file_name=/home/TestData/nlp/nmt/toy_data/wmt14-de-en.ref \
        model.train_ds.num_workers=1 \
        model.validation_ds.num_workers=1 \
        ~model.test_ds \
        model.train_ds.dataset_type=text_memmap \
        model.encoder_tokenizer.library=sentencepiece \
        model.encoder_tokenizer.model=/home/TestData/nlp/nmt/toy_data/spm_64k_all_langs_plus_en.model \
        model.decoder_tokenizer.library=sentencepiece \
        model.decoder_tokenizer.model=/home/TestData/nlp/nmt/toy_data/spm_64k_all_langs_plus_en.model
      AFTER_SCRIPT: |
        rm -rf examples/nlp/machine_translation/megatron_nmt_results

  L2_Megatron_BART_Perceiver_MIM_Training_TP2:
    needs: [cicd-test-container-setup]
    uses: ./.github/workflows/_test_template.yml
    if: contains(fromJSON(needs.cicd-test-container-setup.outputs.test_to_run), 'L2_Megatron_BART_Perceiver_MIM_Training_TP2') || needs.cicd-test-container-setup.outputs.all == 'true'
    with:
      RUNNER: self-hosted-azure
      SCRIPT: |
        python examples/nlp/language_modeling/megatron_bart_pretraining.py \
        trainer.devices=2 \
        trainer.accelerator=gpu \
        trainer.log_every_n_steps=1 \
        trainer.val_check_interval=10 \
        trainer.limit_val_batches=2 \
        trainer.accumulate_grad_batches=1 \
        trainer.max_steps=10 \
        trainer.precision=16 \
        trainer.gradient_clip_val=1.0 \
        exp_manager.exp_dir=examples/nlp/language_modeling/megatron_mim_results \
        model.tensor_model_parallel_size=2 \
        model.seq_length=128 \
        model.encoder.num_layers=4 \
        model.encoder.hidden_size=64 \
        model.encoder.arch=perceiver \
        model.encoder.num_attention_heads=8 \
        model.encoder.activation="swiglu" \
        model.encoder.masked_softmax_fusion=False \
        model.encoder.bias_activation_fusion=False \
        model.encoder.activations_checkpoint_method="block" \
        model.encoder.activations_checkpoint_num_layers=1 \
        model.decoder.num_layers=2 \
        model.decoder.hidden_size=64 \
        model.decoder.num_attention_heads=8 \
        model.decoder.activation="swiglu" \
        model.decoder.masked_softmax_fusion=False \
        model.decoder.bias_activation_fusion=False \
        model.decoder.activations_checkpoint_method="block" \
        model.decoder.activations_checkpoint_num_layers=1 \
        model.micro_batch_size=2 \
        model.global_batch_size=4 \
        model.data.data_impl=text_mmap \
        model.data.data_prefix=[1.0,/home/TestData/nlp/nmt/toy_data/wmt14-de-en.src] \
        model.data.splits_string="\"800,100,100\"" \
        model.data.whole_word_masking=False \
        model.tokenizer.library=sentencepiece \
        model.tokenizer.model=/home/TestData/nlp/nmt/toy_data/spm_64k_all_langs_plus_en.model \
        ++model.hiddens.enc_output_name=z \
        ++model.hiddens.transform.q_z_given_x.cls_name=cond_gaussian \
        ++model.hiddens.transform.q_z_given_x.hidden_size=64 \
        ++model.hiddens.loss.mim.cls_name=a_mim \
        ++model.hiddens.loss.mim.loss_weight=0.5
        # Change val_check_interval to 1 for resume as the len(dataloder) is 1 due to max_steps being the same as that of training and Lightning 2.0 raises an error
        # if val_check_interval > len(dataloder: https://github.com/Lightning-AI/lightning/blob/2.0.6/src/lightning/pytorch/loops/fit_loop.py#L259 at the beginning of fit_loop.run()
        python examples/nlp/language_modeling/megatron_bart_pretraining.py \
        trainer.devices=2 \
        trainer.accelerator=gpu \
        trainer.log_every_n_steps=1 \
        trainer.val_check_interval=1 \
        trainer.limit_val_batches=2 \
        trainer.accumulate_grad_batches=1 \
        trainer.max_steps=10 \
        trainer.precision=16 \
        trainer.gradient_clip_val=1.0 \
        exp_manager.exp_dir=examples/nlp/language_modeling/megatron_mim_results \
        model.tensor_model_parallel_size=2 \
        model.seq_length=128 \
        model.encoder.num_layers=4 \
        model.encoder.hidden_size=64 \
        model.encoder.arch=perceiver \
        model.encoder.num_attention_heads=8 \
        model.encoder.activation="swiglu" \
        model.encoder.masked_softmax_fusion=False \
        model.encoder.bias_activation_fusion=False \
        model.encoder.activations_checkpoint_method="block" \
        model.encoder.activations_checkpoint_num_layers=1 \
        model.decoder.num_layers=2 \
        model.decoder.hidden_size=64 \
        model.decoder.num_attention_heads=8 \
        model.decoder.activation="swiglu" \
        model.decoder.masked_softmax_fusion=False \
        model.decoder.bias_activation_fusion=False \
        model.decoder.activations_checkpoint_method="block" \
        model.decoder.activations_checkpoint_num_layers=1 \
        model.micro_batch_size=2 \
        model.global_batch_size=4 \
        model.data.data_impl=text_mmap \
        model.data.data_prefix=[1.0,/home/TestData/nlp/nmt/toy_data/wmt14-de-en.src] \
        model.data.splits_string="\"800,100,100\"" \
        model.data.whole_word_masking=False \
        model.tokenizer.library=sentencepiece \
        model.tokenizer.model=/home/TestData/nlp/nmt/toy_data/spm_64k_all_langs_plus_en.model \
        ++model.hiddens.enc_output_name=z \
        ++model.hiddens.transform.q_z_given_x.cls_name=cond_gaussian \
        ++model.hiddens.transform.q_z_given_x.hidden_size=64 \
        ++model.hiddens.loss.mim.cls_name=a_mim \
        ++model.hiddens.loss.mim.loss_weight=0.5
      AFTER_SCRIPT: |
        rm -rf examples/nlp/language_modeling/megatron_mim_results

    # stage("L2: NMT Bottleneck Fallback") {
    #   when {
    #     anyOf {
    #       branch "main"
    #       changeRequest target: "main"
    #     }
    #   }
    #   failFast true
    #   parallel {
    #     stage("L2: seq2seq (no bottleneck)") {
    #         steps {
    #           cd examples/nlp/machine_translation && \
    #           enc_dec_nmt-bottleneck.py \
    #           --config-path=conf \
    #           --config-name=aayn_bottleneck \
    #           do_testing=true \
    #           model.model_type=nll \
    #           model.encoder.arch=seq2seq \
    #           model.encoder.hidden_steps=1 \
    #           model.encoder.hidden_blocks=1 \
    #           model.encoder.hidden_init_method=params \
    #           model.encoder.hidden_size=64 \
    #           model.encoder.inner_size=128 \
    #           model.encoder.num_attention_heads=2 \
    #           model.encoder.num_layers=2 \
    #           model.decoder.hidden_size=64 \
    #           model.decoder.inner_size=128 \
    #           model.decoder.num_attention_heads=2 \
    #           model.decoder.num_layers=2 \
    #           model.train_ds.src_file_name=/home/TestData/nlp/nmt/toy_data/wmt14-en-de.src \
    #           model.train_ds.tgt_file_name=/home/TestData/nlp/nmt/toy_data/wmt14-en-de.ref \
    #           model.validation_ds.src_file_name=[/home/TestData/nlp/nmt/toy_data/wmt13-en-de.src,/home/TestData/nlp/nmt/toy_data/wmt14-en-de.src] \
    #           model.validation_ds.tgt_file_name=[/home/TestData/nlp/nmt/toy_data/wmt13-en-de.ref,/home/TestData/nlp/nmt/toy_data/wmt14-en-de.ref] \
    #           model.test_ds.src_file_name=/home/TestData/nlp/nmt/toy_data/wmt13-en-de.src \
    #           model.test_ds.tgt_file_name=/home/TestData/nlp/nmt/toy_data/wmt13-en-de.ref \
    #           model.encoder_tokenizer.tokenizer_model=/home/TestData/nlp/nmt/toy_data/tt_tokenizer.BPE.4096.model \
    #           model.decoder_tokenizer.tokenizer_model=/home/TestData/nlp/nmt/toy_data/tt_tokenizer.BPE.4096.model \
    #           trainer.devices=1 \
    #           trainer.accelerator="gpu" \
    #           +trainer.fast_dev_run=true \
    #           +trainer.limit_test_batches=2 \
    #           exp_manager=null \
    #         }
    #     }
    #   }
    # }
    # stage("L2: NMT Bottleneck Architecture") {
    #   when {
    #     anyOf {
    #       branch "main"
    #       changeRequest target: "main"
    #     }
    #   }
    #   failFast true
    #   parallel {
    #     stage("Bridge Encoder (identity)") {
    #         steps {
    #           cd examples/nlp/machine_translation && \
    #           enc_dec_nmt-bottleneck.py \
    #           --config-path=conf \
    #           --config-name=aayn_bottleneck \
    #           do_testing=true \
    #           model.model_type=nll \
    #           model.encoder.arch=bridge \
    #           model.encoder.hidden_steps=1 \
    #           model.encoder.hidden_blocks=1 \
    #           model.encoder.hidden_init_method=identity \
    #           model.encoder.hidden_size=64 \
    #           model.encoder.inner_size=128 \
    #           model.encoder.num_attention_heads=2 \
    #           model.encoder.num_layers=2 \
    #           model.decoder.hidden_size=64 \
    #           model.decoder.inner_size=128 \
    #           model.decoder.num_attention_heads=2 \
    #           model.decoder.num_layers=2 \
    #           model.train_ds.src_file_name=/home/TestData/nlp/nmt/toy_data/wmt14-de-en.src \
    #           model.train_ds.tgt_file_name=/home/TestData/nlp/nmt/toy_data/wmt14-de-en.ref \
    #           model.validation_ds.src_file_name=/home/TestData/nlp/nmt/toy_data/wmt14-de-en.src \
    #           model.validation_ds.tgt_file_name=/home/TestData/nlp/nmt/toy_data/wmt14-de-en.src \
    #           model.test_ds.src_file_name=/home/TestData/nlp/nmt/toy_data/wmt14-de-en.src \
    #           model.test_ds.tgt_file_name=/home/TestData/nlp/nmt/toy_data/wmt14-de-en.src \
    #           model.encoder_tokenizer.tokenizer_model=/home/TestData/nlp/nmt/toy_data/tt_tokenizer.BPE.4096.model \
    #           model.decoder_tokenizer.tokenizer_model=/home/TestData/nlp/nmt/toy_data/tt_tokenizer.BPE.4096.model \
    #           trainer.devices=1 \
    #           trainer.accelerator="gpu" \
    #           +trainer.fast_dev_run=true \
    #           +trainer.limit_test_batches=2 \
    #           exp_manager=null
    #         }
    #     }
    #     stage("Perceiver Encoder (params)") {
    #         steps {
    #           cd examples/nlp/machine_translation && \
    #           enc_dec_nmt-bottleneck.py \
    #           --config-path=conf \
    #           --config-name=aayn_bottleneck \
    #           do_testing=true \
    #           model.model_type=nll \
    #           model.encoder.arch=perceiver \
    #           model.encoder.hidden_steps=1 \
    #           model.encoder.hidden_blocks=1 \
    #           model.encoder.hidden_init_method=params \
    #           model.encoder.hidden_size=64 \
    #           model.encoder.inner_size=128 \
    #           model.encoder.num_attention_heads=2 \
    #           model.encoder.num_layers=2 \
    #           model.decoder.hidden_size=64 \
    #           model.decoder.inner_size=128 \
    #           model.decoder.num_attention_heads=2 \
    #           model.decoder.num_layers=2 \
    #           model.train_ds.src_file_name=/home/TestData/nlp/nmt/toy_data/wmt14-de-en.src \
    #           model.train_ds.tgt_file_name=/home/TestData/nlp/nmt/toy_data/wmt14-de-en.ref \
    #           model.validation_ds.src_file_name=/home/TestData/nlp/nmt/toy_data/wmt14-de-en.src \
    #           model.validation_ds.tgt_file_name=/home/TestData/nlp/nmt/toy_data/wmt14-de-en.src \
    #           model.test_ds.src_file_name=/home/TestData/nlp/nmt/toy_data/wmt14-de-en.src \
    #           model.test_ds.tgt_file_name=/home/TestData/nlp/nmt/toy_data/wmt14-de-en.src \
    #           model.encoder_tokenizer.tokenizer_model=/home/TestData/nlp/nmt/toy_data/tt_tokenizer.BPE.4096.model \
    #           model.decoder_tokenizer.tokenizer_model=/home/TestData/nlp/nmt/toy_data/tt_tokenizer.BPE.4096.model \
    #           trainer.devices=1 \
    #           trainer.accelerator="gpu" \
    #           +trainer.fast_dev_run=true \
    #           +trainer.limit_test_batches=2 \
    #           exp_manager=null
    #         }
    #     }
    #   }
    # }
    # stage("L2: NMT Bottleneck LVM") {
    #   when {
    #     anyOf {
    #       branch "main"
    #       changeRequest target: "main"
    #     }
    #   }
    #   failFast true
    #   parallel {
    #     stage("VAE") {
    #         steps {
    #           cd examples/nlp/machine_translation && \
    #           enc_dec_nmt-bottleneck.py \
    #           --config-path=conf \
    #           --config-name=aayn_bottleneck \
    #           do_testing=true \
    #           model.model_type=vae \
    #           model.encoder.arch=perceiver \
    #           model.encoder.hidden_steps=1 \
    #           model.encoder.hidden_blocks=1 \
    #           model.encoder.hidden_init_method=params \
    #           model.encoder.hidden_size=64 \
    #           model.encoder.inner_size=128 \
    #           model.encoder.num_attention_heads=2 \
    #           model.encoder.num_layers=2 \
    #           model.decoder.hidden_size=64 \
    #           model.decoder.inner_size=128 \
    #           model.decoder.num_attention_heads=2 \
    #           model.decoder.num_layers=2 \
    #           model.train_ds.src_file_name=/home/TestData/nlp/nmt/toy_data/wmt14-de-en.src \
    #           model.train_ds.tgt_file_name=/home/TestData/nlp/nmt/toy_data/wmt14-de-en.ref \
    #           model.validation_ds.src_file_name=/home/TestData/nlp/nmt/toy_data/wmt14-de-en.src \
    #           model.validation_ds.tgt_file_name=/home/TestData/nlp/nmt/toy_data/wmt14-de-en.src \
    #           model.test_ds.src_file_name=/home/TestData/nlp/nmt/toy_data/wmt14-de-en.src \
    #           model.test_ds.tgt_file_name=/home/TestData/nlp/nmt/toy_data/wmt14-de-en.src \
    #           model.encoder_tokenizer.tokenizer_model=/home/TestData/nlp/nmt/toy_data/tt_tokenizer.BPE.4096.model \
    #           model.decoder_tokenizer.tokenizer_model=/home/TestData/nlp/nmt/toy_data/tt_tokenizer.BPE.4096.model \
    #           trainer.devices=1 \
    #           trainer.accelerator="gpu" \
    #           +trainer.fast_dev_run=true \
    #           +trainer.limit_test_batches=2 \
    #           exp_manager=null
    #         }
    #     }
    #     stage("MIM") {
    #         steps {
    #           cd examples/nlp/machine_translation && \
    #           enc_dec_nmt-bottleneck.py \
    #           --config-path=conf \
    #           --config-name=aayn_bottleneck \
    #           do_testing=true \
    #           model.model_type=mim \
    #           model.encoder.arch=perceiver \
    #           model.encoder.hidden_steps=1 \
    #           model.encoder.hidden_blocks=1 \
    #           model.encoder.hidden_init_method=params \
    #           model.encoder.hidden_size=64 \
    #           model.encoder.inner_size=128 \
    #           model.encoder.num_attention_heads=2 \
    #           model.encoder.num_layers=2 \
    #           model.decoder.hidden_size=64 \
    #           model.decoder.inner_size=128 \
    #           model.decoder.num_attention_heads=2 \
    #           model.decoder.num_layers=2 \
    #           model.train_ds.src_file_name=/home/TestData/nlp/nmt/toy_data/wmt14-de-en.src \
    #           model.train_ds.tgt_file_name=/home/TestData/nlp/nmt/toy_data/wmt14-de-en.ref \
    #           model.validation_ds.src_file_name=/home/TestData/nlp/nmt/toy_data/wmt14-de-en.src \
    #           model.validation_ds.tgt_file_name=/home/TestData/nlp/nmt/toy_data/wmt14-de-en.src \
    #           model.test_ds.src_file_name=/home/TestData/nlp/nmt/toy_data/wmt14-de-en.src \
    #           model.test_ds.tgt_file_name=/home/TestData/nlp/nmt/toy_data/wmt14-de-en.src \
    #           model.encoder_tokenizer.tokenizer_model=/home/TestData/nlp/nmt/toy_data/tt_tokenizer.BPE.4096.model \
    #           model.decoder_tokenizer.tokenizer_model=/home/TestData/nlp/nmt/toy_data/tt_tokenizer.BPE.4096.model \
    #           trainer.devices=1 \
    #           trainer.accelerator="gpu" \
    #           +trainer.fast_dev_run=true \
    #           +trainer.limit_test_batches=2 \
    #           exp_manager=null
    #         }
    #     }
    #   }
    # }
        
  L2_Megatron_Bert_Pretraining_and_Resume_Training_with_Pipeline_Parallelism:
    needs: [cicd-test-container-setup]
    uses: ./.github/workflows/_test_template.yml
    if: contains(fromJSON(needs.cicd-test-container-setup.outputs.test_to_run), 'L2_Megatron_Bert_Pretraining_and_Resume_Training_with_Pipeline_Parallelism') || needs.cicd-test-container-setup.outputs.all == 'true'
    with:
      RUNNER: self-hosted-azure
      SCRIPT: |
        python examples/nlp/language_modeling/megatron_bert_pretraining.py \
        trainer.devices=2 \
        trainer.accelerator=gpu \
        trainer.log_every_n_steps=1 \
        trainer.val_check_interval=10 \
        trainer.limit_val_batches=2 \
        trainer.accumulate_grad_batches=1 \
        trainer.max_steps=10 \
        trainer.precision=bf16 \
        model.megatron_amp_O2=True \
        trainer.gradient_clip_val=1.0 \
        exp_manager.exp_dir=examples/nlp/language_modeling/bert_pretrain_results \
        model.tensor_model_parallel_size=2 \
        model.optim.name=fused_adam \
        model.optim.lr=2e-4 \
        model.optim.sched.warmup_steps=2 \
        model.optim.sched.constant_steps=2 \
        model.optim.sched.min_lr=8e-5 \
        model.max_position_embeddings=128 \
        model.encoder_seq_length=128 \
        model.data.seq_length=128 \
        model.tokenizer.vocab_file=/home/TestData/nlp/megatron_bert/data/bert/vocab.txt \
        model.num_layers=8 \
        model.hidden_size=256 \
        model.num_attention_heads=8 \
        model.activations_checkpoint_method=block \
        model.activations_checkpoint_num_layers=1 \
        model.data.data_prefix=[.5,/home/TestData/nlp/megatron_bert/data/bert/simple_wiki_bert_preproc_text_sentence,.5,/home/TestData/nlp/megatron_bert/data/bert/simple_wiki_bert_preproc_text_sentence] \
        model.data.index_mapping_dir=examples/nlp/language_modeling/bert_index_mappings

        python examples/nlp/language_modeling/megatron_bert_pretraining.py \
        trainer.devices=2 \
        trainer.accelerator=gpu \
        trainer.log_every_n_steps=1 \
        trainer.val_check_interval=10 \
        trainer.limit_val_batches=2 \
        trainer.accumulate_grad_batches=1 \
        trainer.max_steps=20 \
        trainer.precision=bf16 \
        model.megatron_amp_O2=True \
        trainer.gradient_clip_val=1.0 \
        exp_manager.exp_dir=examples/nlp/language_modeling/bert_pretrain_results \
        exp_manager.resume_if_exists=True \
        model.tensor_model_parallel_size=2 \
        model.optim.name=fused_adam \
        model.optim.lr=2e-4 \
        model.optim.sched.warmup_steps=2 \
        model.optim.sched.constant_steps=2 \
        model.optim.sched.min_lr=8e-5 \
        model.max_position_embeddings=128 \
        model.encoder_seq_length=128 \
        model.data.seq_length=128 \
        model.tokenizer.vocab_file=/home/TestData/nlp/megatron_bert/data/bert/vocab.txt \
        model.num_layers=8 \
        model.hidden_size=256 \
        model.num_attention_heads=8 \
        model.activations_checkpoint_method=block \
        model.activations_checkpoint_num_layers=1 \
        model.data.data_prefix=[.5,/home/TestData/nlp/megatron_bert/data/bert/simple_wiki_bert_preproc_text_sentence,.5,/home/TestData/nlp/megatron_bert/data/bert/simple_wiki_bert_preproc_text_sentence] \
        model.data.index_mapping_dir=examples/nlp/language_modeling/bert_index_mappings

  L2_Megatron_Bert_Pretraining_and_Resume_Training:
    needs: [cicd-test-container-setup]
    uses: ./.github/workflows/_test_template.yml
    if: contains(fromJSON(needs.cicd-test-container-setup.outputs.test_to_run), 'L2_Megatron_Bert_Pretraining_and_Resume_Training') || needs.cicd-test-container-setup.outputs.all == 'true'
    with:
      RUNNER: self-hosted-azure
      SCRIPT: |
        python examples/nlp/language_modeling/megatron_bert_pretraining.py \
        trainer.devices=2 \
        trainer.accelerator=gpu \
        trainer.log_every_n_steps=1 \
        trainer.val_check_interval=10 \
        trainer.limit_val_batches=2 \
        trainer.accumulate_grad_batches=1 \
        trainer.max_steps=10 \
        trainer.precision=bf16 \
        model.megatron_amp_O2=True \
        trainer.gradient_clip_val=1.0 \
        exp_manager.exp_dir=examples/nlp/language_modeling/bert_pretrain_results \
        model.tensor_model_parallel_size=2 \
        model.optim.name=fused_adam \
        model.optim.lr=2e-4 \
        model.sequence_parallel=True \
        model.optim.sched.warmup_steps=2 \
        model.optim.sched.constant_steps=2 \
        model.optim.sched.min_lr=8e-5 \
        model.max_position_embeddings=128 \
        model.encoder_seq_length=128 \
        model.data.seq_length=128 \
        model.tokenizer.vocab_file=/home/TestData/nlp/megatron_bert/data/bert/vocab.txt \
        model.num_layers=8 \
        model.hidden_size=256 \
        model.num_attention_heads=8 \
        model.activations_checkpoint_method=block \
        model.activations_checkpoint_num_layers=1 \
        model.data.data_prefix=[.5,/home/TestData/nlp/megatron_bert/data/bert/simple_wiki_bert_preproc_text_sentence,.5,/home/TestData/nlp/megatron_bert/data/bert/simple_wiki_bert_preproc_text_sentence] \
        model.data.index_mapping_dir=examples/nlp/language_modeling/bert_index_mappings

        python examples/nlp/language_modeling/megatron_bert_pretraining.py \
        trainer.devices=2 \
        trainer.accelerator=gpu \
        trainer.log_every_n_steps=1 \
        trainer.val_check_interval=10 \
        trainer.limit_val_batches=2 \
        trainer.accumulate_grad_batches=1 \
        trainer.max_steps=20 \
        trainer.precision=bf16 \
        model.megatron_amp_O2=True \
        trainer.gradient_clip_val=1.0 \
        exp_manager.exp_dir=examples/nlp/language_modeling/bert_pretrain_results \
        exp_manager.resume_if_exists=True \
        model.tensor_model_parallel_size=2 \
        model.optim.name=fused_adam \
        model.optim.lr=2e-4 \
        model.optim.sched.warmup_steps=2 \
        model.optim.sched.constant_steps=2 \
        model.optim.sched.min_lr=8e-5 \
        model.max_position_embeddings=128 \
        model.encoder_seq_length=128 \
        model.data.seq_length=128 \
        model.tokenizer.vocab_file=/home/TestData/nlp/megatron_bert/data/bert/vocab.txt \
        model.num_layers=8 \
        model.hidden_size=256 \
        model.num_attention_heads=8 \
        model.activations_checkpoint_method=block \
        model.activations_checkpoint_num_layers=1 \
        model.data.data_prefix=[.5,/home/TestData/nlp/megatron_bert/data/bert/simple_wiki_bert_preproc_text_sentence,.5,/home/TestData/nlp/megatron_bert/data/bert/simple_wiki_bert_preproc_text_sentence] \
        model.data.index_mapping_dir=examples/nlp/language_modeling/bert_index_mappings
      AFTER_SCRIPT: |
        rm -rf examples/nlp/language_modeling/bert_pretrain_results
        rm -rf examples/nlp/language_modeling/bert_index_mappings

  L2_Megatron_Core_Bert_Pretraining_and_Resume_Training:
    needs: [cicd-test-container-setup]
    uses: ./.github/workflows/_test_template.yml
    if: contains(fromJSON(needs.cicd-test-container-setup.outputs.test_to_run), 'L2_Megatron_Core_Bert_Pretraining_and_Resume_Training') || needs.cicd-test-container-setup.outputs.all == 'true'
    with:
      RUNNER: self-hosted-azure
      SCRIPT: |
        python examples/nlp/language_modeling/megatron_bert_pretraining.py \
          trainer.devices=2 \
          trainer.accelerator=gpu \
          trainer.log_every_n_steps=1 \
          trainer.val_check_interval=10 \
          trainer.limit_val_batches=2 \
          trainer.accumulate_grad_batches=1 \
          trainer.max_steps=10 \
          trainer.gradient_clip_val=1.0 \
          exp_manager.exp_dir=examples/nlp/language_modeling/bert_pretrain_results \
          model.mcore_bert=True \
          model.tensor_model_parallel_size=2 \
          model.optim.name=fused_adam \
          model.optim.lr=2e-4 \
          model.sequence_parallel=True \
          model.optim.sched.warmup_steps=2 \
          model.optim.sched.constant_steps=2 \
          model.optim.sched.min_lr=8e-5 \
          model.max_position_embeddings=128 \
          model.encoder_seq_length=128 \
          model.data.seq_length=128 \
          model.tokenizer.vocab_file=/home/TestData/nlp/megatron_bert/data/bert/vocab.txt \
          model.num_layers=8 \
          model.hidden_size=256 \
          model.num_attention_heads=8 \
          model.activations_checkpoint_method="block" \
          model.activations_checkpoint_num_layers=1 \
          model.data.data_prefix=[.5,/home/TestData/nlp/megatron_bert/data/bert/simple_wiki_bert_preproc_text_sentence,.5,/home/TestData/nlp/megatron_bert/data/bert/simple_wiki_bert_preproc_text_sentence] \
          model.data.index_mapping_dir=examples/nlp/language_modeling/bert_index_mappings

          python examples/nlp/language_modeling/megatron_bert_pretraining.py \
          trainer.devices=2 \
          trainer.accelerator=gpu \
          trainer.log_every_n_steps=1 \
          trainer.val_check_interval=10 \
          trainer.limit_val_batches=2 \
          trainer.accumulate_grad_batches=1 \
          trainer.max_steps=20 \
          trainer.gradient_clip_val=1.0 \
          exp_manager.exp_dir=examples/nlp/language_modeling/bert_pretrain_results \
          exp_manager.resume_if_exists=True \
          model.mcore_bert=True \
          model.tensor_model_parallel_size=2 \
          model.optim.name=fused_adam \
          model.optim.lr=2e-4 \
          model.optim.sched.warmup_steps=2 \
          model.optim.sched.constant_steps=2 \
          model.optim.sched.min_lr=8e-5 \
          model.max_position_embeddings=128 \
          model.encoder_seq_length=128 \
          model.data.seq_length=128 \
          model.tokenizer.vocab_file=/home/TestData/nlp/megatron_bert/data/bert/vocab.txt \
          model.num_layers=8 \
          model.hidden_size=256 \
          model.num_attention_heads=8 \
          model.activations_checkpoint_method="block" \
          model.activations_checkpoint_num_layers=1 \
          model.data.data_prefix=[.5,/home/TestData/nlp/megatron_bert/data/bert/simple_wiki_bert_preproc_text_sentence,.5,/home/TestData/nlp/megatron_bert/data/bert/simple_wiki_bert_preproc_text_sentence] \
          model.data.index_mapping_dir=examples/nlp/language_modeling/bert_index_mappings
      AFTER_SCRIPT: |
        rm -rf examples/nlp/language_modeling/bert_pretrain_results
        rm -rf examples/nlp/language_modeling/bert_index_mappings

  L2_Megatron_RETRO_Pretraining_and_Resume_Training:
    needs: [cicd-test-container-setup]
    uses: ./.github/workflows/_test_template.yml
    if: contains(fromJSON(needs.cicd-test-container-setup.outputs.test_to_run), 'L2_Megatron_RETRO_Pretraining_and_Resume_Training') || needs.cicd-test-container-setup.outputs.all == 'true'
    with:
      RUNNER: self-hosted-azure
      SCRIPT: |
        python examples/nlp/language_modeling/megatron_retro_pretraining.py \
        trainer.num_nodes=1 \
        trainer.devices=2 \
        trainer.precision=bf16 \
        trainer.accelerator=gpu \
        model.data.data_prefix=["none"] \
        exp_manager.exp_dir=examples/nlp/language_modeling/mcore_retro_results \
        model.mcore_gpt=True \
        model.tensor_model_parallel_size=1 \
        model.pipeline_model_parallel_size=1 \
        model.optim.name=distributed_fused_adam \
        model.retro.retro_project_dir=/home/TestData/nlp/megatron_retro/mcore_retro/micro-wiki-core \
        model.data.num_workers=4 \
        model.micro_batch_size=1 \
        model.data.shuffle_documents=False \
        trainer.val_check_interval=30 \
        +trainer.num_sanity_val_steps=0 \
        model.init_method_std=0.023 \
        model.optim.lr=6.0e-4 \
        model.megatron_amp_O2=True \
        model.data.splits_string="\"98,2,0\"" \
        model.data.dataloader_type=cyclic \
        trainer.max_steps=10

        python examples/nlp/language_modeling/megatron_retro_pretraining.py \
        trainer.num_nodes=1 \
        trainer.devices=2 \
        trainer.precision=bf16 \
        trainer.accelerator=gpu \
        model.data.data_prefix=["none"] \
        exp_manager.exp_dir=examples/nlp/language_modeling/mcore_retro_results \
        model.mcore_gpt=True \
        model.tensor_model_parallel_size=1 \
        model.pipeline_model_parallel_size=1 \
        model.optim.name=distributed_fused_adam \
        model.retro.retro_project_dir=/home/TestData/nlp/megatron_retro/mcore_retro/micro-wiki-core \
        model.data.num_workers=4 \
        model.micro_batch_size=1 \
        model.data.shuffle_documents=False \
        trainer.val_check_interval=30 \
        +trainer.num_sanity_val_steps=0 \
        model.init_method_std=0.023 \
        model.optim.lr=6.0e-4 \
        model.megatron_amp_O2=True \
        model.data.splits_string="\"98,2,0\"" \
        model.data.dataloader_type=cyclic \
        trainer.max_steps=20
      AFTER_SCRIPT: |
        rm -rf examples/nlp/language_modeling/mcore_retro_results

  L2_Legacy_Megatron_RETRO_Pretraining_and_Resume_Training:
    needs: [cicd-test-container-setup]
    uses: ./.github/workflows/_test_template.yml
    if: contains(fromJSON(needs.cicd-test-container-setup.outputs.test_to_run), 'L2_Legacy_Megatron_RETRO_Pretraining_and_Resume_Training') || needs.cicd-test-container-setup.outputs.all == 'true'
    with:
      RUNNER: self-hosted-azure
      SCRIPT: |
        python examples/nlp/language_modeling/megatron_retro_pretraining_legacy.py \
        trainer.devices=2 \
        trainer.num_nodes=1 \
        trainer.accelerator=gpu \
        trainer.accumulate_grad_batches=1 \
        trainer.limit_val_batches=2 \
        exp_manager.resume_if_exists=True \
        trainer.max_steps=10 \
        trainer.precision=16 \
        trainer.gradient_clip_val=1.0 \
        trainer.val_check_interval=10 \
        exp_manager.exp_dir=examples/nlp/language_modeling/retro_legacy_results \
        model.data.data_prefix= \
        model.data.knn_index= \
        model.data.retrieval_prefix= \
        model.tensor_model_parallel_size=2 \
        model.micro_batch_size=4 \
        model.optim.name=fused_adam \
        model.optim.lr=2e-4 \
        model.optim.sched.warmup_steps=2 \
        model.optim.sched.constant_steps=2 \
        model.optim.sched.min_lr=8e-5 \
        model.max_position_embeddings=128 \
        model.encoder_seq_length=128 \
        model.chunk_size=32 \
        model.enc_num_layers=2 \
        model.dec_num_layers=2 \
        model.enc_cross_attention=[1] \
        model.dec_cross_attention=[1] \
        +model.data.mock=True

            python examples/nlp/language_modeling/megatron_retro_pretraining_legacy.py \
            trainer.devices=2 \
            trainer.num_nodes=1 \
            trainer.accelerator=gpu \
            trainer.accumulate_grad_batches=1 \
            trainer.limit_val_batches=2 \
            exp_manager.resume_if_exists=True \
            trainer.max_steps=20 \
            trainer.precision=16 \
            trainer.gradient_clip_val=1.0 \
            trainer.val_check_interval=10 \
            exp_manager.exp_dir=examples/nlp/language_modeling/retro_legacy_results \
            model.data.data_prefix= \
            model.data.knn_index= \
            model.data.retrieval_prefix= \
            model.tensor_model_parallel_size=2 \
            model.micro_batch_size=4 \
            model.optim.name=fused_adam \
            model.optim.lr=2e-4 \
            model.optim.sched.warmup_steps=2 \
            model.optim.sched.constant_steps=2 \
            model.optim.sched.min_lr=8e-5 \
            model.max_position_embeddings=128 \
            model.encoder_seq_length=128 \
            model.chunk_size=32 \
            model.enc_num_layers=2 \
            model.dec_num_layers=2 \
            model.enc_cross_attention=[1] \
            model.dec_cross_attention=[1] \
            +model.data.mock=True
      AFTER_SCRIPT: |
        rm -rf examples/nlp/language_modeling/retro_legacy_results

  # L2_Megatron_RETRO_muTransfer_Pretraining_Performance:
  #   needs: [cicd-test-container-setup]
  #   runs-on: self-hosted-azure
  #   container:
  #     image: nemoci.azurecr.io/nemo_container_${{ github.run_id }}
  #     options: 
  #       # --user 0:128
  #       --device=/dev/nvidia0
  #       --gpus all
  #       --shm-size=8g 
  #       --env TRANSFORMERS_OFFLINE=0 
  #       --env HYDRA_FULL_ERROR=1
  #       --volume /mnt/datadrive/TestData:/home/TestData
  #   steps:
  #       - name: Checkout repository
  #         uses: actions/checkout@v4
  #       - run: |
  #           python examples/nlp/language_modeling/megatron_retro_mutransfer_pretrain.py \
  #               trainer.devices=2 \
  #               trainer.num_nodes=1 \
  #               trainer.accelerator=gpu \
  #               trainer.accumulate_grad_batches=1 \
  #               trainer.max_steps=100 \
  #               trainer.log_every_n_steps=1 \
  #               trainer.precision=16 \
  #               trainer.val_check_interval=100 \
  #               trainer.limit_val_batches=0 \
  #               trainer.gradient_clip_val=1.0 \
  #               +trainer.num_sanity_val_steps=0 \
  #               exp_manager.exp_dir=examples/nlp/language_modeling/retro_results/ \
  #               +exp_manager.version=smalltest \
  #               model.data.neighbors=2 \
  #               model.megatron_amp_O2=False \
  #               model.apply_query_key_layer_scaling=False \
  #               model.tensor_model_parallel_size=1 \
  #               model.optim.name=muadamw \
  #               model.optim.weight_decay=0.1 \
  #               model.optim.betas=[0.9,0.95] \
  #               model.optim.lr=6e-4 \
  #               model.optim.sched.warmup_steps=1000 \
  #               model.optim.sched.constant_steps=0 \
  #               model.optim.sched.min_lr=6e-5 \
  #               model.add_position_embedding=False \
  #               model.enc_num_layers=2 \
  #               model.dec_num_layers=6 \
  #               model.enc_cross_attention=[0] \
  #               model.dec_cross_attention=[3,5] \
  #               model.hidden_size=96 \
  #               model.ffn_hidden_size=384 \
  #               model.init_method_std=0.023 \
  #               model.num_attention_heads=12 \
  #               model.max_position_embeddings=1024 \
  #               model.encoder_seq_length=1024 \
  #               model.tokenizer.library=megatron \
  #               model.tokenizer.type=GPT2BPETokenizer \
  #               model.tokenizer.merge_file=/home/TestData/nlp/megatron_retro/gpt2-merges.txt \
  #               model.tokenizer.vocab_file=/home/TestData/nlp/megatron_retro/gpt2-vocab.json \
  #               model.data.data_prefix=[/home/TestData/nlp/megatron_retro/retro_wiki_test_text_document] \
  #               model.data.knn_index=[/home/TestData/nlp/megatron_retro/knn2_map_wiki_test.idx] \
  #               model.data.retrieval_prefix=/home/TestData/nlp/megatron_retro/retro_wiki_test_text_document \
  #               model.data.index_mapping_dir=/home/TestData/nlp/megatron_retro \
  #               model.data.num_workers=8 \
  #               model.micro_batch_size=8 \
  #               model.normalization=rmsnorm \
  #               model.transformer_block_type=pre_ln \
  #               model.bias_activation_fusion=True \
  #               model.bias_dropout_add_fusion=False \
  #               model.masked_softmax_fusion=True \
  #               model.hidden_dropout=0 \
  #               model.attention_dropout=0 \
  #               model.fp32_residual_connection=True \
  #               model.shape_file=/home/TestData/nlp/megatron_retro/o1_rel_shape_info_tiny.yaml

  #               python -c "import pandas as pd
  #               import pathlib
  #               from pandas.testing import assert_frame_equal
  #               from tensorboard.backend.event_processing.event_accumulator import EventAccumulator
  #               import torch
  #               if not (torch.cuda.is_available() and "A100" in torch.cuda.get_device_name()):
  #                   import sys
  #                   sys.exit(0)
  #               event_file = list(pathlib.Path("examples/nlp/language_modeling/retro_results/megatron_retro/smalltest").glob("events.out.tfevents*"))[0]
  #               ea = EventAccumulator(str(event_file)).Reload()
  #               vals = []
  #               for i in ea.Scalars("reduced_train_loss"):
  #                   vals.append(i.value)
  #               training_curve = pd.DataFrame({"loss": vals})
  #               gt_curve = pd.read_csv("/home/TestData/nlp/megatron_retro/expected_learning_curve.csv")
  #               assert_frame_equal(training_curve, gt_curve, rtol=1e-3, atol=1e-3)"

  #               rm -rf examples/nlp/language_modeling/retro_results
  #       - uses: "NVIDIA/NeMo/.github/actions/cancel-workflow@main"
  #         if: "failure()"

  L2_RAG_Pipeline_Indexing:
    needs: [cicd-test-container-setup]
    uses: ./.github/workflows/_test_template.yml
    if: contains(fromJSON(needs.cicd-test-container-setup.outputs.test_to_run), 'L2_RAG_Pipeline_Indexing') || needs.cicd-test-container-setup.outputs.all == 'true'
    with:
      RUNNER: self-hosted-azure
      SCRIPT: |
        python examples/nlp/rag/rag_indexing.py \
        trainer.num_nodes=1 \
        trainer.devices=1 \
        trainer.precision="bf16-mixed" \
        indexing.embedder.model_path="/home/TestData/nlp/rag_pipeline/testing_models/embedders/sbert_nemo.nemo" \
        indexing.embedder.embed_batch_size=128 \
        indexing.data.data_path="/home/TestData/nlp/rag_pipeline/testing_data/corpus_data/sample_data" \
        indexing.data.chunk_size=256 \
        indexing.data.chunk_overlap=10 \
        indexing.index_path="/home/TestData/nlp/rag_pipeline/testing_data/saved_index/sample_index"

  L2_RAG_Pipeline_Generating:
    needs: [cicd-test-container-setup]
    uses: ./.github/workflows/_test_template.yml
    if: contains(fromJSON(needs.cicd-test-container-setup.outputs.test_to_run), 'L2_RAG_Pipeline_Generating') || needs.cicd-test-container-setup.outputs.all == 'true'
    with:
      RUNNER: self-hosted-azure
      SCRIPT: |
        python examples/nlp/rag/rag_generating.py \
        trainer.devices=1 \
        trainer.precision="bf16-mixed" \
        indexing.embedder.model_path="/home/TestData/nlp/rag_pipeline/testing_models/embedders/sbert_nemo.nemo" \
        indexing.index_path="/home/TestData/nlp/rag_pipeline/testing_data/saved_index/sample_index" \
        generating.llm.model_path="/home/TestData/nlp/rag_pipeline/testing_models/llms/megatron_gpt_125m.nemo" \
        generating.inference.tokens_to_generate=50 \
        generating.inference.greedy=False \
        generating.inference.temperature=1.0 \
        generating.query="Which art schools did I applied to?"

  L2_BioMegatron_Bert_NER_Task:
    needs: [cicd-test-container-setup]
    uses: ./.github/workflows/_test_template.yml
    if: contains(fromJSON(needs.cicd-test-container-setup.outputs.test_to_run), 'L2_BioMegatron_Bert_NER_Task') || needs.cicd-test-container-setup.outputs.all == 'true'
    with:
      RUNNER: self-hosted-azure
      SCRIPT: |
        python examples/nlp/token_classification/token_classification_train.py \
        exp_manager.exp_dir=examples/nlp/language_modeling/token_classification_results \
        trainer.max_epochs=1 \
        model.dataset.data_dir=/home/TestData/nlp/ner \
        model.language_model.pretrained_model_name=biomegatron345m_biovocab_30k_cased \
        model.tokenizer.tokenizer_name=null
      AFTER_SCRIPT: |
        rm -rf examples/nlp/language_modeling/token_classification_results

  L2_Megatron_GPT_Pretraining_and_Resume_Training_TP2:
    needs: [cicd-test-container-setup]
    uses: ./.github/workflows/_test_template.yml
    if: contains(fromJSON(needs.cicd-test-container-setup.outputs.test_to_run), 'L2_Megatron_GPT_Pretraining_and_Resume_Training_TP2') || needs.cicd-test-container-setup.outputs.all == 'true'
    with:
      RUNNER: self-hosted-azure-gpus-2-h100
      SCRIPT: |
        # This is to improve p2p overlap on H100
        export NVTE_FWD_LAYERNORM_SM_MARGIN=8
        export NVTE_BWD_LAYERNORM_SM_MARGIN=8
        export TORCH_NCCL_AVOID_RECORD_STREAMS=1
        export NCCL_MIN_NCHANNELS=4
        # TP overlap is not supported in docker environment
        #NVTE_UB_SPLIT_RS: 0
        #NVTE_UB_ATOMIC_GEMM_RS: 1
        #NVTE_RS_STRIDED_ATOMIC: 1
        #NVTE_UB_FP8_RS: 1
        # Increase p2p chunksize to 2MB
        export NCCL_P2P_NET_CHUNKSIZE=2097152
        # Disable gc when switching to/from validation steps
        export NEMO_MANUAL_GC_IN_VALIDATION=0
        
        python examples/nlp/language_modeling/megatron_gpt_pretraining.py \
        trainer.devices=2 \
        trainer.accelerator=gpu \
        trainer.log_every_n_steps=1 \
        trainer.val_check_interval=2 \
        trainer.limit_val_batches=2 \
        trainer.accumulate_grad_batches=1 \
        trainer.max_steps=3 \
        trainer.gradient_clip_val=1.0 \
        exp_manager.exp_dir=examples/nlp/language_modeling/gpt_pretrain_results \
        ++model.transformer_engine=True \
        ++model.fp8=True \
        ++model.fp8_hybrid=True \
        ++model.fp8_amax_history_len=1024 \
        ++model.fp8_amax_compute_algo=max \
        ++model.reduce_amax=True \
        ++model.use_te_rng_tracker=True \
        ++model.name=megatron_gpt_full_te_layer_autocast \
        model.ub_tp_comm_overlap=False \
        model.tensor_model_parallel_size=2 \
        model.optim.name=distributed_fused_adam \
        model.optim.lr=2e-4 \
        model.optim.sched.warmup_steps=1 \
        model.optim.sched.constant_steps=1 \
        model.optim.sched.min_lr=8e-5 \
        model.max_position_embeddings=128 \
        model.encoder_seq_length=128 \
        model.data.seq_length=128 \
        model.bias=False \
        model.bias_activation_fusion=False \
        model.bias_dropout_add_fusion=False \
        model.tokenizer.vocab_file=/home/TestData/nlp/megatron_gpt/data/gpt/vocab.json \
        model.tokenizer.merge_file=/home/TestData/nlp/megatron_gpt/data/gpt/merges.txt \
        model.num_layers=8 \
        model.hidden_size=256 \
        model.num_attention_heads=8 \
        model.activations_checkpoint_method=block \
        model.activations_checkpoint_granularity=full \
        model.activations_checkpoint_num_layers=1 \
        model.data.validation_drop_last=False \
        model.data.data_prefix=[.5,/home/TestData/nlp/megatron_gpt/data/gpt/simple_wiki_gpt_preproc_text_document,.5,/home/TestData/nlp/megatron_gpt/data/gpt/simple_wiki_gpt_preproc_text_document] \
        model.data.index_mapping_dir=examples/nlp/language_modeling/gpt_index_mappings

        python examples/nlp/language_modeling/megatron_gpt_pretraining.py \
        trainer.devices=2 \
        trainer.accelerator=gpu \
        trainer.log_every_n_steps=1 \
        trainer.val_check_interval=2 \
        trainer.limit_val_batches=2 \
        trainer.accumulate_grad_batches=1 \
        trainer.max_steps=6 \
        trainer.gradient_clip_val=1.0 \
        exp_manager.exp_dir=examples/nlp/language_modeling/gpt_pretrain_results \
        exp_manager.resume_if_exists=True \
        ++model.transformer_engine=True \
        ++model.fp8=True \
        ++model.fp8_hybrid=True \
        ++model.fp8_amax_history_len=1024 \
        ++model.fp8_amax_compute_algo=max \
        ++model.reduce_amax=True \
        ++model.use_te_rng_tracker=True \
        ++model.name=megatron_gpt_full_te_layer_autocast \
        model.ub_tp_comm_overlap=False \
        model.tensor_model_parallel_size=2 \
        model.optim.name=distributed_fused_adam \
        model.optim.lr=2e-4 \
        model.optim.sched.warmup_steps=2 \
        model.optim.sched.constant_steps=2 \
        model.optim.sched.min_lr=8e-5 \
        model.max_position_embeddings=128 \
        model.encoder_seq_length=128 \
        model.data.seq_length=128 \
        model.bias=False \
        model.bias_activation_fusion=False \
        model.bias_dropout_add_fusion=False \
        model.tokenizer.vocab_file=/home/TestData/nlp/megatron_gpt/data/gpt/vocab.json \
        model.tokenizer.merge_file=/home/TestData/nlp/megatron_gpt/data/gpt/merges.txt \
        model.num_layers=8 \
        model.hidden_size=256 \
        model.num_attention_heads=8 \
        model.activations_checkpoint_method=block \
        model.activations_checkpoint_granularity=full \
        model.activations_checkpoint_num_layers=1 \
        model.data.validation_drop_last=False \
        model.data.data_prefix=[.5,/home/TestData/nlp/megatron_gpt/data/gpt/simple_wiki_gpt_preproc_text_document,.5,/home/TestData/nlp/megatron_gpt/data/gpt/simple_wiki_gpt_preproc_text_document] \
        model.data.index_mapping_dir=examples/nlp/language_modeling/gpt_index_mappings
    
        rm -rf examples/nlp/language_modeling/gpt_pretrain_results
        rm -rf examples/nlp/language_modeling/gpt_index_mappings

  L2_Megatron_GPT_Skip_Train:
    needs: [cicd-test-container-setup]
    uses: ./.github/workflows/_test_template.yml
    if: contains(fromJSON(needs.cicd-test-container-setup.outputs.test_to_run), 'L2_Megatron_GPT_Skip_Train') || needs.cicd-test-container-setup.outputs.all == 'true'
    with:
      RUNNER: self-hosted-azure
      SCRIPT: |
        python examples/nlp/language_modeling/megatron_gpt_pretraining.py \
        trainer.devices=2 \
        trainer.accelerator=gpu \
        exp_manager.exp_dir=examples/nlp/language_modeling/gpt_pretrain_results \
        model.skip_train=True \
        model.tensor_model_parallel_size=2 \
        model.max_position_embeddings=128 \
        model.encoder_seq_length=128 \
        model.data.seq_length=128 \
        model.tokenizer.vocab_file=/home/TestData/nlp/megatron_gpt/data/gpt/vocab.json \
        model.tokenizer.merge_file=/home/TestData/nlp/megatron_gpt/data/gpt/merges.txt \
        model.num_layers=8 \
        model.hidden_size=256 \
        model.num_attention_heads=8 \
        model.data.data_prefix=[] \
        model.data.data_impl=mock \
        model.dist_ckpt_format=torch_dist
      AFTER_SCRIPT: |
        rm -rf examples/nlp/language_modeling/gpt_pretrain_results
        rm -rf examples/nlp/language_modeling/gpt_index_mappings

  L2_Megatron_GPT_with_Rope_Pretraining_and_Resume_Training_TP2:
    needs: [cicd-test-container-setup]
    uses: ./.github/workflows/_test_template.yml
    if: contains(fromJSON(needs.cicd-test-container-setup.outputs.test_to_run), 'L2_Megatron_GPT_with_Rope_Pretraining_and_Resume_Training_TP2') || needs.cicd-test-container-setup.outputs.all == 'true'
    with:
      RUNNER: self-hosted-azure
      SCRIPT: |
        python examples/nlp/language_modeling/megatron_gpt_pretraining.py \
        trainer.devices=2 \
        trainer.accelerator=gpu \
        trainer.log_every_n_steps=1 \
        trainer.val_check_interval=2 \
        trainer.limit_val_batches=2 \
        trainer.accumulate_grad_batches=1 \
        trainer.max_steps=3 \
        trainer.gradient_clip_val=1.0 \
        exp_manager.exp_dir=examples/nlp/language_modeling/gpt_pretrain_results \
        model.tensor_model_parallel_size=2 \
        model.optim.name=fused_adam \
        model.optim.lr=2e-4 \
        model.optim.sched.warmup_steps=1 \
        model.optim.sched.constant_steps=1 \
        model.optim.sched.min_lr=8e-5 \
        model.max_position_embeddings=128 \
        model.encoder_seq_length=128 \
        model.data.seq_length=128 \
        model.position_embedding_type=rope \
        model.rotary_percentage=0.5 \
        model.bias=False \
        model.bias_activation_fusion=False \
        model.bias_dropout_add_fusion=False \
        model.tokenizer.vocab_file=/home/TestData/nlp/megatron_gpt/data/gpt/vocab.json \
        model.tokenizer.merge_file=/home/TestData/nlp/megatron_gpt/data/gpt/merges.txt \
        model.num_layers=8 \
        model.hidden_size=256 \
        model.num_attention_heads=8 \
        model.activations_checkpoint_method=block \
        model.activations_checkpoint_granularity=full \
        model.activations_checkpoint_num_layers=1 \
        model.data.data_prefix=[.5,/home/TestData/nlp/megatron_gpt/data/gpt/simple_wiki_gpt_preproc_text_document,.5,/home/TestData/nlp/megatron_gpt/data/gpt/simple_wiki_gpt_preproc_text_document] \
        model.data.index_mapping_dir=examples/nlp/language_modeling/gpt_index_mappings
    
        #  commented out to save time on github ci @adithyare
        # python examples/nlp/language_modeling/megatron_gpt_pretraining.py \
        # trainer.devices=2 \
        # trainer.accelerator=gpu \
        # trainer.log_every_n_steps=1 \
        # trainer.val_check_interval=2 \
        # trainer.limit_val_batches=1 \
        # trainer.accumulate_grad_batches=1 \
        # trainer.max_steps=6 \
        # trainer.gradient_clip_val=1.0 \
        # exp_manager.exp_dir=examples/nlp/language_modeling/gpt_pretrain_results \
        # exp_manager.resume_if_exists=True \
        # model.tensor_model_parallel_size=2 \
        # model.optim.name=fused_adam \
        # model.optim.lr=2e-4 \
        # model.optim.sched.warmup_steps=2 \
        # model.optim.sched.constant_steps=2 \
        # model.optim.sched.min_lr=8e-5 \
        # model.max_position_embeddings=128 \
        # model.encoder_seq_length=128 \
        # model.data.seq_length=128 \
        # model.position_embedding_type=rope \
        # model.rotary_percentage=0.5 \
        # model.normalization=rmsnorm \
        # model.bias=False \
        # model.bias_activation_fusion=False \
        # model.bias_dropout_add_fusion=False \
        # model.tokenizer.vocab_file=/home/TestData/nlp/megatron_gpt/data/gpt/vocab.json \
        # model.tokenizer.merge_file=/home/TestData/nlp/megatron_gpt/data/gpt/merges.txt \
        # model.num_layers=8 \
        # model.hidden_size=256 \
        # model.num_attention_heads=8 \
        # model.activations_checkpoint_method=block \
        # model.activations_checkpoint_granularity=full \
        # model.activations_checkpoint_num_layers=1 \
        # model.data.data_prefix=[.5,/home/TestData/nlp/megatron_gpt/data/gpt/simple_wiki_gpt_preproc_text_document,.5,/home/TestData/nlp/megatron_gpt/data/gpt/simple_wiki_gpt_preproc_text_document] \
        # model.data.index_mapping_dir=examples/nlp/language_modeling/gpt_index_mappings"
      AFTER_SCRIPT: |
        rm -rf examples/nlp/language_modeling/gpt_pretrain_results
        rm -rf examples/nlp/language_modeling/gpt_index_mappings

    #  This test requires Ampere but some of the test GPUs are Volta
    #  Need to add a check for compute capability before uncommenting this test
    #  - name: L2: Megatron GPT with Rope Pretraining using Flash Attention and Resume Training TP=2
    #    when {
    #      anyOf {
    #        branch main
    #        changeRequest target: main
    #      }
    #    }
    #    failFast true
    #    - run: |
    #      python examples/nlp/language_modeling/megatron_gpt_pretraining.py \
    #      trainer.devices=2 \
    #      trainer.accelerator=gpu \
    #      trainer.log_every_n_steps=1 \
    #      trainer.val_check_interval=2 \
    #      trainer.limit_val_batches=2 \
    #      trainer.accumulate_grad_batches=1 \
    #      trainer.max_steps=3 \
    #      trainer.precision=16 \
    #      trainer.gradient_clip_val=1.0 \
    #      exp_manager.exp_dir=examples/nlp/language_modeling/gpt_pretrain_results \
    #      model.tensor_model_parallel_size=2 \
    #      model.optim.name=fused_adam \
    #      model.optim.lr=2e-4 \
    #      model.optim.sched.warmup_steps=1 \
    #      model.optim.sched.constant_steps=1 \
    #      model.optim.sched.min_lr=8e-5 \
    #      model.max_position_embeddings=128 \
    #      model.encoder_seq_length=128 \
    #      model.data.seq_length=128 \
    #      model.position_embedding_type=rope \
    #      model.rotary_percentage=0.5 \
    #      model.normalization=rmsnorm \
    #      model.bias=False \
    #      model.bias_activation_fusion=False \
    #      model.bias_dropout_add_fusion=False \
    #      model.tokenizer.vocab_file=/home/TestData/nlp/megatron_gpt/data/gpt/vocab.json \
    #      model.tokenizer.merge_file=/home/TestData/nlp/megatron_gpt/data/gpt/merges.txt \
    #      model.num_layers=8 \
    #      model.hidden_size=256 \
    #      model.num_attention_heads=8 \
    #      model.activations_checkpoint_method=block \
    #      model.activations_checkpoint_granularity=full \
    #      model.activations_checkpoint_num_layers=1 \
    #      model.data.data_prefix=[.5,/home/TestData/nlp/megatron_gpt/data/gpt/simple_wiki_gpt_preproc_text_document,.5,/home/TestData/nlp/megatron_gpt/data/gpt/simple_wiki_gpt_preproc_text_document] \
    #      model.data.index_mapping_dir=examples/nlp/language_modeling/gpt_index_mappings \
    #      model.use_flash_attention=True "
    #      #  commented out to save time on github ci @adithyare
    #      # python examples/nlp/language_modeling/megatron_gpt_pretraining.py \
    #      # trainer.devices=2 \
    #      # trainer.accelerator=gpu \
    #      # trainer.log_every_n_steps=1 \
    #      # trainer.val_check_interval=2 \
    #      # trainer.limit_val_batches=1 \
    #      # trainer.accumulate_grad_batches=1 \
    #      # trainer.max_steps=6 \
    #      # trainer.precision=16 \
    #      # trainer.gradient_clip_val=1.0 \
    #      # exp_manager.exp_dir=examples/nlp/language_modeling/gpt_pretrain_results \
    #      # exp_manager.resume_if_exists=True \
    #      # model.tensor_model_parallel_size=2 \
    #      # model.optim.name=fused_adam \
    #      # model.optim.lr=2e-4 \
    #      # model.optim.sched.warmup_steps=2 \
    #      # model.optim.sched.constant_steps=2 \
    #      # model.optim.sched.min_lr=8e-5 \
    #      # model.max_position_embeddings=128 \
    #      # model.encoder_seq_length=128 \
    #      # model.data.seq_length=128 \
    #      # model.position_embedding_type=rope \
    #      # model.rotary_percentage=0.5 \
    #      # model.normalization=rmsnorm \
    #      # model.bias=False \
    #      # model.bias_activation_fusion=False \
    #      # model.bias_dropout_add_fusion=False \
    #      # model.tokenizer.vocab_file=/home/TestData/nlp/megatron_gpt/data/gpt/vocab.json \
    #      # model.tokenizer.merge_file=/home/TestData/nlp/megatron_gpt/data/gpt/merges.txt \
    #      # model.num_layers=8 \
    #      # model.hidden_size=256 \
    #      # model.num_attention_heads=8 \
    #      # model.activations_checkpoint_method=block \
    #      # model.activations_checkpoint_granularity=full \
    #      # model.activations_checkpoint_num_layers=1 \
    #      # model.data.data_prefix=[.5,/home/TestData/nlp/megatron_gpt/data/gpt/simple_wiki_gpt_preproc_text_document,.5,/home/TestData/nlp/megatron_gpt/data/gpt/simple_wiki_gpt_preproc_text_document] \
    #      # model.data.index_mapping_dir=examples/nlp/language_modeling/gpt_index_mappings \
    #      # model.use_flash_attention=True"
    #      rm -rf examples/nlp/language_modeling/gpt_pretrain_results"
    #      rm -rf examples/nlp/language_modeling/gpt_index_mappings"
    #    }
    #  }

  L2_Megatron_GPT_with_ResetLR_Pretraining_and_Resume_Training_TP2:
    needs: [cicd-test-container-setup]
    uses: ./.github/workflows/_test_template.yml
    if: contains(fromJSON(needs.cicd-test-container-setup.outputs.test_to_run), 'L2_Megatron_GPT_with_ResetLR_Pretraining_and_Resume_Training_TP2') || needs.cicd-test-container-setup.outputs.all == 'true'
    with:
      RUNNER: self-hosted-azure
      SCRIPT: |
        python examples/nlp/language_modeling/megatron_gpt_pretraining.py \
        trainer.devices=2 \
        trainer.accelerator=gpu \
        trainer.log_every_n_steps=1 \
        trainer.val_check_interval=3 \
        trainer.limit_val_batches=2 \
        trainer.accumulate_grad_batches=1 \
        trainer.max_steps=3 \
        trainer.precision=bf16 \
        trainer.gradient_clip_val=1.0 \
        exp_manager.exp_dir=examples/nlp/language_modeling/gpt_pretrain_results \
        model.tensor_model_parallel_size=2 \
        model.megatron_amp_O2=True \
        model.optim.name=distributed_fused_adam \
        model.optim.lr=2e-4 \
        model.optim.sched.warmup_steps=2 \
        model.optim.sched.constant_steps=2 \
        model.optim.sched.min_lr=8e-5 \
        model.max_position_embeddings=128 \
        model.encoder_seq_length=128 \
        model.data.seq_length=128 \
        model.tokenizer.vocab_file=/home/TestData/nlp/megatron_gpt/data/gpt/vocab.json \
        model.tokenizer.merge_file=/home/TestData/nlp/megatron_gpt/data/gpt/merges.txt \
        model.num_layers=8 \
        model.hidden_size=256 \
        model.num_attention_heads=8 \
        model.data.data_prefix=[.5,/home/TestData/nlp/megatron_gpt/data/gpt/simple_wiki_gpt_preproc_text_document,.5,/home/TestData/nlp/megatron_gpt/data/gpt/simple_wiki_gpt_preproc_text_document] \
        model.data.index_mapping_dir=examples/nlp/language_modeling/gpt_index_mappings
    
        python examples/nlp/language_modeling/megatron_gpt_pretraining.py \
        trainer.devices=2 \
        trainer.accelerator=gpu \
        trainer.log_every_n_steps=1 \
        trainer.val_check_interval=3 \
        trainer.limit_val_batches=2 \
        trainer.accumulate_grad_batches=1 \
        trainer.max_steps=6 \
        trainer.precision=bf16 \
        trainer.gradient_clip_val=1.0 \
        exp_manager.exp_dir=examples/nlp/language_modeling/gpt_pretrain_results \
        exp_manager.resume_if_exists=True \
        model.reset_lr=True \
        model.tensor_model_parallel_size=2 \
        model.megatron_amp_O2=True \
        model.optim.name=distributed_fused_adam \
        model.optim.lr=2e-4 \
        model.optim.sched.warmup_steps=2 \
        model.optim.sched.constant_steps=2 \
        model.optim.sched.min_lr=8e-5 \
        model.max_position_embeddings=128 \
        model.encoder_seq_length=128 \
        model.data.seq_length=128 \
        model.tokenizer.vocab_file=/home/TestData/nlp/megatron_gpt/data/gpt/vocab.json \
        model.tokenizer.merge_file=/home/TestData/nlp/megatron_gpt/data/gpt/merges.txt \
        model.num_layers=8 \
        model.hidden_size=256 \
        model.num_attention_heads=8 \
        model.data.data_prefix=[.5,/home/TestData/nlp/megatron_gpt/data/gpt/simple_wiki_gpt_preproc_text_document,.5,/home/TestData/nlp/megatron_gpt/data/gpt/simple_wiki_gpt_preproc_text_document] \
        model.data.index_mapping_dir=examples/nlp/language_modeling/gpt_index_mappings
      AFTER_SCRIPT: |
        rm -rf examples/nlp/language_modeling/gpt_pretrain_results
        rm -rf examples/nlp/language_modeling/gpt_index_mappings

  L2_Megatron_GPT_with_Drop_Optimizer_States_TP2:
    needs: [cicd-test-container-setup]
    uses: ./.github/workflows/_test_template.yml
    if: contains(fromJSON(needs.cicd-test-container-setup.outputs.test_to_run), 'L2_Megatron_GPT_with_Drop_Optimizer_States_TP2') || needs.cicd-test-container-setup.outputs.all == 'true'
    with:
      RUNNER: self-hosted-azure
      SCRIPT: |
        python examples/nlp/language_modeling/megatron_gpt_pretraining.py \
        trainer.devices=2 \
        trainer.accelerator=gpu \
        trainer.log_every_n_steps=1 \
        trainer.val_check_interval=2 \
        trainer.limit_val_batches=2 \
        trainer.accumulate_grad_batches=1 \
        trainer.max_steps=6 \
        trainer.precision=bf16 \
        trainer.gradient_clip_val=1.0 \
        exp_manager.exp_dir=examples/nlp/language_modeling/gpt_pretrain_results \
        exp_manager.checkpoint_callback_params.save_last_n_optim_states=1 \
        model.dist_ckpt_format="torch_dist" \
        model.tensor_model_parallel_size=2 \
        model.megatron_amp_O2=True \
        model.optim.name=distributed_fused_adam \
        model.optim.lr=2e-4 \
        model.max_position_embeddings=128 \
        model.encoder_seq_length=128 \
        model.data.seq_length=128 \
        model.tokenizer.vocab_file=/home/TestData/nlp/megatron_gpt/data/gpt/vocab.json \
        model.tokenizer.merge_file=/home/TestData/nlp/megatron_gpt/data/gpt/merges.txt \
        model.num_layers=8 \
        model.hidden_size=256 \
        model.num_attention_heads=8 \
        model.data.data_prefix=[.5,/home/TestData/nlp/megatron_gpt/data/gpt/simple_wiki_gpt_preproc_text_document,.5,/home/TestData/nlp/megatron_gpt/data/gpt/simple_wiki_gpt_preproc_text_document] \
        model.data.index_mapping_dir=examples/nlp/language_modeling/gpt_index_mappings
      AFTER_SCRIPT: |
        rm -rf examples/nlp/language_modeling/gpt_pretrain_results
        rm -rf examples/nlp/language_modeling/gpt_index_mappings

  L2_Megatron_GPT_with_ALiBi_Pretraining_and_Resume_Training_TP2:
    needs: [cicd-test-container-setup]
    uses: ./.github/workflows/_test_template.yml
    if: contains(fromJSON(needs.cicd-test-container-setup.outputs.test_to_run), 'L2_Megatron_GPT_with_ALiBi_Pretraining_and_Resume_Training_TP2') || needs.cicd-test-container-setup.outputs.all == 'true'
    with:
      RUNNER: self-hosted-azure
      SCRIPT: |
        python examples/nlp/language_modeling/megatron_gpt_pretraining.py \
        trainer.devices=2 \
        trainer.accelerator=gpu \
        trainer.log_every_n_steps=1 \
        trainer.val_check_interval=2 \
        trainer.limit_val_batches=2 \
        trainer.accumulate_grad_batches=1 \
        trainer.max_steps=3 \
        trainer.gradient_clip_val=1.0 \
        exp_manager.exp_dir=examples/nlp/language_modeling/gpt_pretrain_results \
        model.tensor_model_parallel_size=2 \
        model.optim.name=fused_adam \
        model.optim.lr=2e-4 \
        model.optim.sched.warmup_steps=1 \
        model.optim.sched.constant_steps=1 \
        model.optim.sched.min_lr=8e-5 \
        model.max_position_embeddings=128 \
        model.encoder_seq_length=128 \
        model.data.seq_length=128 \
        model.position_embedding_type=alibi \
        model.bias=False \
        model.bias_activation_fusion=False \
        model.bias_dropout_add_fusion=False \
        model.tokenizer.vocab_file=/home/TestData/nlp/megatron_gpt/data/gpt/vocab.json \
        model.tokenizer.merge_file=/home/TestData/nlp/megatron_gpt/data/gpt/merges.txt \
        model.num_layers=8 \
        model.hidden_size=256 \
        model.num_attention_heads=8 \
        model.activations_checkpoint_method=block \
        model.activations_checkpoint_granularity=full \
        model.activations_checkpoint_num_layers=1 \
        model.data.data_prefix=[.5,/home/TestData/nlp/megatron_gpt/data/gpt/simple_wiki_gpt_preproc_text_document,.5,/home/TestData/nlp/megatron_gpt/data/gpt/simple_wiki_gpt_preproc_text_document] \
        model.data.index_mapping_dir=examples/nlp/language_modeling/gpt_index_mappings
    
        # not testing resume functionality to save time on ci @adithyare
        #python examples/nlp/language_modeling/megatron_gpt_pretraining.py \
        #trainer.devices=2 \
        #trainer.accelerator=gpu \
        #trainer.log_every_n_steps=1 \
        #trainer.val_check_interval=2 \
        #trainer.limit_val_batches=1 \
        #trainer.accumulate_grad_batches=1 \
        #trainer.max_steps=6 \
        #trainer.gradient_clip_val=1.0 \
        #exp_manager.exp_dir=examples/nlp/language_modeling/gpt_pretrain_results \
        #exp_manager.resume_if_exists=True \
        #model.tensor_model_parallel_size=2 \
        #model.optim.name=fused_adam \
        #model.optim.lr=2e-4 \
        #model.optim.sched.warmup_steps=2 \
        #model.optim.sched.constant_steps=2 \
        #model.optim.sched.min_lr=8e-5 \
        #model.max_position_embeddings=128 \
        #model.encoder_seq_length=128 \
        #model.data.seq_length=128 \
        #model.position_embedding_type=alibi \
        #model.normalization=rmsnorm \
        #model.bias=False \
        #model.bias_activation_fusion=False \
        #model.bias_dropout_add_fusion=False \
        #model.tokenizer.vocab_file=/home/TestData/nlp/megatron_gpt/data/gpt/vocab.json \
        #model.tokenizer.merge_file=/home/TestData/nlp/megatron_gpt/data/gpt/merges.txt \
        #model.num_layers=8 \
        #model.hidden_size=256 \
        #model.num_attention_heads=8 \
        #model.activations_checkpoint_method=block \
        #model.activations_checkpoint_granularity=full \
        #model.activations_checkpoint_num_layers=1 \
        #model.data.data_prefix=[.5,/home/TestData/nlp/megatron_gpt/data/gpt/simple_wiki_gpt_preproc_text_document,.5,/home/TestData/nlp/megatron_gpt/data/gpt/simple_wiki_gpt_preproc_text_document] \
        #model.data.index_mapping_dir=examples/nlp/language_modeling/gpt_index_mappings"
      AFTER_SCRIPT: |
        rm -rf examples/nlp/language_modeling/gpt_pretrain_results
        rm -rf examples/nlp/language_modeling/gpt_index_mappings

  L2_Megatron_GPT_with_KERPLE_Pretraining_and_Resume_Training_TP2:
    needs: [cicd-test-container-setup]
    uses: ./.github/workflows/_test_template.yml
    if: contains(fromJSON(needs.cicd-test-container-setup.outputs.test_to_run), 'L2_Megatron_GPT_with_KERPLE_Pretraining_and_Resume_Training_TP2') || needs.cicd-test-container-setup.outputs.all == 'true'
    with:
      RUNNER: self-hosted-azure
      SCRIPT: |
        python examples/nlp/language_modeling/megatron_gpt_pretraining.py \
        trainer.devices=2 \
        trainer.accelerator=gpu \
        trainer.log_every_n_steps=1 \
        trainer.val_check_interval=2 \
        trainer.limit_val_batches=2 \
        trainer.accumulate_grad_batches=1 \
        trainer.max_steps=3 \
        trainer.gradient_clip_val=1.0 \
        exp_manager.exp_dir=examples/nlp/language_modeling/gpt_pretrain_results \
        model.tensor_model_parallel_size=2 \
        model.optim.name=fused_adam \
        model.optim.lr=2e-4 \
        model.optim.sched.warmup_steps=1 \
        model.optim.sched.constant_steps=1 \
        model.optim.sched.min_lr=8e-5 \
        model.max_position_embeddings=128 \
        model.encoder_seq_length=128 \
        model.data.seq_length=128 \
        model.position_embedding_type=kerple \
        model.bias=False \
        model.bias_activation_fusion=False \
        model.bias_dropout_add_fusion=False \
        model.tokenizer.vocab_file=/home/TestData/nlp/megatron_gpt/data/gpt/vocab.json \
        model.tokenizer.merge_file=/home/TestData/nlp/megatron_gpt/data/gpt/merges.txt \
        model.num_layers=8 \
        model.hidden_size=256 \
        model.num_attention_heads=8 \
        model.activations_checkpoint_method=block \
        model.activations_checkpoint_granularity=full \
        model.activations_checkpoint_num_layers=1 \
        model.data.data_prefix=[.5,/home/TestData/nlp/megatron_gpt/data/gpt/simple_wiki_gpt_preproc_text_document,.5,/home/TestData/nlp/megatron_gpt/data/gpt/simple_wiki_gpt_preproc_text_document] \
        model.data.index_mapping_dir=examples/nlp/language_modeling/gpt_index_mappings
        
        # commented out to save time on github ci @adithyare
        #python examples/nlp/language_modeling/megatron_gpt_pretraining.py \
        #trainer.devices=2 \
        #trainer.accelerator=gpu \
        #trainer.log_every_n_steps=1 \
        #trainer.val_check_interval=2 \
        #trainer.limit_val_batches=1 \
        #trainer.accumulate_grad_batches=1 \
        #trainer.max_steps=6 \
        #trainer.precision=16 \
        #trainer.gradient_clip_val=1.0 \
        #exp_manager.exp_dir=examples/nlp/language_modeling/gpt_pretrain_results \
        #exp_manager.resume_if_exists=True \
        #model.tensor_model_parallel_size=2 \
        #model.optim.name=fused_adam \
        #model.optim.lr=2e-4 \
        #model.optim.sched.warmup_steps=2 \
        #model.optim.sched.constant_steps=2 \
        #model.optim.sched.min_lr=8e-5 \
        #model.max_position_embeddings=128 \
        #model.encoder_seq_length=128 \
        #model.data.seq_length=128 \
        #model.position_embedding_type=kerple \
        #model.normalization=rmsnorm \
        #model.bias=False \
        #model.bias_activation_fusion=False \
        #model.bias_dropout_add_fusion=False \
        #model.tokenizer.vocab_file=/home/TestData/nlp/megatron_gpt/data/gpt/vocab.json \
        #model.tokenizer.merge_file=/home/TestData/nlp/megatron_gpt/data/gpt/merges.txt \
        #model.num_layers=8 \
        #model.hidden_size=256 \
        #model.num_attention_heads=8 \
        #model.activations_checkpoint_method=block \
        #model.activations_checkpoint_granularity=full \
        #model.activations_checkpoint_num_layers=1 \
        #model.data.data_prefix=[.5,/home/TestData/nlp/megatron_gpt/data/gpt/simple_wiki_gpt_preproc_text_document,.5,/home/TestData/nlp/megatron_gpt/data/gpt/simple_wiki_gpt_preproc_text_document] \
        #model.data.index_mapping_dir=examples/nlp/language_modeling/gpt_index_mappings"
      AFTER_SCRIPT: |
        rm -rf examples/nlp/language_modeling/gpt_pretrain_results
        rm -rf examples/nlp/language_modeling/gpt_index_mappings

  L2_Megatron_GPT_Pretraining_and_Resume_Training_PP2:
    needs: [cicd-test-container-setup]
    uses: ./.github/workflows/_test_template.yml
    if: contains(fromJSON(needs.cicd-test-container-setup.outputs.test_to_run), 'L2_Megatron_GPT_Pretraining_and_Resume_Training_PP2') || needs.cicd-test-container-setup.outputs.all == 'true'
    with:
      RUNNER: self-hosted-azure-gpus-2-h100
      SCRIPT: |
        python examples/nlp/language_modeling/megatron_gpt_pretraining.py \
        trainer.devices=2 \
        trainer.accelerator=gpu \
        trainer.log_every_n_steps=1 \
        trainer.val_check_interval=2 \
        trainer.limit_val_batches=2 \
        trainer.accumulate_grad_batches=1 \
        trainer.max_steps=3 \
        trainer.precision=bf16 \
        trainer.gradient_clip_val=1.0 \
        exp_manager.exp_dir=examples/nlp/language_modeling/gpt_pretrain_results \
        ++model.transformer_engine=True \
        ++model.fp8=True \
        ++model.fp8_hybrid=True \
        ++model.fp8_amax_history_len=1024 \
        ++model.fp8_amax_compute_algo=max \
        ++model.reduce_amax=True \
        ++model.use_te_rng_tracker=True \
        ++model.name=megatron_gpt_full_te_layer_autocast \
        model.ub_tp_comm_overlap=False \
        model.pipeline_model_parallel_size=2 \
        model.tensor_model_parallel_size=1 \
        model.mcore_gpt=True \
        model.megatron_amp_O2=True \
        model.optim.name=distributed_fused_adam \
        model.optim.lr=2e-4 \
        model.optim.sched.warmup_steps=1 \
        model.optim.sched.constant_steps=1 \
        model.optim.sched.min_lr=8e-5 \
        model.max_position_embeddings=128 \
        model.encoder_seq_length=128 \
        model.activation=fast-swiglu \
        model.bias_activation_fusion=False \
        model.hidden_dropout=0.0 \
        model.attention_dropout=0.0 \
        model.transformer_block_type=normformer \
        model.headscale=True \
        model.data.seq_length=128 \
        model.tokenizer.vocab_file=/home/TestData/nlp/megatron_gpt/data/gpt/vocab.json \
        model.tokenizer.merge_file=/home/TestData/nlp/megatron_gpt/data/gpt/merges.txt \
        model.num_layers=8 \
        model.hidden_size=256 \
        model.num_attention_heads=8 \
        model.activations_checkpoint_method=block \
        model.activations_checkpoint_granularity=full \
        model.activations_checkpoint_num_layers=1 \
        model.data.validation_drop_last=False \
        model.data.data_prefix=[.5,/home/TestData/nlp/megatron_gpt/data/gpt/simple_wiki_gpt_preproc_text_document,.5,/home/TestData/nlp/megatron_gpt/data/gpt/simple_wiki_gpt_preproc_text_document] \
        model.data.index_mapping_dir=examples/nlp/language_modeling/gpt_index_mappings

        python examples/nlp/language_modeling/megatron_gpt_pretraining.py \
        trainer.devices=2 \
        trainer.accelerator=gpu \
        trainer.log_every_n_steps=1 \
        trainer.val_check_interval=2 \
        trainer.limit_val_batches=2 \
        trainer.accumulate_grad_batches=1 \
        trainer.max_steps=6 \
        trainer.precision=bf16 \
        trainer.gradient_clip_val=1.0 \
        model.mcore_gpt=True \
        model.megatron_amp_O2=True \
        exp_manager.exp_dir=examples/nlp/language_modeling/gpt_pretrain_results \
        exp_manager.resume_if_exists=True \
        ++model.transformer_engine=True \
        ++model.fp8=True \
        ++model.fp8_hybrid=True \
        ++model.fp8_amax_history_len=1024 \
        ++model.fp8_amax_compute_algo=max \
        ++model.reduce_amax=True \
        ++model.use_te_rng_tracker=True \
        ++model.name=megatron_gpt_full_te_layer_autocast \
        model.ub_tp_comm_overlap=False \
        model.pipeline_model_parallel_size=2 \
        model.tensor_model_parallel_size=1 \
        model.optim.name=distributed_fused_adam \
        model.optim.lr=2e-4 \
        model.optim.sched.warmup_steps=2 \
        model.optim.sched.constant_steps=2 \
        model.optim.sched.min_lr=8e-5 \
        model.max_position_embeddings=128 \
        model.encoder_seq_length=128 \
        model.activation=fast-swiglu \
        model.bias_activation_fusion=False \
        model.hidden_dropout=0.0 \
        model.attention_dropout=0.0 \
        model.transformer_block_type=normformer \
        model.headscale=True \
        model.data.seq_length=128 \
        model.tokenizer.vocab_file=/home/TestData/nlp/megatron_gpt/data/gpt/vocab.json \
        model.tokenizer.merge_file=/home/TestData/nlp/megatron_gpt/data/gpt/merges.txt \
        model.num_layers=8 \
        model.hidden_size=256 \
        model.num_attention_heads=8 \
        model.activations_checkpoint_method=block \
        model.activations_checkpoint_granularity=full \
        model.activations_checkpoint_num_layers=1 \
        model.data.validation_drop_last=False \
        model.data.data_prefix=[.5,/home/TestData/nlp/megatron_gpt/data/gpt/simple_wiki_gpt_preproc_text_document,.5,/home/TestData/nlp/megatron_gpt/data/gpt/simple_wiki_gpt_preproc_text_document] \
        model.data.index_mapping_dir=examples/nlp/language_modeling/gpt_index_mappings
      AFTER_SCRIPT: |
        rm -rf examples/nlp/language_modeling/gpt_pretrain_results
        rm -rf examples/nlp/language_modeling/gpt_index_mappings

  OPTIONAL_L2_Megatron_GPT_Auto_Configurator_TP1_PP1_MBS124:
    needs: [cicd-test-container-setup]
    uses: ./.github/workflows/_test_template.yml
    if: contains(fromJSON(needs.cicd-test-container-setup.outputs.test_to_run), 'OPTIONAL_L2_Megatron_GPT_Auto_Configurator_TP1_PP1_MBS124') || needs.cicd-test-container-setup.outputs.all == 'true'
    with:
      RUNNER: self-hosted-azure-gpus-1
      SCRIPT: |
        mkdir examples/llm/auto_configurator/auto_conf_logs

        python examples/llm/auto_configurator/auto_config.py \
        --logs_dir=/workspace/examples/llm/auto_configurator/auto_conf_logs \
        --data_path=/home/TestData/nlp/megatron_gpt/data/gpt/simple_wiki_gpt_preproc_text_document \
        --tokenizer_path=/home/TestData/nlp/gpt2_tokenizer \
        --run_number=1

        python examples/llm/auto_configurator/auto_config.py \
        --logs_dir=/workspace/examples/llm/auto_configurator/auto_conf_logs \
        --data_path=/home/TestData/nlp/megatron_gpt/data/gpt/simple_wiki_gpt_preproc_text_document \
        --tokenizer_path=/home/TestData/nlp/gpt2_tokenizer \
        --run_number=2

        python examples/llm/auto_configurator/auto_config.py \
        --logs_dir=/workspace/examples/llm/auto_configurator/auto_conf_logs \
        --data_path=/home/TestData/nlp/megatron_gpt/data/gpt/simple_wiki_gpt_preproc_text_document \
        --tokenizer_path=/home/TestData/nlp/gpt2_tokenizer \
        --run_number=3

        python examples/llm/auto_configurator/auto_config.py \
        --logs_dir=/workspace/examples/llm/auto_configurator/auto_conf_logs \
        --data_path=/home/TestData/nlp/megatron_gpt/data/gpt/simple_wiki_gpt_preproc_text_document \
        --tokenizer_path=/home/TestData/nlp/gpt2_tokenizer \
        --get_results
      AFTER_SCRIPT: |
        rm -rf examples/llm/auto_configurator/auto_conf_logs
      IS_OPTIONAL: true

  L2_Megatron_GPT_Finetuning_PP2:
    needs: [cicd-test-container-setup]
    uses: ./.github/workflows/_test_template.yml
    if: contains(fromJSON(needs.cicd-test-container-setup.outputs.test_to_run), 'L2_Megatron_GPT_Finetuning_PP2') || needs.cicd-test-container-setup.outputs.all == 'true'
    with:
      RUNNER: self-hosted-azure
      SCRIPT: |
        python examples/nlp/language_modeling/tuning/megatron_gpt_finetuning.py \
        trainer.devices=2 \
        trainer.log_every_n_steps=1 \
        trainer.val_check_interval=2 \
        +trainer.limit_val_batches=2 \
        trainer.max_steps=3 \
        trainer.precision=16 \
        trainer.gradient_clip_val=1.0 \
        exp_manager.exp_dir=/tmp/gpt_finetuning_pp2_megatron \
        model.pipeline_model_parallel_size=2 \
        model.tensor_model_parallel_size=1 \
        model.restore_from_path=/home/TestData/nlp/megatron_gpt/PP2/gpt_pp2_tp1.nemo \
        model.optim.name=fused_adam \
        model.optim.lr=2e-4 \
        model.peft.peft_scheme=null \
        model.data.train_ds.micro_batch_size=1 \
        model.data.train_ds.global_batch_size=4 \
        model.data.train_ds.file_names=[/home/TestData/nlp/megatron_sft/quarel.jsonl,/home/TestData/nlp/megatron_sft/trec.jsonl] \
        model.data.train_ds.concat_sampling_probabilities=[0.3,0.7] \
        model.data.train_ds.num_workers=0 \
        model.data.test_ds.micro_batch_size=1 \
        model.data.test_ds.global_batch_size=1 \
        model.data.test_ds.file_names=[/home/TestData/nlp/megatron_sft/quarel.jsonl] \
        model.data.test_ds.names=[quarel] \
        model.data.validation_ds.micro_batch_size=1 \
        model.data.validation_ds.global_batch_size=1 \
        model.data.validation_ds.num_workers=0 \
        model.data.validation_ds.file_names=[/home/TestData/nlp/megatron_sft/quarel.jsonl] \
        model.data.validation_ds.names=[quarel]

        python examples/nlp/language_modeling/tuning/megatron_gpt_finetuning.py \
        trainer.devices=2 \
        trainer.log_every_n_steps=1 \
        trainer.val_check_interval=1 \
        +trainer.limit_val_batches=2 \
        trainer.max_steps=3 \
        trainer.precision=16 \
        trainer.gradient_clip_val=1.0 \
        exp_manager.exp_dir=/tmp/gpt_finetuning_pp2_megatron \
        model.pipeline_model_parallel_size=2 \
        model.tensor_model_parallel_size=1 \
        model.restore_from_path=/home/TestData/nlp/megatron_gpt/PP2/gpt_pp2_tp1.nemo \
        model.optim.name=fused_adam \
        model.optim.lr=2e-4 \
        model.peft.peft_scheme=null \
        model.data.train_ds.micro_batch_size=1 \
        model.data.train_ds.global_batch_size=4 \
        model.data.train_ds.file_names=[/home/TestData/nlp/megatron_sft/quarel.jsonl,/home/TestData/nlp/megatron_sft/trec.jsonl] \
        model.data.train_ds.concat_sampling_probabilities=[0.3,0.7] \
        model.data.train_ds.num_workers=0 \
        model.data.test_ds.micro_batch_size=1 \
        model.data.test_ds.global_batch_size=1 \
        model.data.test_ds.file_names=[/home/TestData/nlp/megatron_sft/quarel.jsonl] \
        model.data.test_ds.names=[quarel] \
        model.data.validation_ds.micro_batch_size=1 \
        model.data.validation_ds.global_batch_size=1 \
        model.data.validation_ds.num_workers=0 \
        model.data.validation_ds.file_names=[/home/TestData/nlp/megatron_sft/quarel.jsonl] \
        model.data.validation_ds.names=[quarel]

  L2_Megatron_GPT_Finetuning_StarCoder_PP1:
    needs: [cicd-test-container-setup]
    uses: ./.github/workflows/_test_template.yml
    if: contains(fromJSON(needs.cicd-test-container-setup.outputs.test_to_run), 'L2_Megatron_GPT_Finetuning_StarCoder_PP1') || needs.cicd-test-container-setup.outputs.all == 'true'
    with:
      RUNNER: self-hosted-azure-gpus-1
      SCRIPT: |
        python examples/nlp/language_modeling/tuning/megatron_gpt_finetuning.py \
        trainer.devices=1 \
        trainer.num_nodes=1 \
        trainer.precision=bf16 \
        trainer.max_steps=4 \
        trainer.val_check_interval=4 \
        trainer.enable_checkpointing=False \
        +trainer.limit_val_batches=2 \
        +trainer.limit_test_batches=2 \
        exp_manager.checkpoint_callback_params.save_best_model=False \
        exp_manager.exp_dir=/tmp/gpt_sft_results_starcoder_pp1 \
        model.peft.peft_scheme=none \
        model.optim.name=distributed_fused_adam \
        model.restore_from_path=/home/TestData/nlp/megatron_gpt/starcoder-ci-nemo/megatron_starcoder_tp1_pp1.nemo \
        model.tensor_model_parallel_size=1 \
        model.pipeline_model_parallel_size=1 \
        model.data.train_ds.file_names=[/home/TestData/nlp/megatron_sft/quarel.jsonl] \
        model.data.train_ds.num_workers=0 \
        model.data.test_ds.file_names=[/home/TestData/nlp/megatron_sft/quarel.jsonl] \
        model.data.validation_ds.num_workers=0 \
        model.data.validation_ds.file_names=[/home/TestData/nlp/megatron_sft/quarel.jsonl] \
        model.data.test_ds.num_workers=0 \
        model.data.train_ds.concat_sampling_probabilities=[1.0]

  L2_Megatron_GPT_Reranker:
    needs: [cicd-test-container-setup]
    uses: ./.github/workflows/_test_template.yml
    if: contains(fromJSON(needs.cicd-test-container-setup.outputs.test_to_run), 'L2_Megatron_GPT_Reranker') || needs.cicd-test-container-setup.outputs.all == 'true'
    with:
      RUNNER: self-hosted-azure
      SCRIPT: |
        python examples/nlp/information_retrieval/megatron_gpt_reranker_finetuning.py \
<<<<<<< HEAD
        exp_manager.exp_dir="/tmp/working_dir" \
=======
        exp_manager.exp_dir="/tmp/gpt_reranker_workdir/" \
>>>>>>> ff97c70f
        model.global_batch_size=4 \
        model.micro_batch_size=4 \
        trainer.devices=1 \
        trainer.num_nodes=1 \
        trainer.max_epochs=null \
        trainer.max_steps=20 \
        trainer.val_check_interval=10 \
        model.restore_from_path="/home/TestData/nlp/megatron_gpt/mcore_45M/megatron_llama.nemo" \
        model.peft.lora_tuning.adapter_dim=8 \
        model.data.validation_ds.file_names=[/home/TestData/nlp/megatron_ir/train.jsonl] \
        model.data.validation_ds.write_embeddings_to_file=True \
        model.data.validation_ds.output_file_path_prefix="/tmp/working_dir/val_embs" \
        model.data.train_ds.file_names=[/home/TestData/nlp/megatron_ir/train.jsonl]

  L2_Megatron_GPT_Embedding:
    needs: [cicd-test-container-setup]
    uses: ./.github/workflows/_test_template.yml
    if: contains(fromJSON(needs.cicd-test-container-setup.outputs.test_to_run), 'L2_Megatron_GPT_Embedding') || needs.cicd-test-container-setup.outputs.all == 'true'
    with:
      RUNNER: self-hosted-azure
      SCRIPT: |
        python examples/nlp/information_retrieval/megatron_gpt_embedding_finetuning.py \
        exp_manager.exp_dir="/tmp/gpt_embedding_workdir/" \
        model.global_batch_size=4 \
        model.micro_batch_size=4 \
        trainer.devices=1 \
        trainer.num_nodes=1 \
        trainer.max_epochs=null \
        trainer.max_steps=20 \
        trainer.val_check_interval=10 \
        model.restore_from_path="/home/TestData/nlp/megatron_gpt/mcore_45M/megatron_llama.nemo" \
        model.peft.lora_tuning.adapter_dim=8 \
        model.data.validation_ds.query_file_names=[/home/TestData/nlp/megatron_ir/test_query.jsonl] \
        model.data.validation_ds.doc_file_names=[/home/TestData/nlp/megatron_ir/test_doc.jsonl] \
        model.data.validation_ds.write_embeddings_to_file=True \
        model.data.validation_ds.output_file_path_prefix="/tmp/gpt_embedding_workdir/val_embs/" \
        model.data.train_ds.file_names=[/home/TestData/nlp/megatron_ir/train.jsonl]


        python examples/nlp/information_retrieval/megatron_gpt_embedding_generate.py \
        trainer.devices=1 \
        trainer.num_nodes=1 \
        model.restore_from_path="/home/TestData/nlp/megatron_gpt/mcore_45M/megatron_llama.nemo" \
        model.peft.restore_from_path="/tmp/gpt_embedding_workdir/megatron_gpt_peft_lora_tuning/checkpoints/megatron_gpt_peft_lora_tuning.nemo" \
        model.global_batch_size=4 \
        model.micro_batch_size=4 \
        model.peft.lora_tuning.adapter_dim=8 \
        model.data.test_ds.write_embeddings_to_file=True \
        model.data.test_ds.output_file_path_prefix="/tmp/gpt_embedding_workdir/test_embs" \
        model.data.test_ds.query_file_names=[/home/TestData/nlp/megatron_ir/test_query.jsonl] \
        model.data.test_ds.doc_file_names=[/home/TestData/nlp/megatron_ir/test_doc.jsonl]

  L2_Megatron_GPT_PEFT_Lora_PP2_O2:
    needs: [cicd-test-container-setup]
    uses: ./.github/workflows/_test_template.yml
    if: contains(fromJSON(needs.cicd-test-container-setup.outputs.test_to_run), 'L2_Megatron_GPT_PEFT_Lora_PP2_O2') || needs.cicd-test-container-setup.outputs.all == 'true'
    with:
      RUNNER: self-hosted-azure
      SCRIPT: |
        python examples/nlp/language_modeling/tuning/megatron_gpt_finetuning.py \
        trainer.devices=2 \
        trainer.log_every_n_steps=1 \
        trainer.max_epochs=9999 \
        trainer.max_steps=3 \
        trainer.val_check_interval=3 \
        ++trainer.limit_val_batches=2 \
        trainer.precision=bf16 \
<<<<<<< HEAD
        exp_manager.exp_dir=/tmp/lora_tuning_pp2 \
=======
        exp_manager.exp_dir=/tmp/nlp_peft_lora_tuning_pp2 \
>>>>>>> ff97c70f
        model.pipeline_model_parallel_size=2 \
        model.tensor_model_parallel_size=1 \
        model.restore_from_path=/home/TestData/nlp/megatron_gpt/mcore_45M/megatron_llama.nemo \
        model.megatron_amp_O2=True \
        model.peft.peft_scheme=lora \
        model.answer_only_loss=True \
        model.micro_batch_size=1 \
        model.global_batch_size=1 \
        model.data.train_ds.file_names=[/home/TestData/nlp/megatron_sft/quarel.jsonl] \
        model.data.train_ds.concat_sampling_probabilities=[1.0] \
        model.data.train_ds.num_workers=0 \
        model.data.validation_ds.num_workers=0 \
        model.data.validation_ds.file_names=[/home/TestData/nlp/megatron_sft/quarel.jsonl] \
        model.data.validation_ds.names=[quarel]
        
<<<<<<< HEAD
        python examples/nlp/language_modeling/tuning/megatron_gpt_generate.py \ model.restore_from_path=/home/TestData/nlp/megatron_gpt/mcore_45M/megatron_llama.nemo \ 
        model.peft.restore_from_path=/tmp/lora_tuning_pp2/megatron_gpt_peft_lora_tuning/checkpoints/megatron_gpt_peft_lora_tuning.nemo \ 
        model.pipeline_model_parallel_size=2 \ model.tensor_model_parallel_size=1 \ trainer.devices=2 \ model.megatron_amp_O2=True \ 
        model.data.test_ds.file_names=[/home/TestData/nlp/megatron_sft/quarel_4.jsonl] \ model.data.test_ds.names=["quarel4"] \ model.global_batch_size=2 \ 
        model.micro_batch_size=1 \ model.data.test_ds.tokens_to_generate=10 \ model.data.test_ds.write_predictions_to_file=True \ 
        model.data.test_ds.output_file_path_prefix="/tmp/lora_tuning_pp2/out" \ inference.greedy=True \ inference.repetition_penalty=1.0 \ 
        inference.outfile_path="/tmp/lora_tuning_pp2/out.jsonl"
=======
        python examples/nlp/language_modeling/tuning/megatron_gpt_generate.py \
        model.restore_from_path=/home/TestData/nlp/megatron_gpt/mcore_45M/megatron_llama.nemo \
        model.peft.restore_from_path=/tmp/nlp_peft_lora_tuning_pp2/megatron_gpt_peft_lora_tuning/checkpoints/megatron_gpt_peft_lora_tuning.nemo \
        model.pipeline_model_parallel_size=2 \
        model.tensor_model_parallel_size=1 \
        trainer.devices=2 \
        model.megatron_amp_O2=True \
        model.data.test_ds.file_names=[/home/TestData/nlp/megatron_sft/quarel_4.jsonl] \
        model.data.test_ds.names=["quarel4"] \
        model.global_batch_size=2 \
        model.micro_batch_size=1 \
        model.data.test_ds.tokens_to_generate=10 \
        model.data.test_ds.write_predictions_to_file=True \
        model.data.test_ds.output_file_path_prefix="/tmp/nlp_peft_lora_tuning_pp2/out" \
        inference.greedy=True \
        inference.repetition_penalty=1.0 \
        inference.outfile_path="/tmp/nlp_peft_lora_tuning_pp2/out.jsonl"
>>>>>>> ff97c70f

  L2_Megatron_GPT_PEFT_Lora_TP2_O1:
    needs: [cicd-test-container-setup]
    uses: ./.github/workflows/_test_template.yml
    if: contains(fromJSON(needs.cicd-test-container-setup.outputs.test_to_run), 'L2_Megatron_GPT_PEFT_Lora_TP2_O1') || needs.cicd-test-container-setup.outputs.all == 'true'
    with:
      RUNNER: self-hosted-azure
      SCRIPT: |
        python examples/nlp/language_modeling/tuning/megatron_gpt_finetuning.py \
        trainer.devices=2 \
        trainer.log_every_n_steps=1 \
        trainer.max_epochs=9999 \
        trainer.max_steps=3 \
        trainer.val_check_interval=3 \
        ++trainer.limit_val_batches=2 \
        trainer.precision=bf16 \
<<<<<<< HEAD
        exp_manager.exp_dir=/tmp/lora_tuning_tp2 \
=======
        exp_manager.exp_dir=/tmp/nlp_peft_lora_tuning_pp2_o1 \
>>>>>>> ff97c70f
        model.pipeline_model_parallel_size=1 \
        model.tensor_model_parallel_size=2 \
        model.restore_from_path=/home/TestData/nlp/megatron_gpt/mcore_45M/megatron_llama.nemo \
        model.peft.peft_scheme="lora" \
        model.answer_only_loss=True \
        model.micro_batch_size=1 \
        model.global_batch_size=1 \
        model.data.train_ds.file_names=[/home/TestData/nlp/megatron_sft/quarel.jsonl] \
        model.data.train_ds.concat_sampling_probabilities=[1.0] \
        model.data.train_ds.num_workers=0 \
        model.data.validation_ds.num_workers=0 \
        model.data.validation_ds.file_names=[/home/TestData/nlp/megatron_sft/quarel.jsonl] \
        model.data.validation_ds.names=[quarel]

        python examples/nlp/language_modeling/tuning/megatron_gpt_generate.py \
        model.restore_from_path=/home/TestData/nlp/megatron_gpt/mcore_45M/megatron_llama.nemo \
<<<<<<< HEAD
        model.peft.restore_from_path=/tmp/lora_tuning_tp2/megatron_gpt_peft_lora_tuning/checkpoints/megatron_gpt_peft_lora_tuning.nemo \
=======
        model.peft.restore_from_path=/tmp/nlp_peft_lora_tuning_pp2_o1/megatron_gpt_peft_lora_tuning/checkpoints/megatron_gpt_peft_lora_tuning.nemo \
>>>>>>> ff97c70f
        model.tensor_model_parallel_size=2 \
        trainer.devices=2 \
        model.data.test_ds.file_names=[/home/TestData/nlp/megatron_sft/quarel_4.jsonl] \
        model.data.test_ds.names=["quarel4"] \
        model.global_batch_size=2 \
        model.micro_batch_size=1 \
        model.data.test_ds.tokens_to_generate=10 \
        model.data.test_ds.write_predictions_to_file=True \
<<<<<<< HEAD
        model.data.test_ds.output_file_path_prefix="/tmp/lora_tuning_tp2/out" \
        inference.greedy=True \
        inference.repetition_penalty=1.0 \
        inference.outfile_path="/tmp/lora_tuning_tp2/out.jsonl"
=======
        model.data.test_ds.output_file_path_prefix="/tmp/nlp_peft_lora_tuning_pp2_o1/out" \
        inference.greedy=True \
        inference.repetition_penalty=1.0 \
        inference.outfile_path="/tmp/nlp_peft_lora_tuning_pp2_o1/out.jsonl"
>>>>>>> ff97c70f

  L2_Megatron_GPT_PEFT_Lora_TP2SP1:
    needs: [cicd-test-container-setup]
    uses: ./.github/workflows/_test_template.yml
    if: contains(fromJSON(needs.cicd-test-container-setup.outputs.test_to_run), 'L2_Megatron_GPT_PEFT_Lora_TP2SP1') || needs.cicd-test-container-setup.outputs.all == 'true'
    with:
      RUNNER: self-hosted-azure-gpus-2-h100
      SCRIPT: |
        CUDA_DEVICE_MAX_CONNECTIONS=1 NVTE_FLASH_ATTN=0 NVTE_FUSED_ATTN=1 python examples/nlp/language_modeling/tuning/megatron_gpt_finetuning.py \
        trainer.devices=2 \
        trainer.log_every_n_steps=1 \
        trainer.max_epochs=9999 \
        trainer.max_steps=3 \
        trainer.val_check_interval=3 \
        ++trainer.limit_val_batches=2 \
        trainer.precision=bf16 \
<<<<<<< HEAD
        exp_manager.exp_dir=/tmp/lora_tuning_tp2_sp1 \
=======
        exp_manager.exp_dir=/tmp/nlp_lora_tuning_tp2_sp1 \
>>>>>>> ff97c70f
        +model.mcore_gpt=True \
        model.pipeline_model_parallel_size=1 \
        model.tensor_model_parallel_size=2 \
        model.sequence_parallel=True \
        model.megatron_amp_O2=True \
        model.restore_from_path=/home/TestData/nlp/megatron_gpt/mcore_45M/megatron_llama.nemo \
        +model.fp8=True \
        +model.fp8_params=True \
        +model.fp8_hybrid=True \
        +model.fp8_e4m3=False \
        +model.fp8_interval=1 \
        +model.fp8_margin=0 \
        +model.fp8_amax_history_len=32 \
        +model.fp8_amax_compute_algo=max \
        +model.reduce_amax=False \
        +model.ub_tp_comm_overlap=False \
        +model.tp_comm_overlap_ag=False \
        +model.tp_comm_overlap_rs=False \
        +model.tp_comm_overlap_disable_qkv=True \
        model.peft.peft_scheme="lora" \
        model.peft.lora_tuning.adapter_dim=16 \
        model.peft.lora_tuning.alpha=32 \
        model.peft.lora_tuning.column_init_method="kaiming" \
        +model.peft.lora_tuning.dropout_position="pre" \
        model.peft.lora_tuning.target_modules=["attention"] \
        model.peft.lora_tuning.adapter_dropout=0.1 \
        +model.peft.lora_tuning.a2a_experimental=1 \
        model.answer_only_loss=True \
        model.micro_batch_size=1 \
        model.global_batch_size=1 \
        model.data.train_ds.file_names=[/home/TestData/nlp/megatron_sft/quarel.jsonl] \
        model.data.train_ds.concat_sampling_probabilities=[1.0] \
        model.data.train_ds.num_workers=0 \
        model.data.validation_ds.num_workers=0 \
        model.data.validation_ds.file_names=[/home/TestData/nlp/megatron_sft/quarel.jsonl] \
        model.data.validation_ds.names=[quarel]

  L2_Megatron_GPT_Eval:
    needs: [cicd-test-container-setup]
    uses: ./.github/workflows/_test_template.yml
    if: contains(fromJSON(needs.cicd-test-container-setup.outputs.test_to_run), 'L2_Megatron_GPT_Eval') || needs.cicd-test-container-setup.outputs.all == 'true'
    with:
      RUNNER: self-hosted-azure
      SCRIPT: |
        python examples/nlp/language_modeling/megatron_gpt_eval.py \
            gpt_model_file=/home/TestData/nlp/megatron_gpt/125M/megatron_gpt.nemo \
            prompts=["How to fix GPU memory? A:"] \
            tensor_model_parallel_size=1 \
            inference.tokens_to_generate=32 \
            trainer.precision=32

  L2_Megatron_GPT_Eval_PP2:
    needs: [cicd-test-container-setup]
    uses: ./.github/workflows/_test_template.yml
    if: contains(fromJSON(needs.cicd-test-container-setup.outputs.test_to_run), 'L2_Megatron_GPT_Eval_PP2') || needs.cicd-test-container-setup.outputs.all == 'true'
    with:
      RUNNER: self-hosted-azure
      SCRIPT: |
        python examples/nlp/language_modeling/megatron_gpt_eval.py \
            gpt_model_file=/home/TestData/nlp/megatron_gpt/PP2/gpt_pp2_tp1.nemo \
            server=False \
            tensor_model_parallel_size=1 \
            pipeline_model_parallel_size=2 \
            trainer.devices=2 \
            trainer.num_nodes=1 \
            trainer.precision=32

  L2_Megatron_GPT_SFT_Eval_inference_seq_len_greaterThan_training_seq_len:
    needs: [cicd-test-container-setup]
    uses: ./.github/workflows/_test_template.yml
    if: contains(fromJSON(needs.cicd-test-container-setup.outputs.test_to_run), 'L2_Megatron_GPT_SFT_Eval_inference_seq_len_greaterThan_training_seq_len') || needs.cicd-test-container-setup.outputs.all == 'true'
    with:
      RUNNER: self-hosted-azure
      SCRIPT: |
        python examples/nlp/language_modeling/tuning/megatron_gpt_generate.py \
            model.restore_from_path=/home/TestData/nlp/megatron_gpt_sft/megatron_gpt_rope_sft.nemo \
            model.peft.restore_from_path=null \
            model.data.test_ds.file_names=[/home/TestData/nlp/megatron_gpt_sft/sample.jsonl] \
            model.data.test_ds.names=[test] \
            model.data.test_ds.global_batch_size=1 \
            model.data.test_ds.micro_batch_size=1 \
            model.data.test_ds.tokens_to_generate=30 \
            model.data.test_ds.max_seq_length=6000 \
            model.data.test_ds.write_predictions_to_file=True \
            model.data.test_ds.output_file_path_prefix=examples/nlp/language_modeling/out \
            inference.greedy=True \
            inference.repetition_penalty=1.0 \
            inference.outfile_path=examples/nlp/language_modeling/out.jsonl 
      AFTER_SCRIPT: |
        rm -rf examples/nlp/language_modeling/out.jsonl

    # TODO: Add this test back. Test was failing on CI machines due to HW error
    # - name: L2: Megatron GPT Convert from Megatron-LM checkpoing and Eval
    #   when {
    #     anyOf {
    #       branch main
    #       changeRequest target: main
    #     }
    #   }
    #   failFast true
    #   - run: |
    #     python -m torch.distributed.launch --nproc_per_node=2 \
    #     examples/nlp/language_modeling/megatron_lm_ckpt_to_nemo.py \
    #     --checkpoint_folder=/home/TestData/nlp/megatron_gpt/data/gpt/iter_0008700 \
    #     --checkpoint_name=model_optim_rng.pt \
    #     --hparams_file=/home/TestData/nlp/megatron_gpt/data/gpt/iter_0008700/hparams.yaml \
    #     --nemo_file_path=examples/nlp/language_modeling/small_gpt.nemo \
    #     --model_type=gpt \
    #     --pipeline_model_parallel_size=1 \
    #     --gpus_per_node=2 \
    #     --tensor_model_parallel_size=2"
    #     python examples/nlp/language_modeling/megatron_gpt_eval.py \
    #     --gpt_model_file=examples/nlp/language_modeling/small_gpt.nemo \
    #     --tokens_to_generate=32 \
    #     --tensor_model_parallel_size=2 \
    #     --prompt=This is a test.
    #     rm examples/nlp/language_modeling/small_gpt.nemo
  
  # L2_Megatron_Change_Partitions
  L2_Megatron_Change_Partitions_Reduce_TP_Num_Partitions_-2_to_1-_and_PP_Num_Partitions_-1_to_2:
    needs: [cicd-test-container-setup]
    uses: ./.github/workflows/_test_template.yml
    if: contains(fromJSON(needs.cicd-test-container-setup.outputs.test_to_run), 'L2_Megatron_Change_Partitions_Reduce_TP_Num_Partitions_-2_to_1-_and_PP_Num_Partitions_-1_to_2') || needs.cicd-test-container-setup.outputs.all == 'true'
    with:
      RUNNER: self-hosted-azure
      SCRIPT: |
        python examples/nlp/language_modeling/megatron_change_num_partitions.py \
            --model_file /home/TestData/nlp/megatron_gpt/TP2/megatron_gpt_tp2.nemo \
            --target_file /home/TestData/nlp/megatron_gpt/TP2-Temp/test-reduce.nemo \
            --tensor_model_parallel_size 2 \
            --target_tensor_model_parallel_size 1 \
            --pipeline_model_parallel_size 1 \
            --target_pipeline_model_parallel_size 2
      AFTER_SCRIPT: |
        rm /home/TestData/nlp/megatron_gpt/TP2-Temp/test-reduce.nemo

  L2_Megatron_Change_Partitions_Increase_TP_Num_Partitions_-2_to_4-_and_PP_Num_Partitions_-1_to_2:
    needs: [cicd-test-container-setup]
    uses: ./.github/workflows/_test_template.yml
    if: contains(fromJSON(needs.cicd-test-container-setup.outputs.test_to_run), 'L2_Megatron_Change_Partitions_Increase_TP_Num_Partitions_-2_to_4-_and_PP_Num_Partitions_-1_to_2') || needs.cicd-test-container-setup.outputs.all == 'true'
    with:
      RUNNER: self-hosted-azure
      SCRIPT: |
        python examples/nlp/language_modeling/megatron_change_num_partitions.py \
            --model_file /home/TestData/nlp/megatron_gpt/TP2/megatron_gpt_tp2.nemo \
            --target_file /home/TestData/nlp/megatron_gpt/TP2-Temp/test-increase.nemo \
            --tensor_model_parallel_size 2 \
            --target_tensor_model_parallel_size 4 \
            --pipeline_model_parallel_size 1 \
            --target_pipeline_model_parallel_size 1
      AFTER_SCRIPT: |
        rm /home/TestData/nlp/megatron_gpt/TP2-Temp/test-increase.nemo

  L2_Megatron_T5_Pretraining_and_Resume_Training_TP2:
    needs: [cicd-test-container-setup]
    uses: ./.github/workflows/_test_template.yml
    if: contains(fromJSON(needs.cicd-test-container-setup.outputs.test_to_run), 'L2_Megatron_T5_Pretraining_and_Resume_Training_TP2') || needs.cicd-test-container-setup.outputs.all == 'true'
    with:
      RUNNER: self-hosted-azure
      SCRIPT: |
        python examples/nlp/language_modeling/megatron_t5_pretraining.py \
        trainer.devices=2 \
        trainer.accelerator=gpu \
        trainer.log_every_n_steps=1 \
        trainer.val_check_interval=10 \
        trainer.limit_val_batches=2 \
        trainer.accumulate_grad_batches=1 \
        trainer.max_steps=10 \
        trainer.precision=bf16 \
        model.megatron_amp_O2=True \
        trainer.gradient_clip_val=1.0 \
        exp_manager.exp_dir=examples/nlp/language_modeling/t5_pretrain_results \
        model.tensor_model_parallel_size=2 \
        model.seq_length=128 \
        model.encoder.num_layers=4 \
        model.encoder.hidden_size=64 \
        model.encoder.num_attention_heads=8 \
        model.encoder.activation=swiglu \
        model.encoder.masked_softmax_fusion=False \
        model.encoder.bias_activation_fusion=False \
        model.encoder.activations_checkpoint_method=block \
        model.encoder.activations_checkpoint_num_layers=1 \
        model.encoder.position_embedding_type=relative \
        model.decoder.num_layers=2 \
        model.decoder.hidden_size=64 \
        model.decoder.num_attention_heads=8 \
        model.decoder.activation=fast-swiglu \
        model.decoder.masked_softmax_fusion=False \
        model.decoder.bias_activation_fusion=False \
        model.decoder.activations_checkpoint_method=block \
        model.decoder.activations_checkpoint_num_layers=1 \
        model.encoder.transformer_block_type=pre_ln \
        model.decoder.transformer_block_type=pre_ln \
        model.data.data_prefix=[.5,/home/TestData/nlp/nmt/toy_data/wmt14-de-en.src,.5,/home/TestData/nlp/nmt/toy_data/wmt14-de-en.ref] \
        model.data.index_mapping_dir=examples/nlp/language_modeling/t5_index_mappings \
        model.data.data_impl=text_mmap \
        +model.data.data_impl_kwargs.newline_int=10 \
        +model.data.data_impl_kwargs.header_lines=0 \
        +model.data.data_impl_kwargs.workers=null \
        +model.data.data_impl_kwargs.sort_dataset_paths=False \
        model.share_token_embeddings=False \
        model.share_decoder_tokens_head_embeddings=False

        python examples/nlp/language_modeling/megatron_t5_pretraining.py \
        trainer.devices=2 \
        trainer.accelerator=gpu \
        trainer.log_every_n_steps=1 \
        trainer.val_check_interval=1 \
        trainer.limit_val_batches=2 \
        trainer.accumulate_grad_batches=1 \
        trainer.max_steps=10 \
        trainer.precision=bf16 \
        model.megatron_amp_O2=True \
        trainer.gradient_clip_val=1.0 \
        exp_manager.exp_dir=examples/nlp/language_modeling/t5_pretrain_results \
        exp_manager.resume_if_exists=True \
        model.tensor_model_parallel_size=2 \
        model.seq_length=128 \
        model.encoder.num_layers=4 \
        model.encoder.hidden_size=64 \
        model.encoder.num_attention_heads=8 \
        model.encoder.activation=swiglu \
        model.encoder.masked_softmax_fusion=False \
        model.encoder.bias_activation_fusion=False \
        model.encoder.activations_checkpoint_method=block \
        model.encoder.activations_checkpoint_num_layers=1 \
        model.encoder.position_embedding_type=relative \
        model.decoder.num_layers=2 \
        model.decoder.hidden_size=64 \
        model.decoder.num_attention_heads=8 \
        model.decoder.activation=fast-swiglu \
        model.decoder.masked_softmax_fusion=False \
        model.decoder.bias_activation_fusion=False \
        model.decoder.activations_checkpoint_method=block \
        model.decoder.activations_checkpoint_num_layers=1 \
        model.encoder.transformer_block_type=pre_ln \
        model.decoder.transformer_block_type=pre_ln \
        model.data.data_prefix=[.5,/home/TestData/nlp/nmt/toy_data/wmt14-de-en.src,.5,/home/TestData/nlp/nmt/toy_data/wmt14-de-en.ref] \
        model.data.index_mapping_dir=examples/nlp/language_modeling/t5_index_mappings \
        model.data.data_impl=text_mmap \
        +model.data.data_impl_kwargs.newline_int=10 \
        +model.data.data_impl_kwargs.header_lines=0 \
        +model.data.data_impl_kwargs.workers=null \
        +model.data.data_impl_kwargs.sort_dataset_paths=False \
        model.share_token_embeddings=False \
        model.share_decoder_tokens_head_embeddings=False
      AFTER_SCRIPT: |
        rm -rf examples/nlp/language_modeling/t5_pretrain_results
        rm -rf examples/nlp/language_modeling/t5_index_mappings

  L2_Megatron_Core_T5_Pretraining_and_Resume_Training_TP2:
    needs: [cicd-test-container-setup]
    uses: ./.github/workflows/_test_template.yml
    if: contains(fromJSON(needs.cicd-test-container-setup.outputs.test_to_run), 'L2_Megatron_Core_T5_Pretraining_and_Resume_Training_TP2') || needs.cicd-test-container-setup.outputs.all == 'true'
    with:
      RUNNER: self-hosted-azure
      SCRIPT: |
        NVTE_FUSED_ATTN=0 NVTE_FLASH_ATTN=0 python examples/nlp/language_modeling/megatron_t5_pretraining.py \
        trainer.devices=2 \
        trainer.log_every_n_steps=1 \
        trainer.max_epochs=null \
        trainer.max_steps=10 \
        trainer.val_check_interval=10 \
        trainer.accumulate_grad_batches=1 \
        trainer.precision=bf16 \
        model.megatron_amp_O2=True \
        exp_manager.exp_dir=examples/nlp/language_modeling/t5_pretrain_results \
        model.mcore_t5=True \
        model.transformer_engine=True \
        model.tensor_model_parallel_size=2 \
        model.micro_batch_size=4 \
        model.global_batch_size=4 \
        model.seq_length=128 \
        model.encoder.num_layers=4 \
        model.encoder.hidden_size=64 \
        model.encoder.num_attention_heads=8 \
        model.decoder.num_layers=4 \
        model.decoder.hidden_size=64 \
        model.decoder.num_attention_heads=8 \
        model.encoder.transformer_block_type="pre_ln" \
        model.decoder.transformer_block_type="pre_ln" \
        model.data.data_prefix=[.5,/home/TestData/nlp/nmt/toy_data/wmt14-de-en.src,.5,/home/TestData/nlp/nmt/toy_data/wmt14-de-en.ref] \
        model.data.index_mapping_dir=examples/nlp/language_modeling/t5_index_mappings \
        model.data.data_impl=text_mmap \
        +model.data.data_impl_kwargs.newline_int=10 \
        +model.data.data_impl_kwargs.header_lines=0 \
        +model.data.data_impl_kwargs.workers=null \
        +model.data.data_impl_kwargs.sort_dataset_paths=False

        NVTE_FUSED_ATTN=0 NVTE_FLASH_ATTN=0 python examples/nlp/language_modeling/megatron_t5_pretraining.py \
        trainer.devices=2 \
        trainer.log_every_n_steps=1 \
        trainer.max_epochs=null \
        trainer.max_steps=10 \
        trainer.val_check_interval=10 \
        trainer.accumulate_grad_batches=1 \
        trainer.precision=bf16 \
        model.megatron_amp_O2=True \
        exp_manager.exp_dir=examples/nlp/language_modeling/t5_pretrain_results \
        exp_manager.resume_if_exists=True \
        model.mcore_t5=True \
        model.transformer_engine=True \
        model.tensor_model_parallel_size=2 \
        model.micro_batch_size=4 \
        model.global_batch_size=4 \
        model.seq_length=128 \
        model.encoder.num_layers=4 \
        model.encoder.hidden_size=64 \
        model.encoder.num_attention_heads=8 \
        model.decoder.num_layers=4 \
        model.decoder.hidden_size=64 \
        model.decoder.num_attention_heads=8 \
        model.encoder.transformer_block_type="pre_ln" \
        model.decoder.transformer_block_type="pre_ln" \
        model.data.data_prefix=[.5,/home/TestData/nlp/nmt/toy_data/wmt14-de-en.src,.5,/home/TestData/nlp/nmt/toy_data/wmt14-de-en.ref] \
        model.data.index_mapping_dir=examples/nlp/language_modeling/t5_index_mappings \
        model.data.data_impl=text_mmap \
        +model.data.data_impl_kwargs.newline_int=10 \
        +model.data.data_impl_kwargs.header_lines=0 \
        +model.data.data_impl_kwargs.workers=null \
        +model.data.data_impl_kwargs.sort_dataset_paths=False
      AFTER_SCRIPT: |
        rm -rf examples/nlp/language_modeling/t5_pretrain_results
        rm -rf examples/nlp/language_modeling/t5_index_mappings

  L2_Megatron_T5_with_ALiBi_Pretraining_and_Resume_Training_TP2:
    needs: [cicd-test-container-setup]
    uses: ./.github/workflows/_test_template.yml
    if: contains(fromJSON(needs.cicd-test-container-setup.outputs.test_to_run), 'L2_Megatron_T5_with_ALiBi_Pretraining_and_Resume_Training_TP2') || needs.cicd-test-container-setup.outputs.all == 'true'
    with:
      RUNNER: self-hosted-azure
      SCRIPT: |
        python examples/nlp/language_modeling/megatron_t5_pretraining.py \
        trainer.devices=2 \
        trainer.accelerator=gpu \
        trainer.log_every_n_steps=1 \
        trainer.val_check_interval=10 \
        trainer.limit_val_batches=2 \
        trainer.accumulate_grad_batches=1 \
        trainer.max_steps=10 \
        trainer.precision=16 \
        trainer.gradient_clip_val=1.0 \
        exp_manager.exp_dir=examples/nlp/language_modeling/t5_pretrain_results \
        model.tensor_model_parallel_size=2 \
        model.seq_length=128 \
        model.encoder.num_layers=4 \
        model.encoder.hidden_size=64 \
        model.encoder.num_attention_heads=8 \
        model.encoder.activation=swiglu \
        model.encoder.masked_softmax_fusion=False \
        model.encoder.bias_activation_fusion=False \
        model.encoder.activations_checkpoint_method=block \
        model.encoder.activations_checkpoint_num_layers=1 \
        model.encoder.position_embedding_type=alibi \
        model.decoder.num_layers=2 \
        model.decoder.hidden_size=64 \
        model.decoder.num_attention_heads=8 \
        model.decoder.activation=swiglu \
        model.decoder.masked_softmax_fusion=False \
        model.decoder.bias_activation_fusion=False \
        model.decoder.activations_checkpoint_method=block \
        model.decoder.activations_checkpoint_num_layers=1 \
        model.encoder.transformer_block_type=pre_ln \
        model.decoder.transformer_block_type=pre_ln \
        model.data.data_prefix=[.5,/home/TestData/nlp/nmt/toy_data/wmt14-de-en.src,.5,/home/TestData/nlp/nmt/toy_data/wmt14-de-en.ref] \
        model.data.index_mapping_dir=examples/nlp/language_modeling/t5_index_mappings \
        model.data.data_impl=text_mmap \
        +model.data.data_impl_kwargs.newline_int=10 \
        +model.data.data_impl_kwargs.header_lines=0 \
        +model.data.data_impl_kwargs.workers=null \
        +model.data.data_impl_kwargs.sort_dataset_paths=False \
        model.share_token_embeddings=False \
        model.share_decoder_tokens_head_embeddings=False

        python examples/nlp/language_modeling/megatron_t5_pretraining.py \
        trainer.devices=2 \
        trainer.accelerator=gpu \
        trainer.log_every_n_steps=1 \
        trainer.val_check_interval=1 \
        trainer.limit_val_batches=2 \
        trainer.accumulate_grad_batches=1 \
        trainer.max_steps=10 \
        trainer.precision=16 \
        trainer.gradient_clip_val=1.0 \
        exp_manager.exp_dir=examples/nlp/language_modeling/t5_pretrain_results \
        exp_manager.resume_if_exists=True \
        model.tensor_model_parallel_size=2 \
        model.seq_length=128 \
        model.encoder.num_layers=4 \
        model.encoder.hidden_size=64 \
        model.encoder.num_attention_heads=8 \
        model.encoder.activation=swiglu \
        model.encoder.masked_softmax_fusion=False \
        model.encoder.bias_activation_fusion=False \
        model.encoder.activations_checkpoint_method=block \
        model.encoder.activations_checkpoint_num_layers=1 \
        model.encoder.position_embedding_type=alibi \
        model.decoder.num_layers=2 \
        model.decoder.hidden_size=64 \
        model.decoder.num_attention_heads=8 \
        model.decoder.activation=swiglu \
        model.decoder.masked_softmax_fusion=False \
        model.decoder.bias_activation_fusion=False \
        model.decoder.activations_checkpoint_method=block \
        model.decoder.activations_checkpoint_num_layers=1 \
        model.encoder.transformer_block_type=pre_ln \
        model.decoder.transformer_block_type=pre_ln \
        model.data.data_prefix=[.5,/home/TestData/nlp/nmt/toy_data/wmt14-de-en.src,.5,/home/TestData/nlp/nmt/toy_data/wmt14-de-en.ref] \
        model.data.index_mapping_dir=examples/nlp/language_modeling/t5_index_mappings \
        model.data.data_impl=text_mmap \
        +model.data.data_impl_kwargs.newline_int=10 \
        +model.data.data_impl_kwargs.header_lines=0 \
        +model.data.data_impl_kwargs.workers=null \
        +model.data.data_impl_kwargs.sort_dataset_paths=False \
        model.share_token_embeddings=False \
        model.share_decoder_tokens_head_embeddings=False
      AFTER_SCRIPT: |
        rm -rf examples/nlp/language_modeling/t5_pretrain_results
        rm -rf examples/nlp/language_modeling/t5_index_mappings

  L2_Megatron_T5_with_KERPLE_Pretraining_and_Resume_Training_TP2:
    needs: [cicd-test-container-setup]
    uses: ./.github/workflows/_test_template.yml
    if: contains(fromJSON(needs.cicd-test-container-setup.outputs.test_to_run), 'L2_Megatron_T5_with_KERPLE_Pretraining_and_Resume_Training_TP2') || needs.cicd-test-container-setup.outputs.all == 'true'
    with:
      RUNNER: self-hosted-azure
      SCRIPT: |
        python examples/nlp/language_modeling/megatron_t5_pretraining.py \
        trainer.devices=2 \
        trainer.accelerator=gpu \
        trainer.log_every_n_steps=1 \
        trainer.val_check_interval=10 \
        trainer.limit_val_batches=2 \
        trainer.accumulate_grad_batches=1 \
        trainer.max_steps=10 \
        trainer.precision=16 \
        trainer.gradient_clip_val=1.0 \
        exp_manager.exp_dir=examples/nlp/language_modeling/t5_pretrain_results \
        model.tensor_model_parallel_size=2 \
        model.seq_length=128 \
        model.encoder.num_layers=4 \
        model.encoder.hidden_size=64 \
        model.encoder.num_attention_heads=8 \
        model.encoder.activation=swiglu \
        model.encoder.masked_softmax_fusion=False \
        model.encoder.bias_activation_fusion=False \
        model.encoder.activations_checkpoint_method=block \
        model.encoder.activations_checkpoint_num_layers=1 \
        model.encoder.position_embedding_type=kerple \
        model.decoder.num_layers=2 \
        model.decoder.hidden_size=64 \
        model.decoder.num_attention_heads=8 \
        model.decoder.activation=swiglu \
        model.decoder.masked_softmax_fusion=False \
        model.decoder.bias_activation_fusion=False \
        model.decoder.activations_checkpoint_method=block \
        model.decoder.activations_checkpoint_num_layers=1 \
        model.encoder.transformer_block_type=pre_ln \
        model.decoder.transformer_block_type=pre_ln \
        model.data.data_prefix=[.5,/home/TestData/nlp/nmt/toy_data/wmt14-de-en.src,.5,/home/TestData/nlp/nmt/toy_data/wmt14-de-en.ref] \
        model.data.index_mapping_dir=examples/nlp/language_modeling/t5_index_mappings \
        model.data.data_impl=text_mmap \
        +model.data.data_impl_kwargs.newline_int=10 \
        +model.data.data_impl_kwargs.header_lines=0 \
        +model.data.data_impl_kwargs.workers=null \
        +model.data.data_impl_kwargs.sort_dataset_paths=False \
        model.share_token_embeddings=False \
        model.share_decoder_tokens_head_embeddings=False

        python examples/nlp/language_modeling/megatron_t5_pretraining.py \
        trainer.devices=2 \
        trainer.accelerator=gpu \
        trainer.log_every_n_steps=1 \
        trainer.val_check_interval=1 \
        trainer.limit_val_batches=2 \
        trainer.accumulate_grad_batches=1 \
        trainer.max_steps=10 \
        trainer.precision=16 \
        trainer.gradient_clip_val=1.0 \
        exp_manager.exp_dir=examples/nlp/language_modeling/t5_pretrain_results \
        exp_manager.resume_if_exists=True \
        model.tensor_model_parallel_size=2 \
        model.seq_length=128 \
        model.encoder.num_layers=4 \
        model.encoder.hidden_size=64 \
        model.encoder.num_attention_heads=8 \
        model.encoder.activation=swiglu \
        model.encoder.masked_softmax_fusion=False \
        model.encoder.bias_activation_fusion=False \
        model.encoder.activations_checkpoint_method=block \
        model.encoder.activations_checkpoint_num_layers=1 \
        model.encoder.position_embedding_type=kerple \
        model.decoder.num_layers=2 \
        model.decoder.hidden_size=64 \
        model.decoder.num_attention_heads=8 \
        model.decoder.activation=swiglu \
        model.decoder.masked_softmax_fusion=False \
        model.decoder.bias_activation_fusion=False \
        model.decoder.activations_checkpoint_method=block \
        model.decoder.activations_checkpoint_num_layers=1 \
        model.encoder.transformer_block_type=pre_ln \
        model.decoder.transformer_block_type=pre_ln \
        model.data.data_prefix=[.5,/home/TestData/nlp/nmt/toy_data/wmt14-de-en.src,.5,/home/TestData/nlp/nmt/toy_data/wmt14-de-en.ref] \
        model.data.index_mapping_dir=examples/nlp/language_modeling/t5_index_mappings \
        model.data.data_impl=text_mmap \
        +model.data.data_impl_kwargs.newline_int=10 \
        +model.data.data_impl_kwargs.header_lines=0 \
        +model.data.data_impl_kwargs.workers=null \
        +model.data.data_impl_kwargs.sort_dataset_paths=False \
        model.share_token_embeddings=False \
        model.share_decoder_tokens_head_embeddings=False
      AFTER_SCRIPT: |
        rm -rf examples/nlp/language_modeling/t5_pretrain_results
        rm -rf examples/nlp/language_modeling/t5_index_mappings

  L2_Megatron_T5_Pretraining_and_Resume_Training_PP2:
    needs: [cicd-test-container-setup]
    uses: ./.github/workflows/_test_template.yml
    if: contains(fromJSON(needs.cicd-test-container-setup.outputs.test_to_run), 'L2_Megatron_T5_Pretraining_and_Resume_Training_PP2') || needs.cicd-test-container-setup.outputs.all == 'true'
    with:
      RUNNER: self-hosted-azure
      SCRIPT: |
        python examples/nlp/language_modeling/megatron_t5_pretraining.py \
        trainer.devices=2 \
        trainer.accelerator=gpu \
        trainer.log_every_n_steps=1 \
        trainer.val_check_interval=10 \
        trainer.limit_val_batches=2 \
        trainer.accumulate_grad_batches=1 \
        trainer.max_steps=10 \
        trainer.precision=16 \
        trainer.gradient_clip_val=1.0 \
        exp_manager.exp_dir=examples/nlp/language_modeling/t5_pretrain_results \
        model.pipeline_model_parallel_size=2 \
        model.pipeline_model_parallel_split_rank=1 \
        model.seq_length=256 \
        model.encoder.num_layers=4 \
        model.decoder.num_layers=1 \
        model.encoder.hidden_size=64 \
        model.decoder.hidden_size=64 \
        model.encoder.num_attention_heads=8 \
        model.decoder.num_attention_heads=8 \
        model.decoder.ffn_hidden_size=2048 \
        model.encoder.activation=gelu \
        model.encoder.activations_checkpoint_method=block \
        model.encoder.activations_checkpoint_num_layers=1 \
        model.encoder.transformer_block_type=pre_ln \
        model.decoder.transformer_block_type=post_ln \
        model.data.data_prefix=[.5,/home/TestData/nlp/megatron_t5/data/pile_val_small_bert_tokenizer_text_document,.5,/home/TestData/nlp/megatron_t5/data/pile_val_small_bert_tokenizer_text_document] \
        model.data.index_mapping_dir=examples/nlp/language_modeling/t5_index_mappings

        python examples/nlp/language_modeling/megatron_t5_pretraining.py \
        trainer.devices=2 \
        trainer.accelerator=gpu \
        trainer.log_every_n_steps=1 \
        trainer.val_check_interval=1 \
        trainer.limit_val_batches=2 \
        trainer.accumulate_grad_batches=1 \
        trainer.max_steps=10 \
        trainer.precision=16 \
        trainer.gradient_clip_val=1.0 \
        exp_manager.exp_dir=examples/nlp/language_modeling/t5_pretrain_results \
        exp_manager.resume_if_exists=True \
        model.pipeline_model_parallel_size=2 \
        model.pipeline_model_parallel_split_rank=1 \
        model.seq_length=256 \
        model.encoder.num_layers=4 \
        model.decoder.num_layers=1 \
        model.encoder.hidden_size=64 \
        model.decoder.hidden_size=64 \
        model.encoder.num_attention_heads=8 \
        model.decoder.num_attention_heads=8 \
        model.decoder.ffn_hidden_size=2048 \
        model.encoder.activation=gelu \
        model.encoder.activations_checkpoint_method=block \
        model.encoder.activations_checkpoint_num_layers=1 \
        model.encoder.transformer_block_type=pre_ln \
        model.decoder.transformer_block_type=post_ln \
        model.data.data_prefix=[.5,/home/TestData/nlp/megatron_t5/data/pile_val_small_bert_tokenizer_text_document,.5,/home/TestData/nlp/megatron_t5/data/pile_val_small_bert_tokenizer_text_document] \
        model.data.index_mapping_dir=examples/nlp/language_modeling/t5_index_mappings
      AFTER_SCRIPT: |
        rm -rf examples/nlp/language_modeling/t5_pretrain_results
        rm -rf examples/nlp/language_modeling/t5_index_mappings

  L2_Megatron_T5_w_Mixture_of_Expert_Pretraining:
    needs: [cicd-test-container-setup]
    uses: ./.github/workflows/_test_template.yml
    if: contains(fromJSON(needs.cicd-test-container-setup.outputs.test_to_run), 'L2_Megatron_T5_w_Mixture_of_Expert_Pretraining') || needs.cicd-test-container-setup.outputs.all == 'true'
    with:
      RUNNER: self-hosted-azure
      SCRIPT: |
        python examples/nlp/language_modeling/megatron_t5_pretraining.py \
        trainer.devices=2 \
        trainer.accelerator=gpu \
        trainer.log_every_n_steps=1 \
        trainer.val_check_interval=10 \
        trainer.limit_val_batches=2 \
        trainer.accumulate_grad_batches=1 \
        trainer.max_steps=10 \
        trainer.precision=16 \
        trainer.gradient_clip_val=1.0 \
        exp_manager.exp_dir=examples/nlp/language_modeling/t5_pretrain_results \
        model.pipeline_model_parallel_split_rank=0 \
        model.seq_length=256 \
        model.encoder.num_layers=4 \
        model.decoder.num_layers=1 \
        model.encoder.num_moe_experts=4 \
        model.decoder.num_moe_experts=4 \
        model.encoder.moe_frequency=3 \
        model.decoder.moe_frequency=1 \
        model.encoder.hidden_size=64 \
        model.decoder.hidden_size=64 \
        model.encoder.num_attention_heads=8 \
        model.decoder.num_attention_heads=8 \
        model.decoder.ffn_hidden_size=2048 \
        model.encoder.activation=gelu \
        model.encoder.activations_checkpoint_method=block \
        model.encoder.activations_checkpoint_num_layers=1 \
        model.encoder.transformer_block_type=pre_ln \
        model.decoder.transformer_block_type=post_ln \
        model.data.data_prefix=[.5,/home/TestData/nlp/megatron_t5/data/pile_val_small_bert_tokenizer_text_document,.5,/home/TestData/nlp/megatron_t5/data/pile_val_small_bert_tokenizer_text_document] \
        model.data.index_mapping_dir=examples/nlp/language_modeling/t5_index_mappings
      AFTER_SCRIPT: |
        rm -rf examples/nlp/language_modeling/t5_pretrain_results
        rm -rf examples/nlp/language_modeling/t5_index_mappings

  L2_Megatron_UL2_Pretraining_and_Resume_Training_TP2:
    needs: [cicd-test-container-setup]
    uses: ./.github/workflows/_test_template.yml
    if: contains(fromJSON(needs.cicd-test-container-setup.outputs.test_to_run), 'L2_Megatron_UL2_Pretraining_and_Resume_Training_TP2') || needs.cicd-test-container-setup.outputs.all == 'true'
    with:
      RUNNER: self-hosted-azure
      SCRIPT: |
        python examples/nlp/language_modeling/megatron_t5_pretraining.py -cn megatron_ul2_config \
        trainer.devices=2 \
        trainer.accelerator=gpu \
        trainer.log_every_n_steps=1 \
        trainer.val_check_interval=10 \
        trainer.limit_val_batches=2 \
        trainer.accumulate_grad_batches=1 \
        trainer.max_steps=10 \
        trainer.precision=16 \
        trainer.gradient_clip_val=1.0 \
        exp_manager.exp_dir=examples/nlp/language_modeling/t5_pretrain_results \
        model.tensor_model_parallel_size=2 \
        model.seq_length=128 \
        model.encoder.num_layers=4 \
        model.encoder.hidden_size=64 \
        model.encoder.num_attention_heads=8 \
        model.encoder.activation=swiglu \
        model.encoder.bias_activation_fusion=False \
        model.encoder.activations_checkpoint_method=block \
        model.encoder.activations_checkpoint_num_layers=1 \
        model.encoder.transformer_block_type=normformer \
        model.encoder.headscale=True \
        model.decoder.num_layers=4 \
        model.decoder.hidden_size=64 \
        model.decoder.num_attention_heads=8 \
        model.decoder.activation=geglu \
        model.decoder.bias_activation_fusion=False \
        model.decoder.activations_checkpoint_method=block \
        model.decoder.activations_checkpoint_num_layers=1 \
        model.decoder.transformer_block_type=normformer \
        model.decoder.headscale=False \
        model.data.data_prefix=[.5,/home/TestData/nlp/megatron_t5/data/pile_val_small_bert_tokenizer_text_document,.5,/home/TestData/nlp/megatron_t5/data/pile_val_small_bert_tokenizer_text_document] \
        model.data.index_mapping_dir=examples/nlp/language_modeling/t5_index_mappings

        python examples/nlp/language_modeling/megatron_t5_pretraining.py \
        trainer.devices=2 \
        trainer.accelerator=gpu \
        trainer.log_every_n_steps=1 \
        trainer.val_check_interval=1 \
        trainer.limit_val_batches=2 \
        trainer.accumulate_grad_batches=1 \
        trainer.max_steps=10 \
        trainer.precision=16 \
        trainer.gradient_clip_val=1.0 \
        exp_manager.exp_dir=examples/nlp/language_modeling/t5_pretrain_results \
        exp_manager.resume_if_exists=True \
        model.tensor_model_parallel_size=2 \
        model.seq_length=128 \
        model.encoder.num_layers=4 \
        model.encoder.hidden_size=64 \
        model.encoder.num_attention_heads=8 \
        model.encoder.activation=swiglu \
        model.encoder.bias_activation_fusion=False \
        model.encoder.activations_checkpoint_method=block \
        model.encoder.activations_checkpoint_num_layers=1 \
        model.encoder.transformer_block_type=normformer \
        model.encoder.headscale=True \
        model.decoder.num_layers=4 \
        model.decoder.hidden_size=64 \
        model.decoder.num_attention_heads=8 \
        model.decoder.activation=geglu \
        model.decoder.bias_activation_fusion=False \
        model.decoder.activations_checkpoint_method=block \
        model.decoder.activations_checkpoint_num_layers=1 \
        model.decoder.transformer_block_type=normformer \
        model.decoder.headscale=False \
        model.data.data_prefix=[.5,/home/TestData/nlp/megatron_t5/data/pile_val_small_bert_tokenizer_text_document,.5,/home/TestData/nlp/megatron_t5/data/pile_val_small_bert_tokenizer_text_document] \
        model.data.index_mapping_dir=examples/nlp/language_modeling/t5_index_mappings
      AFTER_SCRIPT: |
        rm -rf examples/nlp/language_modeling/t5_pretrain_results
        rm -rf examples/nlp/language_modeling/t5_index_mappings

  L2_Megatron_T5_Eval:
    needs: [cicd-test-container-setup]
    uses: ./.github/workflows/_test_template.yml
    if: contains(fromJSON(needs.cicd-test-container-setup.outputs.test_to_run), 'L2_Megatron_T5_Eval') || needs.cicd-test-container-setup.outputs.all == 'true'
    with:
      RUNNER: self-hosted-azure
      SCRIPT: |
        python examples/nlp/language_modeling/megatron_t5_eval.py \
            --model_file /home/TestData/nlp/megatron_t5/8m/megatron_t5_8m-refactor.nemo \
            --prompt "How do I fix my GPU memory issue? I am seeing <mask> out of memory." \
            --tensor_model_parallel_size 1

  L2_Megatron_Core_T5_Eval:
    needs: [cicd-test-container-setup]
    uses: ./.github/workflows/_test_template.yml
    if: contains(fromJSON(needs.cicd-test-container-setup.outputs.test_to_run), 'L2_Megatron_Core_T5_Eval') || needs.cicd-test-container-setup.outputs.all == 'true'
    with:
      RUNNER: self-hosted-azure
      SCRIPT: |
        NVTE_FLASH_ATTN=0 NVTE_FUSED_ATTN=0 python examples/nlp/language_modeling/megatron_t5_eval.py \
            --model_file /home/TestData/nlp/megatron_t5/220m/megatron_mcore_t5_220m.nemo \
            --prompt "How do I fix my GPU memory issue? I am seeing <mask> out of memory." \
            --tensor_model_parallel_size 1

  L2_Megatron_BART_Pretraining_and_Resume_Training_TP2:
    needs: [cicd-test-container-setup]
    uses: ./.github/workflows/_test_template.yml
    if: contains(fromJSON(needs.cicd-test-container-setup.outputs.test_to_run), 'L2_Megatron_BART_Pretraining_and_Resume_Training_TP2') || needs.cicd-test-container-setup.outputs.all == 'true'
    with:
      RUNNER: self-hosted-azure
      SCRIPT: |
        python examples/nlp/language_modeling/megatron_bart_pretraining.py \
        trainer.devices=2 \
        trainer.accelerator=gpu \
        trainer.log_every_n_steps=1 \
        trainer.val_check_interval=2 \
        trainer.limit_val_batches=2 \
        trainer.accumulate_grad_batches=1 \
        trainer.max_steps=3 \
        trainer.precision=16 \
        trainer.gradient_clip_val=1.0 \
        exp_manager.exp_dir=examples/nlp/language_modeling/bart_pretrain_results \
        model.tensor_model_parallel_size=2 \
        model.seq_length=128 \
        model.encoder.num_layers=4 \
        model.encoder.hidden_size=64 \
        model.encoder.num_attention_heads=8 \
        model.encoder.activation="reglu" \
        model.encoder.bias_activation_fusion=False \
        model.encoder.activations_checkpoint_method="block" \
        model.encoder.activations_checkpoint_num_layers=1 \
        model.decoder.num_layers=4 \
        model.decoder.hidden_size=64 \
        model.decoder.num_attention_heads=8 \
        model.decoder.activation="reglu" \
        model.decoder.bias_activation_fusion=False \
        model.decoder.activations_checkpoint_method="block" \
        model.decoder.activations_checkpoint_num_layers=1 \
        model.data.data_prefix="{train:[1.0,/home/TestData/nlp/megatron_t5/data/pile_val_small_bert_tokenizer_text_document],test:[/home/TestData/nlp/megatron_t5/data/pile_val_small_bert_tokenizer_text_document], validation:[/home/TestData/nlp/megatron_t5/data/pile_val_small_bert_tokenizer_text_document]}"

        python examples/nlp/language_modeling/megatron_bart_pretraining.py \
        trainer.devices=2 \
        trainer.accelerator=gpu \
        trainer.log_every_n_steps=1 \
        trainer.val_check_interval=2 \
        trainer.limit_val_batches=5 \
        trainer.accumulate_grad_batches=1 \
        trainer.max_steps=6 \
        trainer.precision=16 \
        trainer.gradient_clip_val=1.0 \
        exp_manager.exp_dir=examples/nlp/language_modeling/bart_pretrain_results \
        exp_manager.resume_if_exists=True \
        model.tensor_model_parallel_size=2 \
        model.seq_length=128 \
        model.encoder.num_layers=4 \
        model.encoder.hidden_size=64 \
        model.encoder.num_attention_heads=8 \
        model.encoder.activation="reglu" \
        model.encoder.bias_activation_fusion=False \
        model.encoder.activations_checkpoint_method="block" \
        model.encoder.activations_checkpoint_num_layers=1 \
        model.decoder.num_layers=4 \
        model.decoder.hidden_size=64 \
        model.decoder.num_attention_heads=8 \
        model.decoder.activation="reglu" \
        model.decoder.bias_activation_fusion=False \
        model.decoder.activations_checkpoint_method="block" \
        model.decoder.activations_checkpoint_num_layers=1 \
        model.data.data_prefix="{train:[1.0,/home/TestData/nlp/megatron_t5/data/pile_val_small_bert_tokenizer_text_document],test:[/home/TestData/nlp/megatron_t5/data/pile_val_small_bert_tokenizer_text_document], validation:[/home/TestData/nlp/megatron_t5/data/pile_val_small_bert_tokenizer_text_document]}"
      AFTER_SCRIPT: |
        rm -rf examples/nlp/language_modeling/bart_pretrain_results

  L2_Megatron_BART_Pretraining_and_Resume_Training_PP2:
    needs: [cicd-test-container-setup]
    uses: ./.github/workflows/_test_template.yml
    if: contains(fromJSON(needs.cicd-test-container-setup.outputs.test_to_run), 'L2_Megatron_BART_Pretraining_and_Resume_Training_PP2') || needs.cicd-test-container-setup.outputs.all == 'true'
    with:
      RUNNER: self-hosted-azure
      SCRIPT: |
        python examples/nlp/language_modeling/megatron_bart_pretraining.py \
        trainer.devices=2 \
        trainer.accelerator=gpu \
        trainer.log_every_n_steps=1 \
        trainer.val_check_interval=10 \
        trainer.limit_val_batches=2 \
        trainer.accumulate_grad_batches=1 \
        trainer.max_steps=10 \
        trainer.precision=16 \
        trainer.gradient_clip_val=1.0 \
        exp_manager.exp_dir=examples/nlp/language_modeling/bart_pretrain_results \
        model.pipeline_model_parallel_size=2 \
        model.pipeline_model_parallel_split_rank=1 \
        model.seq_length=256 \
        model.encoder.num_layers=4 \
        model.encoder.hidden_size=64 \
        model.encoder.num_attention_heads=8 \
        model.encoder.activation=geglu \
        model.encoder.bias_activation_fusion=False \
        model.encoder.activations_checkpoint_method=block \
        model.encoder.activations_checkpoint_num_layers=1 \
        model.decoder.num_layers=4 \
        model.decoder.hidden_size=64 \
        model.decoder.num_attention_heads=8 \
        model.decoder.activation=geglu \
        model.decoder.bias_activation_fusion=False \
        model.decoder.activations_checkpoint_method=block \
        model.decoder.activations_checkpoint_num_layers=1 \
        model.data.respect_document_boundaries=False \
        model.data.data_prefix=[.5,/home/TestData/nlp/megatron_t5/data/pile_val_small_bert_tokenizer_text_document,.5,/home/TestData/nlp/megatron_t5/data/pile_val_small_bert_tokenizer_text_document]

        python examples/nlp/language_modeling/megatron_bart_pretraining.py \
        trainer.devices=2 \
        trainer.accelerator=gpu \
        trainer.log_every_n_steps=1 \
        trainer.val_check_interval=1 \
        trainer.limit_val_batches=2 \
        trainer.accumulate_grad_batches=1 \
        trainer.max_steps=10 \
        trainer.precision=16 \
        trainer.gradient_clip_val=1.0 \
        exp_manager.exp_dir=examples/nlp/language_modeling/bart_pretrain_results \
        exp_manager.resume_if_exists=True \
        model.pipeline_model_parallel_size=2 \
        model.pipeline_model_parallel_split_rank=1 \
        model.seq_length=256 \
        model.encoder.num_layers=4 \
        model.encoder.hidden_size=64 \
        model.encoder.num_attention_heads=8 \
        model.encoder.activation=geglu \
        model.encoder.bias_activation_fusion=False \
        model.encoder.activations_checkpoint_method=block \
        model.encoder.activations_checkpoint_num_layers=1 \
        model.decoder.num_layers=4 \
        model.decoder.hidden_size=64 \
        model.decoder.num_attention_heads=8 \
        model.decoder.activation=geglu \
        model.decoder.bias_activation_fusion=False \
        model.decoder.activations_checkpoint_method=block \
        model.decoder.activations_checkpoint_num_layers=1 \
        model.data.respect_document_boundaries=False \
        model.data.data_prefix=[.5,/home/TestData/nlp/megatron_t5/data/pile_val_small_bert_tokenizer_text_document,.5,/home/TestData/nlp/megatron_t5/data/pile_val_small_bert_tokenizer_text_document]
      AFTER_SCRIPT: |
        rm -rf examples/nlp/language_modeling/bart_pretrain_results

 
  L2_Megatron_T5_PEFT_Lora_TP2:
    needs: [cicd-test-container-setup]
    uses: ./.github/workflows/_test_template.yml
    if: contains(fromJSON(needs.cicd-test-container-setup.outputs.test_to_run), 'L2_Megatron_T5_PEFT_Lora_TP2') || needs.cicd-test-container-setup.outputs.all == 'true'
    with:
      RUNNER: self-hosted-azure
      SCRIPT: |
<<<<<<< HEAD
=======

>>>>>>> ff97c70f
        python examples/nlp/language_modeling/tuning/megatron_t5_finetuning.py \
        trainer.devices=2 \
        trainer.log_every_n_steps=1 \
        trainer.max_epochs=9999 \
        trainer.max_steps=3 \
        trainer.val_check_interval=3 \
        ++trainer.limit_val_batches=2 \
        trainer.precision=16 \
<<<<<<< HEAD
        exp_manager.exp_dir=/tmp/t5_lora_tuning_tp2 \
=======
        exp_manager.exp_dir=/tmp/nlp_t5_lora_tuning_tp2 \
>>>>>>> ff97c70f
        model.pipeline_model_parallel_size=1 \
        model.tensor_model_parallel_size=2 \
        model.restore_from_path=/home/TestData/nlp/megatron_t5/8m/megatron_t5_8m_tp2.nemo \
        model.peft.peft_scheme=lora \
        model.answer_only_loss=True \
        model.micro_batch_size=1 \
        model.global_batch_size=1 \
        model.data.train_ds.file_names=[/home/TestData/nlp/megatron_sft/quarel.jsonl] \
        model.data.train_ds.concat_sampling_probabilities=[1.0] \
        model.data.train_ds.num_workers=0 \
        model.data.validation_ds.num_workers=0 \
        model.data.validation_ds.file_names=[/home/TestData/nlp/megatron_sft/quarel.jsonl] \
        model.data.validation_ds.names=[quarel]

        python examples/nlp/language_modeling/tuning/megatron_t5_generate.py \
        model.restore_from_path=/home/TestData/nlp/megatron_t5/8m/megatron_t5_8m_tp2.nemo \
<<<<<<< HEAD
        model.peft.restore_from_path=/tmp/t5_lora_tuning_tp2/megatron_t5_peft_lora_tuning/checkpoints/megatron_t5_peft_lora_tuning.nemo \
=======
        model.peft.restore_from_path=/tmp/nlp_t5_lora_tuning_tp2/megatron_t5_peft_lora_tuning/checkpoints/megatron_t5_peft_lora_tuning.nemo \
>>>>>>> ff97c70f
        model.peft.restore_from_ckpt_name=null \
        model.peft.restore_from_hparams_path=null \
        model.tensor_model_parallel_size=2 \
        trainer.devices=2 \
        model.data.test_ds.file_names=[/home/TestData/nlp/megatron_sft/quarel_4.jsonl] \
        model.data.test_ds.names=[quarel4] \
        model.global_batch_size=2 \
        model.micro_batch_size=1 \
        model.data.test_ds.tokens_to_generate=10 \
        model.data.test_ds.write_predictions_to_file=True \
<<<<<<< HEAD
        model.data.test_ds.output_file_path_prefix=/tmp/t5_lora_tuning_tp2/out \
        inference.greedy=True \
        inference.repetition_penalty=1.0 \
        inference.outfile_path=/tmp/t5_lora_tuning_tp2/out.jsonl
=======
        model.data.test_ds.output_file_path_prefix=/tmp/nlp_t5_lora_tuning_tp2/out \
        inference.greedy=True \
        inference.repetition_penalty=1.0 \
        inference.outfile_path=/tmp/nlp_t5_lora_tuning_tp2/out.jsonl
>>>>>>> ff97c70f

  L2_Megatron_Core_T5_PEFT_Lora_TP2:
    needs: [cicd-test-container-setup]
    uses: ./.github/workflows/_test_template.yml
    if: contains(fromJSON(needs.cicd-test-container-setup.outputs.test_to_run), 'L2_Megatron_Core_T5_PEFT_Lora_TP2') || needs.cicd-test-container-setup.outputs.all == 'true'
    with:
      RUNNER: self-hosted-azure
      SCRIPT: |
        NVTE_FUSED_ATTN=0 NVTE_FLASH_ATTN=0 python examples/nlp/language_modeling/tuning/megatron_t5_finetuning.py \
        trainer.devices=2 \
        trainer.log_every_n_steps=1 \
        trainer.max_epochs=9999 \
        trainer.max_steps=3 \
        trainer.val_check_interval=3 \
        ++trainer.limit_val_batches=2 \
        trainer.precision=16 \
<<<<<<< HEAD
        exp_manager.exp_dir=/tmp/mcore_t5_lora_tuning_tp2 \
=======
        exp_manager.exp_dir=/tmp/nlp_mcore_t5_lora_tuning_tp2 \
>>>>>>> ff97c70f
        model.pipeline_model_parallel_size=1 \
        model.tensor_model_parallel_size=2 \
        model.restore_from_path=/home/TestData/nlp/megatron_t5/220m/megatron_mcore_t5_220m.nemo \
        model.peft.peft_scheme=lora \
        model.answer_only_loss=True \
        model.micro_batch_size=1 \
        model.global_batch_size=1 \
        model.data.train_ds.file_names=[/home/TestData/nlp/megatron_sft/quarel.jsonl] \
        model.data.train_ds.concat_sampling_probabilities=[1.0] \
        model.data.train_ds.num_workers=0 \
        model.data.validation_ds.num_workers=0 \
        model.data.validation_ds.file_names=[/home/TestData/nlp/megatron_sft/quarel.jsonl] \
        model.data.validation_ds.names=[quarel]

        NVTE_FUSED_ATTN=0 NVTE_FLASH_ATTN=0 python examples/nlp/language_modeling/tuning/megatron_t5_generate.py \
<<<<<<< HEAD
        model.restore_from_path=/tmp/megatron_t5/220m/megatron_mcore_t5_220m.nemo \
        model.peft.restore_from_path=/home/TestData/nlp/mcore_t5_lora_tuning_tp2/megatron_t5_peft_lora_tuning/checkpoints/megatron_t5_peft_lora_tuning.nemo \
=======
        model.restore_from_path=/home/TestData/nlp/megatron_t5/220m/megatron_mcore_t5_220m.nemo \
        model.peft.restore_from_path=/tmp/nlp_mcore_t5_lora_tuning_tp2/megatron_t5_peft_lora_tuning/checkpoints/megatron_t5_peft_lora_tuning.nemo \
>>>>>>> ff97c70f
        model.peft.restore_from_ckpt_name=null \
        model.peft.restore_from_hparams_path=null \
        model.tensor_model_parallel_size=2 \
        trainer.devices=2 \
        model.data.test_ds.file_names=[/home/TestData/nlp/megatron_sft/quarel_4.jsonl] \
        model.data.test_ds.names=[quarel4] \
        model.global_batch_size=1 \
        model.micro_batch_size=1 \
        model.data.test_ds.tokens_to_generate=10 \
        model.data.test_ds.write_predictions_to_file=True \
<<<<<<< HEAD
        model.data.test_ds.output_file_path_prefix=/tmp/mcore_t5_lora_tuning_tp2/out \
        inference.greedy=True \
        inference.repetition_penalty=1.0 \
        inference.outfile_path=/tmp/mcore_t5_lora_tuning_tp2/out.jsonl
=======
        model.data.test_ds.output_file_path_prefix=/tmp/nlp_mcore_t5_lora_tuning_tp2/out \
        inference.greedy=True \
        inference.repetition_penalty=1.0 \
        inference.outfile_path=/tmp/nlp_mcore_t5_lora_tuning_tp2/out.jsonl
>>>>>>> ff97c70f

  # L2: Megatron Mock Data Generation                
  L2_Megatron_Mock_Data_Generation_MockGPTDataset:
    needs: [cicd-test-container-setup]
    uses: ./.github/workflows/_test_template.yml
    if: contains(fromJSON(needs.cicd-test-container-setup.outputs.test_to_run), 'L2_Megatron_Mock_Data_Generation_MockGPTDataset') || needs.cicd-test-container-setup.outputs.all == 'true'
    with:
      RUNNER: self-hosted-azure
      SCRIPT: |
        python examples/nlp/language_modeling/megatron_gpt_pretraining.py \
            trainer.max_steps=10 \
            trainer.limit_val_batches=7 \
            trainer.val_check_interval=10 \
            exp_manager.exp_dir=examples/nlp/language_modeling/gpt_pretrain_results \
            model.mcore_gpt=True \
            model.data.data_impl=mock \
            model.data.data_prefix=[]

  L2_Megatron_Mock_Data_Generation_MockT5Dataset:
    needs: [cicd-test-container-setup]
    uses: ./.github/workflows/_test_template.yml
    if: contains(fromJSON(needs.cicd-test-container-setup.outputs.test_to_run), 'L2_Megatron_Mock_Data_Generation_MockT5Dataset') || needs.cicd-test-container-setup.outputs.all == 'true'
    with:
      RUNNER: self-hosted-azure
      SCRIPT: |
        python examples/nlp/language_modeling/megatron_t5_pretraining.py \
        trainer.max_steps=10 \
        trainer.limit_val_batches=3 \
        trainer.val_check_interval=10 \
        exp_manager.exp_dir=examples/nlp/language_modeling/t5_pretrain_results \
        model.data.data_impl=mock \
        model.data.data_prefix=[]
      AFTER_SCRIPT: |
        rm -rf examples/nlp/language_modeling/t5_pretrain_results

  # L2: TTS Fast dev runs 1
  L2_TTS_Fast_dev_runs_1_Tacotron_2:
    needs: [cicd-test-container-setup]
    uses: ./.github/workflows/_test_template.yml
    if: contains(fromJSON(needs.cicd-test-container-setup.outputs.test_to_run), 'L2_TTS_Fast_dev_runs_1_Tacotron_2') || needs.cicd-test-container-setup.outputs.all == 'true'
    with:
      RUNNER: self-hosted-azure-gpus-1
      SCRIPT: |
        python examples/tts/tacotron2.py \
        train_dataset=/home/TestData/an4_dataset/an4_train.json \
        validation_datasets=/home/TestData/an4_dataset/an4_val.json \
        trainer.devices=1 \
        trainer.accelerator="gpu" \
        +trainer.limit_train_batches=1 +trainer.limit_val_batches=1 trainer.max_epochs=1 \
        trainer.strategy=auto \
        model.decoder.decoder_rnn_dim=256 \
        model.decoder.attention_rnn_dim=1024 \
        model.decoder.prenet_dim=128 \
        model.postnet.postnet_n_convolutions=3 \
        model.train_ds.dataloader_params.batch_size=4 \
        model.train_ds.dataloader_params.num_workers=0 \
        model.validation_ds.dataloader_params.batch_size=4 \
        model.validation_ds.dataloader_params.num_workers=0 \
        ~model.text_normalizer \
        ~model.text_normalizer_call_kwargs \
        ~trainer.check_val_every_n_epoch

  L2_TTS_Fast_dev_runs_1_WaveGlow:
    needs: [cicd-test-container-setup]
    uses: ./.github/workflows/_test_template.yml
    if: contains(fromJSON(needs.cicd-test-container-setup.outputs.test_to_run), 'L2_TTS_Fast_dev_runs_1_WaveGlow') || needs.cicd-test-container-setup.outputs.all == 'true'
    with:
      RUNNER: self-hosted-azure
      SCRIPT: |
        python examples/tts/waveglow.py \
        train_dataset=/home/TestData/an4_dataset/an4_train.json \
        validation_datasets=/home/TestData/an4_dataset/an4_val.json \
        trainer.devices="[0]" \
        +trainer.limit_train_batches=1 +trainer.limit_val_batches=1 trainer.max_epochs=1 \
        trainer.strategy=auto \
        model.train_ds.dataloader_params.batch_size=4 \
        model.train_ds.dataloader_params.num_workers=0 \
        model.validation_ds.dataloader_params.batch_size=4 \
        model.validation_ds.dataloader_params.num_workers=0 \
        model.waveglow.n_flows=4 \
        model.waveglow.n_wn_layers=2 \
        model.waveglow.n_wn_channels=32 \
        ~trainer.check_val_every_n_epoch

  L2_TTS_Fast_dev_runs_1_FastPitch:
    needs: [cicd-test-container-setup]
    uses: ./.github/workflows/_test_template.yml
    if: contains(fromJSON(needs.cicd-test-container-setup.outputs.test_to_run), 'L2_TTS_Fast_dev_runs_1_FastPitch') || needs.cicd-test-container-setup.outputs.all == 'true'
    with:
      RUNNER: self-hosted-azure
      SCRIPT: |
        python examples/tts/fastpitch.py \
        --config-name fastpitch_align_v1.05 \
        train_dataset=/home/TestData/an4_dataset/an4_train.json \
        validation_datasets=/home/TestData/an4_dataset/an4_val.json \
        sup_data_path=/home/TestData/an4_dataset/beta_priors \
        trainer.devices="[0]" \
        +trainer.limit_train_batches=1 \
        +trainer.limit_val_batches=1 \
        trainer.max_epochs=1 \
        trainer.strategy=auto \
        model.pitch_mean=212.35873413085938 \
        model.pitch_std=68.52806091308594 \
        model.train_ds.dataloader_params.batch_size=4 \
        model.train_ds.dataloader_params.num_workers=0 \
        model.validation_ds.dataloader_params.batch_size=4 \
        model.validation_ds.dataloader_params.num_workers=0 \
        model.symbols_embedding_dim=64 \
        model.input_fft.d_inner=384 \
        model.input_fft.n_layer=2 \
        model.output_fft.d_inner=384 \
        model.output_fft.n_layer=2 \
        ~trainer.check_val_every_n_epoch \
        ~model.text_normalizer \
        ~model.text_normalizer_call_kwargs

  # OPTIONAL_L2_TTS_Fast_dev_runs_1_RADTTS:
  #   needs: [cicd-test-container-setup]
  #   runs-on: self-hosted-azure
  #   timeout-minutes: 10
  #   container:
  #     image: nemoci.azurecr.io/nemo_container_${{ github.run_id }}
  #     options: 
  #       # --user 0:128
  #       --device=/dev/nvidia0
  #       --gpus all
  #       --shm-size=8g
  #       --env TRANSFORMERS_OFFLINE=0 
  #       --env HYDRA_FULL_ERROR=1
  #       --volume /mnt/datadrive/TestData:/home/TestData
  #   steps:
  #       - name: Checkout repository
  #         uses: actions/checkout@v4
  #       - run: |
  #           python examples/tts/radtts.py \
  #           train_dataset=/home/TestData/an4_dataset/an4_train.json \
  #           validation_datasets=/home/TestData/an4_dataset/an4_val.json \
  #           sup_data_path=/home/TestData/an4_dataset/radtts_beta_priors \
  #           trainer.devices="[0]" \
  #           +trainer.limit_train_batches=1 \
  #           +trainer.limit_val_batches=1 \
  #           trainer.max_epochs=1 \
  #           trainer.strategy=auto \
  #           model.pitch_mean=212.35873413085938 \
  #           model.pitch_std=68.52806091308594 \
  #           model.train_ds.dataloader_params.batch_size=4 \
  #           model.train_ds.dataloader_params.num_workers=0 \
  #           model.validation_ds.dataloader_params.batch_size=4 \
  #           model.validation_ds.dataloader_params.num_workers=0 \
  #           export_dir=/home/TestData/radtts_test \
  #           model.optim.lr=0.0001 \
  #           model.modelConfig.decoder_use_partial_padding=True \
  #           ~trainer.check_val_every_n_epoch \
  #           ~model.text_normalizer \
  #           ~model.text_normalizer_call_kwargs
  #       #- uses: "NVIDIA/NeMo/.github/actions/cancel-workflow@main"
  #       #  if: "failure()"

  L2_TTS_Fast_dev_runs_1_Mixer-TTS:
    needs: [cicd-test-container-setup]
    uses: ./.github/workflows/_test_template.yml
    if: contains(fromJSON(needs.cicd-test-container-setup.outputs.test_to_run), 'L2_TTS_Fast_dev_runs_1_Mixer-TTS') || needs.cicd-test-container-setup.outputs.all == 'true'
    with:
      RUNNER: self-hosted-azure
      SCRIPT: |
        python examples/tts/mixer_tts.py \
        train_dataset=/home/TestData/an4_dataset/an4_train.json \
        validation_datasets=/home/TestData/an4_dataset/an4_val.json \
        sup_data_path=/home/TestData/an4_dataset/sup_data \
        trainer.devices="[0]" \
        +trainer.limit_train_batches=1 \
        +trainer.limit_val_batches=1 \
        trainer.max_epochs=1 \
        trainer.strategy=auto \
        model.pitch_mean=212.35873413085938 \
        model.pitch_std=68.52806091308594 \
        model.train_ds.dataloader_params.batch_size=4 \
        model.train_ds.dataloader_params.num_workers=0 \
        model.validation_ds.dataloader_params.batch_size=4 \
        model.validation_ds.dataloader_params.num_workers=0 \
        ~trainer.check_val_every_n_epoch \
        ~model.text_normalizer \
        ~model.text_normalizer_call_kwargs

  L2_TTS_Fast_dev_runs_1_Hifigan:
    needs: [cicd-test-container-setup]
    uses: ./.github/workflows/_test_template.yml
    if: contains(fromJSON(needs.cicd-test-container-setup.outputs.test_to_run), 'L2_TTS_Fast_dev_runs_1_Hifigan') || needs.cicd-test-container-setup.outputs.all == 'true'
    with:
      RUNNER: self-hosted-azure
      SCRIPT: |
        python examples/tts/hifigan.py \
        train_dataset=/home/TestData/an4_dataset/an4_train.json \
        validation_datasets=/home/TestData/an4_dataset/an4_val.json \
        trainer.devices="[0]" \
        +trainer.limit_train_batches=1 \
        +trainer.limit_val_batches=1 \
        +trainer.max_epochs=1 \
        trainer.strategy=auto \
        model.train_ds.dataloader_params.batch_size=4 \
        model.train_ds.dataloader_params.num_workers=0 \
        model.validation_ds.dataloader_params.batch_size=4 \
        model.validation_ds.dataloader_params.num_workers=0 \
        model.generator.upsample_initial_channel=64 \
        +model.debug=true \
        ~trainer.check_val_every_n_epoch

  # L2: NeRF
  # L2_NeRF_DreamFusion:
  #   needs: [cicd-test-container-setup]
  #   runs-on: self-hosted-azure
  #   container:
  #     image: nemoci.azurecr.io/nemo_container_${{ github.run_id }}
  #     options: 
  #       # --user 0:128
  #       --device=/dev/nvidia0
  #       --gpus all
  #       --shm-size=8g 
  #       --env TRANSFORMERS_OFFLINE=0 
  #       --env HYDRA_FULL_ERROR=1
  #       --volume /mnt/datadrive/TestData:/home/TestData
  #   steps:
  #       - name: Checkout repository
  #         uses: actions/checkout@v4
  #       - run: |
  #           python examples/multimodal/text_to_image/nerf/main.py \
  #           trainer.num_nodes=1 \
  #           trainer.devices="[0]" \
  #           trainer.max_steps=1000 \
  #           model.prompt="a DSLR photo of a delicious hamburger" \
  #           exp_manager.exp_dir=examples/multimodal/text_to_image/nerf/dreamfusion_results
  #
  #           rm -rf examples/multimodal/text_to_image/nerf/dreamfusion_results
  #       - uses: "NVIDIA/NeMo/.github/actions/cancel-workflow@main"
  #         if: "failure()"

  Speech_Checkpoints_tests:
    needs: [cicd-test-container-setup]
    uses: ./.github/workflows/_test_template.yml
    if: contains(fromJSON(needs.cicd-test-container-setup.outputs.test_to_run), 'Speech_Checkpoints_tests') || needs.cicd-test-container-setup.outputs.all == 'true'
    with:
      RUNNER: self-hosted-azure
      TIMEOUT: 20
      SCRIPT: |
        CUDA_VISIBLE_DEVICES=0 python examples/asr/speech_to_text_eval.py \
            pretrained_name=QuartzNet15x5Base-En  \
            dataset_manifest=/home/TestData/librispeech/librivox-dev-other.json \
            batch_size=64 \
            tolerance=0.1012
      AFTER_SCRIPT: |
        rm -f examples/asr/evaluation_transcripts.json

  L2_Stable_Diffusion_Training:
    needs: [cicd-test-container-setup]
    uses: ./.github/workflows/_test_template.yml
    if: contains(fromJSON(needs.cicd-test-container-setup.outputs.test_to_run), 'L2_Stable_Diffusion_Training') || needs.cicd-test-container-setup.outputs.all == 'true'
    with:
      RUNNER: self-hosted-azure-gpus-1
      SCRIPT: |
        rm -rf examples/multimodal/text_to_image/sd_train_results

        python examples/multimodal/text_to_image/stable_diffusion/sd_train.py \
        trainer.devices=1 \
        trainer.max_steps=3 \
        +trainer.val_check_interval=10 \
        trainer.limit_val_batches=2 \
        trainer.gradient_clip_val=0 \
        exp_manager.exp_dir=examples/multimodal/text_to_image/sd_train_results \
        exp_manager.create_checkpoint_callback=False \
        exp_manager.resume_if_exists=False \
        model.resume_from_checkpoint=null \
        model.precision=16 \
        model.micro_batch_size=1 \
        model.global_batch_size=1 \
        model.first_stage_key=moments \
        model.cond_stage_key=encoded \
        +model.load_vae=False \
        +model.load_unet=False \
        +model.load_encoder=False \
        model.parameterization=v \
        model.load_only_unet=False \
        model.text_embedding_dropout_rate=0.0 \
        model.inductor=True \
        model.inductor_cudagraphs=False \
        model.capture_cudagraph_iters=15 \
        +model.unet_config.num_head_channels=64 \
        +model.unet_config.use_linear_in_transformer=True \
        model.unet_config.context_dim=1024 \
        model.unet_config.use_flash_attention=null \
        model.unet_config.resblock_gn_groups=16 \
        model.unet_config.unet_precision=fp16 \
        +model.unet_config.timesteps=1000 \
        model.optim.name=megatron_fused_adam \
        +model.optim.capturable=True \
        +model.optim.master_weights=True \
        model.optim.weight_decay=0.01 \
        model.first_stage_config.from_pretrained=null \
        model.data.num_workers=16 \
        model.data.synthetic_data=True
      AFTER_SCRIPT: |
        rm -rf examples/multimodal/text_to_image/sd_train_results

  L2_NeMo_2_GPT_Pretraining_no_transformer_engine:
    needs: [cicd-test-container-setup]
    uses: ./.github/workflows/_test_template.yml
    if: contains(fromJSON(needs.cicd-test-container-setup.outputs.test_to_run), 'L2_NeMo_2_GPT_Pretraining_no_transformer_engine') || needs.cicd-test-container-setup.outputs.all == 'true'
    with:
      RUNNER: self-hosted-azure
      SCRIPT: |
        pip uninstall -y apex ## TODO: remove when apex is no longer a dependency
        pip uninstall -y transformer_engine

        python tests/collections/llm/megatron_gpt_pretraining.py \
        --devices=2 \
        --max-steps=3 \
        --experiment-dir=tests/collections/llm/gpt_pretrain_results \
        --vocab-path=/home/TestData/nlp/megatron_gpt/data/gpt/vocab.json \
        --merges-path=/home/TestData/nlp/megatron_gpt/data/gpt/merges.txt \
        --data-path=/home/TestData/nlp/megatron_gpt/data/gpt/simple_wiki_gpt_preproc_text_document \
        --index-mapping-dir=tests/collections/llm/gpt_index_mappings \
        --no-masked-softmax-fusion

        python tests/collections/llm/megatron_gpt_pretraining.py \
        --devices=2 \
        --max-steps=6 \
        --experiment-dir=tests/collections/llm/gpt_pretrain_results \
        --vocab-path=/home/TestData/nlp/megatron_gpt/data/gpt/vocab.json \
        --merges-path=/home/TestData/nlp/megatron_gpt/data/gpt/merges.txt \
        --data-path=/home/TestData/nlp/megatron_gpt/data/gpt/simple_wiki_gpt_preproc_text_document \
        --index-mapping-dir=tests/collections/llm/gpt_index_mappings \
        --no-masked-softmax-fusion
      AFTER_SCRIPT: |
        rm -rf tests/collections/llm/gpt_pretrain_results
        rm -rf tests/collections/llm/gpt_index_mappings

  OPTIONAL_L2_NeMo_2_GPT_DDP_Param_Parity_check:
    needs: [cicd-test-container-setup]
    uses: ./.github/workflows/_test_template.yml
    if: contains(fromJSON(needs.cicd-test-container-setup.outputs.test_to_run), 'OPTIONAL_L2_NeMo_2_GPT_DDP_Param_Parity_check') || needs.cicd-test-container-setup.outputs.all == 'true'
    with:
      RUNNER: self-hosted-azure
      SCRIPT: |

        python tests/lightning/test_ddp_parity_checker.py \
        --vocab-path=/home/TestData/nlp/megatron_gpt/data/gpt/vocab.json \
        --merges-path=/home/TestData/nlp/megatron_gpt/data/gpt/merges.txt \
        --data-path=/home/TestData/nlp/megatron_gpt/data/gpt/simple_wiki_gpt_preproc_text_document

      AFTER_SCRIPT: |
        rm -rf tests/collections/llm/gpt_pretrain_results
        rm -rf tests/collections/llm/gpt_index_mappings
<<<<<<< HEAD

  L2_NeMo_2_SSM_Pretraining:
=======
      IS_OPTIONAL: true
      
  OPTIONAL_L2_NeMo_2_SSM_Pretraining:
>>>>>>> ff97c70f
    needs: [cicd-test-container-setup]
    uses: ./.github/workflows/_test_template.yml
    if: contains(fromJSON(needs.cicd-test-container-setup.outputs.test_to_run), 'OPTIONAL_L2_NeMo_2_SSM_Pretraining') || needs.cicd-test-container-setup.outputs.all == 'true'
    with:
      RUNNER: self-hosted-azure
      SCRIPT: |

        python tests/collections/llm/gpt/model/megatron_ssm_pretraining.py \
        --devices 1 \
        --max-steps 10 \
<<<<<<< HEAD
        --experiment-dir /tmp/nemo-ux-mamba/cicd_test_pretrain/${{ github.run_id }} \
        --data-path /home/TestData/nlp/megatron_mamba/toy_ssm_dataset/legal_pile_text_document
=======
        --experiment-dir /tmp/nlp_megatron_mamba_nemo-ux-mamba_cicd_test_pretrain/${{ github.run_id }} \
        --data-path /home/TestData/nlp/megatron_mamba/toy_ssm_dataset/legal_pile_text_document
      IS_OPTIONAL: true
>>>>>>> ff97c70f

  OPTIONAL_L2_NeMo_2_SSM_Finetuning:
    needs: [cicd-test-container-setup]
    uses: ./.github/workflows/_test_template.yml
    if: contains(fromJSON(needs.cicd-test-container-setup.outputs.test_to_run), 'OPTIONAL_L2_NeMo_2_SSM_Finetuning') || needs.cicd-test-container-setup.outputs.all == 'true'
    with:
      RUNNER: self-hosted-azure
      SCRIPT: |

        python tests/collections/llm/gpt/model/megatron_ssm_finetuning.py \
        --devices 1 \
        --max-steps 10 \
<<<<<<< HEAD
        --experiment-dir /tmp/nemo-ux-mamba/cicd_test_sft/${{ github.run_id }} \
=======
        --experiment-dir /tmp/nlp_megatron_mamba_nemo-ux-mamba_cicd_test_sft/${{ github.run_id }} \
>>>>>>> ff97c70f
        --model-path /home/TestData/nlp/megatron_mamba/model_optim_rng.pt
      IS_OPTIONAL: true

  L2_NeMo_2_HF_MODEL_IMPORT:
    needs: [cicd-test-container-setup]
    uses: ./.github/workflows/_test_template.yml
    if: contains(fromJSON(needs.cicd-test-container-setup.outputs.test_to_run), 'L2_NeMo_2_HF_MODEL_IMPORT') || needs.cicd-test-container-setup.outputs.all == 'true'
    with:
      RUNNER: self-hosted-azure
      SCRIPT: |

        python tests/collections/llm/gpt/model/test_model_import.py

      AFTER_SCRIPT: |
        rm -rf ~/.cache/nemo/models

  L2_NeMo_2_T5_Pretraining:
    needs: [cicd-test-container-setup]
    uses: ./.github/workflows/_test_template.yml
    if: contains(fromJSON(needs.cicd-test-container-setup.outputs.test_to_run), 'L2_NeMo_2_T5_Pretraining') || needs.cicd-test-container-setup.outputs.all == 'true'
    with:
      RUNNER: self-hosted-azure
      SCRIPT: |
        NVTE_FUSED_ATTN=0 NVTE_FLASH_ATTN=0 python tests/collections/llm/megatron_t5_pretraining.py \
        --devices=2 \
        --max-steps=3 \
        --experiment-dir=tests/collections/llm/t5_pretrain_results/${{ github.run_id }} \
        --data-path=/home/TestData/nlp/megatron_t5/data/pile_val_small_bert_tokenizer_text_document \
        --index-mapping-dir=tests/collections/llm/t5_index_mappings/${{ github.run_id }}

<<<<<<< HEAD
=======
        NVTE_FUSED_ATTN=0 NVTE_FLASH_ATTN=0 python tests/collections/llm/megatron_t5_pretraining.py \
        --devices=2 \
        --max-steps=6 \
        --experiment-dir=tests/collections/llm/t5_pretrain_results/${{ github.run_id }} \
        --data-path=/home/TestData/nlp/megatron_t5/data/pile_val_small_bert_tokenizer_text_document \
        --index-mapping-dir=tests/collections/llm/t5_index_mappings/${{ github.run_id }}
      AFTER_SCRIPT: |
        rm -rf tests/collections/llm/t5_pretrain_results/${{ github.run_id }}
        rm -rf tests/collections/llm/t5_index_mappings/${{ github.run_id }}

  L2_NeMo_2_Mixtral_Pretraining:
    needs: [cicd-test-container-setup]
    uses: ./.github/workflows/_test_template.yml
    if: contains(fromJSON(needs.cicd-test-container-setup.outputs.test_to_run), 'L2_NeMo_2_Mixtral_Pretraining') || needs.cicd-test-container-setup.outputs.all == 'true'
    with:
      RUNNER: self-hosted-azure
      SCRIPT: |
        NVTE_FUSED_ATTN=0 NVTE_FLASH_ATTN=0 python3 tests/collections/llm/megatron_mixtral_pretraining.py \
        --experiment-dir=/tmp/mixtral_pretrain_results \
        --data-path=/home/TestData/nlp/megatron_t5/data/pile_val_small_bert_tokenizer_text_document

>>>>>>> ff97c70f
  Nemo_CICD_Test:
    needs:
      - pre-flight
      - gpu-test
      - cicd-test-container-setup

      #- OPTIONAL_L0_Unit_Tests_GPU_ASR
      - L0_Unit_Tests_GPU_Audio
      - L0_Unit_Tests_GPU_Common
      - L0_Unit_Tests_GPU_LLM
      - L0_Unit_Tests_GPU_Multimodal
      - L0_Unit_Tests_GPU_NLP
      - L0_Unit_Tests_GPU_TTS
      #- OPTIONAL_L0_Unit_Tests_GPU_Core
      - L0_Unit_Tests_GPU_Hydra
      #- OPTIONAL_L0_Unit_Tests_GPU_Lightning
      - L0_Unit_Tests_GPU_Others
      
      - L0_Unit_Tests_CPU_ASR
      - L0_Unit_Tests_CPU_Audio
      - L0_Unit_Tests_CPU_Common
      - L0_Unit_Tests_CPU_LLM
      - L0_Unit_Tests_CPU_Multimodal
      - L0_Unit_Tests_CPU_NLP
      - L0_Unit_Tests_CPU_TTS
      - L0_Unit_Tests_CPU_Core
      - L0_Unit_Tests_CPU_Hydra
      - L0_Unit_Tests_CPU_Lightning
      - L0_Unit_Tests_CPU_Others

      - L2_Community_LLM_Checkpoints_tests_Bert
      - L2_Community_LLM_Checkpoints_tests_Mamba2
      - L2_Community_LLM_Checkpoints_tests_Llama
      - L2_Community_LLM_Checkpoints_tests_StarCoder
      - L2_Community_LLM_Checkpoints_tests_Falcon
      - L2_Community_vita_Checkpoints_tests_Llama3
      #- OPTIONAL_L2_Community_LLM_Checkpoints_tests_Baichuan2
      - ASR_dev_run_Speech_to_Text
      - ASR_dev_run_Speech_to_Text_WPE_-_CitriNet
      - ASR_dev_run_Speech_Pre-training_-_CitriNet
      - ASR_dev_run_Speech_To_Text_Finetuning
      - ASR_dev_run_Speech_To_Text_HF_Finetuning
      - ASR_dev_run_Speech_to_Text_WPE_-_Conformer
      - ASR_dev_run-part_two_Speech_to_Text_WPE_-_Squeezeformer
      - L2_Speech_to_Text_EMA
      - L2_Speaker_dev_run_Speaker_Recognition
      - L2_Speaker_dev_run_Speaker_Diarization
      - L2_Speaker_dev_run_Speech_to_Label
      - L2_Speaker_dev_run_Speaker_Diarization_with_ASR_Inference
      - L2_Speaker_dev_run_Clustering_Diarizer_Inference
      - L2_Speaker_dev_run_Neural_Diarizer_Inference
      - L2_Speaker_dev_run_Multispeaker_ASR_Data_Simulation
      - L2_ASR_Multi-dataloader_dev_run_Speech_to_Text_multi-dataloader
      - L2_ASR_Multi-dataloader_dev_run_Speech_to_Label_multi-dataloader
      - L2_ASR_Adapters_Linear_Adapters
      - L2_ASR_Adapters_RelPos_MHA_Adapters
      - L2_Speech_Transcription_Speech_to_Text_Transcribe
      #- OPTIONAL_L2_Transducer_alignment_Running_pytest
      - L2_Segmentation_Tool_Parallel_ctc_segmentation_test_L2_Eng_CitriNet_with_wav
      - L2_Segmentation_Tool_Parallel_ctc_segmentation_test_L2_Ru_QN_with_mp3
      - L2_G2P_Models_G2P_Conformer_training_evaluation_and_inference
      - L2_G2P_Models_HeteronymClassificationModel_training_evaluation_and_inference
      - L2_Duplex_Text_Normalization_with_Tarred_dataset
      - L2_Intent_and_Slot_Classification_Tasks_Intent_and_Slot_Classification
      - L2_Intent_and_Slot_Classification_Tasks_Multi-Label_Intent_and_Slot_Classification
      - L2_Parallel_NLP_Examples2_NER_finetuning_from_pretrained_Test
      - L2_Parallel_NLP_Examples2_Punctuation_and_capitalization_finetuning_from_pretrained_test
      - L2_Parallel_NLP_Examples2_NER_with_TurkuNLP__bert-base-finnish-cased-v1
      - L2_Parallel_NLP_Examples2_Evaluation_script_for_Token_Classification
      - L2_Parallel_NLP_Examples2_Evaluation_script_for_Punctuation
      - L2_Pretraining_BERT_pretraining_from_Text
      - L2_Pretraining_BERT_from_Preprocessed
      - L2_NMT_Attention_is_All_You_Need_Training_NMT_Training_Post-LN
      - L2_NMT_Attention_is_All_You_Need_Training_NMT_Training_Pre-LN
      - L2_NMT_Attention_is_All_You_Need_Training_NMT_Multi-Validation
      - L2_NMT_Attention_is_All_You_Need_Inference
      - L2_NMT_Attention_is_All_You_Need_Finetuning
      - L2_NMT_Tarred_Dataset_Creation_Auto_Tarred_Dataset_Creation
      - L2_NMT_Tarred_Dataset_Creation_Script_Tarred_Dataset_Creation
      - L2_Megatron_NMT_Training_TP2
      - L2_Megatron_BART_Perceiver_MIM_Training_TP2
      - L2_Megatron_Bert_Pretraining_and_Resume_Training_with_Pipeline_Parallelism
      - L2_Megatron_Bert_Pretraining_and_Resume_Training
      - L2_Megatron_Core_Bert_Pretraining_and_Resume_Training
      - L2_Legacy_Megatron_RETRO_Pretraining_and_Resume_Training
      - L2_Megatron_RETRO_Pretraining_and_Resume_Training
      - L2_RAG_Pipeline_Indexing
      - L2_RAG_Pipeline_Generating
      - L2_BioMegatron_Bert_NER_Task
      - L2_Megatron_GPT_Pretraining_and_Resume_Training_TP2
      - L2_Megatron_GPT_Skip_Train
      - L2_Megatron_GPT_with_Rope_Pretraining_and_Resume_Training_TP2
      - L2_Megatron_GPT_with_ResetLR_Pretraining_and_Resume_Training_TP2
      - L2_Megatron_GPT_with_Drop_Optimizer_States_TP2
      - L2_Megatron_GPT_with_ALiBi_Pretraining_and_Resume_Training_TP2
      - L2_Megatron_GPT_with_KERPLE_Pretraining_and_Resume_Training_TP2
      - L2_Megatron_GPT_Pretraining_and_Resume_Training_PP2
      #- OPTIONAL_L2_Megatron_GPT_Auto_Configurator_TP1_PP1_MBS124
      - L2_Megatron_GPT_Finetuning_PP2
      - L2_Megatron_GPT_Finetuning_StarCoder_PP1
      - L2_Megatron_GPT_Embedding
      - L2_Megatron_GPT_PEFT_Lora_PP2_O2
      - L2_Megatron_GPT_PEFT_Lora_TP2_O1
      - L2_Megatron_GPT_PEFT_Lora_TP2SP1
      - L2_Megatron_GPT_Eval
      - L2_Megatron_GPT_Eval_PP2
      - L2_Megatron_GPT_SFT_Eval_inference_seq_len_greaterThan_training_seq_len
      - L2_Megatron_Change_Partitions_Reduce_TP_Num_Partitions_-2_to_1-_and_PP_Num_Partitions_-1_to_2
      - L2_Megatron_Change_Partitions_Increase_TP_Num_Partitions_-2_to_4-_and_PP_Num_Partitions_-1_to_2
      - L2_Megatron_T5_Pretraining_and_Resume_Training_TP2
      - L2_Megatron_Core_T5_Pretraining_and_Resume_Training_TP2
      - L2_Megatron_T5_with_ALiBi_Pretraining_and_Resume_Training_TP2
      - L2_Megatron_T5_with_KERPLE_Pretraining_and_Resume_Training_TP2
      - L2_Megatron_T5_Pretraining_and_Resume_Training_PP2
      - L2_Megatron_T5_w_Mixture_of_Expert_Pretraining
      - L2_Megatron_UL2_Pretraining_and_Resume_Training_TP2
      - L2_Megatron_T5_Eval
      - L2_Megatron_Core_T5_Eval
      - L2_Megatron_BART_Pretraining_and_Resume_Training_TP2
      - L2_Megatron_BART_Pretraining_and_Resume_Training_PP2
      - L2_Megatron_T5_PEFT_Lora_TP2
      - L2_Megatron_Core_T5_PEFT_Lora_TP2
      - L2_Megatron_Mock_Data_Generation_MockGPTDataset
      - L2_Megatron_Mock_Data_Generation_MockT5Dataset
      - L2_TTS_Fast_dev_runs_1_Tacotron_2
      - L2_TTS_Fast_dev_runs_1_WaveGlow
      - L2_TTS_Fast_dev_runs_1_FastPitch
      #- OPTIONAL_L2_TTS_Fast_dev_runs_1_RADTTS
      - L2_TTS_Fast_dev_runs_1_Mixer-TTS
      - L2_TTS_Fast_dev_runs_1_Hifigan
      - Speech_Checkpoints_tests
      - L2_Stable_Diffusion_Training
      - L2_NeMo_2_GPT_Pretraining_no_transformer_engine
      #- OPTIONAL_L2_NeMo_2_GPT_DDP_Param_Parity_check
      - L2_NeMo_2_HF_MODEL_IMPORT
      #- OPTIONAL_L2_NeMo_2_SSM_Pretraining
      #- OPTIONAL_L2_NeMo_2_SSM_Finetuning
      - L2_NeMo_2_T5_Pretraining
      - L2_NeMo_2_Mixtral_Pretraining
      - L2_PTQ_Llama2_INT8_SQ
      - L2_PTQ_Llama2_FP8
      - L2_Community_LLM_Checkpoints_tests_Llama3
      - L2_PTQ_Llama2_Export_Only
      - L2_Distill_Llama2
      - L2_Speech_to_Text_AED
      - L2_Speech_Estimate_Duration_Bins
      - L2_Speech_Batch_Size_OOMptimizer
      - L2_Speech_Batch_Size_OOMptimizer_Canary
      - L2_Speech_Transcription_Canary_Transcribe_Full_Manifest
      - L2_Speech_Transcription_Canary_Transcribe_With_Prompt
      - L2_Speech_Transcription_Canary_Transcribe_Audio_Dir
      - L2_Megatron_GPT_Reranker
    if: always()
    runs-on: ubuntu-latest
    steps:  
      - name: Evaluate conclusion
        if: ${{ always() }}
        id: pipeline-conclusion
        run: |
          # Slack notifications are send only on test failure (not cancelled):
          FAILED=${{ contains(needs.*.outputs.conclusion, 'failure') }}
          echo "FAILED=$FAILED" >> $GITHUB_OUTPUT
          
          # Mark as successful if no job was cancelled:
          SUCCESS=${{ !contains(needs.*.outputs.conclusion, 'failure') && !contains(needs.*.result, 'cancelled') && !contains(needs.*.result, 'skipped') }}
          echo "SUCCESS=$SUCCESS" >> $GITHUB_OUTPUT

      # This should depend on all the tests so we block/unblock based on all tests passing
      - name: Pipeline successful, set exit code to 0 
        if: ${{ always() && steps.pipeline-conclusion.outputs.SUCCESS == 'true' }}
        run: exit 0

      - name: Pipeline successful, add PR comment 
        if: ${{ always() && steps.pipeline-conclusion.outputs.SUCCESS == 'true' && github.event_name == 'pull_request' && env.SLACK_WEBHOOK != '' }}
        uses: peter-evans/create-or-update-comment@v4
        env: 
          SLACK_WEBHOOK: ${{ secrets.SLACK_WEBHOOK }}
          REPOSITORY: ${{ github.repository }}
          RUN_ID: ${{ github.run_id }}
        with:
          issue-number: ${{ github.event.number }}
          body: |
            [🤖]: Hi @${{ github.event.pull_request.user.login }} 👋,
            
            We wanted to let you know that a [CICD pipeline](https://github.com/$REPOSITORY/actions/runs/$RUN_ID) for this PR just finished successfully

            So it might be time to merge this PR or get some approvals

            I'm just a bot so I'll leave it you what to do next.

            //cc @pablo-garay @ko3n1g

      - name: "Pipeline not successful and not cancelled: Send Slack alert & create step summary"
        if: ${{ always() && steps.pipeline-conclusion.outputs.FAILED == 'true' && env.SLACK_WEBHOOK != '' }}
        env: 
          SLACK_WEBHOOK: ${{ secrets.SLACK_WEBHOOK }}
          GITHUB_TOKEN: ${{ secrets.GITHUB_TOKEN }}
          REPOSITORY: ${{ github.repository }}
          RUN_ID: ${{ github.run_id }}
          PR_NUMBER: ${{ github.event.number }}
          SERVER_URL: ${{ github.server_url }}
        run: |
          set -x

          PR_INFO=$(curl -L \
            -H "Accept: application/vnd.github+json" \
            -H "Authorization: Bearer $GITHUB_TOKEN" \
            -H "X-GitHub-Api-Version: 2022-11-28" \
            https://api.github.com/repos/$REPOSITORY/pulls/$PR_NUMBER
          )
          PR_URL=$(echo -E $PR_INFO | jq '.html_url' | tr -d '"')
          PR_TITLE=$(echo -E $PR_INFO | jq '.title' | tr -d '"')
          
          PIPELINE_URL=$SERVER_URL/$REPOSITORY/actions/runs/$RUN_ID
          BASE_MESSAGE='
            {
              "blocks": [
                {
                  "type": "section",
                  "text": {
                    "type": "mrkdwn",
                    "text": "🚨 *CI/CD failure at <'$PIPELINE_URL'|NeMo CI>*."
                  }
                }
              ]
            }
          '

          # Since this workflow contains more than 100 jobs, we need to iterate over job pages
          JOBS='[]'
          PAGE=1
          while : ; do
            JOBS_URL="https://api.github.com/repos/$REPOSITORY/actions/runs/$RUN_ID/jobs?page=$PAGE&per_page=100"  
            RESPONSE=$(curl -s -H "Authorization: token $GITHUB_TOKEN" $JOBS_URL | jq '.jobs')
            JOBS=$(echo -e "$JOBS\n$RESPONSE" | jq -cs 'add')
            if [[ $(echo $RESPONSE | jq 'length') -lt 100 ]]; then
              break
            else
              PAGE=$(( PAGE + 1))
            fi
          done
          
          SUMMARY="[]"
          echo "Failed jobs: " | tee -a $GITHUB_STEP_SUMMARY
          while IFS= read -r JOB; do
            JOB_NAME="$(echo $JOB | jq '.key' | tr -d '"') / main"
            JOB_ID=$(echo $JOBS | jq --arg job_name "$JOB_NAME" '.[] | select(.name == $job_name) | .id')
            JOB_URL="https://github.com/$REPOSITORY/actions/runs/$RUN_ID/job/$JOB_ID"

            echo "* [$JOB_NAME]($JOB_URL)" | tee -a $GITHUB_STEP_SUMMARY

            LOGS=$(echo $JOB | yq '(.value.outputs.log | @base64d)' | tr -d '"')
            
            SUMMARY=$(echo "$SUMMARY" | jq \
              --arg pr "<$PR_URL|$PR_TITLE>" \
              --arg job "<$JOB_URL|$JOB_NAME>" \
              --arg logs "$LOGS" \
              --arg author "<https://github.com/${{ github.actor }}|${{ github.actor }}>" \
              --arg branch "<https://github.com/$REPOSITORY/tree/${{ github.head_ref || github.ref_name }}|${{ github.head_ref || github.ref_name }}>"\
              '. += [
              {
                "type": "section",
                "text": {
                  "type": "mrkdwn",
                  "text": (
                    "PR: " + $pr
                    + "\nJob: " + $job
                    + "\nAuthor: " + $author
                    + "\nBranch: " + $branch
                    + "\nLogs:" 
                    + "```\n" + $logs + "\n```" 
                  )
                }
              }
            ]')
          done <<<$(echo '${{ toJSON(needs) }}' | jq -c 'to_entries | .[] | select(.value.outputs.conclusion == "failure")')

          MESSAGE=$(echo $BASE_MESSAGE | jq -c --argjson summary "$SUMMARY" '.blocks += $summary')

          curl -X POST -H "Content-type: application/json" --data "$MESSAGE" $SLACK_WEBHOOK

      - name: "Pipeline not successful, set exit code to 1"
        if: ${{ always() && steps.pipeline-conclusion.outputs.SUCCESS == 'false' }}
        run: exit 1<|MERGE_RESOLUTION|>--- conflicted
+++ resolved
@@ -386,11 +386,7 @@
       SCRIPT: |
           python scripts/checkpoint_converters/convert_bert_hf_to_nemo.py  \
           --input_name_or_path /home/TestData/nlp/megatron_ir/sbert/hf_model/bert-base-uncased \
-<<<<<<< HEAD
-          --output_path /tmp/sbert/sbert.nemo
-=======
           --output_path /tmp/nlp_megatron_ir_sbert/sbert.nemo
->>>>>>> ff97c70f
 
   L2_Community_LLM_Checkpoints_tests_Mamba2:
     needs: [cicd-test-container-setup]
@@ -401,11 +397,7 @@
       SCRIPT: |
           python scripts/checkpoint_converters/convert_mamba2_pyt_to_nemo.py  \
           --input_name_or_path /home/TestData/nlp/megatron_mamba/model_optim_rng.pt \
-<<<<<<< HEAD
-          --output_path /tmp/converted_mamba.nemo \
-=======
           --output_path /tmp/nlp_megatron_mamba/converted_mamba.nemo \
->>>>>>> ff97c70f
           --precision=bf16 \
           --mamba_ssm_ngroups 1
 
@@ -418,11 +410,7 @@
       SCRIPT: |
         CUDA_VISIBLE_DEVICES=0 python scripts/checkpoint_converters/convert_llama_hf_to_nemo.py \
           --input_name_or_path=/home/TestData/nlp/megatron_llama/llama-ci-hf-tiny \
-<<<<<<< HEAD
-          --output_path=/tmp/megatron_llama/llama_ci.nemo \
-=======
           --output_path=/tmp/nlp_megatron_llama/llama_ci.nemo \
->>>>>>> ff97c70f
           --precision=16
 
   L2_Community_LLM_Checkpoints_tests_Llama3:
@@ -434,11 +422,7 @@
       SCRIPT: |
         CUDA_VISIBLE_DEVICES=0 python scripts/checkpoint_converters/convert_llama_hf_to_nemo.py \
           --input_name_or_path=/home/TestData/nlp/megatron_llama/llama3-ci-hf \
-<<<<<<< HEAD
-          --output_path=/tmp/llama3-ci-hf/llama3_ci.nemo \
-=======
           --output_path=/tmp/nlp_megatron_llama_llama3-ci-hf/llama3_ci.nemo \
->>>>>>> ff97c70f
           --precision=16
 
   L2_Community_LLM_Checkpoints_tests_StarCoder:
@@ -448,17 +432,10 @@
     with:
       RUNNER: self-hosted-azure
       SCRIPT: |
-<<<<<<< HEAD
-        mkdir -p /tmp/starcoder-ci-hf/${{ github.run_id }};
-        python scripts/checkpoint_converters/convert_starcoder_hf_to_nemo.py \
-        --input_name_or_path /home/TestData/nlp/megatron_gpt/starcoder-ci-hf \
-        --output_path /tmp/starcoder-ci-hf/${{ github.run_id }}
-=======
         mkdir -p /tmp/nlp_megatron_gpt_starcoder-ci-hf/
         python scripts/checkpoint_converters/convert_starcoder_hf_to_nemo.py \
         --input_name_or_path /home/TestData/nlp/megatron_gpt/starcoder-ci-hf \
         --output_path /tmp/nlp_megatron_gpt_starcoder-ci-hf/
->>>>>>> ff97c70f
 
   L2_Community_LLM_Checkpoints_tests_Falcon:
     needs: [cicd-test-container-setup]
@@ -469,11 +446,7 @@
       SCRIPT: |
           python scripts/checkpoint_converters/convert_falcon_hf_to_nemo.py \
           --input_name_or_path /home/TestData/nlp/megatron_gpt/falcon-ci-hf \
-<<<<<<< HEAD
-          --output_path /tmp/falcon_ci.nemo
-=======
           --output_path /tmp/nlp_megatron_gpt_falcon-ci-hf/falcon_ci.nemo
->>>>>>> ff97c70f
   
   # L2: Community llava multimodal Checkpoints tests
   L2_Community_vita_Checkpoints_tests_Llama3:
@@ -483,10 +456,7 @@
     with:
       RUNNER: self-hosted-azure
       SCRIPT: |
-<<<<<<< HEAD
         mkdir /tmp/${{ github.run_id }}
-=======
->>>>>>> ff97c70f
         export PYTHONPATH=/home/TestData/multimodal/video_neva/LLaVA:$PYTHONPATH
         CUDA_VISIBLE_DEVICES=0 python examples/multimodal/multimodal_llm/neva/convert_llava_to_neva.py \
           --in-file /home/TestData/multimodal/video_neva/Llama-3-VILA1.5-8B/llm \
@@ -494,17 +464,10 @@
           --mm-vision-tower /home/TestData/multimodal/video_neva/Llama-3-VILA1.5-8B/vision_tower \
           --tokenizer-model /home/TestData/multimodal/video_neva/vita-tokenizer/ \
           --config-file vita_config.yaml \
-<<<<<<< HEAD
           --out-file=/tmp/${{ github.run_id }}/llama3_ci.nemo \
           --model-type VITA \
           --conv-template llama_3
 
-=======
-          --out-file=/tmp/multimodal_video_neva_llama3-ci-hf/ \
-          --model-type VITA \
-          --conv-template llama_3
-  
->>>>>>> ff97c70f
   # this test is using a 7B model which is too large for GitHub CI
   # replace the model in this test with a toy model or move the test
   # to the nightly CI
@@ -542,11 +505,7 @@
         python examples/nlp/language_modeling/megatron_gpt_ptq.py \
           model.restore_from_path=/home/TestData/nlp/megatron_llama/llama_ci.nemo \
           quantization.algorithm=null \
-<<<<<<< HEAD
-          export.save_path=/tmp/ci_baseline
-=======
           export.save_path=/tmp/nlp_megatron_llama_export_only/ci_baseline
->>>>>>> ff97c70f
 
   L2_PTQ_Llama2_FP8:
     needs: [cicd-test-container-setup]
@@ -565,11 +524,7 @@
           inference.batch_size=2 \
           export.inference_tensor_parallel=2 \
           export.sample_output=False \
-<<<<<<< HEAD
-          export.save_path=/tmp/ci_fp8.qnemo
-=======
           export.save_path=/tmp/nlp_megatron_llama_eo/ci_fp8.qnemo
->>>>>>> ff97c70f
 
   L2_PTQ_Llama2_INT8_SQ:
     needs: [cicd-test-container-setup]
@@ -586,12 +541,7 @@
           quantization.num_calib_size=8 \
           inference.batch_size=2 \
           export.sample_output=False \
-<<<<<<< HEAD
-          export.save_path=/tmp/ci_int8_sq.qnemo
-      IS_OPTIONAL: true
-=======
           export.save_path=/tmp/nlp_megatron_llama_eo/ci_int8_sq.qnemo
->>>>>>> ff97c70f
 
   # TODO: investigate int4_awq stuck issues and restore the test
   #L2_PTQ_Llama2_INT4_AWQ:
@@ -792,14 +742,7 @@
         trainer.devices=1 \
         trainer.accelerator="gpu" \
         +trainer.fast_dev_run=True \
-<<<<<<< HEAD
         exp_manager.exp_dir=/tmp/speech_finetuning_results
-      IS_OPTIONAL: true
-=======
-        exp_manager.exp_dir=examples/asr/speech_finetuning_results
-      AFTER_SCRIPT: |
-        rm -rf examples/asr/speech_finetuning_results
->>>>>>> ff97c70f
 
   ASR_dev_run_Speech_to_Text_WPE_-_Conformer:
     needs: [cicd-test-container-setup]
@@ -888,7 +831,7 @@
         +model.test_ds.text_field="answer" \
         +model.test_ds.lang_field="target_lang" \
         model.test_ds.num_workers=0 \
-        spl_tokens.model_dir=/tmp/canary_spl_tokenizer_v32 \
+        spl_tokens.model_dir=/home/TestData/asr_tokenizers/canary/canary_spl_tokenizer_v32 \
         model.tokenizer.langs.en.dir=/home/TestData/asr_tokenizers/canary/en/tokenizer_spe_bpe_v1024_max_4 \
         model.tokenizer.langs.en.type=bpe \
         ++model.tokenizer.langs.es.dir=/home/TestData/asr_tokenizers/canary/es/tokenizer_spe_bpe_v1024_max_4 \
@@ -1249,15 +1192,14 @@
   
 
   # L2: Transducer alignment
-  OPTIONAL_L2_Transducer_alignment_Running_pytest:
-    needs: [cicd-test-container-setup]
-    uses: ./.github/workflows/_test_template.yml
-    if: contains(fromJSON(needs.cicd-test-container-setup.outputs.test_to_run), 'OPTIONAL_L2_Transducer_alignment_Running_pytest') || needs.cicd-test-container-setup.outputs.all == 'true'
+  L2_Transducer_alignment_Running_pytest:
+    needs: [cicd-test-container-setup]
+    uses: ./.github/workflows/_test_template.yml
+    if: contains(fromJSON(needs.cicd-test-container-setup.outputs.test_to_run), 'L2_Transducer_alignment_Running_pytest') || needs.cicd-test-container-setup.outputs.all == 'true'
     with:
       RUNNER: self-hosted-azure
       SCRIPT: |
         pytest tests/collections/asr/decoding/rnnt_alignments_check.py --durations=-1 --with_downloads
-      IS_OPTIONAL: true
 
   # L2: Segmentation Tool
   L2_Segmentation_Tool_Parallel_ctc_segmentation_test_L2_Eng_CitriNet_with_wav:
@@ -3615,6 +3557,8 @@
         model.data.validation_ds.num_workers=0 \
         model.data.validation_ds.file_names=[/home/TestData/nlp/megatron_sft/quarel.jsonl] \
         model.data.validation_ds.names=[quarel]
+      AFTER_SCRIPT: |
+        rm -rf examples/nlp/language_modeling/gpt_sft_results
 
   L2_Megatron_GPT_Finetuning_StarCoder_PP1:
     needs: [cicd-test-container-setup]
@@ -3646,7 +3590,7 @@
         model.data.validation_ds.file_names=[/home/TestData/nlp/megatron_sft/quarel.jsonl] \
         model.data.test_ds.num_workers=0 \
         model.data.train_ds.concat_sampling_probabilities=[1.0]
-
+  
   L2_Megatron_GPT_Reranker:
     needs: [cicd-test-container-setup]
     uses: ./.github/workflows/_test_template.yml
@@ -3655,11 +3599,7 @@
       RUNNER: self-hosted-azure
       SCRIPT: |
         python examples/nlp/information_retrieval/megatron_gpt_reranker_finetuning.py \
-<<<<<<< HEAD
-        exp_manager.exp_dir="/tmp/working_dir" \
-=======
         exp_manager.exp_dir="/tmp/gpt_reranker_workdir/" \
->>>>>>> ff97c70f
         model.global_batch_size=4 \
         model.micro_batch_size=4 \
         trainer.devices=1 \
@@ -3671,7 +3611,7 @@
         model.peft.lora_tuning.adapter_dim=8 \
         model.data.validation_ds.file_names=[/home/TestData/nlp/megatron_ir/train.jsonl] \
         model.data.validation_ds.write_embeddings_to_file=True \
-        model.data.validation_ds.output_file_path_prefix="/tmp/working_dir/val_embs" \
+        model.data.validation_ds.output_file_path_prefix="/home/TestData/nlp/megatron_ir/working_dir/val_embs" \
         model.data.train_ds.file_names=[/home/TestData/nlp/megatron_ir/train.jsonl]
 
   L2_Megatron_GPT_Embedding:
@@ -3727,11 +3667,7 @@
         trainer.val_check_interval=3 \
         ++trainer.limit_val_batches=2 \
         trainer.precision=bf16 \
-<<<<<<< HEAD
-        exp_manager.exp_dir=/tmp/lora_tuning_pp2 \
-=======
         exp_manager.exp_dir=/tmp/nlp_peft_lora_tuning_pp2 \
->>>>>>> ff97c70f
         model.pipeline_model_parallel_size=2 \
         model.tensor_model_parallel_size=1 \
         model.restore_from_path=/home/TestData/nlp/megatron_gpt/mcore_45M/megatron_llama.nemo \
@@ -3747,15 +3683,6 @@
         model.data.validation_ds.file_names=[/home/TestData/nlp/megatron_sft/quarel.jsonl] \
         model.data.validation_ds.names=[quarel]
         
-<<<<<<< HEAD
-        python examples/nlp/language_modeling/tuning/megatron_gpt_generate.py \ model.restore_from_path=/home/TestData/nlp/megatron_gpt/mcore_45M/megatron_llama.nemo \ 
-        model.peft.restore_from_path=/tmp/lora_tuning_pp2/megatron_gpt_peft_lora_tuning/checkpoints/megatron_gpt_peft_lora_tuning.nemo \ 
-        model.pipeline_model_parallel_size=2 \ model.tensor_model_parallel_size=1 \ trainer.devices=2 \ model.megatron_amp_O2=True \ 
-        model.data.test_ds.file_names=[/home/TestData/nlp/megatron_sft/quarel_4.jsonl] \ model.data.test_ds.names=["quarel4"] \ model.global_batch_size=2 \ 
-        model.micro_batch_size=1 \ model.data.test_ds.tokens_to_generate=10 \ model.data.test_ds.write_predictions_to_file=True \ 
-        model.data.test_ds.output_file_path_prefix="/tmp/lora_tuning_pp2/out" \ inference.greedy=True \ inference.repetition_penalty=1.0 \ 
-        inference.outfile_path="/tmp/lora_tuning_pp2/out.jsonl"
-=======
         python examples/nlp/language_modeling/tuning/megatron_gpt_generate.py \
         model.restore_from_path=/home/TestData/nlp/megatron_gpt/mcore_45M/megatron_llama.nemo \
         model.peft.restore_from_path=/tmp/nlp_peft_lora_tuning_pp2/megatron_gpt_peft_lora_tuning/checkpoints/megatron_gpt_peft_lora_tuning.nemo \
@@ -3773,7 +3700,6 @@
         inference.greedy=True \
         inference.repetition_penalty=1.0 \
         inference.outfile_path="/tmp/nlp_peft_lora_tuning_pp2/out.jsonl"
->>>>>>> ff97c70f
 
   L2_Megatron_GPT_PEFT_Lora_TP2_O1:
     needs: [cicd-test-container-setup]
@@ -3790,11 +3716,7 @@
         trainer.val_check_interval=3 \
         ++trainer.limit_val_batches=2 \
         trainer.precision=bf16 \
-<<<<<<< HEAD
-        exp_manager.exp_dir=/tmp/lora_tuning_tp2 \
-=======
         exp_manager.exp_dir=/tmp/nlp_peft_lora_tuning_pp2_o1 \
->>>>>>> ff97c70f
         model.pipeline_model_parallel_size=1 \
         model.tensor_model_parallel_size=2 \
         model.restore_from_path=/home/TestData/nlp/megatron_gpt/mcore_45M/megatron_llama.nemo \
@@ -3811,11 +3733,7 @@
 
         python examples/nlp/language_modeling/tuning/megatron_gpt_generate.py \
         model.restore_from_path=/home/TestData/nlp/megatron_gpt/mcore_45M/megatron_llama.nemo \
-<<<<<<< HEAD
-        model.peft.restore_from_path=/tmp/lora_tuning_tp2/megatron_gpt_peft_lora_tuning/checkpoints/megatron_gpt_peft_lora_tuning.nemo \
-=======
         model.peft.restore_from_path=/tmp/nlp_peft_lora_tuning_pp2_o1/megatron_gpt_peft_lora_tuning/checkpoints/megatron_gpt_peft_lora_tuning.nemo \
->>>>>>> ff97c70f
         model.tensor_model_parallel_size=2 \
         trainer.devices=2 \
         model.data.test_ds.file_names=[/home/TestData/nlp/megatron_sft/quarel_4.jsonl] \
@@ -3824,17 +3742,10 @@
         model.micro_batch_size=1 \
         model.data.test_ds.tokens_to_generate=10 \
         model.data.test_ds.write_predictions_to_file=True \
-<<<<<<< HEAD
-        model.data.test_ds.output_file_path_prefix="/tmp/lora_tuning_tp2/out" \
-        inference.greedy=True \
-        inference.repetition_penalty=1.0 \
-        inference.outfile_path="/tmp/lora_tuning_tp2/out.jsonl"
-=======
         model.data.test_ds.output_file_path_prefix="/tmp/nlp_peft_lora_tuning_pp2_o1/out" \
         inference.greedy=True \
         inference.repetition_penalty=1.0 \
         inference.outfile_path="/tmp/nlp_peft_lora_tuning_pp2_o1/out.jsonl"
->>>>>>> ff97c70f
 
   L2_Megatron_GPT_PEFT_Lora_TP2SP1:
     needs: [cicd-test-container-setup]
@@ -3851,11 +3762,7 @@
         trainer.val_check_interval=3 \
         ++trainer.limit_val_batches=2 \
         trainer.precision=bf16 \
-<<<<<<< HEAD
-        exp_manager.exp_dir=/tmp/lora_tuning_tp2_sp1 \
-=======
         exp_manager.exp_dir=/tmp/nlp_lora_tuning_tp2_sp1 \
->>>>>>> ff97c70f
         +model.mcore_gpt=True \
         model.pipeline_model_parallel_size=1 \
         model.tensor_model_parallel_size=2 \
@@ -4733,10 +4640,6 @@
     with:
       RUNNER: self-hosted-azure
       SCRIPT: |
-<<<<<<< HEAD
-=======
-
->>>>>>> ff97c70f
         python examples/nlp/language_modeling/tuning/megatron_t5_finetuning.py \
         trainer.devices=2 \
         trainer.log_every_n_steps=1 \
@@ -4745,11 +4648,7 @@
         trainer.val_check_interval=3 \
         ++trainer.limit_val_batches=2 \
         trainer.precision=16 \
-<<<<<<< HEAD
-        exp_manager.exp_dir=/tmp/t5_lora_tuning_tp2 \
-=======
         exp_manager.exp_dir=/tmp/nlp_t5_lora_tuning_tp2 \
->>>>>>> ff97c70f
         model.pipeline_model_parallel_size=1 \
         model.tensor_model_parallel_size=2 \
         model.restore_from_path=/home/TestData/nlp/megatron_t5/8m/megatron_t5_8m_tp2.nemo \
@@ -4766,11 +4665,7 @@
 
         python examples/nlp/language_modeling/tuning/megatron_t5_generate.py \
         model.restore_from_path=/home/TestData/nlp/megatron_t5/8m/megatron_t5_8m_tp2.nemo \
-<<<<<<< HEAD
-        model.peft.restore_from_path=/tmp/t5_lora_tuning_tp2/megatron_t5_peft_lora_tuning/checkpoints/megatron_t5_peft_lora_tuning.nemo \
-=======
         model.peft.restore_from_path=/tmp/nlp_t5_lora_tuning_tp2/megatron_t5_peft_lora_tuning/checkpoints/megatron_t5_peft_lora_tuning.nemo \
->>>>>>> ff97c70f
         model.peft.restore_from_ckpt_name=null \
         model.peft.restore_from_hparams_path=null \
         model.tensor_model_parallel_size=2 \
@@ -4781,17 +4676,10 @@
         model.micro_batch_size=1 \
         model.data.test_ds.tokens_to_generate=10 \
         model.data.test_ds.write_predictions_to_file=True \
-<<<<<<< HEAD
-        model.data.test_ds.output_file_path_prefix=/tmp/t5_lora_tuning_tp2/out \
-        inference.greedy=True \
-        inference.repetition_penalty=1.0 \
-        inference.outfile_path=/tmp/t5_lora_tuning_tp2/out.jsonl
-=======
         model.data.test_ds.output_file_path_prefix=/tmp/nlp_t5_lora_tuning_tp2/out \
         inference.greedy=True \
         inference.repetition_penalty=1.0 \
         inference.outfile_path=/tmp/nlp_t5_lora_tuning_tp2/out.jsonl
->>>>>>> ff97c70f
 
   L2_Megatron_Core_T5_PEFT_Lora_TP2:
     needs: [cicd-test-container-setup]
@@ -4808,11 +4696,7 @@
         trainer.val_check_interval=3 \
         ++trainer.limit_val_batches=2 \
         trainer.precision=16 \
-<<<<<<< HEAD
-        exp_manager.exp_dir=/tmp/mcore_t5_lora_tuning_tp2 \
-=======
         exp_manager.exp_dir=/tmp/nlp_mcore_t5_lora_tuning_tp2 \
->>>>>>> ff97c70f
         model.pipeline_model_parallel_size=1 \
         model.tensor_model_parallel_size=2 \
         model.restore_from_path=/home/TestData/nlp/megatron_t5/220m/megatron_mcore_t5_220m.nemo \
@@ -4828,13 +4712,8 @@
         model.data.validation_ds.names=[quarel]
 
         NVTE_FUSED_ATTN=0 NVTE_FLASH_ATTN=0 python examples/nlp/language_modeling/tuning/megatron_t5_generate.py \
-<<<<<<< HEAD
-        model.restore_from_path=/tmp/megatron_t5/220m/megatron_mcore_t5_220m.nemo \
-        model.peft.restore_from_path=/home/TestData/nlp/mcore_t5_lora_tuning_tp2/megatron_t5_peft_lora_tuning/checkpoints/megatron_t5_peft_lora_tuning.nemo \
-=======
         model.restore_from_path=/home/TestData/nlp/megatron_t5/220m/megatron_mcore_t5_220m.nemo \
         model.peft.restore_from_path=/tmp/nlp_mcore_t5_lora_tuning_tp2/megatron_t5_peft_lora_tuning/checkpoints/megatron_t5_peft_lora_tuning.nemo \
->>>>>>> ff97c70f
         model.peft.restore_from_ckpt_name=null \
         model.peft.restore_from_hparams_path=null \
         model.tensor_model_parallel_size=2 \
@@ -4845,17 +4724,10 @@
         model.micro_batch_size=1 \
         model.data.test_ds.tokens_to_generate=10 \
         model.data.test_ds.write_predictions_to_file=True \
-<<<<<<< HEAD
-        model.data.test_ds.output_file_path_prefix=/tmp/mcore_t5_lora_tuning_tp2/out \
-        inference.greedy=True \
-        inference.repetition_penalty=1.0 \
-        inference.outfile_path=/tmp/mcore_t5_lora_tuning_tp2/out.jsonl
-=======
         model.data.test_ds.output_file_path_prefix=/tmp/nlp_mcore_t5_lora_tuning_tp2/out \
         inference.greedy=True \
         inference.repetition_penalty=1.0 \
         inference.outfile_path=/tmp/nlp_mcore_t5_lora_tuning_tp2/out.jsonl
->>>>>>> ff97c70f
 
   # L2: Megatron Mock Data Generation                
   L2_Megatron_Mock_Data_Generation_MockGPTDataset:
@@ -5207,14 +5079,9 @@
       AFTER_SCRIPT: |
         rm -rf tests/collections/llm/gpt_pretrain_results
         rm -rf tests/collections/llm/gpt_index_mappings
-<<<<<<< HEAD
-
-  L2_NeMo_2_SSM_Pretraining:
-=======
       IS_OPTIONAL: true
       
   OPTIONAL_L2_NeMo_2_SSM_Pretraining:
->>>>>>> ff97c70f
     needs: [cicd-test-container-setup]
     uses: ./.github/workflows/_test_template.yml
     if: contains(fromJSON(needs.cicd-test-container-setup.outputs.test_to_run), 'OPTIONAL_L2_NeMo_2_SSM_Pretraining') || needs.cicd-test-container-setup.outputs.all == 'true'
@@ -5225,14 +5092,9 @@
         python tests/collections/llm/gpt/model/megatron_ssm_pretraining.py \
         --devices 1 \
         --max-steps 10 \
-<<<<<<< HEAD
-        --experiment-dir /tmp/nemo-ux-mamba/cicd_test_pretrain/${{ github.run_id }} \
-        --data-path /home/TestData/nlp/megatron_mamba/toy_ssm_dataset/legal_pile_text_document
-=======
         --experiment-dir /tmp/nlp_megatron_mamba_nemo-ux-mamba_cicd_test_pretrain/${{ github.run_id }} \
         --data-path /home/TestData/nlp/megatron_mamba/toy_ssm_dataset/legal_pile_text_document
       IS_OPTIONAL: true
->>>>>>> ff97c70f
 
   OPTIONAL_L2_NeMo_2_SSM_Finetuning:
     needs: [cicd-test-container-setup]
@@ -5245,11 +5107,7 @@
         python tests/collections/llm/gpt/model/megatron_ssm_finetuning.py \
         --devices 1 \
         --max-steps 10 \
-<<<<<<< HEAD
-        --experiment-dir /tmp/nemo-ux-mamba/cicd_test_sft/${{ github.run_id }} \
-=======
         --experiment-dir /tmp/nlp_megatron_mamba_nemo-ux-mamba_cicd_test_sft/${{ github.run_id }} \
->>>>>>> ff97c70f
         --model-path /home/TestData/nlp/megatron_mamba/model_optim_rng.pt
       IS_OPTIONAL: true
 
@@ -5280,8 +5138,6 @@
         --data-path=/home/TestData/nlp/megatron_t5/data/pile_val_small_bert_tokenizer_text_document \
         --index-mapping-dir=tests/collections/llm/t5_index_mappings/${{ github.run_id }}
 
-<<<<<<< HEAD
-=======
         NVTE_FUSED_ATTN=0 NVTE_FLASH_ATTN=0 python tests/collections/llm/megatron_t5_pretraining.py \
         --devices=2 \
         --max-steps=6 \
@@ -5303,9 +5159,8 @@
         --experiment-dir=/tmp/mixtral_pretrain_results \
         --data-path=/home/TestData/nlp/megatron_t5/data/pile_val_small_bert_tokenizer_text_document
 
->>>>>>> ff97c70f
   Nemo_CICD_Test:
-    needs:
+    needs: 
       - pre-flight
       - gpu-test
       - cicd-test-container-setup
