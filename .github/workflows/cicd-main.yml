--- conflicted
+++ resolved
@@ -1213,10 +1213,7 @@
   OPTIONAL_L2_Transducer_alignment_Running_pytest:
     needs: [cicd-test-container-setup]
     uses: ./.github/workflows/_test_template.yml
-<<<<<<< HEAD
-=======
     if: contains(fromJSON(needs.cicd-test-container-setup.outputs.test_to_run), 'OPTIONAL_L2_Transducer_alignment_Running_pytest') || needs.cicd-test-container-setup.outputs.all == 'true'
->>>>>>> b46d958e
     with:
       RUNNER: self-hosted-azure
       SCRIPT: |
@@ -3592,46 +3589,6 @@
 
   L2_Megatron_GPT_Reranker:
     needs: [cicd-test-container-setup]
-<<<<<<< HEAD
-    runs-on: self-hosted-azure
-    timeout-minutes: 10
-    container:
-      image: nemoci.azurecr.io/nemo_container_${{ github.run_id }}
-      options: 
-        # --user 0:128
-        --device=/dev/nvidia0
-        --gpus all
-        --shm-size=8g
-        --env TRANSFORMERS_OFFLINE=0 
-        --env HYDRA_FULL_ERROR=1
-        --volume /mnt/datadrive/TestData:/home/TestData
-    steps:
-        - name: Checkout repository
-          uses: actions/checkout@v4
-        - run: |
-            rm -rf /home/TestData/nlp/megatron_ir/working_dir
-
-            python examples/nlp/information_retrieval/megatron_gpt_reranker_finetuning.py \
-            exp_manager.exp_dir="/home/TestData/nlp/megatron_ir/working_dir" \
-            model.global_batch_size=4 \
-            model.micro_batch_size=4 \
-            trainer.devices=1 \
-            trainer.num_nodes=1 \
-            trainer.max_epochs=null \
-            trainer.max_steps=20 \
-            trainer.val_check_interval=10 \
-            model.restore_from_path="/home/TestData/nlp/megatron_gpt/mcore_45M/megatron_llama.nemo" \
-            model.peft.lora_tuning.adapter_dim=8 \
-            model.data.validation_ds.file_names=[/home/TestData/nlp/megatron_ir/train.jsonl] \
-            model.data.validation_ds.write_embeddings_to_file=True \
-            model.data.validation_ds.output_file_path_prefix="/home/TestData/nlp/megatron_ir/working_dir/val_embs" \
-            model.data.train_ds.file_names=[/home/TestData/nlp/megatron_ir/train.jsonl]
-
-
-            rm -rf /home/TestData/nlp/megatron_ir/working_dir
-        - uses: "NVIDIA/NeMo/.github/actions/cancel-workflow@main"
-          if: "failure()"
-=======
     uses: ./.github/workflows/_test_template.yml
     if: contains(fromJSON(needs.cicd-test-container-setup.outputs.test_to_run), 'L2_Megatron_GPT_Reranker') || needs.cicd-test-container-setup.outputs.all == 'true'
     with:
@@ -3652,15 +3609,11 @@
         model.data.validation_ds.write_embeddings_to_file=True \
         model.data.validation_ds.output_file_path_prefix="/home/TestData/nlp/megatron_ir/working_dir/val_embs" \
         model.data.train_ds.file_names=[/home/TestData/nlp/megatron_ir/train.jsonl]
->>>>>>> b46d958e
 
   OPTIONAL_L2_Megatron_GPT_Embedding:
     needs: [cicd-test-container-setup]
     uses: ./.github/workflows/_test_template.yml
-<<<<<<< HEAD
-=======
     if: contains(fromJSON(needs.cicd-test-container-setup.outputs.test_to_run), 'OPTIONAL_L2_Megatron_GPT_Embedding') || needs.cicd-test-container-setup.outputs.all == 'true'
->>>>>>> b46d958e
     with:
       RUNNER: self-hosted-azure
       SCRIPT: |
@@ -5081,10 +5034,7 @@
   OPTIONAL_L2_NeMo_2_GPT_DDP_Param_Parity_check:
     needs: [cicd-test-container-setup]
     uses: ./.github/workflows/_test_template.yml
-<<<<<<< HEAD
-=======
     if: contains(fromJSON(needs.cicd-test-container-setup.outputs.test_to_run), 'OPTIONAL_L2_NeMo_2_GPT_DDP_Param_Parity_check') || needs.cicd-test-container-setup.outputs.all == 'true'
->>>>>>> b46d958e
     with:
       RUNNER: self-hosted-azure
       SCRIPT: |
@@ -5165,31 +5115,6 @@
         rm -rf tests/collections/llm/t5_pretrain_results/${{ github.run_id }}
         rm -rf tests/collections/llm/t5_index_mappings/${{ github.run_id }}
 
-<<<<<<< HEAD
-  L2_NeMo_2_T5_Pretraining:
-    needs: [cicd-test-container-setup]
-    uses: ./.github/workflows/_test_template.yml
-    if: contains(fromJSON(needs.cicd-test-container-setup.outputs.test_to_run), 'L2_NeMo_2_T5_Pretraining') || needs.cicd-test-container-setup.outputs.all == 'true'
-    with:
-      RUNNER: self-hosted-azure
-      SCRIPT: |
-        NVTE_FUSED_ATTN=0 NVTE_FLASH_ATTN=0 python examples/llm/megatron_t5_pretraining.py \
-        --devices=2 \
-        --max-steps=3 \
-        --experiment-dir=examples/llm/t5_pretrain_results \
-        --data-path=/home/TestData/nlp/megatron_t5/data/pile_val_small_bert_tokenizer_text_document \
-        --index-mapping-dir=examples/llm/t5_index_mappings
-
-        NVTE_FUSED_ATTN=0 NVTE_FLASH_ATTN=0 python examples/llm/megatron_t5_pretraining.py \
-        --devices=2 \
-        --max-steps=6 \
-        --experiment-dir=examples/llm/t5_pretrain_results \
-        --data-path=/home/TestData/nlp/megatron_t5/data/pile_val_small_bert_tokenizer_text_document \
-        --index-mapping-dir=examples/llm/t5_index_mappings
-      AFTER_SCRIPT: |
-        rm -rf examples/llm/t5_pretrain_results
-        rm -rf examples/llm/t5_index_mappings
-=======
   L2_NeMo_2_Mixtral_Pretraining:
     needs: [cicd-test-container-setup]
     uses: ./.github/workflows/_test_template.yml
@@ -5200,7 +5125,6 @@
         NVTE_FUSED_ATTN=0 NVTE_FLASH_ATTN=0 python3 tests/collections/llm/megatron_mixtral_pretraining.py \
         --experiment-dir=/tmp/mixtral_pretrain_results \
         --data-path=/home/TestData/nlp/megatron_t5/data/pile_val_small_bert_tokenizer_text_document
->>>>>>> b46d958e
 
   Nemo_CICD_Test:
     needs: 
