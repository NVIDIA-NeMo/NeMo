--- conflicted
+++ resolved
@@ -1397,9 +1397,6 @@
       RUNNER: self-hosted-azure-gpus-2-h100
       SCRIPT: L2_NeMo_2_NEVA_MOCK_FINETUNE_CP2
 
-<<<<<<< HEAD
-  OPTIONAL_L2_NeMo_2_NEVA_LOAD_GENERATE:
-=======
   L2_NeMo_2_NEVA_PRELOADED_FINETUNE_PP2_SEQPACK_PAD:
     needs: [pre-flight, cicd-test-container-build]
     uses: ./.github/workflows/_test_template.yml
@@ -1416,8 +1413,7 @@
       RUNNER: self-hosted-azure-gpus-2-h100
       SCRIPT: L2_NeMo_2_NEVA_PRELOADED_FINETUNE_PP2_SEQPACK_TRUNC
 
-  L2_NeMo_2_NEVA_LOAD_GENERATE:
->>>>>>> 4ac2f22b
+  OPTIONAL_L2_NeMo_2_NEVA_LOAD_GENERATE:
     needs: [pre-flight, cicd-test-container-build]
     uses: ./.github/workflows/_test_template.yml
     if: contains(fromJSON(needs.pre-flight.outputs.test_to_run), 'OPTIONAL_L2_NeMo_2_NEVA_LOAD_GENERATE')
@@ -1426,21 +1422,17 @@
       SCRIPT: L2_NeMo_2_NEVA_LOAD_GENERATE
       IS_OPTIONAL: true
 
-<<<<<<< HEAD
+  L2_NeMo_2_LLAVA_IMPORT:
+    needs: [pre-flight, cicd-test-container-build]
+    uses: ./.github/workflows/_test_template.yml
+    if: contains(fromJSON(needs.pre-flight.outputs.test_to_run), 'L2_NeMo_2_LLAVA_IMPORT')
+    with:
+      RUNNER: self-hosted-azure-gpus-1
+      SCRIPT: L2_NeMo_2_LLAVA_IMPORT
+      AFTER_SCRIPT: |
+        rm -rf ~/.cache/nemo/models
+
   Optional_L2_NEMO_2_MLLAMA_Inference:
-=======
-  L2_NeMo_2_LLAVA_IMPORT:
-    needs: [pre-flight, cicd-test-container-build]
-    uses: ./.github/workflows/_test_template.yml
-    if: contains(fromJSON(needs.pre-flight.outputs.test_to_run), 'L2_NeMo_2_LLAVA_IMPORT')
-    with:
-      RUNNER: self-hosted-azure-gpus-1
-      SCRIPT: L2_NeMo_2_LLAVA_IMPORT
-      AFTER_SCRIPT: |
-        rm -rf ~/.cache/nemo/models
-
-  L2_NEMO_2_MLLAMA_Inference:
->>>>>>> 4ac2f22b
     needs: [pre-flight, cicd-test-container-build]
     uses: ./.github/workflows/_test_template.yml
     if: contains(fromJSON(needs.pre-flight.outputs.test_to_run), 'Optional_L2_NEMO_2_MLLAMA_Inference')
@@ -2053,22 +2045,16 @@
       - L2_NeMo_2_NEVA_MOCK_FINETUNE_TP2
       - L2_NeMo_2_NEVA_MOCK_FINETUNE_PP2
       - L2_NeMo_2_NEVA_MOCK_FINETUNE_CP2
-<<<<<<< HEAD
       - OPTIONAL_L2_NeMo_2_NEVA_LOAD_GENERATE
       - Optional_L2_NeMo_2_MLLAMA_MOCK_FINETUNE_TP2
       - Optional_L2_NEMO_2_MLLAMA_Inference
-=======
-      - L2_NeMo_2_NEVA_LOAD_GENERATE
-      - L2_NeMo_2_MLLAMA_MOCK_FINETUNE_TP2
       - L2_NeMo_2_MLLAMA_PRELOADED_FINETUNE_TP2
-      - L2_NEMO_2_MLLAMA_Inference
       - L2_NeMo_2_NEVA_PRELOADED_FINETUNE_PP2_SEQPACK_PAD
       - L2_NeMo_2_NEVA_PRELOADED_FINETUNE_PP2_SEQPACK_TRUNC
       - L2_NeMo_2_NEVA_ENERGON_FINETUNE_TP2
       - L2_NeMo_2_MLLAMA_ENERGON_FINETUNE_TP2
       - L2_NeMo_2_LLAVA_IMPORT
       - L2_NeMo_2_MLLAMA_IMPORT
->>>>>>> 4ac2f22b
       - L2_NeMo_2_GPT_Pretraining_no_transformer_engine
       - L2_NeMo_2_GPT_DDP_Param_Parity_check
       - L2_NeMo_2_HF_MODEL_IMPORT
