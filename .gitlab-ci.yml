variables: &VARS
  BIGNLP_REGISTRY: "gitlab-master.nvidia.com:5005/dl/joc/bignlp-scripts"
  BIGNLP_BASE_IMAGE: "nvcr.io/nvidian/bignlp-training:22.06.10-py"
  SELENE_BIGNLP_CI_PATH: "/lustre/fsw/joc/big_nlp/bignlp_ci"
  NGC_BIGNLP_CI_PATH: "bignlp_ci" # mount at /mount/results
  CONTAINER_NVCR_BASE: nvcr.io/nvidian/bignlp-ci:training
  TESTS_TO_RUN_ON_MERGE_REQ: L0  # Can specify levels, ci job names etc as a space seperated list to run during merge request
<<<<<<< HEAD
  TESTS_TO_RUN_ON_THIS_COMMIT: train.gpt3.126m_tp1_pp1_1node_100steps eval.gpt3.126m_tp1_pp1_lambada # Can specify levels, ci job names etc as a space seperated list to run during this commit
=======
  TESTS_TO_RUN_ON_THIS_COMMIT: prompt_learn.gpt3.126m_tp1_pp1_1node_squad_real # Can specify levels, ci job names etc as a space seperated list to run during this commit
>>>>>>> df81e770
  TEST_REGEX_ON_THIS_COMMIT: NONE #https://github.com/google/re2/wiki/Syntax (Can define regex as in this spec) e.g /.*gpt3.*/


stages:
  - build
  - release_perf
  - test
  - cleanup


################
# JOB Templates
################

test:unit_tests:
  tags:
    - V100
  stage: test
  script:
    - pip install -r requirements.txt
    - pip install pytest
    - pip install requests-mock
    - export PATH="/home/gitlab-runner/.local/bin:$PATH"
    - pytest tests/unit_tests
  rules:
    - when: always

before_script:
  - umask 0007
  - export DOCKERFILE=./Dockerfile
  - export FROM_IMAGE_NAME=$BIGNLP_BASE_IMAGE
  - export IMAGE_NAME=bignlp_ci
  - export BUILD_IMAGE_NAME=${BIGNLP_REGISTRY}/${IMAGE_NAME}:pipe.${CI_PIPELINE_ID}
  - export BUILD_IMAGE_NAME_SRUN="${BUILD_IMAGE_NAME/:5005\//#}"
  - export NVCR_IMAGE_NAME=${CONTAINER_NVCR_BASE}.pipe.${CI_PIPELINE_ID}

.build: &build_template
  stage: build
  script:
    - docker login -u gitlab-ci-token -p $CI_JOB_TOKEN "${CI_REGISTRY}"
    - export DOCKER_REGISTRY="${CI_REGISTRY/:5005/}"
    - docker login -u gitlab-ci-token -p $CI_JOB_TOKEN "${DOCKER_REGISTRY}"
    - docker login -u "\$oauthtoken" -p $NGC_CLI_API_KEY nvcr.io
    # Define bignlp build image
    - set -x
    - ls
    - env
    - export FROM_IMAGE_ARG="--build-arg FROM_IMAGE_NAME=${FROM_IMAGE_NAME}"
    - docker build -t ${BUILD_IMAGE_NAME} ${FROM_IMAGE_ARG} .
    - docker push ${BUILD_IMAGE_NAME}
    # Push to NGC
    - docker tag ${BUILD_IMAGE_NAME} ${NVCR_IMAGE_NAME}
    - docker push ${NVCR_IMAGE_NAME}
  allow_failure: false
  tags:
    - vm-builder

.LUNA: &LUNA
  variables: &LUNA_VARS
    SLURM_PARTITION: "luna"
    SLURM_NIGHTLY_PARTITION: "luna"
    SLURM_ACCOUNT: "joc"
    CLUSTER:       "selene"
    PYXIS_LITE:    "1"
    ENROOT_MOUNT_HOME: "n"
    GIT_CLONE_PATH: $CI_BUILDS_DIR/$SLURM_ACCOUNT/big_nlp/bignlp_ci/$CI_PIPELINE_ID/$CI_JOB_ID/$CI_PROJECT_NAME # THIS DOES NOT HAVE QUOTES FOR A REASON
    EXCLUDE_NODES: ""
    GPU_ARCH:      "A100"
  tags: &LUNA_TAGS
    - selene_ssh

.NGC: &NGC
  variables: &NGC_VARS
    NGC_CLI_FORMAT_TYPE: "json"
    NGC_CLI_ACE: "nv-eagle"
    NGC_CLI_ORG: "nv-eagle-debug"
    NGC_CLI_TEAM: "no-team"
    NGC_CI_RESULT_WORKSPACE: "yuya-bignlp-ci"
  tags: &NGC_TAGS
    - ngc

.bignlp-NGC-test-LAUNCHER: &bignlp-NGC-test-LAUNCHER
  tags: *NGC_TAGS
  stage: test
  script:
    - set -x
    - pwd
    - export PIPELINE_DIR="${NGC_BIGNLP_CI_PATH}/${CI_PIPELINE_ID}"
    - export NGC_PROJECT_DIR="${PIPELINE_DIR}/${CI_JOB_ID}/${CI_PROJECT_NAME}" # GIT_CLONE_PATH on NGC
    - export BASE_RESULTS_DIR="${PIPELINE_DIR}/results"
    - export RUN_NAME=${RUN_TASK}_${RUN_MODEL}_${RUN_JOB_NAME}
    - export RESULTS_DIR=${BASE_RESULTS_DIR}/${RUN_NAME}
    - env
    - ngc workspace upload --source . --destination ${NGC_PROJECT_DIR} ${NGC_CI_RESULT_WORKSPACE}
    - bash tests/ci_tests/ngc/scripts/${RUN_TASK}/${RUN_MODEL}/${RUN_JOB_NAME}.sh | tee job_${CI_JOB_ID}.json
    - NGC_ID=$(cat job_${CI_JOB_ID}.json | jq -r ".id")
    - cd tests/ci_tests/utils
    - chmod 777 ./* -R
    - bash ngcjobwait.sh ${NGC_ID} 0
    - ngc batch attach ${NGC_ID}
    - bash ngcjobwait.sh ${NGC_ID} 1
    - bash ngcjobcheck.sh ${NGC_ID}
    - echo "Finished pytest job"

build-BigNLP:
  <<: *build_template
  rules:
    - when: always

release_perf:
  stage: release_perf
  trigger:
    include: tests/ci_tests/selene/release_perf/gitlab-ci.yml

.bignlp-LUNA-test-LAUNCHER: &bignlp-LUNA-test-LAUNCHER
  tags: *LUNA_TAGS
  stage: test
  script: &bignlp-LUNA-test-LAUNCHER-SCRIPT
    - chmod 774 ./* -R
    - umask 0007
    - source /lustre/fsw/joc/big_nlp/nemo_gpt3/my_venv/bin/activate
    - set -x
    - export PIPELINE_DIR="${SELENE_BIGNLP_CI_PATH}/${CI_PIPELINE_ID}"
    - export BASE_RESULTS_DIR="${PIPELINE_DIR}/results"
    - export RUN_NAME=${RUN_TASK}_${RUN_MODEL}_${RUN_JOB_NAME}
    - export RESULTS_DIR=${BASE_RESULTS_DIR}/${RUN_NAME}
    - env
    - bash tests/ci_tests/selene/scripts/${RUN_TASK}/${RUN_MODEL}/${RUN_JOB_NAME}.sh
    # Wait for job to launch
    - sleep 10s # Without this, "sacct" in jobstate.sh does not always find the SLURM job.
    - export SLURM_JOBID=$(grep 'Submitted batch job' "${RESULTS_DIR}/launcher.log" | awk '{ print $4 }')
    - echo $SLURM_JOBID
    - export SLURM_OUTPUT=${RESULTS_DIR}/slurm_${SLURM_JOBID}.log
    #export SLURM_OUTPUT=$(scontrol show job "${SLURM_JOBID}" | grep 'StdOut' | awk -F '=' '{ print $2 }')
    - cd tests/ci_tests/utils
    - chmod 777 ./* -R
    - bash jobwait.sh "${SLURM_JOBID}" & PID=$!
    - touch "${SLURM_OUTPUT}"
    - \[ ! -z ${SLURM_JOBID} \] && echo -e " --------------------------------------------------\n"
                "----------WAITING FOR SLURM JOB TO BEGIN-----------\n"
                "---------------------------------------------------\n"
                "$(scontrol show job=${SLURM_JOBID})\n"
                "---------------------------------------------------\n"
    # Gitlab logs collapsible section markers
    - echo -e "\e[0Ksection_end:`date +%s`:slurm_setup\r\e[0K"
    # Follow output of the job
    - tail --pid="${PID}" -f "${SLURM_OUTPUT}" # Stream job output until it finishes.
    - echo "Finished job with name ${RUN_NAME}"
    - cd ${GIT_CLONE_PATH}
    # Run metrics collection
    - python3 tests/ci_tests/utils/convert_ci_metric_to_json.py tests/ci_tests/selene/pytest/${RUN_TASK}/${RUN_MODEL}/test_${RUN_JOB_NAME}.py
    # Run Pytest
    - pip3 install pytest
    - pytest tests/ci_tests/selene/pytest/${RUN_TASK}/${RUN_MODEL}/test_${RUN_JOB_NAME}.py
    - echo "Finished pytest job"
  allow_failure: true

.bignlp-LUNA-test-LAUNCHER-refactored: &bignlp-LUNA-test-LAUNCHER-refactored
  tags: *LUNA_TAGS
  stage: test
  script: &bignlp-LUNA-test-LAUNCHER-SCRIPT
    - chmod 774 ./* -R
    - umask 0007
    - source /lustre/fsw/joc/big_nlp/nemo_gpt3/my_venv/bin/activate
    - set -x
    - export PIPELINE_DIR="${SELENE_BIGNLP_CI_PATH}/${CI_PIPELINE_ID}"
    - export BASE_RESULTS_DIR="${PIPELINE_DIR}/results"
    - export RUN_NAME=${RUN_STAGE}_${RUN_MODEL}_${RUN_MODEL_SIZE}_tp${TP_SIZE}_pp${PP_SIZE}
    - if [[ "$RUN_STAGE" = "train" ]]; then export RUN_NAME=${RUN_NAME}_${NUM_NODES}node_${MAX_STEPS}steps; fi
    - if [[ "$RUN_STAGE" = "prompt_learn" ]]; then export RUN_NAME=${RUN_NAME}_${NUM_NODES}node_${TEST_TASK}; fi
    - if [[ "$RUN_STAGE" = "finetune" ]]; then export RUN_NAME=${RUN_NAME}_${NUM_NODES}node_${MAX_STEPS}steps_${TEST_TASK}; fi
    - if [[ "$RUN_STAGE" = "eval" ]]; then export RUN_NAME=${RUN_NAME}_${TEST_TASK}; fi
    - export RESULTS_DIR=${BASE_RESULTS_DIR}/${RUN_NAME}
    - env
    - bash tests/ci_tests/selene/scripts/${RUN_STAGE}/${RUN_MODEL}/${RUN_STAGE}_${RUN_MODEL}_model.sh
    # Wait for job to launch
    - sleep 10s # Without this, "sacct" in jobstate.sh does not always find the SLURM job.
    - export SLURM_JOBID=$(grep 'Submitted batch job' "${RESULTS_DIR}/launcher.log" | awk '{ print $4 }')
    - echo $SLURM_JOBID
    - export SLURM_OUTPUT=${RESULTS_DIR}/slurm_${SLURM_JOBID}.log
    #export SLURM_OUTPUT=$(scontrol show job "${SLURM_JOBID}" | grep 'StdOut' | awk -F '=' '{ print $2 }')
    - cd tests/ci_tests/utils
    - chmod 777 ./* -R
    - bash jobwait.sh "${SLURM_JOBID}" & PID=$!
    - touch "${SLURM_OUTPUT}"
    - \[ ! -z ${SLURM_JOBID} \] && echo -e " --------------------------------------------------\n"
                "----------WAITING FOR SLURM JOB TO BEGIN-----------\n"
                "---------------------------------------------------\n"
                "$(scontrol show job=${SLURM_JOBID})\n"
                "---------------------------------------------------\n"
    # Gitlab logs collapsible section markers
    - echo -e "\e[0Ksection_end:`date +%s`:slurm_setup\r\e[0K"
    # Follow output of the job
    - tail --pid="${PID}" -f "${SLURM_OUTPUT}" # Stream job output until it finishes.
    - echo "Finished job with name ${RUN_NAME}"
    - cd ${GIT_CLONE_PATH}
    # Run metrics collection
    - python3 tests/ci_tests/utils/convert_ci_metric_to_json_new.py $RESULTS_DIR $RUN_STAGE $RUN_MODEL
    - |
        if [[ "$CREATE_TEST_DATA" = "True" ]]; then
          echo "Current working directory"
          echo $pwd
          cd ..
          mkdir test
          cd test
          git clone ssh://git@gitlab-master.nvidia.com:12051/dl/JoC/bignlp-scripts.git
          cd bignlp-scripts
          git checkout -b $CI_PIPELINE_ID
          git pull origin $CI_PIPELINE_ID
          cp $RESULTS_DIR/*.json tests/ci_tests/selene/pytest/$RUN_STAGE/${RUN_MODEL}_result_files/
          git add tests/ci_tests/selene/pytest/$RUN_STAGE/${RUN_MODEL}_result_files/*
          git commit -m "Adding the result file for $RUN_NAME"
          git push origin $CI_PIPELINE_ID
          echo "Created test file and pushed it"
          exit 0
        fi
    # Run Pytest
    - pip3 install pytest
    - TEST_FILE=test_${RUN_STAGE}_pipeline.py
    # Will come in here from gpt3 and prompt_gpt3
    - if [[ "$RUN_STAGE" = "eval" && *"gpt3"* == $RUN_MODEL ]]; then TEST_FILE="test_gpt3_eval_pipeline.py"; fi
    - pytest tests/ci_tests/selene/pytest/${RUN_STAGE}/${TEST_FILE}
    - echo "Finished pytest job"
  rules:
    - if: $TEST_LEVEL =~ $TESTS_TO_RUN_ON_THIS_COMMIT || $CI_JOB_NAME =~ $TESTS_TO_RUN_ON_THIS_COMMIT || $CI_JOB_NAME =~ $TEST_REGEX_ON_THIS_COMMIT
      when: always
    - if: '$CI_PIPELINE_SOURCE == "merge_request_event" && $TEST_LEVEL =~ $TESTS_TO_RUN_ON_MERGE_REQ'
      when: always
  allow_failure: false


train.gpt3.126m_tp1_pp1_1node_100steps:
  <<: *bignlp-LUNA-test-LAUNCHER-refactored
  variables:
    <<: [*VARS, *LUNA_VARS]
    RUN_STAGE: train
    RUN_MODEL: gpt3
    RUN_MODEL_SIZE: 126m
    TP_SIZE: 1
    PP_SIZE: 1
    NUM_NODES: 1
    MAX_STEPS: 100
    TIME_LIMIT: "20:00"
    TEST_LEVEL: L0
    CREATE_TEST_DATA: "True"
  needs:
    - build-BigNLP

train.gpt3.126m_tp2_pp1_1node_100steps:
  <<: *bignlp-LUNA-test-LAUNCHER-refactored
  variables:
    <<: [*VARS, *LUNA_VARS]
    RUN_STAGE: train
    RUN_MODEL: gpt3
    RUN_MODEL_SIZE: 126m
    TP_SIZE: 2
    PP_SIZE: 1
    NUM_NODES: 1
    MAX_STEPS: 100
    TIME_LIMIT: "20:00"
    TEST_LEVEL: L1
  needs:
    - build-BigNLP

train.gpt3.126m_tp1_pp2_2node_100steps:
  <<: *bignlp-LUNA-test-LAUNCHER-refactored
  variables:
    <<: [*VARS, *LUNA_VARS]
    RUN_STAGE: train
    RUN_MODEL: gpt3
    RUN_MODEL_SIZE: 126m
    TP_SIZE: 1
    PP_SIZE: 2
    NUM_NODES: 2
    MAX_STEPS: 100
    TIME_LIMIT: "20:00"
    TEST_LEVEL: L1
  needs:
    - build-BigNLP

train.gpt3.126m_tp2_pp2_2node_100steps:
  <<: *bignlp-LUNA-test-LAUNCHER-refactored
  variables:
    <<: [*VARS, *LUNA_VARS]
    RUN_STAGE: train
    RUN_MODEL: gpt3
    RUN_MODEL_SIZE: 126m
    TP_SIZE: 2
    PP_SIZE: 2
    NUM_NODES: 2
    MAX_STEPS: 100
    TIME_LIMIT: "20:00"
    TEST_LEVEL: L0
  needs:
    - build-BigNLP

train.gpt3.126m_tp4_pp4_4node_100steps:
  <<: *bignlp-LUNA-test-LAUNCHER-refactored
  variables:
    <<: [*VARS, *LUNA_VARS]
    RUN_STAGE: train
    RUN_MODEL: gpt3
    RUN_MODEL_SIZE: 126m
    TP_SIZE: 4
    PP_SIZE: 4
    NUM_NODES: 4
    MAX_STEPS: 100
    TIME_LIMIT: "20:00"
    TEST_LEVEL: L1
  needs:
    - build-BigNLP

train.gpt3.5b_tp2_pp1_1node_100steps:
  <<: *bignlp-LUNA-test-LAUNCHER-refactored
  variables:
    <<: [*VARS, *LUNA_VARS]
    RUN_STAGE: train
    RUN_MODEL: gpt3
    RUN_MODEL_SIZE: 5b
    TP_SIZE: 2
    PP_SIZE: 1
    NUM_NODES: 1
    MAX_STEPS: 100
    TIME_LIMIT: "4:00:00"
    TEST_LEVEL: L1
  needs:
    - build-BigNLP

train.gpt3.5b_tp2_pp2_2node_100steps:
  <<: *bignlp-LUNA-test-LAUNCHER-refactored
  variables:
    <<: [*VARS, *LUNA_VARS]
    RUN_STAGE: train
    RUN_MODEL: gpt3
    RUN_MODEL_SIZE: 5b
    TP_SIZE: 2
    PP_SIZE: 2
    NUM_NODES: 2
    MAX_STEPS: 100
    TIME_LIMIT: "4:00:00"
    TEST_LEVEL: L1
  needs:
    - build-BigNLP

train.gpt3.20b_tp8_pp2_4node_100steps:
  <<: *bignlp-LUNA-test-LAUNCHER-refactored
  variables:
    <<: [*VARS, *LUNA_VARS]
    RUN_STAGE: train
    RUN_MODEL: gpt3
    RUN_MODEL_SIZE: 20b
    TP_SIZE: 8
    PP_SIZE: 2
    NUM_NODES: 4
    MAX_STEPS: 100
    TIME_LIMIT: "3:00:00"
    TEST_LEVEL: L2
  needs:
    - build-BigNLP

train.gpt3.40b_tp8_pp4_8node_100steps:
  <<: *bignlp-LUNA-test-LAUNCHER-refactored
  variables:
    <<: [*VARS, *LUNA_VARS]
    RUN_STAGE: train
    RUN_MODEL: gpt3
    RUN_MODEL_SIZE: 40b
    TP_SIZE: 8
    PP_SIZE: 4
    NUM_NODES: 8
    MAX_STEPS: 100
    TIME_LIMIT: "4:00:00"
    TEST_LEVEL: L2
  needs:
    - build-BigNLP

train.gpt3.175b_tp8_pp16_16node_50steps:
  <<: *bignlp-LUNA-test-LAUNCHER-refactored
  variables:
    <<: [*VARS, *LUNA_VARS]
    RUN_STAGE: train
    RUN_MODEL: gpt3
    RUN_MODEL_SIZE: 175b
    TP_SIZE: 8
    PP_SIZE: 16
    NUM_NODES: 16
    MAX_STEPS: 50
    TIME_LIMIT: "4:00:00"
    TEST_LEVEL: L2
  needs:
    - build-BigNLP

train.t5.220m_tp1_pp1_1node_100steps:
  <<: *bignlp-LUNA-test-LAUNCHER-refactored
  variables:
    <<: [*VARS, *LUNA_VARS]
    RUN_STAGE: train
    RUN_MODEL: t5
    RUN_MODEL_SIZE: 220m
    TP_SIZE: 1
    PP_SIZE: 1
    NUM_NODES: 1
    MAX_STEPS: 100
    TIME_LIMIT: "20:00"
    TEST_LEVEL: L0
  needs:
    - build-BigNLP

train.t5.220m_tp2_pp1_1node_100steps:
  <<: *bignlp-LUNA-test-LAUNCHER-refactored
  variables:
    <<: [*VARS, *LUNA_VARS]
    RUN_STAGE: train
    RUN_MODEL: t5
    RUN_MODEL_SIZE: 220m
    TP_SIZE: 2
    PP_SIZE: 1
    NUM_NODES: 1
    MAX_STEPS: 100
    TIME_LIMIT: "20:00"
    TEST_LEVEL: L1
  needs:
    - build-BigNLP

train.t5.220m_tp1_pp2_2node_100steps:
  <<: *bignlp-LUNA-test-LAUNCHER-refactored
  variables:
    <<: [*VARS, *LUNA_VARS]
    RUN_STAGE: train
    RUN_MODEL: t5
    RUN_MODEL_SIZE: 220m
    TP_SIZE: 1
    PP_SIZE: 2
    NUM_NODES: 2
    MAX_STEPS: 100
    TIME_LIMIT: "20:00"
    TEST_LEVEL: L1
  needs:
    - build-BigNLP

train.t5.220m_tp2_pp2_2node_100steps:
  <<: *bignlp-LUNA-test-LAUNCHER-refactored
  variables:
    <<: [*VARS, *LUNA_VARS]
    RUN_STAGE: train
    RUN_MODEL: t5
    RUN_MODEL_SIZE: 220m
    TP_SIZE: 2
    PP_SIZE: 2
    NUM_NODES: 2
    MAX_STEPS: 100
    TIME_LIMIT: "20:00"
    TEST_LEVEL: L1
  needs:
    - build-BigNLP


train.mt5.170m_tp1_pp1_1node_100steps:
  <<: *bignlp-LUNA-test-LAUNCHER-refactored
  variables:
    <<: [*VARS, *LUNA_VARS]
    RUN_STAGE: train
    RUN_MODEL: mt5
    RUN_MODEL_SIZE: 170m
    TP_SIZE: 1
    PP_SIZE: 1
    NUM_NODES: 1
    MAX_STEPS: 100
    TIME_LIMIT: "20:00"
    TEST_LEVEL: L0
  needs:
    - build-BigNLP

train.mt5.170m_tp2_pp1_1node_100steps:
  <<: *bignlp-LUNA-test-LAUNCHER-refactored
  variables:
    <<: [*VARS, *LUNA_VARS]
    RUN_STAGE: train
    RUN_MODEL: mt5
    RUN_MODEL_SIZE: 170m
    TP_SIZE: 2
    PP_SIZE: 1
    NUM_NODES: 1
    MAX_STEPS: 100
    TIME_LIMIT: "20:00"
    TEST_LEVEL: L1
  needs:
    - build-BigNLP

train.mt5.170m_tp1_pp2_2node_100steps:
  <<: *bignlp-LUNA-test-LAUNCHER-refactored
  variables:
    <<: [*VARS, *LUNA_VARS]
    RUN_STAGE: train
    RUN_MODEL: mt5
    RUN_MODEL_SIZE: 170m
    TP_SIZE: 1
    PP_SIZE: 2
    NUM_NODES: 2
    MAX_STEPS: 100
    TIME_LIMIT: "20:00"
    TEST_LEVEL: L1
  needs:
    - build-BigNLP

train.mt5.170m_tp2_pp2_2node_100steps:
  <<: *bignlp-LUNA-test-LAUNCHER-refactored
  variables:
    <<: [*VARS, *LUNA_VARS]
    RUN_STAGE: train
    RUN_MODEL: mt5
    RUN_MODEL_SIZE: 170m
    TP_SIZE: 2
    PP_SIZE: 2
    NUM_NODES: 2
    MAX_STEPS: 100
    TIME_LIMIT: "20:00"
    TEST_LEVEL: L0
  needs:
    - build-BigNLP

eval.gpt3.126m_tp1_pp1_lambada:
  <<: *bignlp-LUNA-test-LAUNCHER-refactored
  variables:
    <<: [*VARS, *LUNA_VARS]
    RUN_STAGE: eval
    TEST_TASK: lambada
    RUN_MODEL: gpt3
<<<<<<< HEAD
    RUN_MODEL_SIZE: 126m
    TIME_LIMIT: "30:00"
    TP_SIZE: 1
    PP_SIZE: 1
    TRAIN_JOB_NAME: train_gpt3_126m_tp1_pp1_1node_100steps
    TEST_LEVEL: L0
=======
    RUN_JOB_NAME: 126m_tp1_pp1_lambada
  only:
    - master
>>>>>>> df81e770
  needs:
    - train.gpt3.126m_tp1_pp1_1node_100steps


eval.gpt3.126m_tp2_pp1_lambada:
  <<: *bignlp-LUNA-test-LAUNCHER-refactored
  variables:
    <<: [*VARS, *LUNA_VARS]
    RUN_STAGE: eval
    TEST_TASK: lambada
    RUN_MODEL: gpt3
<<<<<<< HEAD
    RUN_MODEL_SIZE: 126m
    TIME_LIMIT: "30:00"
    TP_SIZE: 2
    PP_SIZE: 1
    TRAIN_JOB_NAME: train_gpt3_126m_tp1_pp1_1node_100steps
    TEST_LEVEL: L0
=======
    RUN_JOB_NAME: 126m_tp2_pp1_lambada
  only:
    - master
>>>>>>> df81e770
  needs:
    - train.gpt3.126m_tp2_pp1_1node_100steps


eval.gpt3.126m_tp1_pp2_lambada:
  <<: *bignlp-LUNA-test-LAUNCHER-refactored
  variables:
    <<: [*VARS, *LUNA_VARS]
    RUN_STAGE: eval
    TEST_TASK: lambada
    RUN_MODEL: gpt3
<<<<<<< HEAD
    RUN_MODEL_SIZE: 126m
    TIME_LIMIT: "30:00"
    TP_SIZE: 1
    PP_SIZE: 2
    TRAIN_JOB_NAME: train_gpt3_126m_tp1_pp1_1node_100steps
    TEST_LEVEL: L0
=======
    RUN_JOB_NAME: 126m_tp1_pp2_lambada
  only:
    - master
>>>>>>> df81e770
  needs:
    - train.gpt3.126m_tp1_pp2_2node_100steps


eval.gpt3.126m_tp2_pp2_lambada:
  <<: *bignlp-LUNA-test-LAUNCHER-refactored
  variables:
    <<: [*VARS, *LUNA_VARS]
    RUN_STAGE: eval
    TEST_TASK: lambada
    RUN_MODEL: gpt3
<<<<<<< HEAD
    RUN_MODEL_SIZE: 126m
    TIME_LIMIT: "30:00"
    TP_SIZE: 2
    PP_SIZE: 2
    TRAIN_JOB_NAME: train_gpt3_126m_tp1_pp1_1node_100steps
    TEST_LEVEL: L0
=======
    RUN_JOB_NAME: 126m_tp2_pp2_lambada
  only:
    - master
>>>>>>> df81e770
  needs:
    - train.gpt3.126m_tp2_pp2_2node_100steps


convert.gpt3.126m_tp1_pp1:
  <<: *bignlp-LUNA-test-LAUNCHER-refactored
  variables:
    <<: [*VARS, *LUNA_VARS]
    RUN_STAGE: convert
    RUN_MODEL: gpt3
    RUN_MODEL_SIZE: 126m
    UPSTREAM_RUN_NAME: train_gpt3_126m_tp1_pp1_1node_100steps
    TP_SIZE: 1
    PP_SIZE: 1
    TIME_LIMIT: "30:00"
    TEST_LEVEL: L0
  needs:
    - train.gpt3.126m_tp1_pp1_1node_100steps


convert.gpt3.126m_tp2_pp1:
  <<: *bignlp-LUNA-test-LAUNCHER-refactored
  variables:
    <<: [*VARS, *LUNA_VARS]
    RUN_STAGE: convert
    RUN_MODEL: gpt3
    RUN_MODEL_SIZE: 126m
    UPSTREAM_RUN_NAME: train_gpt3_126m_tp2_pp1_1node_100steps
    TP_SIZE: 2
    PP_SIZE: 1
    TIME_LIMIT: "30:00"
    TEST_LEVEL: L1
  needs:
    - train.gpt3.126m_tp2_pp1_1node_100steps


convert.gpt3.126m_tp1_pp2:
  <<: *bignlp-LUNA-test-LAUNCHER-refactored
  variables:
    <<: [*VARS, *LUNA_VARS]
    RUN_STAGE: convert
    RUN_MODEL: gpt3
    RUN_MODEL_SIZE: 126m
    UPSTREAM_RUN_NAME: train_gpt3_126m_tp1_pp2_2node_100steps
    TP_SIZE: 1
    PP_SIZE: 2
    TIME_LIMIT: "30:00"
    TEST_LEVEL: L1
  needs:
    - train.gpt3.126m_tp1_pp2_2node_100steps


convert.gpt3.126m_tp2_pp2:
  <<: *bignlp-LUNA-test-LAUNCHER-refactored
  variables:
    <<: [*VARS, *LUNA_VARS]
    RUN_STAGE: convert
    RUN_MODEL: gpt3
    RUN_MODEL_SIZE: 126m
    UPSTREAM_RUN_NAME: train_gpt3_126m_tp2_pp2_2node_100steps
    TP_SIZE: 2
    PP_SIZE: 2
    TIME_LIMIT: "30:00"
    TEST_LEVEL: L0
  needs:
    - train.gpt3.126m_tp2_pp2_2node_100steps

convert.t5.220m_tp1_pp1:
  <<: *bignlp-LUNA-test-LAUNCHER-refactored
  variables:
    <<: [*VARS, *LUNA_VARS]
    RUN_STAGE: convert
    RUN_MODEL: t5
    RUN_MODEL_SIZE: 220m
    UPSTREAM_RUN_NAME: train_t5_220m_tp1_pp1_1node_100steps
    TP_SIZE: 1
    PP_SIZE: 1
    TIME_LIMIT: "30:00"
    TEST_LEVEL: L0
  needs:
    - train.t5.220m_tp1_pp1_1node_100steps

convert.t5.220m_tp2_pp2:
  <<: *bignlp-LUNA-test-LAUNCHER-refactored
  variables:
    <<: [*VARS, *LUNA_VARS]
    RUN_STAGE: convert
    RUN_MODEL: t5
    RUN_MODEL_SIZE: 220m
    UPSTREAM_RUN_NAME: train_t5_220m_tp2_pp2_2node_100steps
    TP_SIZE: 2
    PP_SIZE: 2
    TIME_LIMIT: "30:00"
    TEST_LEVEL: L1
  needs:
    - train.t5.220m_tp2_pp2_2node_100steps

finetune.t5.220m_tp1_pp1_1node_100steps_mnli:
  <<: *bignlp-LUNA-test-LAUNCHER-refactored
  variables:
    <<: [*VARS, *LUNA_VARS]
    RUN_STAGE: finetune
    RUN_MODEL: t5
    RUN_MODEL_SIZE: 220m
    TP_SIZE: 1
    PP_SIZE: 1
    MAX_STEPS: 100
    NUM_NODES: 1
    TIME_LIMIT: "40:00"
    TEST_LEVEL: L0
    TEST_TASK: mnli
  needs:
    - convert.t5.220m_tp1_pp1

finetune.t5.220m_tp2_pp2_2node_100steps_mnli:
  <<: *bignlp-LUNA-test-LAUNCHER-refactored
  variables:
    <<: [*VARS, *LUNA_VARS]
    RUN_STAGE: finetune
    RUN_MODEL: t5
    RUN_MODEL_SIZE: 220m
    TP_SIZE: 2
    PP_SIZE: 2
    MAX_STEPS: 100
    NUM_NODES: 2
    TIME_LIMIT: "40:00"
    TEST_LEVEL: L1
    TEST_TASK: mnli
  needs:
    - convert.t5.220m_tp2_pp2

eval.t5.220m_tp1_pp1:
  <<: *bignlp-LUNA-test-LAUNCHER-refactored
  variables:
    <<: [*VARS, *LUNA_VARS]
<<<<<<< HEAD
    RUN_STAGE: eval
    TEST_TASK: mnli_matched
    RUN_MODEL: mt5
    RUN_MODEL_SIZE: 220m
    TIME_LIMIT: "1:00:00"
    TP_SIZE: 1
    PP_SIZE: 1
    NUM_NODES: 1
    FINETUNE_JOB_DIR: finetune_t5_220m_tp1_pp1_1node_100steps_mnli
    TEST_LEVEL: L0
=======
    RUN_TASK: eval
    RUN_MODEL: t5
    RUN_JOB_NAME: 220m_tp1_pp1_mnli
  only:
    - master
>>>>>>> df81e770
  needs:
    - finetune.t5.220m_tp1_pp1_1node_100steps_mnli

eval.t5.220m_tp2_pp2:
  <<: *bignlp-LUNA-test-LAUNCHER-refactored
  variables:
    <<: [*VARS, *LUNA_VARS]
<<<<<<< HEAD
    RUN_STAGE: eval
    TEST_TASK: mnli_matched
    RUN_MODEL: mt5
    RUN_MODEL_SIZE: 220m
    TIME_LIMIT: "1:00:00"
    TP_SIZE: 2
    PP_SIZE: 2
    NUM_NODES: 2
    FINETUNE_JOB_DIR: finetune_t5_220m_tp2_pp2_2node_100steps_mnli
    MICRO_BATCH_SIZE: 8
    TEST_LEVEL: L0
=======
    RUN_TASK: eval
    RUN_MODEL: t5
    RUN_JOB_NAME: 220m_tp2_pp2_mnli
  only:
    - master
>>>>>>> df81e770
  needs:
    - finetune.t5.220m_tp2_pp2_2node_100steps_mnli

convert.mt5.170m_tp1_pp1:
  <<: *bignlp-LUNA-test-LAUNCHER-refactored
  variables:
    <<: [*VARS, *LUNA_VARS]
    RUN_STAGE: convert
    RUN_MODEL: mt5
    RUN_MODEL_SIZE: 170m
    UPSTREAM_RUN_NAME: train_mt5_170m_tp1_pp1_1node_100steps
    TP_SIZE: 1
    PP_SIZE: 1
    TIME_LIMIT: "30:00"
    TEST_LEVEL: L0
  needs:
    - train.mt5.170m_tp1_pp1_1node_100steps

convert.mt5.170m_tp2_pp2:
  <<: *bignlp-LUNA-test-LAUNCHER-refactored
  variables:
    <<: [*VARS, *LUNA_VARS]
    RUN_STAGE: convert
    RUN_MODEL: mt5
    RUN_MODEL_SIZE: 170m
    UPSTREAM_RUN_NAME: train_mt5_170m_tp2_pp2_2node_100steps
    TP_SIZE: 2
    PP_SIZE: 2
    TIME_LIMIT: "30:00"
    TEST_LEVEL: L0
  needs:
    - train.mt5.170m_tp2_pp2_2node_100steps

finetune.mt5.170m_tp1_pp1_1node_100steps_xnli:
  <<: *bignlp-LUNA-test-LAUNCHER-refactored
  variables:
    <<: [*VARS, *LUNA_VARS]
    RUN_STAGE: finetune
    RUN_MODEL: mt5
    RUN_MODEL_SIZE: 170m
    TP_SIZE: 1
    PP_SIZE: 1
    MAX_STEPS: 100
    NUM_NODES: 1
    TIME_LIMIT: "30:00"
    TEST_LEVEL: L0
    TEST_TASK: xnli
  needs:
    - convert.mt5.170m_tp1_pp1

finetune.mt5.170m_tp2_pp2_2node_100steps_xnli:
  <<: *bignlp-LUNA-test-LAUNCHER-refactored
  variables:
    <<: [*VARS, *LUNA_VARS]
    RUN_STAGE: finetune
    RUN_MODEL: mt5
    RUN_MODEL_SIZE: 170m
    TP_SIZE: 2
    PP_SIZE: 2
    MAX_STEPS: 100
    NUM_NODES: 2
    TIME_LIMIT: "40:00"
    TEST_LEVEL: L0
    TEST_TASK: xnli
  needs:
    - convert.mt5.170m_tp2_pp2

eval.mt5.170m_tp1_pp1:
  <<: *bignlp-LUNA-test-LAUNCHER-refactored
  variables:
    <<: [*VARS, *LUNA_VARS]
    RUN_STAGE: eval
    TEST_TASK: xnli
    RUN_MODEL: mt5
<<<<<<< HEAD
    RUN_MODEL_SIZE: 170m
    TIME_LIMIT: "1:00:00"
    TP_SIZE: 1
    PP_SIZE: 1
    FINETUNE_JOB_DIR: finetune_mt5_170m_tp1_pp1_1node_100steps_xnli
    TEST_LEVEL: L0
=======
    RUN_JOB_NAME: 170m_tp1_pp1_xnli
  only:
    - master
>>>>>>> df81e770
  needs:
    - finetune.mt5.170m_tp1_pp1_1node_100steps_xnli

eval.mt5.170m_tp2_pp2:
  <<: *bignlp-LUNA-test-LAUNCHER-refactored
  variables:
    <<: [*VARS, *LUNA_VARS]
    RUN_STAGE: eval
    TEST_TASK: xnli
    RUN_MODEL: mt5
<<<<<<< HEAD
    RUN_MODEL_SIZE: 170m
    TIME_LIMIT: "1:00:00"
    TP_SIZE: 2
    PP_SIZE: 2
    FINETUNE_JOB_DIR: finetune_mt5_170m_tp2_pp2_2node_100steps_xnli
    MICRO_BATCH_SIZE: 8
    TEST_LEVEL: L0
=======
    RUN_JOB_NAME: 170m_tp2_pp2_xnli
  only:
    - master
>>>>>>> df81e770
  needs:
    - finetune.mt5.170m_tp2_pp2_2node_100steps_xnli

prompt_learn.gpt3.126m_tp1_pp1_1node_100steps_squad:
  <<: *bignlp-LUNA-test-LAUNCHER-refactored
  variables:
    <<: [*VARS, *LUNA_VARS]
    RUN_STAGE: prompt_learn
    RUN_MODEL: gpt3
    RUN_MODEL_SIZE: 126m
    TEST_TASK: squad
    TP_SIZE: 1
    PP_SIZE: 1
    NUM_NODES: 1
    MAX_STEPS: 100
    TIME_LIMIT: "30:00"
    TEST_LEVEL: L0
  needs:
    - convert.gpt3.126m_tp1_pp1

prompt_learn.gpt3.126m_tp1_pp1_1node_squad_real:
  <<: *bignlp-LUNA-test-LAUNCHER-refactored
  variables:
    <<: [*VARS, *LUNA_VARS]
    RUN_STAGE: prompt_learn
    RUN_MODEL: gpt3
    RUN_MODEL_SIZE: 126m
    TEST_TASK: squad_real
    LANGUAGE_MODEL_PATH: /lustre/fsw/joc/big_nlp/bignlp_ci_resources/checkpoints/gpt3_126m_bf16_O2_tp1_pp1.nemo
    CONTAINER_MOUNTS: "container_mounts=[/lustre/fsw/joc/big_nlp/bignlp_ci_resources:/lustre/fsw/joc/big_nlp/bignlp_ci_resources,/lustre/fsw/joc/yuya/bignlp/bignlp-scripts_gpt3/data:/lustre/fsw/joc/yuya/bignlp/bignlp-scripts_gpt3/data]"
    TP_SIZE: 1
    PP_SIZE: 1
    NUM_NODES: 1
    TIME_LIMIT: "04:00:00"
    TEST_LEVEL: L1
  needs:
    - build-BigNLP

eval.gpt3.prompt_126m_tp1_pp1_squad:
  <<: *bignlp-LUNA-test-LAUNCHER-refactored
  variables:
    <<: [*VARS, *LUNA_VARS]
    RUN_TASK: eval
<<<<<<< HEAD
    RUN_MODEL: prompt_gpt3
    TEST_TASK: squad
    PROMPT_LEARN_MODEL_DIR: prompt_learn_gpt3_126m_tp1_pp1_1node_100steps_squad
    TIME_LIMIT: "30:00"
    TP_SIZE: 1
    PP_SIZE: 1
    TEST_LEVEL: L0
=======
    RUN_MODEL: gpt3
    RUN_JOB_NAME: prompt_126m_tp1_pp1_squad
  only:
    - master
>>>>>>> df81e770
  needs:
    - prompt_learn.gpt3.126m_tp1_pp1_1node_100steps_squad

eval.gpt3.prompt_126m_tp1_pp1_squad_real:
  <<: *bignlp-LUNA-test-LAUNCHER-refactored
  variables:
    <<: [*VARS, *LUNA_VARS]
    RUN_TASK: eval
<<<<<<< HEAD
    RUN_MODEL: prompt_gpt3
    TEST_TASK: squad_real
    PROMPT_LEARN_MODEL_DIR: prompt_learn_gpt3_126m_tp1_pp1_1node_squad_real
    TIME_LIMIT: "30:00"
    TP_SIZE: 1
    PP_SIZE: 1
    TEST_LEVEL: L0
=======
    RUN_MODEL: gpt3
    RUN_JOB_NAME: prompt_126m_tp1_pp1_squad_real
  only:
    - master
>>>>>>> df81e770
  needs:
    - prompt_learn.gpt3.126m_tp1_pp1_1node_squad_real

data_prep.gpt3.the_pile_prepare_shard00:
  <<: *bignlp-LUNA-test-LAUNCHER
  variables:
    <<: [*VARS, *LUNA_VARS]
    RUN_TASK: data_prep
    RUN_MODEL: gpt3
    RUN_JOB_NAME: the_pile_prepare_shard00
  rules:
    - if: '$CI_PIPELINE_SOURCE == "merge_request_event" || $CI_COMMIT_REF_NAME == "master"'
      when: manual
      allow_failure: true
    - when: never
  needs:
    - build-BigNLP


data_prep.t5.the_pile_prepare_shard00:
  <<: *bignlp-LUNA-test-LAUNCHER
  variables:
    <<: [*VARS, *LUNA_VARS]
    RUN_TASK: data_prep
    RUN_MODEL: t5
    RUN_JOB_NAME: the_pile_prepare_shard00
  rules:
    - if: '$CI_PIPELINE_SOURCE == "merge_request_event" || $CI_COMMIT_REF_NAME == "master"'
      when: manual
      allow_failure: true
    - when: never
  needs:
    - build-BigNLP


data_prep.mt5.mc4_prepare_lang_mt:
  <<: *bignlp-LUNA-test-LAUNCHER
  variables:
    <<: [*VARS, *LUNA_VARS]
    RUN_TASK: data_prep
    RUN_MODEL: mt5
    RUN_JOB_NAME: mc4_prepare_lang_mt
  rules:
    - if: '$CI_PIPELINE_SOURCE == "merge_request_event" || $CI_COMMIT_REF_NAME == "master"'
      when: manual
      allow_failure: true
    - when: never
  needs:
    - build-BigNLP

train.gpt3.ngc_126m_tp1_pp1_2node_100steps:
  <<: *bignlp-NGC-test-LAUNCHER
  variables:
    <<: [*VARS, *NGC_VARS]
    RUN_TASK: train
    RUN_MODEL: gpt3
    RUN_JOB_NAME: 126m_tp1_pp1_2node_100steps
  rules:
    - when: always
  needs:
    - build-BigNLP

cleanup.selene:
  tags: *LUNA_TAGS
  stage: cleanup
  variables:
    <<: [*VARS, *LUNA_VARS]
  script:
    - rm -rf ${CI_BUILDS_DIR}/${SLURM_ACCOUNT}/big_nlp/bignlp_ci/*
    - echo "Finished cleaning everything in Selene"
  allow_failure: true
  rules:
    - when: manual<|MERGE_RESOLUTION|>--- conflicted
+++ resolved
@@ -5,12 +5,8 @@
   NGC_BIGNLP_CI_PATH: "bignlp_ci" # mount at /mount/results
   CONTAINER_NVCR_BASE: nvcr.io/nvidian/bignlp-ci:training
   TESTS_TO_RUN_ON_MERGE_REQ: L0  # Can specify levels, ci job names etc as a space seperated list to run during merge request
-<<<<<<< HEAD
   TESTS_TO_RUN_ON_THIS_COMMIT: train.gpt3.126m_tp1_pp1_1node_100steps eval.gpt3.126m_tp1_pp1_lambada # Can specify levels, ci job names etc as a space seperated list to run during this commit
-=======
-  TESTS_TO_RUN_ON_THIS_COMMIT: prompt_learn.gpt3.126m_tp1_pp1_1node_squad_real # Can specify levels, ci job names etc as a space seperated list to run during this commit
->>>>>>> df81e770
-  TEST_REGEX_ON_THIS_COMMIT: NONE #https://github.com/google/re2/wiki/Syntax (Can define regex as in this spec) e.g /.*gpt3.*/
+  TEST_REGEX_ON_THIS_COMMIT: /.*data_prep.*/ #https://github.com/google/re2/wiki/Syntax (Can define regex as in this spec) e.g /.*gpt3.*/
 
 
 stages:
@@ -124,49 +120,6 @@
   trigger:
     include: tests/ci_tests/selene/release_perf/gitlab-ci.yml
 
-.bignlp-LUNA-test-LAUNCHER: &bignlp-LUNA-test-LAUNCHER
-  tags: *LUNA_TAGS
-  stage: test
-  script: &bignlp-LUNA-test-LAUNCHER-SCRIPT
-    - chmod 774 ./* -R
-    - umask 0007
-    - source /lustre/fsw/joc/big_nlp/nemo_gpt3/my_venv/bin/activate
-    - set -x
-    - export PIPELINE_DIR="${SELENE_BIGNLP_CI_PATH}/${CI_PIPELINE_ID}"
-    - export BASE_RESULTS_DIR="${PIPELINE_DIR}/results"
-    - export RUN_NAME=${RUN_TASK}_${RUN_MODEL}_${RUN_JOB_NAME}
-    - export RESULTS_DIR=${BASE_RESULTS_DIR}/${RUN_NAME}
-    - env
-    - bash tests/ci_tests/selene/scripts/${RUN_TASK}/${RUN_MODEL}/${RUN_JOB_NAME}.sh
-    # Wait for job to launch
-    - sleep 10s # Without this, "sacct" in jobstate.sh does not always find the SLURM job.
-    - export SLURM_JOBID=$(grep 'Submitted batch job' "${RESULTS_DIR}/launcher.log" | awk '{ print $4 }')
-    - echo $SLURM_JOBID
-    - export SLURM_OUTPUT=${RESULTS_DIR}/slurm_${SLURM_JOBID}.log
-    #export SLURM_OUTPUT=$(scontrol show job "${SLURM_JOBID}" | grep 'StdOut' | awk -F '=' '{ print $2 }')
-    - cd tests/ci_tests/utils
-    - chmod 777 ./* -R
-    - bash jobwait.sh "${SLURM_JOBID}" & PID=$!
-    - touch "${SLURM_OUTPUT}"
-    - \[ ! -z ${SLURM_JOBID} \] && echo -e " --------------------------------------------------\n"
-                "----------WAITING FOR SLURM JOB TO BEGIN-----------\n"
-                "---------------------------------------------------\n"
-                "$(scontrol show job=${SLURM_JOBID})\n"
-                "---------------------------------------------------\n"
-    # Gitlab logs collapsible section markers
-    - echo -e "\e[0Ksection_end:`date +%s`:slurm_setup\r\e[0K"
-    # Follow output of the job
-    - tail --pid="${PID}" -f "${SLURM_OUTPUT}" # Stream job output until it finishes.
-    - echo "Finished job with name ${RUN_NAME}"
-    - cd ${GIT_CLONE_PATH}
-    # Run metrics collection
-    - python3 tests/ci_tests/utils/convert_ci_metric_to_json.py tests/ci_tests/selene/pytest/${RUN_TASK}/${RUN_MODEL}/test_${RUN_JOB_NAME}.py
-    # Run Pytest
-    - pip3 install pytest
-    - pytest tests/ci_tests/selene/pytest/${RUN_TASK}/${RUN_MODEL}/test_${RUN_JOB_NAME}.py
-    - echo "Finished pytest job"
-  allow_failure: true
-
 .bignlp-LUNA-test-LAUNCHER-refactored: &bignlp-LUNA-test-LAUNCHER-refactored
   tags: *LUNA_TAGS
   stage: test
@@ -182,9 +135,15 @@
     - if [[ "$RUN_STAGE" = "prompt_learn" ]]; then export RUN_NAME=${RUN_NAME}_${NUM_NODES}node_${TEST_TASK}; fi
     - if [[ "$RUN_STAGE" = "finetune" ]]; then export RUN_NAME=${RUN_NAME}_${NUM_NODES}node_${MAX_STEPS}steps_${TEST_TASK}; fi
     - if [[ "$RUN_STAGE" = "eval" ]]; then export RUN_NAME=${RUN_NAME}_${TEST_TASK}; fi
+    - if [[ "$RUN_STAGE" = "data_prep" ]]; then export RUN_NAME=${RUN_STAGE}_${RUN_MODEL}_${DATASET}; fi
     - export RESULTS_DIR=${BASE_RESULTS_DIR}/${RUN_NAME}
     - env
-    - bash tests/ci_tests/selene/scripts/${RUN_STAGE}/${RUN_MODEL}/${RUN_STAGE}_${RUN_MODEL}_model.sh
+    - |
+        if [[ "$RUN_STAGE" = "data_prep" ]]; then
+          bash tests/ci_tests/selene/scripts/${RUN_STAGE}/${RUN_MODEL}/${RUN_STAGE}_${DATASET}.sh
+        else
+          bash tests/ci_tests/selene/scripts/${RUN_STAGE}/${RUN_MODEL}/${RUN_STAGE}_${RUN_MODEL}_model.sh
+        fi
     # Wait for job to launch
     - sleep 10s # Without this, "sacct" in jobstate.sh does not always find the SLURM job.
     - export SLURM_JOBID=$(grep 'Submitted batch job' "${RESULTS_DIR}/launcher.log" | awk '{ print $4 }')
@@ -538,18 +497,12 @@
     RUN_STAGE: eval
     TEST_TASK: lambada
     RUN_MODEL: gpt3
-<<<<<<< HEAD
     RUN_MODEL_SIZE: 126m
     TIME_LIMIT: "30:00"
     TP_SIZE: 1
     PP_SIZE: 1
     TRAIN_JOB_NAME: train_gpt3_126m_tp1_pp1_1node_100steps
     TEST_LEVEL: L0
-=======
-    RUN_JOB_NAME: 126m_tp1_pp1_lambada
-  only:
-    - master
->>>>>>> df81e770
   needs:
     - train.gpt3.126m_tp1_pp1_1node_100steps
 
@@ -561,18 +514,12 @@
     RUN_STAGE: eval
     TEST_TASK: lambada
     RUN_MODEL: gpt3
-<<<<<<< HEAD
     RUN_MODEL_SIZE: 126m
     TIME_LIMIT: "30:00"
     TP_SIZE: 2
     PP_SIZE: 1
     TRAIN_JOB_NAME: train_gpt3_126m_tp1_pp1_1node_100steps
     TEST_LEVEL: L0
-=======
-    RUN_JOB_NAME: 126m_tp2_pp1_lambada
-  only:
-    - master
->>>>>>> df81e770
   needs:
     - train.gpt3.126m_tp2_pp1_1node_100steps
 
@@ -584,18 +531,12 @@
     RUN_STAGE: eval
     TEST_TASK: lambada
     RUN_MODEL: gpt3
-<<<<<<< HEAD
     RUN_MODEL_SIZE: 126m
     TIME_LIMIT: "30:00"
     TP_SIZE: 1
     PP_SIZE: 2
     TRAIN_JOB_NAME: train_gpt3_126m_tp1_pp1_1node_100steps
     TEST_LEVEL: L0
-=======
-    RUN_JOB_NAME: 126m_tp1_pp2_lambada
-  only:
-    - master
->>>>>>> df81e770
   needs:
     - train.gpt3.126m_tp1_pp2_2node_100steps
 
@@ -607,18 +548,12 @@
     RUN_STAGE: eval
     TEST_TASK: lambada
     RUN_MODEL: gpt3
-<<<<<<< HEAD
     RUN_MODEL_SIZE: 126m
     TIME_LIMIT: "30:00"
     TP_SIZE: 2
     PP_SIZE: 2
     TRAIN_JOB_NAME: train_gpt3_126m_tp1_pp1_1node_100steps
     TEST_LEVEL: L0
-=======
-    RUN_JOB_NAME: 126m_tp2_pp2_lambada
-  only:
-    - master
->>>>>>> df81e770
   needs:
     - train.gpt3.126m_tp2_pp2_2node_100steps
 
@@ -754,7 +689,6 @@
   <<: *bignlp-LUNA-test-LAUNCHER-refactored
   variables:
     <<: [*VARS, *LUNA_VARS]
-<<<<<<< HEAD
     RUN_STAGE: eval
     TEST_TASK: mnli_matched
     RUN_MODEL: mt5
@@ -765,13 +699,6 @@
     NUM_NODES: 1
     FINETUNE_JOB_DIR: finetune_t5_220m_tp1_pp1_1node_100steps_mnli
     TEST_LEVEL: L0
-=======
-    RUN_TASK: eval
-    RUN_MODEL: t5
-    RUN_JOB_NAME: 220m_tp1_pp1_mnli
-  only:
-    - master
->>>>>>> df81e770
   needs:
     - finetune.t5.220m_tp1_pp1_1node_100steps_mnli
 
@@ -779,7 +706,6 @@
   <<: *bignlp-LUNA-test-LAUNCHER-refactored
   variables:
     <<: [*VARS, *LUNA_VARS]
-<<<<<<< HEAD
     RUN_STAGE: eval
     TEST_TASK: mnli_matched
     RUN_MODEL: mt5
@@ -791,13 +717,6 @@
     FINETUNE_JOB_DIR: finetune_t5_220m_tp2_pp2_2node_100steps_mnli
     MICRO_BATCH_SIZE: 8
     TEST_LEVEL: L0
-=======
-    RUN_TASK: eval
-    RUN_MODEL: t5
-    RUN_JOB_NAME: 220m_tp2_pp2_mnli
-  only:
-    - master
->>>>>>> df81e770
   needs:
     - finetune.t5.220m_tp2_pp2_2node_100steps_mnli
 
@@ -872,18 +791,12 @@
     RUN_STAGE: eval
     TEST_TASK: xnli
     RUN_MODEL: mt5
-<<<<<<< HEAD
     RUN_MODEL_SIZE: 170m
     TIME_LIMIT: "1:00:00"
     TP_SIZE: 1
     PP_SIZE: 1
     FINETUNE_JOB_DIR: finetune_mt5_170m_tp1_pp1_1node_100steps_xnli
     TEST_LEVEL: L0
-=======
-    RUN_JOB_NAME: 170m_tp1_pp1_xnli
-  only:
-    - master
->>>>>>> df81e770
   needs:
     - finetune.mt5.170m_tp1_pp1_1node_100steps_xnli
 
@@ -894,7 +807,6 @@
     RUN_STAGE: eval
     TEST_TASK: xnli
     RUN_MODEL: mt5
-<<<<<<< HEAD
     RUN_MODEL_SIZE: 170m
     TIME_LIMIT: "1:00:00"
     TP_SIZE: 2
@@ -902,11 +814,6 @@
     FINETUNE_JOB_DIR: finetune_mt5_170m_tp2_pp2_2node_100steps_xnli
     MICRO_BATCH_SIZE: 8
     TEST_LEVEL: L0
-=======
-    RUN_JOB_NAME: 170m_tp2_pp2_xnli
-  only:
-    - master
->>>>>>> df81e770
   needs:
     - finetune.mt5.170m_tp2_pp2_2node_100steps_xnli
 
@@ -950,7 +857,6 @@
   variables:
     <<: [*VARS, *LUNA_VARS]
     RUN_TASK: eval
-<<<<<<< HEAD
     RUN_MODEL: prompt_gpt3
     TEST_TASK: squad
     PROMPT_LEARN_MODEL_DIR: prompt_learn_gpt3_126m_tp1_pp1_1node_100steps_squad
@@ -958,12 +864,6 @@
     TP_SIZE: 1
     PP_SIZE: 1
     TEST_LEVEL: L0
-=======
-    RUN_MODEL: gpt3
-    RUN_JOB_NAME: prompt_126m_tp1_pp1_squad
-  only:
-    - master
->>>>>>> df81e770
   needs:
     - prompt_learn.gpt3.126m_tp1_pp1_1node_100steps_squad
 
@@ -972,7 +872,6 @@
   variables:
     <<: [*VARS, *LUNA_VARS]
     RUN_TASK: eval
-<<<<<<< HEAD
     RUN_MODEL: prompt_gpt3
     TEST_TASK: squad_real
     PROMPT_LEARN_MODEL_DIR: prompt_learn_gpt3_126m_tp1_pp1_1node_squad_real
@@ -980,59 +879,41 @@
     TP_SIZE: 1
     PP_SIZE: 1
     TEST_LEVEL: L0
-=======
-    RUN_MODEL: gpt3
-    RUN_JOB_NAME: prompt_126m_tp1_pp1_squad_real
-  only:
-    - master
->>>>>>> df81e770
   needs:
     - prompt_learn.gpt3.126m_tp1_pp1_1node_squad_real
 
 data_prep.gpt3.the_pile_prepare_shard00:
-  <<: *bignlp-LUNA-test-LAUNCHER
+  <<: *bignlp-LUNA-test-LAUNCHER-refactored
   variables:
     <<: [*VARS, *LUNA_VARS]
     RUN_TASK: data_prep
     RUN_MODEL: gpt3
-    RUN_JOB_NAME: the_pile_prepare_shard00
-  rules:
-    - if: '$CI_PIPELINE_SOURCE == "merge_request_event" || $CI_COMMIT_REF_NAME == "master"'
-      when: manual
-      allow_failure: true
-    - when: never
+    DATASET: pile
+    TEST_LEVEL: L2
   needs:
     - build-BigNLP
 
 
 data_prep.t5.the_pile_prepare_shard00:
-  <<: *bignlp-LUNA-test-LAUNCHER
+  <<: *bignlp-LUNA-test-LAUNCHER-refactored
   variables:
     <<: [*VARS, *LUNA_VARS]
     RUN_TASK: data_prep
     RUN_MODEL: t5
-    RUN_JOB_NAME: the_pile_prepare_shard00
-  rules:
-    - if: '$CI_PIPELINE_SOURCE == "merge_request_event" || $CI_COMMIT_REF_NAME == "master"'
-      when: manual
-      allow_failure: true
-    - when: never
+    DATASET: pile
+    TEST_LEVEL: L2
   needs:
     - build-BigNLP
 
 
 data_prep.mt5.mc4_prepare_lang_mt:
-  <<: *bignlp-LUNA-test-LAUNCHER
+  <<: *bignlp-LUNA-test-LAUNCHER-refactored
   variables:
     <<: [*VARS, *LUNA_VARS]
     RUN_TASK: data_prep
     RUN_MODEL: mt5
-    RUN_JOB_NAME: mc4_prepare_lang_mt
-  rules:
-    - if: '$CI_PIPELINE_SOURCE == "merge_request_event" || $CI_COMMIT_REF_NAME == "master"'
-      when: manual
-      allow_failure: true
-    - when: never
+    DATASET: mc4
+    TEST_LEVEL: L2
   needs:
     - build-BigNLP
 
