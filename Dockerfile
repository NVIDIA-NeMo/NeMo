--- conflicted
+++ resolved
@@ -43,12 +43,6 @@
   rm -rf /var/lib/apt/lists/*
 
 WORKDIR /tmp/
-<<<<<<< HEAD
-RUN git clone https://github.com/NVIDIA/apex.git && \
-    cd apex && \
-    git checkout 3c19f1061879394f28272a99a7ea26d58f72dace && \
-    pip install -v --disable-pip-version-check --no-cache-dir --global-option="--cpp_ext" --global-option="--cuda_ext" --global-option="--fast_layer_norm" ./
-=======
 
 # TODO: Remove once this Apex commit (2/24/23) is included in PyTorch
 # container
@@ -56,7 +50,6 @@
   cd apex && \
   git checkout 03c9d80ed54c0eaa5b581bf42ceca3162f085327 && \
   pip3 install -v --disable-pip-version-check --no-cache-dir --global-option="--cpp_ext" --global-option="--cuda_ext" --global-option="--fast_layer_norm" --global-option="--distributed_adam" --global-option="--deprecated_fused_adam" ./
->>>>>>> 4a93d287
 
 # uninstall stuff from base container
 RUN pip3 uninstall -y sacrebleu torchtext
@@ -77,10 +70,6 @@
 WORKDIR /tmp/nemo
 COPY requirements .
 RUN for f in $(ls requirements*.txt); do pip3 install --disable-pip-version-check --no-cache-dir -r $f; done
-
-# install pynini
-COPY nemo_text_processing/install_pynini.sh /tmp/nemo/
-RUN /bin/bash /tmp/nemo/install_pynini.sh
 
 # install k2, skip if installation fails
 COPY scripts /tmp/nemo/scripts/
