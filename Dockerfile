--- conflicted
+++ resolved
@@ -35,13 +35,8 @@
 WORKDIR /tmp/
 RUN git clone https://github.com/NVIDIA/apex.git && \
     cd apex && \
-<<<<<<< HEAD
     git checkout 6f7d8ac3dfb279b314ac4ea23b9c2175b066f7ff && \
     pip install -v --disable-pip-version-check --no-cache-dir --global-option="--cpp_ext" --global-option="--cuda_ext" --global-option="--fast_layer_norm" --global-option="--distributed_adam" --global-option="--deprecated_fused_adam" ./
-=======
-    git checkout 3c19f1061879394f28272a99a7ea26d58f72dace && \
-    pip install -v --disable-pip-version-check --no-cache-dir --global-option="--cpp_ext" --global-option="--cuda_ext" --global-option="--fast_layer_norm" ./
->>>>>>> c097fa1f
 
 # uninstall stuff from base container
 RUN pip uninstall -y sacrebleu torchtext
