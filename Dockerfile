# syntax=docker/dockerfile:experimental

# Copyright (c) 2019, NVIDIA CORPORATION. All rights reserved.
#
# Licensed under the Apache License, Version 2.0 (the "License");
# you may not use this file except in compliance with the License.
# You may obtain a copy of the License at
#
#     http://www.apache.org/licenses/LICENSE-2.0
#
# Unless required by applicable law or agreed to in writing, software
# distributed under the License is distributed on an "AS IS" BASIS,
# WITHOUT WARRANTIES OR CONDITIONS OF ANY KIND, either express or implied.
# See the License for the specific language governing permissions and
# limitations under the License.

ARG BASE_IMAGE=nvcr.io/nvidia/pytorch:21.03-py3


# build an image that includes only the nemo dependencies, ensures that dependencies
# are included first for optimal caching, and useful for building a development
# image (by specifying build target as `nemo-deps`)
FROM ${BASE_IMAGE} as nemo-deps

# Ensure apt-get won't prompt for selecting options
ENV DEBIAN_FRONTEND=noninteractive
RUN apt-get update && \
    apt-get install -y \
    libsndfile1 sox \
    libfreetype6 \
    python-setuptools swig \
    python-dev ffmpeg && \
    rm -rf /var/lib/apt/lists/*

# uninstall stuff from base container
RUN pip uninstall -y sacrebleu torchtext

# build torchaudio (change latest release version to match pytorch)
WORKDIR /tmp/torchaudio_build
RUN git clone --depth 1 --branch release/0.7 https://github.com/pytorch/audio.git && \
    cd audio && \
    BUILD_SOX=1 python setup.py install && \
    cd .. && rm -r audio

# TODO: remove when 21.04 container is released
# build torchtext
WORKDIR /tmp/torchtext_build
RUN git clone --branch v0.8.1 https://github.com/pytorch/text.git && \
    cd text && \
    git submodule update --init --recursive && \
    python setup.py clean install && \
    cd .. && rm -r text

# build RNN-T loss
WORKDIR /workspace/deps/rnnt
RUN COMMIT_SHA=f546575109111c455354861a0567c8aa794208a2 && \
    git clone https://github.com/HawkAaron/warp-transducer && \
    cd warp-transducer && \
    git checkout $COMMIT_SHA && \
    # disable old compile flags (compute_30 arch)
    sed -i 's/set(CUDA_NVCC_FLAGS "${CUDA_NVCC_FLAGS} -gencode arch=compute_30,code=sm_30 -O2")/#set(CUDA_NVCC_FLAGS "${CUDA_NVCC_FLAGS} -gencode arch=compute_30,code=sm_30 -O2")/g' CMakeLists.txt && \
    # enable Cuda 11 compilation if necessary
    sed -i 's/set(CUDA_NVCC_FLAGS "${CUDA_NVCC_FLAGS} -gencode arch=compute_75,code=sm_75")/set(CUDA_NVCC_FLAGS "${CUDA_NVCC_FLAGS} -gencode arch=compute_80,code=sm_80")/g' CMakeLists.txt && \
    # build loss function
    mkdir build && \
    cd build && \
    cmake .. && \
    make VERBOSE=1 && \
    # set env flags
    export CUDA_HOME="/usr/local/cuda" && \
    export WARP_RNNT_PATH=`pwd` && \
    export CUDA_TOOLKIT_ROOT_DIR=$CUDA_HOME && \
    export LD_LIBRARY_PATH="$CUDA_HOME/extras/CUPTI/lib64:$LD_LIBRARY_PATH" && \
    export LIBRARY_PATH=$CUDA_HOME/lib64:$LIBRARY_PATH && \
    export LD_LIBRARY_PATH=$CUDA_HOME/lib64:$LD_LIBRARY_PATH && \
    export CFLAGS="-I$CUDA_HOME/include $CFLAGS" && \
    # install pytorch binding
    cd ../pytorch_binding && \
    python3 setup.py install && \
    rm -rf ../tests test ../tensorflow_binding

# install nemo dependencies
WORKDIR /tmp/nemo
COPY requirements .
RUN for f in $(ls requirements*.txt); do pip install --disable-pip-version-check --no-cache-dir -r $f; done
<<<<<<< HEAD
=======


# install nemo_text_processing dependencies
COPY nemo_text_processing/setup.sh nemo_text_processing_setup.sh
RUN bash nemo_text_processing.sh
>>>>>>> 52121810

#install TRT tools: PT quantization support and ONNX graph optimizer
WORKDIR /tmp/trt_build
RUN git clone https://github.com/NVIDIA/TensorRT.git && \
    cd TensorRT/tools/onnx-graphsurgeon && python setup.py install && \
    cd ../pytorch-quantization && \
    python setup.py install && \
    rm -fr  /tmp/trt_build

# copy nemo source into a scratch image
FROM scratch as nemo-src
COPY . .

# start building the final container
FROM nemo-deps as nemo
ARG NEMO_VERSION=1.0.0rc1

# Check that NEMO_VERSION is set. Build will fail without this. Expose NEMO and base container
# version information as runtime environment variable for introspection purposes
RUN /usr/bin/test -n "$NEMO_VERSION" && \
    /bin/echo "export NEMO_VERSION=${NEMO_VERSION}" >> /root/.bashrc && \
    /bin/echo "export BASE_IMAGE=${BASE_IMAGE}" >> /root/.bashrc
RUN --mount=from=nemo-src,target=/tmp/nemo cd /tmp/nemo && pip install ".[all]" && \
    python -c "import nemo.collections.asr as nemo_asr" && \
    python -c "import nemo.collections.nlp as nemo_nlp" && \
<<<<<<< HEAD
    python -c "import nemo.collections.tts as nemo_tts"
=======
    python -c "import nemo.collections.tts as nemo_tts" && \
    python -c "import nemo_text_processing.text_normalization as text_normalization"
>>>>>>> 52121810

# TODO: Remove once 21.04 container is base container
# install latest numba version
RUN conda update -c numba numba -y

# copy scripts/examples/tests into container for end user
WORKDIR /workspace/nemo
COPY scripts /workspace/nemo/scripts
COPY examples /workspace/nemo/examples
COPY tests /workspace/nemo/tests
COPY tutorials /workspace/nemo/tutorials
# COPY README.rst LICENSE /workspace/nemo/

RUN printf "#!/bin/bash\njupyter lab --no-browser --allow-root --ip=0.0.0.0" >> start-jupyter.sh && \
    chmod +x start-jupyter.sh
<|MERGE_RESOLUTION|>--- conflicted
+++ resolved
@@ -83,14 +83,11 @@
 WORKDIR /tmp/nemo
 COPY requirements .
 RUN for f in $(ls requirements*.txt); do pip install --disable-pip-version-check --no-cache-dir -r $f; done
-<<<<<<< HEAD
-=======
 
 
 # install nemo_text_processing dependencies
 COPY nemo_text_processing/setup.sh nemo_text_processing_setup.sh
 RUN bash nemo_text_processing.sh
->>>>>>> 52121810
 
 #install TRT tools: PT quantization support and ONNX graph optimizer
 WORKDIR /tmp/trt_build
@@ -116,12 +113,8 @@
 RUN --mount=from=nemo-src,target=/tmp/nemo cd /tmp/nemo && pip install ".[all]" && \
     python -c "import nemo.collections.asr as nemo_asr" && \
     python -c "import nemo.collections.nlp as nemo_nlp" && \
-<<<<<<< HEAD
-    python -c "import nemo.collections.tts as nemo_tts"
-=======
     python -c "import nemo.collections.tts as nemo_tts" && \
     python -c "import nemo_text_processing.text_normalization as text_normalization"
->>>>>>> 52121810
 
 # TODO: Remove once 21.04 container is base container
 # install latest numba version
