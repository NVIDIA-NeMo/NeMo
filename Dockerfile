# syntax=docker/dockerfile:experimental

# Copyright (c) 2019, NVIDIA CORPORATION. All rights reserved.
#
# Licensed under the Apache License, Version 2.0 (the "License");
# you may not use this file except in compliance with the License.
# You may obtain a copy of the License at
#
#     http://www.apache.org/licenses/LICENSE-2.0
#
# Unless required by applicable law or agreed to in writing, software
# distributed under the License is distributed on an "AS IS" BASIS,
# WITHOUT WARRANTIES OR CONDITIONS OF ANY KIND, either express or implied.
# See the License for the specific language governing permissions and
# limitations under the License.

ARG BASE_IMAGE=nvcr.io/nvidia/pytorch:24.01-py3

# build an image that includes only the nemo dependencies, ensures that dependencies
# are included first for optimal caching, and useful for building a development
# image (by specifying build target as `nemo-deps`)
FROM ${BASE_IMAGE} as nemo-deps

# dependency flags; should be declared after FROM
# torchaudio: not required by default
ARG REQUIRE_TORCHAUDIO=false
# k2: not required by default
ARG REQUIRE_K2=false
# ais cli: not required by default, install only if required
ARG REQUIRE_AIS_CLI=false

# Ensure apt-get won't prompt for selecting options
ENV DEBIAN_FRONTEND=noninteractive
# libavdevice-dev required for latest torchaudio
RUN apt-get update && \
  apt-get upgrade -y && \
  apt-get install -y \
  libsndfile1 sox \
  libfreetype6 \
  swig \
  ffmpeg \
  libavdevice-dev && \
  rm -rf /var/lib/apt/lists/*

# libtool, ... , libgts-dev are required for graphviz
# graphviz is required for k2 and pynini visualization
RUN apt-get update && \
  apt-get install -y \
  libtool \
  libltdl-dev \
  automake \
  autoconf \
  bison \
  flex \
  tcl \
  ghostscript \
  libgd-dev \
  fontconfig \
  libcairo2-dev \
  libpango1.0-dev \
  libgts-dev && \
  rm -rf /var/lib/apt/lists/*

WORKDIR /workspace/
# Install megatron core, this can be removed once 0.3 pip package is released
# We leave it here in case we need to work off of a specific commit in main
RUN git clone https://github.com/NVIDIA/Megatron-LM.git && \
  cd Megatron-LM && \
<<<<<<< HEAD
  git checkout cb995d571faea19d01a1bf55ed0fd89523b9ce64 && \
=======
  git checkout ad53b1e38689a0ceed75ade7821f4e6c7554abb4 && \
>>>>>>> 81cfcc63
  pip install .

# Performance optimizations for distributed optimizer: https://github.com/NVIDIA/apex/pull/1771
RUN git clone https://github.com/NVIDIA/apex.git && \
  cd apex && \
  git checkout f058162b215791b15507bb542f22ccfde49c872d && \
  pip install -v --no-build-isolation --disable-pip-version-check --no-cache-dir --config-settings "--build-option=--cpp_ext --cuda_ext --fast_layer_norm --distributed_adam --deprecated_fused_adam" ./

# Transformer Engine 1.2.0
RUN git clone https://github.com/NVIDIA/TransformerEngine.git && \
  cd TransformerEngine && \
  git fetch origin da30634a6c9ccdbb6c587b6c93b1860e4b038204 && \
  git checkout FETCH_HEAD && \
  git submodule init && git submodule update && \
  NVTE_FRAMEWORK=pytorch NVTE_WITH_USERBUFFERS=1 MPI_HOME=/usr/local/mpi pip install .

WORKDIR /tmp/

# uninstall stuff from base container
RUN pip3 uninstall -y sacrebleu torchtext

# build torchaudio
WORKDIR /tmp/torchaudio_build
COPY scripts/installers /tmp/torchaudio_build/scripts/installers/
RUN INSTALL_MSG=$(/bin/bash /tmp/torchaudio_build/scripts/installers/install_torchaudio_latest.sh); INSTALL_CODE=$?; \
  echo ${INSTALL_MSG}; \
  if [ ${INSTALL_CODE} -ne 0 ]; then \
  echo "torchaudio installation failed";  \
  if [ "${REQUIRE_TORCHAUDIO}" = true ]; then \
  exit ${INSTALL_CODE};  \
  else echo "Skipping failed torchaudio installation"; fi \
  else echo "torchaudio installed successfully"; fi

COPY scripts /tmp/nemo/scripts/
# install correct graphviz version (k2 and pynini visualization tool), skip if installation fails
RUN INSTALL_MSG=$(/bin/bash /tmp/nemo/scripts/installers/install_graphviz.sh --docker); INSTALL_CODE=$?; \
  echo ${INSTALL_MSG}; \
  if [ ${INSTALL_CODE} -ne 0 ]; then \
  echo "graphviz installation failed";  \
  if [ "${REQUIRE_K2}" = true ]; then \
  exit ${INSTALL_CODE};  \
  else echo "Skipping failed graphviz installation"; fi \
  else echo "graphviz installed successfully"; fi

# install k2, skip if installation fails
COPY scripts /tmp/nemo/scripts/
RUN INSTALL_MSG=$(/bin/bash /tmp/nemo/scripts/installers/install_k2.sh); INSTALL_CODE=$?; \
  echo ${INSTALL_MSG}; \
  if [ ${INSTALL_CODE} -ne 0 ]; then \
  echo "k2 installation failed";  \
  if [ "${REQUIRE_K2}" = true ]; then \
  exit ${INSTALL_CODE};  \
  else echo "Skipping failed k2 installation"; fi \
  else echo "k2 installed successfully"; fi

# install nemo dependencies
WORKDIR /tmp/nemo
ENV LHOTSE_REQUIRE_TORCHAUDIO=0
COPY requirements .
RUN for f in $(ls requirements*.txt); do pip3 install --disable-pip-version-check --no-cache-dir -r $f; done

# install flash attention
RUN pip install flash-attn
# install numba for latest containers
RUN pip install numba>=0.57.1

# copy nemo source into a scratch image
FROM scratch as nemo-src
COPY . .

# start building the final container
FROM nemo-deps as nemo
ARG NEMO_VERSION=1.23.0

# Check that NEMO_VERSION is set. Build will fail without this. Expose NEMO and base container
# version information as runtime environment variable for introspection purposes
RUN /usr/bin/test -n "$NEMO_VERSION" && \
  /bin/echo "export NEMO_VERSION=${NEMO_VERSION}" >> /root/.bashrc && \
  /bin/echo "export BASE_IMAGE=${BASE_IMAGE}" >> /root/.bashrc

# Install NeMo
RUN --mount=from=nemo-src,target=/tmp/nemo,rw cd /tmp/nemo && pip install ".[all]"

# Check install
RUN python -c "import nemo.collections.nlp as nemo_nlp" && \
  python -c "import nemo.collections.tts as nemo_tts" && \
  python -c "import nemo_text_processing.text_normalization as text_normalization"


# copy scripts/examples/tests into container for end user
WORKDIR /workspace/nemo
COPY scripts /workspace/nemo/scripts
COPY examples /workspace/nemo/examples
COPY tests /workspace/nemo/tests
COPY tutorials /workspace/nemo/tutorials
# COPY README.rst LICENSE /workspace/nemo/

RUN printf "#!/bin/bash\njupyter lab --no-browser --allow-root --ip=0.0.0.0" >> start-jupyter.sh && \
  chmod +x start-jupyter.sh

# If required, install AIS CLI
RUN if [ "${REQUIRE_AIS_CLI}" = true ]; then \
  INSTALL_MSG=$(/bin/bash scripts/installers/install_ais_cli_latest.sh); INSTALL_CODE=$?; \
  echo ${INSTALL_MSG}; \
  if [ ${INSTALL_CODE} -ne 0 ]; then \
  echo "AIS CLI installation failed"; \
  exit ${INSTALL_CODE}; \
  else echo "AIS CLI installed successfully"; fi \
  else echo "Skipping AIS CLI installation"; fi<|MERGE_RESOLUTION|>--- conflicted
+++ resolved
@@ -66,11 +66,7 @@
 # We leave it here in case we need to work off of a specific commit in main
 RUN git clone https://github.com/NVIDIA/Megatron-LM.git && \
   cd Megatron-LM && \
-<<<<<<< HEAD
-  git checkout cb995d571faea19d01a1bf55ed0fd89523b9ce64 && \
-=======
   git checkout ad53b1e38689a0ceed75ade7821f4e6c7554abb4 && \
->>>>>>> 81cfcc63
   pip install .
 
 # Performance optimizations for distributed optimizer: https://github.com/NVIDIA/apex/pull/1771
