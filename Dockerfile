--- conflicted
+++ resolved
@@ -72,10 +72,6 @@
 # Performance optimizations for distributed optimizer: https://github.com/NVIDIA/apex/pull/1771
 RUN git clone https://github.com/NVIDIA/apex.git && \
   cd apex && \
-<<<<<<< HEAD
-  git checkout 9fc94b7d6db1b178adf9a6e92750f070dd9f825d && \
-  pip install install -v --no-build-isolation --disable-pip-version-check --no-cache-dir --config-settings "--build-option=--cpp_ext --cuda_ext --fast_layer_norm --distributed_adam --deprecated_fused_adam --group_norm" ./
-=======
   git checkout f058162b215791b15507bb542f22ccfde49c872d && \
   pip install -v --no-build-isolation --disable-pip-version-check --no-cache-dir --config-settings "--build-option=--cpp_ext --cuda_ext --fast_layer_norm --distributed_adam --deprecated_fused_adam" ./
 
@@ -88,7 +84,6 @@
   NVTE_FRAMEWORK=pytorch NVTE_WITH_USERBUFFERS=1 MPI_HOME=/usr/local/mpi pip install .
 
 WORKDIR /tmp/
->>>>>>> dbc8a6ee
 
 # uninstall stuff from base container
 RUN pip3 uninstall -y sacrebleu torchtext
@@ -105,17 +100,6 @@
   else echo "Skipping failed torchaudio installation"; fi \
   else echo "torchaudio installed successfully"; fi
 
-<<<<<<< HEAD
-# install nemo dependencies
-WORKDIR /tmp/nemo
-COPY requirements .
-RUN for f in $(ls requirements*.txt); do pip3 install --disable-pip-version-check --no-cache-dir -r $f; done
-
-# install flash attention dependencies
-RUN pip install flash-attn
-# install numba for latest containers
-RUN pip install numba>=0.57.1
-=======
 COPY scripts /tmp/nemo/scripts/
 # install correct graphviz version (k2 and pynini visualization tool), skip if installation fails
 RUN INSTALL_MSG=$(/bin/bash /tmp/nemo/scripts/installers/install_graphviz.sh --docker); INSTALL_CODE=$?; \
@@ -126,24 +110,6 @@
   exit ${INSTALL_CODE};  \
   else echo "Skipping failed graphviz installation"; fi \
   else echo "graphviz installed successfully"; fi
->>>>>>> dbc8a6ee
-
-RUN pip install -e git+https://github.com/CompVis/taming-transformers.git@3ba01b241669f5ade541ce990f7650a3b8f65318#egg=taming-transformers --src /opt
-
-RUN cd /tmp                                                                                                  && \
-    git clone https://github.com/ashawkey/stable-dreamfusion.git                                             && \
-    cd stable-dreamfusion                                                                                    && \
-    git checkout 5550b91862a3af7842bb04875b7f1211e5095a63                                                    && \
-    find . -type f -name 'setup.py' -exec sed -i 's/c++14/c++17/g' {} +                                      && \
-    pip install --no-cache-dir ./raymarching                                                                 && \
-    pip install --no-cache-dir ./shencoder                                                                   && \
-    pip install --no-cache-dir ./freqencoder                                                                 && \
-    TORCH_CUDA_ARCH_LIST="6.0 6.1 7.0 7.5 8.0 8.6 9.0+PTX" pip install --no-cache-dir ./gridencoder          && \
-    cd /opt                                                                                                  && \
-    rm -rf /tmp/stable-dreamfusion
-
-RUN TCNN_CUDA_ARCHITECTURES="52,60,61,70,75,80,86,89,90" pip install --no-cache-dir \
-   git+https://github.com/NVlabs/tiny-cuda-nn@6f018a9cd1b369bcb247e1d539968db8e48b2b3f#subdirectory=bindings/torch
 
 # install k2, skip if installation fails
 COPY scripts /tmp/nemo/scripts/
