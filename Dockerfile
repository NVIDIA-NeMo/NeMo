--- conflicted
+++ resolved
@@ -45,15 +45,9 @@
 # TODO: Remove once this Apex commit (2/24/23) is included in PyTorch
 # container
 RUN git clone https://github.com/NVIDIA/apex.git && \
-<<<<<<< HEAD
-    cd apex && \
-    git checkout 03c9d80ed54c0eaa5b581bf42ceca3162f085327 && \
-    pip3 install -v --disable-pip-version-check --no-cache-dir --global-option="--cpp_ext" --global-option="--cuda_ext" --global-option="--fast_layer_norm" --global-option="--distributed_adam" --global-option="--deprecated_fused_adam" ./
-=======
   cd apex && \
-  git checkout a32d7a6dddcf4e39d241b0d139c222a97c91887d && \
+  git checkout 03c9d80ed54c0eaa5b581bf42ceca3162f085327 && \
   pip3 install -v --disable-pip-version-check --no-cache-dir --global-option="--cpp_ext" --global-option="--cuda_ext" --global-option="--fast_layer_norm" --global-option="--distributed_adam" --global-option="--deprecated_fused_adam" ./
->>>>>>> d47e5d2c
 
 # uninstall stuff from base container
 RUN pip3 uninstall -y sacrebleu torchtext
