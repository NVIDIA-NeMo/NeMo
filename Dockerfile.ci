--- conflicted
+++ resolved
@@ -22,7 +22,6 @@
 ENV HYDRA_FULL_ERROR=1
 ENV PYTHONUNBUFFERED=1
 
-<<<<<<< HEAD
 # APT packages
 RUN <<"EOF" bash -ex
 apt-get update
@@ -30,7 +29,6 @@
 apt-get clean
 EOF
 
-=======
 FROM base-image as te-wheel
 ARG TE_REPO
 ARG TE_TAG
@@ -42,7 +40,6 @@
 EOF
 
 FROM base-image as mcore-wheel
->>>>>>> 9bb58fe6
 ARG MLM_REPO
 ARG MLM_TAG
 RUN --mount=type=bind,source=reinstall.sh,target=/tmp/NeMo/reinstall.sh <<"EOF" bash -ex
