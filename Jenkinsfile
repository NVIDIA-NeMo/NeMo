pipeline {
  agent {
        docker {
            image 'nvcr.io/nvidia/pytorch:20.01-py3'
            args '--device=/dev/nvidia0 --gpus all --user 0:128 -v /home:/home -v $HOME/.cache/torch:/root/.cache/torch --shm-size=8g'
        }
  }
  options {
    timeout(time: 1, unit: 'HOURS')
    disableConcurrentBuilds()
  }
  stages {

    stage('PyTorch version') {
      steps {
        sh 'python -c "import torch; print(torch.__version__)"'
      }
    }
    stage('Install test requirements') {
      steps {
        sh 'apt-get update && apt-get install -y bc && pip install -r requirements/requirements_test.txt'
      }
    }
    stage('Code formatting checks') {
      steps {
        sh 'python setup.py style'
      }
    }
    stage('Documentation check') {
      steps {
        sh './reinstall.sh && pytest -m docs'
      }
    }


    stage('L0: Unit Tests') {
      steps {
        sh 'pytest -m unit'
      }
    }

    stage('L0: Integration Tests') {
      steps {
        sh 'pytest -m integration'
      }
    }

    stage('L1: System Tests') {
      steps {
        sh 'pytest -m system'
      }
    }

<<<<<<< HEAD
    stage('L2: Acceptance Tests') {
      steps {
        sh 'pytest -m acceptance'
=======
    stage('LX: Unclassified Tests') {
      steps {
        sh 'pytest -m unclassified'
>>>>>>> 3d93f0ec
      }
    }

    stage('L2: Parallel Stage1') {
      when {
        anyOf{
          branch 'master'
          changeRequest()
        }
      }
      failFast true
      parallel {
        stage('Simplest test') {
          steps {
            sh 'cd examples/start_here && CUDA_VISIBLE_DEVICES=0 python simplest_example.py'
          }
        }
        stage ('Chatbot test') {
          steps {
            sh 'cd examples/start_here && CUDA_VISIBLE_DEVICES=1 python chatbot_example.py'
          }
        }
      }
    }

    stage('L2: Parallel NLP-BERT pretraining') {
      when {
        anyOf{
          branch 'master'
          changeRequest()
        }
      }
      failFast true
      parallel { 
        stage('BERT on the fly preprocessing') {
          steps {
            sh 'cd examples/nlp/language_modeling && CUDA_VISIBLE_DEVICES=0 python bert_pretraining.py --amp_opt_level O1 --train_data /home/TestData/nlp/wikitext-2/train.txt --eval_data /home/TestData/nlp/wikitext-2/valid.txt --dataset_name wikitext-2 --work_dir outputs/bert_lm/wikitext2 --batch_size 64 --lr 0.01 --lr_policy CosineAnnealing --lr_warmup_proportion 0.05 --tokenizer sentence-piece --vocab_size 3200 --hidden_size 768 --intermediate_size 3072 --num_hidden_layers 6 --num_attention_heads 12 --hidden_act "gelu" --save_step_freq 200 --sample_size 10000000 --mask_probability 0.15 --short_seq_prob 0.1 --max_steps=300'
            sh 'cd examples/nlp/language_modeling && LOSS=$(cat outputs/bert_lm/wikitext2/log_globalrank-0_localrank-0.txt |   grep "Loss" |tail -n 1| awk \'{print \$7}\' | egrep -o "[0-9.]+" ) && echo $LOSS && if [ $(echo "$LOSS < 8.0" | bc -l) -eq 1 ]; then echo "SUCCESS" && exit 0; else echo "FAILURE" && exit 1; fi'
            sh 'rm -rf examples/nlp/language_modeling/outputs/wikitext2 && rm -rf /home/TestData/nlp/wikitext-2/*.pkl && rm -rf /home/TestData/nlp/wikitext-2/bert'
          }
        }        
        stage('BERT offline preprocessing') {
          steps {
            sh 'cd examples/nlp/language_modeling && CUDA_VISIBLE_DEVICES=1 python bert_pretraining.py --amp_opt_level O1 --train_data /home/TestData/nlp/wiki_book_mini/training --eval_data /home/TestData/nlp/wiki_book_mini/evaluation --work_dir outputs/bert_lm/wiki_book --batch_size 8 --config_file /home/TestData/nlp/bert_configs/uncased_L-12_H-768_A-12.json  --save_step_freq 200 --max_steps 300  --num_gpus 1  --batches_per_step 1 --lr_policy SquareRootAnnealing --beta2 0.999 --beta1 0.9  --lr_warmup_proportion 0.01 --optimizer adam_w  --weight_decay 0.01  --lr 0.875e-4 --preprocessed_data '
            sh 'cd examples/nlp/language_modeling && LOSS=$(cat outputs/bert_lm/wiki_book/log_globalrank-0_localrank-0.txt |  grep "Loss" |tail -n 1| awk \'{print \$7}\' | egrep -o "[0-9.]+" ) && echo $LOSS && if [ $(echo "$LOSS < 15.0" | bc -l) -eq 1 ]; then echo "SUCCESS" && exit 0; else echo "FAILURE" && exit 1; fi'
            sh 'rm -rf examples/nlp/language_modeling/outputs/wiki_book'
          }
        }
      }
    }

    stage('L2: Parallel NLP Examples 1') {
      when {
        anyOf{
          branch 'master'
          changeRequest()
        }
      }
      failFast true
      parallel {
        stage ('Text Classification with BERT Test') {
          steps {
            sh 'cd examples/nlp/text_classification && CUDA_VISIBLE_DEVICES=0 python text_classification_with_bert.py --pretrained_bert_model bert-base-uncased --num_epochs=1 --max_seq_length=50 --dataset_name=jarvis --data_dir=/home/TestData/nlp/retail/ --eval_file_prefix=eval --batch_size=10 --num_train_samples=-1 --do_lower_case --work_dir=outputs'
            sh 'rm -rf examples/nlp/text_classification/outputs'
          }
        }
        stage ('Dialogue State Tracking - TRADE - Multi-GPUs') {
          steps {
            sh 'rm -rf /home/TestData/nlp/multiwoz2.1/vocab.pkl'
            sh 'cd examples/nlp/dialogue_state_tracking && CUDA_VISIBLE_DEVICES=0,1 python -m torch.distributed.launch --nproc_per_node=2 dialogue_state_tracking_trade.py --batch_size=10 --eval_batch_size=10 --num_train_samples=-1 --num_eval_samples=-1 --num_epochs=1 --dropout=0.2 --eval_file_prefix=test --num_gpus=2 --lr=0.001 --grad_norm_clip=10 --work_dir=outputs --data_dir=/home/TestData/nlp/multiwoz2.1'
            sh 'rm -rf examples/nlp/dialogue_state_tracking/outputs'
            sh 'rm -rf /home/TestData/nlp/multiwoz2.1/vocab.pkl'
          }
        }
        stage ('GLUE Benchmark Test') {
          steps {
            sh 'cd examples/nlp/glue_benchmark && CUDA_VISIBLE_DEVICES=1 python glue_benchmark_with_bert.py --data_dir /home/TestData/nlp/glue_fake/MRPC --pretrained_model_name bert-base-uncased --work_dir glue_output --save_step_freq -1 --num_epochs 1 --task_name mrpc --batch_size 2 --no_data_cache'
            sh 'rm -rf examples/nlp/glue_benchmark/glue_output'
          }
        }
      }
    }


    stage('L2: Parallel NLP Examples 2') {
      when {
        anyOf{
          branch 'master'
          changeRequest()
        }
      }
      failFast true
      parallel {
        stage('Token Classification Training/Inference Test') {
          steps {
            sh 'cd examples/nlp/token_classification && CUDA_VISIBLE_DEVICES=0 python token_classification.py --data_dir /home/TestData/nlp/token_classification_punctuation/ --batch_size 2 --num_epochs 1 --save_epoch_freq 1 --work_dir token_classification_output --pretrained_bert_model bert-base-uncased'
            sh 'cd examples/nlp/token_classification && DATE_F=$(ls token_classification_output/) && CUDA_VISIBLE_DEVICES=0 python token_classification_infer.py --work_dir token_classification_output/$DATE_F/checkpoints/ --labels_dict /home/TestData/nlp/token_classification_punctuation/label_ids.csv --pretrained_bert_model bert-base-uncased'
            sh 'rm -rf examples/nlp/token_classification/token_classification_output'
          }
        }
        stage ('Punctuation and Classification Training/Inference Test') {
          steps {
            sh 'cd examples/nlp/token_classification && CUDA_VISIBLE_DEVICES=1 python punctuation_capitalization.py --data_dir /home/TestData/nlp/token_classification_punctuation/ --work_dir punctuation_output --save_epoch_freq 1 --num_epochs 1 --save_step_freq -1 --batch_size 2'
            sh 'cd examples/nlp/token_classification && DATE_F=$(ls punctuation_output/) && DATA_DIR="/home/TestData/nlp/token_classification_punctuation" && CUDA_VISIBLE_DEVICES=1 python punctuation_capitalization_infer.py --checkpoints_dir punctuation_output/$DATE_F/checkpoints/ --punct_labels_dict $DATA_DIR/punct_label_ids.csv --capit_labels_dict $DATA_DIR/capit_label_ids.csv'
            sh 'rm -rf examples/nlp/token_classification/punctuation_output'
          }
        }
      }
    }

    stage('L2: Parallel NLP-Squad') {
      when {
        anyOf{
          branch 'master'
          changeRequest()
        }
      }
      failFast true
      parallel {
        stage('BERT Squad v1.1') {
          steps {
            sh 'cd examples/nlp/question_answering && CUDA_VISIBLE_DEVICES=0 python question_answering_squad.py --no_data_cache --amp_opt_level O1 --train_file /home/TestData/nlp/squad_mini/v1.1/train-v1.1.json --eval_file /home/TestData/nlp/squad_mini/v1.1/dev-v1.1.json --work_dir outputs/squadv1 --batch_size 8 --save_step_freq 200 --max_steps 50 --train_step_freq 5 --lr_policy WarmupAnnealing  --lr 5e-5 --do_lower_case --pretrained_model_name bert-base-uncased'
            sh 'cd examples/nlp/question_answering && FSCORE=$(cat outputs/squadv1/log_globalrank-0_localrank-0.txt |  grep "f1" |tail -n 1 |egrep -o "[0-9.]+"|tail -n 1 ) && echo $FSCORE && if [ $(echo "$FSCORE > 10.0" | bc -l) -eq 1 ]; then echo "SUCCESS" && exit 0; else echo "FAILURE" && exit 1; fi'
            sh 'rm -rf examples/nlp/question_answering/outputs/squadv1 && rm -rf /home/TestData/nlp/squad_mini/v1.1/*cache*'
          }
        }
        stage('BERT Squad v2.0') {
          steps {
            sh 'cd examples/nlp/question_answering && CUDA_VISIBLE_DEVICES=1 python question_answering_squad.py --no_data_cache --amp_opt_level O1 --train_file /home/TestData/nlp/squad_mini/v2.0/train-v2.0.json --eval_file /home/TestData/nlp/squad_mini/v2.0/dev-v2.0.json --work_dir outputs/squadv2 --batch_size 8 --save_step_freq 200 --train_step_freq 2 --max_steps 10 --lr_policy WarmupAnnealing  --lr 1e-5 --do_lower_case --version_2_with_negative --pretrained_model_name bert-base-uncased'
            sh 'cd examples/nlp/question_answering && FSCORE=$(cat outputs/squadv2/log_globalrank-0_localrank-0.txt |  grep "f1" |tail -n 1 |egrep -o "[0-9.]+"|tail -n 1 ) && echo $FSCORE && if [ $(echo "$FSCORE > 40.0" | bc -l) -eq 1 ]; then echo "SUCCESS" && exit 0; else echo "FAILURE" && exit 1; fi'
            sh 'rm -rf examples/nlp/question_answering/outputs/squadv2 && rm -rf /home/TestData/nlp/squad_mini/v2.0/*cache*'
          }
        }
      }
    }

    stage('L2: Parallel NLP-Examples 3') {
      when {
        anyOf{
          branch 'master'
          changeRequest()
        }
      }
      failFast true
      parallel { 
        stage('asr_processing') {
          steps {
            sh 'cd examples/nlp/asr_postprocessor && CUDA_VISIBLE_DEVICES=0 python asr_postprocessor.py --data_dir=/home/TestData/nlp/asr_postprocessor/pred_real --restore_from=/home/TestData/nlp/asr_postprocessor/bert-base-uncased_decoder.pt --max_steps=25 --batch_size=64'
            sh 'cd examples/nlp/asr_postprocessor && WER=$(cat outputs/asr_postprocessor/log_globalrank-0_localrank-0.txt | grep "Validation WER" | tail -n 1 | egrep -o "[0-9.]+" | tail -n 1) && echo $WER && if [ $(echo "$WER < 25.0" | bc -l) -eq 1 ]; then echo "SUCCESS" && exit 0; else echo "FAILURE" && exit 1; fi'
            sh 'rm -rf examples/nlp/asr_postprocessor/outputs'
          }
        }
        stage('Roberta Squad v1.1') {
          steps {
            sh 'cd examples/nlp/question_answering && CUDA_VISIBLE_DEVICES=1 python question_answering_squad.py --no_data_cache --amp_opt_level O1 --train_file /home/TestData/nlp/squad_mini/v1.1/train-v1.1.json --eval_file /home/TestData/nlp/squad_mini/v1.1/dev-v1.1.json --work_dir outputs/squadv1_roberta --batch_size 5 --save_step_freq 200 --max_steps 50 --train_step_freq 5  --lr_policy WarmupAnnealing  --lr 1e-5 --pretrained_model_name roberta-base'
            sh 'cd examples/nlp/question_answering && FSCORE=$(cat outputs/squadv1_roberta/log_globalrank-0_localrank-0.txt |  grep "f1" |tail -n 1 |egrep -o "[0-9.]+"|tail -n 1 ) && echo $FSCORE && if [ $(echo "$FSCORE > 7.0" | bc -l) -eq 1 ]; then echo "SUCCESS" && exit 0; else echo "FAILURE" && exit 1; fi'
            sh 'rm -rf examples/nlp/question_answering/outputs/squadv1_roberta && rm -rf /home/TestData/nlp/squad_mini/v1.1/*cache*'
          }
        }
      }
    }

    stage('L2: NLP-Intent Detection/Slot Tagging Examples - Multi-GPU') {
      when {
        anyOf{
          branch 'master'
          changeRequest()
        }
      }
      failFast true
        steps {
          sh 'cd examples/nlp/intent_detection_slot_tagging && CUDA_VISIBLE_DEVICES=0,1 python -m torch.distributed.launch --nproc_per_node=2 joint_intent_slot_with_bert.py --num_gpus=2 --num_epochs=1 --max_seq_length=50 --dataset_name=jarvis-retail --data_dir=/home/TestData/nlp/retail/ --eval_file_prefix=eval --batch_size=10 --num_train_samples=-1 --do_lower_case --work_dir=outputs'
          sh 'cd examples/nlp/intent_detection_slot_tagging && TASK_NAME=$(ls outputs/) && DATE_F=$(ls outputs/$TASK_NAME/) && CHECKPOINT_DIR=outputs/$TASK_NAME/$DATE_F/checkpoints/ && CUDA_VISIBLE_DEVICES=0 python joint_intent_slot_infer.py --work_dir $CHECKPOINT_DIR --eval_file_prefix=eval --dataset_name=jarvis-retail --data_dir=/home/TestData/nlp/retail/ --batch_size=10'
          sh 'cd examples/nlp/intent_detection_slot_tagging && TASK_NAME=$(ls outputs/) && DATE_F=$(ls outputs/$TASK_NAME/) && CHECKPOINT_DIR=outputs/$TASK_NAME/$DATE_F/checkpoints/ && CUDA_VISIBLE_DEVICES=0 python joint_intent_slot_infer_b1.py --data_dir=/home/TestData/nlp/retail/ --work_dir $CHECKPOINT_DIR --dataset_name=jarvis-retail --query="how much is it?"'
          sh 'rm -rf examples/nlp/intent_detection_slot_tagging/outputs'
        }
      }

    stage('L2: NLP-NMT Example') {
      when {
        anyOf{
          branch 'master'
          changeRequest()
        }
      }
      failFast true
        steps {
          sh 'cd examples/nlp/neural_machine_translation/ && CUDA_VISIBLE_DEVICES=0 python machine_translation_tutorial.py --max_steps 100'
          sh 'rm -rf examples/nlp/neural_machine_translation/outputs'        
      }
    }

    stage('L2: Parallel Stage Jasper / GAN') {
      when {
        anyOf{
          branch 'master'
          changeRequest()
        }
      }
      failFast true
      parallel {
        // stage('Jasper AN4 O1') {
        //   steps {
        //     sh 'cd examples/asr && CUDA_VISIBLE_DEVICES=0 python jasper_an4.py --amp_opt_level=O1 --num_epochs=35 --test_after_training --work_dir=O1'
        //   }
        // }
        stage('GAN O2') {
          steps {
            sh 'cd examples/image && CUDA_VISIBLE_DEVICES=0 python gan.py --amp_opt_level=O2 --num_epochs=3 --train_dataset=/home/TestData/'
          }
        }
        stage('Jasper AN4 O2') {
          steps {
            sh 'cd examples/asr && CUDA_VISIBLE_DEVICES=1 python jasper_an4.py --amp_opt_level=O2 --num_epochs=35 --test_after_training --work_dir=O2 --train_dataset=/home/TestData/an4_dataset/an4_train.json --eval_datasets=/home/TestData/an4_dataset/an4_val.json'
          }
        }
      }
    }

    // stage('Parallel Stage GAN') {
    //   failFast true
    //   parallel {
    //     stage('GAN O1') {
    //       steps {
    //         sh 'cd examples/image && CUDA_VISIBLE_DEVICES=0 python gan.py --amp_opt_level=O1 --num_epochs=3'
    //       }
    //     }
    //   }
    // }

    stage('L2: Multi-GPU Jasper test') {
      when {
        anyOf{
          branch 'master'
          changeRequest()
        }
      }
      failFast true
      parallel {
        stage('Jasper AN4 2 GPUs') {
          steps {
            sh 'cd examples/asr && CUDA_VISIBLE_DEVICES=0,1 python -m torch.distributed.launch --nproc_per_node=2 jasper_an4.py --num_epochs=40 --batch_size=24 --work_dir=multi_gpu --test_after_training  --train_dataset=/home/TestData/an4_dataset/an4_train.json --eval_datasets=/home/TestData/an4_dataset/an4_val.json'
          }
        }
      }
    }
    

    stage('L2: TTS Tests') {
      when {
        anyOf{
          branch 'master'
          changeRequest()
        }
      }
      failFast true
      steps {
        sh 'cd examples/tts && CUDA_VISIBLE_DEVICES=0,1 python -m torch.distributed.launch --nproc_per_node=2 tacotron2.py --max_steps=51 --model_config=configs/tacotron2.yaml --train_dataset=/home/TestData/an4_dataset/an4_train.json --amp_opt_level=O1 --eval_freq=50'
        sh 'cd examples/tts && TTS_CHECKPOINT_DIR=$(ls | grep "Tacotron2") && echo $TTS_CHECKPOINT_DIR && LOSS=$(cat $TTS_CHECKPOINT_DIR/log_globalrank-0_localrank-0.txt | grep -o -E "Loss[ :0-9.]+" | grep -o -E "[0-9.]+" | tail -n 1) && echo $LOSS && if [ $(echo "$LOSS < 3.0" | bc -l) -eq 1 ]; then echo "SUCCESS" && exit 0; else echo "FAILURE" && exit 1; fi'
        // sh 'cd examples/tts && TTS_CHECKPOINT_DIR=$(ls | grep "Tacotron2") && cp ../asr/multi_gpu/checkpoints/* $TTS_CHECKPOINT_DIR/checkpoints'
        // sh 'CUDA_VISIBLE_DEVICES=0 python tacotron2_an4_test.py --model_config=configs/tacotron2.yaml --eval_dataset=/home/TestData/an4_dataset/an4_train.json --jasper_model_config=../asr/configs/jasper_an4.yaml --load_dir=$TTS_CHECKPOINT_DIR/checkpoints'
      }
    }

  }

  post {
    always {
        cleanWs()
    }
  }
}<|MERGE_RESOLUTION|>--- conflicted
+++ resolved
@@ -51,15 +51,9 @@
       }
     }
 
-<<<<<<< HEAD
-    stage('L2: Acceptance Tests') {
-      steps {
-        sh 'pytest -m acceptance'
-=======
     stage('LX: Unclassified Tests') {
       steps {
         sh 'pytest -m unclassified'
->>>>>>> 3d93f0ec
       }
     }
 
