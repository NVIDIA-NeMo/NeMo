pipeline {
  agent {
        docker {
<<<<<<< HEAD
      //image 'gitlab-master.nvidia.com:5005/eharper/nemo_containers:nemo_ci_pytorch_22.07_apex_3c19f1061879394f28272a99a7ea26d58f72dace'
      image 'nvcr.io/nvidia/pytorch:22.08-py3'
      args '--device=/dev/nvidia0 --gpus all --user 0:128 -v /home/TestData:/home/TestData -v $HOME/.cache:/root/.cache --shm-size=8g'
=======
      image 'nvcr.io/nvidia/pytorch:22.09-py3'
      args '--device=/dev/nvidia0 --gpus all -e TRANSFORMERS_OFFLINE=0 --user 0:128 -v /home/TestData:/home/TestData -v $HOME/.cache:/root/.cache --shm-size=8g'
>>>>>>> 69f71524
        }
  }
  options {
    timeout(time: 2, unit: 'HOURS')
    disableConcurrentBuilds(abortPrevious: true)
  }

  stages {

    stage('Add git safe directory'){
      steps{
        sh 'git config --global --add safe.directory /var/lib/jenkins/workspace/NeMo_$GIT_BRANCH'
        sh 'git config --global --add safe.directory /raid/JenkinsWorkDir/workspace/NeMo_$GIT_BRANCH'
      }
    }

    stage('nvidia-smi'){
      steps{
        sh 'nvidia-smi'
      }
    }

<<<<<<< HEAD
=======
    stage('Transformers Offline') {
      steps{
        sh 'echo "TRANSFORMERS_OFFLINE="${TRANSFORMERS_OFFLINE}'
      }
    }

>>>>>>> 69f71524
    stage('PyTorch version') {
      steps {
        sh 'python -c "import torch; print(torch.__version__)"'
        sh 'python -c "import torchvision; print(torchvision.__version__)"'
      }
    }

    stage('Install test requirements') {
      steps {
        sh 'apt-get update && apt-get install -y bc && pip install -r requirements/requirements_test.txt'
      }
    }

    stage('Code formatting checks') {
      steps {
        sh 'python setup.py style'
      }
    }

    stage('Copyright Headers check') {
      steps {
        sh 'python tests/check_copyright_header.py --dir .'
      }
    }

    // Removed `torch_tts` install option from NeMo>=1.7.0
    // Will add test back if/when we decide to support it again
    // stage('Torch TTS unit tests') {
    //   when {
    //     anyOf {
    //       branch 'main'
    //       changeRequest target: 'main'
    //     }
    //   }
    //   steps {
    //     sh 'pip install ".[torch_tts]"'
    //     sh 'pip list'
    //     sh 'test $(pip list | grep -c lightning) -eq 0'
    //     sh 'test $(pip list | grep -c omegaconf) -eq 0'
    //     sh 'test $(pip list | grep -c hydra) -eq 0'
    //     sh 'pytest -m "torch_tts" --cpu tests/collections/tts/test_torch_tts.py --relax_numba_compat'
    //   }
    // }

    stage('NeMo Installation') {
      steps {
        sh './reinstall.sh release'
      }
    }

    // TODO: remove this when PTL updates their torchtext import logic
    stage('Remove torchtext from PTL Imports') {
      steps {
        sh "sed -i 's/_module_available(\"torchtext\")/False/g' /opt/conda/lib/python3.8/site-packages/pytorch_lightning/utilities/imports.py"
        sh "cat /opt/conda/lib/python3.8/site-packages/pytorch_lightning/utilities/imports.py"
      }
    }

    stage('PyTorch Lightning version') {
      steps {
        sh 'python -c "import pytorch_lightning; print(pytorch_lightning.__version__)"'
      }
    }

    stage('PyTorch Lightning DDP Checks') {
      steps {
        sh 'CUDA_VISIBLE_DEVICES="0,1" python "tests/core_ptl/check_for_ranks.py"'
      }
    }

    stage('Basic Import Checks') {
      steps {
        sh 'python -c "import nemo.collections.asr as nemo_asr"'
        sh 'python -c "import nemo.collections.nlp as nemo_nlp"'
        sh 'python -c "import nemo.collections.tts as nemo_tts"'
      }
    }
    stage('L0: Unit Tests GPU') {
      steps {
        sh 'NEMO_NUMBA_MINVER=0.53 pytest -m "not pleasefixme and not torch_tts" --with_downloads'
      }
    }

    stage('L0: Unit Tests CPU') {
      when {
        anyOf {
          branch 'main'
          changeRequest target: 'main'
        }
      }
      steps {
        sh 'CUDA_VISIBLE_DEVICES="" NEMO_NUMBA_MINVER=0.53 pytest -m "not pleasefixme" --cpu --with_downloads --relax_numba_compat'
      }
    }

    stage('L0: Unit Tests Speech Dataset Processor') {
      when {
        anyOf {
          branch 'main'
          changeRequest target: 'main'
        }
      }
      steps {
        sh 'pip install -r tools/speech_dataset_processor/requirements.txt'
        sh 'cd tools/speech_dataset_processor && CUDA_VISIBLE_DEVICES="" pytest tests -m "not pleasefixme"'
      }
    }

    stage('L0: TN/ITN Tests CPU') {
      when {
        anyOf {
          branch 'main'
          changeRequest target: 'main'
        }
      }
      failFast true
      parallel {
        stage('En TN grammars') {
          steps {
            sh 'CUDA_VISIBLE_DEVICES="" python nemo_text_processing/text_normalization/normalize.py --text="1" --cache_dir /home/TestData/nlp/text_norm/ci/grammars/7-29-22'
          }
        }
        stage('En ITN grammars') {
          steps {
            sh 'CUDA_VISIBLE_DEVICES="" python nemo_text_processing/inverse_text_normalization/inverse_normalize.py --language en --text="twenty" --cache_dir /home/TestData/nlp/text_norm/ci/grammars/7-29-22'
          }
        }
        stage('Test En non-deterministic TN & Run all En TN/ITN tests (restore grammars from cache)') {
          steps {
            sh 'CUDA_VISIBLE_DEVICES="" python nemo_text_processing/text_normalization/normalize_with_audio.py --text "\$.01" --n_tagged 2 --cache_dir /home/TestData/nlp/text_norm/ci/grammars/7-29-22'
            sh 'CUDA_VISIBLE_DEVICES="" pytest tests/nemo_text_processing/en/ -m "not pleasefixme" --cpu --tn_cache_dir /home/TestData/nlp/text_norm/ci/grammars/7-29-22'
          }
        }
        stage('Test En Hybrid TN') {
          steps {
            sh 'CUDA_VISIBLE_DEVICES="" python nemo_text_processing/hybrid/wfst_lm_rescoring.py --data /home/TestData/nlp/text_norm/hybrid_tn/test.txt --regenerate_pkl --cache_dir /home/TestData/nlp/text_norm/ci/grammars/7-29-22 | grep "all_correct: True" || exit 1'
          }
        }
      }
    }

    stage('L2: NeMo text processing') {
      when {
        anyOf {
          branch 'main'
          changeRequest target: 'main'
        }
      }
      failFast true
      parallel {
        stage('L2: Eng TN') {
          steps {
            sh 'cd tools/text_processing_deployment && python pynini_export.py --output=/home/TestData/nlp/text_norm/output/ --grammars=tn_grammars --cache_dir /home/TestData/nlp/text_norm/ci/grammars/7-29-22 --language=en && ls -R /home/TestData/nlp/text_norm/output/ && echo ".far files created "|| exit 1'
            sh 'cd nemo_text_processing/text_normalization/ &&  python normalize.py --input_file=/home/TestData/nlp/text_norm/ci/test.txt --input_case="lower_cased" --language=en --output_file=/home/TestData/nlp/text_norm/output/test.pynini.txt --verbose'
            sh 'cat /home/TestData/nlp/text_norm/output/test.pynini.txt'
            sh 'cmp --silent /home/TestData/nlp/text_norm/output/test.pynini.txt /home/TestData/nlp/text_norm/ci/test_goal_py_05-25.txt || exit 1'
            sh 'rm -rf /home/TestData/nlp/text_norm/output/*'
          }
        }

        stage('L2: Eng ITN export') {
          steps {
            sh 'cd tools/text_processing_deployment && python pynini_export.py --output=/home/TestData/nlp/text_denorm/output/ --grammars=itn_grammars --cache_dir /home/TestData/nlp/text_norm/ci/grammars/7-29-22 --language=en && ls -R /home/TestData/nlp/text_denorm/output/ && echo ".far files created "|| exit 1'
            sh 'cd nemo_text_processing/inverse_text_normalization/ &&  python inverse_normalize.py --input_file=/home/TestData/nlp/text_denorm/ci/test.txt --language=en --output_file=/home/TestData/nlp/text_denorm/output/test.pynini.txt --verbose'
            sh 'cmp --silent /home/TestData/nlp/text_denorm/output/test.pynini.txt /home/TestData/nlp/text_denorm/ci/test_goal_py.txt || exit 1'
            sh 'rm -rf /home/TestData/nlp/text_denorm/output/*'
          }
        }
        stage('L2: TN with Audio (audio and raw text)') {
          steps {
            sh 'cd nemo_text_processing/text_normalization && \
            python normalize_with_audio.py --language=en --cache_dir /home/TestData/nlp/text_norm/ci/grammars/7-29-22 --text "The total amounts to \\$4.76." \
            --audio_data /home/TestData/nlp/text_norm/audio_based/audio.wav | tail -n2 | head -n1 > /tmp/out_raw.txt 2>&1 && \
            cmp --silent /tmp/out_raw.txt /home/TestData/nlp/text_norm/audio_based/result.txt || exit 1'
          }
        }
        stage('L2: TN with Audio (audio and text file)') {
          steps {
            sh 'cd nemo_text_processing/text_normalization && \
            python normalize_with_audio.py --language=en --cache_dir /home/TestData/nlp/text_norm/ci/grammars/7-29-22 --text /home/TestData/nlp/text_norm/audio_based/text.txt \
            --audio_data /home/TestData/nlp/text_norm/audio_based/audio.wav | tail -n2 | head -n1 > /tmp/out_file.txt 2>&1 && \
            cmp --silent /tmp/out_file.txt /home/TestData/nlp/text_norm/audio_based/result.txt || exit 1'
          }
        }
        stage('L2: TN with Audio (manifest)') {
          steps {
            sh 'cd nemo_text_processing/text_normalization && \
            python normalize_with_audio.py --language=en --audio_data /home/TestData/nlp/text_norm/audio_based/manifest.json --n_tagged=120 --cache_dir /home/TestData/nlp/text_norm/ci/grammars/7-29-22'
          }
        }
      }
    }

    stage('L2: ASR dev run') {
      when {
        anyOf {
          branch 'main'
          changeRequest target: 'main'
        }
      }
      failFast true
      parallel {
        stage('Speech to Text') {
          steps {
            sh 'python examples/asr/asr_ctc/speech_to_text_ctc.py \
            model.train_ds.manifest_filepath=/home/TestData/an4_dataset/an4_train.json \
            model.validation_ds.manifest_filepath=/home/TestData/an4_dataset/an4_val.json \
            trainer.devices=[0] \
            trainer.accelerator="gpu" \
            +trainer.fast_dev_run=True \
            exp_manager.exp_dir=examples/asr/speech_to_text_results'
            sh 'rm -rf examples/asr/speech_to_text_results'
          }
        }

        stage('Speech to Text EMA') {
          steps {
            sh 'python examples/asr/asr_ctc/speech_to_text_ctc.py \
            model.train_ds.manifest_filepath=/home/TestData/an4_dataset/an4_train.json \
            model.validation_ds.manifest_filepath=/home/TestData/an4_dataset/an4_val.json \
            trainer.devices=2 \
            trainer.accelerator="gpu" \
            +trainer.fast_dev_run=True \
            +exp_manager.ema.enable=True \
            exp_manager.exp_dir=examples/asr/speech_to_text_results'
            sh 'rm -rf examples/asr/speech_to_text_results'
          }
        }

        stage('L2: Speech to Text WPE - CitriNet') {
          steps {
            sh 'python examples/asr/asr_ctc/speech_to_text_ctc_bpe.py \
            --config-path="../conf/citrinet/" --config-name="config_bpe" \
            model.train_ds.manifest_filepath=/home/TestData/an4_dataset/an4_train.json \
            model.validation_ds.manifest_filepath=/home/TestData/an4_dataset/an4_val.json \
            model.tokenizer.dir="/home/TestData/asr_tokenizers/an4_wpe_128/" \
            model.tokenizer.type="wpe" \
            trainer.devices=[1] \
            trainer.accelerator="gpu" \
            +trainer.fast_dev_run=True \
            exp_manager.exp_dir=examples/asr/speech_to_text_wpe_results'
            sh 'rm -rf examples/asr/speech_to_text_wpe_results'
          }
        }

        stage('L2: Speech Pre-training - CitriNet') {
          steps {
            sh 'python examples/asr/speech_pretraining/speech_pre_training.py \
            --config-path="../conf/ssl/citrinet/" --config-name="citrinet_ssl_ci" \
            model.train_ds.manifest_filepath=/home/TestData/an4_dataset/an4_train.json \
            model.validation_ds.manifest_filepath=/home/TestData/an4_dataset/an4_val.json \
            trainer.devices=[1] \
            trainer.accelerator="gpu" \
            +trainer.fast_dev_run=True \
            exp_manager.exp_dir=examples/asr/speech_pre_training_results'
            sh 'rm -rf examples/asr/speech_pre_training_results'
          }
        }

        stage('L2: Speech Pre-training - Wav2Vec') {
          steps {
            sh 'python examples/asr/speech_pretraining/speech_pre_training.py \
            --config-path="../conf/ssl/wav2vec/" --config-name="wav2vec_ci" \
            model.train_ds.manifest_filepath=/home/TestData/an4_dataset/an4_train.json \
            model.validation_ds.manifest_filepath=/home/TestData/an4_dataset/an4_val.json \
            trainer.devices=[1] \
            trainer.accelerator="gpu" \
            +trainer.fast_dev_run=True \
            exp_manager.exp_dir=examples/asr/speech_pre_training_results'
            sh 'rm -rf examples/asr/speech_pre_training_results'
          }
        }

        stage('L2: Speech to Text WPE - Conformer') {
          steps {
            sh 'python examples/asr/asr_ctc/speech_to_text_ctc_bpe.py \
            --config-path="../conf/conformer" --config-name="conformer_ctc_bpe" \
            model.train_ds.manifest_filepath=/home/TestData/an4_dataset/an4_train.json \
            model.validation_ds.manifest_filepath=/home/TestData/an4_dataset/an4_val.json \
            model.tokenizer.dir="/home/TestData/asr_tokenizers/an4_wpe_128/" \
            model.tokenizer.type="wpe" \
            model.train_ds.batch_size=4 \
            model.validation_ds.batch_size=4 \
            trainer.devices=[1] \
            trainer.accelerator="gpu" \
            +trainer.fast_dev_run=True \
            exp_manager.exp_dir=examples/asr/speech_to_text_wpe_conformer_results'
            sh 'rm -rf examples/asr/speech_to_text_wpe_conformer_results'
          }
        }
      }
    }

    stage('L2: ASR dev run - part two') {
      when {
        anyOf {
          branch 'main'
          changeRequest target: 'main'
        }
      }
      failFast true
      parallel {
        stage('L2: Speech to Text WPE - Squeezeformer') {
          steps {
            sh 'python examples/asr/asr_ctc/speech_to_text_ctc_bpe.py \
            --config-path="../conf/squeezeformer" --config-name="squeezeformer_ctc_bpe" \
            model.train_ds.manifest_filepath=/home/TestData/an4_dataset/an4_train.json \
            model.validation_ds.manifest_filepath=/home/TestData/an4_dataset/an4_val.json \
            model.tokenizer.dir="/home/TestData/asr_tokenizers/an4_wpe_128/" \
            model.tokenizer.type="wpe" \
            model.encoder.d_model=144 \
            model.train_ds.batch_size=4 \
            model.validation_ds.batch_size=4 \
            trainer.devices=[0] \
            trainer.accelerator="gpu" \
            +trainer.fast_dev_run=True \
            exp_manager.exp_dir=examples/asr/speech_to_text_wpe_squeezeformer_results'
            sh 'rm -rf examples/asr/speech_to_text_wpe_squeezeformer_results'
          }
        }
      }
    }


    stage('L2: Speaker dev run') {
      when {
        anyOf {
          branch 'main'
          changeRequest target: 'main'
        }
      }
      failFast true
      parallel {

        stage('Speaker Recognition') {
          steps {
            sh 'python examples/speaker_tasks/recognition/speaker_reco.py \
            model.train_ds.batch_size=10 \
            model.validation_ds.batch_size=2 \
            model.train_ds.manifest_filepath=/home/TestData/an4_speaker/train.json \
            model.validation_ds.manifest_filepath=/home/TestData/an4_speaker/dev.json \
            trainer.devices=[1] \
            trainer.accelerator="gpu" \
            +trainer.fast_dev_run=True \
            exp_manager.exp_dir=examples/speaker_tasks/recognition/speaker_recognition_results'
            sh 'rm -rf examples/speaker_tasks/recognition/speaker_recognition_results'
          }
        }

        stage('Speaker Diarization') {
          steps {
            sh 'python examples/speaker_tasks/diarization/neural_diarizer/multiscale_diar_decoder.py \
            model.diarizer.speaker_embeddings.model_path=titanet_large \
            model.train_ds.batch_size=5 \
            model.validation_ds.batch_size=5 \
            model.train_ds.emb_dir=examples/speaker_tasks/diarization/speaker_diarization_results \
            model.validation_ds.emb_dir=examples/speaker_tasks/diarization/speaker_diarization_results \
            model.train_ds.manifest_filepath=/home/TestData/an4_diarizer/simulated_train/msdd_data.50step.json \
            model.validation_ds.manifest_filepath=/home/TestData/an4_diarizer/simulated_valid/msdd_data.50step.json \
            trainer.devices=[1] \
            trainer.accelerator="gpu" \
            +trainer.fast_dev_run=True \
            exp_manager.exp_dir=examples/speaker_tasks/diarization/speaker_diarization_results'
            sh 'rm -rf examples/speaker_tasks/diarization/speaker_diarization_results'
          }
        }

        stage('Speech to Label') {
          steps {
            sh 'python examples/asr/speech_classification/speech_to_label.py \
            model.train_ds.manifest_filepath=/home/TestData/speech_commands/train_manifest.json \
            model.validation_ds.manifest_filepath=/home/TestData/speech_commands/test_manifest.json \
            model.test_ds.manifest_filepath=/home/TestData/speech_commands/test_manifest.json \
            trainer.devices=[1] \
            trainer.accelerator="gpu" \
            +trainer.fast_dev_run=True \
            model.preprocessor._target_=nemo.collections.asr.modules.AudioToMelSpectrogramPreprocessor \
            ~model.preprocessor.window_size \
            ~model.preprocessor.window_stride \
            ~model.preprocessor.window \
            ~model.preprocessor.n_mels \
            ~model.preprocessor.n_mfcc \
            ~model.preprocessor.n_fft \
            exp_manager.exp_dir=examples/asr/speech_to_label_results'
            sh 'rm -rf examples/asr/speech_to_label_results'
          }
        }

        stage('Speaker Diarization with ASR Inference') {
          steps {
            sh 'python examples/speaker_tasks/diarization/clustering_diarizer/offline_diar_with_asr_infer.py \
	        diarizer.manifest_filepath=/home/TestData/an4_diarizer/an4_manifest.json \
            diarizer.speaker_embeddings.model_path=/home/TestData/an4_diarizer/spkr.nemo \
            diarizer.speaker_embeddings.parameters.save_embeddings=True \
            diarizer.speaker_embeddings.parameters.window_length_in_sec=[1.5] \
            diarizer.speaker_embeddings.parameters.shift_length_in_sec=[0.75] \
            diarizer.speaker_embeddings.parameters.multiscale_weights=[1.0] \
            diarizer.asr.model_path=QuartzNet15x5Base-En \
            diarizer.asr.parameters.asr_based_vad=True \
            diarizer.out_dir=examples/speaker_tasks/diarization/speaker_diarization_asr_results'
            sh 'rm -rf examples/speaker_tasks/diarization/speaker_diarization_asr_results'
          }
        }

        stage('Clustering Diarizer Inference') {
          steps {
            sh 'python examples/speaker_tasks/diarization/clustering_diarizer/offline_diar_infer.py \
	        diarizer.manifest_filepath=/home/TestData/an4_diarizer/an4_manifest.json \
            diarizer.speaker_embeddings.model_path=/home/TestData/an4_diarizer/spkr.nemo \
            diarizer.speaker_embeddings.parameters.save_embeddings=True \
            diarizer.speaker_embeddings.parameters.window_length_in_sec=1.5 \
            diarizer.speaker_embeddings.parameters.shift_length_in_sec=0.75 \
            diarizer.speaker_embeddings.parameters.multiscale_weights=null \
            diarizer.vad.model_path=/home/TestData/an4_diarizer/MatchboxNet_VAD_3x2.nemo \
            diarizer.out_dir=examples/speaker_tasks/diarization/clustering_diarizer_results'
            sh 'rm -rf examples/speaker_tasks/diarization/clustering_diarizer_results'
          }
        }

        stage('Neural Diarizer Inference') {
          steps {
            sh 'python examples/speaker_tasks/diarization/neural_diarizer/multiscale_diar_decoder_infer.py \
            diarizer.manifest_filepath=/home/TestData/an4_diarizer/an4_manifest.json \
            diarizer.msdd_model.model_path=/home/TestData/an4_diarizer/diar_msdd_telephonic.nemo \
            diarizer.speaker_embeddings.parameters.save_embeddings=True \
            diarizer.vad.model_path=/home/TestData/an4_diarizer/MatchboxNet_VAD_3x2.nemo \
            diarizer.out_dir=examples/speaker_tasks/diarization/neural_diarizer_results'
            sh 'rm -rf examples/speaker_tasks/diarization/neural_diarizer_results'
          }
        }

        stage('Multispeaker ASR Data Simulation') {
          steps {
            sh 'python tools/speech_data_simulator/multispeaker_simulator.py \
            --config-path=conf --config-name=data_simulator.yaml \
            data_simulator.random_seed=42 \
            data_simulator.manifest_filepath=/home/TestData/LibriSpeechShort/dev-clean-align-short.json \
            data_simulator.outputs.output_dir=./test_simulator \
            data_simulator.session_config.num_sessions=2 \
            data_simulator.session_config.session_length=60'
            sh 'rm -rf ./test_simulator'
          }
        }
      }
    }
    // TODO: Enable test after 21.08 container is used.
    // stage('L2: ASR DALI dev run') {
    //   when {
    //     anyOf {
    //       branch 'main'
    //       changeRequest target: 'main'
    //     }
    //   }
    //   failFast true
    //   parallel {
    //     stage('Speech to Text - DALI AudioToMelSpectrogramPreprocessor') {
    //       steps {
    //         sh 'python examples/asr/asr_ctc/speech_to_text_ctc.py \
    //         model.train_ds.manifest_filepath=/home/TestData/an4_dataset/an4_train.json \
    //         +model.train_ds.use_dali=True \
    //         model.validation_ds.manifest_filepath=/home/TestData/an4_dataset/an4_val.json \
    //         +model.validation_ds.use_dali=True \
    //         trainer.devices=[0] \
    //         trainer.accelerator="gpu" \
    //         +trainer.fast_dev_run=True \
    //         exp_manager.exp_dir=examples/asr/speech_to_text_results'
    //         sh 'rm -rf examples/asr/speech_to_text_results'
    //       }
    //     }
    //    stage('Speech to Text BPE - DALI AudioToMelSpectrogramPreprocessor') {
    //       steps {
    //         sh 'python examples/asr/asr_ctc/speech_to_text_bpe.py \
    //         --config-path="../conf/citrinet/" --config-name="config_bpe" \
    //         model.tokenizer.dir="/home/TestData/asr_tokenizers/an4_wpe_128/" \
    //         model.tokenizer.type="wpe" \
    //         model.train_ds.manifest_filepath=/home/TestData/an4_dataset/an4_train.json \
    //         +model.train_ds.use_dali=True \
    //         model.validation_ds.manifest_filepath=/home/TestData/an4_dataset/an4_val.json \
    //         +model.validation_ds.use_dali=True \
    // 	       trainer.devices=[0] \
    //         trainer.accelerator="gpu" \
    //         +trainer.fast_dev_run=True \
    //         exp_manager.exp_dir=examples/asr/speech_to_text_wpe_results'
    //         sh 'rm -rf examples/asr/speech_to_text_wpe_results'
    //       }
    //     }
    //     // TODO: This would fail due to an unnecessary torchaudio import.
    //     //       To be enabled once torchaudio is available in the container used for CI
    //     // stage('Speech to Text - DALI AudioToMFCCPreprocessor') {
    //     //   steps {
    //     //     sh 'python examples/asr/asr_ctc/speech_to_text_ctc.py \
    //     //     model.train_ds.manifest_filepath=/home/TestData/an4_dataset/an4_train.json \
    //     //     +model.train_ds.use_dali=True \
    //     //     model.validation_ds.manifest_filepath=/home/TestData/an4_dataset/an4_val.json \
    //     //     +model.validation_ds.use_dali=True \
    //     //     model.preprocessor._target_=nemo.collections.asr.modules.AudioToMFCCPreprocessor \
    //     //     ~model.preprocessor.normalize \
    //     //     ~model.preprocessor.features \
    //     //     ~model.preprocessor.frame_splicing \
    //     //     ~model.preprocessor.dither \
    //     //     ~model.preprocessor.stft_conv \
    //     //     +model.n_mels=64 \
    //     //     +model.n_mfcc=64 \
    //     //     trainer.devices=[1] \
    //     //     trainer.accelerator="gpu" \
    //     //     +trainer.fast_dev_run=True \
    //     //     exp_manager.exp_dir=examples/asr/speech_to_text_results'
    //     //     sh 'rm -rf examples/asr/speech_to_text_results'
    //     //   }
    //     // }
    //   }
    // }

    // TODO: Add back once CI is updated
    // stage('L2: ASR RNNT dev run') {
    //   when {
    //     anyOf {
    //       branch 'main'
    //       changeRequest target: 'main'
    //     }
    //   }
    //   failFast true
    //   parallel {
    //     stage('Speech to Text - RNNT') {
    //       steps {
    //         sh 'STRICT_NUMBA_COMPAT_CHECK=false python examples/asr/asr_transducer/speech_to_text_rnnt.py \
    //         --config-path="../conf/contextnet_rnnt/" --config-name="config_rnnt.yaml" \
    //         model.train_ds.manifest_filepath=/home/TestData/an4_dataset/an4_train.json \
    //         model.validation_ds.manifest_filepath=/home/TestData/an4_dataset/an4_val.json \
    //         model.train_ds.batch_size=2 \
    //         model.validation_ds.batch_size=2 \
    //         trainer.devices=[0] \
    //         trainer.accelerator="gpu" \
    //         +trainer.fast_dev_run=True \
    //         exp_manager.exp_dir=examples/asr/speech_to_text_rnnt_results'
    //         sh 'rm -rf examples/asr/speech_to_text_rnnt_results'
    //       }
    //     }
    //     stage('L2: Speech to Text RNNT WPE') {
    //       steps {
    //         sh 'STRICT_NUMBA_COMPAT_CHECK=false python examples/asr/asr_transducer/speech_to_text_rnnt_bpe.py \
    //         --config-path="../conf/contextnet_rnnt/" --config-name="config_rnnt_bpe.yaml" \
    //         model.train_ds.manifest_filepath=/home/TestData/an4_dataset/an4_train.json \
    //         model.validation_ds.manifest_filepath=/home/TestData/an4_dataset/an4_val.json \
    //         model.train_ds.batch_size=2 \
    //         model.validation_ds.batch_size=2 \
    //         model.tokenizer.dir="/home/TestData/asr_tokenizers/an4_wpe_128/" \
    //         model.tokenizer.type="wpe" \
    //         trainer.devices=[0] \
    //         trainer.accelerator="gpu" \
    //         +trainer.fast_dev_run=True \
    //         exp_manager.exp_dir=examples/asr/speech_to_text_rnnt_wpe_results'
    //         sh 'rm -rf examples/asr/speech_to_text_rnnt_wpe_results'
    //       }
    //     }
    //   }
    // }

    stage('L2: ASR Multi-dataloader dev run') {
      when {
        anyOf {
          branch 'main'
          changeRequest target: 'main'
        }
      }
      failFast true
      parallel {
        stage('Speech to Text multi-dataloader') {
          steps {
            sh 'python examples/asr/asr_ctc/speech_to_text_ctc.py \
            model.train_ds.manifest_filepath=/home/TestData/an4_dataset/an4_train.json \
            model.validation_ds.manifest_filepath=[/home/TestData/an4_dataset/an4_val.json,/home/TestData/an4_dataset/an4_val.json] \
            trainer.devices=[0] \
            trainer.accelerator="gpu" \
            trainer.max_epochs=1 \
            trainer.max_steps=1 \
            +trainer.num_sanity_val_steps=1 \
            exp_manager.exp_dir=examples/asr/speech_to_text_results'
            sh 'rm -rf examples/asr/speech_to_text_results'
          }
        }

        stage('Speech to Label multi-dataloader') {
          steps {
            sh 'python examples/asr/speech_classification/speech_to_label.py \
            model.train_ds.manifest_filepath=/home/TestData/speech_commands/train_manifest.json \
            model.validation_ds.manifest_filepath=[/home/TestData/speech_commands/test_manifest.json,/home/TestData/speech_commands/test_manifest.json] \
            trainer.devices=[1] \
            trainer.accelerator="gpu" \
            trainer.max_epochs=1 \
            trainer.max_steps=1 \
            +trainer.num_sanity_val_steps=1 \
            model.preprocessor._target_=nemo.collections.asr.modules.AudioToMelSpectrogramPreprocessor \
            ~model.preprocessor.window_size \
            ~model.preprocessor.window_stride \
            ~model.preprocessor.window \
            ~model.preprocessor.n_mels \
            ~model.preprocessor.n_mfcc \
            ~model.preprocessor.n_fft \
            exp_manager.exp_dir=examples/asr/speech_to_label_results'
            sh 'rm -rf examples/asr/speech_to_label_results'
          }
        }
      }
    }

    stage('L2: ASR Adapters') {
      when {
        anyOf {
          branch 'main'
          changeRequest target: 'main'
        }
      }
      failFast true
      parallel {
        stage('ASR Adapters') {
          steps {
            sh 'python examples/asr/asr_adapters/train_asr_adapter.py \
            model.pretrained_model="stt_en_conformer_ctc_small" \
            model.adapter.adapter_name="an4" \
            model.adapter.in_features=176 \
            model.train_ds.manifest_filepath=/home/TestData/an4_dataset/an4_train.json \
            model.validation_ds.manifest_filepath=/home/TestData/an4_dataset/an4_val.json \
            trainer.max_steps=5 \
            trainer.devices=[0] \
            trainer.accelerator="gpu" \
            +trainer.fast_dev_run=True \
            exp_manager.exp_dir=examples/asr/speech_to_text_adapters_results'
            sh 'rm -rf examples/asr/speech_to_text_adapters_results'
          }
        }

      }
    }
    stage('L2: Megatron T5 Adapter PP=2') {
      when {
        anyOf {
          branch 'main'
          changeRequest target: 'main'
        }
      }
      failFast true
      parallel{
        stage('T5 Adapter tuning & inference TP=1 PP=2') {
          steps {
            sh "python examples/nlp/language_modeling/tuning/megatron_t5_adapter_tuning.py \
                --config-name=megatron_t5_adapter_tuning_config \
                name='/home/TestData/nlp/adapter_tuning/test_tp1_pp2' \
                trainer.devices=2 \
                trainer.max_steps=6 \
                trainer.val_check_interval=2 \
                trainer.max_epochs=null \
                model.tensor_model_parallel_size=1 \
                model.pipeline_model_parallel_size=2 \
                model.language_model_path='/home/TestData/nlp/megatron_t5/8m/megatron_t5_8m_tp1_pp2.nemo' \
                model.existing_tasks=[] \
                model.new_tasks=['rte'] \
                model.data.train_ds=['/home/TestData/nlp/prompt_learning/rte_CI_test.jsonl'] \
                model.data.validation_ds=['/home/TestData/nlp/prompt_learning/rte_CI_test.jsonl'] \
                model.global_batch_size=4"
            sh "python examples/nlp/language_modeling/tuning/megatron_t5_adapter_eval.py \
                --config-name=megatron_t5_adapter_inference \
                adapter_model_file='/home/TestData/nlp/adapter_tuning/test_tp1_pp2.nemo' \
                language_model_path='/home/TestData/nlp/megatron_t5/8m/megatron_t5_8m_tp1_pp2.nemo' \
                trainer.devices=2 \
                tensor_model_parallel_size=1 \
                pipeline_model_parallel_size=2 \
                data.global_batch_size=2 \
                data.micro_batch_size=2 \
                data.test_ds=['/home/TestData/nlp/prompt_learning/rte_CI_test.jsonl']"
            sh "rm -rf /home/TestData/nlp/adapter_tuning/test_tp1_pp2.nemo"
            sh "rm -rf /home/TestData/nlp/adapter_tuning/test_tp1_pp2"
          }
        }
      }
    }
    stage('L2: Megatron T5 Adapter TP=2') {
      when {
        anyOf {
          branch 'main'
          changeRequest target: 'main'
        }
      }
      failFast true
      parallel{
        stage('T5 Adapter tuning & inference TP=2 PP=1') {
          steps {
            sh "python examples/nlp/language_modeling/tuning/megatron_t5_adapter_tuning.py \
                --config-name=megatron_t5_adapter_tuning_config \
                name='/home/TestData/nlp/adapter_tuning/test_tp2_pp1' \
                trainer.devices=2 \
                trainer.max_steps=6 \
                trainer.val_check_interval=2 \
                trainer.max_epochs=null \
                model.tensor_model_parallel_size=2 \
                model.language_model_path='/home/TestData/nlp/megatron_t5/8m/megatron_t5_8m_tp2.nemo' \
                model.existing_tasks=[] \
                model.new_tasks=['rte'] \
                model.data.train_ds=['/home/TestData/nlp/prompt_learning/rte_CI_test.jsonl'] \
                model.data.validation_ds=['/home/TestData/nlp/prompt_learning/rte_CI_test.jsonl'] \
                model.global_batch_size=4"
            sh "python examples/nlp/language_modeling/tuning/megatron_t5_adapter_eval.py \
                --config-name=megatron_t5_adapter_inference \
                adapter_model_file='/home/TestData/nlp/adapter_tuning/test_tp2_pp1.nemo' \
                language_model_path='/home/TestData/nlp/megatron_t5/8m/megatron_t5_8m_tp2.nemo' \
                trainer.devices=2 \
                tensor_model_parallel_size=2 \
                data.global_batch_size=2 \
                data.micro_batch_size=2 \
                data.test_ds=['/home/TestData/nlp/prompt_learning/rte_CI_test.jsonl']"
            sh "rm -rf /home/TestData/nlp/adapter_tuning/test_tp2_pp1.nemo"
            sh "rm -rf /home/TestData/nlp/adapter_tuning/test_tp2_pp1"
          }
        }
      }
    }
    stage('L2: Megatron T5 IA3 PP=2') {
      when {
        anyOf {
          branch 'main'
          changeRequest target: 'main'
        }
      }
      failFast true
      parallel{
        stage('T5 IA3 tuning & inference TP=1 PP=2') {
          steps {
            sh "python examples/nlp/language_modeling/tuning/megatron_t5_ia3_tuning.py \
                --config-name=megatron_t5_ia3_tuning_config \
                name='/home/TestData/nlp/ia3_tuning/test_tp1_pp2' \
                trainer.devices=2 \
                trainer.max_steps=6 \
                trainer.val_check_interval=2 \
                trainer.max_epochs=null \
                model.tensor_model_parallel_size=1 \
                model.pipeline_model_parallel_size=2 \
                model.language_model_path='/home/TestData/nlp/megatron_t5/8m/megatron_t5_8m_tp1_pp2.nemo' \
                model.existing_tasks=[] \
                model.new_tasks=['rte'] \
                model.data.train_ds=['/home/TestData/nlp/prompt_learning/rte_CI_test.jsonl'] \
                model.data.validation_ds=['/home/TestData/nlp/prompt_learning/rte_CI_test.jsonl'] \
                model.global_batch_size=4"
            sh "python examples/nlp/language_modeling/tuning/megatron_t5_ia3_eval.py \
                --config-name=megatron_t5_ia3_inference \
                adapter_model_file='/home/TestData/nlp/ia3_tuning/test_tp1_pp2.nemo' \
                language_model_path='/home/TestData/nlp/megatron_t5/8m/megatron_t5_8m_tp1_pp2.nemo' \
                trainer.devices=2 \
                tensor_model_parallel_size=1 \
                pipeline_model_parallel_size=2 \
                data.global_batch_size=2 \
                data.micro_batch_size=2 \
                data.test_ds=['/home/TestData/nlp/prompt_learning/rte_CI_test.jsonl']"
            sh "rm -rf /home/TestData/nlp/ia3_tuning/test_tp1_pp2.nemo"
            sh "rm -rf /home/TestData/nlp/ia3_tuning/test_tp1_pp2"
          }
        }
      }
    }
    stage('L2: Megatron T5 IA3 TP=2') {
      when {
        anyOf {
          branch 'main'
          changeRequest target: 'main'
        }
      }
      failFast true
      parallel{
        stage('T5 IA3 tuning & inference TP=2 PP=1') {
          steps {
            sh "python examples/nlp/language_modeling/tuning/megatron_t5_ia3_tuning.py \
                --config-name=megatron_t5_ia3_tuning_config \
                name='/home/TestData/nlp/ia3_tuning/test_tp2_pp1' \
                trainer.devices=2 \
                trainer.max_steps=6 \
                trainer.val_check_interval=2 \
                trainer.max_epochs=null \
                model.tensor_model_parallel_size=2 \
                model.language_model_path='/home/TestData/nlp/megatron_t5/8m/megatron_t5_8m_tp2.nemo' \
                model.existing_tasks=[] \
                model.new_tasks=['rte'] \
                model.data.train_ds=['/home/TestData/nlp/prompt_learning/rte_CI_test.jsonl'] \
                model.data.validation_ds=['/home/TestData/nlp/prompt_learning/rte_CI_test.jsonl'] \
                model.global_batch_size=4"
            sh "python examples/nlp/language_modeling/tuning/megatron_t5_ia3_eval.py \
                --config-name=megatron_t5_ia3_inference \
                adapter_model_file='/home/TestData/nlp/ia3_tuning/test_tp2_pp1.nemo' \
                language_model_path='/home/TestData/nlp/megatron_t5/8m/megatron_t5_8m_tp2.nemo' \
                trainer.devices=2 \
                tensor_model_parallel_size=2 \
                data.global_batch_size=2 \
                data.micro_batch_size=2 \
                data.test_ds=['/home/TestData/nlp/prompt_learning/rte_CI_test.jsonl']"
            sh "rm -rf /home/TestData/nlp/ia3_tuning/test_tp2_pp1.nemo"
            sh "rm -rf /home/TestData/nlp/ia3_tuning/test_tp2_pp1"
          }
        }
      }
    }
    stage('L2: Megatron GPT Adapter TP=2') {
      when {
        anyOf {
          branch 'main'
          changeRequest target: 'main'
        }
      }
      failFast true
      parallel{
        stage('GPT Adapter tuning & inference TP=2 PP=1') {
          steps {
            sh "python examples/nlp/language_modeling/tuning/megatron_gpt_adapter_tuning.py \
                --config-name=megatron_gpt_adapter_tuning_config \
                name='/home/TestData/nlp/adapter_tuning/test_tp2_pp1' \
                trainer.devices=2 \
                trainer.max_steps=6 \
                trainer.val_check_interval=2 \
                trainer.max_epochs=null \
                model.tensor_model_parallel_size=2 \
                model.language_model_path='/home/TestData/nlp/megatron_gpt/tiny/megatron_14m_gpt_tp2_pp1.nemo' \
                model.existing_tasks=[] \
                model.new_tasks=['rte'] \
                model.data.train_ds=['/home/TestData/nlp/prompt_learning/rte_CI_test.jsonl'] \
                model.data.validation_ds=['/home/TestData/nlp/prompt_learning/rte_CI_test.jsonl'] \
                model.global_batch_size=4"
            sh "python examples/nlp/language_modeling/tuning/megatron_gpt_adapter_eval.py \
                --config-name=megatron_gpt_adapter_inference \
                adapter_model_file='/home/TestData/nlp/adapter_tuning/test_tp2_pp1.nemo' \
                gpt_model_file='/home/TestData/nlp/megatron_gpt/tiny/megatron_14m_gpt_tp2_pp1.nemo' \
                inference.greedy=True \
                inference.add_BOS=False \
                trainer.devices=2 \
                tensor_model_parallel_size=2 \
                data_paths=['/home/TestData/nlp/prompt_learning/rte_CI_test.jsonl']"
            sh "rm -rf /home/TestData/nlp/adapter_tuning/test_tp2_pp1.nemo"
            sh "rm -rf /home/TestData/nlp/adapter_tuning/test_tp2_pp1"
          }
        }
      }
    }
    stage('L2: Megatron GPT Adapter PP=2') {
      when {
        anyOf {
          branch 'main'
          changeRequest target: 'main'
        }
      }
      failFast true
      parallel{
        stage('GPT Adapter tuning & inference TP=1 PP=2') {
          steps {
            sh "python examples/nlp/language_modeling/tuning/megatron_gpt_adapter_tuning.py \
                --config-name=megatron_gpt_adapter_tuning_config \
                name='/home/TestData/nlp/adapter_tuning/test_tp1_pp2' \
                trainer.devices=2 \
                trainer.max_steps=6 \
                trainer.val_check_interval=2 \
                trainer.max_epochs=null \
                model.tensor_model_parallel_size=1 \
                model.pipeline_model_parallel_size=2 \
                model.language_model_path='/home/TestData/nlp/megatron_gpt/tiny/megatron_14m_gpt_tp1_pp2.nemo' \
                model.existing_tasks=[] \
                model.new_tasks=['rte'] \
                model.data.train_ds=['/home/TestData/nlp/prompt_learning/rte_CI_test.jsonl'] \
                model.data.validation_ds=['/home/TestData/nlp/prompt_learning/rte_CI_test.jsonl'] \
                model.global_batch_size=4"
            sh "python examples/nlp/language_modeling/tuning/megatron_gpt_adapter_eval.py \
                --config-name=megatron_gpt_adapter_inference \
                adapter_model_file='/home/TestData/nlp/adapter_tuning/test_tp1_pp2.nemo' \
                gpt_model_file='/home/TestData/nlp/megatron_gpt/tiny/megatron_14m_gpt_tp1_pp2.nemo' \
                inference.greedy=True \
                inference.add_BOS=False \
                trainer.devices=2 \
                tensor_model_parallel_size=2 \
                data_paths=['/home/TestData/nlp/prompt_learning/rte_CI_test.jsonl']"
            sh "rm -rf /home/TestData/nlp/adapter_tuning/test_tp1_pp2.nemo"
            sh "rm -rf /home/TestData/nlp/adapter_tuning/test_tp1_pp2"
          }
        }
      }
    }
    stage('L2: Speech Transcription') {
      when {
        anyOf {
          branch 'main'
          changeRequest target: 'main'
        }
      }
      failFast true
      parallel {
        stage('Speech to Text Transcribe') {
          steps {
            sh 'python examples/asr/transcribe_speech.py \
            pretrained_name="QuartzNet15x5Base-En" \
            audio_dir="/home/TestData/an4_transcribe/test_subset/" \
            output_filename="stt_test_res.json" \
            amp=true'
            sh 'rm -rf stt_test_res.json'
          }
        }
      }
    }

    stage('L2: Segmentation Tool') {
      when {
            anyOf {
              branch 'main'
              changeRequest target: 'main'
            }
      }
      stages {
        stage('Install ctc_segmentation requirements') {
            steps {
            sh 'cd tools/ctc_segmentation && \
            pip install -r requirements.txt && \
            apt-get update && apt-get install libsox-fmt-all -y'
            }
        }

        stage('Parallel ctc_segmentation test') {
          failFast true
          parallel {
            stage('L2: Eng CitriNet with .wav') {
              steps {
                sh 'cd tools/ctc_segmentation && \
            TIME=`date +"%Y-%m-%d-%T"` && \
            /bin/bash run_segmentation.sh \
            --MODEL_NAME_OR_PATH="stt_en_citrinet_512_gamma_0_25" \
            --DATA_DIR=/home/TestData/ctc_segmentation/eng \
            --OUTPUT_DIR=/home/TestData/ctc_segmentation/eng/output${TIME} \
            --LANGUAGE=en \
            --USE_NEMO_NORMALIZATION="TRUE" && \
            python /home/TestData/ctc_segmentation/verify_alignment.py \
            -r /home/TestData/ctc_segmentation/eng/eng_valid_segments_1.7.txt \
            -g /home/TestData/ctc_segmentation/eng/output${TIME}/verified_segments/nv_test_segments.txt && \
            rm -rf /home/TestData/ctc_segmentation/eng/output${TIME}'
              }
            }
            stage('L2: Ru QN with mp3') {
              steps {
                sh 'cd tools/ctc_segmentation && \
            TIME=`date +"%Y-%m-%d-%T"` && \
            /bin/bash run_segmentation.sh \
            --MODEL_NAME_OR_PATH=/home/TestData/ctc_segmentation/QuartzNet15x5-Ru-e512-wer14.45.nemo \
            --DATA_DIR=/home/TestData/ctc_segmentation/ru \
            --OUTPUT_DIR=/home/TestData/ctc_segmentation/ru/output${TIME} \
            --LANGUAGE=ru \
            --ADDITIONAL_SPLIT_SYMBOLS=";" && \
            python /home/TestData/ctc_segmentation/verify_alignment.py \
            -r /home/TestData/ctc_segmentation/ru/valid_ru_segments_1.7.txt \
            -g /home/TestData/ctc_segmentation/ru/output${TIME}/verified_segments/ru_segments.txt && \
            rm -rf /home/TestData/ctc_segmentation/ru/output${TIME}'
              }
            }
          }
        }
      }
    }

    stage('L2: G2P Models') {
      when {
        anyOf {
          branch 'main'
          changeRequest target: 'main'
        }
      }
      failFast true
      parallel {
        stage('G2P Conformer training, evaluation and inference') {
          steps {
            sh 'cd examples/text_processing/g2p && \
                TIME=`date +"%Y-%m-%d-%T"` && OUTPUT_DIR_CONFORMER=output_ctc_${TIME} && \
                python g2p_train_and_evaluate.py \
                    train_manifest=/home/TestData/g2p/g2p.json \
                    validation_manifest=/home/TestData/g2p/g2p.json \
                    model.test_ds.manifest_filepath=/home/TestData/g2p/g2p.json \
                    model.tokenizer.dir=/home/TestData/g2p/tokenizer_spe_unigram_v512 \
                    trainer.max_epochs=1 \
                    model.max_source_len=64 \
                    trainer.devices=[0] \
                    do_training=True \
                    do_testing=True \
                    exp_manager.exp_dir=${OUTPUT_DIR_CONFORMER} \
                    +exp_manager.use_datetime_version=False\
                    +exp_manager.version=test \
                    --config-name=g2p_conformer_ctc && \
                python g2p_inference.py \
                    pretrained_model=${OUTPUT_DIR_CONFORMER}/G2P-Conformer-CTC/test/checkpoints/G2P-Conformer-CTC.nemo \
                    manifest_filepath=/home/TestData/g2p/g2p.json \
                    phoneme_field=text'
              }
            }
            stage('ByT5G2P training, evaluation and inference') {
              steps {
                sh 'TRANSFORMERS_OFFLINE=0 && cd examples/text_processing/g2p && \
                    TIME=`date +"%Y-%m-%d-%T"` && OUTPUT_DIR_T5=output_byt5_${TIME} && \
                    python g2p_train_and_evaluate.py \
                        train_manifest=/home/TestData/g2p/g2p.json \
                        validation_manifest=/home/TestData/g2p/g2p.json \
                        model.test_ds.manifest_filepath=/home/TestData/g2p/g2p.json \
                        trainer.max_epochs=1 \
                        model.max_source_len=64 \
                        trainer.devices=[1] \
                        do_training=True \
                        do_testing=True \
                        exp_manager.exp_dir=${OUTPUT_DIR_T5} \
                        +exp_manager.use_datetime_version=False\
                        +exp_manager.version=test && \
                    python g2p_inference.py \
                        pretrained_model=${OUTPUT_DIR_T5}/T5G2P/test/checkpoints/T5G2P.nemo \
                        manifest_filepath=/home/TestData/g2p/g2p.json \
                        phoneme_field=text && TRANSFORMERS_OFFLINE=1'
              }
            }
           stage('HeteronymClassificationModel training, evaluation and inference') {
              steps {
                sh 'cd examples/text_processing/g2p && \
                    TIME=`date +"%Y-%m-%d-%T"` && OUTPUT_DIR=output_${TIME} && \
                    python heteronym_classification_train_and_evaluate.py \
                        train_manifest=/home/TestData/g2p/heteronym_classification.json \
                        validation_manifest=/home/TestData/g2p/heteronym_classification.json \
                        test_manifest=/home/TestData/g2p/heteronym_classification.json \
                        model.wordids=/home/TestData/g2p/wordids.tsv \
                        trainer.max_epochs=1 \
                        model.max_seq_length=64 \
                        do_training=True \
                        do_testing=True \
                        exp_manager.exp_dir=${OUTPUT_DIR} \
                        +exp_manager.use_datetime_version=False\
                        +exp_manager.version=test && \
                    python heteronym_classification_inference.py \
                        manifest=/home/TestData/g2p/heteronym_classification.json \
                        pretrained_model=${OUTPUT_DIR}/HeteronymClassification/test/checkpoints/HeteronymClassification.nemo \
                        output_file=preds.json'
              }
            }
          }
        }

    // TODO: add test once megatron-bert is supported again
    // stage('L2: Multi-GPU Megatron finetuning') {
    //   when {
    //     anyOf {
    //       branch 'main'
    //       changeRequest target: 'main'
    //     }
    //   }
    //   failFast true
    //   parallel {
    //     stage('L2: Cased Megatron finetuning on MRPC') {
    //       steps {
    //         sh 'cd examples/nlp/glue_benchmark && \
    //     python glue_benchmark.py \
    //     model.dataset.data_dir=/home/TestData/nlp/glue_fake/MRPC \
    //     trainer.devices=[0,1] \
    //     trainer.accelerator="gpu" \
    //     +trainer.fast_dev_run=true \
    //     model.dataset.use_cache=false \
    //     model.language_model.pretrained_model_name=megatron-bert-345m-cased \
    //     trainer.accelerator=gpu \
    //     trainer.strategy=ddp \
    //     exp_manager=null'
    //       }
    //     }
    //   }
    // }

    stage('L2: STS-b') {
      when {
        anyOf {
          branch 'main'
          changeRequest target: 'main'
        }
      }
      failFast true
      parallel {
        stage('GLUE STS-b with AlBERT') {
          steps {
            sh 'python examples/nlp/glue_benchmark/glue_benchmark.py \
            model.dataset.use_cache=false \
            model.task_name=sts-b \
            model.dataset.data_dir=/home/TestData/nlp/glue_fake/STS-B \
            trainer.devices=[1] \
            trainer.accelerator="gpu" \
            +trainer.fast_dev_run=True \
            model.language_model.pretrained_model_name=albert-base-v1 \
            exp_manager=null'
          }
        }
        stage('Test Restore Punctuation & Capitalization with AlBERT') {
          steps {
            sh 'data_dir="$(mktemp -d -p "$(pwd)")" && \
            cp /home/TestData/nlp/token_classification_punctuation/*.txt "${data_dir}"/ && \
            python examples/nlp/token_classification/punctuation_capitalization_train_evaluate.py \
              +do_training=false \
              +do_testing=true \
              pretrained_model=/home/TestData/nlp/pretrained_models/Punctuation_and_Capitalization_albert.nemo \
              +model.test_ds.use_cache=false \
              ~model.train_ds \
              ~model.validation_ds \
              model.test_ds.ds_item="${data_dir}" \
              trainer.devices=[1] \
              trainer.accelerator="gpu" \
              exp_manager=null && \
            rm -rf "${data_dir}"'
          }
        }
        stage('Test Restore Punctuation & Capitalization with RoBERTa') {
          steps {
            sh 'data_dir="$(mktemp -d -p "$(pwd)")" && \
            cp /home/TestData/nlp/token_classification_punctuation/*.txt "${data_dir}"/ && \
            python examples/nlp/token_classification/punctuation_capitalization_train_evaluate.py \
              +do_training=false \
              +do_testing=true \
              pretrained_model=/home/TestData/nlp/pretrained_models/Punctuation_and_Capitalization_roberta.nemo \
              +model.test_ds.use_cache=false \
              ~model.train_ds \
              ~model.validation_ds \
              model.test_ds.ds_item="${data_dir}" \
              trainer.devices=[1] \
              trainer.accelerator="gpu" \
              exp_manager=null && \
            rm -rf "${data_dir}"'
          }
        }
      }
    }
    stage('L2: Dialogue Classification') {
      when {
        anyOf {
          branch 'main'
          changeRequest target: 'main'
        }
      }
      failFast true
      parallel {
        stage('Dialogue: Intent and slot classification using GPT') {
          steps {
            sh 'TRANSFORMERS_OFFLINE=0 && cd examples/nlp/dialogue && \
            python dialogue.py \
            model.dataset.data_dir=/home/TestData/nlp/sgd_small \
            model.language_model.lm_checkpoint=/home/TestData/nlp/gpt2/pytorch_model.bin\
            model.tokenizer.vocab_file=/home/TestData/nlp/gpt2/vocab.json\
            model.dataset.dialogues_example_dir=sgd_gen_outputs \
            model.dataset.task_name=debug_sample \
            trainer.max_steps=1 \
            trainer.max_epochs=1 \
            model.train_ds.batch_size=2 \
            model.validation_ds.batch_size=2 \
            model.test_ds.batch_size=2 \
            model.nemo_path=null \
            trainer.val_check_interval=0.0 \
            trainer.devices=[0] \
            model.dataset.use_cache=false \
            model.tokenizer.special_tokens={pad_token:"endoftext"} \
            model.tokenizer.tokenizer_name=gpt2 \
            model.tokenizer.vocab_file=/home/TestData/nlp/gpt2/vocab.json\
            model.language_model.pretrained_model_name=/home/TestData/nlp/gpt2 \
            trainer.accelerator=gpu \
            exp_manager=null  && \
            rm -rf sgd_gen_outputs'
          }
        }
        stage('Intent and slot classification using SGDQA') {
          steps {
            sh 'TRANSFORMERS_OFFLINE=0 && cd examples/nlp/dialogue && \
            python dialogue.py \
            model.dataset.data_dir=/home/TestData/nlp/sgd_small \
            model.dataset.dialogues_example_dir=sgd_gen_bert_outputs \
            model.dataset.task_name=debug_sample \
            trainer.max_steps=1 \
            trainer.max_epochs=1 \
            model.train_ds.batch_size=2 \
            model.validation_ds.batch_size=2 \
            model.test_ds.batch_size=2 \
            model.dataset.num_tasks=6 \
            model.nemo_path=null \
            trainer.val_check_interval=0.0 \
            trainer.devices=[0] \
            model.dataset.use_cache=false \
            model.language_model.pretrained_model_name=bert-base-cased \
            trainer.accelerator=gpu \
            exp_manager=null  && \
            rm -rf sgd_gen_bert_outputs'
          }
        }
        stage('Intent and slot classification using IntentSlotClassificationModel') {
          steps {
            sh 'TRANSFORMERS_OFFLINE=0 && cd examples/nlp/dialogue && \
            python dialogue.py \
            model.dataset.data_dir=/home/TestData/nlp/processed_assistant \
            model.dataset.dialogues_example_dir=sgd_gen_bert_intent_classification_outputs \
            model.dataset.task=assistant \
            trainer.max_steps=1 \
            trainer.max_epochs=1 \
            model.train_ds.batch_size=2 \
            model.validation_ds.batch_size=2 \
            model.test_ds.batch_size=2 \
            model.nemo_path=null \
            trainer.val_check_interval=0.0 \
            trainer.devices=[0] \
            model.dataset.use_cache=false \
            model.language_model.pretrained_model_name=bert-base-uncased \
            trainer.accelerator=gpu \
            exp_manager=null  && \
            rm -rf sgd_gen_bert_intent_classification_outputs && TRANSFORMERS_OFFLINE=1'
          }
        }
        stage('Intent classification using ZeroShotIntentModel') {
          steps {
            sh 'TRANSFORMERS_OFFLINE=0 && cd examples/nlp/dialogue && \
            python dialogue.py \
            do_training=False \
            model.dataset.data_dir=/home/TestData/nlp/drive_thru_revised \
            model.original_nemo_checkpoint=/home/TestData/nlp/drive_thru_revised/zeroshotintent_en_bert_base_uncased.nemo \
            model.dataset.dialogues_example_dir=sgd_gen_zero_shot_intent_classification_outputs \
            model.dataset.task=zero_shot \
            model.dataset.prompt_template="This example is" \
            trainer.max_steps=1 \
            trainer.max_epochs=1 \
            model.train_ds.batch_size=2 \
            model.validation_ds.batch_size=2 \
            model.test_ds.batch_size=2 \
            model.nemo_path=null \
            trainer.val_check_interval=0.0 \
            trainer.devices=[1] \
            model.dataset.use_cache=false \
            model.language_model.pretrained_model_name=bert-base-uncased \
            trainer.accelerator=gpu \
            exp_manager=null  && \
            rm -rf sgd_gen_zero_shot_intent_classification_outputs && TRANSFORMERS_OFFLINE=1'
          }
        }
        stage('Design Intent classification using ZeroShotIntentModel') {
          steps {
            sh 'TRANSFORMERS_OFFLINE=0 && cd examples/nlp/dialogue && \
            python dialogue.py \
            do_training=False \
            model.dataset.data_dir=/home/TestData/nlp/design_dataset \
            model.original_nemo_checkpoint=/home/TestData/nlp/drive_thru_revised/zeroshotintent_en_bert_base_uncased.nemo \
            model.dataset.dialogues_example_dir=design_zero_shot_intent_classification_outputs \
            model.dataset.task=design \
            model.dataset.prompt_template="This example is related to" \
            model.library=megatron \
            trainer.max_steps=1 \
            trainer.max_epochs=1 \
            model.train_ds.batch_size=2 \
            model.validation_ds.batch_size=2 \
            model.test_ds.batch_size=2 \
            model.nemo_path=null \
            trainer.val_check_interval=0.0 \
            trainer.devices=[1] \
            model.dataset.use_cache=false \
            model.language_model.pretrained_model_name=bert-base-uncased \
            trainer.accelerator=gpu \
            exp_manager=null  && \
            rm -rf design_zero_shot_intent_classification_outputs && TRANSFORMERS_OFFLINE=1'
          }
        }
        stage('Design Intent classification using ZeroShotIntentModel BART Classifier') {
          steps {
            sh 'TRANSFORMERS_OFFLINE=0 && cd examples/nlp/dialogue && \
            python dialogue.py \
            do_training=False \
            model.dataset.data_dir=/home/TestData/nlp/design_dataset \
            model.original_nemo_checkpoint=/home/TestData/nlp/drive_thru_revised/zeroshotintent_en_bert_base_uncased.nemo \
            model.dataset.dialogues_example_dir=design_zero_shot_intent_classification_bart_outputs \
            model.dataset.task=design \
            model.dataset.prompt_template="This example is related to" \
            model.library=huggingface \
            trainer.devices=[1] \
            model.dataset.use_cache=false \
            model.language_model.pretrained_model_name=bert-base-uncased \
            trainer.accelerator=gpu \
            exp_manager=null  && \
            rm -rf design_zero_shot_intent_classification_bart_outputs && TRANSFORMERS_OFFLINE=1'
          }
        }
        stage('Design Intent classification using DialogueNearestNeighbourModel') {
          steps {
            sh 'TRANSFORMERS_OFFLINE=0 && cd examples/nlp/dialogue && \
            python dialogue.py \
            do_training=False \
            model.dataset.data_dir=/home/TestData/nlp/design_dataset \
            model.dataset.dialogues_example_dir=design_dialogue_nearest_neighbour_classification_outputs \
            model.dataset.task=design \
            model.dataset.prompt_template="" \
            model.library=huggingface \
            trainer.devices=[0] \
            model.dataset.use_cache=false \
            model.language_model.pretrained_model_name=sentence-transformers/all-MiniLM-L6-v2 \
            trainer.accelerator=gpu \
            exp_manager=null  && \
            rm -rf design_dialogue_nearest_neighbour_classification_outputs && TRANSFORMERS_OFFLINE=1'
          }
        }
      }
    }
    stage('L2: Dialogue Generation') {
      when {
        anyOf {
          branch 'main'
          changeRequest target: 'main'
        }
      }
      failFast true
      parallel {
        stage('Dialogue: Answer Extender using DialogueS2SGenerationModel') {
          steps {
            sh 'TRANSFORMERS_OFFLINE=0 && cd examples/nlp/dialogue && \
            python dialogue.py \
            do_training=False \
            model.dataset.data_dir=/home/TestData/nlp/ms-marco-qa \
            model.dataset.dialogues_example_dir=answer_extender_s2s \
            model.dataset.task=ms_marco \
            model.library=huggingface \
            model.dataset.debug_mode=True \
            trainer.max_steps=1 \
            trainer.max_epochs=1 \
            model.train_ds.batch_size=2 \
            model.validation_ds.batch_size=2 \
            model.test_ds.batch_size=2 \
            model.nemo_path=null \
            trainer.val_check_interval=0.0 \
            trainer.devices=[1] \
            model.dataset.use_cache=false \
            model.language_model.pretrained_model_name=facebook/bart-large \
            trainer.accelerator=gpu \
            exp_manager=null  && \
            rm -rf answer_extender_s2s'
          }
        }
        stage('Dialogue: SGD Based Answer Extender using DialogueS2SGenerationModel') {
          steps {
            sh 'TRANSFORMERS_OFFLINE=0 && cd examples/nlp/dialogue && \
            python dialogue.py \
            do_training=False \
            model.dataset.data_dir=/home/TestData/nlp/sgd_small \
            model.dataset.dialogues_example_dir=sgd_answer_extender_s2s \
            model.dataset.task_name=debug_sample \
            model.dataset.task=sgd_generation \
            model.dataset.input_field=utterance+system_actions \
            model.dataset.output_field=system_utterance \
            model.dataset.use_cache=false \
            model.dataset.system_utterance=next_turn \
            model.dataset.debug_mode=True \
            model.dataset.prompt_template=slots_values \
            model.library=huggingface \
            trainer.max_steps=1 \
            trainer.max_epochs=1 \
            model.train_ds.batch_size=2 \
            model.validation_ds.batch_size=2 \
            model.test_ds.batch_size=2 \
            model.nemo_path=null \
            trainer.val_check_interval=0.0 \
            trainer.devices=[0] \
            model.language_model.pretrained_model_name=facebook/bart-large \
            trainer.accelerator=gpu \
            exp_manager=null  && \
            rm -rf sgd_answer_extender_s2s'
          }
        }
      }
    }
//     stage('L2: Dialogue Generation Part 2') {
//       when {
//         anyOf {
//           branch 'main'
//           changeRequest target: 'main'
//         }
//       }
//       failFast true
//       parallel {
//         stage('Dialogue: Answer Extender using DialogueGPTGenerationModel') {
//           steps {
//             sh 'TRANSFORMERS_OFFLINE=0 && cd examples/nlp/dialogue && \
//             python dialogue.py \
//             do_training=False \
//             model.dataset.data_dir=/home/TestData/nlp/ms-marco-qa \
//             model.dataset.dialogues_example_dir=answer_extender \
//             model.library=huggingface \
//             model.dataset.task=ms_marco \
//             model.dataset.debug_mode=True \
//             trainer.val_check_interval=0.0 \
//             trainer.devices=[0] \
//             model.dataset.use_cache=false \
//             model.language_model.pretrained_model_name=gpt2 \
//             trainer.accelerator=gpu \
//             exp_manager=null  && \
//             rm -rf answer_extender'
//           }
//         }
//       }
//     }
    stage('L2: COPY') {
      when {
        anyOf {
          branch 'main'
          changeRequest target: 'main'
        }
      }
      failFast true
      parallel {
        stage('Dialogue: Answer Extender using DialogueGPTGenerationModel') {
          steps {
            sh 'TRANSFORMERS_OFFLINE=0 && cd examples/nlp/dialogue && \
            python dialogue.py \
            do_training=False \
            model.dataset.data_dir=/home/TestData/nlp/ms-marco-qa \
            model.dataset.dialogues_example_dir=answer_extender \
            model.library=huggingface \
            model.dataset.task=ms_marco \
            model.dataset.debug_mode=True \
            trainer.val_check_interval=0.0 \
            trainer.devices=[0] \
            model.dataset.use_cache=false \
            model.language_model.pretrained_model_name=gpt2 \
            trainer.accelerator=gpu \
            exp_manager=null  && \
            rm -rf answer_extender'
          }
        }
      }
    }
    stage('L2: Duplex Text Normalization') {
      when {
        anyOf {
          branch 'main'
          changeRequest target: 'main'
        }
      }
      failFast true
      parallel {
        stage('Duplex Text Normalization with Tarred dataset') {
          steps {
            sh 'cd examples/nlp/duplex_text_normalization && \
            python duplex_text_normalization_train.py \
            data.validation_ds.data_path=/home/TestData/nlp/duplex_text_norm/small_test.tsv \
            mode=tn \
            lang=en \
            tagger_model.do_training=false \
            decoder_model.transformer=t5-small \
            data.validation_ds.batch_size=2 \
            data.train_ds.use_cache=false \
            data.validation_ds.use_cache=false \
            data.test_ds.batch_size=2 \
            data.train_ds.decoder_data_augmentation=false \
            data.train_ds.num_workers=2 \
            decoder_trainer.devices=[0,1] \
            decoder_trainer.accelerator="gpu" \
            data.train_ds.use_tarred_dataset=true \
            +decoder_trainer.fast_dev_run=true \
            decoder_exp_manager.create_checkpoint_callback=false \
            data.train_ds.tar_metadata_file=/home/TestData/nlp/duplex_text_norm/tarred_small/metadata.json \
            data.test_ds.use_cache=false \
            data.test_ds.data_path=/home/TestData/nlp/duplex_text_norm/small_test.tsv'
          }
        }
      }
    }
    // Runs out of memory on the 12G TITAN V (GPU 0 on main CI)
    // TODO: add when megatron bert is supported again in NeMo
    // stage('L2: MegaBERT Token Classification') {
    //   when {
    //     anyOf {
    //       branch 'main'
    //       changeRequest target: 'main'
    //     }
    //   }
    //   failFast true
    //   steps {
    //     sh 'cd examples/nlp/token_classification && \
    //     python token_classification_train.py \
    //     model.dataset.data_dir=/home/TestData/nlp/token_classification_punctuation/ \
    //     model.language_model.pretrained_model_name=megatron-bert-345m-uncased \
    //     model.train_ds.batch_size=10 \
    //     model.dataset.max_seq_length=50 \
    //     model.dataset.use_cache=false \
    //     trainer.accelerator=gpu \
    //     trainer.strategy=ddp \
    //     trainer.precision=16 \
    //     trainer.devices=[1] \
    //     trainer.accelerator="gpu" \
    //     +trainer.fast_dev_run=true \
    //     exp_manager=null'
    //   }
    // }

    stage('L2: BERT Text Classification') {
      when {
        anyOf {
          branch 'main'
          changeRequest target: 'main'
        }
      }
      failFast true
      parallel {
        stage ('Text Classification with BERT Test') {
          steps {
            sh 'cd examples/nlp/text_classification && \
            python text_classification_with_bert.py \
            model.dataset.num_classes=6 \
            model.train_ds.file_path=/home/TestData/nlp/retail_text_classification/train.tsv \
            model.validation_ds.file_path=/home/TestData/nlp/retail_text_classification/dev.tsv \
            model.language_model.pretrained_model_name=distilbert-base-uncased \
            model.train_ds.batch_size=10 \
            model.dataset.max_seq_length=50 \
            model.dataset.use_cache=false \
            trainer.devices=[0] \
            trainer.accelerator="gpu" \
            +trainer.fast_dev_run=true \
            exp_manager=null'
          }
        }
      }
    }

    stage('L2: Parallel BERT Question-Answering SQUAD v1.1 & v2.0') {
      when {
        anyOf {
          branch 'main'
          changeRequest target: 'main'
        }
      }
      failFast true
      parallel {
        stage('BERT SQUAD 1.1') {
          // Cannot do fast_dev_run because squad needs whole dev dataset
          steps {
            sh 'TRANSFORMERS_OFFLINE=0 && cd examples/nlp/question_answering && \
            python question_answering.py \
            model.train_ds.file=/home/TestData/nlp/squad_mini/v1.1/train-v1.1.json \
            model.dataset.use_cache=false \
            model.validation_ds.file=/home/TestData/nlp/squad_mini/v1.1/dev-v1.1.json \
            model.test_ds.file=/home/TestData/nlp/squad_mini/v1.1/dev-v1.1.json \
            model.train_ds.batch_size=2 \
            model.train_ds.num_samples=2 \
            model.validation_ds.batch_size=2 \
            model.validation_ds.num_samples=2 \
            model.test_ds.num_samples=2 \
            model.test_ds.batch_size=2 \
            trainer.max_epochs=1 \
            trainer.max_steps=1 \
            model.language_model.pretrained_model_name=bert-base-uncased \
            model.dataset.version_2_with_negative=false \
            trainer.precision=16 \
            trainer.devices=[0] \
            trainer.accelerator="gpu" \
            exp_manager=null && TRANSFORMERS_OFFLINE=1'
          }
        }
        stage('BERT SQUAD 2.0') {
          // Cannot do fast_dev_run because squad needs whole dev dataset
          steps {
            sh 'TRANSFORMERS_OFFLINE=0 && cd examples/nlp/question_answering && \
            python question_answering.py \
            model.train_ds.file=/home/TestData/nlp/squad_mini/v2.0/train-v2.0.json \
            model.dataset.use_cache=false \
            model.train_ds.batch_size=2 \
            model.train_ds.num_samples=2 \
            model.validation_ds.batch_size=2 \
            model.validation_ds.num_samples=2 \
            trainer.max_epochs=1 \
            trainer.max_steps=1 \
            model.validation_ds.file=/home/TestData/nlp/squad_mini/v2.0/dev-v2.0.json \
            model.language_model.pretrained_model_name=bert-base-uncased \
            model.dataset.version_2_with_negative=true \
            trainer.precision=16 \
            trainer.devices=[1] \
            trainer.accelerator="gpu" \
            exp_manager=null && TRANSFORMERS_OFFLINE=1'
          }
        }
      }
    }

    stage('L2: Parallel BART Question-Answering SQUAD v1.1 & v2.0') {
      when {
        anyOf {
          branch 'main'
          changeRequest target: 'main'
        }
      }
      failFast true
      parallel {
        stage('BART SQUAD 1.1') {
          // Cannot do fast_dev_run because squad needs whole dev dataset
          steps {
            sh 'TRANSFORMERS_OFFLINE=0 && cd examples/nlp/question_answering && \
            python question_answering.py \
            model.train_ds.file=/home/TestData/nlp/squad_mini/v1.1/train-v1.1.json \
            model.dataset.use_cache=false \
            model.dataset.check_if_answer_in_context=false \
            model.validation_ds.file=/home/TestData/nlp/squad_mini/v1.1/dev-v1.1.json \
            model.test_ds.file=/home/TestData/nlp/squad_mini/v1.1/dev-v1.1.json \
            model.train_ds.batch_size=2 \
            model.train_ds.num_samples=2 \
            model.validation_ds.batch_size=2 \
            model.validation_ds.num_samples=2 \
            model.test_ds.num_samples=2 \
            model.test_ds.batch_size=2 \
            trainer.max_epochs=1 \
            trainer.max_steps=1 \
            model.language_model.pretrained_model_name=facebook/bart-base \
            model.dataset.version_2_with_negative=false \
            trainer.precision=16 \
            trainer.devices=[0] \
            trainer.accelerator="gpu" \
            exp_manager=null && TRANSFORMERS_OFFLINE=1'
          }
        }
        stage('BART SQUAD 2.0') {
          // Cannot do fast_dev_run because squad needs whole dev dataset
          steps {
            sh 'TRANSFORMERS_OFFLINE=0 && cd examples/nlp/question_answering && \
            python question_answering.py \
            model.train_ds.file=/home/TestData/nlp/squad_mini/v2.0/train-v2.0.json \
            model.dataset.use_cache=false \
            model.dataset.check_if_answer_in_context=false \
            model.train_ds.batch_size=2 \
            model.train_ds.num_samples=2 \
            model.validation_ds.batch_size=2 \
            model.validation_ds.num_samples=2 \
            trainer.max_epochs=1 \
            trainer.max_steps=1 \
            model.validation_ds.file=/home/TestData/nlp/squad_mini/v2.0/dev-v2.0.json \
            model.language_model.pretrained_model_name=facebook/bart-base \
            model.dataset.version_2_with_negative=true \
            trainer.precision=16 \
            trainer.devices=[1] \
            trainer.accelerator="gpu" \
            exp_manager=null && TRANSFORMERS_OFFLINE=1'
          }
        }
      }
    }

    stage('L2: Parallel GPT2 Question-Answering SQUAD v1.1 & v2.0') {
      when {
        anyOf {
          branch 'main'
          changeRequest target: 'main'
        }
      }
      failFast true
      parallel {
        stage('GPT2 SQUAD 1.1') {
          // Cannot do fast_dev_run because squad needs whole dev dataset
          steps {
            sh 'TRANSFORMERS_OFFLINE=0 && cd examples/nlp/question_answering && \
            python question_answering.py \
            model.train_ds.file=/home/TestData/nlp/squad_mini/v1.1/train-v1.1.json \
            model.dataset.use_cache=false \
            model.dataset.check_if_answer_in_context=false \
            model.validation_ds.file=/home/TestData/nlp/squad_mini/v1.1/dev-v1.1.json \
            model.test_ds.file=/home/TestData/nlp/squad_mini/v1.1/dev-v1.1.json \
            model.train_ds.batch_size=2 \
            model.train_ds.num_samples=2 \
            model.validation_ds.batch_size=2 \
            model.validation_ds.num_samples=2 \
            model.test_ds.num_samples=2 \
            model.test_ds.batch_size=2 \
            trainer.max_epochs=1 \
            trainer.max_steps=1 \
            model.language_model.pretrained_model_name=gpt2 \
            model.dataset.version_2_with_negative=false \
            trainer.precision=16 \
            trainer.devices=[0] \
            trainer.accelerator="gpu" \
            exp_manager=null && TRANSFORMERS_OFFLINE=1'
          }
        }
        stage('GPT2 SQUAD 2.0') {
          // Cannot do fast_dev_run because squad needs whole dev dataset
          steps {
            sh 'TRANSFORMERS_OFFLINE=0 && cd examples/nlp/question_answering && \
            python question_answering.py \
            model.train_ds.file=/home/TestData/nlp/squad_mini/v2.0/train-v2.0.json \
            model.dataset.use_cache=false \
            model.dataset.check_if_answer_in_context=false \
            model.train_ds.batch_size=2 \
            model.train_ds.num_samples=2 \
            model.validation_ds.batch_size=2 \
            model.validation_ds.num_samples=2 \
            trainer.max_epochs=1 \
            trainer.max_steps=1 \
            model.validation_ds.file=/home/TestData/nlp/squad_mini/v2.0/dev-v2.0.json \
            model.language_model.pretrained_model_name=gpt2 \
            model.dataset.version_2_with_negative=true \
            trainer.precision=16 \
            trainer.devices=[1] \
            trainer.accelerator="gpu" \
            exp_manager=null && TRANSFORMERS_OFFLINE=1'
          }
        }
      }
    }

    stage('L2: Intent and Slot Classification Tasks') {
      when {
        anyOf {
          branch 'main'
          changeRequest target: 'main'
        }
      }
      failFast true
      parallel {
        stage('L2: Intent and Slot Classification') {
          steps {
            sh 'cd examples/nlp/intent_slot_classification && \
            python intent_slot_classification.py \
            model.data_dir=/home/TestData/nlp/retail \
            model.validation_ds.prefix=dev \
            model.test_ds.prefix=dev \
            trainer.devices=[0] \
            trainer.accelerator="gpu" \
            +trainer.fast_dev_run=true \
            exp_manager.exp_dir=checkpoints'
            sh 'rm -rf checkpoints'
          }
        }
        stage('L2: Multi-Label Intent and Slot Classification') {
          steps {
            sh 'cd examples/nlp/intent_slot_classification && \
            python multi_label_intent_slot_classification.py \
            model.data_dir=/home/TestData/nlp/new_multiatis \
            model.validation_ds.prefix=dev \
            model.test_ds.prefix=dev \
            trainer.devices=[0] \
            +trainer.fast_dev_run=true \
            exp_manager.exp_dir=checkpoints2'
            sh 'rm -rf checkpoints2'
          }
        }
      }
    }

    // TODO: add when megatron-bert is supported again
    // stage('L2: Model Parallel Size 2 Megatron Text Classification') {
    //   when {
    //     anyOf{
    //       branch 'main'
    //       changeRequest target: 'main'
    //     }
    //   }
    //   failFast true
    //   steps{
    //     sh 'cd examples/nlp/text_classification && \
    //     python text_classification_with_bert.py \
    //     trainer.devices=[0,1] \
    //     trainer.accelerator="gpu" \
    //     trainer.num_nodes=1 \
    //     trainer.precision=16 \
    //     trainer.gradient_clip_val=1.0 \
    //     +trainer.fast_dev_run=true \
    //     model.dataset.num_classes=6 \
    //     model.train_ds.file_path=/home/TestData/nlp/retail_text_classification/train.tsv \
    //     model.train_ds.batch_size=4 \
    //     model.language_model.pretrained_model_name=megatron-bert-uncased \
    //     model.language_model.config_file=/home/TestData/nlp/mp_2_bert_toy/config.json \
    //     model.language_model.lm_checkpoint=/home/TestData/nlp/mp_2_bert_toy/iter_2000000 \
    //     model.nemo_path=null \
    //     ~model.infer_samples \
    //     exp_manager=null'
    //   }
    // }

    // stage('L2: Model Parallel Size 2 Megatron Autoresume') {
    //   when {
    //     anyOf{
    //       branch 'main'
    //       changeRequest target: 'main'
    //     }
    //   }
    //   failFast true
    //   steps{
    //     sh 'cd examples/nlp/text_classification && \
    //     python text_classification_with_bert.py \
    //     trainer.devices=[0,1] \
    //     trainer.accelerator="gpu" \
    //     trainer.num_nodes=1 \
    //     trainer.precision=16 \
    //     trainer.gradient_clip_val=1.0 \
    //     trainer.max_epochs=1 \
    //     +trainer.fast_dev_run=true \
    //     model.dataset.num_classes=6 \
    //     model.train_ds.file_path=/home/TestData/nlp/retail_text_classification/train.tsv \
    //     model.train_ds.batch_size=4 \
    //     model.language_model.pretrained_model_name=megatron-bert-uncased \
    //     model.language_model.config_file=/home/TestData/nlp/mp_2_bert_toy/config.json \
    //     model.language_model.lm_checkpoint=/home/TestData/nlp/mp_2_bert_toy/iter_2000000 \
    //     model.nemo_path=null \
    //     ~model.infer_samples \
    //     +exp_manager.explicit_log_dir=/home/TestData/nlp/mp_autoresume \
    //     +exp_manager.resume_if_exists=true'
    //   }
    // }

    // stage('L2: Model Parallel Size 2 Megatron Evaluation from .nemo') {
    //   when {
    //     anyOf{
    //       branch 'main'
    //       changeRequest target: 'main'
    //     }
    //   }
    //   failFast true
    //   steps{
    //     sh 'cd examples/nlp/text_classification && \
    //     python model_parallel_text_classification_evaluation.py \
    //     trainer.devices=[0,1] \
    //     trainer.accelerator="gpu" \
    //     trainer.num_nodes=1 \
    //     model.dataset.num_classes=6 \
    //     model.test_ds.file_path=/home/TestData/nlp/retail_text_classification/dev.tsv \
    //     model.nemo_path=/home/TestData/nlp/mp_2_nemo/retail_text_class_350M.nemo \
    //     exp_manager=null'
    //   }
    // }

    // stage('L2: Model Parallel Size 2 Megatron Train from .nemo') {
    //   when {
    //     anyOf{
    //       branch 'main'
    //       changeRequest target: 'main'
    //     }
    //   }
    //   failFast true
    //   steps{
    //     sh 'cd examples/nlp/token_classification && \
    //     python token_classification_train.py \
    //     pretrained_model=/home/TestData/nlp/mp_2_nemo/ner_350M.nemo \
    //     model.dataset.data_dir=/home/TestData/nlp/ner/ \
    //     model.train_ds.batch_size=2 \
    //     model.dataset.use_cache=false \
    //     trainer.devices=[0,1] \
    //     trainer.accelerator="gpu" \
    //     +trainer.fast_dev_run=true \
    //     model.dataset.class_balancing="weighted_loss" \
    //     exp_manager=null'
    //   }
    // }

    stage('L2: Parallel NLP Examples 2') {
      when {
        anyOf {
          branch 'main'
          changeRequest target: 'main'
        }
      }
      failFast true
      parallel {
        stage ('NER finetuning from pretrained Test') {
          steps {
            sh 'cd examples/nlp/token_classification && \
            python token_classification_train.py \
            pretrained_model=ner_en_bert \
            model.dataset.data_dir=/home/TestData/nlp/ner/ \
            model.train_ds.batch_size=2 \
            model.dataset.use_cache=false \
            trainer.devices=[0] \
            trainer.accelerator="gpu" \
            +trainer.fast_dev_run=true \
            model.dataset.class_balancing="weighted_loss" \
            exp_manager.exp_dir=null'
          }
        }
        stage ('Punctuation and capitalization finetuning from pretrained test') {
          steps {
            sh 'cd examples/nlp/token_classification && \
            data_dir="$(mktemp -d -p "$(pwd)")" && \
            cp /home/TestData/nlp/token_classification_punctuation/*.txt "${data_dir}"/ && \
            python punctuation_capitalization_train_evaluate.py \
              pretrained_model=punctuation_en_bert \
              model.train_ds.ds_item="${data_dir}" \
              model.validation_ds.ds_item="${data_dir}" \
              model.test_ds.ds_item="${data_dir}" \
              +model.train_ds.use_cache=false \
              +model.validation_ds.use_cache=false \
              +model.test_ds.use_cache=false \
              trainer.devices=[1] \
              trainer.accelerator="gpu" \
              +trainer.fast_dev_run=true \
              exp_manager.exp_dir=null && \
            rm -rf "${data_dir}"'
          }
        }
        stage ('NER with TurkuNLP/bert-base-finnish-cased-v1') {
          steps {
            sh 'cd examples/nlp/token_classification && \
            python token_classification_train.py \
            model.dataset.data_dir=/home/TestData/nlp/token_classification_punctuation/ \
            trainer.devices=[0] \
            trainer.accelerator="gpu" \
            +trainer.fast_dev_run=true \
            model.dataset.use_cache=false \
            model.language_model.pretrained_model_name="TurkuNLP/bert-base-finnish-cased-v1" \
            exp_manager.exp_dir=null'
          }
        }
        stage('Evaluation script for Token Classification') {
          steps {
            sh 'python examples/nlp/token_classification/token_classification_evaluate.py \
            model.dataset.data_dir=/home/TestData/nlp/ner/ \
            model.dataset.use_cache=false \
            pretrained_model=/home/TestData/nlp/pretrained_models/NER_Model_with_BERT_base_uncased.nemo'
          }
        }
        stage('Evaluation script for Punctuation') {
          steps {
            sh 'data_dir="$(mktemp -d -p "$(pwd)")" && \
            cp /home/TestData/nlp/token_classification_punctuation/*.txt "${data_dir}"/ && \
            python examples/nlp/token_classification/punctuation_capitalization_train_evaluate.py \
              +do_training=false \
              +do_testing=true \
              model.test_ds.ds_item="${data_dir}" \
              ~model.train_ds \
              ~model.validation_ds \
              +model.test_ds.use_cache=false \
              pretrained_model=/home/TestData/nlp/pretrained_models/Punctuation_Capitalization_with_DistilBERT_base_uncased.nemo && \
            rm -rf "${data_dir}"'
          }
        }
        stage('L2: Punctuation & Capitalization, 2GPUs with DistilBERT, Fine-tuning on different data') {
          steps {
            sh 'cd examples/nlp/token_classification && \
            output_dir="$(mktemp -d -p "$(pwd)")" && \
            tmp_data_dir="$(mktemp -d -p "$(pwd)")" && \
            cp /home/TestData/nlp/token_classification_punctuation/*.txt "${tmp_data_dir}"/ && \
            python punctuation_capitalization_train_evaluate.py \
              model.train_ds.use_tarred_dataset=false \
              model.train_ds.ds_item="${tmp_data_dir}" \
              model.validation_ds.ds_item="${tmp_data_dir}" \
              model.test_ds.ds_item="${tmp_data_dir}" \
              model.language_model.pretrained_model_name=distilbert-base-uncased \
              +model.train_ds.use_cache=false \
              +model.validation_ds.use_cache=false \
              +model.test_ds.use_cache=false \
              trainer.devices=[0,1] \
              trainer.accelerator="gpu" \
              trainer.strategy=ddp \
              trainer.max_epochs=1 \
              +exp_manager.explicit_log_dir="${output_dir}" \
              +do_testing=true && \
            tmp_data_dir_2="$(mktemp -d -p "$(pwd)")" && \
            mv "${tmp_data_dir}"/* "${tmp_data_dir_2}" && \
            rm -rf "${tmp_data_dir}" && \
            python punctuation_capitalization_train_evaluate.py \
              model.train_ds.use_tarred_dataset=false \
              model.train_ds.ds_item="${tmp_data_dir_2}" \
              model.validation_ds.ds_item="${tmp_data_dir_2}" \
              model.test_ds.ds_item="${tmp_data_dir_2}" \
              pretrained_model="${output_dir}/checkpoints/Punctuation_and_Capitalization.nemo" \
              +model.train_ds.use_cache=false \
              +model.validation_ds.use_cache=false \
              +model.test_ds.use_cache=false \
              trainer.devices=[0,1] \
              trainer.accelerator="gpu" \
              trainer.strategy=ddp \
              trainer.max_epochs=1 \
              exp_manager=null && \
            rm -rf /workspace/NeMo/examples/nlp/token_classification/nemo_experiments \
              "${tmp_data_dir_2}" \
              "${output_dir}"'
          }
        }
      }
    }
    stage('Punctuation & Capitalization tarred dataset') {
      when {
        anyOf {
          branch 'main'
          changeRequest target: 'main'
        }
      }
      failFast true
      stages {
        stage('create and use tarred dataset') {
          steps {
            sh 'data_dir="$(mktemp -d -p "$(pwd)")" && \
            cp -r /home/TestData/nlp/token_classification_punctuation/*.txt \
              /home/TestData/nlp/token_classification_punctuation/wmt_wiki_10000 \
              "${data_dir}"/ && \
            usual_data=${data_dir}/wmt_wiki_10000 && \
            output_dir="$(mktemp -d -p "$(pwd)")" && \
            tarred_data=${output_dir}/train_tarred && \
            tokens_in_batch=2000 && \
            max_seq_length=512 && \
            lm_model=distilbert-base-uncased && \
            python examples/nlp/token_classification/data/create_punctuation_capitalization_tarred_dataset.py \
              --text ${usual_data}/input.txt \
              --labels ${usual_data}/labels.txt \
              --output_dir ${tarred_data} \
              --tokens_in_batch ${tokens_in_batch} \
              --max_seq_length 512 \
              --lines_per_dataset_fragment 2000 \
              --num_batches_per_tarfile 5 \
              --tar_file_prefix punctuation_capitalization \
              --tokenizer_name ${lm_model} \
              --use_fast_tokenizer \
              --pad_label O \
              --n_jobs 3 && \
            echo "Number of tarred files in dataset:" && \
            ls ${tarred_data}/*.tar | wc -l && \
            echo "Label id files in dataset:" && \
            ls ${tarred_data}/*.csv && \
            metadata_file=${tarred_data}/metadata.punctuation_capitalization.tokens${tokens_in_batch}.max_seq_length${max_seq_length}.${lm_model}.json && \
            python examples/nlp/token_classification/punctuation_capitalization_train_evaluate.py \
              model.validation_ds.ds_item="${data_dir}" \
              model.test_ds.ds_item="${data_dir}" \
              model.train_ds.ds_item=${tarred_data} \
              model.language_model.pretrained_model_name=${lm_model} \
              model.train_ds.use_tarred_dataset=true \
              model.train_ds.tar_metadata_file=${metadata_file} \
              +model.train_ds.use_cache=false \
              +model.validation_ds.use_cache=false \
              +model.test_ds.use_cache=false \
              trainer.devices=[0,1] \
              trainer.accelerator="gpu" \
              trainer.strategy=ddp \
              trainer.max_epochs=1 \
              +exp_manager.explicit_log_dir=${output_dir}/output && \
            rm -rf "${output_dir}" "${data_dir}"'
          }
        }
      }
    }
    stage('Punctuation & Capitalization, Different ways of passing labels to model') {
      when {
        anyOf {
          branch 'main'
          changeRequest target: 'main'
        }
      }
      failFast true
      stages {
        stage('Punctuation & Capitalization, Using model.common_datasest_parameters.label_vocab_dir') {
          steps {
            sh 'cd examples/nlp/token_classification && \
            work_dir="$(mktemp -d -p "$(pwd)")" && \
            label_vocab_dir="${work_dir}/labels" && \
            mkdir -p ${label_vocab_dir} && \
            data_dir="${work_dir}/data" && \
            mkdir -p "${data_dir}" && \
            cp /home/TestData/nlp/token_classification_punctuation/*.txt "${data_dir}" && \
            output_dir="${work_dir}/output" && \
            mkdir -p "${output_dir}" && \
            punct_label_vocab="${label_vocab_dir}/punct_label_vocab.csv" && \
            capit_label_vocab="${label_vocab_dir}/capit_label_vocab.csv" && \
            printf "O\n,\n.\n?\n" > "${punct_label_vocab}" && \
            printf "O\nU\n" > "${capit_label_vocab}" && \
            python punctuation_capitalization_train_evaluate.py \
              model.train_ds.use_tarred_dataset=false \
              model.train_ds.ds_item="${data_dir}" \
              model.validation_ds.ds_item="${data_dir}" \
              model.test_ds.ds_item="${data_dir}" \
              model.language_model.pretrained_model_name=distilbert-base-uncased \
              model.common_dataset_parameters.label_vocab_dir="${label_vocab_dir}" \
              model.class_labels.punct_labels_file="$(basename "${punct_label_vocab}")" \
              model.class_labels.capit_labels_file="$(basename "${capit_label_vocab}")" \
              +model.train_ds.use_cache=false \
              +model.validation_ds.use_cache=false \
              +model.test_ds.use_cache=false \
              trainer.devices=[0,1] \
              trainer.strategy=ddp \
              trainer.max_epochs=1 \
              +exp_manager.explicit_log_dir="${output_dir}" \
              +do_testing=false && \
            python punctuation_capitalization_train_evaluate.py \
              +do_training=false \
              +do_testing=true \
              ~model.train_ds \
              ~model.validation_ds \
              model.test_ds.ds_item="${data_dir}" \
              pretrained_model="${output_dir}/checkpoints/Punctuation_and_Capitalization.nemo" \
              +model.train_ds.use_cache=false \
              +model.validation_ds.use_cache=false \
              +model.test_ds.use_cache=false \
              trainer.devices=[0,1] \
              trainer.strategy=ddp \
              trainer.max_epochs=1 \
              exp_manager=null && \
            rm -rf "${work_dir}"'
          }
        }
        stage('Punctuation & Capitalization, Using model.common_datasest_parameters.{punct,capit}_label_ids') {
          steps {
            sh 'cd examples/nlp/token_classification && \
            work_dir="$(mktemp -d -p "$(pwd)")" && \
            output_dir="${work_dir}/output" && \
            mkdir -p "${output_dir}" && \
            data_dir="${work_dir}/data" && \
            mkdir -p "${data_dir}" && \
            cp /home/TestData/nlp/token_classification_punctuation/*.txt "${data_dir}" && \
            conf_name=punctuation_capitalization_config_with_ids && \
            cp conf/punctuation_capitalization_config.yaml "${work_dir}/${conf_name}.yaml" && \
            sed -i $\'s/punct_label_ids: null/punct_label_ids: {O: 0, \\\',\\\': 1, .: 2, \\\'?\\\': 3}/\' \
              "${work_dir}/${conf_name}.yaml" && \
            sed -i $\'s/capit_label_ids: null/capit_label_ids: {O: 0, U: 1}/\' \
              "${work_dir}/${conf_name}.yaml" && \
            python punctuation_capitalization_train_evaluate.py \
              --config-path "${work_dir}" \
              --config-name "${conf_name}" \
              model.train_ds.use_tarred_dataset=false \
              model.train_ds.ds_item="${data_dir}" \
              model.validation_ds.ds_item="${data_dir}" \
              model.test_ds.ds_item="${data_dir}" \
              model.language_model.pretrained_model_name=distilbert-base-uncased \
              +model.train_ds.use_cache=false \
              +model.validation_ds.use_cache=false \
              +model.test_ds.use_cache=false \
              trainer.devices=[0,1] \
              trainer.strategy=ddp \
              trainer.max_epochs=1 \
              +exp_manager.explicit_log_dir="${output_dir}" \
              +do_testing=false && \
            python punctuation_capitalization_train_evaluate.py \
              +do_training=false \
              +do_testing=true \
              ~model.train_ds \
              ~model.validation_ds \
              model.test_ds.ds_item="${data_dir}" \
              pretrained_model="${output_dir}/checkpoints/Punctuation_and_Capitalization.nemo" \
              +model.train_ds.use_cache=false \
              +model.validation_ds.use_cache=false \
              +model.test_ds.use_cache=false \
              trainer.devices=[0,1] \
              trainer.strategy=ddp \
              trainer.max_epochs=1 \
              exp_manager=null && \
            rm -rf "${work_dir}"'
          }
        }
      }
    }
    stage('Punctuation & Capitalization inference') {
      when {
        anyOf {
          branch 'main'
          changeRequest target: 'main'
        }
      }
      failFast true
      stages {
        stage('Restore punctuation and capitalization in long text') {
          steps {
            sh 'output_dir="$(mktemp -d -p "$(pwd)")" && \
            python examples/nlp/token_classification/punctuate_capitalize_infer.py \
              --input_manifest /home/TestData/nlp/token_classification_punctuation/iwslt_tst2019.manifest \
              --output_text "${output_dir}/iwslt_inference_result.txt" \
              --max_seq_length 92 \
              --step 8 \
              --margin 16 \
              --pretrained_name punctuation_en_bert \
              --batch_size 32 && \
            rm -rf "${output_dir}"'
          }
        }
      }
    }

    stage('L2: Parallel Pretraining BERT pretraining from Text/Preprocessed') {
      when {
        anyOf {
          branch 'main'
          changeRequest target: 'main'
        }
      }
      failFast true
      parallel {
        stage('L2: Pretraining BERT pretraining from Text') {
            steps {
              sh 'cd examples/nlp/language_modeling && \
              python bert_pretraining.py \
              --config-name=bert_pretraining_from_text_config.yaml \
              trainer.devices=[0] \
              trainer.accelerator="gpu" \
              trainer.precision=16 \
              +trainer.fast_dev_run=true \
              model.train_ds.data_file=/home/TestData/nlp/wikitext-2/train.txt  \
              model.train_ds.batch_size=32 \
              model.validation_ds.data_file=/home/TestData/nlp/wikitext-2/valid.txt  \
              model.validation_ds.batch_size=32 \
              model.language_model.config_file=/home/TestData/nlp/bert_configs/bert_3200.json \
              model.optim.lr=0.01 \
              model.optim.sched.warmup_ratio=0.1 \
              model.tokenizer.tokenizer_name=sentencepiece \
              model.tokenizer.tokenizer_model=/home/TestData/nlp/wikitext-2/tokenizer_bpe_v3193/tokenizer.model \
              model.mask_prob=0.15 \
              model.short_seq_prob=0.1 \
              exp_manager.exp_dir=PretrainingBERTFromText \
              '
              sh 'rm -f /home/TestData/nlp/wikitext-2/*.pkl'
              sh 'rm -rf examples/nlp/language_modeling/PretrainingBERTFromText'
              sh 'ls -lha examples/nlp/language_modeling'
            }
        }
        stage('L2: Pretraining BERT from Preprocessed') {
            steps {
              sh 'cd examples/nlp/language_modeling && \
              python bert_pretraining.py \
              --config-name=bert_pretraining_from_preprocessed_config.yaml \
              trainer.devices=[1] \
              trainer.accelerator="gpu" \
              trainer.precision=16 \
              +trainer.fast_dev_run=true \
              model.train_ds.data_file=/home/TestData/nlp/wiki_book_mini/training \
              model.train_ds.batch_size=8 \
              model.language_model.lm_checkpoint=/home/TestData/nlp/bert_ckpts/nemo1.0/bert_base_uncased_mlm_final_1074591_nemo1.0.pt \
              model.language_model.config_file=/home/TestData/nlp/bert_configs/uncased_L-12_H-768_A-12.json \
              model.optim.lr=0.875e-4 \
              model.optim.weight_decay=0.01 \
              model.optim.sched.warmup_ratio=0.01 \
              exp_manager.exp_dir=PretrainingBERTFromPreprocessed \
              exp_manager.create_checkpoint_callback=False \
              '
              sh 'rm -rf examples/nlp/language_modeling/PretrainingBERTFromPreprocessed'
              sh 'ls -lha examples/nlp/language_modeling'
            }
        }
      }
    }

    stage('L2: Entity Linking') {
      when {
        anyOf {
          branch 'main'
          changeRequest target: 'main'
        }
      }
      failFast true
      parallel {
        stage ('Self Alignment Pretraining BERT') {
           steps {
             sh 'cd examples/nlp/entity_linking && \
             python self_alignment_pretraining.py \
             project_dir=. \
             trainer.val_check_interval=3 \
             model.raw_data=None \
             model.train_ds.data_file=/home/TestData/nlp/entity_linking/tiny_example_train_pairs.tsv \
             model.validation_ds.data_file=/home/TestData/nlp/entity_linking/tiny_example_validation_pairs.tsv \
             model.train_ds.batch_size=8 \
             model.validation_ds.batch_size=8 \
             exp_manager.exp_dir=null'
          }
        }
      }
    }

    // TODO: remove +model.optim.capturable=True when Pytorch fix: https://github.com/pytorch/pytorch/pull/81858
    // is in the release container
    stage('L2: NMT Attention is All You Need Training') {
      when {
        anyOf {
          branch 'main'
          changeRequest target: 'main'
        }
      }
      failFast true
      parallel {
        stage('L2: NMT Training Post-LN') {
            steps {
              sh 'python examples/nlp/machine_translation/enc_dec_nmt.py \
              --config-path=conf \
              --config-name=aayn_base \
              do_testing=false \
              model.train_ds.src_file_name=/home/TestData/nlp/nmt/toy_data/wmt14-de-en.src \
              model.train_ds.tgt_file_name=/home/TestData/nlp/nmt/toy_data/wmt14-de-en.ref \
              model.validation_ds.src_file_name=/home/TestData/nlp/nmt/toy_data/wmt14-de-en.src \
              model.validation_ds.tgt_file_name=/home/TestData/nlp/nmt/toy_data/wmt14-de-en.src \
              model.test_ds.src_file_name=/home/TestData/nlp/nmt/toy_data/wmt14-de-en.src \
              model.test_ds.tgt_file_name=/home/TestData/nlp/nmt/toy_data/wmt14-de-en.src \
              model.encoder_tokenizer.tokenizer_model=/home/TestData/nlp/nmt/toy_data/tt_tokenizer.BPE.4096.model \
              model.decoder_tokenizer.tokenizer_model=/home/TestData/nlp/nmt/toy_data/tt_tokenizer.BPE.4096.model \
              model.encoder.num_layers=1 \
              model.encoder.hidden_size=64 \
              model.encoder.inner_size=256 \
              model.decoder.num_layers=1 \
              model.decoder.hidden_size=64 \
              model.decoder.inner_size=256 \
              +model.optim.capturable=True \
              trainer.devices=[0] \
              trainer.accelerator="gpu" \
              +trainer.val_check_interval=2 \
              +trainer.limit_val_batches=1 \
              +trainer.max_steps=2 \
              trainer.precision=16 \
              +exp_manager.explicit_log_dir=examples/nlp/machine_translation/nmt_results \
              +exp_manager.create_checkpoint_callback=true \
              '
              sh 'python examples/nlp/machine_translation/enc_dec_nmt.py \
              --config-path=conf \
              --config-name=aayn_base \
              do_testing=true \
              model.train_ds.src_file_name=/home/TestData/nlp/nmt/toy_data/wmt14-de-en.src \
              model.train_ds.tgt_file_name=/home/TestData/nlp/nmt/toy_data/wmt14-de-en.ref \
              model.validation_ds.src_file_name=/home/TestData/nlp/nmt/toy_data/wmt14-de-en.src \
              model.validation_ds.tgt_file_name=/home/TestData/nlp/nmt/toy_data/wmt14-de-en.src \
              model.test_ds.src_file_name=/home/TestData/nlp/nmt/toy_data/wmt14-de-en.src \
              model.test_ds.tgt_file_name=/home/TestData/nlp/nmt/toy_data/wmt14-de-en.src \
              model.encoder_tokenizer.tokenizer_model=/home/TestData/nlp/nmt/toy_data/tt_tokenizer.BPE.4096.model \
              model.decoder_tokenizer.tokenizer_model=/home/TestData/nlp/nmt/toy_data/tt_tokenizer.BPE.4096.model \
              model.encoder.num_layers=1 \
              model.encoder.hidden_size=64 \
              model.encoder.inner_size=256 \
              model.decoder.num_layers=1 \
              model.decoder.hidden_size=64 \
              model.decoder.inner_size=256 \
              +model.optim.capturable=True \
              trainer.devices=[0] \
              trainer.accelerator="gpu" \
              +trainer.val_check_interval=10 \
              +trainer.limit_val_batches=1 \
              +trainer.limit_test_batches=1 \
              +trainer.max_steps=10 \
              +exp_manager.explicit_log_dir=examples/nlp/machine_translation/nmt_results \
              +exp_manager.create_checkpoint_callback=true \
              +exp_manager.resume_if_exists=True \
              '
              sh 'rm -rf examples/nlp/machine_translation/nmt_results'
            }
        }

        stage('L2: NMT Training Pre-LN') {
            steps {
              sh 'cd examples/nlp/machine_translation && \
              python enc_dec_nmt.py \
              --config-path=conf \
              --config-name=aayn_base \
              do_testing=true \
              model.train_ds.src_file_name=/home/TestData/nlp/nmt/toy_data/wmt14-de-en.src \
              model.train_ds.tgt_file_name=/home/TestData/nlp/nmt/toy_data/wmt14-de-en.ref \
              model.validation_ds.src_file_name=/home/TestData/nlp/nmt/toy_data/wmt14-de-en.src \
              model.validation_ds.tgt_file_name=/home/TestData/nlp/nmt/toy_data/wmt14-de-en.src \
              model.test_ds.src_file_name=/home/TestData/nlp/nmt/toy_data/wmt14-de-en.src \
              model.test_ds.tgt_file_name=/home/TestData/nlp/nmt/toy_data/wmt14-de-en.src \
              model.encoder_tokenizer.tokenizer_model=/home/TestData/nlp/nmt/toy_data/tt_tokenizer.BPE.4096.model \
              model.decoder_tokenizer.tokenizer_model=/home/TestData/nlp/nmt/toy_data/tt_tokenizer.BPE.4096.model \
              model.encoder.pre_ln=true \
              model.decoder.pre_ln=true \
              trainer.devices=[1] \
              trainer.accelerator="gpu" \
              +trainer.fast_dev_run=true \
              +trainer.limit_test_batches=2 \
              exp_manager=null \
              '
            }
        }
        stage('L2: NMT Multi-Validation') {
            steps {
              sh 'cd examples/nlp/machine_translation && \
              python enc_dec_nmt.py \
              --config-path=conf \
              --config-name=aayn_base \
              do_testing=true \
              model.train_ds.src_file_name=/home/TestData/nlp/nmt/toy_data/wmt14-en-de.src \
              model.train_ds.tgt_file_name=/home/TestData/nlp/nmt/toy_data/wmt14-en-de.ref \
              model.validation_ds.src_file_name=[/home/TestData/nlp/nmt/toy_data/wmt13-en-de.src,/home/TestData/nlp/nmt/toy_data/wmt14-en-de.src] \
              model.validation_ds.tgt_file_name=[/home/TestData/nlp/nmt/toy_data/wmt13-en-de.ref,/home/TestData/nlp/nmt/toy_data/wmt14-en-de.ref] \
              model.test_ds.src_file_name=[/home/TestData/nlp/nmt/toy_data/wmt13-en-de.src,/home/TestData/nlp/nmt/toy_data/wmt14-en-de.src] \
              model.test_ds.tgt_file_name=[/home/TestData/nlp/nmt/toy_data/wmt13-en-de.ref,/home/TestData/nlp/nmt/toy_data/wmt14-en-de.ref] \
              model.encoder_tokenizer.tokenizer_model=/home/TestData/nlp/nmt/toy_data/tt_tokenizer.BPE.4096.model \
              model.decoder_tokenizer.tokenizer_model=/home/TestData/nlp/nmt/toy_data/tt_tokenizer.BPE.4096.model \
              trainer.devices=[0] \
              trainer.accelerator="gpu" \
              +trainer.fast_dev_run=true \
              +trainer.limit_test_batches=2 \
              exp_manager=null \
              '
            }
        }
      }
    }

    stage('L2: NMT Attention is All You Need Inference') {
      when {
        anyOf {
          branch 'main'
          changeRequest target: 'main'
        }
      }
      failFast true
      parallel {
        stage('L2: NMT Inference - PostLN') {
            steps {
              sh 'cd examples/nlp/machine_translation && \
              python nmt_transformer_infer.py \
              --model=/home/TestData/nlp/nmt/toy_data/TransformerLargeDe-En.nemo \
              --srctext=/home/TestData/nlp/nmt/toy_data/wmt14-de-en.test.src \
              --tgtout=/home/TestData/nlp/nmt/toy_data/out.txt \
              --target_lang en \
              --source_lang de \
              '
            }
        }
        stage('L2: NMT Inference - Pre-LN') {
            steps {
              sh 'cd examples/nlp/machine_translation && \
              python nmt_transformer_infer.py \
              --model=/home/TestData/nlp/nmt/toy_data/en_de_24x6_preln.nemo \
              --srctext=/home/TestData/nlp/nmt/toy_data/wmt14-en-de.test.src \
              --tgtout=/home/TestData/nlp/nmt/toy_data/out.txt \
              --target_lang de \
              --source_lang en \
              '
            }
        }
      }
    }

    stage('L2: NMT Attention is All You Need Finetuning') {
      when {
        anyOf {
          branch 'main'
          changeRequest target: 'main'
        }
      }
      failFast true
      steps {
        sh "cd examples/nlp/machine_translation && \
        python enc_dec_nmt_finetune.py \
        model_path=/home/TestData/nlp/nmt/toy_data/en_de_24x6_preln.nemo \
        trainer.devices=[0] \
        ~trainer.max_epochs \
        model.train_ds.src_file_name=/home/TestData/nlp/nmt/toy_data/wmt14-de-en.src \
        model.train_ds.tgt_file_name=/home/TestData/nlp/nmt/toy_data/wmt14-de-en.ref \
        model.validation_ds.src_file_name=/home/TestData/nlp/nmt/toy_data/wmt14-de-en.src \
        model.validation_ds.tgt_file_name=/home/TestData/nlp/nmt/toy_data/wmt14-de-en.src \
        model.test_ds.src_file_name=/home/TestData/nlp/nmt/toy_data/wmt14-de-en.src \
        model.test_ds.tgt_file_name=/home/TestData/nlp/nmt/toy_data/wmt14-de-en.src \
        +trainer.val_check_interval=10 \
        +trainer.limit_val_batches=1 \
        +trainer.limit_test_batches=1 \
        +trainer.max_steps=10 \
        +exp_manager.exp_dir=examples/nlp/machine_translation/nmt_finetune \
        +exp_manager.create_checkpoint_callback=True \
        +exp_manager.checkpoint_callback_params.monitor=val_sacreBLEU \
        +exp_manager.checkpoint_callback_params.mode=max \
        +exp_manager.checkpoint_callback_params.save_best_model=true \
        "
        sh "rm -rf examples/nlp/machine_translation/nmt_finetune"
      }
    }

    stage('L2: NMT with HuggingFace') {
      when {
        anyOf {
          branch 'main'
          changeRequest target: 'main'
        }
      }
      failFast true
      parallel {
        stage('L2: NMT Pretrained HF Encoder') {
            steps {
              sh 'cd examples/nlp/machine_translation && \
              python enc_dec_nmt.py \
              --config-path=conf \
              --config-name=huggingface \
              model.shared_tokenizer=False \
              model.encoder_tokenizer.library=huggingface \
              model.encoder.library=huggingface \
              model.encoder.model_name=distilbert-base-cased \
              model.encoder.pretrained=true \
              model.train_ds.src_file_name=/home/TestData/nlp/nmt/toy_data/wmt14-de-en.src \
              model.train_ds.tgt_file_name=/home/TestData/nlp/nmt/toy_data/wmt14-de-en.ref \
              model.validation_ds.src_file_name=/home/TestData/nlp/nmt/toy_data/wmt14-de-en.src \
              model.validation_ds.tgt_file_name=/home/TestData/nlp/nmt/toy_data/wmt14-de-en.src \
              model.test_ds.src_file_name=/home/TestData/nlp/nmt/toy_data/wmt14-de-en.src \
              model.test_ds.tgt_file_name=/home/TestData/nlp/nmt/toy_data/wmt14-de-en.src \
              model.train_ds.tokens_in_batch=128 \
              model.validation_ds.tokens_in_batch=128 \
              model.test_ds.tokens_in_batch=128 \
              model.decoder_tokenizer.tokenizer_model=/home/TestData/nlp/nmt/toy_data/tt_tokenizer.BPE.4096.model \
              model.decoder.hidden_size=768 \
              model.decoder.inner_size=256 \
              trainer.devices=[0] \
              trainer.accelerator="gpu" \
              +trainer.fast_dev_run=true \
              exp_manager=null \
              '
            }
        }

        stage('L2: NMT Custom HF Encoder') {
            steps {
              sh 'cd examples/nlp/machine_translation && \
              python enc_dec_nmt.py \
              --config-path=conf \
              --config-name=huggingface \
              model.shared_tokenizer=True \
              model.encoder_tokenizer.library=yttm \
              model.encoder_tokenizer.tokenizer_model=/home/TestData/nlp/nmt/toy_data/tt_tokenizer.BPE.4096.model \
              model.encoder.library=huggingface \
              model.encoder.model_name=null \
              model.encoder.pretrained=false \
              +model.encoder._target_=transformers.BertConfig \
              +model.encoder.hidden_size=48 \
              model.train_ds.src_file_name=/home/TestData/nlp/nmt/toy_data/wmt14-de-en.src \
              model.train_ds.tgt_file_name=/home/TestData/nlp/nmt/toy_data/wmt14-de-en.ref \
              model.validation_ds.src_file_name=/home/TestData/nlp/nmt/toy_data/wmt14-de-en.src \
              model.validation_ds.tgt_file_name=/home/TestData/nlp/nmt/toy_data/wmt14-de-en.src \
              model.test_ds.src_file_name=/home/TestData/nlp/nmt/toy_data/wmt14-de-en.src \
              model.test_ds.tgt_file_name=/home/TestData/nlp/nmt/toy_data/wmt14-de-en.src \
              model.train_ds.tokens_in_batch=128 \
              model.validation_ds.tokens_in_batch=128 \
              model.test_ds.tokens_in_batch=128 \
              model.decoder_tokenizer.tokenizer_model=/home/TestData/nlp/nmt/toy_data/tt_tokenizer.BPE.4096.model \
              model.decoder.hidden_size=48 \
              model.decoder.inner_size=256 \
              trainer.devices=[1] \
              trainer.accelerator="gpu" \
              +trainer.fast_dev_run=true \
              exp_manager=null \
              '
            }
        }
      }
    }


    stage('L2: NMT Tarred Dataset Creation') {
      when {
        anyOf {
          branch 'main'
          changeRequest target: 'main'
        }
      }
      failFast true
      parallel {
        stage('L2: NMT Auto Tarred Dataset Creation') {
            steps {
              sh 'cd examples/nlp/machine_translation && \
              python enc_dec_nmt.py \
              --config-path=conf \
              --config-name=aayn_base \
              do_training=false \
              model.preproc_out_dir=$PWD/preproc_out_dir \
              model.train_ds.use_tarred_dataset=true \
              model.train_ds.n_preproc_jobs=2 \
              model.train_ds.lines_per_dataset_fragment=500 \
              model.train_ds.num_batches_per_tarfile=10 \
              model.train_ds.src_file_name=/home/TestData/nlp/nmt/toy_data/wmt14-de-en.src \
              model.train_ds.tgt_file_name=/home/TestData/nlp/nmt/toy_data/wmt14-de-en.ref \
              model.validation_ds.src_file_name=/home/TestData/nlp/nmt/toy_data/wmt14-de-en.src \
              model.validation_ds.tgt_file_name=/home/TestData/nlp/nmt/toy_data/wmt14-de-en.src \
              model.encoder_tokenizer.vocab_size=2000 \
              model.decoder_tokenizer.vocab_size=2000 \
              ~model.test_ds \
              trainer.devices=[0] \
              trainer.accelerator="gpu" \
              +trainer.fast_dev_run=true \
              exp_manager=null \
              '
            }
        }

        stage('L2: NMT Script Tarred Dataset Creation') {
            steps {
              sh 'cd examples/nlp/machine_translation && \
              python create_tarred_parallel_dataset.py \
              --src_fname /home/TestData/nlp/nmt/toy_data/wmt14-de-en.src \
              --tgt_fname /home/TestData/nlp/nmt/toy_data/wmt14-de-en.ref \
              --out_dir $PWD/out_dir \
              --encoder_tokenizer_vocab_size=2000 \
              --decoder_tokenizer_vocab_size=2000 \
              --tokens_in_batch=1000 \
              --lines_per_dataset_fragment=500 \
              --num_batches_per_tarfile=10 \
              --n_preproc_jobs=2 \
              '
            }
        }
      }
    }
    stage('L2: Megatron NMT Training TP=2') {
      when {
        anyOf {
          branch 'main'
          changeRequest target: 'main'
        }
      }
      failFast true
      steps {
        sh "python examples/nlp/machine_translation/megatron_nmt_training.py \
        trainer.devices=2 \
        trainer.accelerator=gpu \
        trainer.log_every_n_steps=1 \
        trainer.val_check_interval=10 \
        +trainer.limit_val_batches=2 \
        trainer.accumulate_grad_batches=1 \
        trainer.max_steps=10 \
        trainer.precision=16 \
        trainer.gradient_clip_val=1.0 \
        exp_manager.exp_dir=examples/nlp/machine_translation/megatron_nmt_results \
        model.tensor_model_parallel_size=2 \
        model.seq_length=128 \
        model.encoder.num_layers=4 \
        model.encoder.hidden_size=64 \
        model.encoder.num_attention_heads=8 \
        model.encoder.activation='swiglu' \
        model.encoder.masked_softmax_fusion=False \
        model.encoder.bias_activation_fusion=False \
        model.encoder.activations_checkpoint_method='block' \
        model.encoder.activations_checkpoint_num_layers=1 \
        model.decoder.num_layers=2 \
        model.decoder.hidden_size=64 \
        model.decoder.num_attention_heads=8 \
        model.decoder.activation='swiglu' \
        model.decoder.masked_softmax_fusion=False \
        model.decoder.bias_activation_fusion=False \
        model.decoder.activations_checkpoint_method='block' \
        model.decoder.activations_checkpoint_num_layers=1 \
        model.micro_batch_size=2 \
        model.global_batch_size=4 \
        model.train_ds.src_file_name=/home/TestData/nlp/nmt/toy_data/wmt14-de-en.src \
        model.train_ds.tgt_file_name=/home/TestData/nlp/nmt/toy_data/wmt14-de-en.ref \
        model.validation_ds.src_file_name=/home/TestData/nlp/nmt/toy_data/wmt14-de-en.src \
        model.validation_ds.tgt_file_name=/home/TestData/nlp/nmt/toy_data/wmt14-de-en.ref \
        ~model.test_ds \
        model.train_ds.dataset_type=text_memmap \
        model.encoder_tokenizer.library=sentencepiece \
        model.encoder_tokenizer.model=/home/TestData/nlp/nmt/toy_data/spm_64k_all_langs_plus_en.model \
        model.decoder_tokenizer.library=sentencepiece \
        model.decoder_tokenizer.model=/home/TestData/nlp/nmt/toy_data/spm_64k_all_langs_plus_en.model"
        sh "python examples/nlp/machine_translation/megatron_nmt_training.py \
        trainer.devices=2 \
        trainer.accelerator=gpu \
        trainer.log_every_n_steps=1 \
        trainer.val_check_interval=10 \
        +trainer.limit_val_batches=2 \
        trainer.accumulate_grad_batches=1 \
        trainer.max_steps=10 \
        trainer.precision=16 \
        trainer.gradient_clip_val=1.0 \
        exp_manager.exp_dir=examples/nlp/machine_translation/megatron_nmt_results \
        model.tensor_model_parallel_size=2 \
        model.seq_length=128 \
        model.encoder.num_layers=4 \
        model.encoder.hidden_size=64 \
        model.encoder.num_attention_heads=8 \
        model.encoder.activation='swiglu' \
        model.encoder.masked_softmax_fusion=False \
        model.encoder.bias_activation_fusion=False \
        model.encoder.activations_checkpoint_method='block' \
        model.encoder.activations_checkpoint_num_layers=1 \
        model.decoder.num_layers=2 \
        model.decoder.hidden_size=64 \
        model.decoder.num_attention_heads=8 \
        model.decoder.activation='swiglu' \
        model.decoder.masked_softmax_fusion=False \
        model.decoder.bias_activation_fusion=False \
        model.decoder.activations_checkpoint_method='block' \
        model.decoder.activations_checkpoint_num_layers=1 \
        model.micro_batch_size=2 \
        model.global_batch_size=4 \
        model.train_ds.src_file_name=/home/TestData/nlp/nmt/toy_data/wmt14-de-en.src \
        model.train_ds.tgt_file_name=/home/TestData/nlp/nmt/toy_data/wmt14-de-en.ref \
        model.validation_ds.src_file_name=/home/TestData/nlp/nmt/toy_data/wmt14-de-en.src \
        model.validation_ds.tgt_file_name=/home/TestData/nlp/nmt/toy_data/wmt14-de-en.ref \
        ~model.test_ds \
        model.train_ds.dataset_type=text_memmap \
        model.encoder_tokenizer.library=sentencepiece \
        model.encoder_tokenizer.model=/home/TestData/nlp/nmt/toy_data/spm_64k_all_langs_plus_en.model \
        model.decoder_tokenizer.library=sentencepiece \
        model.decoder_tokenizer.model=/home/TestData/nlp/nmt/toy_data/spm_64k_all_langs_plus_en.model"
        sh "rm -rf examples/nlp/machine_translation/megatron_nmt_results"
      }
    }

    // stage('L2: NMT Bottleneck Fallback') {
    //   when {
    //     anyOf {
    //       branch 'main'
    //       changeRequest target: 'main'
    //     }
    //   }
    //   failFast true
    //   parallel {
    //     stage('L2: seq2seq (no bottleneck)') {
    //         steps {
    //           sh 'cd examples/nlp/machine_translation && \
    //           enc_dec_nmt-bottleneck.py \
    //           --config-path=conf \
    //           --config-name=aayn_bottleneck \
    //           do_testing=true \
    //           model.model_type=nll \
    //           model.encoder.arch=seq2seq \
    //           model.encoder.hidden_steps=1 \
    //           model.encoder.hidden_blocks=1 \
    //           model.encoder.hidden_init_method=params \
    //           model.encoder.hidden_size=64 \
    //           model.encoder.inner_size=128 \
    //           model.encoder.num_attention_heads=2 \
    //           model.encoder.num_layers=2 \
    //           model.decoder.hidden_size=64 \
    //           model.decoder.inner_size=128 \
    //           model.decoder.num_attention_heads=2 \
    //           model.decoder.num_layers=2 \
    //           model.train_ds.src_file_name=/home/TestData/nlp/nmt/toy_data/wmt14-en-de.src \
    //           model.train_ds.tgt_file_name=/home/TestData/nlp/nmt/toy_data/wmt14-en-de.ref \
    //           model.validation_ds.src_file_name=[/home/TestData/nlp/nmt/toy_data/wmt13-en-de.src,/home/TestData/nlp/nmt/toy_data/wmt14-en-de.src] \
    //           model.validation_ds.tgt_file_name=[/home/TestData/nlp/nmt/toy_data/wmt13-en-de.ref,/home/TestData/nlp/nmt/toy_data/wmt14-en-de.ref] \
    //           model.test_ds.src_file_name=/home/TestData/nlp/nmt/toy_data/wmt13-en-de.src \
    //           model.test_ds.tgt_file_name=/home/TestData/nlp/nmt/toy_data/wmt13-en-de.ref \
    //           model.encoder_tokenizer.tokenizer_model=/home/TestData/nlp/nmt/toy_data/tt_tokenizer.BPE.4096.model \
    //           model.decoder_tokenizer.tokenizer_model=/home/TestData/nlp/nmt/toy_data/tt_tokenizer.BPE.4096.model \
    //           trainer.devices=[1] \
    //           trainer.accelerator="gpu" \
    //           +trainer.fast_dev_run=true \
    //           +trainer.limit_test_batches=2 \
    //           exp_manager=null \
    //           '
    //         }
    //     }
    //   }
    // }
    // stage('L2: NMT Bottleneck Architecture') {
    //   when {
    //     anyOf {
    //       branch 'main'
    //       changeRequest target: 'main'
    //     }
    //   }
    //   failFast true
    //   parallel {
    //     stage('Bridge Encoder (identity)') {
    //         steps {
    //           sh 'cd examples/nlp/machine_translation && \
    //           enc_dec_nmt-bottleneck.py \
    //           --config-path=conf \
    //           --config-name=aayn_bottleneck \
    //           do_testing=true \
    //           model.model_type=nll \
    //           model.encoder.arch=bridge \
    //           model.encoder.hidden_steps=1 \
    //           model.encoder.hidden_blocks=1 \
    //           model.encoder.hidden_init_method=identity \
    //           model.encoder.hidden_size=64 \
    //           model.encoder.inner_size=128 \
    //           model.encoder.num_attention_heads=2 \
    //           model.encoder.num_layers=2 \
    //           model.decoder.hidden_size=64 \
    //           model.decoder.inner_size=128 \
    //           model.decoder.num_attention_heads=2 \
    //           model.decoder.num_layers=2 \
    //           model.train_ds.src_file_name=/home/TestData/nlp/nmt/toy_data/wmt14-de-en.src \
    //           model.train_ds.tgt_file_name=/home/TestData/nlp/nmt/toy_data/wmt14-de-en.ref \
    //           model.validation_ds.src_file_name=/home/TestData/nlp/nmt/toy_data/wmt14-de-en.src \
    //           model.validation_ds.tgt_file_name=/home/TestData/nlp/nmt/toy_data/wmt14-de-en.src \
    //           model.test_ds.src_file_name=/home/TestData/nlp/nmt/toy_data/wmt14-de-en.src \
    //           model.test_ds.tgt_file_name=/home/TestData/nlp/nmt/toy_data/wmt14-de-en.src \
    //           model.encoder_tokenizer.tokenizer_model=/home/TestData/nlp/nmt/toy_data/tt_tokenizer.BPE.4096.model \
    //           model.decoder_tokenizer.tokenizer_model=/home/TestData/nlp/nmt/toy_data/tt_tokenizer.BPE.4096.model \
    //		 trainer.devices=[0] \
    // 		 trainer.accelerator="gpu" \
    //           +trainer.fast_dev_run=true \
    //           +trainer.limit_test_batches=2 \
    //           exp_manager=null \
    //           '
    //         }
    //     }
    //     stage('Perceiver Encoder (params)') {
    //         steps {
    //           sh 'cd examples/nlp/machine_translation && \
    //           enc_dec_nmt-bottleneck.py \
    //           --config-path=conf \
    //           --config-name=aayn_bottleneck \
    //           do_testing=true \
    //           model.model_type=nll \
    //           model.encoder.arch=perceiver \
    //           model.encoder.hidden_steps=1 \
    //           model.encoder.hidden_blocks=1 \
    //           model.encoder.hidden_init_method=params \
    //           model.encoder.hidden_size=64 \
    //           model.encoder.inner_size=128 \
    //           model.encoder.num_attention_heads=2 \
    //           model.encoder.num_layers=2 \
    //           model.decoder.hidden_size=64 \
    //           model.decoder.inner_size=128 \
    //           model.decoder.num_attention_heads=2 \
    //           model.decoder.num_layers=2 \
    //           model.train_ds.src_file_name=/home/TestData/nlp/nmt/toy_data/wmt14-de-en.src \
    //           model.train_ds.tgt_file_name=/home/TestData/nlp/nmt/toy_data/wmt14-de-en.ref \
    //           model.validation_ds.src_file_name=/home/TestData/nlp/nmt/toy_data/wmt14-de-en.src \
    //           model.validation_ds.tgt_file_name=/home/TestData/nlp/nmt/toy_data/wmt14-de-en.src \
    //           model.test_ds.src_file_name=/home/TestData/nlp/nmt/toy_data/wmt14-de-en.src \
    //           model.test_ds.tgt_file_name=/home/TestData/nlp/nmt/toy_data/wmt14-de-en.src \
    //           model.encoder_tokenizer.tokenizer_model=/home/TestData/nlp/nmt/toy_data/tt_tokenizer.BPE.4096.model \
    //           model.decoder_tokenizer.tokenizer_model=/home/TestData/nlp/nmt/toy_data/tt_tokenizer.BPE.4096.model \
    //           trainer.devices=[1] \
    //           trainer.accelerator="gpu" \
    //           +trainer.fast_dev_run=true \
    //           +trainer.limit_test_batches=2 \
    //           exp_manager=null \
    //           '
    //         }
    //     }
    //   }
    // }
    // stage('L2: NMT Bottleneck LVM') {
    //   when {
    //     anyOf {
    //       branch 'main'
    //       changeRequest target: 'main'
    //     }
    //   }
    //   failFast true
    //   parallel {
    //     stage('VAE') {
    //         steps {
    //           sh 'cd examples/nlp/machine_translation && \
    //           enc_dec_nmt-bottleneck.py \
    //           --config-path=conf \
    //           --config-name=aayn_bottleneck \
    //           do_testing=true \
    //           model.model_type=vae \
    //           model.encoder.arch=perceiver \
    //           model.encoder.hidden_steps=1 \
    //           model.encoder.hidden_blocks=1 \
    //           model.encoder.hidden_init_method=params \
    //           model.encoder.hidden_size=64 \
    //           model.encoder.inner_size=128 \
    //           model.encoder.num_attention_heads=2 \
    //           model.encoder.num_layers=2 \
    //           model.decoder.hidden_size=64 \
    //           model.decoder.inner_size=128 \
    //           model.decoder.num_attention_heads=2 \
    //           model.decoder.num_layers=2 \
    //           model.train_ds.src_file_name=/home/TestData/nlp/nmt/toy_data/wmt14-de-en.src \
    //           model.train_ds.tgt_file_name=/home/TestData/nlp/nmt/toy_data/wmt14-de-en.ref \
    //           model.validation_ds.src_file_name=/home/TestData/nlp/nmt/toy_data/wmt14-de-en.src \
    //           model.validation_ds.tgt_file_name=/home/TestData/nlp/nmt/toy_data/wmt14-de-en.src \
    //           model.test_ds.src_file_name=/home/TestData/nlp/nmt/toy_data/wmt14-de-en.src \
    //           model.test_ds.tgt_file_name=/home/TestData/nlp/nmt/toy_data/wmt14-de-en.src \
    //           model.encoder_tokenizer.tokenizer_model=/home/TestData/nlp/nmt/toy_data/tt_tokenizer.BPE.4096.model \
    //           model.decoder_tokenizer.tokenizer_model=/home/TestData/nlp/nmt/toy_data/tt_tokenizer.BPE.4096.model \
    //           trainer.devices=[0] \
    //           trainer.accelerator="gpu" \
    //           +trainer.fast_dev_run=true \
    //           +trainer.limit_test_batches=2 \
    //           exp_manager=null \
    //           '
    //         }
    //     }
    //     stage('MIM') {
    //         steps {
    //           sh 'cd examples/nlp/machine_translation && \
    //           enc_dec_nmt-bottleneck.py \
    //           --config-path=conf \
    //           --config-name=aayn_bottleneck \
    //           do_testing=true \
    //           model.model_type=mim \
    //           model.encoder.arch=perceiver \
    //           model.encoder.hidden_steps=1 \
    //           model.encoder.hidden_blocks=1 \
    //           model.encoder.hidden_init_method=params \
    //           model.encoder.hidden_size=64 \
    //           model.encoder.inner_size=128 \
    //           model.encoder.num_attention_heads=2 \
    //           model.encoder.num_layers=2 \
    //           model.decoder.hidden_size=64 \
    //           model.decoder.inner_size=128 \
    //           model.decoder.num_attention_heads=2 \
    //           model.decoder.num_layers=2 \
    //           model.train_ds.src_file_name=/home/TestData/nlp/nmt/toy_data/wmt14-de-en.src \
    //           model.train_ds.tgt_file_name=/home/TestData/nlp/nmt/toy_data/wmt14-de-en.ref \
    //           model.validation_ds.src_file_name=/home/TestData/nlp/nmt/toy_data/wmt14-de-en.src \
    //           model.validation_ds.tgt_file_name=/home/TestData/nlp/nmt/toy_data/wmt14-de-en.src \
    //           model.test_ds.src_file_name=/home/TestData/nlp/nmt/toy_data/wmt14-de-en.src \
    //           model.test_ds.tgt_file_name=/home/TestData/nlp/nmt/toy_data/wmt14-de-en.src \
    //           model.encoder_tokenizer.tokenizer_model=/home/TestData/nlp/nmt/toy_data/tt_tokenizer.BPE.4096.model \
    //           model.decoder_tokenizer.tokenizer_model=/home/TestData/nlp/nmt/toy_data/tt_tokenizer.BPE.4096.model \
    //           trainer.devices=[1] \
    //           trainer.accelerator="gpu" \
    //           +trainer.fast_dev_run=true \
    //           +trainer.limit_test_batches=2 \
    //           exp_manager=null \
    //           '
    //         }
    //     }
    //   }
    // }
    stage('L2: Megatron Bert Pretraining and Resume Training') {
      when {
        anyOf {
          branch 'main'
          changeRequest target: 'main'
        }
      }
      failFast true
      steps {
        sh "python examples/nlp/language_modeling/megatron_bert_pretraining.py \
        trainer.devices=2 \
        trainer.accelerator=gpu \
        trainer.log_every_n_steps=1 \
        trainer.val_check_interval=10 \
        trainer.limit_val_batches=2 \
        trainer.accumulate_grad_batches=2 \
        trainer.max_steps=10 \
        trainer.precision=16 \
        trainer.gradient_clip_val=1.0 \
        exp_manager.exp_dir=examples/nlp/language_modeling/bert_pretrain_results \
        model.tensor_model_parallel_size=2 \
        model.optim.name=fused_adam \
        model.optim.lr=2e-4 \
        model.optim.sched.warmup_steps=2 \
        model.optim.sched.constant_steps=2 \
        model.optim.sched.min_lr=8e-5 \
        model.max_position_embeddings=128 \
        model.encoder_seq_length=128 \
        model.data.seq_length=128 \
        model.tokenizer.vocab_file=/home/TestData/nlp/megatron_bert/data/bert/vocab.txt \
        model.num_layers=8 \
        model.hidden_size=256 \
        model.num_attention_heads=8 \
        model.activations_checkpoint_method='block' \
        model.activations_checkpoint_num_layers=1 \
        model.data.data_prefix=[.5,/home/TestData/nlp/megatron_bert/data/bert/simple_wiki_bert_preproc_text_sentence,.5,/home/TestData/nlp/megatron_bert/data/bert/simple_wiki_bert_preproc_text_sentence] \
        model.data.index_mapping_dir=examples/nlp/language_modeling/bert_index_mappings"
        sh "python examples/nlp/language_modeling/megatron_bert_pretraining.py \
        trainer.devices=2 \
        trainer.accelerator=gpu \
        trainer.log_every_n_steps=1 \
        trainer.val_check_interval=10 \
        trainer.limit_val_batches=2 \
        trainer.accumulate_grad_batches=2 \
        trainer.max_steps=20 \
        trainer.precision=16 \
        trainer.gradient_clip_val=1.0 \
        exp_manager.exp_dir=examples/nlp/language_modeling/bert_pretrain_results \
        exp_manager.resume_if_exists=True \
        model.tensor_model_parallel_size=2 \
        model.optim.name=fused_adam \
        model.optim.lr=2e-4 \
        model.optim.sched.warmup_steps=2 \
        model.optim.sched.constant_steps=2 \
        model.optim.sched.min_lr=8e-5 \
        model.max_position_embeddings=128 \
        model.encoder_seq_length=128 \
        model.data.seq_length=128 \
        model.tokenizer.vocab_file=/home/TestData/nlp/megatron_bert/data/bert/vocab.txt \
        model.num_layers=8 \
        model.hidden_size=256 \
        model.num_attention_heads=8 \
        model.activations_checkpoint_method='block' \
        model.activations_checkpoint_num_layers=1 \
        model.data.data_prefix=[.5,/home/TestData/nlp/megatron_bert/data/bert/simple_wiki_bert_preproc_text_sentence,.5,/home/TestData/nlp/megatron_bert/data/bert/simple_wiki_bert_preproc_text_sentence] \
        model.data.index_mapping_dir=examples/nlp/language_modeling/bert_index_mappings"
        sh "rm -rf examples/nlp/language_modeling/bert_pretrain_results"
        sh "rm -rf examples/nlp/language_modeling/bert_index_mappings"
      }
    }
    stage('L2: Megatron RETRO Pretraining and Resume Training') {
      when {
        anyOf {
          branch 'main'
          changeRequest target: 'main'
        }
      }
      failFast true
      steps {
        sh "python examples/nlp/language_modeling/megatron_retro_pretraining.py \
        trainer.devices=2 \
        trainer.num_nodes=1 \
        trainer.accelerator=gpu \
        trainer.accumulate_grad_batches=1 \
        trainer.limit_val_batches=2 \
        exp_manager.resume_if_exists=True \
        trainer.max_steps=10 \
        trainer.precision=16 \
        trainer.gradient_clip_val=1.0 \
        trainer.val_check_interval=10 \
        exp_manager.exp_dir=examples/nlp/language_modeling/retro_results \
        model.data.data_prefix='' \
        model.data.knn_index='' \
        model.data.retrieval_prefix='' \
        model.tensor_model_parallel_size=2 \
        model.micro_batch_size=4 \
        model.optim.name=fused_adam \
        model.optim.lr=2e-4 \
        model.optim.sched.warmup_steps=2 \
        model.optim.sched.constant_steps=2 \
        model.optim.sched.min_lr=8e-5 \
        model.max_position_embeddings=128 \
        model.encoder_seq_length=128 \
        model.chunk_size=32 \
        model.enc_num_layers=2 \
        model.dec_num_layers=2 \
        model.enc_cross_attention=[1] \
        model.dec_cross_attention=[1] \
        +model.data.mock=True"
        sh "python examples/nlp/language_modeling/megatron_retro_pretraining.py \
        trainer.devices=2 \
        trainer.num_nodes=1 \
        trainer.accelerator=gpu \
        trainer.accumulate_grad_batches=1 \
        trainer.limit_val_batches=2 \
        exp_manager.resume_if_exists=True \
        trainer.max_steps=20 \
        trainer.precision=16 \
        trainer.gradient_clip_val=1.0 \
        trainer.val_check_interval=10 \
        exp_manager.exp_dir=examples/nlp/language_modeling/retro_results \
        model.data.data_prefix='' \
        model.data.knn_index='' \
        model.data.retrieval_prefix='' \
        model.tensor_model_parallel_size=2 \
        model.micro_batch_size=4 \
        model.optim.name=fused_adam \
        model.optim.lr=2e-4 \
        model.optim.sched.warmup_steps=2 \
        model.optim.sched.constant_steps=2 \
        model.optim.sched.min_lr=8e-5 \
        model.max_position_embeddings=128 \
        model.encoder_seq_length=128 \
        model.chunk_size=32 \
        model.enc_num_layers=2 \
        model.dec_num_layers=2 \
        model.enc_cross_attention=[1] \
        model.dec_cross_attention=[1] \
        +model.data.mock=True"
        sh "rm -rf examples/nlp/language_modeling/retro_results"
      }
    }
    stage('L2: Megatron RETRO muTransfer Pretraining Performance') {
      when {
        anyOf {
          branch 'main'
          changeRequest target: 'main'
        }
      }
      failFast true
      steps {
            sh "python examples/nlp/language_modeling/megatron_retro_mutransfer_pretrain.py \
                trainer.devices=2 \
                trainer.num_nodes=1 \
                trainer.accelerator=gpu \
                trainer.accumulate_grad_batches=1 \
                trainer.max_steps=100 \
                trainer.log_every_n_steps=1 \
                trainer.precision=16 \
                trainer.val_check_interval=100 \
                trainer.limit_val_batches=0 \
                trainer.gradient_clip_val=1.0 \
                +trainer.num_sanity_val_steps=0 \
                exp_manager.exp_dir=examples/nlp/language_modeling/retro_results/ \
                +exp_manager.version=smalltest \
                model.data.neighbors=2 \
                model.megatron_amp_O2=False \
                model.apply_query_key_layer_scaling=False \
                model.tensor_model_parallel_size=1 \
                model.optim.name=muadamw \
                model.optim.weight_decay=0.1 \
                model.optim.betas=[0.9,0.95] \
                model.optim.lr=6e-4 \
                model.optim.sched.warmup_steps=1000 \
                model.optim.sched.constant_steps=0 \
                model.optim.sched.min_lr=6e-5 \
                model.add_position_embedding=False \
                model.enc_num_layers=2 \
                model.dec_num_layers=6 \
                model.enc_cross_attention=[0] \
                model.dec_cross_attention=[3,5] \
                model.hidden_size=96 \
                model.ffn_hidden_size=384 \
                model.init_method_std=0.023 \
                model.num_attention_heads=12 \
                model.max_position_embeddings=1024 \
                model.encoder_seq_length=1024 \
                model.tokenizer.library=megatron \
                model.tokenizer.type=GPT2BPETokenizer \
                model.tokenizer.merge_file=/home/TestData/nlp/megatron_retro/gpt2-merges.txt \
                model.tokenizer.vocab_file=/home/TestData/nlp/megatron_retro/gpt2-vocab.json \
                model.data.data_prefix=[/home/TestData/nlp/megatron_retro/retro_wiki_test_text_document] \
                model.data.knn_index=[/home/TestData/nlp/megatron_retro/knn2_map_wiki_test.idx] \
                model.data.retrieval_prefix=/home/TestData/nlp/megatron_retro/retro_wiki_test_text_document \
                model.data.index_mapping_dir=/home/TestData/nlp/megatron_retro \
                model.data.num_workers=8 \
                model.micro_batch_size=8 \
                model.normalization=rmsnorm \
                model.transformer_block_type=pre_ln \
                model.bias_activation_fusion=True \
                model.bias_dropout_add_fusion=False \
                model.masked_softmax_fusion=True \
                model.hidden_dropout=0 \
                model.attention_dropout=0 \
                model.fp32_residual_connection=True \
                model.shape_file=/home/TestData/nlp/megatron_retro/o1_rel_shape_info_tiny.yaml"
        sh '''python -c "import pandas as pd
import pathlib
from pandas.testing import assert_frame_equal
from tensorboard.backend.event_processing.event_accumulator import EventAccumulator
import torch
if not (torch.cuda.is_available() and torch.cuda.get_device_properties(0).major == 8):
    import sys
    sys.exit(0)
event_file = list(pathlib.Path('examples/nlp/language_modeling/retro_results/megatron_retro/smalltest').glob('events.out.tfevents*'))[0]
ea = EventAccumulator(str(event_file)).Reload()
vals = []
for i in ea.Scalars('reduced_train_loss'):
    vals.append(i.value)
training_curve = pd.DataFrame({'loss': vals})
gt_curve = pd.read_csv('/home/TestData/nlp/megatron_retro/expected_learning_curve.csv')
assert_frame_equal(training_curve, gt_curve, rtol=1e-3, atol=1e-3)"'''
        sh "rm -rf examples/nlp/language_modeling/retro_results"
      }
    }
    stage('L2: BioMegatron Bert NER Task') {
      when {
        anyOf {
          branch 'main'
          changeRequest target: 'main'
        }
      }
      failFast true
      steps {
        sh "python examples/nlp/token_classification/token_classification_train.py \
        exp_manager.exp_dir=examples/nlp/language_modeling/token_classification_results \
        trainer.max_epochs=1 \
        model.dataset.data_dir=/home/TestData/nlp/ner \
        model.language_model.pretrained_model_name=biomegatron345m_biovocab_30k_cased \
        model.tokenizer.tokenizer_name=null"
        sh "rm -rf examples/nlp/language_modeling/token_classification_results"
      }
    }
    stage('L2: Megatron GPT Pretraining and Resume Training TP=2') {
      when {
        anyOf {
          branch 'main'
          changeRequest target: 'main'
        }
      }
      failFast true
      steps {
        sh "python examples/nlp/language_modeling/megatron_gpt_pretraining.py \
        trainer.devices=2 \
        trainer.accelerator=gpu \
        trainer.log_every_n_steps=1 \
        trainer.val_check_interval=2 \
        trainer.limit_val_batches=2 \
        trainer.accumulate_grad_batches=1 \
        trainer.max_steps=3 \
        trainer.precision=16 \
        trainer.gradient_clip_val=1.0 \
        exp_manager.exp_dir=examples/nlp/language_modeling/gpt_pretrain_results \
        model.tensor_model_parallel_size=2 \
        model.optim.name=fused_adam \
        model.optim.lr=2e-4 \
        model.optim.sched.warmup_steps=1 \
        model.optim.sched.constant_steps=1 \
        model.optim.sched.min_lr=8e-5 \
        model.max_position_embeddings=128 \
        model.encoder_seq_length=128 \
        model.data.seq_length=128 \
        model.tokenizer.vocab_file=/home/TestData/nlp/megatron_gpt/data/gpt/vocab.json \
        model.tokenizer.merge_file=/home/TestData/nlp/megatron_gpt/data/gpt/merges.txt \
        model.num_layers=8 \
        model.hidden_size=256 \
        model.num_attention_heads=8 \
        model.activations_checkpoint_method='block' \
        model.activations_checkpoint_num_layers=1 \
        model.data.data_prefix=[.5,/home/TestData/nlp/megatron_gpt/data/gpt/simple_wiki_gpt_preproc_text_document,.5,/home/TestData/nlp/megatron_gpt/data/gpt/simple_wiki_gpt_preproc_text_document] \
        model.data.index_mapping_dir=examples/nlp/language_modeling/gpt_index_mappings"
        sh "python examples/nlp/language_modeling/megatron_gpt_pretraining.py \
        trainer.devices=2 \
        trainer.accelerator=gpu \
        trainer.log_every_n_steps=1 \
        trainer.val_check_interval=2 \
        trainer.limit_val_batches=1 \
        trainer.accumulate_grad_batches=1 \
        trainer.max_steps=6 \
        trainer.precision=16 \
        trainer.gradient_clip_val=1.0 \
        exp_manager.exp_dir=examples/nlp/language_modeling/gpt_pretrain_results \
        exp_manager.resume_if_exists=True \
        model.tensor_model_parallel_size=2 \
        model.optim.name=fused_adam \
        model.optim.lr=2e-4 \
        model.optim.sched.warmup_steps=2 \
        model.optim.sched.constant_steps=2 \
        model.optim.sched.min_lr=8e-5 \
        model.max_position_embeddings=128 \
        model.encoder_seq_length=128 \
        model.data.seq_length=128 \
        model.tokenizer.vocab_file=/home/TestData/nlp/megatron_gpt/data/gpt/vocab.json \
        model.tokenizer.merge_file=/home/TestData/nlp/megatron_gpt/data/gpt/merges.txt \
        model.num_layers=8 \
        model.hidden_size=256 \
        model.num_attention_heads=8 \
        model.activations_checkpoint_method='block' \
        model.activations_checkpoint_num_layers=1 \
        model.data.data_prefix=[.5,/home/TestData/nlp/megatron_gpt/data/gpt/simple_wiki_gpt_preproc_text_document,.5,/home/TestData/nlp/megatron_gpt/data/gpt/simple_wiki_gpt_preproc_text_document] \
        model.data.index_mapping_dir=examples/nlp/language_modeling/gpt_index_mappings"
        sh "rm -rf examples/nlp/language_modeling/gpt_pretrain_results"
        sh "rm -rf examples/nlp/language_modeling/gpt_index_mappings"
      }
    }
    stage('L2: Megatron GPT Pretraining and Resume Training PP=2') {
      when {
        anyOf {
          branch 'main'
          changeRequest target: 'main'
        }
      }
      failFast true
      steps {
        sh "python examples/nlp/language_modeling/megatron_gpt_pretraining.py \
        trainer.devices=2 \
        trainer.log_every_n_steps=1 \
        trainer.val_check_interval=2 \
        trainer.limit_val_batches=2 \
        trainer.accumulate_grad_batches=1 \
        trainer.max_steps=3 \
        trainer.precision=16 \
        trainer.gradient_clip_val=1.0 \
        exp_manager.exp_dir=examples/nlp/language_modeling/gpt_pretrain_results \
        model.pipeline_model_parallel_size=2 \
        model.tensor_model_parallel_size=1 \
        model.optim.name=fused_adam \
        model.optim.lr=2e-4 \
        model.optim.sched.warmup_steps=1 \
        model.optim.sched.constant_steps=1 \
        model.optim.sched.min_lr=8e-5 \
        model.max_position_embeddings=128 \
        model.encoder_seq_length=128 \
        model.data.seq_length=128 \
        model.tokenizer.vocab_file=/home/TestData/nlp/megatron_gpt/data/gpt/vocab.json \
        model.tokenizer.merge_file=/home/TestData/nlp/megatron_gpt/data/gpt/merges.txt \
        model.num_layers=8 \
        model.hidden_size=256 \
        model.num_attention_heads=8 \
        model.activations_checkpoint_method='block' \
        model.activations_checkpoint_num_layers=1 \
        model.data.data_prefix=[.5,/home/TestData/nlp/megatron_gpt/data/gpt/simple_wiki_gpt_preproc_text_document,.5,/home/TestData/nlp/megatron_gpt/data/gpt/simple_wiki_gpt_preproc_text_document] \
        model.data.index_mapping_dir=examples/nlp/language_modeling/gpt_index_mappings"
        sh "python examples/nlp/language_modeling/megatron_gpt_pretraining.py \
        trainer.devices=2 \
        trainer.log_every_n_steps=1 \
        trainer.val_check_interval=2 \
        trainer.limit_val_batches=2 \
        trainer.accumulate_grad_batches=1 \
        trainer.max_steps=6 \
        trainer.precision=16 \
        trainer.gradient_clip_val=1.0 \
        exp_manager.exp_dir=examples/nlp/language_modeling/gpt_pretrain_results \
        exp_manager.resume_if_exists=True \
        model.pipeline_model_parallel_size=2 \
        model.tensor_model_parallel_size=1 \
        model.optim.name=fused_adam \
        model.optim.lr=2e-4 \
        model.optim.sched.warmup_steps=2 \
        model.optim.sched.constant_steps=2 \
        model.optim.sched.min_lr=8e-5 \
        model.max_position_embeddings=128 \
        model.encoder_seq_length=128 \
        model.data.seq_length=128 \
        model.tokenizer.vocab_file=/home/TestData/nlp/megatron_gpt/data/gpt/vocab.json \
        model.tokenizer.merge_file=/home/TestData/nlp/megatron_gpt/data/gpt/merges.txt \
        model.num_layers=8 \
        model.hidden_size=256 \
        model.num_attention_heads=8 \
        model.activations_checkpoint_method='block' \
        model.activations_checkpoint_num_layers=1 \
        model.data.data_prefix=[.5,/home/TestData/nlp/megatron_gpt/data/gpt/simple_wiki_gpt_preproc_text_document,.5,/home/TestData/nlp/megatron_gpt/data/gpt/simple_wiki_gpt_preproc_text_document] \
        model.data.index_mapping_dir=examples/nlp/language_modeling/gpt_index_mappings"
        sh "rm -rf examples/nlp/language_modeling/gpt_pretrain_results"
        sh "rm -rf examples/nlp/language_modeling/gpt_index_mappings"
      }
    }
    stage('L2: Megatron GPT Eval') {
      when {
        anyOf {
          branch 'main'
          changeRequest target: 'main'
        }
      }
      failFast true
      steps{
        sh "python examples/nlp/language_modeling/megatron_gpt_eval.py \
            gpt_model_file=/home/TestData/nlp/megatron_gpt/125M/megatron_gpt.nemo \
            prompts=['How to fix GPU memory? A:'] \
            tensor_model_parallel_size=1 \
            inference.tokens_to_generate=32 \
            trainer.precision=16"
      }
    }
    stage('L2: Megatron GPT Eval PP2') {
      when {
        anyOf {
          branch 'main'
          changeRequest target: 'main'
        }
      }
      failFast true
      steps {
        sh "python examples/nlp/language_modeling/megatron_gpt_eval.py \
            gpt_model_file=/home/TestData/nlp/megatron_gpt/PP2/gpt_pp2_tp1.nemo \
            server=False \
            tensor_model_parallel_size=1 \
            pipeline_model_parallel_size=2 \
            trainer.devices=2 \
            trainer.num_nodes=1"
      }
    }
    stage('L2: Megatron GPT Prompt Learning') {
      when {
        anyOf {
          branch 'main'
          changeRequest target: 'main'
        }
      }
      failFast true
      parallel{
        stage('GPT Prompt Learning TP=2 PP=1') {
          steps {
            sh "python examples/nlp/language_modeling/megatron_gpt_prompt_learning.py \
                --config-name=megatron_gpt_prompt_learning_config \
                name='/home/TestData/nlp/prompt_learning/p_tuning_test_tp' \
                trainer.devices=2 \
                trainer.max_steps=6 \
                trainer.max_epochs=null \
                model.tensor_model_parallel_size=2 \
                model.language_model_path='/home/TestData/nlp/megatron_gpt/tiny/megatron_14m_gpt_tp2_pp1.nemo' \
                model.existing_tasks=[] \
                model.new_tasks=['rte'] \
                model.data.train_ds=['/home/TestData/nlp/prompt_learning/rte_CI_test.jsonl'] \
                model.data.validation_ds=['/home/TestData/nlp/prompt_learning/rte_CI_test.jsonl'] \
                model.global_batch_size=4"
            sh "rm -rf /home/TestData/nlp/prompt_learning/p_tuning_test_tp"
            sh "python examples/nlp/language_modeling/megatron_gpt_prompt_learning_eval.py \
                virtual_prompt_model_file='/home/TestData/nlp/prompt_learning/p_tuning_test_tp.nemo' \
                gpt_model_file='/home/TestData/nlp/megatron_gpt/tiny/megatron_14m_gpt_tp2_pp1.nemo' \
                inference.greedy=True \
                inference.add_BOS=False \
                trainer.devices=2 \
                tensor_model_parallel_size=2 \
                pred_file_path=/home/TestData/nlp/prompt_learning/p_tuning_test_tp_preds.txt \
                data_paths=['/home/TestData/nlp/prompt_learning/rte_CI_test.jsonl']"
            sh "rm -rf /home/TestData/nlp/prompt_learning/p_tuning_test_tp.nemo"
            sh "rm -rf /home/TestData/nlp/prompt_learning/p_tuning_test_tp_preds.txt"
          }
        }
        stage('GPT Prompt Learning TP=1 PP=2') {
          steps {
            sh "python examples/nlp/language_modeling/megatron_gpt_prompt_learning.py \
                --config-name=megatron_gpt_prompt_learning_config \
                name='/home/TestData/nlp/prompt_learning/p_tuning_test_pp' \
                trainer.devices=2 \
                trainer.max_steps=6 \
                trainer.max_epochs=null \
                model.pipeline_model_parallel_size=2 \
                model.language_model_path='/home/TestData/nlp/megatron_gpt/tiny/megatron_14m_gpt_tp1_pp2.nemo' \
                model.existing_tasks=[] \
                model.new_tasks=['boolq'] \
                model.data.train_ds=['/home/TestData/nlp/prompt_learning/boolq_CI_test.jsonl'] \
                model.data.validation_ds=['/home/TestData/nlp/prompt_learning/boolq_CI_test.jsonl'] \
                model.global_batch_size=4"
            sh "rm -rf /home/TestData/nlp/prompt_learning/p_tuning_test_pp"
            sh "python examples/nlp/language_modeling/megatron_gpt_prompt_learning_eval.py \
                virtual_prompt_model_file='/home/TestData/nlp/prompt_learning/p_tuning_test_pp.nemo' \
                gpt_model_file='/home/TestData/nlp/megatron_gpt/tiny/megatron_14m_gpt_tp1_pp2.nemo' \
                inference.greedy=True \
                inference.add_BOS=False \
                trainer.devices=2 \
                pipeline_model_parallel_size=2 \
                pred_file_path=/home/TestData/nlp/prompt_learning/p_tuning_test_pp_preds.txt \
                data_paths=['/home/TestData/nlp/prompt_learning/boolq_CI_test.jsonl']"
            sh "rm -rf /home/TestData/nlp/prompt_learning/p_tuning_test_pp.nemo"
            sh "rm -rf /home/TestData/nlp/prompt_learning/p_tuning_test_pp_preds.txt"
          }
        }
      }
    }



    // TODO: Add this test back. Test was failing on CI machines due to HW error
    // stage('L2: Megatron GPT Convert from Megatron-LM checkpoing and Eval') {
    //   when {
    //     anyOf {
    //       branch 'main'
    //       changeRequest target: 'main'
    //     }
    //   }
    //   failFast true
    //   steps {
    //     sh "python -m torch.distributed.launch --nproc_per_node=2 \
    //     examples/nlp/language_modeling/megatron_lm_ckpt_to_nemo.py \
    //     --checkpoint_folder=/home/TestData/nlp/megatron_gpt/data/gpt/iter_0008700 \
    //     --checkpoint_name=model_optim_rng.pt \
    //     --hparams_file=/home/TestData/nlp/megatron_gpt/data/gpt/iter_0008700/hparams.yaml \
    //     --nemo_file_path=examples/nlp/language_modeling/small_gpt.nemo \
    //     --model_type=gpt \
    //     --pipeline_model_parallel_size=1 \
    //     --gpus_per_node=2 \
    //     --tensor_model_parallel_size=2"
    //     sh "python examples/nlp/language_modeling/megatron_gpt_eval.py \
    //     --gpt_model_file=examples/nlp/language_modeling/small_gpt.nemo \
    //     --tokens_to_generate=32 \
    //     --tensor_model_parallel_size=2 \
    //     --prompt='This is a test.'"
    //     sh "rm examples/nlp/language_modeling/small_gpt.nemo"
    //   }
    // }
    stage('L2: Megatron Change Partitions') {
      when {
        anyOf {
          branch 'main'
          changeRequest target: 'main'
        }
      }
      failFast true
      parallel{
        stage('Reduce Num Partitions (2 to 1)'){
          steps{
            sh "python examples/nlp/language_modeling/megatron_change_num_partitions.py \
                --model_file \
                /home/TestData/nlp/megatron_gpt/TP2/megatron_gpt_tp2.nemo \
                --target_file \
                /home/TestData/nlp/megatron_gpt/TP2/test-reduce.nemo \
                --tensor_model_parallel_size \
                2 \
                --target_tensor_model_parallel_size \
                1"
            sh "rm /home/TestData/nlp/megatron_gpt/TP2/test-reduce.nemo"
          }
        }
        stage('Increase Num Partitions (2 to 4)'){
          steps{
            sh "python examples/nlp/language_modeling/megatron_change_num_partitions.py \
                --model_file \
                /home/TestData/nlp/megatron_gpt/TP2/megatron_gpt_tp2.nemo \
                --target_file \
                /home/TestData/nlp/megatron_gpt/TP2/test-increase.nemo \
                --tensor_model_parallel_size \
                2 \
                --target_tensor_model_parallel_size \
                4"
            sh "rm /home/TestData/nlp/megatron_gpt/TP2/test-increase.nemo"
          }
        }
      }
    }
    stage('L2: Megatron T5 Pretraining and Resume Training TP=2') {
      when {
        anyOf {
          branch 'main'
          changeRequest target: 'main'
        }
      }
      failFast true
      steps {
        sh "python examples/nlp/language_modeling/megatron_t5_pretraining.py \
        trainer.devices=2 \
        trainer.accelerator=gpu \
        trainer.log_every_n_steps=1 \
        trainer.val_check_interval=10 \
        trainer.limit_val_batches=2 \
        trainer.accumulate_grad_batches=1 \
        trainer.max_steps=10 \
        trainer.precision=16 \
        trainer.gradient_clip_val=1.0 \
        exp_manager.exp_dir=examples/nlp/language_modeling/t5_pretrain_results \
        model.tensor_model_parallel_size=2 \
        model.seq_length=128 \
        model.encoder.num_layers=4 \
        model.encoder.hidden_size=64 \
        model.encoder.num_attention_heads=8 \
        model.encoder.activation='swiglu' \
        model.encoder.masked_softmax_fusion=False \
        model.encoder.bias_activation_fusion=False \
        model.encoder.activations_checkpoint_method='block' \
        model.encoder.activations_checkpoint_num_layers=1 \
        model.encoder.position_embedding_type=relative \
        model.decoder.num_layers=2 \
        model.decoder.hidden_size=64 \
        model.decoder.num_attention_heads=8 \
        model.decoder.activation='swiglu' \
        model.decoder.masked_softmax_fusion=False \
        model.decoder.bias_activation_fusion=False \
        model.decoder.activations_checkpoint_method='block' \
        model.decoder.activations_checkpoint_num_layers=1 \
        model.encoder.transformer_block_type='pre_ln' \
        model.decoder.transformer_block_type='pre_ln' \
        model.data.data_prefix=[.5,/home/TestData/nlp/nmt/toy_data/wmt14-de-en.src,.5,/home/TestData/nlp/nmt/toy_data/wmt14-de-en.ref] \
        model.data.index_mapping_dir=examples/nlp/language_modeling/t5_index_mappings \
        model.data.data_impl=text_mmap \
        +model.data.data_impl_kwargs.newline_int=10 \
        +model.data.data_impl_kwargs.header_lines=0 \
        +model.data.data_impl_kwargs.workers=null \
        +model.data.data_impl_kwargs.sort_dataset_paths=False \
        model.share_token_embeddings=False \
        model.share_decoder_tokens_head_embeddings=False"
        sh "python examples/nlp/language_modeling/megatron_t5_pretraining.py \
        trainer.devices=2 \
        trainer.accelerator=gpu \
        trainer.log_every_n_steps=1 \
        trainer.val_check_interval=10 \
        trainer.limit_val_batches=2 \
        trainer.accumulate_grad_batches=1 \
        trainer.max_steps=10 \
        trainer.precision=16 \
        trainer.gradient_clip_val=1.0 \
        exp_manager.exp_dir=examples/nlp/language_modeling/t5_pretrain_results \
        exp_manager.resume_if_exists=True \
        model.tensor_model_parallel_size=2 \
        model.seq_length=128 \
        model.encoder.num_layers=4 \
        model.encoder.hidden_size=64 \
        model.encoder.num_attention_heads=8 \
        model.encoder.activation='swiglu' \
        model.encoder.masked_softmax_fusion=False \
        model.encoder.bias_activation_fusion=False \
        model.encoder.activations_checkpoint_method='block' \
        model.encoder.activations_checkpoint_num_layers=1 \
        model.encoder.position_embedding_type=relative \
        model.decoder.num_layers=2 \
        model.decoder.hidden_size=64 \
        model.decoder.num_attention_heads=8 \
        model.decoder.activation='swiglu' \
        model.decoder.masked_softmax_fusion=False \
        model.decoder.bias_activation_fusion=False \
        model.decoder.activations_checkpoint_method='block' \
        model.decoder.activations_checkpoint_num_layers=1 \
        model.encoder.transformer_block_type='pre_ln' \
        model.decoder.transformer_block_type='pre_ln' \
        model.data.data_prefix=[.5,/home/TestData/nlp/nmt/toy_data/wmt14-de-en.src,.5,/home/TestData/nlp/nmt/toy_data/wmt14-de-en.ref] \
        model.data.index_mapping_dir=examples/nlp/language_modeling/t5_index_mappings \
        model.data.data_impl=text_mmap \
        +model.data.data_impl_kwargs.newline_int=10 \
        +model.data.data_impl_kwargs.header_lines=0 \
        +model.data.data_impl_kwargs.workers=null \
        +model.data.data_impl_kwargs.sort_dataset_paths=False \
        model.share_token_embeddings=False \
        model.share_decoder_tokens_head_embeddings=False"
        sh "rm -rf examples/nlp/language_modeling/t5_pretrain_results"
        sh "rm -rf examples/nlp/language_modeling/t5_index_mappings"
      }
    }
    stage('L2: Megatron T5 Pretraining and Resume Training PP=2') {
      when {
        anyOf {
          branch 'main'
          changeRequest target: 'main'
        }
      }
      failFast true
      steps {
        sh "python examples/nlp/language_modeling/megatron_t5_pretraining.py \
        trainer.devices=2 \
        trainer.accelerator=gpu \
        trainer.log_every_n_steps=1 \
        trainer.val_check_interval=10 \
        trainer.limit_val_batches=2 \
        trainer.accumulate_grad_batches=1 \
        trainer.max_steps=10 \
        trainer.precision=16 \
        trainer.gradient_clip_val=1.0 \
        exp_manager.exp_dir=examples/nlp/language_modeling/t5_pretrain_results \
        model.pipeline_model_parallel_size=2 \
        model.pipeline_model_parallel_split_rank=1 \
        model.seq_length=256 \
        model.encoder.num_layers=4 \
        model.decoder.num_layers=1 \
        model.encoder.hidden_size=64 \
        model.decoder.hidden_size=64 \
        model.encoder.num_attention_heads=8 \
        model.decoder.num_attention_heads=8 \
        model.decoder.ffn_hidden_size=2048 \
        model.encoder.activation='gelu' \
        model.encoder.activations_checkpoint_method='block' \
        model.encoder.activations_checkpoint_num_layers=1 \
        model.encoder.transformer_block_type='pre_ln' \
        model.decoder.transformer_block_type='post_ln' \
        model.data.data_prefix=[.5,/home/TestData/nlp/megatron_t5/data/pile_val_small_bert_tokenizer_text_document,.5,/home/TestData/nlp/megatron_t5/data/pile_val_small_bert_tokenizer_text_document] \
        model.data.index_mapping_dir=examples/nlp/language_modeling/t5_index_mappings"
        sh "python examples/nlp/language_modeling/megatron_t5_pretraining.py \
        trainer.devices=2 \
        trainer.accelerator=gpu \
        trainer.log_every_n_steps=1 \
        trainer.val_check_interval=10 \
        trainer.limit_val_batches=2 \
        trainer.accumulate_grad_batches=1 \
        trainer.max_steps=10 \
        trainer.precision=16 \
        trainer.gradient_clip_val=1.0 \
        exp_manager.exp_dir=examples/nlp/language_modeling/t5_pretrain_results \
        exp_manager.resume_if_exists=True \
        model.pipeline_model_parallel_size=2 \
        model.pipeline_model_parallel_split_rank=1 \
        model.seq_length=256 \
        model.encoder.num_layers=4 \
        model.decoder.num_layers=1 \
        model.encoder.hidden_size=64 \
        model.decoder.hidden_size=64 \
        model.encoder.num_attention_heads=8 \
        model.decoder.num_attention_heads=8 \
        model.decoder.ffn_hidden_size=2048 \
        model.encoder.activation='gelu' \
        model.encoder.activations_checkpoint_method='block' \
        model.encoder.activations_checkpoint_num_layers=1 \
        model.encoder.transformer_block_type='pre_ln' \
        model.decoder.transformer_block_type='post_ln' \
        model.data.data_prefix=[.5,/home/TestData/nlp/megatron_t5/data/pile_val_small_bert_tokenizer_text_document,.5,/home/TestData/nlp/megatron_t5/data/pile_val_small_bert_tokenizer_text_document] \
        model.data.index_mapping_dir=examples/nlp/language_modeling/t5_index_mappings"
        sh "rm -rf examples/nlp/language_modeling/t5_pretrain_results"
        sh "rm -rf examples/nlp/language_modeling/t5_index_mappings"
      }
    }
    stage('L2: Megatron T5 Prompt Learning') {
      when {
        anyOf {
          branch 'main'
          changeRequest target: 'main'
        }
      }
      failFast true
      parallel{
        stage('T5 Prompt Learning TP=1 PP=1') {
          steps {
            sh "python examples/nlp/language_modeling/megatron_t5_prompt_learning.py \
                --config-name=megatron_t5_prompt_learning \
                name='/home/TestData/nlp/prompt_learning/t5_p_tuning_test' \
                trainer.devices=1 \
                trainer.max_steps=6 \
                trainer.max_epochs=null \
                model.tensor_model_parallel_size=1 \
                model.language_model_path='/home/TestData/nlp/megatron_t5/8m/megatron_t5_8m-refactor.nemo' \
                model.existing_tasks=[] \
                model.new_tasks=['squad'] \
                model.data.train_ds=['/home/TestData/nlp/prompt_learning/squad_CI_test.jsonl'] \
                model.data.validation_ds=['/home/TestData/nlp/prompt_learning/squad_CI_test.jsonl'] \
                model.global_batch_size=4 \
                model.micro_batch_size=4"
            sh "rm -rf /home/TestData/nlp/prompt_learning/t5_p_tuning_test"
            sh "python examples/nlp/language_modeling/megatron_t5_prompt_learning_eval.py \
                virtual_prompt_model_file='/home/TestData/nlp/prompt_learning/t5_p_tuning_test.nemo' \
                language_model_path='/home/TestData/nlp/megatron_t5/8m/megatron_t5_8m-refactor.nemo' \
                data.test_ds=['/home/TestData/nlp/prompt_learning/squad_CI_test.jsonl'] \
                pred_file_path='/home/TestData/nlp/prompt_learning/t5_p_tuning_test_preds.txt' \
                data.global_batch_size=4 \
                data.micro_batch_size=4"
            sh "rm -rf /home/TestData/nlp/prompt_learning/t5_p_tuning_test.nemo"
            sh "rm -rf /home/TestData/nlp/prompt_learning/t5_p_tuning_test_preds.txt"
          }
        }
        stage('T5 Prompt Learning TP=2 PP=1') {
          steps {
            sh "python examples/nlp/language_modeling/megatron_t5_prompt_learning.py \
                --config-name=megatron_t5_prompt_learning \
                name='/home/TestData/nlp/prompt_learning/t5_p_tuning_test_tp2' \
                trainer.devices=2 \
                trainer.max_steps=6 \
                trainer.max_epochs=null \
                model.tensor_model_parallel_size=2 \
                model.language_model_path='/home/TestData/nlp/megatron_t5/8m/megatron_t5_8m_tp2.nemo' \
                model.existing_tasks=[] \
                model.new_tasks=['squad'] \
                model.data.train_ds=['/home/TestData/nlp/prompt_learning/squad_CI_test.jsonl'] \
                model.data.validation_ds=['/home/TestData/nlp/prompt_learning/squad_CI_test.jsonl'] \
                model.global_batch_size=8 \
                model.micro_batch_size=8"
            sh "rm -rf /home/TestData/nlp/prompt_learning/t5_p_tuning_test_tp2"
            sh "python examples/nlp/language_modeling/megatron_t5_prompt_learning_eval.py \
                virtual_prompt_model_file='/home/TestData/nlp/prompt_learning/t5_p_tuning_test_tp2.nemo' \
                language_model_path='/home/TestData/nlp/megatron_t5/8m/megatron_t5_8m_tp2.nemo' \
                data.test_ds=['/home/TestData/nlp/prompt_learning/squad_CI_test.jsonl'] \
                pred_file_path='/home/TestData/nlp/prompt_learning/t5_p_tuning_test_tp2_preds.txt' \
                tensor_model_parallel_size=2 \
                trainer.devices=2 \
                data.global_batch_size=8 \
                data.micro_batch_size=8"
            sh "rm -rf /home/TestData/nlp/prompt_learning/t5_p_tuning_test_tp2.nemo"
            sh "rm -rf /home/TestData/nlp/prompt_learning/t5_p_tuning_test_tp2_preds.txt"
          }
        }
        stage('T5 Prompt Learning TP=1 PP=2') {
          steps {
            sh "python examples/nlp/language_modeling/megatron_t5_prompt_learning.py \
                --config-name=megatron_t5_prompt_learning \
                name='/home/TestData/nlp/prompt_learning/t5_p_tuning_test_pp2' \
                trainer.devices=2 \
                trainer.max_steps=6 \
                trainer.max_epochs=null \
                model.pipeline_model_parallel_size=2 \
                model.language_model_path='/home/TestData/nlp/megatron_t5/8m/megatron_t5_8m_tp1_pp2.nemo' \
                model.existing_tasks=[] \
                model.new_tasks=['squad'] \
                model.data.train_ds=['/home/TestData/nlp/prompt_learning/squad_CI_test.jsonl'] \
                model.data.validation_ds=['/home/TestData/nlp/prompt_learning/squad_CI_test.jsonl'] \
                model.global_batch_size=8 \
                model.micro_batch_size=8"
            sh "rm -rf /home/TestData/nlp/prompt_learning/t5_p_tuning_test_pp2"
            sh "python examples/nlp/language_modeling/megatron_t5_prompt_learning_eval.py \
                virtual_prompt_model_file='/home/TestData/nlp/prompt_learning/t5_p_tuning_test_pp2.nemo' \
                language_model_path='/home/TestData/nlp/megatron_t5/8m/megatron_t5_8m_tp1_pp2.nemo' \
                data.test_ds=['/home/TestData/nlp/prompt_learning/squad_CI_test.jsonl'] \
                pred_file_path='/home/TestData/nlp/prompt_learning/t5_p_tuning_test_pp2_preds.txt' \
                tensor_model_parallel_size=2 \
                trainer.devices=2 \
                data.global_batch_size=8 \
                data.micro_batch_size=8"
            sh "rm -rf /home/TestData/nlp/prompt_learning/t5_p_tuning_test_pp2.nemo"
            sh "rm -rf /home/TestData/nlp/prompt_learning/t5_p_tuning_test_pp2_preds.txt"
          }
        }
      }
    }
    stage('L2: Megatron UL2 Pretraining and Resume Training TP=2') {
      when {
        anyOf {
          branch 'main'
          changeRequest target: 'main'
        }
      }
      failFast true
      steps {
        sh "python examples/nlp/language_modeling/megatron_t5_pretraining.py -cn megatron_ul2_config \
        trainer.devices=2 \
        trainer.accelerator=gpu \
        trainer.log_every_n_steps=1 \
        trainer.val_check_interval=10 \
        trainer.limit_val_batches=2 \
        trainer.accumulate_grad_batches=1 \
        trainer.max_steps=10 \
        trainer.precision=16 \
        trainer.gradient_clip_val=1.0 \
        exp_manager.exp_dir=examples/nlp/language_modeling/t5_pretrain_results \
        model.tensor_model_parallel_size=2 \
        model.seq_length=128 \
        model.encoder.num_layers=4 \
        model.encoder.hidden_size=64 \
        model.encoder.num_attention_heads=8 \
        model.encoder.activation='swiglu' \
        model.encoder.bias_activation_fusion=False \
        model.encoder.activations_checkpoint_method='block' \
        model.encoder.activations_checkpoint_num_layers=1 \
        model.encoder.transformer_block_type='normformer' \
        model.encoder.headscale=True \
        model.decoder.num_layers=4 \
        model.decoder.hidden_size=64 \
        model.decoder.num_attention_heads=8 \
        model.decoder.activation='geglu' \
        model.decoder.bias_activation_fusion=False \
        model.decoder.activations_checkpoint_method='block' \
        model.decoder.activations_checkpoint_num_layers=1 \
        model.decoder.transformer_block_type='normformer' \
        model.decoder.headscale=False \
        model.data.data_prefix=[.5,/home/TestData/nlp/megatron_t5/data/pile_val_small_bert_tokenizer_text_document,.5,/home/TestData/nlp/megatron_t5/data/pile_val_small_bert_tokenizer_text_document] \
        model.data.index_mapping_dir=examples/nlp/language_modeling/t5_index_mappings"
        sh "python examples/nlp/language_modeling/megatron_t5_pretraining.py \
        trainer.devices=2 \
        trainer.accelerator=gpu \
        trainer.log_every_n_steps=1 \
        trainer.val_check_interval=10 \
        trainer.limit_val_batches=2 \
        trainer.accumulate_grad_batches=1 \
        trainer.max_steps=10 \
        trainer.precision=16 \
        trainer.gradient_clip_val=1.0 \
        exp_manager.exp_dir=examples/nlp/language_modeling/t5_pretrain_results \
        exp_manager.resume_if_exists=True \
        model.tensor_model_parallel_size=2 \
        model.seq_length=128 \
        model.encoder.num_layers=4 \
        model.encoder.hidden_size=64 \
        model.encoder.num_attention_heads=8 \
        model.encoder.activation='swiglu' \
        model.encoder.bias_activation_fusion=False \
        model.encoder.activations_checkpoint_method='block' \
        model.encoder.activations_checkpoint_num_layers=1 \
        model.encoder.transformer_block_type='normformer' \
        model.encoder.headscale=True \
        model.decoder.num_layers=4 \
        model.decoder.hidden_size=64 \
        model.decoder.num_attention_heads=8 \
        model.decoder.activation='geglu' \
        model.decoder.bias_activation_fusion=False \
        model.decoder.activations_checkpoint_method='block' \
        model.decoder.activations_checkpoint_num_layers=1 \
        model.decoder.transformer_block_type='normformer' \
        model.decoder.headscale=False \
        model.data.data_prefix=[.5,/home/TestData/nlp/megatron_t5/data/pile_val_small_bert_tokenizer_text_document,.5,/home/TestData/nlp/megatron_t5/data/pile_val_small_bert_tokenizer_text_document] \
        model.data.index_mapping_dir=examples/nlp/language_modeling/t5_index_mappings"
        sh "rm -rf examples/nlp/language_modeling/t5_pretrain_results"
        sh "rm -rf examples/nlp/language_modeling/t5_index_mappings"
      }
    }
    stage('L2: Megatron T5 Eval') {
      when {
        anyOf {
          branch 'main'
          changeRequest target: 'main'
        }
      }
      failFast true
      steps{
        sh "python examples/nlp/language_modeling/megatron_t5_eval.py \
            --model_file \
            /home/TestData/nlp/megatron_t5/8m/megatron_t5_8m-refactor.nemo \
            --prompt \
            'How do I fix my GPU memory issue? I am seeing <mask> out of memory.' \
            --tensor_model_parallel_size 1"
      }
    }
    stage('L2: Megatron BART Pretraining and Resume Training, TP=2') {
      when {
        anyOf {
          branch 'main'
          changeRequest target: 'main'
        }
      }
      failFast true
      steps {
        sh "python examples/nlp/language_modeling/megatron_bart_pretraining.py \
        trainer.devices=2 \
        trainer.accelerator=gpu \
        trainer.log_every_n_steps=1 \
        trainer.val_check_interval=2 \
        trainer.limit_val_batches=2 \
        trainer.accumulate_grad_batches=1 \
        trainer.max_steps=3 \
        trainer.precision=16 \
        trainer.gradient_clip_val=1.0 \
        exp_manager.exp_dir=examples/nlp/language_modeling/bart_pretrain_results \
        model.tensor_model_parallel_size=2 \
        model.seq_length=128 \
        model.encoder.num_layers=4 \
        model.encoder.hidden_size=64 \
        model.encoder.num_attention_heads=8 \
        model.encoder.activation='reglu' \
        model.encoder.bias_activation_fusion=False \
        model.encoder.activations_checkpoint_method='block' \
        model.encoder.activations_checkpoint_num_layers=1 \
        model.decoder.num_layers=4 \
        model.decoder.hidden_size=64 \
        model.decoder.num_attention_heads=8 \
        model.decoder.activation='reglu' \
        model.decoder.bias_activation_fusion=False \
        model.decoder.activations_checkpoint_method='block' \
        model.decoder.activations_checkpoint_num_layers=1 \
        model.data.data_prefix='{train:[1.0,/home/TestData/nlp/megatron_t5/data/pile_val_small_bert_tokenizer_text_document],test:[/home/TestData/nlp/megatron_t5/data/pile_val_small_bert_tokenizer_text_document], validation:[/home/TestData/nlp/megatron_t5/data/pile_val_small_bert_tokenizer_text_document]}'"
        sh "python examples/nlp/language_modeling/megatron_bart_pretraining.py \
        trainer.devices=2 \
        trainer.accelerator=gpu \
        trainer.log_every_n_steps=1 \
        trainer.val_check_interval=2 \
        trainer.limit_val_batches=1 \
        trainer.accumulate_grad_batches=1 \
        trainer.max_steps=6 \
        trainer.precision=16 \
        trainer.gradient_clip_val=1.0 \
        exp_manager.exp_dir=examples/nlp/language_modeling/bart_pretrain_results \
        exp_manager.resume_if_exists=True \
        model.tensor_model_parallel_size=2 \
        model.seq_length=128 \
        model.encoder.num_layers=4 \
        model.encoder.hidden_size=64 \
        model.encoder.num_attention_heads=8 \
        model.encoder.activation='reglu' \
        model.encoder.bias_activation_fusion=False \
        model.encoder.activations_checkpoint_method='block' \
        model.encoder.activations_checkpoint_num_layers=1 \
        model.decoder.num_layers=4 \
        model.decoder.hidden_size=64 \
        model.decoder.num_attention_heads=8 \
        model.decoder.activation='reglu' \
        model.decoder.bias_activation_fusion=False \
        model.decoder.activations_checkpoint_method='block' \
        model.decoder.activations_checkpoint_num_layers=1 \
        model.data.data_prefix='{train:[1.0,/home/TestData/nlp/megatron_t5/data/pile_val_small_bert_tokenizer_text_document],test:[/home/TestData/nlp/megatron_t5/data/pile_val_small_bert_tokenizer_text_document], validation:[/home/TestData/nlp/megatron_t5/data/pile_val_small_bert_tokenizer_text_document]}'"
        sh "rm -rf examples/nlp/language_modeling/bart_pretrain_results"
      }
    }
    stage('L2: Megatron BART Pretraining and Resume Training, PP=2') {
      when {
        anyOf {
          branch 'main'
          changeRequest target: 'main'
        }
      }
      failFast true
      steps {
        sh "python examples/nlp/language_modeling/megatron_bart_pretraining.py \
        trainer.devices=2 \
        trainer.accelerator=gpu \
        trainer.log_every_n_steps=1 \
        trainer.val_check_interval=10 \
        trainer.limit_val_batches=2 \
        trainer.accumulate_grad_batches=1 \
        trainer.max_steps=10 \
        trainer.precision=16 \
        trainer.gradient_clip_val=1.0 \
        exp_manager.exp_dir=examples/nlp/language_modeling/bart_pretrain_results \
        model.pipeline_model_parallel_size=2 \
        model.pipeline_model_parallel_split_rank=1 \
        model.seq_length=256 \
        model.encoder.num_layers=4 \
        model.encoder.hidden_size=64 \
        model.encoder.num_attention_heads=8 \
        model.encoder.activation='geglu' \
        model.encoder.bias_activation_fusion=False \
        model.encoder.activations_checkpoint_method='block' \
        model.encoder.activations_checkpoint_num_layers=1 \
        model.decoder.num_layers=4 \
        model.decoder.hidden_size=64 \
        model.decoder.num_attention_heads=8 \
        model.decoder.activation='geglu' \
        model.decoder.bias_activation_fusion=False \
        model.decoder.activations_checkpoint_method='block' \
        model.decoder.activations_checkpoint_num_layers=1 \
        model.data.respect_document_boundaries=False \
        model.data.data_prefix=[.5,/home/TestData/nlp/megatron_t5/data/pile_val_small_bert_tokenizer_text_document,.5,/home/TestData/nlp/megatron_t5/data/pile_val_small_bert_tokenizer_text_document]"
        sh "python examples/nlp/language_modeling/megatron_bart_pretraining.py \
        trainer.devices=2 \
        trainer.accelerator=gpu \
        trainer.log_every_n_steps=1 \
        trainer.val_check_interval=10 \
        trainer.limit_val_batches=2 \
        trainer.accumulate_grad_batches=1 \
        trainer.max_steps=10 \
        trainer.precision=16 \
        trainer.gradient_clip_val=1.0 \
        exp_manager.exp_dir=examples/nlp/language_modeling/bart_pretrain_results \
        exp_manager.resume_if_exists=True \
        model.pipeline_model_parallel_size=2 \
        model.pipeline_model_parallel_split_rank=1 \
        model.seq_length=256 \
        model.encoder.num_layers=4 \
        model.encoder.hidden_size=64 \
        model.encoder.num_attention_heads=8 \
        model.encoder.activation='geglu' \
        model.encoder.bias_activation_fusion=False \
        model.encoder.activations_checkpoint_method='block' \
        model.encoder.activations_checkpoint_num_layers=1 \
        model.decoder.num_layers=4 \
        model.decoder.hidden_size=64 \
        model.decoder.num_attention_heads=8 \
        model.decoder.activation='geglu' \
        model.decoder.bias_activation_fusion=False \
        model.decoder.activations_checkpoint_method='block' \
        model.decoder.activations_checkpoint_num_layers=1 \
        model.data.respect_document_boundaries=False \
        model.data.data_prefix=[.5,/home/TestData/nlp/megatron_t5/data/pile_val_small_bert_tokenizer_text_document,.5,/home/TestData/nlp/megatron_t5/data/pile_val_small_bert_tokenizer_text_document]"
        sh "rm -rf examples/nlp/language_modeling/bart_pretrain_results"
      }
    }
    stage('L2: Megatron T5 GLUE/XNLI Finetuning') {
      when {
        anyOf {
          branch 'main'
          changeRequest target: 'main'
        }
      }
      failFast true
      parallel {
        // TODO(Oktai15): update it in 1.8.0 version
        stage('T5 GLUE RTE') {
          steps {
            sh "python examples/nlp/language_modeling/megatron_t5_seq2seq_finetune.py \
            trainer.devices=1 \
            trainer.accelerator=gpu \
            trainer.log_every_n_steps=1 \
            trainer.val_check_interval=1 \
            +trainer.limit_val_batches=2 \
            +trainer.limit_test_batches=2 \
            trainer.accumulate_grad_batches=1 \
            trainer.max_steps=2 \
            trainer.precision=16 \
            exp_manager.exp_dir=examples/nlp/language_modeling/t5_glue_results \
            model.restore_from_path=/home/TestData/nlp/megatron_t5/8m/megatron_t5_8m-refactor.nemo \
            model.pipeline_model_parallel_size=1 \
            model.pipeline_model_parallel_split_rank=0 \
            model.data.train_ds.task_name=rte \
            model.data.train_ds.global_batch_size=4 \
            model.data.train_ds.micro_batch_size=2 \
            model.data.validation_ds.global_batch_size=2 \
            model.data.validation_ds.micro_batch_size=2 \
            model.data.train_ds.file_path=/home/TestData/nlp/megatron_t5/data/train_ci.tsv \
            model.data.validation_ds.task_name=rte \
            model.data.validation_ds.file_path=/home/TestData/nlp/megatron_t5/data/dev_ci.tsv \
            "
            sh "rm -rf examples/nlp/language_modeling/t5_glue_results"
          }
        }
        stage('T5 GLUE XNLI') {
          steps {
            sh "python examples/nlp/language_modeling/megatron_t5_seq2seq_finetune.py \
            -cn megatron_t5_config_finetune_glue_xnli \
            trainer.devices=1 \
            trainer.accelerator=gpu \
            trainer.log_every_n_steps=1 \
            trainer.val_check_interval=1 \
            +trainer.limit_val_batches=2 \
            +trainer.limit_test_batches=2 \
            trainer.accumulate_grad_batches=1 \
            trainer.max_steps=2 \
            trainer.precision=16 \
            exp_manager.exp_dir=examples/nlp/language_modeling/t5_xnli_results \
            model.restore_from_path=/home/TestData/nlp/megatron_t5/8m/megatron_t5_8m-refactor.nemo \
            model.pipeline_model_parallel_size=1 \
            model.pipeline_model_parallel_split_rank=0 \
            model.data.train_ds.global_batch_size=4 \
            model.data.train_ds.micro_batch_size=2 \
            model.data.validation_ds.global_batch_size=2 \
            model.data.validation_ds.micro_batch_size=2 \
            model.data.test_ds.global_batch_size=2 \
            model.data.test_ds.micro_batch_size=2 \
            model.data.train_ds.task_name=rte \
            model.data.train_ds.file_path=/home/TestData/nlp/megatron_t5/data/train_ci.tsv \
            model.data.validation_ds.task_name=xnli \
            model.data.validation_ds.file_path=/home/TestData/nlp/megatron_t5/data/xnli_dev_ci.tsv \
            model.data.test_ds.task_name=xnli \
            model.data.test_ds.file_path=/home/TestData/nlp/megatron_t5/data/xnli_dev_ci.tsv \
            "
            sh "rm -rf examples/nlp/language_modeling/t5_xnli_results"
          }
        }
      }
    }
    stage('L2: TTS Fast dev runs 1') {
      when {
        anyOf {
          branch 'main'
          changeRequest target: 'main'
        }
      }
      parallel {
        stage('Tacotron 2') {
          steps {
            sh 'python examples/tts/tacotron2.py \
            train_dataset=/home/TestData/an4_dataset/an4_train.json \
            validation_datasets=/home/TestData/an4_dataset/an4_val.json \
            trainer.devices=[0] \
            trainer.accelerator="gpu" \
            +trainer.limit_train_batches=1 +trainer.limit_val_batches=1 trainer.max_epochs=1 \
            trainer.strategy=null \
            model.decoder.decoder_rnn_dim=256 \
            model.decoder.attention_rnn_dim=1024 \
            model.decoder.prenet_dim=128 \
            model.postnet.postnet_n_convolutions=3 \
            model.train_ds.dataloader_params.batch_size=4 \
            model.train_ds.dataloader_params.num_workers=0 \
            model.validation_ds.dataloader_params.batch_size=4 \
            model.validation_ds.dataloader_params.num_workers=0 \
            ~model.text_normalizer \
            ~model.text_normalizer_call_kwargs \
            ~trainer.check_val_every_n_epoch \
            '
          }
        }
        stage('WaveGlow') {
          steps {
            sh 'python examples/tts/waveglow.py \
            train_dataset=/home/TestData/an4_dataset/an4_train.json \
            validation_datasets=/home/TestData/an4_dataset/an4_val.json \
            trainer.devices="[0]" \
            +trainer.limit_train_batches=1 +trainer.limit_val_batches=1 trainer.max_epochs=1 \
            trainer.strategy=null \
            model.train_ds.dataloader_params.batch_size=4 \
            model.train_ds.dataloader_params.num_workers=0 \
            model.validation_ds.dataloader_params.batch_size=4 \
            model.validation_ds.dataloader_params.num_workers=0 \
            model.waveglow.n_flows=4 \
            model.waveglow.n_wn_layers=2 \
            model.waveglow.n_wn_channels=32 \
            ~trainer.check_val_every_n_epoch'
          }
        }
        stage('FastPitch') {
          steps {
            sh 'python examples/tts/fastpitch.py \
            --config-name fastpitch_align_v1.05 \
            train_dataset=/home/TestData/an4_dataset/an4_train.json \
            validation_datasets=/home/TestData/an4_dataset/an4_val.json \
            sup_data_path=/home/TestData/an4_dataset/beta_priors \
            trainer.devices="[0]" \
            +trainer.limit_train_batches=1 +trainer.limit_val_batches=1 trainer.max_epochs=1 \
            trainer.strategy=null \
            model.train_ds.dataloader_params.batch_size=4 \
            model.train_ds.dataloader_params.num_workers=0 \
            model.validation_ds.dataloader_params.batch_size=4 \
            model.validation_ds.dataloader_params.num_workers=0 \
            model.symbols_embedding_dim=64 \
            model.input_fft.d_inner=384 \
            model.input_fft.n_layer=2 \
            model.output_fft.d_inner=384 \
            model.output_fft.n_layer=2 \
            ~trainer.check_val_every_n_epoch \
            ~model.text_normalizer \
            ~model.text_normalizer_call_kwargs'
          }
        }
        stage('Mixer-TTS') {
          steps {
            sh 'python examples/tts/mixer_tts.py \
            train_dataset=/home/TestData/an4_dataset/an4_train.json \
            validation_datasets=/home/TestData/an4_dataset/an4_val.json \
            sup_data_path=/home/TestData/an4_dataset/sup_data \
            trainer.devices="[0]" \
            +trainer.limit_train_batches=1 +trainer.limit_val_batches=1 trainer.max_epochs=1 \
            trainer.strategy=null \
            model.train_ds.dataloader_params.batch_size=4 \
            model.train_ds.dataloader_params.num_workers=0 \
            model.validation_ds.dataloader_params.batch_size=4 \
            model.validation_ds.dataloader_params.num_workers=0 \
            ~trainer.check_val_every_n_epoch \
            ~model.text_normalizer \
            ~model.text_normalizer_call_kwargs'
          }
        }
        stage('Hifigan') {
          steps {
            sh 'python examples/tts/hifigan.py \
            train_dataset=/home/TestData/an4_dataset/an4_train.json \
            validation_datasets=/home/TestData/an4_dataset/an4_val.json \
            trainer.devices="[0]" \
            +trainer.limit_train_batches=1 +trainer.limit_val_batches=1 +trainer.max_epochs=1 \
            trainer.strategy=null \
            model.train_ds.dataloader_params.batch_size=4 \
            model.train_ds.dataloader_params.num_workers=0 \
            model.validation_ds.dataloader_params.batch_size=4 \
            model.validation_ds.dataloader_params.num_workers=0 \
            model.generator.upsample_initial_channel=64 \
            +model.debug=true \
            ~trainer.check_val_every_n_epoch'
          }
        }
      }
    }

    stage('L??: Speech Checkpoints tests') {
      when {
        anyOf {
          branch 'main'
          changeRequest target: 'main'
        }
      }
      failFast true
      steps {
        sh 'CUDA_VISIBLE_DEVICES=0 python examples/asr/speech_to_text_eval.py \
            pretrained_name=QuartzNet15x5Base-En  \
            dataset_manifest=/home/TestData/librispeech/librivox-dev-other.json \
            batch_size=64 \
            tolerance=0.1012'
        sh 'rm -f examples/asr/evaluation_transcripts.json'
      }
    }
  }

  post {
    always {
      sh 'chmod -R 777 .'
      cleanWs()
    }
  }
}<|MERGE_RESOLUTION|>--- conflicted
+++ resolved
@@ -1,14 +1,8 @@
 pipeline {
   agent {
         docker {
-<<<<<<< HEAD
-      //image 'gitlab-master.nvidia.com:5005/eharper/nemo_containers:nemo_ci_pytorch_22.07_apex_3c19f1061879394f28272a99a7ea26d58f72dace'
-      image 'nvcr.io/nvidia/pytorch:22.08-py3'
-      args '--device=/dev/nvidia0 --gpus all --user 0:128 -v /home/TestData:/home/TestData -v $HOME/.cache:/root/.cache --shm-size=8g'
-=======
-      image 'nvcr.io/nvidia/pytorch:22.09-py3'
-      args '--device=/dev/nvidia0 --gpus all -e TRANSFORMERS_OFFLINE=0 --user 0:128 -v /home/TestData:/home/TestData -v $HOME/.cache:/root/.cache --shm-size=8g'
->>>>>>> 69f71524
+          image 'nvcr.io/nvidia/pytorch:22.09-py3'
+          args '--device=/dev/nvidia0 --gpus all --user 0:128 -v /home/TestData:/home/TestData -v $HOME/.cache:/root/.cache --shm-size=8g'
         }
   }
   options {
@@ -31,15 +25,6 @@
       }
     }
 
-<<<<<<< HEAD
-=======
-    stage('Transformers Offline') {
-      steps{
-        sh 'echo "TRANSFORMERS_OFFLINE="${TRANSFORMERS_OFFLINE}'
-      }
-    }
-
->>>>>>> 69f71524
     stage('PyTorch version') {
       steps {
         sh 'python -c "import torch; print(torch.__version__)"'
