--- conflicted
+++ resolved
@@ -161,25 +161,6 @@
       }
     }
 
-<<<<<<< HEAD
-=======
-    stage('L2: ASR Checkponts tests') {
-      when {
-        anyOf{
-          branch 'candidate'
-          changeRequest target: 'candidate'
-        }
-      }
-      failFast true
-      parallel {
-        stage('QuartzNet15x5Base-En') {
-          steps {
-                sh 'python examples/asr/speech_to_text_infer.py --asr_model=QuartzNet15x5Base-En --dataset=/home/TestData/librispeech/librivox-dev-other.json --wer_tolerance=0.1008'
-          }
-        }
-      }
-    }
-
     stage('L2: ASR Multi-dataloader dev run') {
       when {
         anyOf{
@@ -196,6 +177,8 @@
             model.validation_ds.manifest_filepath=[/home/TestData/an4_dataset/an4_val.json,/home/TestData/an4_dataset/an4_val.json] \
             trainer.gpus=[0] \
             trainer.max_epochs=1 \
+            +trainer.max_steps=1 \
+            +trainer.num_sanity_val_steps=1 \
             exp_manager.root_dir=examples/asr/speech_to_text_results'
             sh 'rm -rf examples/asr/speech_to_text_results'
           }
@@ -208,6 +191,8 @@
             model.validation_ds.manifest_filepath=[/home/TestData/speech_commands/test_manifest.json,/home/TestData/speech_commands/test_manifest.json] \
             trainer.gpus=[1] \
             trainer.max_epochs=1 \
+            +trainer.max_steps=1 \
+            +trainer.num_sanity_val_steps=1 \
             model.preprocessor.cls=nemo.collections.asr.modules.AudioToMelSpectrogramPreprocessor \
             model.preprocessor.params=null \
             exp_manager.root_dir=examples/asr/speech_to_label_results'
@@ -217,7 +202,6 @@
       }
     }
 
->>>>>>> 5a7640df
     stage('L2: Parallel BERT SQUAD v1.1 / v2.0') {
       when {
         anyOf{
