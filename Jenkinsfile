--- conflicted
+++ resolved
@@ -365,63 +365,7 @@
       }
     }
 
-<<<<<<< HEAD
-    stage('GLUE') {
-      when {
-        anyOf{
-          branch 'candidate'
-          changeRequest target: 'candidate'
-        }
-      }
-      failFast true
-      parallel {
-        stage('MRPC') {
-          steps {
-            sh 'python examples/nlp/glue_benchmark/glue_benchmark.py \
-            model.use_cache=false \
-            model.task_name=mrpc \
-            model.data_dir=/home/TestData/nlp/glue_fake/MRPC \
-            trainer.gpus=[0] \
-            +trainer.fast_dev_run=True \
-            exp_manager.root_dir=examples/nlp/glue_benchmark/mrpc'
-            sh 'rm -rf examples/nlp/glue_benchmark/mrpc'
-          }
-        }
-
-//         parallel {
-//         stage('STS-b') {
-//           steps {
-//             sh 'python examples/nlp/glue_benchmark/glue_benchmark.py \
-//             model.use_cache=false \
-//             model.task_name=sts-b \
-//             model.data_dir=/home/TestData/nlp/glue_fake/STS-B \
-//             trainer.gpus=[1] \
-//             +trainer.fast_dev_run=True \
-//             exp_manager.root_dir=examples/nlp/glue_benchmark/sts-b'
-//             sh 'rm -rf examples/nlp/glue_benchmark/sts-b'
-//           }
-//         }
-//
-//         parallel {
-//         stage('MNLI') {
-//           steps {
-//             sh 'python examples/nlp/glue_benchmark/glue_benchmark.py \
-//             model.use_cache=false \
-//             model.task_name=mnli \
-//             model.data_dir=/home/TestData/nlp/glue_fake/MNLI \
-//             trainer.gpus=[0] \
-//             +trainer.fast_dev_run=True \
-//             exp_manager.root_dir=examples/nlp/glue_benchmark/mnli'
-//             sh 'rm -rf examples/nlp/glue_benchmark/mnli'
-//           }
-//         }
-      }
-    }
-
-    stage('L2: NLP-BERT pretraining BERT on the fly preprocessing') {
-=======
     stage('L2: Parallel Pretraining BERT pretraining from Text/Preprocessed') {
->>>>>>> 5d93c550
       when {
         anyOf{
           branch 'candidate'
