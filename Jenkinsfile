--- conflicted
+++ resolved
@@ -3233,11 +3233,7 @@
       }
       failFast true
       steps {
-<<<<<<< HEAD
-        sh "export NVTE_ALLOW_NONDETERMINISTIC_ALGO=0 && python examples/nlp/language_modeling/megatron_bert_pretraining.py \
-=======
         sh "NVTE_FLASH_ATTN=0 python examples/nlp/language_modeling/megatron_bert_pretraining.py \
->>>>>>> 4ee9c58d
         trainer.devices=2 \
         trainer.accelerator=gpu \
         trainer.log_every_n_steps=1 \
@@ -3267,11 +3263,8 @@
         model.activations_checkpoint_num_layers=1 \
         model.data.data_prefix=[.5,/home/TestData/nlp/megatron_bert/data/bert/simple_wiki_bert_preproc_text_sentence,.5,/home/TestData/nlp/megatron_bert/data/bert/simple_wiki_bert_preproc_text_sentence] \
         model.data.index_mapping_dir=examples/nlp/language_modeling/bert_index_mappings"
-<<<<<<< HEAD
-        sh "export NVTE_ALLOW_NONDETERMINISTIC_ALGO=0 && python examples/nlp/language_modeling/megatron_bert_pretraining.py \
-=======
+
         sh "NVTE_FLASH_ATTN=0 python examples/nlp/language_modeling/megatron_bert_pretraining.py \
->>>>>>> 4ee9c58d
         trainer.devices=2 \
         trainer.accelerator=gpu \
         trainer.log_every_n_steps=1 \
