--- conflicted
+++ resolved
@@ -62,11 +62,7 @@
       steps {
         sh 'git clone https://github.com/NVIDIA/Megatron-LM.git && \
             cd Megatron-LM && \
-<<<<<<< HEAD
-            git checkout 8a987bb0fc44efa3bf9a09b28f2eef6702e40dff && \
-=======
             git checkout 9f8bdeb4814ed61fbc9c7d5b39c7710e77b99754 && \
->>>>>>> 9725149c
             pip install -e .'
       }
     }
