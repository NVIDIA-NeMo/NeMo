--- conflicted
+++ resolved
@@ -3152,7 +3152,6 @@
         exp_manager.exp_dir=examples/nlp/language_modeling/t5_pretrain_results \
         model.tensor_model_parallel_size=2 \
         model.seq_length=128 \
-<<<<<<< HEAD
         model.encoder.num_layers=4 \
         model.encoder.hidden_size=64 \
         model.encoder.num_attention_heads=8 \
@@ -3172,19 +3171,7 @@
         model.decoder.activations_checkpoint_num_layers=1 \
         model.encoder.transformer_block_type='pre_ln' \
         model.decoder.transformer_block_type='pre_ln' \
-        model.data.data_prefix=[.5,/home/TestData/nlp/megatron_t5/data/pile_val_small_bert_tokenizer_text_document,.5,/home/TestData/nlp/megatron_t5/data/pile_val_small_bert_tokenizer_text_document] \
-=======
-        model.num_layers=4 \
-        model.hidden_size=64 \
-        model.num_attention_heads=8 \
-        model.activation='swiglu' \
-        model.bias_activation_fusion=False \
-        model.activations_checkpoint_method='block' \
-        model.activations_checkpoint_num_layers=1 \
-        model.transformer_block_type='pre_ln' \
         model.data.data_prefix=[.5,/home/TestData/nlp/nmt/toy_data/wmt14-de-en.src,.5,/home/TestData/nlp/nmt/toy_data/wmt14-de-en.ref] \
-        model.position_embedding_type=relative \
->>>>>>> 2a387bbc
         model.data.index_mapping_dir=examples/nlp/language_modeling/t5_index_mappings \
         model.data.data_impl=text_mmap \
         +model.data.data_impl_kwargs.newline_int=10 \
@@ -3207,7 +3194,6 @@
         exp_manager.resume_if_exists=True \
         model.tensor_model_parallel_size=2 \
         model.seq_length=128 \
-<<<<<<< HEAD
         model.encoder.num_layers=4 \
         model.encoder.hidden_size=64 \
         model.encoder.num_attention_heads=8 \
@@ -3227,18 +3213,7 @@
         model.decoder.activations_checkpoint_num_layers=1 \
         model.encoder.transformer_block_type='pre_ln' \
         model.decoder.transformer_block_type='pre_ln' \
-        model.data.data_prefix=[.5,/home/TestData/nlp/megatron_t5/data/pile_val_small_bert_tokenizer_text_document,.5,/home/TestData/nlp/megatron_t5/data/pile_val_small_bert_tokenizer_text_document] \
-=======
-        model.num_layers=4 \
-        model.hidden_size=64 \
-        model.num_attention_heads=8 \
-        model.activation='swiglu' \
-        model.bias_activation_fusion=False \
-        model.activations_checkpoint_method='block' \
-        model.activations_checkpoint_num_layers=1 \
         model.data.data_prefix=[.5,/home/TestData/nlp/nmt/toy_data/wmt14-de-en.src,.5,/home/TestData/nlp/nmt/toy_data/wmt14-de-en.ref] \
-        model.position_embedding_type=relative \
->>>>>>> 2a387bbc
         model.data.index_mapping_dir=examples/nlp/language_modeling/t5_index_mappings \
         model.data.data_impl=text_mmap \
         +model.data.data_impl_kwargs.newline_int=10 \
