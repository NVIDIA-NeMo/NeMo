--- conflicted
+++ resolved
@@ -3094,12 +3094,9 @@
         model.hidden_size=64 \
         model.num_attention_heads=8 \
         model.activation='reglu' \
-<<<<<<< HEAD
         model.encoder_arch='perceiver' \
         model.hidden_steps=16 \
         model.num_self_attention_per_cross_attention=2 \
-=======
->>>>>>> 8a172df6
         model.bias_activation_fusion=False \
         model.activations_checkpoint_method='block' \
         model.activations_checkpoint_num_layers=1 \
@@ -3122,12 +3119,9 @@
         model.hidden_size=64 \
         model.num_attention_heads=8 \
         model.activation='reglu' \
-<<<<<<< HEAD
         model.encoder_arch='perceiver' \
         model.hidden_steps=16 \
         model.num_self_attention_per_cross_attention=2 \
-=======
->>>>>>> 8a172df6
         model.bias_activation_fusion=False \
         model.activations_checkpoint_method='block' \
         model.activations_checkpoint_num_layers=1 \
