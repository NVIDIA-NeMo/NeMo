pipeline {
  agent {
        docker {
          image 'nvcr.io/nvidia/pytorch:24.01-py3'
          args '--device=/dev/nvidia0 --gpus all --user 0:128 -v /home/TestData:/home/TestData -v $HOME/.cache:/root/.cache --shm-size=8g --env TRANSFORMERS_OFFLINE=0 --env HYDRA_FULL_ERROR=1'
        }
  }

  environment {
        NVTE_FUSED_ATTN = 0
        NVTE_FLASH_ATTN = 0
  }

  options {
    timeout(time: 8, unit: 'HOURS')
    disableConcurrentBuilds(abortPrevious: true)
  }

  stages {

    stage('Add git safe directory'){
      steps{
        sh 'git config --global --add safe.directory /var/lib/jenkins/workspace/NeMo_$GIT_BRANCH'
        sh 'git config --global --add safe.directory /raid/JenkinsWorkDir/workspace/NeMo_$GIT_BRANCH'
        sh 'git config --global --add safe.directory /mnt/D3/JenkinsWorkDir/workspace/NeMo_$GIT_BRANCH'
      }
    }

    stage('nvidia-smi'){
      steps{
        sh 'nvidia-smi'
      }
    }

    stage('PyTorch version') {
      steps {
        sh 'python -c "import torch; print(torch.__version__)"'
        sh 'python -c "import torchvision; print(torchvision.__version__)"'
      }
    }

    stage('Install test requirements') {
      steps {
        sh 'apt-get update && apt-get install -y bc && pip install -r requirements/requirements_test.txt && pip install -r requirements/requirements_lightning.txt'
      }
    }

    stage('Code formatting checks') {
      steps {
        sh 'python setup.py style'
      }
    }

    stage('Copyright Headers check') {
      steps {
        sh 'python tests/check_copyright_header.py --dir .'
      }
    }

    stage('NeMo Installation') {
      steps {
        sh './reinstall.sh release'
      }
    }

    // Transformer Engine 1.2.0
    stage('Transformer Engine installation') {
      steps {
         sh 'git clone https://github.com/NVIDIA/TransformerEngine.git && \
             cd TransformerEngine && \
             git fetch origin da30634a6c9ccdbb6c587b6c93b1860e4b038204 && \
             git checkout FETCH_HEAD && \
             git submodule init && git submodule update && \
             NVTE_FRAMEWORK=pytorch NVTE_WITH_USERBUFFERS=1 MPI_HOME=/usr/local/mpi pip install .'
      }
    }

    // Apex bugfix for PyTorch 23.11 container: https://github.com/NVIDIA/apex/pull/1760
    stage('Apex installation') {
      steps {
         sh 'git clone https://github.com/NVIDIA/apex.git && \
             cd apex && \
             git checkout c07a4cf67102b9cd3f97d1ba36690f985bae4227 && \
             cp -R apex /usr/local/lib/python3.10/dist-packages'
      }
    }

    // pip package should be working with main, if not we can update the commit here
    // until the pip package is updated
    stage('Megatron Core installation') {
      steps {
         sh 'git clone https://github.com/NVIDIA/Megatron-LM.git && \
             cd Megatron-LM && \
<<<<<<< HEAD
             git checkout b02e62ec77cd158c9b17ca95ccaac560e37aca52 && \
=======
             git checkout 240a8ef7a21df201e47b5b2ae33cc5f4c5486849 && \
>>>>>>> df5a3958
             pip install .'
      }
    }

    stage('PyTorch Lightning version') {
      steps {
        sh 'python -c "import pytorch_lightning; print(pytorch_lightning.__version__)"'
      }
    }

    stage('PyTorch Lightning DDP Checks') {
      steps {
        sh 'CUDA_VISIBLE_DEVICES="0,1" python "tests/core_ptl/check_for_ranks.py"'
      }
    }

    stage('Basic Import Checks') {
      steps {
        sh 'python -c "import nemo.collections.asr as nemo_asr"'
        sh 'python -c "import nemo.collections.nlp as nemo_nlp"'
        sh 'python -c "import nemo.collections.tts as nemo_tts"'
      }
    }
    stage('L0: Unit Tests GPU') {
      steps {
        sh 'NEMO_NUMBA_MINVER=0.53 pytest -m "not pleasefixme" --with_downloads'
      }
    }

    stage('L0: Unit Tests CPU') {
      when {
        anyOf {
          branch 'main'
          changeRequest target: 'main'
        }
      }
      steps {
        sh 'CUDA_VISIBLE_DEVICES="" NEMO_NUMBA_MINVER=0.53 pytest -m "not pleasefixme" --cpu --with_downloads --relax_numba_compat'
      }
    }

    stage('L2: Multimodal Imagen Train') {
      when {
        anyOf {
          branch 'r1.23.0'
          changeRequest target: 'r1.23.0'
        }
      }
      failFast true
      steps {
        sh "rm -rf /home/TestData/multimodal/imagen_train"
        sh "pip install webdataset==0.2.48"
        sh "python examples/multimodal/text_to_image/imagen/imagen_training.py \
        trainer.precision=16 \
        trainer.num_nodes=1 \
        trainer.devices=1 \
        ++exp_manager.max_time_per_run=00:00:03:00 \
        trainer.max_steps=20 \
        model.conditioning.embed_dim=64 \
        model.micro_batch_size=1 \
        model.global_batch_size=1 \
        model.data.synthetic_data=True \
        exp_manager.exp_dir=/home/TestData/multimodal/imagen_train \
        model.inductor=False \
        model.unet.flash_attention=False \
        "
        sh "pip install 'webdataset>=0.1.48,<=0.1.62'"
        sh "rm -rf /home/TestData/multimodal/imagen_train"
      }
    }
    stage('L2: Multimodal Stable Diffusion Train') {
      when {
        anyOf {
          branch 'r1.23.0'
          changeRequest target: 'r1.23.0'
        }
      }
      failFast true
      steps {
        sh "rm -rf /home/TestData/multimodal/stable_diffusion_train"
        sh "pip install webdataset==0.2.48"
        sh "python examples/multimodal/text_to_image/stable_diffusion/sd_train.py \
            trainer.precision=16 \
            trainer.num_nodes=1 \
            trainer.devices=1 \
            ++exp_manager.max_time_per_run=00:00:03:00 \
            trainer.max_steps=20 \
            model.micro_batch_size=1 \
            model.global_batch_size=1 \
            model.data.synthetic_data=True \
            exp_manager.exp_dir=/home/TestData/multimodal/stable_diffusion_train \
            model.inductor=False \
            model.cond_stage_config._target_=nemo.collections.multimodal.modules.stable_diffusion.encoders.modules.FrozenCLIPEmbedder \
            ++model.cond_stage_config.version=openai/clip-vit-large-patch14 \
            ++model.cond_stage_config.max_length=77 \
            ~model.cond_stage_config.restore_from_path \
            ~model.cond_stage_config.freeze \
            ~model.cond_stage_config.layer \
            model.unet_config.from_pretrained=null \
            model.first_stage_config.from_pretrained=null \
            model.unet_config.use_flash_attention=False \
            model.unet_config.attention_resolutions=[1] \
            model.unet_config.channel_mult=[1] \
            "
        sh "pip install 'webdataset>=0.1.48,<=0.1.62'"
        sh "rm -rf /home/TestData/multimodal/stable_diffusion_train"
      }
    }
//     stage('L2: Multimodal ControlNet Train') {
//       when {
//         anyOf {
//           branch 'main'
//           changeRequest target: 'main'
//         }
//       }
//       failFast true
//       steps {
//         sh "rm -rf /home/TestData/multimodal/controlnet_train"
//         sh "pip install webdataset==0.2.48"
//         sh "python examples/multimodal/text_to_image/controlnet/controlnet_train.py \
//             trainer.precision=16 \
//             trainer.num_nodes=1 \
//             trainer.devices=1 \
//             ++exp_manager.max_time_per_run=00:00:03:00 \
//             trainer.max_steps=20 \
//             model.micro_batch_size=1 \
//             model.global_batch_size=1 \
//             model.data.synthetic_data=True \
//             exp_manager.exp_dir=/home/TestData/multimodal/controlnet_train \
//             model.inductor=False \
//             model.image_logger.max_images=0 \
//             model.control_stage_config.params.from_pretrained_unet=null \
//             model.unet_config.from_pretrained=null \
//             model.first_stage_config.from_pretrained=null \
//             model.unet_config.use_flash_attention=False \
//             "
//         sh "pip install 'webdataset>=0.1.48,<=0.1.62'"
//         sh "rm -rf /home/TestData/multimodal/controlnet_train"
//       }
//     }
//     stage('L2: Multimodal DreamBooth Train') {
//       when {
//         anyOf {
//           branch 'main'
//           changeRequest target: 'main'
//         }
//       }
//       failFast true
//       steps {
//         sh "rm -rf /home/TestData/multimodal/dreambooth_train"
//         sh "pip install webdataset==0.2.48"
//         sh "python examples/multimodal/text_to_image/dreambooth/dreambooth.py \
//             trainer.precision=16 \
//             trainer.num_nodes=1 \
//             trainer.devices=1 \
//             ++exp_manager.max_time_per_run=00:00:03:00 \
//             trainer.max_steps=20 \
//             model.micro_batch_size=1 \
//             model.global_batch_size=1 \
//             exp_manager.exp_dir=/home/TestData/multimodal/dreambooth_train \
//             model.inductor=False \
//             model.cond_stage_config._target_=nemo.collections.multimodal.modules.stable_diffusion.encoders.modules.FrozenCLIPEmbedder \
//             ++model.cond_stage_config.version=openai/clip-vit-large-patch14 \
//             ++model.cond_stage_config.max_length=77 \
//             ~model.cond_stage_config.restore_from_path \
//             ~model.cond_stage_config.freeze \
//             ~model.cond_stage_config.layer \
//             model.unet_config.from_pretrained=null \
//             model.first_stage_config.from_pretrained=null \
//             model.data.instance_dir=/home/TestData/multimodal/tiny-dreambooth \
//             model.unet_config.use_flash_attention=False \
//             "
//         sh "pip install 'webdataset>=0.1.48,<=0.1.62'"
//         sh "rm -rf /home/TestData/multimodal/dreambooth_train"
//       }
//     }
    stage('L2: Vision ViT Pretrain TP=1') {
      when {
        anyOf {
          branch 'r1.23.0'
          changeRequest target: 'r1.23.0'
        }
      }
      failFast true
      steps {
        sh "rm -rf /home/TestData/vision/vit_pretrain_tp1"
        sh "pip install webdataset==0.2.48"
        sh "python examples/vision/vision_transformer/megatron_vit_classification_pretrain.py \
            trainer.precision=16 \
            model.megatron_amp_O2=False \
            trainer.num_nodes=1 \
            trainer.devices=1 \
            trainer.val_check_interval=5 \
            ++exp_manager.max_time_per_run=00:00:03:00 \
            trainer.max_steps=20 \
            model.micro_batch_size=2 \
            model.global_batch_size=4 \
            model.tensor_model_parallel_size=1 \
            model.pipeline_model_parallel_size=1 \
            model.data.num_workers=0 \
            exp_manager.create_checkpoint_callback=False \
            model.data.data_path=[/home/TestData/multimodal/tiny-imagenet/train,/home/TestData/multimodal/tiny-imagenet/val] \
            exp_manager.exp_dir=/home/TestData/vision/vit_pretrain_tp1 "
        sh "pip install 'webdataset>=0.1.48,<=0.1.62'"
        sh "rm -rf /home/TestData/vision/vit_pretrain_tp1"
      }
    }

    stage('L2: Multimodal CLIP Pretrain TP=1') {
      when {
        anyOf {
          branch 'r1.23.0'
          changeRequest target: 'r1.23.0'
        }
      }
      failFast true
      steps {
        sh "rm -rf /home/TestData/multimodal/clip_pretrain_tp1"
        sh "pip install webdataset==0.2.48"
        sh "python examples/multimodal/vision_language_foundation/clip/megatron_clip_pretrain.py  \
            trainer.precision=16 \
            model.megatron_amp_O2=False \
            trainer.num_nodes=1 \
            trainer.devices=1 \
            trainer.val_check_interval=10 \
            ++exp_manager.max_time_per_run=00:00:03:00 \
            trainer.max_steps=20 \
            model.micro_batch_size=1 \
            model.global_batch_size=1 \
            model.tensor_model_parallel_size=1 \
            model.pipeline_model_parallel_size=1 \
            exp_manager.create_checkpoint_callback=False \
            model.data.num_workers=0 \
            model.vision.num_layers=2 \
            model.text.num_layers=2 \
            model.vision.patch_dim=32 \
            model.vision.encoder_seq_length=49 \
            model.vision.class_token_length=7 \
            model.data.train.dataset_path=[/home/TestData/multimodal/tiny-clip/00000.tar] \
            model.data.validation.dataset_path=[/home/TestData/multimodal/tiny-clip/00000.tar] \
            model.data.webdataset.local_root_path=/ \
            exp_manager.exp_dir=/home/TestData/multimodal/clip_pretrain_tp1 "
        sh "pip install 'webdataset>=0.1.48,<=0.1.62'"
        sh "rm -rf /home/TestData/multimodal/clip_pretrain_tp1"
      }
    }

    stage('L2: Multimodal NeVA Pretrain TP=1') {
      when {
        anyOf {
          branch 'r1.23.0'
          changeRequest target: 'r1.23.0'
        }
      }
      failFast true
      steps {
        sh "rm -rf /home/TestData/multimodal/neva_pretrain_tp1"
        sh "pip install webdataset==0.2.48"
        sh "python examples/multimodal/multimodal_llm/neva/neva_pretrain.py \
            trainer.precision=16 \
            model.megatron_amp_O2=False \
            trainer.num_nodes=1 \
            trainer.devices=1 \
            trainer.val_check_interval=10 \
            trainer.limit_val_batches=5 \
            trainer.log_every_n_steps=1 \
            ++exp_manager.max_time_per_run=00:00:03:00 \
            trainer.max_steps=20 \
            model.micro_batch_size=2 \
            model.global_batch_size=4 \
            model.tensor_model_parallel_size=1 \
            model.pipeline_model_parallel_size=1 \
            exp_manager.create_checkpoint_callback=False \
            model.data.data_path=/home/TestData/multimodal/tiny-neva/dummy.json \
            model.data.image_folder=/home/TestData/multimodal/tiny-neva/images \
            model.tokenizer.library=sentencepiece \
            model.tokenizer.model=/home/TestData/multimodal/tiny-neva/tokenizer_add_special.model \
            model.num_layers=2 \
            model.hidden_size=5120 \
            model.ffn_hidden_size=13824 \
            model.num_attention_heads=40 \
            model.normalization=rmsnorm \
            model.data.num_workers=0 \
            model.data.conv_template=llama_2 \
            model.mm_cfg.vision_encoder.from_pretrained='openai/clip-vit-large-patch14' \
            model.mm_cfg.llm.from_pretrained=null \
            model.use_flash_attention=false \
            exp_manager.exp_dir=/home/TestData/multimodal/neva_pretrain_tp1 "
        sh "pip install 'webdataset>=0.1.48,<=0.1.62'"
        sh "rm -rf /home/TestData/multimodal/neva_pretrain_tp1"
      }
    }

    // TODO: this requires TE >= v0.11 which is not available in 23.06.
    //        please uncomment this test once mcore CI is ready.
    stage('L2: Community LLM Checkpoints tests') {
      when {
        anyOf {
          branch 'main'
          changeRequest target: 'main'
        }
      }
      failFast true
      parallel {
        stage('Llama') {
          steps {
            sh 'CUDA_VISIBLE_DEVICES=0 python scripts/nlp_language_modeling/convert_hf_llama_to_nemo.py \
            --in-file=/home/TestData/nlp/megatron_llama/llama-ci-hf \
            --out-file=/home/TestData/nlp/megatron_llama/ci.nemo \
            --precision=16'
            sh 'rm -f /home/TestData/nlp/megatron_llama/ci.nemo'
          }
        }
        stage('StarCoder') {
          steps {
            sh 'python scripts/nlp_language_modeling/convert_starcoder_hf_to_nemo.py \
            --config examples/nlp/language_modeling/conf/megatron_gpt_config.yaml \
            --input /home/TestData/nlp/megatron_gpt/starcoder-ci-hf \
            --output /home/TestData/nlp/megatron_gpt/starcoder-ci-hf'
            sh 'rm -f /home/TestData/nlp/megatron_gpt/starcoder-ci-hf/megatron_starcoder_tp1_pp1.nemo'
          }
        }
        stage('Falcon') {
          steps {
            sh 'python scripts/nlp_language_modeling/convert_hf_falcon_to_nemo.py \
            --config examples/nlp/language_modeling/conf/megatron_falcon_config.yaml \
            --input /home/TestData/nlp/megatron_gpt/falcon-ci-hf \
            --output /home/TestData/nlp/megatron_gpt/falcon-ci-hf/falcon_ci.nemo'
            sh 'rm -f /home/TestData/nlp/megatron_gpt/falcon-ci-hf/falcon_ci.nemo'
          }
        }
      }
    }

    stage('L2: ASR dev run') {
      when {
        anyOf {
          branch 'main'
          changeRequest target: 'main'
        }
      }
      failFast true
      parallel {
        stage('Speech to Text') {
          steps {
            sh 'python examples/asr/asr_ctc/speech_to_text_ctc.py \
            model.train_ds.manifest_filepath=/home/TestData/an4_dataset/an4_train.json \
            model.validation_ds.manifest_filepath=/home/TestData/an4_dataset/an4_val.json \
            trainer.devices=[0] \
            trainer.accelerator="gpu" \
            +trainer.fast_dev_run=True \
            exp_manager.exp_dir=examples/asr/speech_to_text_results'
            sh 'rm -rf examples/asr/speech_to_text_results'
          }
        }

        stage('Speech to Text WPE - CitriNet') {
          steps {
            sh 'python examples/asr/asr_ctc/speech_to_text_ctc_bpe.py \
            --config-path="../conf/citrinet/" --config-name="config_bpe" \
            model.train_ds.manifest_filepath=/home/TestData/an4_dataset/an4_train.json \
            model.validation_ds.manifest_filepath=/home/TestData/an4_dataset/an4_val.json \
            model.tokenizer.dir="/home/TestData/asr_tokenizers/an4_wpe_128/" \
            model.tokenizer.type="wpe" \
            trainer.devices=[1] \
            trainer.accelerator="gpu" \
            +trainer.fast_dev_run=True \
            exp_manager.exp_dir=examples/asr/speech_to_text_wpe_results'
            sh 'rm -rf examples/asr/speech_to_text_wpe_results'
          }
        }

        stage('Speech Pre-training - CitriNet') {
          steps {
            sh 'python examples/asr/speech_pretraining/speech_pre_training.py \
            --config-path="../conf/ssl/citrinet/" --config-name="citrinet_ssl_ci" \
            model.train_ds.manifest_filepath=/home/TestData/an4_dataset/an4_train.json \
            model.validation_ds.manifest_filepath=/home/TestData/an4_dataset/an4_val.json \
            trainer.devices=[1] \
            trainer.accelerator="gpu" \
            +trainer.fast_dev_run=True \
            exp_manager.exp_dir=examples/asr/speech_pre_training_results'
            sh 'rm -rf examples/asr/speech_pre_training_results'
          }
        }

        stage('Speech To Text Finetuning') {
          steps {
            sh 'python examples/asr/speech_to_text_finetune.py \
            --config-path="conf/asr_finetune" --config-name="speech_to_text_finetune" \
            model.train_ds.manifest_filepath=/home/TestData/an4_dataset/an4_train.json \
            model.validation_ds.manifest_filepath=/home/TestData/an4_dataset/an4_val.json \
            init_from_nemo_model=/home/TestData/asr/stt_en_fastconformer_transducer_large.nemo \
            model.tokenizer.update_tokenizer=False \
            trainer.devices=[1] \
            trainer.accelerator="gpu" \
            +trainer.fast_dev_run=True \
            exp_manager.exp_dir=examples/asr/speech_finetuning_results'
            sh 'rm -rf examples/asr/speech_finetuning_results'
          }
        }

        stage('Speech To Text HF Finetuning') {
          steps {
            sh 'python examples/asr/speech_to_text_finetune.py \
            --config-path="conf/asr_finetune" --config-name="speech_to_text_hf_finetune" \
            ~model.train_ds.hf_data_cfg \
            model.train_ds.num_workers=1 \
            model.train_ds.batch_size=2 model.validation_ds.batch_size=2 \
            model.train_ds.streaming=true \
            +model.train_ds.hf_data_cfg.path="librispeech_asr" \
            +model.train_ds.hf_data_cfg.name=null \
            +model.train_ds.hf_data_cfg.split="test.clean" \
            +model.train_ds.hf_data_cfg.streaming=true \
            ~model.validation_ds.hf_data_cfg \
            model.validation_ds.streaming=true \
            +model.validation_ds.hf_data_cfg.path="librispeech_asr" \
            +model.validation_ds.hf_data_cfg.name=null \
            +model.validation_ds.hf_data_cfg.split="test.clean" \
            +model.validation_ds.hf_data_cfg.streaming=true \
            ~model.test_ds \
            init_from_nemo_model=/home/TestData/asr/stt_en_fastconformer_transducer_large.nemo \
            model.tokenizer.update_tokenizer=False \
            model.optim.sched.warmup_steps=0 \
            +model.optim.sched.max_steps=3 \
            trainer.max_epochs=null \
            trainer.devices=[1] \
            trainer.accelerator="gpu" \
            +trainer.fast_dev_run=True \
            exp_manager.exp_dir=examples/asr/speech_finetuning_results'
            sh 'rm -rf examples/asr/speech_finetuning_results'
          }
        }

        // TODO: Please Fix Me
        // Error locating target 'nemo.collections.asr.modules.wav2vec_modules.ConvFeatureEncoder', see chained exception above.
        // stage('L2: Speech Pre-training - Wav2Vec') {
        //   steps {
        //     sh 'python examples/asr/speech_pretraining/speech_pre_training.py \
        //     --config-path="../conf/ssl/wav2vec/" --config-name="wav2vec_ci" \
        //     model.train_ds.manifest_filepath=/home/TestData/an4_dataset/an4_train.json \
        //     model.validation_ds.manifest_filepath=/home/TestData/an4_dataset/an4_val.json \
        //     trainer.devices=[1] \
        //     trainer.accelerator="gpu" \
        //     +trainer.fast_dev_run=True \
        //     exp_manager.exp_dir=examples/asr/speech_pre_training_results'
        //     sh 'rm -rf examples/asr/speech_pre_training_results'
        //   }
        // }

        stage('L2: Speech to Text WPE - Conformer') {
          steps {
            sh 'python examples/asr/asr_ctc/speech_to_text_ctc_bpe.py \
            --config-path="../conf/conformer" --config-name="conformer_ctc_bpe" \
            model.train_ds.manifest_filepath=/home/TestData/an4_dataset/an4_train.json \
            model.validation_ds.manifest_filepath=/home/TestData/an4_dataset/an4_val.json \
            model.tokenizer.dir="/home/TestData/asr_tokenizers/an4_wpe_128/" \
            model.tokenizer.type="wpe" \
            model.train_ds.batch_size=4 \
            model.validation_ds.batch_size=4 \
            trainer.devices=[1] \
            trainer.accelerator="gpu" \
            +trainer.fast_dev_run=True \
            exp_manager.exp_dir=examples/asr/speech_to_text_wpe_conformer_results'
            sh 'rm -rf examples/asr/speech_to_text_wpe_conformer_results'
          }
        }
      }
    }

    stage('L2: ASR dev run - part two') {
      when {
        anyOf {
          branch 'main'
          changeRequest target: 'main'
        }
      }
      failFast true
      parallel {
        stage('L2: Speech to Text WPE - Squeezeformer') {
          steps {
            sh 'python examples/asr/asr_ctc/speech_to_text_ctc_bpe.py \
            --config-path="../conf/squeezeformer" --config-name="squeezeformer_ctc_bpe" \
            model.train_ds.manifest_filepath=/home/TestData/an4_dataset/an4_train.json \
            model.validation_ds.manifest_filepath=/home/TestData/an4_dataset/an4_val.json \
            model.tokenizer.dir="/home/TestData/asr_tokenizers/an4_wpe_128/" \
            model.tokenizer.type="wpe" \
            model.encoder.d_model=144 \
            model.train_ds.batch_size=4 \
            model.validation_ds.batch_size=4 \
            trainer.devices=[0] \
            trainer.accelerator="gpu" \
            +trainer.fast_dev_run=True \
            exp_manager.exp_dir=examples/asr/speech_to_text_wpe_squeezeformer_results'
            sh 'rm -rf examples/asr/speech_to_text_wpe_squeezeformer_results'
          }
        }
      }
    }

    stage('L2: Speech to Text EMA') {
      when {
        anyOf {
          branch 'main'
          changeRequest target: 'main'
        }
      }
      steps {
        sh 'python examples/asr/asr_ctc/speech_to_text_ctc.py \
        model.train_ds.manifest_filepath=/home/TestData/an4_dataset/an4_train.json \
        model.validation_ds.manifest_filepath=/home/TestData/an4_dataset/an4_val.json \
        trainer.devices=2 \
        trainer.accelerator="gpu" \
        +trainer.fast_dev_run=True \
        +exp_manager.ema.enable=True \
        exp_manager.exp_dir=examples/asr/speech_to_text_results'
        sh 'rm -rf examples/asr/speech_to_text_results'
      }

    }

    stage('L2: Speech to Text AED') {
      when {
        anyOf {
          branch 'r1.23.0'
          changeRequest target: 'r1.23.0'
        }
      }
      steps {
        sh 'python examples/asr/speech_multitask/speech_to_text_aed.py \
        model.prompt_format=canary \
        model.model_defaults.asr_enc_hidden=256 \
        model.model_defaults.lm_dec_hidden=256 \
        model.encoder.n_layers=12 \
        model.transf_encoder.num_layers=0 \
        model.transf_decoder.config_dict.num_layers=12 \
        model.train_ds.manifest_filepath=/home/TestData/asr/manifests/canary/an4_canary_train.json \
        ++model.train_ds.is_tarred=false \
        model.train_ds.batch_duration=60 \
        +model.train_ds.text_field="answer" \
        +model.train_ds.lang_field="target_lang" \
        model.validation_ds.manifest_filepath=/home/TestData/asr/manifests/canary/an4_canary_val.json \
        +model.validation_ds.text_field="answer" \
        +model.validation_ds.lang_field="target_lang" \
        model.test_ds.manifest_filepath=/home/TestData/asr/manifests/canary/an4_canary_val.json \
        +model.test_ds.text_field="answer" \
        +model.test_ds.lang_field="target_lang" \
        model.tokenizer.langs.spl_tokens.dir=/home/TestData/asr_tokenizers/canary/canary_spl_tokenizer_v32 \
        model.tokenizer.langs.spl_tokens.type="bpe" \
        model.tokenizer.langs.en.dir=/home/TestData/asr_tokenizers/canary/en/tokenizer_spe_bpe_v1024_max_4 \
        model.tokenizer.langs.en.type=bpe \
        ++model.tokenizer.langs.es.dir=/home/TestData/asr_tokenizers/canary/es/tokenizer_spe_bpe_v1024_max_4 \
        ++model.tokenizer.langs.es.type=bpe \
        trainer.devices=[0] \
        trainer.accelerator="gpu" \
        +trainer.use_distributed_sampler=false \
        +trainer.fast_dev_run=True \
        exp_manager.exp_dir=examples/asr/speech_to_text_aed_results'
        sh 'rm -rf examples/asr/speech_to_text_results'
      }

    }

    stage('L2: Speaker dev run') {
      when {
        anyOf {
          branch 'main'
          changeRequest target: 'main'
        }
      }
      failFast true
      parallel {
        stage('Speaker Recognition') {
          steps {
            sh 'python examples/speaker_tasks/recognition/speaker_reco.py \
            model.train_ds.batch_size=10 \
            model.validation_ds.batch_size=2 \
            model.train_ds.manifest_filepath=/home/TestData/an4_speaker/train.json \
            model.validation_ds.manifest_filepath=/home/TestData/an4_speaker/dev.json \
            model.decoder.num_classes=2 \
            trainer.max_epochs=10 \
            trainer.devices=[1] \
            trainer.accelerator="gpu" \
            +trainer.fast_dev_run=True \
            exp_manager.exp_dir=examples/speaker_tasks/recognition/speaker_recognition_results'
            sh 'rm -rf examples/speaker_tasks/recognition/speaker_recognition_results'
          }
        }

        stage('Speaker Diarization') {
          steps {
            sh 'python examples/speaker_tasks/diarization/neural_diarizer/multiscale_diar_decoder.py \
            model.diarizer.speaker_embeddings.model_path=titanet_large \
            model.train_ds.batch_size=5 \
            model.validation_ds.batch_size=5 \
            model.train_ds.emb_dir=examples/speaker_tasks/diarization/speaker_diarization_results \
            model.validation_ds.emb_dir=examples/speaker_tasks/diarization/speaker_diarization_results \
            model.train_ds.manifest_filepath=/home/TestData/an4_diarizer/simulated_train/msdd_data.50step.json \
            model.validation_ds.manifest_filepath=/home/TestData/an4_diarizer/simulated_valid/msdd_data.50step.json \
            trainer.devices=[1] \
            trainer.accelerator="gpu" \
            +trainer.fast_dev_run=True \
            exp_manager.exp_dir=examples/speaker_tasks/diarization/speaker_diarization_results'
            sh 'rm -rf examples/speaker_tasks/diarization/speaker_diarization_results'
          }
        }

        stage('Speech to Label') {
          steps {
            sh 'python examples/asr/speech_classification/speech_to_label.py \
            model.train_ds.manifest_filepath=/home/TestData/speech_commands/train_manifest.json \
            model.validation_ds.manifest_filepath=/home/TestData/speech_commands/test_manifest.json \
            model.test_ds.manifest_filepath=/home/TestData/speech_commands/test_manifest.json \
            trainer.devices=[1] \
            trainer.accelerator="gpu" \
            +trainer.fast_dev_run=True \
            model.preprocessor._target_=nemo.collections.asr.modules.AudioToMelSpectrogramPreprocessor \
            ~model.preprocessor.window_size \
            ~model.preprocessor.window_stride \
            ~model.preprocessor.window \
            ~model.preprocessor.n_mels \
            ~model.preprocessor.n_mfcc \
            ~model.preprocessor.n_fft \
            exp_manager.exp_dir=examples/asr/speech_to_label_results'
            sh 'rm -rf examples/asr/speech_to_label_results'
          }
        }

        stage('Speaker Diarization with ASR Inference') {
          steps {
            sh 'python examples/speaker_tasks/diarization/clustering_diarizer/offline_diar_with_asr_infer.py \
	        diarizer.manifest_filepath=/home/TestData/an4_diarizer/an4_manifest.json \
            diarizer.speaker_embeddings.model_path=/home/TestData/an4_diarizer/spkr.nemo \
            diarizer.speaker_embeddings.parameters.save_embeddings=True \
            diarizer.speaker_embeddings.parameters.window_length_in_sec=[1.5] \
            diarizer.speaker_embeddings.parameters.shift_length_in_sec=[0.75] \
            diarizer.speaker_embeddings.parameters.multiscale_weights=[1.0] \
            diarizer.asr.model_path=QuartzNet15x5Base-En \
            diarizer.asr.parameters.asr_based_vad=True \
            diarizer.out_dir=examples/speaker_tasks/diarization/speaker_diarization_asr_results'
            sh 'rm -rf examples/speaker_tasks/diarization/speaker_diarization_asr_results'
          }
        }

        stage('Clustering Diarizer Inference') {
          steps {
            sh 'python examples/speaker_tasks/diarization/clustering_diarizer/offline_diar_infer.py \
	        diarizer.manifest_filepath=/home/TestData/an4_diarizer/an4_manifest.json \
            diarizer.speaker_embeddings.model_path=/home/TestData/an4_diarizer/spkr.nemo \
            diarizer.speaker_embeddings.parameters.save_embeddings=True \
            diarizer.speaker_embeddings.parameters.window_length_in_sec=1.5 \
            diarizer.speaker_embeddings.parameters.shift_length_in_sec=0.75 \
            diarizer.speaker_embeddings.parameters.multiscale_weights=null \
            diarizer.vad.model_path=/home/TestData/an4_diarizer/MatchboxNet_VAD_3x2.nemo \
            diarizer.out_dir=examples/speaker_tasks/diarization/clustering_diarizer_results'
            sh 'rm -rf examples/speaker_tasks/diarization/clustering_diarizer_results'
          }
        }

        stage('Neural Diarizer Inference') {
          steps {
            sh 'python examples/speaker_tasks/diarization/neural_diarizer/multiscale_diar_decoder_infer.py \
            diarizer.manifest_filepath=/home/TestData/an4_diarizer/an4_manifest.json \
            diarizer.msdd_model.model_path=/home/TestData/an4_diarizer/diar_msdd_telephonic.nemo \
            diarizer.speaker_embeddings.parameters.save_embeddings=True \
            diarizer.vad.model_path=/home/TestData/an4_diarizer/MatchboxNet_VAD_3x2.nemo \
            diarizer.out_dir=examples/speaker_tasks/diarization/neural_diarizer_results'
            sh 'rm -rf examples/speaker_tasks/diarization/neural_diarizer_results'
          }
        }

        stage('Multispeaker ASR Data Simulation') {
          steps {
            sh 'python tools/speech_data_simulator/multispeaker_simulator.py \
            --config-path=conf --config-name=data_simulator.yaml \
            data_simulator.random_seed=42 \
            data_simulator.manifest_filepath=/home/TestData/LibriSpeechShort/dev-clean-align-short.json \
            data_simulator.outputs.output_dir=./test_simulator \
            data_simulator.session_config.num_sessions=2 \
            data_simulator.session_config.session_length=60'
            sh 'rm -rf ./test_simulator'
          }
        }
      }
    }
    // TODO: Enable test after 21.08 container is used.
    // stage('L2: ASR DALI dev run') {
    //   when {
    //     anyOf {
    //       branch 'main'
    //       changeRequest target: 'main'
    //     }
    //   }
    //   failFast true
    //   parallel {
    //     stage('Speech to Text - DALI AudioToMelSpectrogramPreprocessor') {
    //       steps {
    //         sh 'python examples/asr/asr_ctc/speech_to_text_ctc.py \
    //         model.train_ds.manifest_filepath=/home/TestData/an4_dataset/an4_train.json \
    //         +model.train_ds.use_dali=True \
    //         model.validation_ds.manifest_filepath=/home/TestData/an4_dataset/an4_val.json \
    //         +model.validation_ds.use_dali=True \
    //         trainer.devices=[0] \
    //         trainer.accelerator="gpu" \
    //         +trainer.fast_dev_run=True \
    //         exp_manager.exp_dir=examples/asr/speech_to_text_results'
    //         sh 'rm -rf examples/asr/speech_to_text_results'
    //       }
    //     }
    //    stage('Speech to Text BPE - DALI AudioToMelSpectrogramPreprocessor') {
    //       steps {
    //         sh 'python examples/asr/asr_ctc/speech_to_text_bpe.py \
    //         --config-path="../conf/citrinet/" --config-name="config_bpe" \
    //         model.tokenizer.dir="/home/TestData/asr_tokenizers/an4_wpe_128/" \
    //         model.tokenizer.type="wpe" \
    //         model.train_ds.manifest_filepath=/home/TestData/an4_dataset/an4_train.json \
    //         +model.train_ds.use_dali=True \
    //         model.validation_ds.manifest_filepath=/home/TestData/an4_dataset/an4_val.json \
    //         +model.validation_ds.use_dali=True \
    // 	       trainer.devices=[0] \
    //         trainer.accelerator="gpu" \
    //         +trainer.fast_dev_run=True \
    //         exp_manager.exp_dir=examples/asr/speech_to_text_wpe_results'
    //         sh 'rm -rf examples/asr/speech_to_text_wpe_results'
    //       }
    //     }
    //     // TODO: This would fail due to an unnecessary torchaudio import.
    //     //       To be enabled once torchaudio is available in the container used for CI
    //     // stage('Speech to Text - DALI AudioToMFCCPreprocessor') {
    //     //   steps {
    //     //     sh 'python examples/asr/asr_ctc/speech_to_text_ctc.py \
    //     //     model.train_ds.manifest_filepath=/home/TestData/an4_dataset/an4_train.json \
    //     //     +model.train_ds.use_dali=True \
    //     //     model.validation_ds.manifest_filepath=/home/TestData/an4_dataset/an4_val.json \
    //     //     +model.validation_ds.use_dali=True \
    //     //     model.preprocessor._target_=nemo.collections.asr.modules.AudioToMFCCPreprocessor \
    //     //     ~model.preprocessor.normalize \
    //     //     ~model.preprocessor.features \
    //     //     ~model.preprocessor.frame_splicing \
    //     //     ~model.preprocessor.dither \
    //     //     ~model.preprocessor.stft_conv \
    //     //     +model.n_mels=64 \
    //     //     +model.n_mfcc=64 \
    //     //     trainer.devices=[1] \
    //     //     trainer.accelerator="gpu" \
    //     //     +trainer.fast_dev_run=True \
    //     //     exp_manager.exp_dir=examples/asr/speech_to_text_results'
    //     //     sh 'rm -rf examples/asr/speech_to_text_results'
    //     //   }
    //     // }
    //   }
    // }

    // TODO: Add back once CI is updated
    // stage('L2: ASR RNNT dev run') {
    //   when {
    //     anyOf {
    //       branch 'main'
    //       changeRequest target: 'main'
    //     }
    //   }
    //   failFast true
    //   parallel {
    //     stage('Speech to Text - RNNT') {
    //       steps {
    //         sh 'STRICT_NUMBA_COMPAT_CHECK=false python examples/asr/asr_transducer/speech_to_text_rnnt.py \
    //         --config-path="../conf/contextnet_rnnt/" --config-name="config_rnnt.yaml" \
    //         model.train_ds.manifest_filepath=/home/TestData/an4_dataset/an4_train.json \
    //         model.validation_ds.manifest_filepath=/home/TestData/an4_dataset/an4_val.json \
    //         model.train_ds.batch_size=2 \
    //         model.validation_ds.batch_size=2 \
    //         trainer.devices=[0] \
    //         trainer.accelerator="gpu" \
    //         +trainer.fast_dev_run=True \
    //         exp_manager.exp_dir=examples/asr/speech_to_text_rnnt_results'
    //         sh 'rm -rf examples/asr/speech_to_text_rnnt_results'
    //       }
    //     }
    //     stage('L2: Speech to Text RNNT WPE') {
    //       steps {
    //         sh 'STRICT_NUMBA_COMPAT_CHECK=false python examples/asr/asr_transducer/speech_to_text_rnnt_bpe.py \
    //         --config-path="../conf/contextnet_rnnt/" --config-name="config_rnnt_bpe.yaml" \
    //         model.train_ds.manifest_filepath=/home/TestData/an4_dataset/an4_train.json \
    //         model.validation_ds.manifest_filepath=/home/TestData/an4_dataset/an4_val.json \
    //         model.train_ds.batch_size=2 \
    //         model.validation_ds.batch_size=2 \
    //         model.tokenizer.dir="/home/TestData/asr_tokenizers/an4_wpe_128/" \
    //         model.tokenizer.type="wpe" \
    //         trainer.devices=[0] \
    //         trainer.accelerator="gpu" \
    //         +trainer.fast_dev_run=True \
    //         exp_manager.exp_dir=examples/asr/speech_to_text_rnnt_wpe_results'
    //         sh 'rm -rf examples/asr/speech_to_text_rnnt_wpe_results'
    //       }
    //     }
    //     stage('L3: Speech to Text Hybrid Transducer-CTC WPE') {
    //       steps {
    //         sh 'STRICT_NUMBA_COMPAT_CHECK=false python examples/asr/asr_hybrid_transducer_ctc/speech_to_text_hybrid_rnnt_ctc_bpe.py \
    //         --config-path="../conf/conformer/hybrid_transducer_ctc/conformer_hybrid_transducer_ctc/" --config-name="conformer_hybrid_transducer_ctc_bpe.yaml" \
    //         model.train_ds.manifest_filepath=/home/TestData/an4_dataset/an4_train.json \
    //         model.validation_ds.manifest_filepath=/home/TestData/an4_dataset/an4_val.json \
    //         model.encoder.n_layers= 2 \
    //         model.train_ds.batch_size=2 \
    //         model.validation_ds.batch_size=2 \
    //         model.tokenizer.dir="/home/TestData/asr_tokenizers/an4_wpe_128/" \
    //         model.tokenizer.type="wpe" \
    //         trainer.devices=[0] \
    //         trainer.accelerator="gpu" \
    //         +trainer.fast_dev_run=True \
    //         exp_manager.exp_dir=examples/asr/speech_to_text_hybrid_transducer_ctc_wpe_results'
    //         sh 'rm -rf examples/asr/speech_to_text_hybrid_transducer_ctc_wpe_results'
    //       }
    //     }
    //   }
    // }

    // stage('L2: Hybrid ASR RNNT-CTC dev run') {
    //   when {
    //     anyOf {
    //       branch 'main'
    //       changeRequest target: 'main'
    //     }
    //   }
    //   failFast true
    //   parallel {
    //     stage('Speech to Text Hybrid Transducer-CTC WPE') {
    //       steps {
    //         sh 'STRICT_NUMBA_COMPAT_CHECK=false python examples/asr/asr_hybrid_transducer_ctc/speech_to_text_hybrid_rnnt_ctc_bpe.py \
    //         --config-path="../conf/conformer/hybrid_transducer_ctc/conformer_hybrid_transducer_ctc/" --config-name="conformer_hybrid_transducer_ctc_bpe.yaml" \
    //         model.train_ds.manifest_filepath=/home/TestData/an4_dataset/an4_train.json \
    //         model.validation_ds.manifest_filepath=/home/TestData/an4_dataset/an4_val.json \
    //         model.encoder.n_layers= 2 \
    //         model.train_ds.batch_size=2 \
    //         model.validation_ds.batch_size=2 \
    //         model.tokenizer.dir="/home/TestData/asr_tokenizers/an4_wpe_128/" \
    //         model.tokenizer.type="wpe" \
    //         trainer.devices=[0] \
    //         trainer.accelerator="gpu" \
    //         +trainer.fast_dev_run=True \
    //         exp_manager.exp_dir=examples/asr/speech_to_text_hybrid_transducer_ctc_wpe_results'
    //         sh 'rm -rf examples/asr/speech_to_text_hybrid_transducer_ctc_wpe_results'
    //       }
    //     }
    //   }
    // }

    stage('L2: ASR Multi-dataloader dev run') {
      when {
        anyOf {
          branch 'main'
          changeRequest target: 'main'
        }
      }
      failFast true
      parallel {
        stage('Speech to Text multi-dataloader') {
          steps {
            sh 'python examples/asr/asr_ctc/speech_to_text_ctc.py \
            model.train_ds.manifest_filepath=/home/TestData/an4_dataset/an4_train.json \
            model.validation_ds.manifest_filepath=[/home/TestData/an4_dataset/an4_val.json,/home/TestData/an4_dataset/an4_val.json] \
            trainer.devices=[0] \
            trainer.accelerator="gpu" \
            trainer.max_epochs=1 \
            trainer.max_steps=1 \
            +trainer.num_sanity_val_steps=1 \
            exp_manager.exp_dir=examples/asr/speech_to_text_results'
            sh 'rm -rf examples/asr/speech_to_text_results'
          }
        }

        stage('Speech to Label multi-dataloader') {
          steps {
            sh 'python examples/asr/speech_classification/speech_to_label.py \
            model.train_ds.manifest_filepath=/home/TestData/speech_commands/train_manifest.json \
            model.validation_ds.manifest_filepath=[/home/TestData/speech_commands/test_manifest.json,/home/TestData/speech_commands/test_manifest.json] \
            trainer.devices=[1] \
            trainer.accelerator="gpu" \
            trainer.max_epochs=1 \
            trainer.max_steps=1 \
            +trainer.num_sanity_val_steps=1 \
            model.preprocessor._target_=nemo.collections.asr.modules.AudioToMelSpectrogramPreprocessor \
            ~model.preprocessor.window_size \
            ~model.preprocessor.window_stride \
            ~model.preprocessor.window \
            ~model.preprocessor.n_mels \
            ~model.preprocessor.n_mfcc \
            ~model.preprocessor.n_fft \
            exp_manager.exp_dir=examples/asr/speech_to_label_results'
            sh 'rm -rf examples/asr/speech_to_label_results'
          }
        }
      }
    }

    stage('L2: ASR Adapters') {
      when {
        anyOf {
          branch 'main'
          changeRequest target: 'main'
        }
      }
      failFast true
      parallel {
        stage('Linear Adapters') {
          steps {
            sh 'python examples/asr/asr_adapters/train_asr_adapter.py \
            model.pretrained_model="stt_en_conformer_ctc_small" \
            model.adapter.adapter_name="an4" \
            model.adapter.linear.in_features=176 \
            model.train_ds.manifest_filepath=/home/TestData/an4_dataset/an4_train.json \
            model.validation_ds.manifest_filepath=/home/TestData/an4_dataset/an4_val.json \
            trainer.max_steps=5 \
            trainer.devices=[0] \
            trainer.accelerator="gpu" \
            +trainer.fast_dev_run=True \
            exp_manager.exp_dir=examples/asr/speech_to_text_adapters_results'
            sh 'rm -rf examples/asr/speech_to_text_adapters_results'
          }
        }
        stage('RelPos MHA Adapters') {
          steps {
            sh 'python examples/asr/asr_adapters/train_asr_adapter.py \
            model.pretrained_model="stt_en_conformer_ctc_small" \
            model.adapter.adapter_name="encoder:an4" \
            model.adapter.adapter_type="tiny_attn" \
            model.adapter.tiny_attn.n_feat=176 \
            model.train_ds.manifest_filepath=/home/TestData/an4_dataset/an4_train.json \
            model.validation_ds.manifest_filepath=/home/TestData/an4_dataset/an4_val.json \
            trainer.max_steps=5 \
            trainer.devices=[0] \
            trainer.accelerator="gpu" \
            +trainer.fast_dev_run=True \
            exp_manager.exp_dir=examples/asr/speech_to_text_adapters_mha_results'
            sh 'rm -rf examples/asr/speech_to_text_adapters_mha_results'
          }
        }

      }
    }

    stage('L2: Speech Transcription') {
      when {
        anyOf {
          branch 'main'
          changeRequest target: 'main'
        }
      }
      failFast true
      parallel {
        stage('Speech to Text Transcribe') {
          steps {
            sh 'python examples/asr/transcribe_speech.py \
            pretrained_name="QuartzNet15x5Base-En" \
            audio_dir="/home/TestData/an4_transcribe/test_subset/" \
            output_filename="stt_test_res.json" \
            amp=true'
            sh 'rm -rf stt_test_res.json'
          }
        }
      }
    }
    stage('L2: Transducer alignment') {
      when {
        anyOf {
          branch 'main'
          changeRequest target: 'main'
        }
      }
      failFast true
      parallel {
        stage('Running pytest') {
          steps {
            sh 'pytest tests/collections/asr/decoding/rnnt_alignments_check.py --durations=-1'
          }
        }
      }
    }

    stage('L2: Segmentation Tool') {
      when {
            anyOf {
              branch 'main'
              changeRequest target: 'main'
            }
      }
      stages {
        stage('Install ctc_segmentation requirements') {
            steps {
            sh 'cd tools/ctc_segmentation && \
            pip install -r requirements.txt && \
            apt-get update && apt-get install libsox-fmt-all -y'
            }
        }

        stage('Parallel ctc_segmentation test') {
          failFast true
          parallel {
            stage('L2: Eng CitriNet with .wav') {
              steps {
                sh 'cd tools/ctc_segmentation && \
            TIME=`date +"%Y-%m-%d-%T"` && \
            /bin/bash run_segmentation.sh \
            --MODEL_NAME_OR_PATH="stt_en_citrinet_512_gamma_0_25" \
            --DATA_DIR=/home/TestData/ctc_segmentation/eng \
            --OUTPUT_DIR=/home/TestData/ctc_segmentation/eng/output${TIME} \
            --LANGUAGE=en \
            --USE_NEMO_NORMALIZATION="TRUE" && \
            python /home/TestData/ctc_segmentation/verify_alignment.py \
            -r /home/TestData/ctc_segmentation/eng/eng_valid_segments_1.7.txt \
            -g /home/TestData/ctc_segmentation/eng/output${TIME}/verified_segments/nv_test_segments.txt && \
            rm -rf /home/TestData/ctc_segmentation/eng/output${TIME}'
              }
            }
            stage('L2: Ru QN with mp3') {
              steps {
                sh 'cd tools/ctc_segmentation && \
            TIME=`date +"%Y-%m-%d-%T"` && \
            /bin/bash run_segmentation.sh \
            --MODEL_NAME_OR_PATH=/home/TestData/ctc_segmentation/QuartzNet15x5-Ru-e512-wer14.45.nemo \
            --DATA_DIR=/home/TestData/ctc_segmentation/ru \
            --OUTPUT_DIR=/home/TestData/ctc_segmentation/ru/output${TIME} \
            --LANGUAGE=ru \
            --ADDITIONAL_SPLIT_SYMBOLS=";" && \
            python /home/TestData/ctc_segmentation/verify_alignment.py \
            -r /home/TestData/ctc_segmentation/ru/valid_ru_segments_1.7.txt \
            -g /home/TestData/ctc_segmentation/ru/output${TIME}/verified_segments/ru_segments.txt && \
            rm -rf /home/TestData/ctc_segmentation/ru/output${TIME}'
              }
            }
          }
        }
      }
    }

    stage('L2: G2P Models') {
      when {
        anyOf {
          branch 'main'
          changeRequest target: 'main'
        }
      }
      failFast true
      parallel {
        stage('G2P Conformer training, evaluation and inference') {
          steps {
            sh 'cd examples/tts/g2p && \
                TIME=`date +"%Y-%m-%d-%T"` && OUTPUT_DIR_CONFORMER=output_ctc_${TIME} && \
                python g2p_train_and_evaluate.py \
                    train_manifest=/home/TestData/g2p/g2p.json \
                    validation_manifest=/home/TestData/g2p/g2p.json \
                    model.test_ds.manifest_filepath=/home/TestData/g2p/g2p.json \
                    model.tokenizer.dir=/home/TestData/g2p/tokenizer_spe_unigram_v512 \
                    trainer.max_epochs=1 \
                    model.max_source_len=64 \
                    trainer.devices=[0] \
                    do_training=True \
                    do_testing=True \
                    exp_manager.exp_dir=${OUTPUT_DIR_CONFORMER} \
                    +exp_manager.use_datetime_version=False\
                    +exp_manager.version=test \
                    --config-name=g2p_conformer_ctc && \
                python g2p_inference.py \
                    pretrained_model=${OUTPUT_DIR_CONFORMER}/G2P-Conformer-CTC/test/checkpoints/G2P-Conformer-CTC.nemo \
                    manifest_filepath=/home/TestData/g2p/g2p.json \
                    phoneme_field=text'
              }
            }
            // TODO: pleasefixme @redoctopus
            // stage('ByT5G2P training, evaluation and inference') {
            //   steps {
            //     sh 'cd examples/tts/g2p && \
            //         TIME=`date +"%Y-%m-%d-%T"` && OUTPUT_DIR_T5=output_byt5_${TIME} && \
            //         python g2p_train_and_evaluate.py \
            //             train_manifest=/home/TestData/g2p/g2p.json \
            //             validation_manifest=/home/TestData/g2p/g2p.json \
            //             model.test_ds.manifest_filepath=/home/TestData/g2p/g2p.json \
            //             trainer.max_epochs=1 \
            //             model.max_source_len=64 \
            //             trainer.devices=[1] \
            //             do_training=True \
            //             do_testing=True \
            //             exp_manager.exp_dir=${OUTPUT_DIR_T5} \
            //             +exp_manager.use_datetime_version=False\
            //             +exp_manager.version=test && \
            //         python g2p_inference.py \
            //             pretrained_model=${OUTPUT_DIR_T5}/T5G2P/test/checkpoints/T5G2P.nemo \
            //             manifest_filepath=/home/TestData/g2p/g2p.json \
            //             phoneme_field=text'
            //   }
            // }
           stage('HeteronymClassificationModel training, evaluation and inference') {
              steps {
                sh 'cd examples/tts/g2p && \
                    TIME=`date +"%Y-%m-%d-%T"` && OUTPUT_DIR=output_${TIME} && \
                    python g2p_heteronym_classification_train_and_evaluate.py \
                        train_manifest=/home/TestData/g2p/manifest.json \
                        validation_manifest=/home/TestData/g2p/manifest.json \
                        test_manifest=/home/TestData/g2p/manifest.json \
                        model.wordids=/home/TestData/g2p/wordids.tsv \
                        trainer.max_epochs=1 \
                        model.max_seq_length=64 \
                        do_training=True \
                        do_testing=True \
                        exp_manager.exp_dir=${OUTPUT_DIR} \
                        +exp_manager.use_datetime_version=False\
                        +exp_manager.version=test && \
                    python g2p_heteronym_classification_inference.py \
                        manifest=/home/TestData/g2p/manifest.json \
                        pretrained_model=${OUTPUT_DIR}/HeteronymClassification/test/checkpoints/HeteronymClassification.nemo \
                        output_manifest=preds.json'
              }
            }
          }
        }

    // TODO: add test once megatron-bert is supported again
    // stage('L2: Multi-GPU Megatron finetuning') {
    //   when {
    //     anyOf {
    //       branch 'main'
    //       changeRequest target: 'main'
    //     }
    //   }
    //   failFast true
    //   parallel {
    //     stage('L2: Cased Megatron finetuning on MRPC') {
    //       steps {
    //         sh 'cd examples/nlp/glue_benchmark && \
    //     python glue_benchmark.py \
    //     model.dataset.data_dir=/home/TestData/nlp/glue_fake/MRPC \
    //     trainer.devices=[0,1] \
    //     trainer.accelerator="gpu" \
    //     +trainer.fast_dev_run=true \
    //     model.dataset.use_cache=false \
    //     model.language_model.pretrained_model_name=megatron-bert-345m-cased \
    //     trainer.accelerator=gpu \
    //     trainer.strategy=ddp \
    //     exp_manager=null'
    //       }
    //     }
    //   }
    // }

    stage('L2: STS-b') {
      when {
        anyOf {
          branch 'main'
          changeRequest target: 'main'
        }
      }
      failFast true
      parallel {
        stage('GLUE STS-b with AlBERT') {
          steps {
            sh 'python examples/nlp/glue_benchmark/glue_benchmark.py \
            model.dataset.use_cache=false \
            model.task_name=sts-b \
            model.dataset.data_dir=/home/TestData/nlp/glue_fake/STS-B \
            trainer.devices=[1] \
            trainer.accelerator="gpu" \
            +trainer.fast_dev_run=True \
            model.language_model.pretrained_model_name=albert-base-v1 \
            exp_manager=null'
          }
        }
        stage('Test Restore Punctuation & Capitalization with AlBERT') {
          steps {
            sh 'data_dir="$(mktemp -d -p "$(pwd)")" && \
            cp /home/TestData/nlp/token_classification_punctuation/*.txt "${data_dir}"/ && \
            python examples/nlp/token_classification/punctuation_capitalization_train_evaluate.py \
              +do_training=false \
              +do_testing=true \
              pretrained_model=/home/TestData/nlp/pretrained_models/Punctuation_and_Capitalization_albert.nemo \
              +model.test_ds.use_cache=false \
              ~model.train_ds \
              ~model.validation_ds \
              model.test_ds.ds_item="${data_dir}" \
              trainer.devices=[1] \
              trainer.accelerator="gpu" \
              exp_manager=null && \
            rm -rf "${data_dir}"'
          }
        }
//         stage('Test Restore Punctuation & Capitalization with RoBERTa') {
//           steps {
//             sh 'data_dir="$(mktemp -d -p "$(pwd)")" && \
//             cp /home/TestData/nlp/token_classification_punctuation/*.txt "${data_dir}"/ && \
//             python examples/nlp/token_classification/punctuation_capitalization_train_evaluate.py \
//               +do_training=false \
//               +do_testing=true \
//               pretrained_model=/home/TestData/nlp/pretrained_models/Punctuation_and_Capitalization_roberta.nemo \
//               +model.test_ds.use_cache=false \
//               ~model.train_ds \
//               ~model.validation_ds \
//               model.test_ds.ds_item="${data_dir}" \
//               trainer.devices=[1] \
//               trainer.accelerator="gpu" \
//               exp_manager=null && \
//             rm -rf "${data_dir}"'
//           }
//         }
      }
    }
    stage('L2: Dialogue Classification') {
      when {
        anyOf {
          branch 'main'
          changeRequest target: 'main'
        }
      }
      failFast true
      parallel {
        stage('Dialogue: Intent and slot classification using GPT') {
          steps {
            sh 'cd examples/nlp/dialogue && \
            python dialogue.py \
            model.dataset.data_dir=/home/TestData/nlp/sgd_small \
            model.language_model.lm_checkpoint=/home/TestData/nlp/gpt2/pytorch_model.bin\
            model.tokenizer.vocab_file=/home/TestData/nlp/gpt2/vocab.json\
            model.dataset.dialogues_example_dir=sgd_gen_outputs \
            model.dataset.task_name=debug_sample \
            trainer.max_steps=1 \
            trainer.max_epochs=1 \
            model.train_ds.batch_size=2 \
            model.validation_ds.batch_size=2 \
            model.test_ds.batch_size=2 \
            model.nemo_path=null \
            trainer.val_check_interval=0.0 \
            trainer.devices=[0] \
            model.dataset.use_cache=false \
            model.tokenizer.special_tokens={pad_token:"endoftext"} \
            model.tokenizer.tokenizer_name=gpt2 \
            model.tokenizer.vocab_file=/home/TestData/nlp/gpt2/vocab.json\
            model.language_model.pretrained_model_name=/home/TestData/nlp/gpt2 \
            trainer.accelerator=gpu \
            exp_manager=null  && \
            rm -rf sgd_gen_outputs'
          }
        }
        stage('Intent and slot classification using SGDQA') {
          steps {
            sh 'cd examples/nlp/dialogue && \
            python dialogue.py \
            model.dataset.data_dir=/home/TestData/nlp/sgd_small \
            model.dataset.dialogues_example_dir=sgd_gen_bert_outputs \
            model.dataset.task_name=debug_sample \
            trainer.max_steps=1 \
            trainer.max_epochs=1 \
            model.train_ds.batch_size=2 \
            model.validation_ds.batch_size=2 \
            model.test_ds.batch_size=2 \
            model.dataset.num_tasks=6 \
            model.nemo_path=null \
            trainer.val_check_interval=0.0 \
            trainer.devices=[0] \
            model.dataset.use_cache=false \
            model.language_model.pretrained_model_name=bert-base-cased \
            trainer.accelerator=gpu \
            exp_manager=null  && \
            rm -rf sgd_gen_bert_outputs'
          }
        }
        stage('Intent and slot classification using IntentSlotClassificationModel') {
          steps {
            sh 'cd examples/nlp/dialogue && \
            python dialogue.py \
            model.dataset.data_dir=/home/TestData/nlp/processed_assistant \
            model.dataset.dialogues_example_dir=sgd_gen_bert_intent_classification_outputs \
            model.dataset.task=assistant \
            trainer.max_steps=1 \
            trainer.max_epochs=1 \
            model.train_ds.batch_size=2 \
            model.validation_ds.batch_size=2 \
            model.test_ds.batch_size=2 \
            model.nemo_path=null \
            trainer.val_check_interval=0.0 \
            trainer.devices=[0] \
            model.dataset.use_cache=false \
            model.language_model.pretrained_model_name=bert-base-uncased \
            trainer.accelerator=gpu \
            exp_manager=null  && \
            rm -rf sgd_gen_bert_intent_classification_outputs'
          }
        }
        stage('Intent classification using ZeroShotIntentModel') {
          steps {
            sh 'cd examples/nlp/dialogue && \
            python dialogue.py \
            do_training=False \
            model.dataset.data_dir=/home/TestData/nlp/drive_thru_revised \
            model.original_nemo_checkpoint=/home/TestData/nlp/drive_thru_revised/zeroshotintent_en_bert_base_uncased.nemo \
            model.dataset.dialogues_example_dir=sgd_gen_zero_shot_intent_classification_outputs \
            model.dataset.task=zero_shot \
            model.dataset.prompt_template="This example is" \
            trainer.max_steps=1 \
            trainer.max_epochs=1 \
            model.train_ds.batch_size=2 \
            model.validation_ds.batch_size=2 \
            model.test_ds.batch_size=2 \
            model.nemo_path=null \
            trainer.val_check_interval=0.0 \
            trainer.devices=[1] \
            model.dataset.use_cache=false \
            model.language_model.pretrained_model_name=bert-base-uncased \
            trainer.accelerator=gpu \
            exp_manager=null  && \
            rm -rf sgd_gen_zero_shot_intent_classification_outputs'
          }
        }
        stage('Design Intent classification using ZeroShotIntentModel') {
          steps {
            sh 'cd examples/nlp/dialogue && \
            python dialogue.py \
            do_training=False \
            model.dataset.data_dir=/home/TestData/nlp/design_dataset \
            model.original_nemo_checkpoint=/home/TestData/nlp/drive_thru_revised/zeroshotintent_en_bert_base_uncased.nemo \
            model.dataset.dialogues_example_dir=design_zero_shot_intent_classification_outputs \
            model.dataset.task=design \
            model.dataset.prompt_template="This example is related to" \
            model.library=megatron \
            trainer.max_steps=1 \
            trainer.max_epochs=1 \
            model.train_ds.batch_size=2 \
            model.validation_ds.batch_size=2 \
            model.test_ds.batch_size=2 \
            model.nemo_path=null \
            trainer.val_check_interval=0.0 \
            trainer.devices=[1] \
            model.dataset.use_cache=false \
            model.language_model.pretrained_model_name=bert-base-uncased \
            trainer.accelerator=gpu \
            exp_manager=null  && \
            rm -rf design_zero_shot_intent_classification_outputs'
          }
        }
        stage('Design Intent classification using ZeroShotIntentModel BART Classifier') {
          steps {
            sh 'cd examples/nlp/dialogue && \
            python dialogue.py \
            do_training=False \
            model.dataset.data_dir=/home/TestData/nlp/design_dataset \
            model.original_nemo_checkpoint=/home/TestData/nlp/drive_thru_revised/zeroshotintent_en_bert_base_uncased.nemo \
            model.dataset.dialogues_example_dir=design_zero_shot_intent_classification_bart_outputs \
            model.dataset.task=design \
            model.dataset.prompt_template="This example is related to" \
            model.library=huggingface \
            trainer.devices=[1] \
            model.dataset.use_cache=false \
            model.language_model.pretrained_model_name=bert-base-uncased \
            trainer.accelerator=gpu \
            exp_manager=null  && \
            rm -rf design_zero_shot_intent_classification_bart_outputs'
          }
        }
        stage('Design Intent classification using DialogueNearestNeighbourModel') {
          steps {
            sh 'cd examples/nlp/dialogue && \
            python dialogue.py \
            do_training=False \
            model.dataset.data_dir=/home/TestData/nlp/design_dataset \
            model.dataset.dialogues_example_dir=design_dialogue_nearest_neighbour_classification_outputs \
            model.dataset.task=design \
            model.dataset.prompt_template="" \
            model.library=huggingface \
            trainer.devices=[0] \
            model.dataset.use_cache=false \
            model.language_model.pretrained_model_name=sentence-transformers/all-MiniLM-L6-v2 \
            trainer.accelerator=gpu \
            exp_manager=null  && \
            rm -rf design_dialogue_nearest_neighbour_classification_outputs'
          }
        }
      }
    }
    stage('L2: Dialogue Generation') {
      when {
        anyOf {
          branch 'main'
          changeRequest target: 'main'
        }
      }
      failFast true
      parallel {
        stage('Dialogue: Answer Extender using DialogueS2SGenerationModel') {
          steps {
            sh 'cd examples/nlp/dialogue && \
            python dialogue.py \
            do_training=False \
            model.dataset.data_dir=/home/TestData/nlp/ms-marco-qa \
            model.dataset.dialogues_example_dir=answer_extender_s2s \
            model.dataset.task=ms_marco \
            model.library=huggingface \
            model.dataset.debug_mode=True \
            trainer.max_steps=1 \
            trainer.max_epochs=1 \
            model.train_ds.batch_size=2 \
            model.validation_ds.batch_size=2 \
            model.test_ds.batch_size=2 \
            model.nemo_path=null \
            trainer.val_check_interval=0.0 \
            trainer.devices=[1] \
            model.dataset.use_cache=false \
            model.language_model.pretrained_model_name=facebook/bart-large \
            trainer.accelerator=gpu \
            exp_manager=null  && \
            rm -rf answer_extender_s2s'
          }
        }
        stage('Dialogue: SGD Based Answer Extender using DialogueS2SGenerationModel') {
          steps {
            sh 'cd examples/nlp/dialogue && \
            python dialogue.py \
            do_training=False \
            model.dataset.data_dir=/home/TestData/nlp/sgd_small \
            model.dataset.dialogues_example_dir=sgd_answer_extender_s2s \
            model.dataset.task_name=debug_sample \
            model.dataset.task=sgd_generation \
            model.dataset.input_field=utterance+system_actions \
            model.dataset.output_field=system_utterance \
            model.dataset.use_cache=false \
            model.dataset.system_utterance=next_turn \
            model.dataset.debug_mode=True \
            model.dataset.prompt_template=slots_values \
            model.library=huggingface \
            trainer.max_steps=1 \
            trainer.max_epochs=1 \
            model.train_ds.batch_size=2 \
            model.validation_ds.batch_size=2 \
            model.test_ds.batch_size=2 \
            model.nemo_path=null \
            trainer.val_check_interval=0.0 \
            trainer.devices=[0] \
            model.language_model.pretrained_model_name=facebook/bart-large \
            trainer.accelerator=gpu \
            exp_manager=null  && \
            rm -rf sgd_answer_extender_s2s'
          }
        }
      }
    }
//     stage('L2: Dialogue Generation Part 2') {
//       when {
//         anyOf {
//           branch 'main'
//           changeRequest target: 'main'
//         }
//       }
//       failFast true
//       parallel {
//         stage('Dialogue: Answer Extender using DialogueGPTGenerationModel') {
//           steps {
//             sh 'cd examples/nlp/dialogue && \
//             python dialogue.py \
//             do_training=False \
//             model.dataset.data_dir=/home/TestData/nlp/ms-marco-qa \
//             model.dataset.dialogues_example_dir=answer_extender \
//             model.library=huggingface \
//             model.dataset.task=ms_marco \
//             model.dataset.debug_mode=True \
//             trainer.val_check_interval=0.0 \
//             trainer.devices=[0] \
//             model.dataset.use_cache=false \
//             model.language_model.pretrained_model_name=gpt2 \
//             trainer.accelerator=gpu \
//             exp_manager=null  && \
//             rm -rf answer_extender'
//           }
//         }
//       }
//     }
    stage('L2: COPY') {
      when {
        anyOf {
          branch 'main'
          changeRequest target: 'main'
        }
      }
      failFast true
      parallel {
        stage('Dialogue: Answer Extender using DialogueGPTGenerationModel') {
          steps {
            sh 'cd examples/nlp/dialogue && \
            python dialogue.py \
            do_training=False \
            model.dataset.data_dir=/home/TestData/nlp/ms-marco-qa \
            model.dataset.dialogues_example_dir=answer_extender \
            model.library=huggingface \
            model.dataset.task=ms_marco \
            model.dataset.debug_mode=True \
            trainer.val_check_interval=0.0 \
            trainer.devices=[0] \
            model.dataset.use_cache=false \
            model.language_model.pretrained_model_name=gpt2 \
            trainer.accelerator=gpu \
            exp_manager=null  && \
            rm -rf answer_extender'
          }
        }
      }
    }
    stage('L2: Duplex Text Normalization') {
      when {
        anyOf {
          branch 'main'
          changeRequest target: 'main'
        }
      }
      failFast true
      parallel {
        stage('Duplex Text Normalization with Tarred dataset') {
          steps {
            sh 'cd examples/nlp/duplex_text_normalization && \
            python duplex_text_normalization_train.py \
            data.validation_ds.data_path=/home/TestData/nlp/duplex_text_norm/small_test.tsv \
            mode=tn \
            lang=en \
            tagger_model.do_training=false \
            decoder_model.transformer=t5-small \
            data.validation_ds.batch_size=2 \
            data.train_ds.use_cache=false \
            data.validation_ds.use_cache=false \
            data.test_ds.batch_size=2 \
            data.train_ds.decoder_data_augmentation=false \
            data.train_ds.num_workers=2 \
            decoder_trainer.devices=[0,1] \
            decoder_trainer.accelerator="gpu" \
            data.train_ds.use_tarred_dataset=true \
            +decoder_trainer.fast_dev_run=true \
            decoder_exp_manager.create_checkpoint_callback=false \
            data.train_ds.tar_metadata_file=/home/TestData/nlp/duplex_text_norm/tarred_small/metadata.json \
            data.test_ds.use_cache=false \
            data.test_ds.data_path=/home/TestData/nlp/duplex_text_norm/small_test.tsv'
          }
        }
      }
    }
    // Runs out of memory on the 12G TITAN V (GPU 0 on main CI)
    // TODO: add when megatron bert is supported again in NeMo
    // stage('L2: MegaBERT Token Classification') {
    //   when {
    //     anyOf {
    //       branch 'main'
    //       changeRequest target: 'main'
    //     }
    //   }
    //   failFast true
    //   steps {
    //     sh 'cd examples/nlp/token_classification && \
    //     python token_classification_train.py \
    //     model.dataset.data_dir=/home/TestData/nlp/token_classification_punctuation/ \
    //     model.language_model.pretrained_model_name=megatron-bert-345m-uncased \
    //     model.train_ds.batch_size=10 \
    //     model.dataset.max_seq_length=50 \
    //     model.dataset.use_cache=false \
    //     trainer.accelerator=gpu \
    //     trainer.strategy=ddp \
    //     trainer.precision=16 \
    //     trainer.devices=[1] \
    //     trainer.accelerator="gpu" \
    //     +trainer.fast_dev_run=true \
    //     exp_manager=null'
    //   }
    // }

    stage('L2: BERT Text Classification') {
      when {
        anyOf {
          branch 'main'
          changeRequest target: 'main'
        }
      }
      failFast true
      parallel {
        stage ('Text Classification with BERT Test') {
          steps {
            sh 'cd examples/nlp/text_classification && \
            python text_classification_with_bert.py \
            model.dataset.num_classes=6 \
            model.train_ds.file_path=/home/TestData/nlp/retail_text_classification/train.tsv \
            model.validation_ds.file_path=/home/TestData/nlp/retail_text_classification/dev.tsv \
            model.language_model.pretrained_model_name=distilbert-base-uncased \
            model.train_ds.batch_size=10 \
            model.dataset.max_seq_length=50 \
            model.dataset.use_cache=false \
            trainer.devices=[0] \
            trainer.accelerator="gpu" \
            +trainer.fast_dev_run=true \
            exp_manager=null'
          }
        }
      }
    }

    stage('L2: Parallel BERT Question-Answering SQUAD v1.1 & v2.0') {
      when {
        anyOf {
          branch 'main'
          changeRequest target: 'main'
        }
      }
      failFast true
      parallel {
        stage('BERT SQUAD 1.1') {
          // Cannot do fast_dev_run because squad needs whole dev dataset
          steps {
            sh 'cd examples/nlp/question_answering && \
            python question_answering.py \
            model.train_ds.file=/home/TestData/nlp/squad_mini/v1.1/train-v1.1.json \
            model.dataset.use_cache=false \
            model.validation_ds.file=/home/TestData/nlp/squad_mini/v1.1/dev-v1.1.json \
            model.test_ds.file=/home/TestData/nlp/squad_mini/v1.1/dev-v1.1.json \
            model.train_ds.batch_size=2 \
            model.train_ds.num_samples=2 \
            model.validation_ds.batch_size=2 \
            model.validation_ds.num_samples=2 \
            model.test_ds.num_samples=2 \
            model.test_ds.batch_size=2 \
            trainer.max_epochs=1 \
            trainer.max_steps=1 \
            model.language_model.pretrained_model_name=bert-base-uncased \
            model.dataset.version_2_with_negative=false \
            trainer.precision=16 \
            trainer.devices=[0] \
            trainer.accelerator="gpu" \
            exp_manager=null'
          }
        }
        stage('BERT SQUAD 2.0') {
          // Cannot do fast_dev_run because squad needs whole dev dataset
          steps {
            sh 'cd examples/nlp/question_answering && \
            python question_answering.py \
            model.train_ds.file=/home/TestData/nlp/squad_mini/v2.0/train-v2.0.json \
            model.dataset.use_cache=false \
            model.train_ds.batch_size=2 \
            model.train_ds.num_samples=2 \
            model.validation_ds.batch_size=2 \
            model.validation_ds.num_samples=2 \
            trainer.max_epochs=1 \
            trainer.max_steps=1 \
            model.validation_ds.file=/home/TestData/nlp/squad_mini/v2.0/dev-v2.0.json \
            model.language_model.pretrained_model_name=bert-base-uncased \
            model.dataset.version_2_with_negative=true \
            trainer.precision=16 \
            trainer.devices=[1] \
            trainer.accelerator="gpu" \
            exp_manager=null'
          }
        }
      }
    }

    stage('L2: Parallel BART Question-Answering SQUAD v1.1 & v2.0') {
      when {
        anyOf {
          branch 'main'
          changeRequest target: 'main'
        }
      }
      failFast true
      parallel {
        stage('BART SQUAD 1.1') {
          // Cannot do fast_dev_run because squad needs whole dev dataset
          steps {
            sh 'cd examples/nlp/question_answering && \
            python question_answering.py \
            model.train_ds.file=/home/TestData/nlp/squad_mini/v1.1/train-v1.1.json \
            model.dataset.use_cache=false \
            model.dataset.check_if_answer_in_context=false \
            model.validation_ds.file=/home/TestData/nlp/squad_mini/v1.1/dev-v1.1.json \
            model.test_ds.file=/home/TestData/nlp/squad_mini/v1.1/dev-v1.1.json \
            model.train_ds.batch_size=2 \
            model.train_ds.num_samples=2 \
            model.validation_ds.batch_size=2 \
            model.validation_ds.num_samples=2 \
            model.test_ds.num_samples=2 \
            model.test_ds.batch_size=2 \
            trainer.max_epochs=1 \
            trainer.max_steps=1 \
            model.language_model.pretrained_model_name=facebook/bart-base \
            model.dataset.version_2_with_negative=false \
            trainer.precision=16 \
            trainer.devices=[0] \
            trainer.accelerator="gpu" \
            exp_manager=null'
          }
        }
        stage('BART SQUAD 2.0') {
          // Cannot do fast_dev_run because squad needs whole dev dataset
          steps {
            sh 'cd examples/nlp/question_answering && \
            python question_answering.py \
            model.train_ds.file=/home/TestData/nlp/squad_mini/v2.0/train-v2.0.json \
            model.dataset.use_cache=false \
            model.dataset.check_if_answer_in_context=false \
            model.train_ds.batch_size=2 \
            model.train_ds.num_samples=2 \
            model.validation_ds.batch_size=2 \
            model.validation_ds.num_samples=2 \
            trainer.max_epochs=1 \
            trainer.max_steps=1 \
            model.validation_ds.file=/home/TestData/nlp/squad_mini/v2.0/dev-v2.0.json \
            model.language_model.pretrained_model_name=facebook/bart-base \
            model.dataset.version_2_with_negative=true \
            trainer.precision=16 \
            trainer.devices=[1] \
            trainer.accelerator="gpu" \
            exp_manager=null'
          }
        }
      }
    }

    stage('L2: Parallel GPT2 Question-Answering SQUAD v1.1 & v2.0') {
      when {
        anyOf {
          branch 'main'
          changeRequest target: 'main'
        }
      }
      failFast true
      parallel {
        stage('GPT2 SQUAD 1.1') {
          // Cannot do fast_dev_run because squad needs whole dev dataset
          steps {
            sh 'cd examples/nlp/question_answering && \
            python question_answering.py \
            model.train_ds.file=/home/TestData/nlp/squad_mini/v1.1/train-v1.1.json \
            model.dataset.use_cache=false \
            model.dataset.check_if_answer_in_context=false \
            model.validation_ds.file=/home/TestData/nlp/squad_mini/v1.1/dev-v1.1.json \
            model.test_ds.file=/home/TestData/nlp/squad_mini/v1.1/dev-v1.1.json \
            model.train_ds.batch_size=2 \
            model.train_ds.num_samples=2 \
            model.validation_ds.batch_size=2 \
            model.validation_ds.num_samples=2 \
            model.test_ds.num_samples=2 \
            model.test_ds.batch_size=2 \
            trainer.max_epochs=1 \
            trainer.max_steps=1 \
            model.language_model.pretrained_model_name=gpt2 \
            model.dataset.version_2_with_negative=false \
            trainer.precision=16 \
            trainer.devices=[0] \
            trainer.accelerator="gpu" \
            exp_manager=null'
          }
        }
        stage('GPT2 SQUAD 2.0') {
          // Cannot do fast_dev_run because squad needs whole dev dataset
          steps {
            sh 'cd examples/nlp/question_answering && \
            python question_answering.py \
            model.train_ds.file=/home/TestData/nlp/squad_mini/v2.0/train-v2.0.json \
            model.dataset.use_cache=false \
            model.dataset.check_if_answer_in_context=false \
            model.train_ds.batch_size=2 \
            model.train_ds.num_samples=2 \
            model.validation_ds.batch_size=2 \
            model.validation_ds.num_samples=2 \
            trainer.max_epochs=1 \
            trainer.max_steps=1 \
            model.validation_ds.file=/home/TestData/nlp/squad_mini/v2.0/dev-v2.0.json \
            model.language_model.pretrained_model_name=gpt2 \
            model.dataset.version_2_with_negative=true \
            trainer.precision=16 \
            trainer.devices=[1] \
            trainer.accelerator="gpu" \
            exp_manager=null'
          }
        }
      }
    }

    stage('L2: Intent and Slot Classification Tasks') {
      when {
        anyOf {
          branch 'main'
          changeRequest target: 'main'
        }
      }
      failFast true
      parallel {
        stage('L2: Intent and Slot Classification') {
          steps {
            sh 'cd examples/nlp/intent_slot_classification && \
            python intent_slot_classification.py \
            model.data_dir=/home/TestData/nlp/retail \
            model.validation_ds.prefix=dev \
            model.test_ds.prefix=dev \
            trainer.devices=[0] \
            trainer.accelerator="gpu" \
            +trainer.fast_dev_run=true \
            exp_manager.exp_dir=checkpoints'
            sh 'rm -rf checkpoints'
          }
        }
        stage('L2: Multi-Label Intent and Slot Classification') {
          steps {
            sh 'cd examples/nlp/intent_slot_classification && \
            python multi_label_intent_slot_classification.py \
            model.data_dir=/home/TestData/nlp/new_multiatis \
            model.validation_ds.prefix=dev \
            model.test_ds.prefix=dev \
            trainer.devices=[0] \
            +trainer.fast_dev_run=true \
            exp_manager.exp_dir=checkpoints2'
            sh 'rm -rf checkpoints2'
          }
        }
      }
    }

    // TODO: add when megatron-bert is supported again
    // stage('L2: Model Parallel Size 2 Megatron Text Classification') {
    //   when {
    //     anyOf{
    //       branch 'main'
    //       changeRequest target: 'main'
    //     }
    //   }
    //   failFast true
    //   steps{
    //     sh 'cd examples/nlp/text_classification && \
    //     python text_classification_with_bert.py \
    //     trainer.devices=[0,1] \
    //     trainer.accelerator="gpu" \
    //     trainer.num_nodes=1 \
    //     trainer.precision=16 \
    //     trainer.gradient_clip_val=1.0 \
    //     +trainer.fast_dev_run=true \
    //     model.dataset.num_classes=6 \
    //     model.train_ds.file_path=/home/TestData/nlp/retail_text_classification/train.tsv \
    //     model.train_ds.batch_size=4 \
    //     model.language_model.pretrained_model_name=megatron-bert-uncased \
    //     model.language_model.config_file=/home/TestData/nlp/mp_2_bert_toy/config.json \
    //     model.language_model.lm_checkpoint=/home/TestData/nlp/mp_2_bert_toy/iter_2000000 \
    //     model.nemo_path=null \
    //     ~model.infer_samples \
    //     exp_manager=null'
    //   }
    // }

    // stage('L2: Model Parallel Size 2 Megatron Autoresume') {
    //   when {
    //     anyOf{
    //       branch 'main'
    //       changeRequest target: 'main'
    //     }
    //   }
    //   failFast true
    //   steps{
    //     sh 'cd examples/nlp/text_classification && \
    //     python text_classification_with_bert.py \
    //     trainer.devices=[0,1] \
    //     trainer.accelerator="gpu" \
    //     trainer.num_nodes=1 \
    //     trainer.precision=16 \
    //     trainer.gradient_clip_val=1.0 \
    //     trainer.max_epochs=1 \
    //     +trainer.fast_dev_run=true \
    //     model.dataset.num_classes=6 \
    //     model.train_ds.file_path=/home/TestData/nlp/retail_text_classification/train.tsv \
    //     model.train_ds.batch_size=4 \
    //     model.language_model.pretrained_model_name=megatron-bert-uncased \
    //     model.language_model.config_file=/home/TestData/nlp/mp_2_bert_toy/config.json \
    //     model.language_model.lm_checkpoint=/home/TestData/nlp/mp_2_bert_toy/iter_2000000 \
    //     model.nemo_path=null \
    //     ~model.infer_samples \
    //     +exp_manager.explicit_log_dir=/home/TestData/nlp/mp_autoresume \
    //     +exp_manager.resume_if_exists=true'
    //   }
    // }

    // stage('L2: Model Parallel Size 2 Megatron Evaluation from .nemo') {
    //   when {
    //     anyOf{
    //       branch 'main'
    //       changeRequest target: 'main'
    //     }
    //   }
    //   failFast true
    //   steps{
    //     sh 'cd examples/nlp/text_classification && \
    //     python model_parallel_text_classification_evaluation.py \
    //     trainer.devices=[0,1] \
    //     trainer.accelerator="gpu" \
    //     trainer.num_nodes=1 \
    //     model.dataset.num_classes=6 \
    //     model.test_ds.file_path=/home/TestData/nlp/retail_text_classification/dev.tsv \
    //     model.nemo_path=/home/TestData/nlp/mp_2_nemo/retail_text_class_350M.nemo \
    //     exp_manager=null'
    //   }
    // }

    // stage('L2: Model Parallel Size 2 Megatron Train from .nemo') {
    //   when {
    //     anyOf{
    //       branch 'main'
    //       changeRequest target: 'main'
    //     }
    //   }
    //   failFast true
    //   steps{
    //     sh 'cd examples/nlp/token_classification && \
    //     python token_classification_train.py \
    //     pretrained_model=/home/TestData/nlp/mp_2_nemo/ner_350M.nemo \
    //     model.dataset.data_dir=/home/TestData/nlp/ner/ \
    //     model.train_ds.batch_size=2 \
    //     model.dataset.use_cache=false \
    //     trainer.devices=[0,1] \
    //     trainer.accelerator="gpu" \
    //     +trainer.fast_dev_run=true \
    //     model.dataset.class_balancing="weighted_loss" \
    //     exp_manager=null'
    //   }
    // }

    stage('L2: Parallel NLP Examples 2') {
      when {
        anyOf {
          branch 'main'
          changeRequest target: 'main'
        }
      }
      failFast true
      parallel {
        stage ('NER finetuning from pretrained Test') {
          steps {
            sh 'cd examples/nlp/token_classification && \
            python token_classification_train.py \
            pretrained_model=ner_en_bert \
            model.dataset.data_dir=/home/TestData/nlp/ner/ \
            model.train_ds.batch_size=2 \
            model.dataset.use_cache=false \
            trainer.devices=[0] \
            trainer.accelerator="gpu" \
            +trainer.fast_dev_run=true \
            model.dataset.class_balancing="weighted_loss" \
            exp_manager.exp_dir=null'
          }
        }
        stage ('Punctuation and capitalization finetuning from pretrained test') {
          steps {
            sh 'cd examples/nlp/token_classification && \
            data_dir="$(mktemp -d -p "$(pwd)")" && \
            cp /home/TestData/nlp/token_classification_punctuation/*.txt "${data_dir}"/ && \
            python punctuation_capitalization_train_evaluate.py \
              pretrained_model=punctuation_en_bert \
              model.train_ds.ds_item="${data_dir}" \
              model.validation_ds.ds_item="${data_dir}" \
              model.test_ds.ds_item="${data_dir}" \
              +model.train_ds.use_cache=false \
              +model.validation_ds.use_cache=false \
              +model.test_ds.use_cache=false \
              trainer.devices=[1] \
              trainer.accelerator="gpu" \
              +trainer.fast_dev_run=true \
              exp_manager.exp_dir=null && \
            rm -rf "${data_dir}"'
          }
        }
        stage ('NER with TurkuNLP/bert-base-finnish-cased-v1') {
          steps {
            sh 'cd examples/nlp/token_classification && \
            python token_classification_train.py \
            model.dataset.data_dir=/home/TestData/nlp/token_classification_punctuation/ \
            trainer.devices=[0] \
            trainer.accelerator="gpu" \
            +trainer.fast_dev_run=true \
            model.dataset.use_cache=false \
            model.language_model.pretrained_model_name="TurkuNLP/bert-base-finnish-cased-v1" \
            exp_manager.exp_dir=null'
          }
        }
        stage('Evaluation script for Token Classification') {
          steps {
            sh 'python examples/nlp/token_classification/token_classification_evaluate.py \
            model.dataset.data_dir=/home/TestData/nlp/ner/ \
            model.dataset.use_cache=false \
            pretrained_model=/home/TestData/nlp/pretrained_models/NER_Model_with_BERT_base_uncased.nemo'
          }
        }
        stage('Evaluation script for Punctuation') {
          steps {
            sh 'data_dir="$(mktemp -d -p "$(pwd)")" && \
            cp /home/TestData/nlp/token_classification_punctuation/*.txt "${data_dir}"/ && \
            python examples/nlp/token_classification/punctuation_capitalization_train_evaluate.py \
              +do_training=false \
              +do_testing=true \
              model.test_ds.ds_item="${data_dir}" \
              ~model.train_ds \
              ~model.validation_ds \
              +model.test_ds.use_cache=false \
              pretrained_model=/home/TestData/nlp/pretrained_models/Punctuation_Capitalization_with_DistilBERT_base_uncased.nemo && \
            rm -rf "${data_dir}"'
          }
        }
        stage('L2: Punctuation & Capitalization, 2GPUs with DistilBERT, Fine-tuning on different data') {
          steps {
            sh 'cd examples/nlp/token_classification && \
            output_dir="$(mktemp -d -p "$(pwd)")" && \
            tmp_data_dir="$(mktemp -d -p "$(pwd)")" && \
            cp /home/TestData/nlp/token_classification_punctuation/*.txt "${tmp_data_dir}"/ && \
            python punctuation_capitalization_train_evaluate.py \
              model.train_ds.use_tarred_dataset=false \
              model.train_ds.ds_item="${tmp_data_dir}" \
              model.validation_ds.ds_item="${tmp_data_dir}" \
              model.test_ds.ds_item="${tmp_data_dir}" \
              model.language_model.pretrained_model_name=distilbert-base-uncased \
              +model.train_ds.use_cache=false \
              +model.validation_ds.use_cache=false \
              +model.test_ds.use_cache=false \
              trainer.devices=[0,1] \
              trainer.accelerator="gpu" \
              trainer.strategy=ddp \
              trainer.max_epochs=1 \
              +exp_manager.explicit_log_dir="${output_dir}" \
              +do_testing=true && \
            tmp_data_dir_2="$(mktemp -d -p "$(pwd)")" && \
            mv "${tmp_data_dir}"/* "${tmp_data_dir_2}" && \
            rm -rf "${tmp_data_dir}" && \
            python punctuation_capitalization_train_evaluate.py \
              model.train_ds.use_tarred_dataset=false \
              model.train_ds.ds_item="${tmp_data_dir_2}" \
              model.validation_ds.ds_item="${tmp_data_dir_2}" \
              model.test_ds.ds_item="${tmp_data_dir_2}" \
              pretrained_model="${output_dir}/checkpoints/Punctuation_and_Capitalization.nemo" \
              +model.train_ds.use_cache=false \
              +model.validation_ds.use_cache=false \
              +model.test_ds.use_cache=false \
              trainer.devices=[0,1] \
              trainer.accelerator="gpu" \
              trainer.strategy=ddp \
              trainer.max_epochs=1 \
              exp_manager=null && \
            rm -rf /workspace/NeMo/examples/nlp/token_classification/nemo_experiments \
              "${tmp_data_dir_2}" \
              "${output_dir}"'
          }
        }
      }
    }
    stage('Punctuation & Capitalization tarred dataset') {
      when {
        anyOf {
          branch 'main'
          changeRequest target: 'main'
        }
      }
      failFast true
      stages {
        stage('create and use tarred dataset') {
          steps {
            sh 'data_dir="$(mktemp -d -p "$(pwd)")" && \
            cp -r /home/TestData/nlp/token_classification_punctuation/*.txt \
              /home/TestData/nlp/token_classification_punctuation/wmt_wiki_10000 \
              "${data_dir}"/ && \
            usual_data=${data_dir}/wmt_wiki_10000 && \
            output_dir="$(mktemp -d -p "$(pwd)")" && \
            tarred_data=${output_dir}/train_tarred && \
            tokens_in_batch=2000 && \
            max_seq_length=512 && \
            lm_model=distilbert-base-uncased && \
            python examples/nlp/token_classification/data/create_punctuation_capitalization_tarred_dataset.py \
              --text ${usual_data}/input.txt \
              --labels ${usual_data}/labels.txt \
              --output_dir ${tarred_data} \
              --tokens_in_batch ${tokens_in_batch} \
              --max_seq_length 512 \
              --lines_per_dataset_fragment 2000 \
              --num_batches_per_tarfile 5 \
              --tar_file_prefix punctuation_capitalization \
              --tokenizer_name ${lm_model} \
              --use_fast_tokenizer \
              --pad_label O \
              --n_jobs 3 && \
            echo "Number of tarred files in dataset:" && \
            ls ${tarred_data}/*.tar | wc -l && \
            echo "Label id files in dataset:" && \
            ls ${tarred_data}/*.csv && \
            metadata_file=${tarred_data}/metadata.punctuation_capitalization.tokens${tokens_in_batch}.max_seq_length${max_seq_length}.${lm_model}.json && \
            python examples/nlp/token_classification/punctuation_capitalization_train_evaluate.py \
              model.validation_ds.ds_item="${data_dir}" \
              model.test_ds.ds_item="${data_dir}" \
              model.train_ds.ds_item=${tarred_data} \
              model.language_model.pretrained_model_name=${lm_model} \
              model.train_ds.use_tarred_dataset=true \
              model.train_ds.tar_metadata_file=${metadata_file} \
              +model.train_ds.use_cache=false \
              +model.validation_ds.use_cache=false \
              +model.test_ds.use_cache=false \
              trainer.devices=[0,1] \
              trainer.accelerator="gpu" \
              trainer.strategy=ddp \
              trainer.max_epochs=1 \
              +exp_manager.explicit_log_dir=${output_dir}/output && \
            rm -rf "${output_dir}" "${data_dir}"'
          }
        }
      }
    }
    stage('Punctuation & Capitalization, Different ways of passing labels to model') {
      when {
        anyOf {
          branch 'main'
          changeRequest target: 'main'
        }
      }
      failFast true
      stages {
        stage('Punctuation & Capitalization, Using model.common_datasest_parameters.label_vocab_dir') {
          steps {
            sh 'cd examples/nlp/token_classification && \
            work_dir="$(mktemp -d -p "$(pwd)")" && \
            label_vocab_dir="${work_dir}/labels" && \
            mkdir -p ${label_vocab_dir} && \
            data_dir="${work_dir}/data" && \
            mkdir -p "${data_dir}" && \
            cp /home/TestData/nlp/token_classification_punctuation/*.txt "${data_dir}" && \
            output_dir="${work_dir}/output" && \
            mkdir -p "${output_dir}" && \
            punct_label_vocab="${label_vocab_dir}/punct_label_vocab.csv" && \
            capit_label_vocab="${label_vocab_dir}/capit_label_vocab.csv" && \
            printf "O\n,\n.\n?\n" > "${punct_label_vocab}" && \
            printf "O\nU\n" > "${capit_label_vocab}" && \
            python punctuation_capitalization_train_evaluate.py \
              model.train_ds.use_tarred_dataset=false \
              model.train_ds.ds_item="${data_dir}" \
              model.validation_ds.ds_item="${data_dir}" \
              model.test_ds.ds_item="${data_dir}" \
              model.language_model.pretrained_model_name=distilbert-base-uncased \
              model.common_dataset_parameters.label_vocab_dir="${label_vocab_dir}" \
              model.class_labels.punct_labels_file="$(basename "${punct_label_vocab}")" \
              model.class_labels.capit_labels_file="$(basename "${capit_label_vocab}")" \
              +model.train_ds.use_cache=false \
              +model.validation_ds.use_cache=false \
              +model.test_ds.use_cache=false \
              trainer.devices=[0,1] \
              trainer.strategy=ddp \
              trainer.max_epochs=1 \
              +exp_manager.explicit_log_dir="${output_dir}" \
              +do_testing=false && \
            python punctuation_capitalization_train_evaluate.py \
              +do_training=false \
              +do_testing=true \
              ~model.train_ds \
              ~model.validation_ds \
              model.test_ds.ds_item="${data_dir}" \
              pretrained_model="${output_dir}/checkpoints/Punctuation_and_Capitalization.nemo" \
              +model.train_ds.use_cache=false \
              +model.validation_ds.use_cache=false \
              +model.test_ds.use_cache=false \
              trainer.devices=[0,1] \
              trainer.strategy=ddp \
              trainer.max_epochs=1 \
              exp_manager=null && \
            rm -rf "${work_dir}"'
          }
        }
        stage('Punctuation & Capitalization, Using model.common_datasest_parameters.{punct,capit}_label_ids') {
          steps {
            sh 'cd examples/nlp/token_classification && \
            work_dir="$(mktemp -d -p "$(pwd)")" && \
            output_dir="${work_dir}/output" && \
            mkdir -p "${output_dir}" && \
            data_dir="${work_dir}/data" && \
            mkdir -p "${data_dir}" && \
            cp /home/TestData/nlp/token_classification_punctuation/*.txt "${data_dir}" && \
            conf_name=punctuation_capitalization_config_with_ids && \
            cp conf/punctuation_capitalization_config.yaml "${work_dir}/${conf_name}.yaml" && \
            sed -i $\'s/punct_label_ids: null/punct_label_ids: {O: 0, \\\',\\\': 1, .: 2, \\\'?\\\': 3}/\' \
              "${work_dir}/${conf_name}.yaml" && \
            sed -i $\'s/capit_label_ids: null/capit_label_ids: {O: 0, U: 1}/\' \
              "${work_dir}/${conf_name}.yaml" && \
            python punctuation_capitalization_train_evaluate.py \
              --config-path "${work_dir}" \
              --config-name "${conf_name}" \
              model.train_ds.use_tarred_dataset=false \
              model.train_ds.ds_item="${data_dir}" \
              model.validation_ds.ds_item="${data_dir}" \
              model.test_ds.ds_item="${data_dir}" \
              model.language_model.pretrained_model_name=distilbert-base-uncased \
              +model.train_ds.use_cache=false \
              +model.validation_ds.use_cache=false \
              +model.test_ds.use_cache=false \
              trainer.devices=[0,1] \
              trainer.strategy=ddp \
              trainer.max_epochs=1 \
              +exp_manager.explicit_log_dir="${output_dir}" \
              +do_testing=false && \
            python punctuation_capitalization_train_evaluate.py \
              +do_training=false \
              +do_testing=true \
              ~model.train_ds \
              ~model.validation_ds \
              model.test_ds.ds_item="${data_dir}" \
              pretrained_model="${output_dir}/checkpoints/Punctuation_and_Capitalization.nemo" \
              +model.train_ds.use_cache=false \
              +model.validation_ds.use_cache=false \
              +model.test_ds.use_cache=false \
              trainer.devices=[0,1] \
              trainer.strategy=ddp \
              trainer.max_epochs=1 \
              exp_manager=null && \
            rm -rf "${work_dir}"'
          }
        }
      }
    }
    stage('Punctuation & Capitalization inference') {
      when {
        anyOf {
          branch 'main'
          changeRequest target: 'main'
        }
      }
      failFast true
      stages {
        stage('Restore punctuation and capitalization in long text') {
          steps {
            sh 'output_dir="$(mktemp -d -p "$(pwd)")" && \
            python examples/nlp/token_classification/punctuate_capitalize_infer.py \
              --input_manifest /home/TestData/nlp/token_classification_punctuation/iwslt_tst2019.manifest \
              --output_text "${output_dir}/iwslt_inference_result.txt" \
              --max_seq_length 92 \
              --step 8 \
              --margin 16 \
              --pretrained_name punctuation_en_bert \
              --batch_size 32 && \
            rm -rf "${output_dir}"'
          }
        }
      }
    }

    stage('L2: Parallel Pretraining BERT pretraining from Text/Preprocessed') {
      when {
        anyOf {
          branch 'main'
          changeRequest target: 'main'
        }
      }
      failFast true
      parallel {
        stage('L2: Pretraining BERT pretraining from Text') {
            steps {
              sh 'cd examples/nlp/language_modeling && \
              python bert_pretraining.py \
              --config-name=bert_pretraining_from_text_config.yaml \
              trainer.devices=[0] \
              trainer.accelerator="gpu" \
              trainer.precision=16 \
              +trainer.fast_dev_run=true \
              model.train_ds.data_file=/home/TestData/nlp/wikitext-2/train.txt  \
              model.train_ds.batch_size=32 \
              model.validation_ds.data_file=/home/TestData/nlp/wikitext-2/valid.txt  \
              model.validation_ds.batch_size=32 \
              model.language_model.config_file=/home/TestData/nlp/bert_configs/bert_3200.json \
              model.optim.lr=0.01 \
              model.optim.sched.warmup_ratio=0.1 \
              model.tokenizer.tokenizer_name=sentencepiece \
              model.tokenizer.tokenizer_model=/home/TestData/nlp/wikitext-2/tokenizer_bpe_v3193/tokenizer.model \
              model.mask_prob=0.15 \
              model.short_seq_prob=0.1 \
              exp_manager.exp_dir=PretrainingBERTFromText \
              '
              sh 'rm -f /home/TestData/nlp/wikitext-2/*.pkl'
              sh 'rm -rf examples/nlp/language_modeling/PretrainingBERTFromText'
              sh 'ls -lha examples/nlp/language_modeling'
            }
        }
        stage('L2: Pretraining BERT from Preprocessed') {
            steps {
              sh 'cd examples/nlp/language_modeling && \
              python bert_pretraining.py \
              --config-name=bert_pretraining_from_preprocessed_config.yaml \
              trainer.devices=[1] \
              trainer.accelerator="gpu" \
              trainer.precision=16 \
              +trainer.fast_dev_run=false \
              +trainer.max_epochs=1 \
              +trainer.limit_val_batches=0 \
              +trainer.limit_train_batches=1 \
              model.train_ds.data_file=/home/TestData/nlp/wiki_book_mini/training \
              model.train_ds.batch_size=8 \
              model.language_model.lm_checkpoint=/home/TestData/nlp/bert_ckpts/nemo1.0/bert_base_uncased_mlm_final_1074591_nemo1.0.pt \
              model.language_model.config_file=/home/TestData/nlp/bert_configs/uncased_L-12_H-768_A-12.json \
              model.optim.lr=0.875e-4 \
              model.optim.weight_decay=0.01 \
              model.optim.sched.warmup_ratio=0.01 \
              exp_manager.exp_dir=PretrainingBERTFromPreprocessed \
              exp_manager.create_checkpoint_callback=False \
              '
              sh 'rm -rf examples/nlp/language_modeling/PretrainingBERTFromPreprocessed'
              sh 'ls -lha examples/nlp/language_modeling'
            }
        }
      }
    }

    stage('L2: Entity Linking') {
      when {
        anyOf {
          branch 'main'
          changeRequest target: 'main'
        }
      }
      failFast true
      parallel {
        stage ('Self Alignment Pretraining BERT') {
           steps {
             sh 'cd examples/nlp/entity_linking && \
             python self_alignment_pretraining.py \
             project_dir=. \
             trainer.val_check_interval=3 \
             model.raw_data=None \
             model.train_ds.data_file=/home/TestData/nlp/entity_linking/tiny_example_train_pairs.tsv \
             model.validation_ds.data_file=/home/TestData/nlp/entity_linking/tiny_example_validation_pairs.tsv \
             model.train_ds.batch_size=8 \
             model.validation_ds.batch_size=8 \
             exp_manager.exp_dir=null'
          }
        }
      }
    }

    // TODO: remove +model.optim.capturable=True when Pytorch fix: https://github.com/pytorch/pytorch/pull/81858
    // is in the release container
    stage('L2: NMT Attention is All You Need Training') {
      when {
        anyOf {
          branch 'main'
          changeRequest target: 'main'
        }
      }
      failFast true
      parallel {
        stage('L2: NMT Training Post-LN') {
            steps {
              sh 'python examples/nlp/machine_translation/enc_dec_nmt.py \
              --config-path=conf \
              --config-name=aayn_base \
              do_testing=false \
              model.train_ds.src_file_name=/home/TestData/nlp/nmt/toy_data/wmt14-de-en.src \
              model.train_ds.tgt_file_name=/home/TestData/nlp/nmt/toy_data/wmt14-de-en.ref \
              model.validation_ds.src_file_name=/home/TestData/nlp/nmt/toy_data/wmt14-de-en.src \
              model.validation_ds.tgt_file_name=/home/TestData/nlp/nmt/toy_data/wmt14-de-en.src \
              model.test_ds.src_file_name=/home/TestData/nlp/nmt/toy_data/wmt14-de-en.src \
              model.test_ds.tgt_file_name=/home/TestData/nlp/nmt/toy_data/wmt14-de-en.src \
              model.encoder_tokenizer.tokenizer_model=/home/TestData/nlp/nmt/toy_data/tt_tokenizer.BPE.4096.model \
              model.decoder_tokenizer.tokenizer_model=/home/TestData/nlp/nmt/toy_data/tt_tokenizer.BPE.4096.model \
              model.encoder.num_layers=1 \
              model.encoder.hidden_size=64 \
              model.encoder.inner_size=256 \
              model.decoder.num_layers=1 \
              model.decoder.hidden_size=64 \
              model.decoder.inner_size=256 \
              +model.optim.capturable=True \
              trainer.devices=[0] \
              trainer.accelerator="gpu" \
              +trainer.val_check_interval=2 \
              +trainer.limit_val_batches=1 \
              +trainer.max_steps=2 \
              trainer.precision=16 \
              +exp_manager.explicit_log_dir=examples/nlp/machine_translation/nmt_results \
              +exp_manager.create_checkpoint_callback=true \
              '
              sh 'python examples/nlp/machine_translation/enc_dec_nmt.py \
              --config-path=conf \
              --config-name=aayn_base \
              do_testing=true \
              model.train_ds.src_file_name=/home/TestData/nlp/nmt/toy_data/wmt14-de-en.src \
              model.train_ds.tgt_file_name=/home/TestData/nlp/nmt/toy_data/wmt14-de-en.ref \
              model.validation_ds.src_file_name=/home/TestData/nlp/nmt/toy_data/wmt14-de-en.src \
              model.validation_ds.tgt_file_name=/home/TestData/nlp/nmt/toy_data/wmt14-de-en.src \
              model.test_ds.src_file_name=/home/TestData/nlp/nmt/toy_data/wmt14-de-en.src \
              model.test_ds.tgt_file_name=/home/TestData/nlp/nmt/toy_data/wmt14-de-en.src \
              model.encoder_tokenizer.tokenizer_model=/home/TestData/nlp/nmt/toy_data/tt_tokenizer.BPE.4096.model \
              model.decoder_tokenizer.tokenizer_model=/home/TestData/nlp/nmt/toy_data/tt_tokenizer.BPE.4096.model \
              model.encoder.num_layers=1 \
              model.encoder.hidden_size=64 \
              model.encoder.inner_size=256 \
              model.decoder.num_layers=1 \
              model.decoder.hidden_size=64 \
              model.decoder.inner_size=256 \
              +model.optim.capturable=True \
              trainer.devices=[0] \
              trainer.accelerator="gpu" \
              +trainer.val_check_interval=10 \
              +trainer.limit_val_batches=1 \
              +trainer.limit_test_batches=1 \
              +trainer.max_steps=10 \
              +exp_manager.explicit_log_dir=examples/nlp/machine_translation/nmt_results \
              +exp_manager.create_checkpoint_callback=true \
              +exp_manager.resume_if_exists=True \
              '
              sh 'rm -rf examples/nlp/machine_translation/nmt_results'
            }
        }

        stage('L2: NMT Training Pre-LN') {
            steps {
              sh 'cd examples/nlp/machine_translation && \
              python enc_dec_nmt.py \
              --config-path=conf \
              --config-name=aayn_base \
              do_testing=true \
              model.train_ds.src_file_name=/home/TestData/nlp/nmt/toy_data/wmt14-de-en.src \
              model.train_ds.tgt_file_name=/home/TestData/nlp/nmt/toy_data/wmt14-de-en.ref \
              model.validation_ds.src_file_name=/home/TestData/nlp/nmt/toy_data/wmt14-de-en.src \
              model.validation_ds.tgt_file_name=/home/TestData/nlp/nmt/toy_data/wmt14-de-en.src \
              model.test_ds.src_file_name=/home/TestData/nlp/nmt/toy_data/wmt14-de-en.src \
              model.test_ds.tgt_file_name=/home/TestData/nlp/nmt/toy_data/wmt14-de-en.src \
              model.encoder_tokenizer.tokenizer_model=/home/TestData/nlp/nmt/toy_data/tt_tokenizer.BPE.4096.model \
              model.decoder_tokenizer.tokenizer_model=/home/TestData/nlp/nmt/toy_data/tt_tokenizer.BPE.4096.model \
              model.encoder.pre_ln=true \
              model.decoder.pre_ln=true \
              trainer.devices=[1] \
              trainer.accelerator="gpu" \
              +trainer.fast_dev_run=true \
              +trainer.limit_test_batches=2 \
              exp_manager=null \
              '
            }
        }
        stage('L2: NMT Multi-Validation') {
            steps {
              sh 'cd examples/nlp/machine_translation && \
              python enc_dec_nmt.py \
              --config-path=conf \
              --config-name=aayn_base \
              do_testing=true \
              model.train_ds.src_file_name=/home/TestData/nlp/nmt/toy_data/wmt14-en-de.src \
              model.train_ds.tgt_file_name=/home/TestData/nlp/nmt/toy_data/wmt14-en-de.ref \
              model.validation_ds.src_file_name=[/home/TestData/nlp/nmt/toy_data/wmt13-en-de.src,/home/TestData/nlp/nmt/toy_data/wmt14-en-de.src] \
              model.validation_ds.tgt_file_name=[/home/TestData/nlp/nmt/toy_data/wmt13-en-de.ref,/home/TestData/nlp/nmt/toy_data/wmt14-en-de.ref] \
              model.test_ds.src_file_name=[/home/TestData/nlp/nmt/toy_data/wmt13-en-de.src,/home/TestData/nlp/nmt/toy_data/wmt14-en-de.src] \
              model.test_ds.tgt_file_name=[/home/TestData/nlp/nmt/toy_data/wmt13-en-de.ref,/home/TestData/nlp/nmt/toy_data/wmt14-en-de.ref] \
              model.encoder_tokenizer.tokenizer_model=/home/TestData/nlp/nmt/toy_data/tt_tokenizer.BPE.4096.model \
              model.decoder_tokenizer.tokenizer_model=/home/TestData/nlp/nmt/toy_data/tt_tokenizer.BPE.4096.model \
              trainer.devices=[0] \
              trainer.accelerator="gpu" \
              +trainer.fast_dev_run=true \
              +trainer.limit_test_batches=2 \
              exp_manager=null \
              '
            }
        }
      }
    }

    stage('L2: NMT Attention is All You Need Inference') {
      when {
        anyOf {
          branch 'main'
          changeRequest target: 'main'
        }
      }
      failFast true
      parallel {
        stage('L2: NMT Inference - PostLN') {
            steps {
              sh 'cd examples/nlp/machine_translation && \
              python nmt_transformer_infer.py \
              --model=/home/TestData/nlp/nmt/toy_data/TransformerLargeDe-En.nemo \
              --srctext=/home/TestData/nlp/nmt/toy_data/wmt14-de-en.test.src \
              --tgtout=/home/TestData/nlp/nmt/toy_data/out.txt \
              --target_lang en \
              --source_lang de \
              '
            }
        }
        stage('L2: NMT Inference - Pre-LN') {
            steps {
              sh 'cd examples/nlp/machine_translation && \
              python nmt_transformer_infer.py \
              --model=/home/TestData/nlp/nmt/toy_data/en_de_24x6_preln.nemo \
              --srctext=/home/TestData/nlp/nmt/toy_data/wmt14-en-de.test.src \
              --tgtout=/home/TestData/nlp/nmt/toy_data/out.txt \
              --target_lang de \
              --source_lang en \
              '
            }
        }
      }
    }

    stage('L2: NMT Attention is All You Need Finetuning') {
      when {
        anyOf {
          branch 'main'
          changeRequest target: 'main'
        }
      }
      failFast true
      steps {
        sh "cd examples/nlp/machine_translation && \
        python enc_dec_nmt_finetune.py \
        model_path=/home/TestData/nlp/nmt/toy_data/en_de_24x6_preln.nemo \
        trainer.devices=[0] \
        ~trainer.max_epochs \
        model.train_ds.src_file_name=/home/TestData/nlp/nmt/toy_data/wmt14-de-en.src \
        model.train_ds.tgt_file_name=/home/TestData/nlp/nmt/toy_data/wmt14-de-en.ref \
        model.validation_ds.src_file_name=/home/TestData/nlp/nmt/toy_data/wmt14-de-en.src \
        model.validation_ds.tgt_file_name=/home/TestData/nlp/nmt/toy_data/wmt14-de-en.src \
        model.test_ds.src_file_name=/home/TestData/nlp/nmt/toy_data/wmt14-de-en.src \
        model.test_ds.tgt_file_name=/home/TestData/nlp/nmt/toy_data/wmt14-de-en.src \
        +trainer.val_check_interval=10 \
        +trainer.limit_val_batches=1 \
        +trainer.limit_test_batches=1 \
        +trainer.max_steps=10 \
        +exp_manager.exp_dir=examples/nlp/machine_translation/nmt_finetune \
        +exp_manager.create_checkpoint_callback=True \
        +exp_manager.checkpoint_callback_params.monitor=val_sacreBLEU \
        +exp_manager.checkpoint_callback_params.mode=max \
        +exp_manager.checkpoint_callback_params.save_best_model=true \
        "
        sh "rm -rf examples/nlp/machine_translation/nmt_finetune"
      }
    }


    stage('L2: NMT Tarred Dataset Creation') {
      when {
        anyOf {
          branch 'main'
          changeRequest target: 'main'
        }
      }
      failFast true
      parallel {
        stage('L2: NMT Auto Tarred Dataset Creation') {
            steps {
              sh 'cd examples/nlp/machine_translation && \
              python enc_dec_nmt.py \
              --config-path=conf \
              --config-name=aayn_base \
              do_training=false \
              model.preproc_out_dir=$PWD/preproc_out_dir \
              model.train_ds.use_tarred_dataset=true \
              model.train_ds.n_preproc_jobs=2 \
              model.train_ds.lines_per_dataset_fragment=500 \
              model.train_ds.num_batches_per_tarfile=10 \
              model.train_ds.src_file_name=/home/TestData/nlp/nmt/toy_data/wmt14-de-en.src \
              model.train_ds.tgt_file_name=/home/TestData/nlp/nmt/toy_data/wmt14-de-en.ref \
              model.validation_ds.src_file_name=/home/TestData/nlp/nmt/toy_data/wmt14-de-en.src \
              model.validation_ds.tgt_file_name=/home/TestData/nlp/nmt/toy_data/wmt14-de-en.src \
              model.encoder_tokenizer.vocab_size=2000 \
              model.decoder_tokenizer.vocab_size=2000 \
              ~model.test_ds \
              trainer.devices=[0] \
              trainer.accelerator="gpu" \
              +trainer.fast_dev_run=true \
              exp_manager=null \
              '
            }
        }

        stage('L2: NMT Script Tarred Dataset Creation') {
            steps {
              sh 'cd examples/nlp/machine_translation && \
              python create_tarred_parallel_dataset.py \
              --src_fname /home/TestData/nlp/nmt/toy_data/wmt14-de-en.src \
              --tgt_fname /home/TestData/nlp/nmt/toy_data/wmt14-de-en.ref \
              --out_dir $PWD/out_dir \
              --encoder_tokenizer_vocab_size=2000 \
              --decoder_tokenizer_vocab_size=2000 \
              --tokens_in_batch=1000 \
              --lines_per_dataset_fragment=500 \
              --num_batches_per_tarfile=10 \
              --n_preproc_jobs=2 \
              '
            }
        }
      }
    }
    stage('L2: Megatron NMT Training TP=2') {
      when {
        anyOf {
          branch 'main'
          changeRequest target: 'main'
        }
      }
      failFast true
      steps {
        sh "python examples/nlp/machine_translation/megatron_nmt_training.py \
        trainer.devices=2 \
        trainer.accelerator=gpu \
        trainer.log_every_n_steps=1 \
        trainer.val_check_interval=10 \
        +trainer.limit_val_batches=2 \
        trainer.accumulate_grad_batches=1 \
        trainer.max_steps=10 \
        trainer.precision=16 \
        trainer.gradient_clip_val=1.0 \
        exp_manager.exp_dir=examples/nlp/machine_translation/megatron_nmt_results \
        model.tensor_model_parallel_size=2 \
        model.seq_length=128 \
        model.encoder.num_layers=4 \
        model.encoder.hidden_size=64 \
        model.encoder.num_attention_heads=8 \
        model.encoder.activation='swiglu' \
        model.encoder.masked_softmax_fusion=False \
        model.encoder.bias_activation_fusion=False \
        model.encoder.activations_checkpoint_method='block' \
        model.encoder.activations_checkpoint_num_layers=1 \
        model.decoder.num_layers=2 \
        model.decoder.hidden_size=64 \
        model.decoder.num_attention_heads=8 \
        model.decoder.activation='swiglu' \
        model.decoder.masked_softmax_fusion=False \
        model.decoder.bias_activation_fusion=False \
        model.decoder.activations_checkpoint_method='block' \
        model.decoder.activations_checkpoint_num_layers=1 \
        model.micro_batch_size=2 \
        model.global_batch_size=4 \
        model.train_ds.src_file_name=/home/TestData/nlp/nmt/toy_data/wmt14-de-en.src \
        model.train_ds.tgt_file_name=/home/TestData/nlp/nmt/toy_data/wmt14-de-en.ref \
        model.validation_ds.src_file_name=/home/TestData/nlp/nmt/toy_data/wmt14-de-en.src \
        model.validation_ds.tgt_file_name=/home/TestData/nlp/nmt/toy_data/wmt14-de-en.ref \
        model.train_ds.num_workers=1 \
        model.validation_ds.num_workers=1 \
        ~model.test_ds \
        model.train_ds.dataset_type=text_memmap \
        model.encoder_tokenizer.library=sentencepiece \
        model.encoder_tokenizer.model=/home/TestData/nlp/nmt/toy_data/spm_64k_all_langs_plus_en.model \
        model.decoder_tokenizer.library=sentencepiece \
        model.decoder_tokenizer.model=/home/TestData/nlp/nmt/toy_data/spm_64k_all_langs_plus_en.model"
        // Change val_check_interval to 1 for resume as the len(dataloder) is 1 due to max_steps being the same as that of training and Lightning 2.0 raises an error
        // if val_check_interval > len(dataloder: https://github.com/Lightning-AI/lightning/blob/2.0.6/src/lightning/pytorch/loops/fit_loop.py#L259 at the beginning of fit_loop.run()
        sh "python examples/nlp/machine_translation/megatron_nmt_training.py \
        trainer.devices=2 \
        trainer.accelerator=gpu \
        trainer.log_every_n_steps=1 \
        trainer.val_check_interval=1 \
        +trainer.limit_val_batches=2 \
        trainer.accumulate_grad_batches=1 \
        trainer.max_steps=10 \
        trainer.precision=16 \
        trainer.gradient_clip_val=1.0 \
        exp_manager.exp_dir=examples/nlp/machine_translation/megatron_nmt_results \
        model.tensor_model_parallel_size=2 \
        model.seq_length=128 \
        model.encoder.num_layers=4 \
        model.encoder.hidden_size=64 \
        model.encoder.num_attention_heads=8 \
        model.encoder.activation='swiglu' \
        model.encoder.masked_softmax_fusion=False \
        model.encoder.bias_activation_fusion=False \
        model.encoder.activations_checkpoint_method='block' \
        model.encoder.activations_checkpoint_num_layers=1 \
        model.decoder.num_layers=2 \
        model.decoder.hidden_size=64 \
        model.decoder.num_attention_heads=8 \
        model.decoder.activation='swiglu' \
        model.decoder.masked_softmax_fusion=False \
        model.decoder.bias_activation_fusion=False \
        model.decoder.activations_checkpoint_method='block' \
        model.decoder.activations_checkpoint_num_layers=1 \
        model.micro_batch_size=2 \
        model.global_batch_size=4 \
        model.train_ds.src_file_name=/home/TestData/nlp/nmt/toy_data/wmt14-de-en.src \
        model.train_ds.tgt_file_name=/home/TestData/nlp/nmt/toy_data/wmt14-de-en.ref \
        model.validation_ds.src_file_name=/home/TestData/nlp/nmt/toy_data/wmt14-de-en.src \
        model.validation_ds.tgt_file_name=/home/TestData/nlp/nmt/toy_data/wmt14-de-en.ref \
        model.train_ds.num_workers=1 \
        model.validation_ds.num_workers=1 \
        ~model.test_ds \
        model.train_ds.dataset_type=text_memmap \
        model.encoder_tokenizer.library=sentencepiece \
        model.encoder_tokenizer.model=/home/TestData/nlp/nmt/toy_data/spm_64k_all_langs_plus_en.model \
        model.decoder_tokenizer.library=sentencepiece \
        model.decoder_tokenizer.model=/home/TestData/nlp/nmt/toy_data/spm_64k_all_langs_plus_en.model"
        sh "rm -rf examples/nlp/machine_translation/megatron_nmt_results"
      }
    }
    stage('L2: Megatron BART Perceiver MIM Training TP=2') {
      // Testing Megatron hidden transformations
      when {
        anyOf {
          branch 'main'
          changeRequest target: 'main'
        }
      }
      failFast true
      steps {
        sh "python examples/nlp/language_modeling/megatron_bart_pretraining.py \
        trainer.devices=2 \
        trainer.accelerator=gpu \
        trainer.log_every_n_steps=1 \
        trainer.val_check_interval=10 \
        trainer.limit_val_batches=2 \
        trainer.accumulate_grad_batches=1 \
        trainer.max_steps=10 \
        trainer.precision=16 \
        trainer.gradient_clip_val=1.0 \
        exp_manager.exp_dir=examples/nlp/language_modeling/megatron_mim_results \
        model.tensor_model_parallel_size=2 \
        model.seq_length=128 \
        model.encoder.num_layers=4 \
        model.encoder.hidden_size=64 \
        model.encoder.arch=perceiver \
        model.encoder.num_attention_heads=8 \
        model.encoder.activation='swiglu' \
        model.encoder.masked_softmax_fusion=False \
        model.encoder.bias_activation_fusion=False \
        model.encoder.activations_checkpoint_method='block' \
        model.encoder.activations_checkpoint_num_layers=1 \
        model.decoder.num_layers=2 \
        model.decoder.hidden_size=64 \
        model.decoder.num_attention_heads=8 \
        model.decoder.activation='swiglu' \
        model.decoder.masked_softmax_fusion=False \
        model.decoder.bias_activation_fusion=False \
        model.decoder.activations_checkpoint_method='block' \
        model.decoder.activations_checkpoint_num_layers=1 \
        model.micro_batch_size=2 \
        model.global_batch_size=4 \
        model.data.data_impl=text_mmap \
        model.data.data_prefix=[1.0,/home/TestData/nlp/nmt/toy_data/wmt14-de-en.src] \
        model.data.splits_string=\'\"800,100,100\"\' \
        model.data.whole_word_masking=False \
        model.tokenizer.library=sentencepiece \
        model.tokenizer.model=/home/TestData/nlp/nmt/toy_data/spm_64k_all_langs_plus_en.model \
        ++model.hiddens.enc_output_name=z \
        ++model.hiddens.transform.q_z_given_x.cls_name=cond_gaussian \
        ++model.hiddens.transform.q_z_given_x.hidden_size=64 \
        ++model.hiddens.loss.mim.cls_name=a_mim \
        ++model.hiddens.loss.mim.loss_weight=0.5"
        // Change val_check_interval to 1 for resume as the len(dataloder) is 1 due to max_steps being the same as that of training and Lightning 2.0 raises an error
        // if val_check_interval > len(dataloder: https://github.com/Lightning-AI/lightning/blob/2.0.6/src/lightning/pytorch/loops/fit_loop.py#L259 at the beginning of fit_loop.run()
        sh "python examples/nlp/language_modeling/megatron_bart_pretraining.py \
        trainer.devices=2 \
        trainer.accelerator=gpu \
        trainer.log_every_n_steps=1 \
        trainer.val_check_interval=1 \
        trainer.limit_val_batches=2 \
        trainer.accumulate_grad_batches=1 \
        trainer.max_steps=10 \
        trainer.precision=16 \
        trainer.gradient_clip_val=1.0 \
        exp_manager.exp_dir=examples/nlp/language_modeling/megatron_mim_results \
        model.tensor_model_parallel_size=2 \
        model.seq_length=128 \
        model.encoder.num_layers=4 \
        model.encoder.hidden_size=64 \
        model.encoder.arch=perceiver \
        model.encoder.num_attention_heads=8 \
        model.encoder.activation='swiglu' \
        model.encoder.masked_softmax_fusion=False \
        model.encoder.bias_activation_fusion=False \
        model.encoder.activations_checkpoint_method='block' \
        model.encoder.activations_checkpoint_num_layers=1 \
        model.decoder.num_layers=2 \
        model.decoder.hidden_size=64 \
        model.decoder.num_attention_heads=8 \
        model.decoder.activation='swiglu' \
        model.decoder.masked_softmax_fusion=False \
        model.decoder.bias_activation_fusion=False \
        model.decoder.activations_checkpoint_method='block' \
        model.decoder.activations_checkpoint_num_layers=1 \
        model.micro_batch_size=2 \
        model.global_batch_size=4 \
        model.data.data_impl=text_mmap \
        model.data.data_prefix=[1.0,/home/TestData/nlp/nmt/toy_data/wmt14-de-en.src] \
        model.data.splits_string=\'\"800,100,100\"\' \
        model.data.whole_word_masking=False \
        model.tokenizer.library=sentencepiece \
        model.tokenizer.model=/home/TestData/nlp/nmt/toy_data/spm_64k_all_langs_plus_en.model \
        ++model.hiddens.enc_output_name=z \
        ++model.hiddens.transform.q_z_given_x.cls_name=cond_gaussian \
        ++model.hiddens.transform.q_z_given_x.hidden_size=64 \
        ++model.hiddens.loss.mim.cls_name=a_mim \
        ++model.hiddens.loss.mim.loss_weight=0.5"
        sh "rm -rf examples/nlp/language_modeling/megatron_mim_results"
      }
    }
    // stage('L2: NMT Bottleneck Fallback') {
    //   when {
    //     anyOf {
    //       branch 'main'
    //       changeRequest target: 'main'
    //     }
    //   }
    //   failFast true
    //   parallel {
    //     stage('L2: seq2seq (no bottleneck)') {
    //         steps {
    //           sh 'cd examples/nlp/machine_translation && \
    //           enc_dec_nmt-bottleneck.py \
    //           --config-path=conf \
    //           --config-name=aayn_bottleneck \
    //           do_testing=true \
    //           model.model_type=nll \
    //           model.encoder.arch=seq2seq \
    //           model.encoder.hidden_steps=1 \
    //           model.encoder.hidden_blocks=1 \
    //           model.encoder.hidden_init_method=params \
    //           model.encoder.hidden_size=64 \
    //           model.encoder.inner_size=128 \
    //           model.encoder.num_attention_heads=2 \
    //           model.encoder.num_layers=2 \
    //           model.decoder.hidden_size=64 \
    //           model.decoder.inner_size=128 \
    //           model.decoder.num_attention_heads=2 \
    //           model.decoder.num_layers=2 \
    //           model.train_ds.src_file_name=/home/TestData/nlp/nmt/toy_data/wmt14-en-de.src \
    //           model.train_ds.tgt_file_name=/home/TestData/nlp/nmt/toy_data/wmt14-en-de.ref \
    //           model.validation_ds.src_file_name=[/home/TestData/nlp/nmt/toy_data/wmt13-en-de.src,/home/TestData/nlp/nmt/toy_data/wmt14-en-de.src] \
    //           model.validation_ds.tgt_file_name=[/home/TestData/nlp/nmt/toy_data/wmt13-en-de.ref,/home/TestData/nlp/nmt/toy_data/wmt14-en-de.ref] \
    //           model.test_ds.src_file_name=/home/TestData/nlp/nmt/toy_data/wmt13-en-de.src \
    //           model.test_ds.tgt_file_name=/home/TestData/nlp/nmt/toy_data/wmt13-en-de.ref \
    //           model.encoder_tokenizer.tokenizer_model=/home/TestData/nlp/nmt/toy_data/tt_tokenizer.BPE.4096.model \
    //           model.decoder_tokenizer.tokenizer_model=/home/TestData/nlp/nmt/toy_data/tt_tokenizer.BPE.4096.model \
    //           trainer.devices=[1] \
    //           trainer.accelerator="gpu" \
    //           +trainer.fast_dev_run=true \
    //           +trainer.limit_test_batches=2 \
    //           exp_manager=null \
    //           '
    //         }
    //     }
    //   }
    // }
    // stage('L2: NMT Bottleneck Architecture') {
    //   when {
    //     anyOf {
    //       branch 'main'
    //       changeRequest target: 'main'
    //     }
    //   }
    //   failFast true
    //   parallel {
    //     stage('Bridge Encoder (identity)') {
    //         steps {
    //           sh 'cd examples/nlp/machine_translation && \
    //           enc_dec_nmt-bottleneck.py \
    //           --config-path=conf \
    //           --config-name=aayn_bottleneck \
    //           do_testing=true \
    //           model.model_type=nll \
    //           model.encoder.arch=bridge \
    //           model.encoder.hidden_steps=1 \
    //           model.encoder.hidden_blocks=1 \
    //           model.encoder.hidden_init_method=identity \
    //           model.encoder.hidden_size=64 \
    //           model.encoder.inner_size=128 \
    //           model.encoder.num_attention_heads=2 \
    //           model.encoder.num_layers=2 \
    //           model.decoder.hidden_size=64 \
    //           model.decoder.inner_size=128 \
    //           model.decoder.num_attention_heads=2 \
    //           model.decoder.num_layers=2 \
    //           model.train_ds.src_file_name=/home/TestData/nlp/nmt/toy_data/wmt14-de-en.src \
    //           model.train_ds.tgt_file_name=/home/TestData/nlp/nmt/toy_data/wmt14-de-en.ref \
    //           model.validation_ds.src_file_name=/home/TestData/nlp/nmt/toy_data/wmt14-de-en.src \
    //           model.validation_ds.tgt_file_name=/home/TestData/nlp/nmt/toy_data/wmt14-de-en.src \
    //           model.test_ds.src_file_name=/home/TestData/nlp/nmt/toy_data/wmt14-de-en.src \
    //           model.test_ds.tgt_file_name=/home/TestData/nlp/nmt/toy_data/wmt14-de-en.src \
    //           model.encoder_tokenizer.tokenizer_model=/home/TestData/nlp/nmt/toy_data/tt_tokenizer.BPE.4096.model \
    //           model.decoder_tokenizer.tokenizer_model=/home/TestData/nlp/nmt/toy_data/tt_tokenizer.BPE.4096.model \
    //		 trainer.devices=[0] \
    // 		 trainer.accelerator="gpu" \
    //           +trainer.fast_dev_run=true \
    //           +trainer.limit_test_batches=2 \
    //           exp_manager=null \
    //           '
    //         }
    //     }
    //     stage('Perceiver Encoder (params)') {
    //         steps {
    //           sh 'cd examples/nlp/machine_translation && \
    //           enc_dec_nmt-bottleneck.py \
    //           --config-path=conf \
    //           --config-name=aayn_bottleneck \
    //           do_testing=true \
    //           model.model_type=nll \
    //           model.encoder.arch=perceiver \
    //           model.encoder.hidden_steps=1 \
    //           model.encoder.hidden_blocks=1 \
    //           model.encoder.hidden_init_method=params \
    //           model.encoder.hidden_size=64 \
    //           model.encoder.inner_size=128 \
    //           model.encoder.num_attention_heads=2 \
    //           model.encoder.num_layers=2 \
    //           model.decoder.hidden_size=64 \
    //           model.decoder.inner_size=128 \
    //           model.decoder.num_attention_heads=2 \
    //           model.decoder.num_layers=2 \
    //           model.train_ds.src_file_name=/home/TestData/nlp/nmt/toy_data/wmt14-de-en.src \
    //           model.train_ds.tgt_file_name=/home/TestData/nlp/nmt/toy_data/wmt14-de-en.ref \
    //           model.validation_ds.src_file_name=/home/TestData/nlp/nmt/toy_data/wmt14-de-en.src \
    //           model.validation_ds.tgt_file_name=/home/TestData/nlp/nmt/toy_data/wmt14-de-en.src \
    //           model.test_ds.src_file_name=/home/TestData/nlp/nmt/toy_data/wmt14-de-en.src \
    //           model.test_ds.tgt_file_name=/home/TestData/nlp/nmt/toy_data/wmt14-de-en.src \
    //           model.encoder_tokenizer.tokenizer_model=/home/TestData/nlp/nmt/toy_data/tt_tokenizer.BPE.4096.model \
    //           model.decoder_tokenizer.tokenizer_model=/home/TestData/nlp/nmt/toy_data/tt_tokenizer.BPE.4096.model \
    //           trainer.devices=[1] \
    //           trainer.accelerator="gpu" \
    //           +trainer.fast_dev_run=true \
    //           +trainer.limit_test_batches=2 \
    //           exp_manager=null \
    //           '
    //         }
    //     }
    //   }
    // }
    // stage('L2: NMT Bottleneck LVM') {
    //   when {
    //     anyOf {
    //       branch 'main'
    //       changeRequest target: 'main'
    //     }
    //   }
    //   failFast true
    //   parallel {
    //     stage('VAE') {
    //         steps {
    //           sh 'cd examples/nlp/machine_translation && \
    //           enc_dec_nmt-bottleneck.py \
    //           --config-path=conf \
    //           --config-name=aayn_bottleneck \
    //           do_testing=true \
    //           model.model_type=vae \
    //           model.encoder.arch=perceiver \
    //           model.encoder.hidden_steps=1 \
    //           model.encoder.hidden_blocks=1 \
    //           model.encoder.hidden_init_method=params \
    //           model.encoder.hidden_size=64 \
    //           model.encoder.inner_size=128 \
    //           model.encoder.num_attention_heads=2 \
    //           model.encoder.num_layers=2 \
    //           model.decoder.hidden_size=64 \
    //           model.decoder.inner_size=128 \
    //           model.decoder.num_attention_heads=2 \
    //           model.decoder.num_layers=2 \
    //           model.train_ds.src_file_name=/home/TestData/nlp/nmt/toy_data/wmt14-de-en.src \
    //           model.train_ds.tgt_file_name=/home/TestData/nlp/nmt/toy_data/wmt14-de-en.ref \
    //           model.validation_ds.src_file_name=/home/TestData/nlp/nmt/toy_data/wmt14-de-en.src \
    //           model.validation_ds.tgt_file_name=/home/TestData/nlp/nmt/toy_data/wmt14-de-en.src \
    //           model.test_ds.src_file_name=/home/TestData/nlp/nmt/toy_data/wmt14-de-en.src \
    //           model.test_ds.tgt_file_name=/home/TestData/nlp/nmt/toy_data/wmt14-de-en.src \
    //           model.encoder_tokenizer.tokenizer_model=/home/TestData/nlp/nmt/toy_data/tt_tokenizer.BPE.4096.model \
    //           model.decoder_tokenizer.tokenizer_model=/home/TestData/nlp/nmt/toy_data/tt_tokenizer.BPE.4096.model \
    //           trainer.devices=[0] \
    //           trainer.accelerator="gpu" \
    //           +trainer.fast_dev_run=true \
    //           +trainer.limit_test_batches=2 \
    //           exp_manager=null \
    //           '
    //         }
    //     }
    //     stage('MIM') {
    //         steps {
    //           sh 'cd examples/nlp/machine_translation && \
    //           enc_dec_nmt-bottleneck.py \
    //           --config-path=conf \
    //           --config-name=aayn_bottleneck \
    //           do_testing=true \
    //           model.model_type=mim \
    //           model.encoder.arch=perceiver \
    //           model.encoder.hidden_steps=1 \
    //           model.encoder.hidden_blocks=1 \
    //           model.encoder.hidden_init_method=params \
    //           model.encoder.hidden_size=64 \
    //           model.encoder.inner_size=128 \
    //           model.encoder.num_attention_heads=2 \
    //           model.encoder.num_layers=2 \
    //           model.decoder.hidden_size=64 \
    //           model.decoder.inner_size=128 \
    //           model.decoder.num_attention_heads=2 \
    //           model.decoder.num_layers=2 \
    //           model.train_ds.src_file_name=/home/TestData/nlp/nmt/toy_data/wmt14-de-en.src \
    //           model.train_ds.tgt_file_name=/home/TestData/nlp/nmt/toy_data/wmt14-de-en.ref \
    //           model.validation_ds.src_file_name=/home/TestData/nlp/nmt/toy_data/wmt14-de-en.src \
    //           model.validation_ds.tgt_file_name=/home/TestData/nlp/nmt/toy_data/wmt14-de-en.src \
    //           model.test_ds.src_file_name=/home/TestData/nlp/nmt/toy_data/wmt14-de-en.src \
    //           model.test_ds.tgt_file_name=/home/TestData/nlp/nmt/toy_data/wmt14-de-en.src \
    //           model.encoder_tokenizer.tokenizer_model=/home/TestData/nlp/nmt/toy_data/tt_tokenizer.BPE.4096.model \
    //           model.decoder_tokenizer.tokenizer_model=/home/TestData/nlp/nmt/toy_data/tt_tokenizer.BPE.4096.model \
    //           trainer.devices=[1] \
    //           trainer.accelerator="gpu" \
    //           +trainer.fast_dev_run=true \
    //           +trainer.limit_test_batches=2 \
    //           exp_manager=null \
    //           '
    //         }
    //     }
    //   }
    // }
    stage('L2: Megatron Bert Pretraining and Resume Training with Pipeline Paralleism') {
      when {
        anyOf {
          branch 'main'
          changeRequest target: 'main'
        }
      }
      failFast true
      steps {
        sh "python examples/nlp/language_modeling/megatron_bert_pretraining.py \
        trainer.devices=2 \
        trainer.accelerator=gpu \
        trainer.log_every_n_steps=1 \
        trainer.val_check_interval=10 \
        trainer.limit_val_batches=2 \
        trainer.accumulate_grad_batches=1 \
        trainer.max_steps=10 \
        trainer.precision=16 \
        trainer.gradient_clip_val=1.0 \
        exp_manager.exp_dir=examples/nlp/language_modeling/bert_pretrain_results \
        model.pipeline_model_parallel_size=2 \
        model.optim.name=fused_adam \
        model.optim.lr=2e-4 \
        model.optim.sched.warmup_steps=2 \
        model.optim.sched.constant_steps=2 \
        model.optim.sched.min_lr=8e-5 \
        model.max_position_embeddings=128 \
        model.encoder_seq_length=128 \
        model.data.seq_length=128 \
        model.tokenizer.vocab_file=/home/TestData/nlp/megatron_bert/data/bert/vocab.txt \
        model.num_layers=8 \
        model.hidden_size=256 \
        model.num_attention_heads=8 \
        model.activations_checkpoint_method='block' \
        model.activations_checkpoint_num_layers=1 \
        model.data.data_prefix=[.5,/home/TestData/nlp/megatron_bert/data/bert/simple_wiki_bert_preproc_text_sentence,.5,/home/TestData/nlp/megatron_bert/data/bert/simple_wiki_bert_preproc_text_sentence] \
        model.data.index_mapping_dir=examples/nlp/language_modeling/bert_index_mappings"
        sh "python examples/nlp/language_modeling/megatron_bert_pretraining.py \
        trainer.devices=2 \
        trainer.accelerator=gpu \
        trainer.log_every_n_steps=1 \
        trainer.val_check_interval=10 \
        trainer.limit_val_batches=2 \
        trainer.accumulate_grad_batches=1 \
        trainer.max_steps=20 \
        trainer.precision=16 \
        trainer.gradient_clip_val=1.0 \
        exp_manager.exp_dir=examples/nlp/language_modeling/bert_pretrain_results \
        exp_manager.resume_if_exists=True \
        model.pipeline_model_parallel_size=2 \
        model.optim.name=fused_adam \
        model.optim.lr=2e-4 \
        model.optim.sched.warmup_steps=2 \
        model.optim.sched.constant_steps=2 \
        model.optim.sched.min_lr=8e-5 \
        model.max_position_embeddings=128 \
        model.encoder_seq_length=128 \
        model.data.seq_length=128 \
        model.tokenizer.vocab_file=/home/TestData/nlp/megatron_bert/data/bert/vocab.txt \
        model.num_layers=8 \
        model.hidden_size=256 \
        model.num_attention_heads=8 \
        model.activations_checkpoint_method='block' \
        model.activations_checkpoint_num_layers=1 \
        model.data.data_prefix=[.5,/home/TestData/nlp/megatron_bert/data/bert/simple_wiki_bert_preproc_text_sentence,.5,/home/TestData/nlp/megatron_bert/data/bert/simple_wiki_bert_preproc_text_sentence] \
        model.data.index_mapping_dir=examples/nlp/language_modeling/bert_index_mappings"
        sh "rm -rf examples/nlp/language_modeling/bert_pretrain_results"
        sh "rm -rf examples/nlp/language_modeling/bert_index_mappings"
      }
    }
    stage('L2: Megatron Bert Pretraining and Resume Training') {
      when {
        anyOf {
          branch 'main'
          changeRequest target: 'main'
        }
      }
      failFast true
      steps {
        sh "python examples/nlp/language_modeling/megatron_bert_pretraining.py \
        trainer.devices=2 \
        trainer.accelerator=gpu \
        trainer.log_every_n_steps=1 \
        trainer.val_check_interval=10 \
        trainer.limit_val_batches=2 \
        trainer.accumulate_grad_batches=1 \
        trainer.max_steps=10 \
        trainer.precision=16 \
        trainer.gradient_clip_val=1.0 \
        exp_manager.exp_dir=examples/nlp/language_modeling/bert_pretrain_results \
        model.tensor_model_parallel_size=2 \
        model.optim.name=fused_adam \
        model.optim.lr=2e-4 \
        model.sequence_parallel=True \
        model.optim.sched.warmup_steps=2 \
        model.optim.sched.constant_steps=2 \
        model.optim.sched.min_lr=8e-5 \
        model.max_position_embeddings=128 \
        model.encoder_seq_length=128 \
        model.data.seq_length=128 \
        model.tokenizer.vocab_file=/home/TestData/nlp/megatron_bert/data/bert/vocab.txt \
        model.num_layers=8 \
        model.hidden_size=256 \
        model.num_attention_heads=8 \
        model.activations_checkpoint_method='block' \
        model.activations_checkpoint_num_layers=1 \
        model.data.data_prefix=[.5,/home/TestData/nlp/megatron_bert/data/bert/simple_wiki_bert_preproc_text_sentence,.5,/home/TestData/nlp/megatron_bert/data/bert/simple_wiki_bert_preproc_text_sentence] \
        model.data.index_mapping_dir=examples/nlp/language_modeling/bert_index_mappings"
        sh "python examples/nlp/language_modeling/megatron_bert_pretraining.py \
        trainer.devices=2 \
        trainer.accelerator=gpu \
        trainer.log_every_n_steps=1 \
        trainer.val_check_interval=10 \
        trainer.limit_val_batches=2 \
        trainer.accumulate_grad_batches=1 \
        trainer.max_steps=20 \
        trainer.precision=16 \
        trainer.gradient_clip_val=1.0 \
        exp_manager.exp_dir=examples/nlp/language_modeling/bert_pretrain_results \
        exp_manager.resume_if_exists=True \
        model.tensor_model_parallel_size=2 \
        model.optim.name=fused_adam \
        model.optim.lr=2e-4 \
        model.optim.sched.warmup_steps=2 \
        model.optim.sched.constant_steps=2 \
        model.optim.sched.min_lr=8e-5 \
        model.max_position_embeddings=128 \
        model.encoder_seq_length=128 \
        model.data.seq_length=128 \
        model.tokenizer.vocab_file=/home/TestData/nlp/megatron_bert/data/bert/vocab.txt \
        model.num_layers=8 \
        model.hidden_size=256 \
        model.num_attention_heads=8 \
        model.activations_checkpoint_method='block' \
        model.activations_checkpoint_num_layers=1 \
        model.data.data_prefix=[.5,/home/TestData/nlp/megatron_bert/data/bert/simple_wiki_bert_preproc_text_sentence,.5,/home/TestData/nlp/megatron_bert/data/bert/simple_wiki_bert_preproc_text_sentence] \
        model.data.index_mapping_dir=examples/nlp/language_modeling/bert_index_mappings"
        sh "rm -rf examples/nlp/language_modeling/bert_pretrain_results"
        sh "rm -rf examples/nlp/language_modeling/bert_index_mappings"
      }
    }
    stage('L2: Megatron Core Bert Pretraining and Resume Training') {
      when {
        anyOf {
          branch 'main'
          changeRequest target: 'main'
        }
      }
      failFast true
      steps {
        sh "NVTE_FLASH_ATTN=0 python examples/nlp/language_modeling/megatron_bert_pretraining.py \
        trainer.devices=2 \
        trainer.accelerator=gpu \
        trainer.log_every_n_steps=1 \
        trainer.val_check_interval=10 \
        trainer.limit_val_batches=2 \
        trainer.accumulate_grad_batches=1 \
        trainer.max_steps=10 \
        trainer.precision=32 \
        trainer.gradient_clip_val=1.0 \
        exp_manager.exp_dir=examples/nlp/language_modeling/bert_pretrain_results \
        model.mcore_bert=True \
        model.tensor_model_parallel_size=2 \
        model.optim.name=fused_adam \
        model.optim.lr=2e-4 \
        model.sequence_parallel=True \
        model.optim.sched.warmup_steps=2 \
        model.optim.sched.constant_steps=2 \
        model.optim.sched.min_lr=8e-5 \
        model.max_position_embeddings=128 \
        model.encoder_seq_length=128 \
        model.data.seq_length=128 \
        model.tokenizer.vocab_file=/home/TestData/nlp/megatron_bert/data/bert/vocab.txt \
        model.num_layers=8 \
        model.hidden_size=256 \
        model.num_attention_heads=8 \
        model.activations_checkpoint_method='block' \
        model.activations_checkpoint_num_layers=1 \
        model.data.data_prefix=[.5,/home/TestData/nlp/megatron_bert/data/bert/simple_wiki_bert_preproc_text_sentence,.5,/home/TestData/nlp/megatron_bert/data/bert/simple_wiki_bert_preproc_text_sentence] \
        model.data.index_mapping_dir=examples/nlp/language_modeling/bert_index_mappings"
        sh "NVTE_FLASH_ATTN=0 python examples/nlp/language_modeling/megatron_bert_pretraining.py \
        trainer.devices=2 \
        trainer.accelerator=gpu \
        trainer.log_every_n_steps=1 \
        trainer.val_check_interval=10 \
        trainer.limit_val_batches=2 \
        trainer.accumulate_grad_batches=1 \
        trainer.max_steps=20 \
        trainer.precision=32 \
        trainer.gradient_clip_val=1.0 \
        exp_manager.exp_dir=examples/nlp/language_modeling/bert_pretrain_results \
        exp_manager.resume_if_exists=True \
        model.mcore_bert=True \
        model.tensor_model_parallel_size=2 \
        model.optim.name=fused_adam \
        model.optim.lr=2e-4 \
        model.optim.sched.warmup_steps=2 \
        model.optim.sched.constant_steps=2 \
        model.optim.sched.min_lr=8e-5 \
        model.max_position_embeddings=128 \
        model.encoder_seq_length=128 \
        model.data.seq_length=128 \
        model.tokenizer.vocab_file=/home/TestData/nlp/megatron_bert/data/bert/vocab.txt \
        model.num_layers=8 \
        model.hidden_size=256 \
        model.num_attention_heads=8 \
        model.activations_checkpoint_method='block' \
        model.activations_checkpoint_num_layers=1 \
        model.data.data_prefix=[.5,/home/TestData/nlp/megatron_bert/data/bert/simple_wiki_bert_preproc_text_sentence,.5,/home/TestData/nlp/megatron_bert/data/bert/simple_wiki_bert_preproc_text_sentence] \
        model.data.index_mapping_dir=examples/nlp/language_modeling/bert_index_mappings"
        sh "rm -rf examples/nlp/language_modeling/bert_pretrain_results"
        sh "rm -rf examples/nlp/language_modeling/bert_index_mappings"
      }
    }
    stage('L2: Megatron RETRO Pretraining and Resume Training') {
      when {
        anyOf {
          branch 'main'
          changeRequest target: 'main'
        }
      }
      failFast true
      steps {
        sh "python examples/nlp/language_modeling/megatron_retro_pretraining.py \
        trainer.devices=2 \
        trainer.num_nodes=1 \
        trainer.accelerator=gpu \
        trainer.accumulate_grad_batches=1 \
        trainer.limit_val_batches=2 \
        exp_manager.resume_if_exists=True \
        trainer.max_steps=10 \
        trainer.precision=16 \
        trainer.gradient_clip_val=1.0 \
        trainer.val_check_interval=10 \
        exp_manager.exp_dir=examples/nlp/language_modeling/retro_results \
        model.data.data_prefix='' \
        model.data.knn_index='' \
        model.data.retrieval_prefix='' \
        model.tensor_model_parallel_size=2 \
        model.micro_batch_size=4 \
        model.optim.name=fused_adam \
        model.optim.lr=2e-4 \
        model.optim.sched.warmup_steps=2 \
        model.optim.sched.constant_steps=2 \
        model.optim.sched.min_lr=8e-5 \
        model.max_position_embeddings=128 \
        model.encoder_seq_length=128 \
        model.chunk_size=32 \
        model.enc_num_layers=2 \
        model.dec_num_layers=2 \
        model.enc_cross_attention=[1] \
        model.dec_cross_attention=[1] \
        +model.data.mock=True"
        sh "python examples/nlp/language_modeling/megatron_retro_pretraining.py \
        trainer.devices=2 \
        trainer.num_nodes=1 \
        trainer.accelerator=gpu \
        trainer.accumulate_grad_batches=1 \
        trainer.limit_val_batches=2 \
        exp_manager.resume_if_exists=True \
        trainer.max_steps=20 \
        trainer.precision=16 \
        trainer.gradient_clip_val=1.0 \
        trainer.val_check_interval=10 \
        exp_manager.exp_dir=examples/nlp/language_modeling/retro_results \
        model.data.data_prefix='' \
        model.data.knn_index='' \
        model.data.retrieval_prefix='' \
        model.tensor_model_parallel_size=2 \
        model.micro_batch_size=4 \
        model.optim.name=fused_adam \
        model.optim.lr=2e-4 \
        model.optim.sched.warmup_steps=2 \
        model.optim.sched.constant_steps=2 \
        model.optim.sched.min_lr=8e-5 \
        model.max_position_embeddings=128 \
        model.encoder_seq_length=128 \
        model.chunk_size=32 \
        model.enc_num_layers=2 \
        model.dec_num_layers=2 \
        model.enc_cross_attention=[1] \
        model.dec_cross_attention=[1] \
        +model.data.mock=True"
        sh "rm -rf examples/nlp/language_modeling/retro_results"
      }
    }
    stage('L2: Megatron RETRO muTransfer Pretraining Performance') {
      when {
        anyOf {
          branch 'main'
          changeRequest target: 'main'
        }
      }
      failFast true
      steps {
            sh "python examples/nlp/language_modeling/megatron_retro_mutransfer_pretrain.py \
                trainer.devices=2 \
                trainer.num_nodes=1 \
                trainer.accelerator=gpu \
                trainer.accumulate_grad_batches=1 \
                trainer.max_steps=100 \
                trainer.log_every_n_steps=1 \
                trainer.precision=16 \
                trainer.val_check_interval=100 \
                trainer.limit_val_batches=0 \
                trainer.gradient_clip_val=1.0 \
                +trainer.num_sanity_val_steps=0 \
                exp_manager.exp_dir=examples/nlp/language_modeling/retro_results/ \
                +exp_manager.version=smalltest \
                model.data.neighbors=2 \
                model.megatron_amp_O2=False \
                model.apply_query_key_layer_scaling=False \
                model.tensor_model_parallel_size=1 \
                model.optim.name=muadamw \
                model.optim.weight_decay=0.1 \
                model.optim.betas=[0.9,0.95] \
                model.optim.lr=6e-4 \
                model.optim.sched.warmup_steps=1000 \
                model.optim.sched.constant_steps=0 \
                model.optim.sched.min_lr=6e-5 \
                model.add_position_embedding=False \
                model.enc_num_layers=2 \
                model.dec_num_layers=6 \
                model.enc_cross_attention=[0] \
                model.dec_cross_attention=[3,5] \
                model.hidden_size=96 \
                model.ffn_hidden_size=384 \
                model.init_method_std=0.023 \
                model.num_attention_heads=12 \
                model.max_position_embeddings=1024 \
                model.encoder_seq_length=1024 \
                model.tokenizer.library=megatron \
                model.tokenizer.type=GPT2BPETokenizer \
                model.tokenizer.merge_file=/home/TestData/nlp/megatron_retro/gpt2-merges.txt \
                model.tokenizer.vocab_file=/home/TestData/nlp/megatron_retro/gpt2-vocab.json \
                model.data.data_prefix=[/home/TestData/nlp/megatron_retro/retro_wiki_test_text_document] \
                model.data.knn_index=[/home/TestData/nlp/megatron_retro/knn2_map_wiki_test.idx] \
                model.data.retrieval_prefix=/home/TestData/nlp/megatron_retro/retro_wiki_test_text_document \
                model.data.index_mapping_dir=/home/TestData/nlp/megatron_retro \
                model.data.num_workers=8 \
                model.micro_batch_size=8 \
                model.normalization=rmsnorm \
                model.transformer_block_type=pre_ln \
                model.bias_activation_fusion=True \
                model.bias_dropout_add_fusion=False \
                model.masked_softmax_fusion=True \
                model.hidden_dropout=0 \
                model.attention_dropout=0 \
                model.fp32_residual_connection=True \
                model.shape_file=/home/TestData/nlp/megatron_retro/o1_rel_shape_info_tiny.yaml"
        sh '''python -c "import pandas as pd
import pathlib
from pandas.testing import assert_frame_equal
from tensorboard.backend.event_processing.event_accumulator import EventAccumulator
import torch
if not (torch.cuda.is_available() and 'A100' in torch.cuda.get_device_name()):
    import sys
    sys.exit(0)
event_file = list(pathlib.Path('examples/nlp/language_modeling/retro_results/megatron_retro/smalltest').glob('events.out.tfevents*'))[0]
ea = EventAccumulator(str(event_file)).Reload()
vals = []
for i in ea.Scalars('reduced_train_loss'):
    vals.append(i.value)
training_curve = pd.DataFrame({'loss': vals})
gt_curve = pd.read_csv('/home/TestData/nlp/megatron_retro/expected_learning_curve.csv')
assert_frame_equal(training_curve, gt_curve, rtol=1e-3, atol=1e-3)"'''
        sh "rm -rf examples/nlp/language_modeling/retro_results"
      }
    }
    stage('L2: BioMegatron Bert NER Task') {
      when {
        anyOf {
          branch 'main'
          changeRequest target: 'main'
        }
      }
      failFast true
      steps {
        sh "python examples/nlp/token_classification/token_classification_train.py \
        exp_manager.exp_dir=examples/nlp/language_modeling/token_classification_results \
        trainer.max_epochs=1 \
        model.dataset.data_dir=/home/TestData/nlp/ner \
        model.language_model.pretrained_model_name=biomegatron345m_biovocab_30k_cased \
        model.tokenizer.tokenizer_name=null"
        sh "rm -rf examples/nlp/language_modeling/token_classification_results"
      }
    }
    // @chcui: model.cpu_offloading_num_layers=7 # temp workaround before m-lm !1124 is merged
    stage('L2: Megatron GPT Pretraining and Resume Training TP=2') {
      when {
        anyOf {
          branch 'main'
          changeRequest target: 'main'
        }
      }
      failFast true
      steps {
        sh "python examples/nlp/language_modeling/megatron_gpt_pretraining.py \
        trainer.devices=2 \
        trainer.accelerator=gpu \
        trainer.log_every_n_steps=1 \
        trainer.val_check_interval=2 \
        trainer.limit_val_batches=2 \
        trainer.accumulate_grad_batches=1 \
        trainer.max_steps=3 \
        trainer.precision=16 \
        trainer.gradient_clip_val=1.0 \
        exp_manager.exp_dir=examples/nlp/language_modeling/gpt_pretrain_results \
        model.tensor_model_parallel_size=2 \
        model.optim.name=fused_adam \
        model.optim.lr=2e-4 \
        model.optim.sched.warmup_steps=1 \
        model.optim.sched.constant_steps=1 \
        model.optim.sched.min_lr=8e-5 \
        model.max_position_embeddings=128 \
        model.encoder_seq_length=128 \
        model.data.seq_length=128 \
        model.normalization=rmsnorm \
        model.bias=False \
        model.bias_activation_fusion=False \
        model.bias_dropout_add_fusion=False \
        model.tokenizer.vocab_file=/home/TestData/nlp/megatron_gpt/data/gpt/vocab.json \
        model.tokenizer.merge_file=/home/TestData/nlp/megatron_gpt/data/gpt/merges.txt \
        model.num_layers=8 \
        model.cpu_offloading_num_layers=7 \
        model.hidden_size=256 \
        model.num_attention_heads=8 \
        model.activations_checkpoint_method='block' \
        model.activations_checkpoint_granularity='full' \
        model.activations_checkpoint_num_layers=1 \
        model.data.data_prefix=[.5,/home/TestData/nlp/megatron_gpt/data/gpt/simple_wiki_gpt_preproc_text_document,.5,/home/TestData/nlp/megatron_gpt/data/gpt/simple_wiki_gpt_preproc_text_document] \
        model.data.index_mapping_dir=examples/nlp/language_modeling/gpt_index_mappings"
        sh "python examples/nlp/language_modeling/megatron_gpt_pretraining.py \
        trainer.devices=2 \
        trainer.accelerator=gpu \
        trainer.log_every_n_steps=1 \
        trainer.val_check_interval=2 \
        trainer.limit_val_batches=2 \
        trainer.accumulate_grad_batches=1 \
        trainer.max_steps=6 \
        trainer.precision=16 \
        trainer.gradient_clip_val=1.0 \
        exp_manager.exp_dir=examples/nlp/language_modeling/gpt_pretrain_results \
        exp_manager.resume_if_exists=True \
        model.tensor_model_parallel_size=2 \
        model.optim.name=fused_adam \
        model.optim.lr=2e-4 \
        model.optim.sched.warmup_steps=2 \
        model.optim.sched.constant_steps=2 \
        model.optim.sched.min_lr=8e-5 \
        model.max_position_embeddings=128 \
        model.encoder_seq_length=128 \
        model.data.seq_length=128 \
        model.normalization=rmsnorm \
        model.bias=False \
        model.bias_activation_fusion=False \
        model.bias_dropout_add_fusion=False \
        model.tokenizer.vocab_file=/home/TestData/nlp/megatron_gpt/data/gpt/vocab.json \
        model.tokenizer.merge_file=/home/TestData/nlp/megatron_gpt/data/gpt/merges.txt \
        model.num_layers=8 \
        model.cpu_offloading_num_layers=7 \
        model.hidden_size=256 \
        model.num_attention_heads=8 \
        model.activations_checkpoint_method='block' \
        model.activations_checkpoint_granularity='full' \
        model.activations_checkpoint_num_layers=1 \
        model.data.data_prefix=[.5,/home/TestData/nlp/megatron_gpt/data/gpt/simple_wiki_gpt_preproc_text_document,.5,/home/TestData/nlp/megatron_gpt/data/gpt/simple_wiki_gpt_preproc_text_document] \
        model.data.index_mapping_dir=examples/nlp/language_modeling/gpt_index_mappings"
        sh "rm -rf examples/nlp/language_modeling/gpt_pretrain_results"
        sh "rm -rf examples/nlp/language_modeling/gpt_index_mappings"
      }
    }
    stage('L2: Megatron GPT with Rope Pretraining and Resume Training TP=2') {
     when {
       anyOf {
         branch 'main'
         changeRequest target: 'main'
       }
     }
     failFast true
     steps {
       sh "python examples/nlp/language_modeling/megatron_gpt_pretraining.py \
       trainer.devices=2 \
       trainer.accelerator=gpu \
       trainer.log_every_n_steps=1 \
       trainer.val_check_interval=2 \
       trainer.limit_val_batches=2 \
       trainer.accumulate_grad_batches=1 \
       trainer.max_steps=3 \
       trainer.precision=16 \
       trainer.gradient_clip_val=1.0 \
       exp_manager.exp_dir=examples/nlp/language_modeling/gpt_pretrain_results \
       model.tensor_model_parallel_size=2 \
       model.optim.name=fused_adam \
       model.optim.lr=2e-4 \
       model.optim.sched.warmup_steps=1 \
       model.optim.sched.constant_steps=1 \
       model.optim.sched.min_lr=8e-5 \
       model.max_position_embeddings=128 \
       model.encoder_seq_length=128 \
       model.data.seq_length=128 \
       model.position_embedding_type=rope \
       model.rotary_percentage=0.5 \
       model.normalization=rmsnorm \
       model.bias=False \
       model.bias_activation_fusion=False \
       model.bias_dropout_add_fusion=False \
       model.tokenizer.vocab_file=/home/TestData/nlp/megatron_gpt/data/gpt/vocab.json \
       model.tokenizer.merge_file=/home/TestData/nlp/megatron_gpt/data/gpt/merges.txt \
       model.num_layers=8 \
       model.cpu_offloading_num_layers=7 \
       model.hidden_size=256 \
       model.num_attention_heads=8 \
       model.activations_checkpoint_method='block' \
       model.activations_checkpoint_granularity='full' \
       model.activations_checkpoint_num_layers=1 \
       model.data.data_prefix=[.5,/home/TestData/nlp/megatron_gpt/data/gpt/simple_wiki_gpt_preproc_text_document,.5,/home/TestData/nlp/megatron_gpt/data/gpt/simple_wiki_gpt_preproc_text_document] \
       model.data.index_mapping_dir=examples/nlp/language_modeling/gpt_index_mappings"
        // commented out to save time on github ci @adithyare
        //sh "python examples/nlp/language_modeling/megatron_gpt_pretraining.py \
        //trainer.devices=2 \
        //trainer.accelerator=gpu \
        //trainer.log_every_n_steps=1 \
        //trainer.val_check_interval=2 \
        //trainer.limit_val_batches=1 \
        //trainer.accumulate_grad_batches=1 \
        //trainer.max_steps=6 \
        //trainer.precision=16 \
        //trainer.gradient_clip_val=1.0 \
        //exp_manager.exp_dir=examples/nlp/language_modeling/gpt_pretrain_results \
        //exp_manager.resume_if_exists=True \
        //model.tensor_model_parallel_size=2 \
        //model.optim.name=fused_adam \
        //model.optim.lr=2e-4 \
        //model.optim.sched.warmup_steps=2 \
        //model.optim.sched.constant_steps=2 \
        //model.optim.sched.min_lr=8e-5 \
        //model.max_position_embeddings=128 \
        //model.encoder_seq_length=128 \
        //model.data.seq_length=128 \
        //model.position_embedding_type=rope \
        //model.rotary_percentage=0.5 \
        //model.normalization=rmsnorm \
        //model.bias=False \
        //model.bias_activation_fusion=False \
        //model.bias_dropout_add_fusion=False \
        //model.tokenizer.vocab_file=/home/TestData/nlp/megatron_gpt/data/gpt/vocab.json \
        //model.tokenizer.merge_file=/home/TestData/nlp/megatron_gpt/data/gpt/merges.txt \
        //model.num_layers=8 \
        //model.hidden_size=256 \
        //model.num_attention_heads=8 \
        //model.activations_checkpoint_method='block' \
        //model.activations_checkpoint_granularity='full' \
        //model.activations_checkpoint_num_layers=1 \
        //model.data.data_prefix=[.5,/home/TestData/nlp/megatron_gpt/data/gpt/simple_wiki_gpt_preproc_text_document,.5,/home/TestData/nlp/megatron_gpt/data/gpt/simple_wiki_gpt_preproc_text_document] \
        //model.data.index_mapping_dir=examples/nlp/language_modeling/gpt_index_mappings"
       sh "rm -rf examples/nlp/language_modeling/gpt_pretrain_results"
       sh "rm -rf examples/nlp/language_modeling/gpt_index_mappings"
      }
     }

    // This test requires Ampere but some of the test GPUs are Volta
    // Need to add a check for compute capability before uncommenting this test
    // stage('L2: Megatron GPT with Rope Pretraining using Flash Attention and Resume Training TP=2') {
    //   when {
    //     anyOf {
    //       branch 'main'
    //       changeRequest target: 'main'
    //     }
    //   }
    //   failFast true
    //   steps {
    //     sh "python examples/nlp/language_modeling/megatron_gpt_pretraining.py \
    //     trainer.devices=2 \
    //     trainer.accelerator=gpu \
    //     trainer.log_every_n_steps=1 \
    //     trainer.val_check_interval=2 \
    //     trainer.limit_val_batches=2 \
    //     trainer.accumulate_grad_batches=1 \
    //     trainer.max_steps=3 \
    //     trainer.precision=16 \
    //     trainer.gradient_clip_val=1.0 \
    //     exp_manager.exp_dir=examples/nlp/language_modeling/gpt_pretrain_results \
    //     model.tensor_model_parallel_size=2 \
    //     model.optim.name=fused_adam \
    //     model.optim.lr=2e-4 \
    //     model.optim.sched.warmup_steps=1 \
    //     model.optim.sched.constant_steps=1 \
    //     model.optim.sched.min_lr=8e-5 \
    //     model.max_position_embeddings=128 \
    //     model.encoder_seq_length=128 \
    //     model.data.seq_length=128 \
    //     model.position_embedding_type=rope \
    //     model.rotary_percentage=0.5 \
    //     model.normalization=rmsnorm \
    //     model.bias=False \
    //     model.bias_activation_fusion=False \
    //     model.bias_dropout_add_fusion=False \
    //     model.tokenizer.vocab_file=/home/TestData/nlp/megatron_gpt/data/gpt/vocab.json \
    //     model.tokenizer.merge_file=/home/TestData/nlp/megatron_gpt/data/gpt/merges.txt \
    //     model.num_layers=8 \
    //     model.hidden_size=256 \
    //     model.num_attention_heads=8 \
    //     model.activations_checkpoint_method='block' \
    //     model.activations_checkpoint_granularity='full' \
    //     model.activations_checkpoint_num_layers=1 \
    //     model.data.data_prefix=[.5,/home/TestData/nlp/megatron_gpt/data/gpt/simple_wiki_gpt_preproc_text_document,.5,/home/TestData/nlp/megatron_gpt/data/gpt/simple_wiki_gpt_preproc_text_document] \
    //     model.data.index_mapping_dir=examples/nlp/language_modeling/gpt_index_mappings \
    //     model.use_flash_attention=True "
    //     // commented out to save time on github ci @adithyare
    //     //sh "python examples/nlp/language_modeling/megatron_gpt_pretraining.py \
    //     //trainer.devices=2 \
    //     //trainer.accelerator=gpu \
    //     //trainer.log_every_n_steps=1 \
    //     //trainer.val_check_interval=2 \
    //     //trainer.limit_val_batches=1 \
    //     //trainer.accumulate_grad_batches=1 \
    //     //trainer.max_steps=6 \
    //     //trainer.precision=16 \
    //     //trainer.gradient_clip_val=1.0 \
    //     //exp_manager.exp_dir=examples/nlp/language_modeling/gpt_pretrain_results \
    //     //exp_manager.resume_if_exists=True \
    //     //model.tensor_model_parallel_size=2 \
    //     //model.optim.name=fused_adam \
    //     //model.optim.lr=2e-4 \
    //     //model.optim.sched.warmup_steps=2 \
    //     //model.optim.sched.constant_steps=2 \
    //     //model.optim.sched.min_lr=8e-5 \
    //     //model.max_position_embeddings=128 \
    //     //model.encoder_seq_length=128 \
    //     //model.data.seq_length=128 \
    //     //model.position_embedding_type=rope \
    //     //model.rotary_percentage=0.5 \
    //     //model.normalization=rmsnorm \
    //     //model.bias=False \
    //     //model.bias_activation_fusion=False \
    //     //model.bias_dropout_add_fusion=False \
    //     //model.tokenizer.vocab_file=/home/TestData/nlp/megatron_gpt/data/gpt/vocab.json \
    //     //model.tokenizer.merge_file=/home/TestData/nlp/megatron_gpt/data/gpt/merges.txt \
    //     //model.num_layers=8 \
    //     //model.hidden_size=256 \
    //     //model.num_attention_heads=8 \
    //     //model.activations_checkpoint_method='block' \
    //     //model.activations_checkpoint_granularity='full' \
    //     //model.activations_checkpoint_num_layers=1 \
    //     //model.data.data_prefix=[.5,/home/TestData/nlp/megatron_gpt/data/gpt/simple_wiki_gpt_preproc_text_document,.5,/home/TestData/nlp/megatron_gpt/data/gpt/simple_wiki_gpt_preproc_text_document] \
    //     //model.data.index_mapping_dir=examples/nlp/language_modeling/gpt_index_mappings \
    //     //model.use_flash_attention=True"
    //     sh "rm -rf examples/nlp/language_modeling/gpt_pretrain_results"
    //     sh "rm -rf examples/nlp/language_modeling/gpt_index_mappings"
    //   }
    // }
    // @chcui: model.cpu_offloading_num_layers=7 # temp workaround before m-lm !1124 is merged
    stage('L2: Megatron GPT with ALiBi Pretraining and Resume Training TP=2') {
      when {
        anyOf {
          branch 'main'
          changeRequest target: 'main'
        }
      }
      failFast true
      steps {
        sh "python examples/nlp/language_modeling/megatron_gpt_pretraining.py \
        trainer.devices=2 \
        trainer.accelerator=gpu \
        trainer.log_every_n_steps=1 \
        trainer.val_check_interval=2 \
        trainer.limit_val_batches=2 \
        trainer.accumulate_grad_batches=1 \
        trainer.max_steps=3 \
        trainer.precision=16 \
        trainer.gradient_clip_val=1.0 \
        exp_manager.exp_dir=examples/nlp/language_modeling/gpt_pretrain_results \
        model.tensor_model_parallel_size=2 \
        model.optim.name=fused_adam \
        model.optim.lr=2e-4 \
        model.optim.sched.warmup_steps=1 \
        model.optim.sched.constant_steps=1 \
        model.optim.sched.min_lr=8e-5 \
        model.max_position_embeddings=128 \
        model.encoder_seq_length=128 \
        model.data.seq_length=128 \
        model.position_embedding_type=alibi \
        model.normalization=rmsnorm \
        model.bias=False \
        model.bias_activation_fusion=False \
        model.bias_dropout_add_fusion=False \
        model.tokenizer.vocab_file=/home/TestData/nlp/megatron_gpt/data/gpt/vocab.json \
        model.tokenizer.merge_file=/home/TestData/nlp/megatron_gpt/data/gpt/merges.txt \
        model.num_layers=8 \
        model.cpu_offloading_num_layers=7 \
        model.hidden_size=256 \
        model.num_attention_heads=8 \
        model.activations_checkpoint_method='block' \
        model.activations_checkpoint_granularity='full' \
        model.activations_checkpoint_num_layers=1 \
        model.data.data_prefix=[.5,/home/TestData/nlp/megatron_gpt/data/gpt/simple_wiki_gpt_preproc_text_document,.5,/home/TestData/nlp/megatron_gpt/data/gpt/simple_wiki_gpt_preproc_text_document] \
        model.data.index_mapping_dir=examples/nlp/language_modeling/gpt_index_mappings"
        // not testing resume functionality to save time on ci @adithyare
        //sh "python examples/nlp/language_modeling/megatron_gpt_pretraining.py \
        //trainer.devices=2 \
        //trainer.accelerator=gpu \
        //trainer.log_every_n_steps=1 \
        //trainer.val_check_interval=2 \
        //trainer.limit_val_batches=1 \
        //trainer.accumulate_grad_batches=1 \
        //trainer.max_steps=6 \
        //trainer.precision=16 \
        //trainer.gradient_clip_val=1.0 \
        //exp_manager.exp_dir=examples/nlp/language_modeling/gpt_pretrain_results \
        //exp_manager.resume_if_exists=True \
        //model.tensor_model_parallel_size=2 \
        //model.optim.name=fused_adam \
        //model.optim.lr=2e-4 \
        //model.optim.sched.warmup_steps=2 \
        //model.optim.sched.constant_steps=2 \
        //model.optim.sched.min_lr=8e-5 \
        //model.max_position_embeddings=128 \
        //model.encoder_seq_length=128 \
        //model.data.seq_length=128 \
        //model.position_embedding_type=alibi \
        //model.normalization=rmsnorm \
        //model.bias=False \
        //model.bias_activation_fusion=False \
        //model.bias_dropout_add_fusion=False \
        //model.tokenizer.vocab_file=/home/TestData/nlp/megatron_gpt/data/gpt/vocab.json \
        //model.tokenizer.merge_file=/home/TestData/nlp/megatron_gpt/data/gpt/merges.txt \
        //model.num_layers=8 \
        //model.hidden_size=256 \
        //model.num_attention_heads=8 \
        //model.activations_checkpoint_method='block' \
        //model.activations_checkpoint_granularity='full' \
        //model.activations_checkpoint_num_layers=1 \
        //model.data.data_prefix=[.5,/home/TestData/nlp/megatron_gpt/data/gpt/simple_wiki_gpt_preproc_text_document,.5,/home/TestData/nlp/megatron_gpt/data/gpt/simple_wiki_gpt_preproc_text_document] \
        //model.data.index_mapping_dir=examples/nlp/language_modeling/gpt_index_mappings"
        sh "rm -rf examples/nlp/language_modeling/gpt_pretrain_results"
        sh "rm -rf examples/nlp/language_modeling/gpt_index_mappings"
      }
    }
    // @chcui: model.cpu_offloading_num_layers=7 # temp workaround before m-lm !1124 is merged
    stage('L2: Megatron GPT with KERPLE Pretraining and Resume Training TP=2') {
      when {
        anyOf {
          branch 'main'
          changeRequest target: 'main'
        }
      }
      failFast true
      steps {
        sh "python examples/nlp/language_modeling/megatron_gpt_pretraining.py \
        trainer.devices=2 \
        trainer.accelerator=gpu \
        trainer.log_every_n_steps=1 \
        trainer.val_check_interval=2 \
        trainer.limit_val_batches=2 \
        trainer.accumulate_grad_batches=1 \
        trainer.max_steps=3 \
        trainer.precision=16 \
        trainer.gradient_clip_val=1.0 \
        exp_manager.exp_dir=examples/nlp/language_modeling/gpt_pretrain_results \
        model.tensor_model_parallel_size=2 \
        model.optim.name=fused_adam \
        model.optim.lr=2e-4 \
        model.optim.sched.warmup_steps=1 \
        model.optim.sched.constant_steps=1 \
        model.optim.sched.min_lr=8e-5 \
        model.max_position_embeddings=128 \
        model.encoder_seq_length=128 \
        model.data.seq_length=128 \
        model.position_embedding_type=kerple \
        model.normalization=rmsnorm \
        model.bias=False \
        model.bias_activation_fusion=False \
        model.bias_dropout_add_fusion=False \
        model.tokenizer.vocab_file=/home/TestData/nlp/megatron_gpt/data/gpt/vocab.json \
        model.tokenizer.merge_file=/home/TestData/nlp/megatron_gpt/data/gpt/merges.txt \
        model.num_layers=8 \
        model.cpu_offloading_num_layers=7 \
        model.hidden_size=256 \
        model.num_attention_heads=8 \
        model.activations_checkpoint_method='block' \
        model.activations_checkpoint_granularity='full' \
        model.activations_checkpoint_num_layers=1 \
        model.data.data_prefix=[.5,/home/TestData/nlp/megatron_gpt/data/gpt/simple_wiki_gpt_preproc_text_document,.5,/home/TestData/nlp/megatron_gpt/data/gpt/simple_wiki_gpt_preproc_text_document] \
        model.data.index_mapping_dir=examples/nlp/language_modeling/gpt_index_mappings"
        // commented out to save time on github ci @adithyare
        //sh "python examples/nlp/language_modeling/megatron_gpt_pretraining.py \
        //trainer.devices=2 \
        //trainer.accelerator=gpu \
        //trainer.log_every_n_steps=1 \
        //trainer.val_check_interval=2 \
        //trainer.limit_val_batches=1 \
        //trainer.accumulate_grad_batches=1 \
        //trainer.max_steps=6 \
        //trainer.precision=16 \
        //trainer.gradient_clip_val=1.0 \
        //exp_manager.exp_dir=examples/nlp/language_modeling/gpt_pretrain_results \
        //exp_manager.resume_if_exists=True \
        //model.tensor_model_parallel_size=2 \
        //model.optim.name=fused_adam \
        //model.optim.lr=2e-4 \
        //model.optim.sched.warmup_steps=2 \
        //model.optim.sched.constant_steps=2 \
        //model.optim.sched.min_lr=8e-5 \
        //model.max_position_embeddings=128 \
        //model.encoder_seq_length=128 \
        //model.data.seq_length=128 \
        //model.position_embedding_type=kerple \
        //model.normalization=rmsnorm \
        //model.bias=False \
        //model.bias_activation_fusion=False \
        //model.bias_dropout_add_fusion=False \
        //model.tokenizer.vocab_file=/home/TestData/nlp/megatron_gpt/data/gpt/vocab.json \
        //model.tokenizer.merge_file=/home/TestData/nlp/megatron_gpt/data/gpt/merges.txt \
        //model.num_layers=8 \
        //model.hidden_size=256 \
        //model.num_attention_heads=8 \
        //model.activations_checkpoint_method='block' \
        //model.activations_checkpoint_granularity='full' \
        //model.activations_checkpoint_num_layers=1 \
        //model.data.data_prefix=[.5,/home/TestData/nlp/megatron_gpt/data/gpt/simple_wiki_gpt_preproc_text_document,.5,/home/TestData/nlp/megatron_gpt/data/gpt/simple_wiki_gpt_preproc_text_document] \
        //model.data.index_mapping_dir=examples/nlp/language_modeling/gpt_index_mappings"
        sh "rm -rf examples/nlp/language_modeling/gpt_pretrain_results"
        sh "rm -rf examples/nlp/language_modeling/gpt_index_mappings"
      }
    }
    // @chcui: model.cpu_offloading_num_layers=7 # temp workaround before m-lm !1124 is merged
    stage('L2: Megatron GPT Pretraining and Resume Training PP=2') {
      when {
        anyOf {
          branch 'main'
          changeRequest target: 'main'
        }
      }
      failFast true
      steps {
        sh "python examples/nlp/language_modeling/megatron_gpt_pretraining.py \
        trainer.devices=2 \
        trainer.log_every_n_steps=1 \
        trainer.val_check_interval=2 \
        trainer.limit_val_batches=2 \
        trainer.accumulate_grad_batches=1 \
        trainer.max_steps=3 \
        trainer.precision=bf16 \
        trainer.gradient_clip_val=1.0 \
        exp_manager.exp_dir=examples/nlp/language_modeling/gpt_pretrain_results \
        model.pipeline_model_parallel_size=2 \
        model.tensor_model_parallel_size=1 \
        model.mcore_gpt=True \
        model.megatron_amp_O2=True \
        model.optim.name=distributed_fused_adam \
        model.optim.lr=2e-4 \
        model.optim.sched.warmup_steps=1 \
        model.optim.sched.constant_steps=1 \
        model.optim.sched.min_lr=8e-5 \
        model.max_position_embeddings=128 \
        model.encoder_seq_length=128 \
        model.activation=fast-swiglu \
        model.bias_activation_fusion=False \
        model.hidden_dropout=0.0 \
        model.attention_dropout=0.0 \
        model.transformer_block_type=normformer \
        model.headscale=True \
        model.data.seq_length=128 \
        model.tokenizer.vocab_file=/home/TestData/nlp/megatron_gpt/data/gpt/vocab.json \
        model.tokenizer.merge_file=/home/TestData/nlp/megatron_gpt/data/gpt/merges.txt \
        model.num_layers=8 \
        model.cpu_offloading_num_layers=7 \
        model.hidden_size=256 \
        model.num_attention_heads=8 \
        model.activations_checkpoint_method='block' \
        model.activations_checkpoint_num_layers=1 \
        model.data.data_prefix=[.5,/home/TestData/nlp/megatron_gpt/data/gpt/simple_wiki_gpt_preproc_text_document,.5,/home/TestData/nlp/megatron_gpt/data/gpt/simple_wiki_gpt_preproc_text_document] \
        model.data.index_mapping_dir=examples/nlp/language_modeling/gpt_index_mappings"
        sh "python examples/nlp/language_modeling/megatron_gpt_pretraining.py \
        trainer.devices=2 \
        trainer.log_every_n_steps=1 \
        trainer.val_check_interval=2 \
        trainer.limit_val_batches=2 \
        trainer.accumulate_grad_batches=1 \
        trainer.max_steps=6 \
        trainer.precision=bf16 \
        trainer.gradient_clip_val=1.0 \
        model.mcore_gpt=True \
        model.megatron_amp_O2=True \
        exp_manager.exp_dir=examples/nlp/language_modeling/gpt_pretrain_results \
        exp_manager.resume_if_exists=True \
        model.pipeline_model_parallel_size=2 \
        model.tensor_model_parallel_size=1 \
        model.optim.name=distributed_fused_adam \
        model.optim.lr=2e-4 \
        model.optim.sched.warmup_steps=2 \
        model.optim.sched.constant_steps=2 \
        model.optim.sched.min_lr=8e-5 \
        model.max_position_embeddings=128 \
        model.encoder_seq_length=128 \
        model.activation=fast-swiglu \
        model.bias_activation_fusion=False \
        model.hidden_dropout=0.0 \
        model.attention_dropout=0.0 \
        model.transformer_block_type=normformer \
        model.headscale=True \
        model.data.seq_length=128 \
        model.tokenizer.vocab_file=/home/TestData/nlp/megatron_gpt/data/gpt/vocab.json \
        model.tokenizer.merge_file=/home/TestData/nlp/megatron_gpt/data/gpt/merges.txt \
        model.num_layers=8 \
        model.cpu_offloading_num_layers=7 \
        model.hidden_size=256 \
        model.num_attention_heads=8 \
        model.activations_checkpoint_method='block' \
        model.activations_checkpoint_num_layers=1 \
        model.data.data_prefix=[.5,/home/TestData/nlp/megatron_gpt/data/gpt/simple_wiki_gpt_preproc_text_document,.5,/home/TestData/nlp/megatron_gpt/data/gpt/simple_wiki_gpt_preproc_text_document] \
        model.data.index_mapping_dir=examples/nlp/language_modeling/gpt_index_mappings"
        sh "rm -rf examples/nlp/language_modeling/gpt_pretrain_results"
        sh "rm -rf examples/nlp/language_modeling/gpt_index_mappings"
      }
    }
    // @athitten Remove /home/TestData/nlp/megatron_sft/trec.jsonl for validation and test file until we have support for multiple dataloaders in lightning 2.0
    stage('L2: Megatron GPT Finetuning PP=2') {
      when {
        anyOf {
          branch 'main'
          changeRequest target: 'main'
        }
      }
      failFast true
      steps {
        sh "python examples/nlp/language_modeling/tuning/megatron_gpt_finetuning.py \
        trainer.devices=2 \
        trainer.log_every_n_steps=1 \
        trainer.val_check_interval=2 \
        +trainer.limit_val_batches=2 \
        trainer.max_steps=3 \
        trainer.precision=16 \
        trainer.gradient_clip_val=1.0 \
        exp_manager.exp_dir=examples/nlp/language_modeling/gpt_sft_results \
        model.pipeline_model_parallel_size=2 \
        model.tensor_model_parallel_size=1 \
        model.restore_from_path=/home/TestData/nlp/megatron_gpt/PP2/gpt_pp2_tp1.nemo \
        model.optim.name=fused_adam \
        model.optim.lr=2e-4 \
        model.peft.peft_scheme=null \
        model.data.train_ds.micro_batch_size=1 \
        model.data.train_ds.global_batch_size=4 \
        model.data.train_ds.file_names=[/home/TestData/nlp/megatron_sft/quarel.jsonl,/home/TestData/nlp/megatron_sft/trec.jsonl] \
        model.data.train_ds.concat_sampling_probabilities=[0.3,0.7] \
        model.data.train_ds.num_workers=0 \
        model.data.test_ds.micro_batch_size=1 \
        model.data.test_ds.global_batch_size=1 \
        model.data.test_ds.file_names=[/home/TestData/nlp/megatron_sft/quarel.jsonl] \
        model.data.test_ds.names=[quarel] \
        model.data.validation_ds.micro_batch_size=1 \
        model.data.validation_ds.global_batch_size=1 \
        model.data.validation_ds.num_workers=0 \
        model.data.validation_ds.file_names=[/home/TestData/nlp/megatron_sft/quarel.jsonl] \
        model.data.validation_ds.names=[quarel]"
        sh "python examples/nlp/language_modeling/tuning/megatron_gpt_finetuning.py \
        trainer.devices=2 \
        trainer.log_every_n_steps=1 \
        trainer.val_check_interval=1 \
        +trainer.limit_val_batches=2 \
        trainer.max_steps=3 \
        trainer.precision=16 \
        trainer.gradient_clip_val=1.0 \
        exp_manager.exp_dir=examples/nlp/language_modeling/gpt_sft_results \
        model.pipeline_model_parallel_size=2 \
        model.tensor_model_parallel_size=1 \
        model.restore_from_path=/home/TestData/nlp/megatron_gpt/PP2/gpt_pp2_tp1.nemo \
        model.optim.name=fused_adam \
        model.optim.lr=2e-4 \
        model.peft.peft_scheme=null \
        model.data.train_ds.micro_batch_size=1 \
        model.data.train_ds.global_batch_size=4 \
        model.data.train_ds.file_names=[/home/TestData/nlp/megatron_sft/quarel.jsonl,/home/TestData/nlp/megatron_sft/trec.jsonl] \
        model.data.train_ds.concat_sampling_probabilities=[0.3,0.7] \
        model.data.train_ds.num_workers=0 \
        model.data.test_ds.micro_batch_size=1 \
        model.data.test_ds.global_batch_size=1 \
        model.data.test_ds.file_names=[/home/TestData/nlp/megatron_sft/quarel.jsonl] \
        model.data.test_ds.names=[quarel] \
        model.data.validation_ds.micro_batch_size=1 \
        model.data.validation_ds.global_batch_size=1 \
        model.data.validation_ds.num_workers=0 \
        model.data.validation_ds.file_names=[/home/TestData/nlp/megatron_sft/quarel.jsonl] \
        model.data.validation_ds.names=[quarel]"
        sh "rm -rf examples/nlp/language_modeling/gpt_sft_results"
      }
    }
    stage('L2: Megatron GPT Finetuning StarCoder PP=1') {
      when {
        anyOf {
          branch 'main'
          changeRequest target: 'main'
        }
      }
      failFast true
      steps {
        sh "python examples/nlp/language_modeling/tuning/megatron_gpt_sft.py \
        trainer.devices=1 \
        trainer.num_nodes=1 \
        trainer.precision=32 \
        trainer.max_steps=4 \
        trainer.val_check_interval=4 \
        trainer.enable_checkpointing=False \
        +trainer.limit_val_batches=2 \
        +trainer.limit_test_batches=2 \
        exp_manager.checkpoint_callback_params.save_best_model=False \
        exp_manager.exp_dir=examples/nlp/language_modeling/gpt_sft_results \
        model.optim.name=distributed_fused_adam \
        model.restore_from_path=/home/TestData/nlp/megatron_gpt/starcoder-ci-nemo/megatron_starcoder_tp1_pp1.nemo \
        model.tensor_model_parallel_size=1 \
        model.pipeline_model_parallel_size=1 \
        model.data.train_ds.file_names=[/home/TestData/nlp/megatron_sft/quarel.jsonl] \
        model.data.train_ds.num_workers=0 \
        model.data.test_ds.file_names=[/home/TestData/nlp/megatron_sft/quarel.jsonl] \
        model.data.validation_ds.num_workers=0 \
        model.data.validation_ds.file_names=[/home/TestData/nlp/megatron_sft/quarel.jsonl] \
        model.data.test_ds.num_workers=0 \
        model.data.train_ds.concat_sampling_probabilities=[1.0]"
        sh "rm -rf examples/nlp/language_modeling/gpt_sft_results"
      }
    }
    stage('L2: Megatron GPT PEFT Lora PP=2') {
      when {
        anyOf {
          branch 'main'
          changeRequest target: 'main'
        }
      }
      failFast true
      steps {
        sh "rm -rf examples/nlp/language_modeling/gpt_peft_lora_results_pp2"
        sh "python examples/nlp/language_modeling/tuning/megatron_gpt_finetuning.py \
        trainer.devices=2 \
        trainer.log_every_n_steps=1 \
        trainer.max_epochs=9999 \
        trainer.max_steps=3 \
        trainer.val_check_interval=3 \
        ++trainer.limit_val_batches=2 \
        trainer.precision=16 \
        exp_manager.exp_dir=examples/nlp/language_modeling/gpt_peft_lora_results_pp2 \
        model.pipeline_model_parallel_size=2 \
        model.tensor_model_parallel_size=1 \
        model.restore_from_path=/home/TestData/nlp/megatron_gpt/PP2/gpt_pp2_tp1.nemo \
        model.peft.peft_scheme='lora' \
        model.answer_only_loss=True \
        model.micro_batch_size=1 \
        model.global_batch_size=1 \
        model.data.train_ds.file_names=[/home/TestData/nlp/megatron_sft/quarel.jsonl] \
        model.data.train_ds.concat_sampling_probabilities=[1.0] \
        model.data.train_ds.num_workers=0 \
        model.data.validation_ds.num_workers=0 \
        model.data.validation_ds.file_names=[/home/TestData/nlp/megatron_sft/quarel.jsonl] \
        model.data.validation_ds.names=[quarel]"
        sh "rm -rf examples/nlp/language_modeling/gpt_peft_lora_results_pp2"
      }
    }
    stage('L2: Megatron GPT PEFT Lora TP=2') {
      when {
        anyOf {
          branch 'main'
          changeRequest target: 'main'
        }
      }
      failFast true
      steps {
        sh "rm -rf /home/TestData/nlp/lora_tuning_tp2"
        sh "python examples/nlp/language_modeling/tuning/megatron_gpt_finetuning.py \
        trainer.devices=2 \
        trainer.log_every_n_steps=1 \
        trainer.max_epochs=9999 \
        trainer.max_steps=3 \
        trainer.val_check_interval=3 \
        ++trainer.limit_val_batches=2 \
        trainer.precision=16 \
        exp_manager.exp_dir=/home/TestData/nlp/lora_tuning_tp2 \
        model.pipeline_model_parallel_size=1 \
        model.tensor_model_parallel_size=2 \
        model.restore_from_path=/home/TestData/nlp/megatron_gpt/TP2/megatron_gpt_tp2.nemo \
        model.peft.peft_scheme='lora' \
        model.answer_only_loss=True \
        model.micro_batch_size=1 \
        model.global_batch_size=1 \
        model.data.train_ds.file_names=[/home/TestData/nlp/megatron_sft/quarel.jsonl] \
        model.data.train_ds.concat_sampling_probabilities=[1.0] \
        model.data.train_ds.num_workers=0 \
        model.data.validation_ds.num_workers=0 \
        model.data.validation_ds.file_names=[/home/TestData/nlp/megatron_sft/quarel.jsonl] \
        model.data.validation_ds.names=[quarel]"
        sh "python examples/nlp/language_modeling/tuning/megatron_gpt_generate.py \
        model.restore_from_path=/home/TestData/nlp/megatron_gpt/TP2/megatron_gpt_tp2.nemo \
        model.peft.restore_from_path=/home/TestData/nlp/lora_tuning_tp2/megatron_gpt_peft_lora_tuning/checkpoints/megatron_gpt_peft_lora_tuning.nemo \
        model.peft.restore_from_ckpt_name=null \
        model.peft.restore_from_hparams_path=null \
        model.tensor_model_parallel_size=2 \
        trainer.devices=2 \
        model.data.test_ds.file_names=[/home/TestData/nlp/megatron_sft/quarel_4.jsonl] \
        model.data.test_ds.names=['quarel4'] \
        model.global_batch_size=2 \
        model.micro_batch_size=1 \
        model.data.test_ds.tokens_to_generate=10 \
        model.data.test_ds.write_predictions_to_file=True \
        model.data.test_ds.output_file_path_prefix='/home/TestData/nlp/lora_tuning_tp2/out' \
        inference.greedy=True \
        inference.repetition_penalty=1.0 \
        inference.outfile_path='/home/TestData/nlp/lora_tuning_tp2/out.jsonl'"
        sh "rm -rf /home/TestData/nlp/lora_tuning_tp2"
      }
    }
    stage('L2: Megatron GPT Eval') {
      when {
        anyOf {
          branch 'main'
          changeRequest target: 'main'
        }
      }
      failFast true
      steps{
        sh "python examples/nlp/language_modeling/megatron_gpt_eval.py \
            gpt_model_file=/home/TestData/nlp/megatron_gpt/125M/megatron_gpt.nemo \
            prompts=['How to fix GPU memory? A:'] \
            tensor_model_parallel_size=1 \
            inference.tokens_to_generate=32 \
            trainer.precision=32"
      }
    }
    stage('L2: Megatron GPT Eval PP2') {
      when {
        anyOf {
          branch 'main'
          changeRequest target: 'main'
        }
      }
      failFast true
      steps {
        sh "python examples/nlp/language_modeling/megatron_gpt_eval.py \
            gpt_model_file=/home/TestData/nlp/megatron_gpt/PP2/gpt_pp2_tp1.nemo \
            server=False \
            tensor_model_parallel_size=1 \
            pipeline_model_parallel_size=2 \
            trainer.devices=2 \
            trainer.num_nodes=1 \
            trainer.precision=32"
      }
    }
    stage('L2: Megatron GPT SFT Eval (inference seq len > training seq len)') {
      when {
        anyOf {
          branch 'main'
          changeRequest target: 'main'
        }
      }
      failFast true
      steps{
        sh "python examples/nlp/language_modeling/tuning/megatron_gpt_generate.py \
            model.restore_from_path=/home/TestData/nlp/megatron_gpt_sft/megatron_gpt_rope_sft.nemo \
            model.peft.restore_from_path=null \
            model.data.test_ds.file_names=['/home/TestData/nlp/megatron_gpt_sft/sample.jsonl'] \
            model.data.test_ds.names=['test'] \
            model.data.test_ds.global_batch_size=1 \
            model.data.test_ds.micro_batch_size=1 \
            model.data.test_ds.tokens_to_generate=30 \
            model.data.test_ds.max_seq_length=6000 \
            model.data.test_ds.write_predictions_to_file=True \
            model.data.test_ds.output_file_path_prefix='examples/nlp/language_modeling/out' \
            inference.greedy=True \
            inference.repetition_penalty=1.0 \
            inference.outfile_path='examples/nlp/language_modeling/out.jsonl' && \
            rm -rf examples/nlp/language_modeling/out.jsonl"
      }
    }

    // TODO: Add this test back. Test was failing on CI machines due to HW error
    // stage('L2: Megatron GPT Convert from Megatron-LM checkpoing and Eval') {
    //   when {
    //     anyOf {
    //       branch 'main'
    //       changeRequest target: 'main'
    //     }
    //   }
    //   failFast true
    //   steps {
    //     sh "python -m torch.distributed.launch --nproc_per_node=2 \
    //     examples/nlp/language_modeling/megatron_lm_ckpt_to_nemo.py \
    //     --checkpoint_folder=/home/TestData/nlp/megatron_gpt/data/gpt/iter_0008700 \
    //     --checkpoint_name=model_optim_rng.pt \
    //     --hparams_file=/home/TestData/nlp/megatron_gpt/data/gpt/iter_0008700/hparams.yaml \
    //     --nemo_file_path=examples/nlp/language_modeling/small_gpt.nemo \
    //     --model_type=gpt \
    //     --pipeline_model_parallel_size=1 \
    //     --gpus_per_node=2 \
    //     --tensor_model_parallel_size=2"
    //     sh "python examples/nlp/language_modeling/megatron_gpt_eval.py \
    //     --gpt_model_file=examples/nlp/language_modeling/small_gpt.nemo \
    //     --tokens_to_generate=32 \
    //     --tensor_model_parallel_size=2 \
    //     --prompt='This is a test.'"
    //     sh "rm examples/nlp/language_modeling/small_gpt.nemo"
    //   }
    // }
    stage('L2: Megatron Change Partitions') {
      when {
        anyOf {
          branch 'main'
          changeRequest target: 'main'
        }
      }
      failFast true
      parallel{
        stage('Reduce TP Num Partitions (2 to 1) and PP Num Partitions (1 to 2)'){
          steps{
            sh "python examples/nlp/language_modeling/megatron_change_num_partitions.py \
                --model_file \
                /home/TestData/nlp/megatron_gpt/TP2/megatron_gpt_tp2.nemo \
                --target_file \
                /home/TestData/nlp/megatron_gpt/TP2-Temp/test-reduce.nemo \
                --tensor_model_parallel_size \
                2 \
                --target_tensor_model_parallel_size \
                1 \
                --pipeline_model_parallel_size \
                1 \
                --target_pipeline_model_parallel_size \
                2"
            sh "rm /home/TestData/nlp/megatron_gpt/TP2-Temp/test-reduce.nemo"
          }
        }
        stage('Increase TP Num Partitions (2 to 4) and PP Num Partitions (1 to 2)'){
          steps{
            sh "python examples/nlp/language_modeling/megatron_change_num_partitions.py \
                --model_file \
                /home/TestData/nlp/megatron_gpt/TP2/megatron_gpt_tp2.nemo \
                --target_file \
                /home/TestData/nlp/megatron_gpt/TP2-Temp/test-increase.nemo \
                --tensor_model_parallel_size \
                2 \
                --target_tensor_model_parallel_size \
                4 \
                --pipeline_model_parallel_size \
                1 \
                --target_pipeline_model_parallel_size \
                1"
            sh "rm /home/TestData/nlp/megatron_gpt/TP2-Temp/test-increase.nemo"
          }
        }
      }
    }
    stage('L2: Megatron T5 Pretraining and Resume Training TP=2') {
      when {
        anyOf {
          branch 'main'
          changeRequest target: 'main'
        }
      }
      failFast true
      steps {
        sh "python examples/nlp/language_modeling/megatron_t5_pretraining.py \
        trainer.devices=2 \
        trainer.accelerator=gpu \
        trainer.log_every_n_steps=1 \
        trainer.val_check_interval=10 \
        trainer.limit_val_batches=2 \
        trainer.accumulate_grad_batches=1 \
        trainer.max_steps=10 \
        trainer.precision=16 \
        trainer.gradient_clip_val=1.0 \
        exp_manager.exp_dir=examples/nlp/language_modeling/t5_pretrain_results \
        model.tensor_model_parallel_size=2 \
        model.seq_length=128 \
        model.encoder.num_layers=4 \
        model.encoder.hidden_size=64 \
        model.encoder.num_attention_heads=8 \
        model.encoder.activation='swiglu' \
        model.encoder.masked_softmax_fusion=False \
        model.encoder.bias_activation_fusion=False \
        model.encoder.activations_checkpoint_method='block' \
        model.encoder.activations_checkpoint_num_layers=1 \
        model.encoder.position_embedding_type=relative \
        model.decoder.num_layers=2 \
        model.decoder.hidden_size=64 \
        model.decoder.num_attention_heads=8 \
        model.decoder.activation='fast-swiglu' \
        model.decoder.masked_softmax_fusion=False \
        model.decoder.bias_activation_fusion=False \
        model.decoder.activations_checkpoint_method='block' \
        model.decoder.activations_checkpoint_num_layers=1 \
        model.encoder.transformer_block_type='pre_ln' \
        model.decoder.transformer_block_type='pre_ln' \
        model.data.data_prefix=[.5,/home/TestData/nlp/nmt/toy_data/wmt14-de-en.src,.5,/home/TestData/nlp/nmt/toy_data/wmt14-de-en.ref] \
        model.data.index_mapping_dir=examples/nlp/language_modeling/t5_index_mappings \
        model.data.data_impl=text_mmap \
        +model.data.data_impl_kwargs.newline_int=10 \
        +model.data.data_impl_kwargs.header_lines=0 \
        +model.data.data_impl_kwargs.workers=null \
        +model.data.data_impl_kwargs.sort_dataset_paths=False \
        model.share_token_embeddings=False \
        model.share_decoder_tokens_head_embeddings=False"
        sh "python examples/nlp/language_modeling/megatron_t5_pretraining.py \
        trainer.devices=2 \
        trainer.accelerator=gpu \
        trainer.log_every_n_steps=1 \
        trainer.val_check_interval=1 \
        trainer.limit_val_batches=2 \
        trainer.accumulate_grad_batches=1 \
        trainer.max_steps=10 \
        trainer.precision=16 \
        trainer.gradient_clip_val=1.0 \
        exp_manager.exp_dir=examples/nlp/language_modeling/t5_pretrain_results \
        exp_manager.resume_if_exists=True \
        model.tensor_model_parallel_size=2 \
        model.seq_length=128 \
        model.encoder.num_layers=4 \
        model.encoder.hidden_size=64 \
        model.encoder.num_attention_heads=8 \
        model.encoder.activation='swiglu' \
        model.encoder.masked_softmax_fusion=False \
        model.encoder.bias_activation_fusion=False \
        model.encoder.activations_checkpoint_method='block' \
        model.encoder.activations_checkpoint_num_layers=1 \
        model.encoder.position_embedding_type=relative \
        model.decoder.num_layers=2 \
        model.decoder.hidden_size=64 \
        model.decoder.num_attention_heads=8 \
        model.decoder.activation='fast-swiglu' \
        model.decoder.masked_softmax_fusion=False \
        model.decoder.bias_activation_fusion=False \
        model.decoder.activations_checkpoint_method='block' \
        model.decoder.activations_checkpoint_num_layers=1 \
        model.encoder.transformer_block_type='pre_ln' \
        model.decoder.transformer_block_type='pre_ln' \
        model.data.data_prefix=[.5,/home/TestData/nlp/nmt/toy_data/wmt14-de-en.src,.5,/home/TestData/nlp/nmt/toy_data/wmt14-de-en.ref] \
        model.data.index_mapping_dir=examples/nlp/language_modeling/t5_index_mappings \
        model.data.data_impl=text_mmap \
        +model.data.data_impl_kwargs.newline_int=10 \
        +model.data.data_impl_kwargs.header_lines=0 \
        +model.data.data_impl_kwargs.workers=null \
        +model.data.data_impl_kwargs.sort_dataset_paths=False \
        model.share_token_embeddings=False \
        model.share_decoder_tokens_head_embeddings=False"
        sh "rm -rf examples/nlp/language_modeling/t5_pretrain_results"
        sh "rm -rf examples/nlp/language_modeling/t5_index_mappings"
      }
    }
    stage('L2: Megatron T5 with ALiBi Pretraining and Resume Training TP=2') {
      when {
        anyOf {
          branch 'main'
          changeRequest target: 'main'
        }
      }
      failFast true
      steps {
        sh "python examples/nlp/language_modeling/megatron_t5_pretraining.py \
        trainer.devices=2 \
        trainer.accelerator=gpu \
        trainer.log_every_n_steps=1 \
        trainer.val_check_interval=10 \
        trainer.limit_val_batches=2 \
        trainer.accumulate_grad_batches=1 \
        trainer.max_steps=10 \
        trainer.precision=16 \
        trainer.gradient_clip_val=1.0 \
        exp_manager.exp_dir=examples/nlp/language_modeling/t5_pretrain_results \
        model.tensor_model_parallel_size=2 \
        model.seq_length=128 \
        model.encoder.num_layers=4 \
        model.encoder.hidden_size=64 \
        model.encoder.num_attention_heads=8 \
        model.encoder.activation='swiglu' \
        model.encoder.masked_softmax_fusion=False \
        model.encoder.bias_activation_fusion=False \
        model.encoder.activations_checkpoint_method='block' \
        model.encoder.activations_checkpoint_num_layers=1 \
        model.encoder.position_embedding_type=alibi \
        model.decoder.num_layers=2 \
        model.decoder.hidden_size=64 \
        model.decoder.num_attention_heads=8 \
        model.decoder.activation='swiglu' \
        model.decoder.masked_softmax_fusion=False \
        model.decoder.bias_activation_fusion=False \
        model.decoder.activations_checkpoint_method='block' \
        model.decoder.activations_checkpoint_num_layers=1 \
        model.encoder.transformer_block_type='pre_ln' \
        model.decoder.transformer_block_type='pre_ln' \
        model.data.data_prefix=[.5,/home/TestData/nlp/nmt/toy_data/wmt14-de-en.src,.5,/home/TestData/nlp/nmt/toy_data/wmt14-de-en.ref] \
        model.data.index_mapping_dir=examples/nlp/language_modeling/t5_index_mappings \
        model.data.data_impl=text_mmap \
        +model.data.data_impl_kwargs.newline_int=10 \
        +model.data.data_impl_kwargs.header_lines=0 \
        +model.data.data_impl_kwargs.workers=null \
        +model.data.data_impl_kwargs.sort_dataset_paths=False \
        model.share_token_embeddings=False \
        model.share_decoder_tokens_head_embeddings=False"
        sh "python examples/nlp/language_modeling/megatron_t5_pretraining.py \
        trainer.devices=2 \
        trainer.accelerator=gpu \
        trainer.log_every_n_steps=1 \
        trainer.val_check_interval=1 \
        trainer.limit_val_batches=2 \
        trainer.accumulate_grad_batches=1 \
        trainer.max_steps=10 \
        trainer.precision=16 \
        trainer.gradient_clip_val=1.0 \
        exp_manager.exp_dir=examples/nlp/language_modeling/t5_pretrain_results \
        exp_manager.resume_if_exists=True \
        model.tensor_model_parallel_size=2 \
        model.seq_length=128 \
        model.encoder.num_layers=4 \
        model.encoder.hidden_size=64 \
        model.encoder.num_attention_heads=8 \
        model.encoder.activation='swiglu' \
        model.encoder.masked_softmax_fusion=False \
        model.encoder.bias_activation_fusion=False \
        model.encoder.activations_checkpoint_method='block' \
        model.encoder.activations_checkpoint_num_layers=1 \
        model.encoder.position_embedding_type=alibi \
        model.decoder.num_layers=2 \
        model.decoder.hidden_size=64 \
        model.decoder.num_attention_heads=8 \
        model.decoder.activation='swiglu' \
        model.decoder.masked_softmax_fusion=False \
        model.decoder.bias_activation_fusion=False \
        model.decoder.activations_checkpoint_method='block' \
        model.decoder.activations_checkpoint_num_layers=1 \
        model.encoder.transformer_block_type='pre_ln' \
        model.decoder.transformer_block_type='pre_ln' \
        model.data.data_prefix=[.5,/home/TestData/nlp/nmt/toy_data/wmt14-de-en.src,.5,/home/TestData/nlp/nmt/toy_data/wmt14-de-en.ref] \
        model.data.index_mapping_dir=examples/nlp/language_modeling/t5_index_mappings \
        model.data.data_impl=text_mmap \
        +model.data.data_impl_kwargs.newline_int=10 \
        +model.data.data_impl_kwargs.header_lines=0 \
        +model.data.data_impl_kwargs.workers=null \
        +model.data.data_impl_kwargs.sort_dataset_paths=False \
        model.share_token_embeddings=False \
        model.share_decoder_tokens_head_embeddings=False"
        sh "rm -rf examples/nlp/language_modeling/t5_pretrain_results"
        sh "rm -rf examples/nlp/language_modeling/t5_index_mappings"
      }
    }
    stage('L2: Megatron T5 with KERPLE Pretraining and Resume Training TP=2') {
      when {
        anyOf {
          branch 'main'
          changeRequest target: 'main'
        }
      }
      failFast true
      steps {
        sh "python examples/nlp/language_modeling/megatron_t5_pretraining.py \
        trainer.devices=2 \
        trainer.accelerator=gpu \
        trainer.log_every_n_steps=1 \
        trainer.val_check_interval=10 \
        trainer.limit_val_batches=2 \
        trainer.accumulate_grad_batches=1 \
        trainer.max_steps=10 \
        trainer.precision=16 \
        trainer.gradient_clip_val=1.0 \
        exp_manager.exp_dir=examples/nlp/language_modeling/t5_pretrain_results \
        model.tensor_model_parallel_size=2 \
        model.seq_length=128 \
        model.encoder.num_layers=4 \
        model.encoder.hidden_size=64 \
        model.encoder.num_attention_heads=8 \
        model.encoder.activation='swiglu' \
        model.encoder.masked_softmax_fusion=False \
        model.encoder.bias_activation_fusion=False \
        model.encoder.activations_checkpoint_method='block' \
        model.encoder.activations_checkpoint_num_layers=1 \
        model.encoder.position_embedding_type=kerple \
        model.decoder.num_layers=2 \
        model.decoder.hidden_size=64 \
        model.decoder.num_attention_heads=8 \
        model.decoder.activation='swiglu' \
        model.decoder.masked_softmax_fusion=False \
        model.decoder.bias_activation_fusion=False \
        model.decoder.activations_checkpoint_method='block' \
        model.decoder.activations_checkpoint_num_layers=1 \
        model.encoder.transformer_block_type='pre_ln' \
        model.decoder.transformer_block_type='pre_ln' \
        model.data.data_prefix=[.5,/home/TestData/nlp/nmt/toy_data/wmt14-de-en.src,.5,/home/TestData/nlp/nmt/toy_data/wmt14-de-en.ref] \
        model.data.index_mapping_dir=examples/nlp/language_modeling/t5_index_mappings \
        model.data.data_impl=text_mmap \
        +model.data.data_impl_kwargs.newline_int=10 \
        +model.data.data_impl_kwargs.header_lines=0 \
        +model.data.data_impl_kwargs.workers=null \
        +model.data.data_impl_kwargs.sort_dataset_paths=False \
        model.share_token_embeddings=False \
        model.share_decoder_tokens_head_embeddings=False"
        sh "python examples/nlp/language_modeling/megatron_t5_pretraining.py \
        trainer.devices=2 \
        trainer.accelerator=gpu \
        trainer.log_every_n_steps=1 \
        trainer.val_check_interval=1 \
        trainer.limit_val_batches=2 \
        trainer.accumulate_grad_batches=1 \
        trainer.max_steps=10 \
        trainer.precision=16 \
        trainer.gradient_clip_val=1.0 \
        exp_manager.exp_dir=examples/nlp/language_modeling/t5_pretrain_results \
        exp_manager.resume_if_exists=True \
        model.tensor_model_parallel_size=2 \
        model.seq_length=128 \
        model.encoder.num_layers=4 \
        model.encoder.hidden_size=64 \
        model.encoder.num_attention_heads=8 \
        model.encoder.activation='swiglu' \
        model.encoder.masked_softmax_fusion=False \
        model.encoder.bias_activation_fusion=False \
        model.encoder.activations_checkpoint_method='block' \
        model.encoder.activations_checkpoint_num_layers=1 \
        model.encoder.position_embedding_type=kerple \
        model.decoder.num_layers=2 \
        model.decoder.hidden_size=64 \
        model.decoder.num_attention_heads=8 \
        model.decoder.activation='swiglu' \
        model.decoder.masked_softmax_fusion=False \
        model.decoder.bias_activation_fusion=False \
        model.decoder.activations_checkpoint_method='block' \
        model.decoder.activations_checkpoint_num_layers=1 \
        model.encoder.transformer_block_type='pre_ln' \
        model.decoder.transformer_block_type='pre_ln' \
        model.data.data_prefix=[.5,/home/TestData/nlp/nmt/toy_data/wmt14-de-en.src,.5,/home/TestData/nlp/nmt/toy_data/wmt14-de-en.ref] \
        model.data.index_mapping_dir=examples/nlp/language_modeling/t5_index_mappings \
        model.data.data_impl=text_mmap \
        +model.data.data_impl_kwargs.newline_int=10 \
        +model.data.data_impl_kwargs.header_lines=0 \
        +model.data.data_impl_kwargs.workers=null \
        +model.data.data_impl_kwargs.sort_dataset_paths=False \
        model.share_token_embeddings=False \
        model.share_decoder_tokens_head_embeddings=False"
        sh "rm -rf examples/nlp/language_modeling/t5_pretrain_results"
        sh "rm -rf examples/nlp/language_modeling/t5_index_mappings"
      }
    }
    stage('L2: Megatron T5 Pretraining and Resume Training PP=2') {
      when {
        anyOf {
          branch 'main'
          changeRequest target: 'main'
        }
      }
      failFast true
      steps {
        sh "python examples/nlp/language_modeling/megatron_t5_pretraining.py \
        trainer.devices=2 \
        trainer.accelerator=gpu \
        trainer.log_every_n_steps=1 \
        trainer.val_check_interval=10 \
        trainer.limit_val_batches=2 \
        trainer.accumulate_grad_batches=1 \
        trainer.max_steps=10 \
        trainer.precision=16 \
        trainer.gradient_clip_val=1.0 \
        exp_manager.exp_dir=examples/nlp/language_modeling/t5_pretrain_results \
        model.pipeline_model_parallel_size=2 \
        model.pipeline_model_parallel_split_rank=1 \
        model.seq_length=256 \
        model.encoder.num_layers=4 \
        model.decoder.num_layers=1 \
        model.encoder.hidden_size=64 \
        model.decoder.hidden_size=64 \
        model.encoder.num_attention_heads=8 \
        model.decoder.num_attention_heads=8 \
        model.decoder.ffn_hidden_size=2048 \
        model.encoder.activation='gelu' \
        model.encoder.activations_checkpoint_method='block' \
        model.encoder.activations_checkpoint_num_layers=1 \
        model.encoder.transformer_block_type='pre_ln' \
        model.decoder.transformer_block_type='post_ln' \
        model.data.data_prefix=[.5,/home/TestData/nlp/megatron_t5/data/pile_val_small_bert_tokenizer_text_document,.5,/home/TestData/nlp/megatron_t5/data/pile_val_small_bert_tokenizer_text_document] \
        model.data.index_mapping_dir=examples/nlp/language_modeling/t5_index_mappings"
        sh "python examples/nlp/language_modeling/megatron_t5_pretraining.py \
        trainer.devices=2 \
        trainer.accelerator=gpu \
        trainer.log_every_n_steps=1 \
        trainer.val_check_interval=1 \
        trainer.limit_val_batches=2 \
        trainer.accumulate_grad_batches=1 \
        trainer.max_steps=10 \
        trainer.precision=16 \
        trainer.gradient_clip_val=1.0 \
        exp_manager.exp_dir=examples/nlp/language_modeling/t5_pretrain_results \
        exp_manager.resume_if_exists=True \
        model.pipeline_model_parallel_size=2 \
        model.pipeline_model_parallel_split_rank=1 \
        model.seq_length=256 \
        model.encoder.num_layers=4 \
        model.decoder.num_layers=1 \
        model.encoder.hidden_size=64 \
        model.decoder.hidden_size=64 \
        model.encoder.num_attention_heads=8 \
        model.decoder.num_attention_heads=8 \
        model.decoder.ffn_hidden_size=2048 \
        model.encoder.activation='gelu' \
        model.encoder.activations_checkpoint_method='block' \
        model.encoder.activations_checkpoint_num_layers=1 \
        model.encoder.transformer_block_type='pre_ln' \
        model.decoder.transformer_block_type='post_ln' \
        model.data.data_prefix=[.5,/home/TestData/nlp/megatron_t5/data/pile_val_small_bert_tokenizer_text_document,.5,/home/TestData/nlp/megatron_t5/data/pile_val_small_bert_tokenizer_text_document] \
        model.data.index_mapping_dir=examples/nlp/language_modeling/t5_index_mappings"
        sh "rm -rf examples/nlp/language_modeling/t5_pretrain_results"
        sh "rm -rf examples/nlp/language_modeling/t5_index_mappings"
      }
    }
    stage('L2: Megatron T5 w/ Mixture of Expert Pretraining') {
      when {
        anyOf {
          branch 'main'
          changeRequest target: 'main'
        }
      }
      failFast true
      steps {
        sh "python examples/nlp/language_modeling/megatron_t5_pretraining.py \
        trainer.devices=2 \
        trainer.accelerator=gpu \
        trainer.log_every_n_steps=1 \
        trainer.val_check_interval=10 \
        trainer.limit_val_batches=2 \
        trainer.accumulate_grad_batches=1 \
        trainer.max_steps=10 \
        trainer.precision=16 \
        trainer.gradient_clip_val=1.0 \
        exp_manager.exp_dir=examples/nlp/language_modeling/t5_pretrain_results \
        model.pipeline_model_parallel_split_rank=1 \
        model.seq_length=256 \
        model.encoder.num_layers=4 \
        model.decoder.num_layers=1 \
        model.encoder.num_moe_experts=4 \
        model.decoder.num_moe_experts=4 \
        model.encoder.moe_frequency=3 \
        model.decoder.moe_frequency=1 \
        model.encoder.hidden_size=64 \
        model.decoder.hidden_size=64 \
        model.encoder.num_attention_heads=8 \
        model.decoder.num_attention_heads=8 \
        model.decoder.ffn_hidden_size=2048 \
        model.encoder.activation='gelu' \
        model.encoder.activations_checkpoint_method='block' \
        model.encoder.activations_checkpoint_num_layers=1 \
        model.encoder.transformer_block_type='pre_ln' \
        model.decoder.transformer_block_type='post_ln' \
        model.data.data_prefix=[.5,/home/TestData/nlp/megatron_t5/data/pile_val_small_bert_tokenizer_text_document,.5,/home/TestData/nlp/megatron_t5/data/pile_val_small_bert_tokenizer_text_document] \
        model.data.index_mapping_dir=examples/nlp/language_modeling/t5_index_mappings"
        sh "rm -rf examples/nlp/language_modeling/t5_pretrain_results"
        sh "rm -rf examples/nlp/language_modeling/t5_index_mappings"
      }
    }

    stage('L2: Megatron UL2 Pretraining and Resume Training TP=2') {
      when {
        anyOf {
          branch 'main'
          changeRequest target: 'main'
        }
      }
      failFast true
      steps {
        sh "python examples/nlp/language_modeling/megatron_t5_pretraining.py -cn megatron_ul2_config \
        trainer.devices=2 \
        trainer.accelerator=gpu \
        trainer.log_every_n_steps=1 \
        trainer.val_check_interval=10 \
        trainer.limit_val_batches=2 \
        trainer.accumulate_grad_batches=1 \
        trainer.max_steps=10 \
        trainer.precision=16 \
        trainer.gradient_clip_val=1.0 \
        exp_manager.exp_dir=examples/nlp/language_modeling/t5_pretrain_results \
        model.tensor_model_parallel_size=2 \
        model.seq_length=128 \
        model.encoder.num_layers=4 \
        model.encoder.hidden_size=64 \
        model.encoder.num_attention_heads=8 \
        model.encoder.activation='swiglu' \
        model.encoder.bias_activation_fusion=False \
        model.encoder.activations_checkpoint_method='block' \
        model.encoder.activations_checkpoint_num_layers=1 \
        model.encoder.transformer_block_type='normformer' \
        model.encoder.headscale=True \
        model.decoder.num_layers=4 \
        model.decoder.hidden_size=64 \
        model.decoder.num_attention_heads=8 \
        model.decoder.activation='geglu' \
        model.decoder.bias_activation_fusion=False \
        model.decoder.activations_checkpoint_method='block' \
        model.decoder.activations_checkpoint_num_layers=1 \
        model.decoder.transformer_block_type='normformer' \
        model.decoder.headscale=False \
        model.data.data_prefix=[.5,/home/TestData/nlp/megatron_t5/data/pile_val_small_bert_tokenizer_text_document,.5,/home/TestData/nlp/megatron_t5/data/pile_val_small_bert_tokenizer_text_document] \
        model.data.index_mapping_dir=examples/nlp/language_modeling/t5_index_mappings"
        sh "python examples/nlp/language_modeling/megatron_t5_pretraining.py \
        trainer.devices=2 \
        trainer.accelerator=gpu \
        trainer.log_every_n_steps=1 \
        trainer.val_check_interval=1 \
        trainer.limit_val_batches=2 \
        trainer.accumulate_grad_batches=1 \
        trainer.max_steps=10 \
        trainer.precision=16 \
        trainer.gradient_clip_val=1.0 \
        exp_manager.exp_dir=examples/nlp/language_modeling/t5_pretrain_results \
        exp_manager.resume_if_exists=True \
        model.tensor_model_parallel_size=2 \
        model.seq_length=128 \
        model.encoder.num_layers=4 \
        model.encoder.hidden_size=64 \
        model.encoder.num_attention_heads=8 \
        model.encoder.activation='swiglu' \
        model.encoder.bias_activation_fusion=False \
        model.encoder.activations_checkpoint_method='block' \
        model.encoder.activations_checkpoint_num_layers=1 \
        model.encoder.transformer_block_type='normformer' \
        model.encoder.headscale=True \
        model.decoder.num_layers=4 \
        model.decoder.hidden_size=64 \
        model.decoder.num_attention_heads=8 \
        model.decoder.activation='geglu' \
        model.decoder.bias_activation_fusion=False \
        model.decoder.activations_checkpoint_method='block' \
        model.decoder.activations_checkpoint_num_layers=1 \
        model.decoder.transformer_block_type='normformer' \
        model.decoder.headscale=False \
        model.data.data_prefix=[.5,/home/TestData/nlp/megatron_t5/data/pile_val_small_bert_tokenizer_text_document,.5,/home/TestData/nlp/megatron_t5/data/pile_val_small_bert_tokenizer_text_document] \
        model.data.index_mapping_dir=examples/nlp/language_modeling/t5_index_mappings"
        sh "rm -rf examples/nlp/language_modeling/t5_pretrain_results"
        sh "rm -rf examples/nlp/language_modeling/t5_index_mappings"
      }
    }
    stage('L2: Megatron T5 Eval') {
      when {
        anyOf {
          branch 'main'
          changeRequest target: 'main'
        }
      }
      failFast true
      steps{
        sh "python examples/nlp/language_modeling/megatron_t5_eval.py \
            --model_file \
            /home/TestData/nlp/megatron_t5/8m/megatron_t5_8m-refactor.nemo \
            --prompt \
            'How do I fix my GPU memory issue? I am seeing <mask> out of memory.' \
            --tensor_model_parallel_size 1"
      }
    }
    stage('L2: Megatron BART Pretraining and Resume Training, TP=2') {
      when {
        anyOf {
          branch 'main'
          changeRequest target: 'main'
        }
      }
      failFast true
      steps {
        sh "python examples/nlp/language_modeling/megatron_bart_pretraining.py \
        trainer.devices=2 \
        trainer.accelerator=gpu \
        trainer.log_every_n_steps=1 \
        trainer.val_check_interval=2 \
        trainer.limit_val_batches=2 \
        trainer.accumulate_grad_batches=1 \
        trainer.max_steps=3 \
        trainer.precision=16 \
        trainer.gradient_clip_val=1.0 \
        exp_manager.exp_dir=examples/nlp/language_modeling/bart_pretrain_results \
        model.tensor_model_parallel_size=2 \
        model.seq_length=128 \
        model.encoder.num_layers=4 \
        model.encoder.hidden_size=64 \
        model.encoder.num_attention_heads=8 \
        model.encoder.activation='reglu' \
        model.encoder.bias_activation_fusion=False \
        model.encoder.activations_checkpoint_method='block' \
        model.encoder.activations_checkpoint_num_layers=1 \
        model.decoder.num_layers=4 \
        model.decoder.hidden_size=64 \
        model.decoder.num_attention_heads=8 \
        model.decoder.activation='reglu' \
        model.decoder.bias_activation_fusion=False \
        model.decoder.activations_checkpoint_method='block' \
        model.decoder.activations_checkpoint_num_layers=1 \
        model.data.data_prefix='{train:[1.0,/home/TestData/nlp/megatron_t5/data/pile_val_small_bert_tokenizer_text_document],test:[/home/TestData/nlp/megatron_t5/data/pile_val_small_bert_tokenizer_text_document], validation:[/home/TestData/nlp/megatron_t5/data/pile_val_small_bert_tokenizer_text_document]}'"
        sh "python examples/nlp/language_modeling/megatron_bart_pretraining.py \
        trainer.devices=2 \
        trainer.accelerator=gpu \
        trainer.log_every_n_steps=1 \
        trainer.val_check_interval=2 \
        trainer.limit_val_batches=5 \
        trainer.accumulate_grad_batches=1 \
        trainer.max_steps=6 \
        trainer.precision=16 \
        trainer.gradient_clip_val=1.0 \
        exp_manager.exp_dir=examples/nlp/language_modeling/bart_pretrain_results \
        exp_manager.resume_if_exists=True \
        model.tensor_model_parallel_size=2 \
        model.seq_length=128 \
        model.encoder.num_layers=4 \
        model.encoder.hidden_size=64 \
        model.encoder.num_attention_heads=8 \
        model.encoder.activation='reglu' \
        model.encoder.bias_activation_fusion=False \
        model.encoder.activations_checkpoint_method='block' \
        model.encoder.activations_checkpoint_num_layers=1 \
        model.decoder.num_layers=4 \
        model.decoder.hidden_size=64 \
        model.decoder.num_attention_heads=8 \
        model.decoder.activation='reglu' \
        model.decoder.bias_activation_fusion=False \
        model.decoder.activations_checkpoint_method='block' \
        model.decoder.activations_checkpoint_num_layers=1 \
        model.data.data_prefix='{train:[1.0,/home/TestData/nlp/megatron_t5/data/pile_val_small_bert_tokenizer_text_document],test:[/home/TestData/nlp/megatron_t5/data/pile_val_small_bert_tokenizer_text_document], validation:[/home/TestData/nlp/megatron_t5/data/pile_val_small_bert_tokenizer_text_document]}'"
        sh "rm -rf examples/nlp/language_modeling/bart_pretrain_results"
      }
    }
    stage('L2: Megatron BART Pretraining and Resume Training, PP=2') {
      when {
        anyOf {
          branch 'main'
          changeRequest target: 'main'
        }
      }
      failFast true
      steps {
        sh "python examples/nlp/language_modeling/megatron_bart_pretraining.py \
        trainer.devices=2 \
        trainer.accelerator=gpu \
        trainer.log_every_n_steps=1 \
        trainer.val_check_interval=10 \
        trainer.limit_val_batches=2 \
        trainer.accumulate_grad_batches=1 \
        trainer.max_steps=10 \
        trainer.precision=16 \
        trainer.gradient_clip_val=1.0 \
        exp_manager.exp_dir=examples/nlp/language_modeling/bart_pretrain_results \
        model.pipeline_model_parallel_size=2 \
        model.pipeline_model_parallel_split_rank=1 \
        model.seq_length=256 \
        model.encoder.num_layers=4 \
        model.encoder.hidden_size=64 \
        model.encoder.num_attention_heads=8 \
        model.encoder.activation='geglu' \
        model.encoder.bias_activation_fusion=False \
        model.encoder.activations_checkpoint_method='block' \
        model.encoder.activations_checkpoint_num_layers=1 \
        model.decoder.num_layers=4 \
        model.decoder.hidden_size=64 \
        model.decoder.num_attention_heads=8 \
        model.decoder.activation='geglu' \
        model.decoder.bias_activation_fusion=False \
        model.decoder.activations_checkpoint_method='block' \
        model.decoder.activations_checkpoint_num_layers=1 \
        model.data.respect_document_boundaries=False \
        model.data.data_prefix=[.5,/home/TestData/nlp/megatron_t5/data/pile_val_small_bert_tokenizer_text_document,.5,/home/TestData/nlp/megatron_t5/data/pile_val_small_bert_tokenizer_text_document]"
        sh "python examples/nlp/language_modeling/megatron_bart_pretraining.py \
        trainer.devices=2 \
        trainer.accelerator=gpu \
        trainer.log_every_n_steps=1 \
        trainer.val_check_interval=1 \
        trainer.limit_val_batches=2 \
        trainer.accumulate_grad_batches=1 \
        trainer.max_steps=10 \
        trainer.precision=16 \
        trainer.gradient_clip_val=1.0 \
        exp_manager.exp_dir=examples/nlp/language_modeling/bart_pretrain_results \
        exp_manager.resume_if_exists=True \
        model.pipeline_model_parallel_size=2 \
        model.pipeline_model_parallel_split_rank=1 \
        model.seq_length=256 \
        model.encoder.num_layers=4 \
        model.encoder.hidden_size=64 \
        model.encoder.num_attention_heads=8 \
        model.encoder.activation='geglu' \
        model.encoder.bias_activation_fusion=False \
        model.encoder.activations_checkpoint_method='block' \
        model.encoder.activations_checkpoint_num_layers=1 \
        model.decoder.num_layers=4 \
        model.decoder.hidden_size=64 \
        model.decoder.num_attention_heads=8 \
        model.decoder.activation='geglu' \
        model.decoder.bias_activation_fusion=False \
        model.decoder.activations_checkpoint_method='block' \
        model.decoder.activations_checkpoint_num_layers=1 \
        model.data.respect_document_boundaries=False \
        model.data.data_prefix=[.5,/home/TestData/nlp/megatron_t5/data/pile_val_small_bert_tokenizer_text_document,.5,/home/TestData/nlp/megatron_t5/data/pile_val_small_bert_tokenizer_text_document]"
        sh "rm -rf examples/nlp/language_modeling/bart_pretrain_results"
      }
    }
    stage('L2: Megatron T5 GLUE/XNLI Finetuning') {
      when {
        anyOf {
          branch 'main'
          changeRequest target: 'main'
        }
      }
      failFast true
      parallel {
        // TODO(Oktai15): update it in 1.8.0 version
        stage('T5 GLUE RTE') {
          steps {
            sh "python examples/nlp/language_modeling/megatron_t5_seq2seq_finetune.py \
            trainer.devices=1 \
            trainer.accelerator=gpu \
            trainer.log_every_n_steps=1 \
            trainer.val_check_interval=1 \
            +trainer.limit_val_batches=2 \
            +trainer.limit_test_batches=2 \
            trainer.accumulate_grad_batches=1 \
            trainer.max_steps=2 \
            trainer.precision=16 \
            exp_manager.exp_dir=examples/nlp/language_modeling/t5_glue_results \
            model.restore_from_path=/home/TestData/nlp/megatron_t5/8m/megatron_t5_8m-refactor.nemo \
            model.pipeline_model_parallel_size=1 \
            model.pipeline_model_parallel_split_rank=0 \
            model.data.train_ds.task_name=rte \
            model.data.train_ds.global_batch_size=4 \
            model.data.train_ds.micro_batch_size=2 \
            model.data.validation_ds.global_batch_size=2 \
            model.data.validation_ds.micro_batch_size=2 \
            model.data.train_ds.file_path=/home/TestData/nlp/megatron_t5/data/train_ci.tsv \
            model.data.validation_ds.task_name=rte \
            model.data.validation_ds.file_path=/home/TestData/nlp/megatron_t5/data/dev_ci.tsv \
            "
            sh "rm -rf examples/nlp/language_modeling/t5_glue_results"
          }
        }
        stage('T5 GLUE XNLI') {
          steps {
            sh "python examples/nlp/language_modeling/megatron_t5_seq2seq_finetune.py \
            -cn megatron_t5_config_finetune_glue_xnli \
            trainer.devices=1 \
            trainer.accelerator=gpu \
            trainer.log_every_n_steps=1 \
            trainer.val_check_interval=1 \
            +trainer.limit_val_batches=2 \
            +trainer.limit_test_batches=2 \
            trainer.accumulate_grad_batches=1 \
            trainer.max_steps=2 \
            trainer.precision=16 \
            exp_manager.exp_dir=examples/nlp/language_modeling/t5_xnli_results \
            model.restore_from_path=/home/TestData/nlp/megatron_t5/8m/megatron_t5_8m-refactor.nemo \
            model.pipeline_model_parallel_size=1 \
            model.pipeline_model_parallel_split_rank=0 \
            model.data.train_ds.global_batch_size=4 \
            model.data.train_ds.micro_batch_size=2 \
            model.data.validation_ds.global_batch_size=2 \
            model.data.validation_ds.micro_batch_size=2 \
            model.data.test_ds.global_batch_size=2 \
            model.data.test_ds.micro_batch_size=2 \
            model.data.train_ds.task_name=rte \
            model.data.train_ds.file_path=/home/TestData/nlp/megatron_t5/data/train_ci.tsv \
            model.data.validation_ds.task_name=xnli \
            model.data.validation_ds.file_path=/home/TestData/nlp/megatron_t5/data/xnli_dev_ci.tsv \
            model.data.test_ds.task_name=xnli \
            model.data.test_ds.file_path=/home/TestData/nlp/megatron_t5/data/xnli_dev_ci.tsv \
            "
            sh "rm -rf examples/nlp/language_modeling/t5_xnli_results"
          }
        }
      }
    }

    stage('L2: Megatron T5 PEFT Lora TP=2') {
      when {
        anyOf {
          branch 'main'
          changeRequest target: 'main'
        }
      }
      failFast true
      steps {
        sh "rm -rf /home/TestData/nlp/t5_lora_tuning_tp2"
        sh "python examples/nlp/language_modeling/tuning/megatron_t5_finetuning.py \
        trainer.devices=2 \
        trainer.log_every_n_steps=1 \
        trainer.max_epochs=9999 \
        trainer.max_steps=3 \
        trainer.val_check_interval=3 \
        ++trainer.limit_val_batches=2 \
        trainer.precision=16 \
        exp_manager.exp_dir=/home/TestData/nlp/t5_lora_tuning_tp2 \
        model.pipeline_model_parallel_size=1 \
        model.tensor_model_parallel_size=2 \
        model.restore_from_path=/home/TestData/nlp/megatron_t5/8m/megatron_t5_8m_tp2.nemo \
        model.peft.peft_scheme='lora' \
        model.answer_only_loss=True \
        model.micro_batch_size=1 \
        model.global_batch_size=1 \
        model.data.train_ds.file_names=[/home/TestData/nlp/megatron_sft/quarel.jsonl] \
        model.data.train_ds.concat_sampling_probabilities=[1.0] \
        model.data.train_ds.num_workers=0 \
        model.data.validation_ds.num_workers=0 \
        model.data.validation_ds.file_names=[/home/TestData/nlp/megatron_sft/quarel.jsonl] \
        model.data.validation_ds.names=[quarel]"
        sh "python examples/nlp/language_modeling/tuning/megatron_t5_generate.py \
        model.restore_from_path=/home/TestData/nlp/megatron_t5/8m/megatron_t5_8m_tp2.nemo \
        model.peft.restore_from_path=/home/TestData/nlp/t5_lora_tuning_tp2/megatron_t5_peft_lora_tuning/checkpoints/megatron_t5_peft_lora_tuning.nemo \
        model.peft.restore_from_ckpt_name=null \
        model.peft.restore_from_hparams_path=null \
        model.tensor_model_parallel_size=2 \
        trainer.devices=2 \
        model.data.test_ds.file_names=[/home/TestData/nlp/megatron_sft/quarel_4.jsonl] \
        model.data.test_ds.names=['quarel4'] \
        model.global_batch_size=2 \
        model.micro_batch_size=1 \
        model.data.test_ds.tokens_to_generate=10 \
        model.data.test_ds.write_predictions_to_file=True \
        model.data.test_ds.output_file_path_prefix='/home/TestData/nlp/t5_lora_tuning_tp2/out' \
        inference.greedy=True \
        inference.repetition_penalty=1.0 \
        inference.outfile_path='/home/TestData/nlp/t5_lora_tuning_tp2/out.jsonl'"
        sh "rm -rf /home/TestData/nlp/t5_lora_tuning_tp2"
      }
    }


    stage('L2: Megatron Mock Data Generation') {
      when {
        anyOf {
          branch 'main'
          changeRequest target: 'main'
        }
      }
      failFast true
      //parallel {
        //stage('MockGPTDataset') {
        //  steps {
        //    sh "python examples/nlp/language_modeling/megatron_gpt_pretraining.py \
        //    trainer.max_steps=10 \
        //    trainer.limit_val_batches=7 \
        //    trainer.val_check_interval=10 \
        //    exp_manager.exp_dir=examples/nlp/language_modeling/gpt_pretrain_results \
        //    model.data.data_impl=mock \
        //    model.data.data_prefix=[] \
        //    "
        //    sh "rm -rf examples/nlp/language_modeling/gpt_pretrain_results"
        //  }
        //}
      //stage('MockT5Dataset') {
      steps {
        sh "python examples/nlp/language_modeling/megatron_t5_pretraining.py \
        trainer.max_steps=10 \
        trainer.limit_val_batches=3 \
        trainer.val_check_interval=10 \
        exp_manager.exp_dir=examples/nlp/language_modeling/t5_pretrain_results \
        model.data.data_impl=mock \
        model.data.data_prefix=[] \
        "
        sh "rm -rf examples/nlp/language_modeling/t5_pretrain_results"
      }
      //}
      //}
    }

    stage('L2: TTS Fast dev runs 1') {
      when {
        anyOf {
          branch 'main'
          changeRequest target: 'main'
        }
      }
      parallel {
        stage('Tacotron 2') {
          steps {
            sh 'python examples/tts/tacotron2.py \
            train_dataset=/home/TestData/an4_dataset/an4_train.json \
            validation_datasets=/home/TestData/an4_dataset/an4_val.json \
            trainer.devices=[0] \
            trainer.accelerator="gpu" \
            +trainer.limit_train_batches=1 +trainer.limit_val_batches=1 trainer.max_epochs=1 \
            trainer.strategy=auto \
            model.decoder.decoder_rnn_dim=256 \
            model.decoder.attention_rnn_dim=1024 \
            model.decoder.prenet_dim=128 \
            model.postnet.postnet_n_convolutions=3 \
            model.train_ds.dataloader_params.batch_size=4 \
            model.train_ds.dataloader_params.num_workers=0 \
            model.validation_ds.dataloader_params.batch_size=4 \
            model.validation_ds.dataloader_params.num_workers=0 \
            ~model.text_normalizer \
            ~model.text_normalizer_call_kwargs \
            ~trainer.check_val_every_n_epoch \
            '
          }
        }
        stage('WaveGlow') {
          steps {
            sh 'python examples/tts/waveglow.py \
            train_dataset=/home/TestData/an4_dataset/an4_train.json \
            validation_datasets=/home/TestData/an4_dataset/an4_val.json \
            trainer.devices="[0]" \
            +trainer.limit_train_batches=1 +trainer.limit_val_batches=1 trainer.max_epochs=1 \
            trainer.strategy=auto \
            model.train_ds.dataloader_params.batch_size=4 \
            model.train_ds.dataloader_params.num_workers=0 \
            model.validation_ds.dataloader_params.batch_size=4 \
            model.validation_ds.dataloader_params.num_workers=0 \
            model.waveglow.n_flows=4 \
            model.waveglow.n_wn_layers=2 \
            model.waveglow.n_wn_channels=32 \
            ~trainer.check_val_every_n_epoch'
          }
        }
        stage('FastPitch') {
          steps {
            sh 'python examples/tts/fastpitch.py \
            --config-name fastpitch_align_v1.05 \
            train_dataset=/home/TestData/an4_dataset/an4_train.json \
            validation_datasets=/home/TestData/an4_dataset/an4_val.json \
            sup_data_path=/home/TestData/an4_dataset/beta_priors \
            trainer.devices="[0]" \
            +trainer.limit_train_batches=1 \
            +trainer.limit_val_batches=1 \
            trainer.max_epochs=1 \
            trainer.strategy=auto \
            model.pitch_mean=212.35873413085938 \
            model.pitch_std=68.52806091308594 \
            model.train_ds.dataloader_params.batch_size=4 \
            model.train_ds.dataloader_params.num_workers=0 \
            model.validation_ds.dataloader_params.batch_size=4 \
            model.validation_ds.dataloader_params.num_workers=0 \
            model.symbols_embedding_dim=64 \
            model.input_fft.d_inner=384 \
            model.input_fft.n_layer=2 \
            model.output_fft.d_inner=384 \
            model.output_fft.n_layer=2 \
            ~trainer.check_val_every_n_epoch \
            ~model.text_normalizer \
            ~model.text_normalizer_call_kwargs'
          }
        }
        stage('RADTTS') {
          steps {
            sh 'python examples/tts/radtts.py \
            train_dataset=/home/TestData/an4_dataset/an4_train.json \
            validation_datasets=/home/TestData/an4_dataset/an4_val.json \
            sup_data_path=/home/TestData/an4_dataset/radtts_beta_priors \
            trainer.devices="[0]" \
            +trainer.limit_train_batches=1 \
            +trainer.limit_val_batches=1 \
            trainer.max_epochs=1 \
            trainer.strategy=auto \
            model.pitch_mean=212.35873413085938 \
            model.pitch_std=68.52806091308594 \
            model.train_ds.dataloader_params.batch_size=4 \
            model.train_ds.dataloader_params.num_workers=0 \
            model.validation_ds.dataloader_params.batch_size=4 \
            model.validation_ds.dataloader_params.num_workers=0 \
            export_dir=/home/TestData/radtts_test \
            model.optim.lr=0.0001 \
            model.modelConfig.decoder_use_partial_padding=True \
            ~trainer.check_val_every_n_epoch \
            ~model.text_normalizer \
            ~model.text_normalizer_call_kwargs'
          }
        }
        stage('Mixer-TTS') {
          steps {
            sh 'python examples/tts/mixer_tts.py \
            train_dataset=/home/TestData/an4_dataset/an4_train.json \
            validation_datasets=/home/TestData/an4_dataset/an4_val.json \
            sup_data_path=/home/TestData/an4_dataset/sup_data \
            trainer.devices="[0]" \
            +trainer.limit_train_batches=1 \
            +trainer.limit_val_batches=1 \
            trainer.max_epochs=1 \
            trainer.strategy=auto \
            model.pitch_mean=212.35873413085938 \
            model.pitch_std=68.52806091308594 \
            model.train_ds.dataloader_params.batch_size=4 \
            model.train_ds.dataloader_params.num_workers=0 \
            model.validation_ds.dataloader_params.batch_size=4 \
            model.validation_ds.dataloader_params.num_workers=0 \
            ~trainer.check_val_every_n_epoch \
            ~model.text_normalizer \
            ~model.text_normalizer_call_kwargs'
          }
        }
        stage('Hifigan') {
          steps {
            sh 'python examples/tts/hifigan.py \
            train_dataset=/home/TestData/an4_dataset/an4_train.json \
            validation_datasets=/home/TestData/an4_dataset/an4_val.json \
            trainer.devices="[0]" \
            +trainer.limit_train_batches=1 \
            +trainer.limit_val_batches=1 \
            +trainer.max_epochs=1 \
            trainer.strategy=auto \
            model.train_ds.dataloader_params.batch_size=4 \
            model.train_ds.dataloader_params.num_workers=0 \
            model.validation_ds.dataloader_params.batch_size=4 \
            model.validation_ds.dataloader_params.num_workers=0 \
            model.generator.upsample_initial_channel=64 \
            +model.debug=true \
            ~trainer.check_val_every_n_epoch'
          }
        }
      }
    }
    stage('L2: NeRF') {
      when {
        anyOf {
          branch 'r1.21.0'
          changeRequest target: 'r1.21.0'
        }
      }
      parallel {
        stage('DreamFusion') {
          steps {
            sh 'python examples/multimodal/text_to_image/nerf/main.py \
            trainer.num_nodes=1 \
            trainer.devices="[0]" \
            trainer.max_steps=1000 \
            model.prompt="a DSLR photo of a delicious hamburger" \
            exp_manager.exp_dir=examples/multimodal/text_to_image/nerf/dreamfusion_results'
            sh 'rm -rf examples/multimodal/text_to_image/nerf/dreamfusion_results'
          }
        }
      }
    }
    stage('L??: Speech Checkpoints tests') {
      when {
        anyOf {
          branch 'main'
          changeRequest target: 'main'
        }
      }
      failFast true
      steps {
        sh 'CUDA_VISIBLE_DEVICES=0 python examples/asr/speech_to_text_eval.py \
            pretrained_name=QuartzNet15x5Base-En  \
            dataset_manifest=/home/TestData/librispeech/librivox-dev-other.json \
            batch_size=64 \
            tolerance=0.1012'
        sh 'rm -f examples/asr/evaluation_transcripts.json'
      }
    }
  }

  post {
    always {
      sh 'chmod -R 777 .'
      cleanWs()
    }
  }
}<|MERGE_RESOLUTION|>--- conflicted
+++ resolved
@@ -91,11 +91,7 @@
       steps {
          sh 'git clone https://github.com/NVIDIA/Megatron-LM.git && \
              cd Megatron-LM && \
-<<<<<<< HEAD
-             git checkout b02e62ec77cd158c9b17ca95ccaac560e37aca52 && \
-=======
              git checkout 240a8ef7a21df201e47b5b2ae33cc5f4c5486849 && \
->>>>>>> df5a3958
              pip install .'
       }
     }
