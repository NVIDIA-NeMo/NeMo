--- conflicted
+++ resolved
@@ -153,11 +153,7 @@
         stage('L2: Eng TN') {
           steps {
             sh 'cd tools/text_processing_deployment && python pynini_export.py --output=/home/TestData/nlp/text_norm/output/ --grammars=tn_grammars --cache_dir /home/TestData/nlp/text_norm/ci/grammars/4-26 --language=en && ls -R /home/TestData/nlp/text_norm/output/ && echo ".far files created "|| exit 1'
-<<<<<<< HEAD
             sh 'cd nemo_text_processing/text_normalization/ &&  python normalize.py --file=/home/TestData/nlp/text_norm/ci/test.txt --input_case="lower_cased" --language=en --out=/home/TestData/nlp/text_norm/output/test.pynini.txt --verbose'
-=======
-            sh 'cd nemo_text_processing/text_normalization/ &&  python run_predict.py --input=/home/TestData/nlp/text_norm/ci/test.txt --input_case="lower_cased" --language=en --output=/home/TestData/nlp/text_norm/output/test.pynini.txt --verbose'
->>>>>>> c232ef3d
             sh 'cat /home/TestData/nlp/text_norm/output/test.pynini.txt'
             sh 'cmp --silent /home/TestData/nlp/text_norm/output/test.pynini.txt /home/TestData/nlp/text_norm/ci/test_goal_py_04-14.txt || exit 1'
             sh 'rm -rf /home/TestData/nlp/text_norm/output/*'
@@ -167,11 +163,7 @@
         stage('L2: Eng ITN export') {
           steps {
             sh 'cd tools/text_processing_deployment && python pynini_export.py --output=/home/TestData/nlp/text_denorm/output/ --grammars=itn_grammars --cache_dir /home/TestData/nlp/text_norm/ci/grammars/4-26 --language=en && ls -R /home/TestData/nlp/text_denorm/output/ && echo ".far files created "|| exit 1'
-<<<<<<< HEAD
             sh 'cd nemo_text_processing/inverse_text_normalization/ &&  python inverse_normalize.py --file=/home/TestData/nlp/text_denorm/ci/test.txt --language=en --out=/home/TestData/nlp/text_denorm/output/test.pynini.txt --verbose'
-=======
-            sh 'cd nemo_text_processing/inverse_text_normalization/ &&  python run_predict.py --input=/home/TestData/nlp/text_denorm/ci/test.txt --language=en --output=/home/TestData/nlp/text_denorm/output/test.pynini.txt --verbose'
->>>>>>> c232ef3d
             sh 'cmp --silent /home/TestData/nlp/text_denorm/output/test.pynini.txt /home/TestData/nlp/text_denorm/ci/test_goal_py.txt || exit 1'
             sh 'rm -rf /home/TestData/nlp/text_denorm/output/*'
           }
