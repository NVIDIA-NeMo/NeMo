--- conflicted
+++ resolved
@@ -388,19 +388,51 @@
       }
     }
 
-<<<<<<< HEAD
-   stage('L2: Intent and Slot Classification') {
-=======
     stage('L2: Parallel GLUE Examples') {
->>>>>>> 456073f3
-      when {
-        anyOf{
-          branch 'candidate'
-          changeRequest target: 'candidate'
-        }
-      }
-      failFast true
-<<<<<<< HEAD
+      when {
+        anyOf{
+          branch 'candidate'
+          changeRequest target: 'candidate'
+        }
+      }
+      failFast true
+
+      parallel {
+        stage('MRPC') {
+          steps {
+            sh 'python examples/nlp/glue_benchmark/glue_benchmark.py \
+            model.dataset.use_cache=false \
+            model.task_name=mrpc \
+            model.dataset.data_dir=/home/TestData/nlp/glue_fake/MRPC \
+            trainer.gpus=[0] \
+            +trainer.fast_dev_run=True \
+            exp_manager.root_dir=examples/nlp/glue_benchmark/mrpc'
+            sh 'rm -rf examples/nlp/glue_benchmark/mrpc'
+          }
+        }
+        stage('STS-b') {
+          steps {
+            sh 'python examples/nlp/glue_benchmark/glue_benchmark.py \
+            model.dataset.use_cache=false \
+            model.task_name=sts-b \
+            model.dataset.data_dir=/home/TestData/nlp/glue_fake/STS-B \
+            trainer.gpus=[1] \
+            +trainer.fast_dev_run=True \
+            exp_manager.root_dir=examples/nlp/glue_benchmark/sts-b'
+            sh 'rm -rf examples/nlp/glue_benchmark/sts-b'
+          }
+        }
+      }
+    }
+
+    stage('L2: Intent and Slot Classification') {
+      when {
+        anyOf{
+          branch 'candidate'
+          changeRequest target: 'candidate'
+        }
+      }
+      failFast true
       steps {
         sh 'cd examples/nlp/intent_slot_classification && \
         python intent_slot_classification.py \
@@ -410,36 +442,9 @@
         exp_manager.root_dir=logs \
         '
         sh 'rm -rf examples/nlp/intent_slot_classification/logs'
-=======
-      parallel {
-        stage('MRPC') {
-          steps {
-            sh 'python examples/nlp/glue_benchmark/glue_benchmark.py \
-            model.dataset.use_cache=false \
-            model.task_name=mrpc \
-            model.dataset.data_dir=/home/TestData/nlp/glue_fake/MRPC \
-            trainer.gpus=[0] \
-            +trainer.fast_dev_run=True \
-            exp_manager.root_dir=examples/nlp/glue_benchmark/mrpc'
-            sh 'rm -rf examples/nlp/glue_benchmark/mrpc'
-          }
-        }
-        stage('STS-b') {
-          steps {
-            sh 'python examples/nlp/glue_benchmark/glue_benchmark.py \
-            model.dataset.use_cache=false \
-            model.task_name=sts-b \
-            model.dataset.data_dir=/home/TestData/nlp/glue_fake/STS-B \
-            trainer.gpus=[1] \
-            +trainer.fast_dev_run=True \
-            exp_manager.root_dir=examples/nlp/glue_benchmark/sts-b'
-            sh 'rm -rf examples/nlp/glue_benchmark/sts-b'
-          }
-        }
->>>>>>> 456073f3
-      }
-    }
-
+      }
+    }
+    
     stage('L2: Parallel Pretraining BERT pretraining from Text/Preprocessed') {
       when {
         anyOf{
