--- conflicted
+++ resolved
@@ -334,12 +334,7 @@
       }
       failFast true
       parallel {
-<<<<<<< HEAD
-
-        // TODO: This test is taking 20 minutes to complete on CI. Please fix.
-=======
         // Temp disable this test due to long duration. TODO: bring it back
->>>>>>> de484263
         // stage('Speaker Recognition') {
         //   steps {
         //     sh 'python examples/speaker_tasks/recognition/speaker_reco.py \
