--- conflicted
+++ resolved
@@ -48,6 +48,26 @@
       }
       steps {
         sh 'pytest -m "unit and not pleasefixme" --cpu'
+      }
+    }
+
+    stage('L0: Computer Vision Integration') {
+      when {
+        anyOf{
+          branch 'candidate'
+          changeRequest target: 'candidate'
+        }
+      }
+      failFast true
+      parallel {
+        stage ('MNIST image classification with LeNet-5 Integration Test - on CPU') {
+          steps {
+            sh 'cd examples/cv && \
+            python mnist_lenet5_image_classification_pure_lightning.py trainer.gpus=0 \
+            trainer.fast_dev_run=true model.dataset.data_folder=/home/TestData \
+            && rm -rf outputs'
+          }
+        }
       }
     }
 
@@ -339,28 +359,6 @@
         }
     }
 
-<<<<<<< HEAD
-    stage('L0: Computer Vision Integration') {
-      when {
-        anyOf{
-          branch 'candidate'
-          changeRequest target: 'candidate'
-        }
-      }
-      failFast true
-      parallel {
-        stage ('MNIST image classification with LeNet-5 Integration Test - on CPU') {
-          steps {
-            sh 'cd examples/cv && \
-            python mnist_lenet5_image_classification_pure_lightning.py trainer.gpus=0 \
-            trainer.fast_dev_run=true model.dataset.data_folder=/home/TestData \
-            && rm -rf outputs'
-          }
-        }
-      }
-    }
-
-=======
      stage('L2: NER with cased Megatron') {
           when {
             anyOf{
@@ -402,7 +400,6 @@
                 sh 'rm -rf examples/nlp/token_classification/exp_ner_megatron_bert_base_uncased'
           }
      }
->>>>>>> 0305210d
   }
   post {
     always {
