--- conflicted
+++ resolved
@@ -113,55 +113,31 @@
       parallel {
         stage('En TN grammars') {
           steps {
-<<<<<<< HEAD
-            sh 'CUDA_VISIBLE_DEVICES="" python nemo_text_processing/text_normalization/normalize.py "1" --cache_dir /home/TestData/nlp/text_norm/ci/grammars/9-8'
-=======
-            sh 'CUDA_VISIBLE_DEVICES="" python nemo_text_processing/text_normalization/normalize.py "1" --cache_dir /home/TestData/nlp/text_norm/ci/grammars/9-9'
->>>>>>> fb6b3b83
+            sh 'CUDA_VISIBLE_DEVICES="" python nemo_text_processing/text_normalization/normalize.py "1" --cache_dir /home/TestData/nlp/text_norm/ci/grammars/9-13'
           }
         }
         stage('En ITN grammars') {
           steps {
-<<<<<<< HEAD
-            sh 'CUDA_VISIBLE_DEVICES="" python nemo_text_processing/inverse_text_normalization/inverse_normalize.py --language en "twenty" --cache_dir /home/TestData/nlp/text_norm/ci/grammars/9-8'
-=======
-            sh 'CUDA_VISIBLE_DEVICES="" python nemo_text_processing/inverse_text_normalization/inverse_normalize.py --language en "twenty" --cache_dir /home/TestData/nlp/text_norm/ci/grammars/9-9'
->>>>>>> fb6b3b83
+            sh 'CUDA_VISIBLE_DEVICES="" python nemo_text_processing/inverse_text_normalization/inverse_normalize.py --language en "twenty" --cache_dir /home/TestData/nlp/text_norm/ci/grammars/9-13'
           }
         }
         stage('German ITN') {
           steps {
-<<<<<<< HEAD
-            sh 'CUDA_VISIBLE_DEVICES="" python nemo_text_processing/inverse_text_normalization/inverse_normalize.py --language de "zwanzig" --cache_dir /home/TestData/nlp/text_norm/ci/grammars/9-8'
-            sh 'CUDA_VISIBLE_DEVICES="" pytest tests/nemo_text_processing/de -m "not pleasefixme" --cpu --tn_cache_dir /home/TestData/nlp/text_norm/ci/grammars/9-8'
-=======
-            sh 'CUDA_VISIBLE_DEVICES="" python nemo_text_processing/inverse_text_normalization/inverse_normalize.py --language de "zwanzig" --cache_dir /home/TestData/nlp/text_norm/ci/grammars/9-9'
-            sh 'CUDA_VISIBLE_DEVICES="" pytest tests/nemo_text_processing/de -m "not pleasefixme" --cpu --tn_cache_dir /home/TestData/nlp/text_norm/ci/grammars/9-9'
->>>>>>> fb6b3b83
+            sh 'CUDA_VISIBLE_DEVICES="" python nemo_text_processing/inverse_text_normalization/inverse_normalize.py --language de "zwanzig" --cache_dir /home/TestData/nlp/text_norm/ci/grammars/9-13'
+            sh 'CUDA_VISIBLE_DEVICES="" pytest tests/nemo_text_processing/de -m "not pleasefixme" --cpu --tn_cache_dir /home/TestData/nlp/text_norm/ci/grammars/9-13'
           }
         }
         stage('Create En non-deterministic TN & Run all En TN/ITN tests') {
           steps {
-<<<<<<< HEAD
-            sh 'CUDA_VISIBLE_DEVICES="" python nemo_text_processing/text_normalization/normalize_with_audio.py --text "\$.01" --n_tagged 2 --cache_dir /home/TestData/nlp/text_norm/ci/grammars/9-8'
-            sh 'CUDA_VISIBLE_DEVICES="" pytest tests/nemo_text_processing/en/ -m "not pleasefixme" --cpu --tn_cache_dir /home/TestData/nlp/text_norm/ci/grammars/9-8'
-=======
-            sh 'CUDA_VISIBLE_DEVICES="" python nemo_text_processing/text_normalization/normalize_with_audio.py --text "\$.01" --n_tagged 2 --cache_dir /home/TestData/nlp/text_norm/ci/grammars/9-9'
-            sh 'CUDA_VISIBLE_DEVICES="" pytest tests/nemo_text_processing/en/ -m "not pleasefixme" --cpu --tn_cache_dir /home/TestData/nlp/text_norm/ci/grammars/9-9'
->>>>>>> fb6b3b83
+            sh 'CUDA_VISIBLE_DEVICES="" python nemo_text_processing/text_normalization/normalize_with_audio.py --text "\$.01" --n_tagged 2 --cache_dir /home/TestData/nlp/text_norm/ci/grammars/9-13'
+            sh 'CUDA_VISIBLE_DEVICES="" pytest tests/nemo_text_processing/en/ -m "not pleasefixme" --cpu --tn_cache_dir /home/TestData/nlp/text_norm/ci/grammars/9-13'
           }
         }
         stage('Run Ru ITN and non-deterministic TN & Run all Ru ITN tests') {
           steps {
-<<<<<<< HEAD
-            sh 'CUDA_VISIBLE_DEVICES="" python nemo_text_processing/inverse_text_normalization/inverse_normalize.py "двадцать" --cache_dir /home/TestData/nlp/text_norm/ci/grammars/9-8 --language ru'
-            sh 'CUDA_VISIBLE_DEVICES="" python nemo_text_processing/text_normalization/normalize_with_audio.py --text "25" --n_tagged 2 --cache_dir /home/TestData/nlp/text_norm/ci/grammars/9-8 --language ru'
-            sh 'CUDA_VISIBLE_DEVICES="" pytest tests/nemo_text_processing/ru/test_ru_inverse_normalization.py -m "not pleasefixme" --cpu --tn_cache_dir /home/TestData/nlp/text_norm/ci/grammars/9-8'
-=======
-            sh 'CUDA_VISIBLE_DEVICES="" python nemo_text_processing/inverse_text_normalization/inverse_normalize.py "двадцать" --cache_dir /home/TestData/nlp/text_norm/ci/grammars/9-9 --language ru'
-            sh 'CUDA_VISIBLE_DEVICES="" python nemo_text_processing/text_normalization/normalize_with_audio.py --text "25" --n_tagged 2 --cache_dir /home/TestData/nlp/text_norm/ci/grammars/9-9 --language ru'
-            sh 'CUDA_VISIBLE_DEVICES="" pytest tests/nemo_text_processing/ru/test_ru_inverse_normalization.py -m "not pleasefixme" --cpu --tn_cache_dir /home/TestData/nlp/text_norm/ci/grammars/9-9'
->>>>>>> fb6b3b83
+            sh 'CUDA_VISIBLE_DEVICES="" python nemo_text_processing/inverse_text_normalization/inverse_normalize.py "двадцать" --cache_dir /home/TestData/nlp/text_norm/ci/grammars/9-13 --language ru'
+            sh 'CUDA_VISIBLE_DEVICES="" python nemo_text_processing/text_normalization/normalize_with_audio.py --text "25" --n_tagged 2 --cache_dir /home/TestData/nlp/text_norm/ci/grammars/9-13 --language ru'
+            sh 'CUDA_VISIBLE_DEVICES="" pytest tests/nemo_text_processing/ru/test_ru_inverse_normalization.py -m "not pleasefixme" --cpu --tn_cache_dir /home/TestData/nlp/text_norm/ci/grammars/9-13'
           }
         }
       }
@@ -178,11 +154,7 @@
       parallel {
         stage('L2: Eng TN') {
           steps {
-<<<<<<< HEAD
-            sh 'cd tools/text_processing_deployment && python pynini_export.py --output=/home/TestData/nlp/text_norm/output/ --grammars=tn_grammars --cache_dir /home/TestData/nlp/text_norm/ci/grammars/9-8 --language=en && ls -R /home/TestData/nlp/text_norm/output/ && echo ".far files created "|| exit 1'
-=======
-            sh 'cd tools/text_processing_deployment && python pynini_export.py --output=/home/TestData/nlp/text_norm/output/ --grammars=tn_grammars --cache_dir /home/TestData/nlp/text_norm/ci/grammars/9-9 --language=en && ls -R /home/TestData/nlp/text_norm/output/ && echo ".far files created "|| exit 1'
->>>>>>> fb6b3b83
+            sh 'cd tools/text_processing_deployment && python pynini_export.py --output=/home/TestData/nlp/text_norm/output/ --grammars=tn_grammars --cache_dir /home/TestData/nlp/text_norm/ci/grammars/9-13 --language=en && ls -R /home/TestData/nlp/text_norm/output/ && echo ".far files created "|| exit 1'
             sh 'cd nemo_text_processing/text_normalization/ &&  python run_predict.py --input=/home/TestData/nlp/text_norm/ci/test.txt --input_case="lower_cased" --language=en --output=/home/TestData/nlp/text_norm/output/test.pynini.txt --verbose'
             sh 'cmp --silent /home/TestData/nlp/text_norm/output/test.pynini.txt /home/TestData/nlp/text_norm/ci/test_goal_py.txt || exit 1'
             sh 'rm -rf /home/TestData/nlp/text_norm/output/*'
@@ -191,11 +163,7 @@
 
         stage('L2: Eng ITN export') {
           steps {
-<<<<<<< HEAD
-            sh 'cd tools/text_processing_deployment && python pynini_export.py --output=/home/TestData/nlp/text_denorm/output/ --grammars=itn_grammars --cache_dir /home/TestData/nlp/text_norm/ci/grammars/9-8 --language=en && ls -R /home/TestData/nlp/text_denorm/output/ && echo ".far files created "|| exit 1'
-=======
-            sh 'cd tools/text_processing_deployment && python pynini_export.py --output=/home/TestData/nlp/text_denorm/output/ --grammars=itn_grammars --cache_dir /home/TestData/nlp/text_norm/ci/grammars/9-9 --language=en && ls -R /home/TestData/nlp/text_denorm/output/ && echo ".far files created "|| exit 1'
->>>>>>> fb6b3b83
+            sh 'cd tools/text_processing_deployment && python pynini_export.py --output=/home/TestData/nlp/text_denorm/output/ --grammars=itn_grammars --cache_dir /home/TestData/nlp/text_norm/ci/grammars/9-13 --language=en && ls -R /home/TestData/nlp/text_denorm/output/ && echo ".far files created "|| exit 1'
             sh 'cd nemo_text_processing/inverse_text_normalization/ &&  python run_predict.py --input=/home/TestData/nlp/text_denorm/ci/test.txt --language=en --output=/home/TestData/nlp/text_denorm/output/test.pynini.txt --verbose'
             sh 'cmp --silent /home/TestData/nlp/text_denorm/output/test.pynini.txt /home/TestData/nlp/text_denorm/ci/test_goal_py.txt || exit 1'
             sh 'rm -rf /home/TestData/nlp/text_denorm/output/*'
@@ -204,7 +172,7 @@
         stage('L2: TN with Audio (audio and raw text)') {
           steps {
             sh 'cd nemo_text_processing/text_normalization && \
-            python normalize_with_audio.py --language=en --cache_dir /home/TestData/nlp/text_norm/ci/grammars/9-9 --text "The total amounts to \\$4.76." \
+            python normalize_with_audio.py --language=en --cache_dir /home/TestData/nlp/text_norm/ci/grammars/9-13 --text "The total amounts to \\$4.76." \
             --audio_data /home/TestData/nlp/text_norm/audio_based/audio.wav | tail -n2 | head -n1 > /home/TestData/nlp/text_norm/audio_based/output/out_raw.txt 2>&1 && \
             cmp --silent /home/TestData/nlp/text_norm/audio_based/output/out_raw.txt /home/TestData/nlp/text_norm/audio_based/result.txt || exit 1'
             sh 'rm -rf /home/TestData/nlp/text_norm/audio_based/output/out_raw.txt'
@@ -213,7 +181,7 @@
         stage('L2: TN with Audio (audio and text file)') {
           steps {
             sh 'cd nemo_text_processing/text_normalization && \
-            python normalize_with_audio.py --language=en --cache_dir /home/TestData/nlp/text_norm/ci/grammars/9-9 --text /home/TestData/nlp/text_norm/audio_based/text.txt \
+            python normalize_with_audio.py --language=en --cache_dir /home/TestData/nlp/text_norm/ci/grammars/9-13 --text /home/TestData/nlp/text_norm/audio_based/text.txt \
             --audio_data /home/TestData/nlp/text_norm/audio_based/audio.wav | tail -n2 | head -n1 > /home/TestData/nlp/text_norm/audio_based/output/out_file.txt 2>&1 && \
             cmp --silent /home/TestData/nlp/text_norm/audio_based/output/out_file.txt /home/TestData/nlp/text_norm/audio_based/result.txt || exit 1'
             sh 'rm -rf /home/TestData/nlp/text_norm/audio_based/output/out_file.txt'
@@ -222,7 +190,7 @@
         stage('L2: TN with Audio (manifest)') {
           steps {
             sh 'cd nemo_text_processing/text_normalization && \
-            python normalize_with_audio.py --language=en --audio_data /home/TestData/nlp/text_norm/audio_based/manifest.json --n_tagged=120 --cache_dir /home/TestData/nlp/text_norm/ci/grammars/9-9 && \
+            python normalize_with_audio.py --language=en --audio_data /home/TestData/nlp/text_norm/audio_based/manifest.json --n_tagged=120 --cache_dir /home/TestData/nlp/text_norm/ci/grammars/9-13 && \
             cmp --silent /home/TestData/nlp/text_norm/audio_based/manifest_normalized.json /home/TestData/nlp/text_norm/audio_based/manifest_result.json || exit 1'
             sh 'rm -rf /home/TestData/nlp/text_norm/audio_based/manifest_normalized.json'
           }
