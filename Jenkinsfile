--- conflicted
+++ resolved
@@ -438,75 +438,15 @@
       }
     }
 
-<<<<<<< HEAD
-    stage('L2: TTS Fast dev runs') {
-       when {
-=======
     stage('L2: NER with uncased Megatron') {
       // Megatron uses all GPUs under the hood, cannot parallel
       when {
->>>>>>> 64d2a7b9
-        anyOf{
-          branch 'candidate'
-          changeRequest target: 'candidate'
-        }
-      }
-      failFast true
-<<<<<<< HEAD
-      parallel {
-        stage('Tacotron 2') {
-          steps {
-            sh 'python examples/tts/tacotron2.py train_dataset=/home/TestData/an4_dataset/an4_train.json validation_datasets=/home/TestData/an4_dataset/an4_val.json trainer.gpus="[0]" +trainer.fast_dev_run=True trainer.distributed_backend=null trainer.max_epochs=-1 model.train_ds.dataloader_params.batch_size=12 model.validation_ds.dataloader_params.batch_size=12'
-          }
-        }
-        stage('WaveGlow') {
-          steps {
-            sh 'python examples/tts/waveglow.py train_dataset=/home/TestData/an4_dataset/an4_train.json validation_datasets=/home/TestData/an4_dataset/an4_val.json trainer.gpus="[1]" +trainer.fast_dev_run=True trainer.distributed_backend=null trainer.max_epochs=-1 model.train_ds.dataloader_params.batch_size=4 model.validation_ds.dataloader_params.batch_size=4'
-          }
-        }
-      }
-    }
-
-     stage('L2: NER with cased Megatron') {
-          when {
-            anyOf{
-              branch 'candidate'
-              changeRequest target: 'candidate'
-            }
-          }
-          failFast true
-          steps {
-                sh 'cd examples/nlp/token_classification && \
-                python ner.py \
-                model.data_dir=/home/TestData/nlp/token_classification_punctuation/ \
-                trainer.gpus=[0] \
-                +trainer.fast_dev_run=true \
-                model.use_cache=false \
-                model.language_model.pretrained_model_name=megatron-bert-345m-cased trainer.distributed_backend=null \
-                exp_manager.root_dir=exp_ner_megatron_bert_base_cased'
-                sh 'rm -rf examples/nlp/token_classification/exp_ner_megatron_bert_base_cased'
-           }
-    }
-
-    stage('L2: NER with uncased Megatron') {
-          when {
-            anyOf{
-              branch 'candidate'
-              changeRequest target: 'candidate'
-            }
-          }
-          failFast true
-	  steps {
-                sh 'cd examples/nlp/token_classification && \
-                python ner.py \
-                model.data_dir=/home/TestData/nlp/token_classification_punctuation/ \
-                trainer.gpus=[0] \
-                +trainer.fast_dev_run=true \
-                model.use_cache=false \
-                model.language_model.pretrained_model_name=megatron-bert-345m-uncased trainer.distributed_backend=null \
-                exp_manager.root_dir=exp_ner_megatron_bert_base_uncased'
-                sh 'rm -rf examples/nlp/token_classification/exp_ner_megatron_bert_base_uncased'
-=======
+        anyOf{
+          branch 'candidate'
+          changeRequest target: 'candidate'
+        }
+      }
+      failFast true
       steps {
         sh 'cd examples/nlp/token_classification && \
         python ner.py \
@@ -520,6 +460,43 @@
       }
     }
 
+    stage('L2: TTS Fast dev runs') {
+      when {
+        anyOf{
+          branch 'candidate'
+          changeRequest target: 'candidate'
+        }
+      }
+      parallel {
+        stage('Tacotron 2') {
+          steps {
+            sh 'python examples/tts/tacotron2.py \
+            train_dataset=/home/TestData/an4_dataset/an4_train.json \
+            validation_datasets=/home/TestData/an4_dataset/an4_val.json \
+            trainer.gpus="[0]" \
+            +trainer.fast_dev_run=True \
+            trainer.distributed_backend=null \
+            trainer.max_epochs=-1 \
+            model.train_ds.dataloader_params.batch_size=12 \
+            model.validation_ds.dataloader_params.batch_size=12'
+          }
+        }
+        stage('WaveGlow') {
+          steps {
+            sh 'python examples/tts/waveglow.py \
+            train_dataset=/home/TestData/an4_dataset/an4_train.json \
+            validation_datasets=/home/TestData/an4_dataset/an4_val.json \
+            trainer.gpus="[1]" \
+            +trainer.fast_dev_run=True \
+            trainer.distributed_backend=null \
+            trainer.max_epochs=-1 \
+            model.train_ds.dataloader_params.batch_size=4 \
+            model.validation_ds.dataloader_params.batch_size=4'
+          }
+        }
+      }
+    }
+
     stage('L??: ASR Checkpoints tests') {
       when {
         anyOf{
@@ -532,7 +509,6 @@
         stage('QuartzNet15x5Base-En') {
           steps {
             sh 'python examples/asr/speech_to_text_infer.py --asr_model QuartzNet15x5Base-En --dataset /home/TestData/librispeech/librivox-dev-other.json --wer_tolerance 0.1011 --batch_size 64'
->>>>>>> 64d2a7b9
           }
         }
       }
