--- conflicted
+++ resolved
@@ -672,31 +672,19 @@
           changeRequest target: 'candidate'
         }
       }
-<<<<<<< HEAD
-      parallel {
-        stage('SqueezeWave') {
-          steps {
-            sh 'python examples/tts/squeezewave.py \
-=======
 
       parallel {
         stage('GlowTTS') {
           steps {
             sh 'python examples/tts/glow_tts.py \
->>>>>>> 5cd2830c
             train_dataset=/home/TestData/an4_dataset/an4_train.json \
             validation_datasets=/home/TestData/an4_dataset/an4_val.json \
             trainer.gpus="[1]" \
             +trainer.fast_dev_run=True \
             trainer.distributed_backend=null \
             trainer.max_epochs=-1 \
-<<<<<<< HEAD
-            model.train_ds.dataloader_params.batch_size=4 \
-            model.validation_ds.dataloader_params.batch_size=4'
-=======
             model.train_ds.batch_size=4 \
             model.validation_ds.batch_size=4'
->>>>>>> 5cd2830c
           }
         }
       }
