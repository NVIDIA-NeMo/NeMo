pipeline {
  agent {
        docker {
            image 'nvcr.io/nvidia/pytorch:20.09-py3'
            args '--device=/dev/nvidia0 --gpus all --user 0:128 -v /home/TestData:/home/TestData -v $HOME/.cache/torch:/root/.cache/torch --shm-size=8g'
        }
  }
  options {
    timeout(time: 1, unit: 'HOURS')
    disableConcurrentBuilds()
  }
  stages {

    stage('PyTorch version') {
      steps {
        sh 'python -c "import torch; print(torch.__version__)"'
      }
    }

    stage('Install test requirements') {
      steps {
        sh 'apt-get update && apt-get install -y bc && pip install -r requirements/requirements_test.txt'
      }
    }

    stage('Copyright Headers check') {
      steps {
        sh 'python /home/TestData/check_copyright_header.py --dir .'
      }
    }

    stage('Code formatting checks') {
      steps {
        sh 'python setup.py style'
      }
    }

    stage('Installation') {
      steps {
        sh './reinstall.sh'
      }
    }

    stage('PyTorch Lightning version') {
      steps {
        sh 'python -c "import pytorch_lightning; print(pytorch_lightning.__version__)"'
      }
    }
<<<<<<< HEAD
=======

>>>>>>> 89579d87
    stage('L0: Unit Tests GPU') {
      steps {
        sh 'pytest -m "unit and not skipduringci and not pleasefixme"'
      }
    }

    stage('L0: Unit Tests CPU') {
      when {
        anyOf{
          branch 'main'
          changeRequest target: 'main'
        }
      }
      steps {
        sh 'CUDA_VISIBLE_DEVICES="" pytest -m "unit and not pleasefixme" --cpu'
      }
    }

    stage('L0: Computer Vision Integration') {
      when {
        anyOf{
          branch 'main'
          changeRequest target: 'main'
        }
      }
      failFast true
      parallel {
        stage ('MNIST image classification with LeNet-5 Integration Test - on CPU') {
          steps {
            sh 'cd examples/cv && \
            python mnist_lenet5_image_classification_pure_lightning.py trainer.gpus=0 \
            trainer.accelerator=null \
            trainer.fast_dev_run=true model.dataset.data_folder=/home/TestData \
            && rm -rf outputs'
          }
        }
      }
    }

    // We have no integration tests, please enable this when one is added
    // stage('L0: Integration Tests GPU') {
    //   steps {
    //     sh 'pytest -s -m "integration and not skipduringci and not pleasefixme"'
    //   }
    // }

    // stage('L0: Integration Tests CPU') {
    //   when {
    //     anyOf{
    //       branch 'main'
    //       changeRequest target: 'main'
    //     }
    //   }
    //   steps {
    //     sh 'pytest -s -m "integration and not pleasefixme" --cpu'
    //   }
    // }

    // We have no system tests, please enable this when one is added
    // stage('L1: System Tests GPU') {
    //   steps {
    //     sh 'pytest -m "system and not skipduringci and not pleasefixme"'
    //   }
    // }

    // stage('L1: System Tests CPU') {
    //   when {
    //     anyOf{
    //       branch 'dev
    //       changeRequest target: 'main'
    //     }
    //   }
    //   steps {
    //     sh 'pytest -m "system and not pleasefixme" --cpu'
    //   }
    // }

    stage('L2: ASR dev run') {
      when {
        anyOf{
          branch 'main'
          changeRequest target: 'main'
        }
      }
      failFast true
      parallel {
        stage('Speech to Text') {
          steps {
            sh 'python examples/asr/speech_to_text.py \
            model.train_ds.manifest_filepath=/home/TestData/an4_dataset/an4_train.json \
            model.validation_ds.manifest_filepath=/home/TestData/an4_dataset/an4_val.json \
            trainer.gpus=[0] \
            +trainer.fast_dev_run=True \
            exp_manager.exp_dir=examples/asr/speech_to_text_results'
            sh 'rm -rf examples/asr/speech_to_text_results'
          }
        }
        stage('Speech to Text - DALI AudioToMelSpectrogramPreprocessor') {
          steps {
            sh 'python examples/asr/speech_to_text.py \
            model.train_ds.manifest_filepath=/home/TestData/an4_dataset/an4_train.json \
            +model.train_ds.use_dali=True
            model.validation_ds.manifest_filepath=/home/TestData/an4_dataset/an4_val.json \
            +model.validation_ds.use_dali=True
            model.preprocessor.cls=nemo.collections.asr.modules.AudioToMelSpectrogramPreprocessor \
            model.preprocessor.params={} \
            trainer.gpus=[0] \
            +trainer.fast_dev_run=True \
            exp_manager.exp_dir=examples/asr/speech_to_text_results'
            sh 'rm -rf examples/asr/speech_to_text_results'
          }
        }
        stage('Speech to Text - DALI AudioToMFCCPreprocessor') {
          steps {
            sh 'python examples/asr/speech_to_text.py \
            model.train_ds.manifest_filepath=/home/TestData/an4_dataset/an4_train.json \
            +model.train_ds.use_dali=True
            model.validation_ds.manifest_filepath=/home/TestData/an4_dataset/an4_val.json \
            +model.validation_ds.use_dali=True
            model.preprocessor.cls=nemo.collections.asr.modules.AudioToMFCCPreprocessor \
            model.preprocessor.params={} \
            trainer.gpus=[0] \
            +trainer.fast_dev_run=True \
            exp_manager.exp_dir=examples/asr/speech_to_text_results'
            sh 'rm -rf examples/asr/speech_to_text_results'
          }
        }
        stage('Speech to Label') {
          steps {
            sh 'python examples/asr/speech_to_label.py \
            model.train_ds.manifest_filepath=/home/TestData/speech_commands/train_manifest.json \
            model.validation_ds.manifest_filepath=/home/TestData/speech_commands/test_manifest.json \
            model.test_ds.manifest_filepath=/home/TestData/speech_commands/test_manifest.json \
            trainer.gpus=[1] \
            +trainer.fast_dev_run=True \
            model.preprocessor._target_=nemo.collections.asr.modules.AudioToMelSpectrogramPreprocessor \
            ~model.preprocessor.window_size \
            ~model.preprocessor.window_stride \
            ~model.preprocessor.window \
            ~model.preprocessor.n_mels \
            ~model.preprocessor.n_mfcc \
            ~model.preprocessor.n_fft \
            exp_manager.exp_dir=examples/asr/speech_to_label_results'
            sh 'rm -rf examples/asr/speech_to_label_results'
          }
        }

        stage('Speaker Recognition') {
          steps {
            sh 'python examples/speaker_recognition/speaker_reco.py \
            model.train_ds.batch_size=10 \
            model.validation_ds.batch_size=2 \
            model.train_ds.manifest_filepath=/home/TestData/an4_speaker/train.json \
            model.validation_ds.manifest_filepath=/home/TestData/an4_speaker/dev.json \
            model.test_ds.manifest_filepath=/home/TestData/an4_speaker/test.json \
            trainer.gpus=[1] \
            +trainer.fast_dev_run=True \
            exp_manager.exp_dir=examples/speaker_recognition/speaker_recognition_results'
            sh 'rm -rf examples/speaker_recognition/speaker_recognition_results'
          }
        }

        stage('L2: Speech to Text WPE') {
          steps {
            sh 'python examples/asr/speech_to_text_bpe.py \
            --config-path="experimental/configs/" --config-name="config_bpe" \
            model.train_ds.manifest_filepath=/home/TestData/an4_dataset/an4_train.json \
            model.validation_ds.manifest_filepath=/home/TestData/an4_dataset/an4_val.json \
            model.tokenizer.dir="/home/TestData/asr_tokenizers/an4_wpe_128/" \
            model.tokenizer.type="wpe" \
            trainer.gpus=[1] \
            +trainer.fast_dev_run=True \
            exp_manager.exp_dir=examples/asr/speech_to_text_wpe_results'
            sh 'rm -rf examples/asr/speech_to_text_wpe_results'
          }
        }
      }
    }



    stage('L2: ASR Multi-dataloader dev run') {
      when {
        anyOf{
          branch 'main'
          changeRequest target: 'main'
        }
      }
      failFast true
      parallel {
        stage('Speech to Text multi-dataloader') {
          steps {
            sh 'python examples/asr/speech_to_text.py \
            model.train_ds.manifest_filepath=/home/TestData/an4_dataset/an4_train.json \
            model.validation_ds.manifest_filepath=[/home/TestData/an4_dataset/an4_val.json,/home/TestData/an4_dataset/an4_val.json] \
            trainer.gpus=[0] \
            trainer.max_epochs=1 \
            +trainer.max_steps=1 \
            +trainer.num_sanity_val_steps=1 \
            exp_manager.exp_dir=examples/asr/speech_to_text_results'
            sh 'rm -rf examples/asr/speech_to_text_results'
          }
        }

        stage('Speech to Label multi-dataloader') {
          steps {
            sh 'python examples/asr/speech_to_label.py \
            model.train_ds.manifest_filepath=/home/TestData/speech_commands/train_manifest.json \
            model.validation_ds.manifest_filepath=[/home/TestData/speech_commands/test_manifest.json,/home/TestData/speech_commands/test_manifest.json] \
            trainer.gpus=[1] \
            trainer.max_epochs=1 \
            +trainer.max_steps=1 \
            +trainer.num_sanity_val_steps=1 \
            model.preprocessor._target_=nemo.collections.asr.modules.AudioToMelSpectrogramPreprocessor \
            ~model.preprocessor.window_size \
            ~model.preprocessor.window_stride \
            ~model.preprocessor.window \
            ~model.preprocessor.n_mels \
            ~model.preprocessor.n_mfcc \
            ~model.preprocessor.n_fft \
            exp_manager.exp_dir=examples/asr/speech_to_label_results'
            sh 'rm -rf examples/asr/speech_to_label_results'
          }
        }
      }
    }

    stage('L2: Parallel NER with Megatron') {
     when {
        anyOf{
          branch 'main'
          changeRequest target: 'main'
        }
     }
     failFast true
     parallel {
      stage('L2: NER with cased Megatron') {
       steps {
        sh 'cd examples/nlp/token_classification && \
        python token_classification.py \
        model.dataset.data_dir=/home/TestData/nlp/token_classification_punctuation/ \
        trainer.gpus=[0,1] \
        +trainer.fast_dev_run=true \
        model.dataset.use_cache=false \
        model.language_model.pretrained_model_name=megatron-bert-345m-cased \
        trainer.accelerator=ddp \
        exp_manager.exp_dir=exp_ner_megatron_bert_base_cased'
        sh 'rm -rf examples/nlp/token_classification/exp_ner_megatron_bert_base_cased'
       }
      }
      }
    }


    stage('L2: Parallel BERT SQUAD v1.1 / v2.0') {
      when {
        anyOf{
          branch 'main'
          changeRequest target: 'main'
        }
      }
      failFast true
      parallel {
        stage('BERT SQUAD 1.1') {
          // Cannot do fast_dev_run because squad needs whole dev dataset
          steps {
            sh 'cd examples/nlp/question_answering && \
            python question_answering_squad.py \
            model.train_ds.file=/home/TestData/nlp/squad_mini/v1.1/train-v1.1.json \
            model.dataset.use_cache=false \
            model.validation_ds.file=/home/TestData/nlp/squad_mini/v1.1/dev-v1.1.json \
            model.test_ds.file=/home/TestData/nlp/squad_mini/v1.1/dev-v1.1.json \
            model.train_ds.batch_size=8 \
            model.train_ds.num_samples=8 \
            model.validation_ds.batch_size=8 \
            model.test_ds.batch_size=2 \
            trainer.max_epochs=1 \
            model.language_model.pretrained_model_name=bert-base-uncased \
            model.dataset.version_2_with_negative=false \
            trainer.precision=16 \
            trainer.amp_level=O1 \
            trainer.gpus=[0] \
            exp_manager.exp_dir=exp_bert_squad_1.1 \
            '
            sh 'rm -rf examples/nlp/question_answering/exp_bert_squad_1.1'
          }
        }
        stage('BERT SQUAD 2.0') {
          // Cannot do fast_dev_run because squad needs whole dev dataset
          steps {
            sh 'cd examples/nlp/question_answering && \
            python question_answering_squad.py \
            model.train_ds.file=/home/TestData/nlp/squad_mini/v2.0/train-v2.0.json \
            model.dataset.use_cache=false \
            model.train_ds.batch_size=8 \
            model.train_ds.num_samples=8 \
            model.validation_ds.batch_size=8 \
            trainer.max_epochs=1 \
            model.validation_ds.file=/home/TestData/nlp/squad_mini/v2.0/dev-v2.0.json \
            model.language_model.pretrained_model_name=bert-base-uncased \
            model.dataset.version_2_with_negative=true \
            trainer.precision=16 \
            trainer.amp_level=O1 \
            trainer.gpus=[1] \
            exp_manager.exp_dir=exp_bert_squad_2.0 \
            '
            sh 'rm -rf examples/nlp/question_answering/exp_bert_squad_2.0'
          }
        }
      }
    }

    // Runs out of memory on the 12G TITAN V (GPU 0 on main CI)
    stage('L2: MegaBERT Token Classification') {
      when {
        anyOf{
          branch 'main'
          changeRequest target: 'main'
        }
      }
      failFast true
      steps {
        sh 'cd examples/nlp/token_classification && \
        python token_classification.py \
        model.dataset.data_dir=/home/TestData/nlp/token_classification_punctuation/ \
        model.language_model.pretrained_model_name=megatron-bert-345m-uncased \
        model.train_ds.batch_size=10 \
        model.dataset.max_seq_length=50 \
        model.dataset.use_cache=false \
        trainer.accelerator=ddp \
        trainer.precision=16 \
        trainer.amp_level=O1 \
        trainer.gpus=[1] \
        +trainer.fast_dev_run=true \
        exp_manager.exp_dir=exp_megabert_base_uncased \
        '
        sh 'rm -rf examples/nlp/text_classification/exp_megabert_base_uncased'
      }
    }
    stage('L2: MegaBERT SQUAD v2.0') {
      when {
        anyOf{
          branch 'main'
          changeRequest target: 'main'
        }
      }
      failFast true
      // Cannot do fast_dev_run because squad needs whole dev dataset
      steps {
        sh 'cd examples/nlp/question_answering && \
        python question_answering_squad.py \
        model.train_ds.file=/home/TestData/nlp/squad_mini/v2.0/train-v2.0.json \
        model.dataset.use_cache=false \
        model.train_ds.batch_size=1 \
<<<<<<< HEAD
        model.validation_ds.batch_size=1 \
        trainer.accelerator=ddp \
        trainer.max_epochs=1 \
        +trainer.max_steps=1 \
=======
        model.train_ds.num_samples=1 \
        model.validation_ds.batch_size=8 \
        trainer.accelerator=ddp \
        trainer.max_epochs=1 \
>>>>>>> 89579d87
        model.validation_ds.file=/home/TestData/nlp/squad_mini/v2.0/dev-v2.0.json \
        model.language_model.pretrained_model_name=megatron-bert-345m-uncased  \
        model.dataset.version_2_with_negative=true \
        trainer.precision=16 \
        trainer.amp_level=O1 \
        trainer.gpus=[1] \
        exp_manager.exp_dir=exp_megabert_squad_2.0 \
        '
        sh 'rm -rf examples/nlp/question_answering/exp_megabert_squad_2.0'
      }
    }

    stage('L2: Parallel RoBERTa SQUAD v1.1') {
      when {
        anyOf{
          branch 'main'
          changeRequest target: 'main'
        }
      }
      failFast true
      parallel {
        stage('RoBERTa SQUAD 1.1') {
          // Cannot do fast_dev_run because squad needs whole dev dataset
          steps {
            sh 'cd examples/nlp/question_answering && \
            python question_answering_squad.py \
            model.train_ds.file=/home/TestData/nlp/squad_mini/v1.1/train-v1.1.json \
            model.dataset.use_cache=false \
            model.train_ds.batch_size=8 \
            model.train_ds.num_samples=8 \
            model.validation_ds.batch_size=8 \
            trainer.max_epochs=1 \
            model.validation_ds.file=/home/TestData/nlp/squad_mini/v1.1/dev-v1.1.json \
            model.language_model.pretrained_model_name=roberta-base \
            model.dataset.version_2_with_negative=false \
            trainer.precision=16 \
            trainer.amp_level=O1 \
            trainer.gpus=[0] \
            exp_manager.exp_dir=exp_roberta_squad_1.1 \
            '
            sh 'rm -rf examples/nlp/question_answering/exp_roberta_squad_1.1'
          }
        }
      }
    }

    stage('L2: Parallel NLP Examples 1') {
      when {
        anyOf{
          branch 'main'
          changeRequest target: 'main'
        }
      }
      failFast true
      parallel {
        stage ('Text Classification with BERT Test') {
          steps {
            sh 'cd examples/nlp/text_classification && \
            python text_classification_with_bert.py \
            model.dataset.num_classes=6 \
            model.train_ds.file_path=/home/TestData/nlp/retail_text_classification/train.tsv \
            model.validation_ds.file_path=/home/TestData/nlp/retail_text_classification/dev.tsv \
            model.language_model.pretrained_model_name=bert-base-uncased \
            model.train_ds.batch_size=10 \
            model.dataset.max_seq_length=50 \
            model.dataset.use_cache=false \
            trainer.gpus=[0] \
            +trainer.fast_dev_run=true \
            exp_manager.exp_dir=exp_bert_base_uncased \
            '
            sh 'rm -rf examples/nlp/text_classification/exp_bert_base_uncased'
          }
        }
        stage ('NER with BERT') {
          steps {
            sh 'cd examples/nlp/token_classification && \
            python token_classification.py \
            model.dataset.data_dir=/home/TestData/nlp/token_classification_punctuation/ \
            trainer.gpus=[1] \
            +trainer.fast_dev_run=true \
            model.dataset.use_cache=false \
            exp_manager.exp_dir=examples/nlp/token_classification/ner_with_bert \
            '
            sh 'rm -rf examples/nlp/token_classification/ner_with_bert'
          }
        }
      }
    }
<<<<<<< HEAD
    // TODO: Adding this back after upgrade
    // stage('L2: Text Classification with Model Parallel Size 2 Megatron BERT') {
    //   when {
    //     anyOf{
    //       branch 'main'
    //       changeRequest target: 'main'
    //     }
    //   }
    //   failFast true
    //   steps{
    //     sh 'cd examples/nlp/text_classification && \
    //     python text_classification_with_bert.py \
    //     exp_manager.create_checkpoint_callback=false \
    //     exp_manager.exp_dir=exp_mp_2_megatron_bert \
    //     trainer.gpus=[0,1] \
    //     trainer.num_nodes=1 \
    //     trainer.precision=16 \
    //     ~trainer.amp_level \
    //     +trainer.replace_sampler_ddp=false \
    //     +trainer.fast_dev_run=true \
    //     model.dataset.num_classes=6 \
    //     model.train_ds.file_path=/home/TestData/nlp/retail_text_classification/train.tsv \
    //     model.train_ds.batch_size=4 \
    //     model.language_model.pretrained_model_name=megatron-bert-uncased \
    //     model.language_model.config_file=/home/TestData/nlp/mp_2_bert_toy/config.json \
    //     model.language_model.lm_checkpoint=/home/TestData/nlp/mp_2_bert_toy/iter_2000000 \
    //     '
    //     sh 'rm -rf examples/nlp/text_classification/exp_mp_2_megatron_bert'
    //   }
    // }
=======
    stage('L2: Text Classification with Model Parallel Size 2 Megatron BERT') {
      when {
        anyOf{
          branch 'main'
          changeRequest target: 'main'
        }
      }
      failFast true
      steps{
        sh 'cd examples/nlp/text_classification && \
        python text_classification_with_bert.py \
        exp_manager.create_checkpoint_callback=false \
        exp_manager.exp_dir=exp_mp_2_megatron_bert \
        trainer.gpus=[0,1] \
        trainer.num_nodes=1 \
        trainer.precision=16 \
        trainer.gradient_clip_val=1.0 \
        ~trainer.amp_level \
        +trainer.replace_sampler_ddp=false \
        +trainer.fast_dev_run=true \
        model.dataset.num_classes=6 \
        model.train_ds.file_path=/home/TestData/nlp/retail_text_classification/train.tsv \
        model.train_ds.batch_size=4 \
        model.language_model.pretrained_model_name=megatron-bert-uncased \
        model.language_model.config_file=/home/TestData/nlp/mp_2_bert_toy/config.json \
        model.language_model.lm_checkpoint=/home/TestData/nlp/mp_2_bert_toy/iter_2000000 \
        '
        sh 'rm -rf examples/nlp/text_classification/exp_mp_2_megatron_bert'
      }
    }
>>>>>>> 89579d87

    stage('L2: Parallel NLP Examples 2') {
      when {
        anyOf{
          branch 'main'
          changeRequest target: 'main'
        }
      }
      failFast true
      parallel {
        stage ('NER finetuning from pretrained Test') {
          steps {
            sh 'cd examples/nlp/token_classification && \
            python token_classification.py \
            pretrained_model=NERModel \
            model.dataset.data_dir=/home/TestData/nlp/ner/ \
            model.train_ds.batch_size=2 \
            model.dataset.use_cache=false \
            trainer.gpus=[0] \
            +trainer.fast_dev_run=true \
            exp_manager.exp_dir=examples/nlp/token_classification/ner_from_pretrained'
            sh 'rm -rf examples/nlp/token_classification/ner_from_pretrained'
          }
        }
        stage ('Punctuation and capitalization finetuning from pretrained test') {
          steps {
            sh 'cd examples/nlp/token_classification && \
            python punctuation_capitalization.py \
            pretrained_model=Punctuation_Capitalization_with_BERT \
            model.dataset.data_dir=/home/TestData/nlp/token_classification_punctuation/ \
            trainer.gpus=[1] \
            +trainer.fast_dev_run=true \
            model.dataset.use_cache=false \
            exp_manager.exp_dir=examples/nlp/token_classification/pc_from_pretrained'
            sh 'rm -rf examples/nlp/token_classification/pc_from_pretrained'
          }
        }
      }
    }

    stage('L2: Intent and Slot Classification') {
      when {
        anyOf{
          branch 'main'
          changeRequest target: 'main'
        }
      }
      failFast true

      steps {
        sh 'cd examples/nlp/intent_slot_classification && \
        python intent_slot_classification.py \
        model.data_dir=/home/TestData/nlp/retail \
        model.validation_ds.prefix=dev \
        model.test_ds.prefix=dev \
        trainer.gpus=[0] \
        +trainer.fast_dev_run=true'
      }
    }

    stage('L2: Parallel GLUE Examples') {
      when {
        anyOf{
          branch 'main'
          changeRequest target: 'main'
        }
      }
      failFast true

      parallel {
        stage('MRPC with RoBERTa') {
          steps {
            sh 'python examples/nlp/glue_benchmark/glue_benchmark.py \
            model.dataset.use_cache=false \
            model.task_name=mrpc \
            model.language_model.pretrained_model_name=roberta-base \
            model.dataset.data_dir=/home/TestData/nlp/glue_fake/MRPC \
            trainer.gpus=[0] \
            +trainer.fast_dev_run=True \
            exp_manager.exp_dir=examples/nlp/glue_benchmark/mrpc \
            model.output_dir=examples/nlp/glue_benchmark/mrpc'
            sh 'rm -rf examples/nlp/glue_benchmark/mrpc'
          }
        }
        stage('STS-b') {
          steps {
            sh 'python examples/nlp/glue_benchmark/glue_benchmark.py \
            model.dataset.use_cache=false \
            model.task_name=sts-b \
            model.dataset.data_dir=/home/TestData/nlp/glue_fake/STS-B \
            trainer.gpus=[1] \
            +trainer.fast_dev_run=True \
            model.language_model.pretrained_model_name=albert-base-v1 \
            exp_manager.exp_dir=examples/nlp/glue_benchmark/sts-b'
            sh 'rm -rf examples/nlp/glue_benchmark/sts-b'
          }
        }
      }
    }

    stage('L2: Parallel GLUE-AutoEncoder Examples') {
      when {
        anyOf{
          branch 'main'
          changeRequest target: 'main'
        }
      }
      failFast true

      parallel {
        stage('MRPC TurkuNLP/bert-base-finnish-cased-v1') {
          steps {
            sh 'python examples/nlp/glue_benchmark/glue_benchmark.py \
            model.dataset.use_cache=false \
            model.language_model.pretrained_model_name="TurkuNLP/bert-base-finnish-cased-v1" \
            model.task_name=mrpc \
            model.dataset.data_dir=/home/TestData/nlp/glue_fake/MRPC \
            trainer.gpus=[0] \
            +trainer.fast_dev_run=True \
            exp_manager.exp_dir=examples/nlp/glue_benchmark/mrpc \
            model.output_dir=examples/nlp/glue_benchmark/mrpc'
            sh 'rm -rf examples/nlp/glue_benchmark/mrpc'
          }
        }
        // Disable T5 test as HF update broke it as of Oct 20, 2020
        // stage('STS-b T5-small') {
        //   steps {
        //     sh 'python examples/nlp/glue_benchmark/glue_benchmark.py \
        //     model.dataset.use_cache=false \
        //     model.language_model.pretrained_model_name="t5-small" \
        //     model.task_name=sts-b \
        //     model.dataset.data_dir=/home/TestData/nlp/glue_fake/STS-B \
        //     trainer.gpus=[1] \
        //     +trainer.fast_dev_run=True \
        //     exp_manager.exp_dir=examples/nlp/glue_benchmark/sts-b'
        //     sh 'rm -rf examples/nlp/glue_benchmark/sts-b'
        //   }
        // }
      }
    }

    stage('L2: Parallel Pretraining BERT pretraining from Text/Preprocessed') {
      when {
        anyOf{
          branch 'main'
          changeRequest target: 'main'
        }
      }
      failFast true
      parallel {
        stage('L2: Pretraining BERT pretraining from Text') {
            steps {
              sh 'cd examples/nlp/language_modeling && \
              python bert_pretraining.py \
              --config-name=bert_pretraining_from_text_config.yaml \
              trainer.gpus=[0] \
              trainer.precision=16 \
              trainer.amp_level=O1 \
              +trainer.fast_dev_run=true \
              model.train_ds.data_file=/home/TestData/nlp/wikitext-2/train.txt  \
              model.train_ds.batch_size=64 \
              model.validation_ds.data_file=/home/TestData/nlp/wikitext-2/valid.txt  \
              model.validation_ds.batch_size=64 \
              model.language_model.config_file=/home/TestData/nlp/bert_configs/bert_3200.json \
              model.optim.lr=0.01 \
              model.optim.sched.warmup_ratio=0.1 \
              model.tokenizer.tokenizer_name=sentencepiece \
              model.tokenizer.tokenizer_model=/home/TestData/nlp/wikitext-2/tokenizer_bpe_v3193/tokenizer.model \
              model.mask_prob=0.15 \
              model.short_seq_prob=0.1 \
              exp_manager.exp_dir=PretrainingBERTFromText \
              '
              sh 'rm -f /home/TestData/nlp/wikitext-2/*.pkl'
              sh 'rm -rf examples/nlp/language_modeling/PretrainingBERTFromText'
              sh 'ls -lha examples/nlp/language_modeling'
            }
        }
        stage('L2: Pretraining BERT from Preprocessed') {
            steps {
              sh 'cd examples/nlp/language_modeling && \
              python bert_pretraining.py \
              --config-name=bert_pretraining_from_preprocessed_config.yaml \
              trainer.gpus=[1] \
              trainer.precision=16 \
              trainer.amp_level=O1 \
              +trainer.fast_dev_run=true \
              model.train_ds.data_file=/home/TestData/nlp/wiki_book_mini/training \
              model.train_ds.batch_size=8 \
              model.language_model.lm_checkpoint=/home/TestData/nlp/bert_ckpts/nemo1.0/bert_base_uncased_mlm_final_1074591_nemo1.0.pt \
              model.language_model.config_file=/home/TestData/nlp/bert_configs/uncased_L-12_H-768_A-12.json \
              model.optim.lr=0.875e-4 \
              model.optim.weight_decay=0.01 \
              model.optim.sched.warmup_ratio=0.01 \
              exp_manager.exp_dir=PretrainingBERTFromPreprocessed \
              exp_manager.create_checkpoint_callback=False \
              '
              sh 'rm -rf examples/nlp/language_modeling/PretrainingBERTFromPreprocessed'
              sh 'ls -lha examples/nlp/language_modeling'
            }
        }
      }
    }

    stage('L2: Parallel Pretraining BERT  using char/word tokenizer') {
      when {
        anyOf{
          branch 'main'
          changeRequest target: 'main'
        }
      }
      failFast true
      parallel {
        stage('L2: Pretraining BERT pretraining from Text with char tokenizer') {
            steps {
              sh 'cd examples/nlp/language_modeling && \
              python bert_pretraining.py \
              --config-name=bert_pretraining_from_text_config.yaml \
              trainer.gpus=[0] \
              trainer.precision=16 \
              trainer.amp_level=O1 \
              +trainer.fast_dev_run=true \
              model.train_ds.data_file=/home/TestData/nlp/wikitext-2/train.txt  \
              model.train_ds.batch_size=64 \
              model.validation_ds.data_file=/home/TestData/nlp/wikitext-2/valid.txt  \
              model.validation_ds.batch_size=64 \
              model.language_model.config_file=/home/TestData/nlp/bert_configs/bert_3200.json \
              model.optim.lr=0.01 \
              model.optim.sched.warmup_ratio=0.1 \
              model.tokenizer.tokenizer_name=char \
              model.tokenizer.vocab_file=/home/TestData/nlp/vocabs/mini_vocab.txt \
              model.mask_prob=0.15 \
              model.short_seq_prob=0.1 \
              exp_manager.exp_dir=PretrainingBERTFromTextchartok \
              '
              sh 'rm -rf examples/nlp/language_modeling/PretrainingBERTFromTextchartok'
            }
        }
        stage('L2: Pretraining BERT pretraining from Text with word tokenizer') {
            steps {
              sh 'cd examples/nlp/language_modeling && \
              python bert_pretraining.py \
              --config-name=bert_pretraining_from_text_config.yaml \
              trainer.gpus=[1] \
              trainer.precision=16 \
              trainer.amp_level=O1 \
              +trainer.fast_dev_run=true \
              model.train_ds.data_file=/home/TestData/nlp/wikitext-2/train.txt  \
              model.train_ds.batch_size=64 \
              model.validation_ds.data_file=/home/TestData/nlp/wikitext-2/valid.txt  \
              model.validation_ds.batch_size=64 \
              model.language_model.config_file=/home/TestData/nlp/bert_configs/bert_3200.json \
              model.optim.lr=0.01 \
              model.optim.sched.warmup_ratio=0.1 \
              model.tokenizer.tokenizer_name=word \
              model.tokenizer.vocab_file=/home/TestData/nlp/vocabs/mini_vocab.txt \
              model.mask_prob=0.15 \
              model.short_seq_prob=0.1 \
              exp_manager.exp_dir=PretrainingBERTFromTextwordtok \
              '
              sh 'rm -rf examples/nlp/language_modeling/PretrainingBERTFromTextwordtok'
            }
        }
      }
    }

   stage('L2: Punctuation & Capitalization, 2GPUs with DistilBERT') {
      when {
        anyOf{
          branch 'main'
          changeRequest target: 'main'
        }
      }
      failFast true
      steps {
        sh 'cd examples/nlp/token_classification && \
        python punctuation_capitalization.py \
        model.dataset.data_dir=/home/TestData/nlp/token_classification_punctuation/ \
        model.language_model.pretrained_model_name=distilbert-base-uncased \
        model.dataset.use_cache=false \
        trainer.gpus=[0,1] \
        trainer.accelerator=ddp \
        +trainer.fast_dev_run=true \
        exp_manager.exp_dir=exp_distilbert_base_uncased \
        '
        sh 'rm -rf examples/nlp/token_classification/exp_distilbert_base_uncased'
      }
    }



    stage('L2: TTS Fast dev runs 1') {
      when {
        anyOf{
          branch 'main'
          changeRequest target: 'main'
        }
      }
      parallel {
        stage('Tacotron 2') {
          steps {
            sh 'python examples/tts/tacotron2.py \
            train_dataset=/home/TestData/an4_dataset/an4_train.json \
            validation_datasets=/home/TestData/an4_dataset/an4_val.json \
            trainer.gpus="[0]" \
            +trainer.fast_dev_run=True \
            trainer.accelerator=null \
            trainer.max_epochs=-1 \
            model.train_ds.dataloader_params.batch_size=12 \
            model.validation_ds.dataloader_params.batch_size=12 \
            ~trainer.check_val_every_n_epoch'
          }
        }
        stage('WaveGlow') {
          steps {
            sh 'python examples/tts/waveglow.py \
            train_dataset=/home/TestData/an4_dataset/an4_train.json \
            validation_datasets=/home/TestData/an4_dataset/an4_val.json \
            trainer.gpus="[1]" \
            +trainer.fast_dev_run=True \
            trainer.accelerator=null \
            trainer.max_epochs=-1 \
            model.train_ds.dataloader_params.batch_size=4 \
            model.validation_ds.dataloader_params.batch_size=4 \
            ~trainer.check_val_every_n_epoch'
          }
        }
      }
    }

    stage('L2: TTS Fast dev runs 2') {
      when {
        anyOf{
          branch 'main'
          changeRequest target: 'main'
        }
      }

      parallel {
        stage('SqueezeWave') {
          steps {
            sh 'python examples/tts/squeezewave.py \
            train_dataset=/home/TestData/an4_dataset/an4_train.json \
            validation_datasets=/home/TestData/an4_dataset/an4_val.json \
            trainer.gpus="[0]" \
            +trainer.fast_dev_run=True \
            trainer.accelerator=null \
            trainer.max_epochs=-1 \
            model.train_ds.dataloader_params.batch_size=4 \
            model.validation_ds.dataloader_params.batch_size=4 \
            ~trainer.check_val_every_n_epoch'
          }
        }
        stage('GlowTTS') {
          steps {
            sh 'python examples/tts/glow_tts.py \
            train_dataset=/home/TestData/an4_dataset/an4_train.json \
            validation_datasets=/home/TestData/an4_dataset/an4_val.json \
            trainer.gpus="[1]" \
            +trainer.fast_dev_run=True \
            trainer.accelerator=null \
            trainer.max_epochs=-1 \
            model.train_ds.batch_size=4 \
            model.validation_ds.batch_size=4 \
            ~trainer.check_val_every_n_epoch'
          }
        }
      }
    }

    stage('L??: Speech Checkpoints tests') {
      when {
        anyOf{
          branch 'main'
          changeRequest target: 'main'
        }
      }
      failFast true
      parallel {
        stage('QuartzNet15x5Base-En') {
          steps {
            sh 'CUDA_VISIBLE_DEVICES=0 python examples/asr/speech_to_text_infer.py --asr_model QuartzNet15x5Base-En --dataset /home/TestData/librispeech/librivox-dev-other.json --wer_tolerance 0.1012 --batch_size 64'
          }
        }
        stage('Tacotron2_WaveGlow_Jasper') {
          steps {
            sh 'CUDA_VISIBLE_DEVICES=1 python examples/tts/test_tts_infer.py --wer_tolerance 0.25 --debug --trim'
          }
        }
      }
    }
  }

  post {
    always {
      sh "chmod -R 777 ."
      cleanWs()
    }
  }
}<|MERGE_RESOLUTION|>--- conflicted
+++ resolved
@@ -46,10 +46,6 @@
         sh 'python -c "import pytorch_lightning; print(pytorch_lightning.__version__)"'
       }
     }
-<<<<<<< HEAD
-=======
-
->>>>>>> 89579d87
     stage('L0: Unit Tests GPU') {
       steps {
         sh 'pytest -m "unit and not skipduringci and not pleasefixme"'
@@ -404,17 +400,10 @@
         model.train_ds.file=/home/TestData/nlp/squad_mini/v2.0/train-v2.0.json \
         model.dataset.use_cache=false \
         model.train_ds.batch_size=1 \
-<<<<<<< HEAD
-        model.validation_ds.batch_size=1 \
-        trainer.accelerator=ddp \
-        trainer.max_epochs=1 \
-        +trainer.max_steps=1 \
-=======
         model.train_ds.num_samples=1 \
         model.validation_ds.batch_size=8 \
         trainer.accelerator=ddp \
         trainer.max_epochs=1 \
->>>>>>> 89579d87
         model.validation_ds.file=/home/TestData/nlp/squad_mini/v2.0/dev-v2.0.json \
         model.language_model.pretrained_model_name=megatron-bert-345m-uncased  \
         model.dataset.version_2_with_negative=true \
@@ -503,38 +492,6 @@
         }
       }
     }
-<<<<<<< HEAD
-    // TODO: Adding this back after upgrade
-    // stage('L2: Text Classification with Model Parallel Size 2 Megatron BERT') {
-    //   when {
-    //     anyOf{
-    //       branch 'main'
-    //       changeRequest target: 'main'
-    //     }
-    //   }
-    //   failFast true
-    //   steps{
-    //     sh 'cd examples/nlp/text_classification && \
-    //     python text_classification_with_bert.py \
-    //     exp_manager.create_checkpoint_callback=false \
-    //     exp_manager.exp_dir=exp_mp_2_megatron_bert \
-    //     trainer.gpus=[0,1] \
-    //     trainer.num_nodes=1 \
-    //     trainer.precision=16 \
-    //     ~trainer.amp_level \
-    //     +trainer.replace_sampler_ddp=false \
-    //     +trainer.fast_dev_run=true \
-    //     model.dataset.num_classes=6 \
-    //     model.train_ds.file_path=/home/TestData/nlp/retail_text_classification/train.tsv \
-    //     model.train_ds.batch_size=4 \
-    //     model.language_model.pretrained_model_name=megatron-bert-uncased \
-    //     model.language_model.config_file=/home/TestData/nlp/mp_2_bert_toy/config.json \
-    //     model.language_model.lm_checkpoint=/home/TestData/nlp/mp_2_bert_toy/iter_2000000 \
-    //     '
-    //     sh 'rm -rf examples/nlp/text_classification/exp_mp_2_megatron_bert'
-    //   }
-    // }
-=======
     stage('L2: Text Classification with Model Parallel Size 2 Megatron BERT') {
       when {
         anyOf{
@@ -565,7 +522,6 @@
         sh 'rm -rf examples/nlp/text_classification/exp_mp_2_megatron_bert'
       }
     }
->>>>>>> 89579d87
 
     stage('L2: Parallel NLP Examples 2') {
       when {
