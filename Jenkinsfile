--- conflicted
+++ resolved
@@ -1536,43 +1536,6 @@
       }
     }
 
-<<<<<<< HEAD
-    // TODO: add when megatron bert is supported again in NeMo
-    // stage('L2: NMT Megatron BERT Model Parallel Size 2 Encoder') {
-    //   when {
-    //     anyOf{
-    //       branch 'r1.6.0'
-    //       changeRequest target: 'r1.6.0'
-    //     }
-    //   }
-    //   failFast true
-    //   steps{
-    //     sh 'cd examples/nlp/machine_translation && \
-    //     python enc_dec_nmt.py \
-    //     --config-path=conf \
-    //     --config-name=megatron \
-    //     model.encoder.model_name=megatron-bert-uncased \
-    //     model.encoder.checkpoint_file=/home/TestData/nlp/mp_2_bert_toy/iter_2000000 \
-    //     model.encoder.hidden_size=1024 \
-    //     model.encoder.num_attention_heads=16 \
-    //     model.encoder.num_layers=24 \
-    //     model.encoder.max_position_embeddings=512 \
-    //     model.train_ds.src_file_name=/home/TestData/nlp/nmt/toy_data/wmt14-de-en.src \
-    //     model.train_ds.tgt_file_name=/home/TestData/nlp/nmt/toy_data/wmt14-de-en.ref \
-    //     model.validation_ds.src_file_name=/home/TestData/nlp/nmt/toy_data/wmt14-de-en.src \
-    //     model.validation_ds.tgt_file_name=/home/TestData/nlp/nmt/toy_data/wmt14-de-en.src \
-    //     model.test_ds.src_file_name=/home/TestData/nlp/nmt/toy_data/wmt14-de-en.src \
-    //     model.test_ds.tgt_file_name=/home/TestData/nlp/nmt/toy_data/wmt14-de-en.src \
-    //     model.decoder_tokenizer.tokenizer_model=/home/TestData/nlp/nmt/toy_data/tt_tokenizer.BPE.4096.model \
-    //     model.decoder.hidden_size=1024 \
-    //     trainer.gpus=[0,1] \
-    //     +trainer.fast_dev_run=true \
-    //     exp_manager=null \
-    //     '
-    //   }
-    // }
-=======
->>>>>>> ddcc2a6c
 
     stage('L2: NMT Tarred Dataset Creation') {
       when {
@@ -2063,7 +2026,7 @@
       }
     }
 
-           
+
     stage('L2: Megatron GPT Convert from Megatron-LM checkpoing and Eval') {
       when {
         anyOf {
