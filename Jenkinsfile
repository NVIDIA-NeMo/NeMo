--- conflicted
+++ resolved
@@ -32,7 +32,6 @@
       }
     }
 
-<<<<<<< HEAD
     stage('L1: Parallel Stage1') {
       when {
         anyOf{
@@ -62,9 +61,6 @@
           changeRequest()
         }
       }
-=======
-     stage('Parallel NLP-BERT pretraining') {
->>>>>>> 12494c94
       failFast true
       parallel { 
         stage('BERT on the fly preprocessing') {
@@ -84,7 +80,6 @@
       }
     }
 
-<<<<<<< HEAD
     stage('L1: Parallel NLP Examples 1') {
       when {
         anyOf{
@@ -92,27 +87,6 @@
           changeRequest()
         }
       }
-=======
-    stage('Parallel Stage1') {
-      failFast true
-      parallel {
-        stage('Simplest test') {
-          steps {
-            sh 'cd examples/start_here && CUDA_VISIBLE_DEVICES=0 python simplest_example.py'
-          }
-        }
-        stage ('Chatbot test') {
-          steps {
-            sh 'cd examples/start_here && CUDA_VISIBLE_DEVICES=1 python chatbot_example.py'
-          }
-        }
-      }
-    }
-
-   
-
-    stage('Parallel NLP Examples 1') {
->>>>>>> 12494c94
       failFast true
       parallel {
         stage ('Text Classification with BERT Test') {
@@ -171,13 +145,8 @@
         }
       }
       failFast true
-<<<<<<< HEAD
-      parallel {
-        stage('Squad v1.1') {
-=======
-      parallel {       
+      parallel {
         stage('BERT Squad v1.1') {
->>>>>>> 12494c94
           steps {
             sh 'cd examples/nlp/question_answering && CUDA_VISIBLE_DEVICES=0 python question_answering_squad.py --amp_opt_level O1 --train_file /home/mrjenkins/TestData/nlp/squad_mini/v1.1/train-v1.1.json --dev_file /home/mrjenkins/TestData/nlp/squad_mini/v1.1/dev-v1.1.json --work_dir outputs/squadv1 --batch_size 8 --save_step_freq 300 --num_epochs 3 --lr_policy WarmupAnnealing  --lr 3e-5 --do_lower_case'
             sh 'cd examples/nlp/question_answering && FSCORE=$(cat outputs/squadv1/log_globalrank-0_localrank-0.txt |  grep "f1" |tail -n 1 |egrep -o "[0-9.]+"|tail -n 1 ) && echo $FSCORE && if [ $(echo "$FSCORE > 50.0" | bc -l) -eq 1 ]; then echo "SUCCESS" && exit 0; else echo "FAILURE" && exit 1; fi'
@@ -194,18 +163,13 @@
       }
     }
 
-<<<<<<< HEAD
-    stage('L1: NLP-ASR processing') {
-      when {
-        anyOf{
-          branch 'master'
-          changeRequest()
-        }
-      }
-=======
-
-    stage('Parallel NLP-Examples 3') {
->>>>>>> 12494c94
+    stage('L1: Parallel NLP-Examples 3') {
+      when {
+        anyOf{
+          branch 'master'
+          changeRequest()
+        }
+      }
       failFast true
       parallel { 
         stage('asr_processing') {
