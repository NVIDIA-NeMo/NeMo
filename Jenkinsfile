--- conflicted
+++ resolved
@@ -99,11 +99,7 @@
       steps {
          sh 'git clone https://github.com/NVIDIA/Megatron-LM.git && \
              cd Megatron-LM && \
-<<<<<<< HEAD
-             git checkout cb995d571faea19d01a1bf55ed0fd89523b9ce64 && \
-=======
              git checkout 5f9c870f9f24b482509699d206a9dbb00958f6fc && \
->>>>>>> 81cfcc63
              pip install .'
       }
     }
@@ -149,258 +145,6 @@
        sh 'CUDA_VISIBLE_DEVICES="" NEMO_NUMBA_MINVER=0.53 pytest -m "not pleasefixme" --cpu --with_downloads --relax_numba_compat'
      }
    }
-<<<<<<< HEAD
-//
-//     stage('L2: Multimodal Imagen Train') {
-//       when {
-//         anyOf {
-//           branch 'main'
-//           changeRequest target: 'main'
-//         }
-//       }
-//       failFast true
-//       steps {
-//         sh "rm -rf /home/TestData/multimodal/imagen_train"
-//         sh "pip install webdataset==0.2.48"
-//         sh "python examples/multimodal/text_to_image/imagen/imagen_training.py \
-//         trainer.precision=16 \
-//         trainer.num_nodes=1 \
-//         trainer.devices=1 \
-//         ++exp_manager.max_time_per_run=00:00:03:00 \
-//         trainer.max_steps=20 \
-//         model.micro_batch_size=1 \
-//         model.global_batch_size=1 \
-//         model.data.synthetic_data=True \
-//         exp_manager.exp_dir=/home/TestData/multimodal/imagen_train \
-//         model.inductor=False \
-//         model.unet.flash_attention=False \
-//         "
-//         sh "pip install 'webdataset>=0.1.48,<=0.1.62'"
-//         sh "rm -rf /home/TestData/multimodal/imagen_train"
-//       }
-//     }
-//
-//     stage('L2: Multimodal Stable Diffusion Train') {
-//       when {
-//         anyOf {
-//           branch 'main'
-//           changeRequest target: 'main'
-//         }
-//       }
-//       failFast true
-//       steps {
-//         sh "rm -rf /home/TestData/multimodal/stable_diffusion_train"
-//         sh "pip install webdataset==0.2.48"
-//         sh "python examples/multimodal/text_to_image/stable_diffusion/sd_train.py \
-//             trainer.precision=16 \
-//             trainer.num_nodes=1 \
-//             trainer.devices=1 \
-//             ++exp_manager.max_time_per_run=00:00:03:00 \
-//             trainer.max_steps=20 \
-//             model.micro_batch_size=1 \
-//             model.global_batch_size=1 \
-//             model.data.synthetic_data=True \
-//             exp_manager.exp_dir=/home/TestData/multimodal/stable_diffusion_train \
-//             model.inductor=False \
-//             model.cond_stage_config._target_=nemo.collections.multimodal.modules.stable_diffusion.encoders.modules.FrozenCLIPEmbedder \
-//             ++model.cond_stage_config.version=openai/clip-vit-large-patch14 \
-//             ++model.cond_stage_config.max_length=77 \
-//             ~model.cond_stage_config.restore_from_path \
-//             ~model.cond_stage_config.freeze \
-//             ~model.cond_stage_config.layer \
-//             model.unet_config.from_pretrained=null \
-//             model.first_stage_config.from_pretrained=null \
-//             model.unet_config.use_flash_attention=False \
-//             "
-//         sh "pip install 'webdataset>=0.1.48,<=0.1.62'"
-//         sh "rm -rf /home/TestData/multimodal/stable_diffusion_train"
-//       }
-//     }
-//     stage('L2: Multimodal ControlNet Train') {
-//       when {
-//         anyOf {
-//           branch 'main'
-//           changeRequest target: 'main'
-//         }
-//       }
-//       failFast true
-//       steps {
-//         sh "rm -rf /home/TestData/multimodal/controlnet_train"
-//         sh "pip install webdataset==0.2.48"
-//         sh "python examples/multimodal/text_to_image/controlnet/controlnet_train.py \
-//             trainer.precision=16 \
-//             trainer.num_nodes=1 \
-//             trainer.devices=1 \
-//             ++exp_manager.max_time_per_run=00:00:03:00 \
-//             trainer.max_steps=20 \
-//             model.micro_batch_size=1 \
-//             model.global_batch_size=1 \
-//             model.data.synthetic_data=True \
-//             exp_manager.exp_dir=/home/TestData/multimodal/controlnet_train \
-//             model.inductor=False \
-//             model.image_logger.max_images=0 \
-//             model.control_stage_config.params.from_pretrained_unet=null \
-//             model.unet_config.from_pretrained=null \
-//             model.first_stage_config.from_pretrained=null \
-//             model.unet_config.use_flash_attention=False \
-//             "
-//         sh "pip install 'webdataset>=0.1.48,<=0.1.62'"
-//         sh "rm -rf /home/TestData/multimodal/controlnet_train"
-//       }
-//     }
-//     stage('L2: Multimodal DreamBooth Train') {
-//       when {
-//         anyOf {
-//           branch 'main'
-//           changeRequest target: 'main'
-//         }
-//       }
-//       failFast true
-//       steps {
-//         sh "rm -rf /home/TestData/multimodal/dreambooth_train"
-//         sh "pip install webdataset==0.2.48"
-//         sh "python examples/multimodal/text_to_image/dreambooth/dreambooth.py \
-//             trainer.precision=16 \
-//             trainer.num_nodes=1 \
-//             trainer.devices=1 \
-//             ++exp_manager.max_time_per_run=00:00:03:00 \
-//             trainer.max_steps=20 \
-//             model.micro_batch_size=1 \
-//             model.global_batch_size=1 \
-//             exp_manager.exp_dir=/home/TestData/multimodal/dreambooth_train \
-//             model.inductor=False \
-//             model.cond_stage_config._target_=nemo.collections.multimodal.modules.stable_diffusion.encoders.modules.FrozenCLIPEmbedder \
-//             ++model.cond_stage_config.version=openai/clip-vit-large-patch14 \
-//             ++model.cond_stage_config.max_length=77 \
-//             ~model.cond_stage_config.restore_from_path \
-//             ~model.cond_stage_config.freeze \
-//             ~model.cond_stage_config.layer \
-//             model.unet_config.from_pretrained=null \
-//             model.first_stage_config.from_pretrained=null \
-//             model.data.instance_dir=/home/TestData/multimodal/tiny-dreambooth \
-//             model.unet_config.use_flash_attention=False \
-//             "
-//         sh "pip install 'webdataset>=0.1.48,<=0.1.62'"
-//         sh "rm -rf /home/TestData/multimodal/dreambooth_train"
-//       }
-//     }
-//     stage('L2: Vision ViT Pretrain TP=1') {
-//       when {
-//         anyOf {
-//           branch 'main'
-//           changeRequest target: 'main'
-//         }
-//       }
-//       failFast true
-//       steps {
-//         sh "rm -rf /home/TestData/vision/vit_pretrain_tp1"
-//         sh "pip install webdataset==0.2.48"
-//         sh "python examples/vision/vision_transformer/megatron_vit_classification_pretrain.py \
-//             trainer.precision=16 \
-//             model.megatron_amp_O2=False \
-//             trainer.num_nodes=1 \
-//             trainer.devices=1 \
-//             trainer.val_check_interval=5 \
-//             ++exp_manager.max_time_per_run=00:00:03:00 \
-//             trainer.max_steps=20 \
-//             model.micro_batch_size=2 \
-//             model.global_batch_size=4 \
-//             model.tensor_model_parallel_size=1 \
-//             model.pipeline_model_parallel_size=1 \
-//             model.data.num_workers=0 \
-//             exp_manager.create_checkpoint_callback=False \
-//             model.data.data_path=[/home/TestData/multimodal/tiny-imagenet/train,/home/TestData/multimodal/tiny-imagenet/val] \
-//             exp_manager.exp_dir=/home/TestData/vision/vit_pretrain_tp1 "
-//         sh "pip install 'webdataset>=0.1.48,<=0.1.62'"
-//         sh "rm -rf /home/TestData/vision/vit_pretrain_tp1"
-//       }
-//     }
-//
-//     stage('L2: Multimodal CLIP Pretrain TP=1') {
-//       when {
-//         anyOf {
-//           branch 'main'
-//           changeRequest target: 'main'
-//         }
-//       }
-//       failFast true
-//       steps {
-//         sh "rm -rf /home/TestData/multimodal/clip_pretrain_tp1"
-//         sh "pip install webdataset==0.2.48"
-//         sh "python examples/multimodal/vision_language_foundation/clip/megatron_clip_pretrain.py  \
-//             trainer.precision=16 \
-//             model.megatron_amp_O2=False \
-//             trainer.num_nodes=1 \
-//             trainer.devices=1 \
-//             trainer.val_check_interval=10 \
-//             ++exp_manager.max_time_per_run=00:00:03:00 \
-//             trainer.max_steps=20 \
-//             model.micro_batch_size=1 \
-//             model.global_batch_size=1 \
-//             model.tensor_model_parallel_size=1 \
-//             model.pipeline_model_parallel_size=1 \
-//             exp_manager.create_checkpoint_callback=False \
-//             model.data.num_workers=0 \
-//             model.vision.num_layers=2 \
-//             model.text.num_layers=2 \
-//             model.vision.patch_dim=32 \
-//             model.vision.encoder_seq_length=49 \
-//             model.vision.class_token_length=7 \
-//             model.data.train.dataset_path=[/home/TestData/multimodal/tiny-clip/00000.tar] \
-//             model.data.validation.dataset_path=[/home/TestData/multimodal/tiny-clip/00000.tar] \
-//             model.data.webdataset.local_root_path=/ \
-//             exp_manager.exp_dir=/home/TestData/multimodal/clip_pretrain_tp1 "
-//         sh "pip install 'webdataset>=0.1.48,<=0.1.62'"
-//         sh "rm -rf /home/TestData/multimodal/clip_pretrain_tp1"
-//       }
-//     }
-//
-//     stage('L2: Multimodal NeVA Pretrain TP=1') {
-//       when {
-//         anyOf {
-//           branch 'main'
-//           changeRequest target: 'main'
-//         }
-//       }
-//       failFast true
-//       steps {
-//         sh "rm -rf /home/TestData/multimodal/neva_pretrain_tp1"
-//         sh "pip install webdataset==0.2.48"
-//         sh "python examples/multimodal/multimodal_llm/neva/neva_pretrain.py \
-//             trainer.precision=bf16 \
-//             model.megatron_amp_O2=False \
-//             trainer.num_nodes=1 \
-//             trainer.devices=1 \
-//             trainer.val_check_interval=10 \
-//             trainer.limit_val_batches=5 \
-//             trainer.log_every_n_steps=1 \
-//             ++exp_manager.max_time_per_run=00:00:03:00 \
-//             trainer.max_steps=20 \
-//             model.micro_batch_size=2 \
-//             model.global_batch_size=4 \
-//             model.tensor_model_parallel_size=1 \
-//             model.pipeline_model_parallel_size=1 \
-//             exp_manager.create_checkpoint_callback=False \
-//             model.data.data_path=/home/TestData/multimodal/tiny-neva/dummy.json \
-//             model.data.image_folder=/home/TestData/multimodal/tiny-neva/images \
-//             model.tokenizer.library=sentencepiece \
-//             model.tokenizer.model=/home/TestData/multimodal/tiny-neva/tokenizer_add_special.model \
-//             model.num_layers=2 \
-//             model.hidden_size=5120 \
-//             model.ffn_hidden_size=13824 \
-//             model.num_attention_heads=40 \
-//             model.normalization=rmsnorm \
-//             model.data.num_workers=0 \
-//             model.data.conv_template=llama_2 \
-//             model.mm_cfg.vision_encoder.from_pretrained='openai/clip-vit-large-patch14' \
-//             model.mm_cfg.llm.from_pretrained=null \
-//             model.use_flash_attention=false \
-//             exp_manager.exp_dir=/home/TestData/multimodal/neva_pretrain_tp1 "
-//         sh "pip install 'webdataset>=0.1.48,<=0.1.62'"
-//         sh "rm -rf /home/TestData/multimodal/neva_pretrain_tp1"
-//       }
-//     }
-=======
 
     stage('L2: Multimodal Imagen Train') {
       when {
@@ -651,7 +395,6 @@
         sh "rm -rf /home/TestData/multimodal/neva_pretrain_tp1"
       }
     }
->>>>>>> 81cfcc63
 
     // TODO: this requires TE >= v0.11 which is not available in 23.06.
     //        please uncomment this test once mcore CI is ready.
@@ -4254,98 +3997,6 @@
         sh "rm -rf examples/nlp/language_modeling/gpt_index_mappings"
       }
     }
-<<<<<<< HEAD
-    // Temporarily comment GPT with PP=2
-    // stage('L2: Megatron GPT Pretraining and Resume Training PP=2') {
-    //   when {
-    //     anyOf {
-    //       branch 'main'
-    //       changeRequest target: 'main'
-    //     }
-    //   }
-    //   failFast true
-    //   steps {
-    //     sh "python examples/nlp/language_modeling/megatron_gpt_pretraining.py \
-    //     trainer.devices=2 \
-    //     trainer.log_every_n_steps=1 \
-    //     trainer.val_check_interval=2 \
-    //     trainer.limit_val_batches=2 \
-    //     trainer.accumulate_grad_batches=1 \
-    //     trainer.max_steps=3 \
-    //     trainer.precision=bf16 \
-    //     trainer.gradient_clip_val=1.0 \
-    //     exp_manager.exp_dir=examples/nlp/language_modeling/gpt_pretrain_results \
-    //     model.pipeline_model_parallel_size=2 \
-    //     model.tensor_model_parallel_size=1 \
-    //     model.mcore_gpt=True \
-    //     model.megatron_amp_O2=True \
-    //     model.optim.name=distributed_fused_adam \
-    //     model.optim.lr=2e-4 \
-    //     model.optim.sched.warmup_steps=1 \
-    //     model.optim.sched.constant_steps=1 \
-    //     model.optim.sched.min_lr=8e-5 \
-    //     model.max_position_embeddings=128 \
-    //     model.encoder_seq_length=128 \
-    //     model.activation=fast-swiglu \
-    //     model.bias_activation_fusion=False \
-    //     model.hidden_dropout=0.0 \
-    //     model.attention_dropout=0.0 \
-    //     model.transformer_block_type=normformer \
-    //     model.headscale=True \
-    //     model.data.seq_length=128 \
-    //     model.tokenizer.vocab_file=/home/TestData/nlp/megatron_gpt/data/gpt/vocab.json \
-    //     model.tokenizer.merge_file=/home/TestData/nlp/megatron_gpt/data/gpt/merges.txt \
-    //     model.num_layers=8 \
-    //     model.hidden_size=256 \
-    //     model.num_attention_heads=8 \
-    //     model.activations_checkpoint_method='block' \
-    //     model.activations_checkpoint_num_layers=1 \
-    //     model.data.data_prefix=[.5,/home/TestData/nlp/megatron_gpt/data/gpt/simple_wiki_gpt_preproc_text_document,.5,/home/TestData/nlp/megatron_gpt/data/gpt/simple_wiki_gpt_preproc_text_document] \
-    //     model.data.index_mapping_dir=examples/nlp/language_modeling/gpt_index_mappings"
-    //     sh "python examples/nlp/language_modeling/megatron_gpt_pretraining.py \
-    //     trainer.devices=2 \
-    //     trainer.log_every_n_steps=1 \
-    //     trainer.val_check_interval=2 \
-    //     trainer.limit_val_batches=2 \
-    //     trainer.accumulate_grad_batches=1 \
-    //     trainer.max_steps=6 \
-    //     trainer.precision=bf16 \
-    //     trainer.gradient_clip_val=1.0 \
-    //     model.mcore_gpt=True \
-    //     model.megatron_amp_O2=True \
-    //     exp_manager.exp_dir=examples/nlp/language_modeling/gpt_pretrain_results \
-    //     exp_manager.resume_if_exists=True \
-    //     model.pipeline_model_parallel_size=2 \
-    //     model.tensor_model_parallel_size=1 \
-    //     model.optim.name=distributed_fused_adam \
-    //     model.optim.lr=2e-4 \
-    //     model.optim.sched.warmup_steps=2 \
-    //     model.optim.sched.constant_steps=2 \
-    //     model.optim.sched.min_lr=8e-5 \
-    //     model.max_position_embeddings=128 \
-    //     model.encoder_seq_length=128 \
-    //     model.activation=fast-swiglu \
-    //     model.bias_activation_fusion=False \
-    //     model.hidden_dropout=0.0 \
-    //     model.attention_dropout=0.0 \
-    //     model.transformer_block_type=normformer \
-    //     model.headscale=True \
-    //     model.data.seq_length=128 \
-    //     model.tokenizer.vocab_file=/home/TestData/nlp/megatron_gpt/data/gpt/vocab.json \
-    //     model.tokenizer.merge_file=/home/TestData/nlp/megatron_gpt/data/gpt/merges.txt \
-    //     model.num_layers=8 \
-    //     model.hidden_size=256 \
-    //     model.num_attention_heads=8 \
-    //     model.activations_checkpoint_method='block' \
-    //     model.activations_checkpoint_num_layers=1 \
-    //     model.data.data_prefix=[.5,/home/TestData/nlp/megatron_gpt/data/gpt/simple_wiki_gpt_preproc_text_document,.5,/home/TestData/nlp/megatron_gpt/data/gpt/simple_wiki_gpt_preproc_text_document] \
-    //     model.data.index_mapping_dir=examples/nlp/language_modeling/gpt_index_mappings"
-    //     sh "rm -rf examples/nlp/language_modeling/gpt_pretrain_results"
-    //     sh "rm -rf examples/nlp/language_modeling/gpt_index_mappings"
-    //   }
-    // }
-    // @athitten Remove /home/TestData/nlp/megatron_sft/trec.jsonl for validation and test file until we have support for multiple dataloaders in lightning 2.0
-=======
     // @chcui: model.cpu_offloading_num_layers=7 # temp workaround before m-lm !1124 is merged
     stage('L2: Megatron GPT Pretraining and Resume Training PP=2') {
       when {
@@ -4437,7 +4088,6 @@
         sh "rm -rf examples/nlp/language_modeling/gpt_index_mappings"
       }
     }
->>>>>>> 81cfcc63
     stage('L2: Megatron GPT Finetuning PP=2') {
       when {
         anyOf {
