pipeline {
  agent {
        docker {
            image 'nvcr.io/nvidia/pytorch:20.06-py3'
            args '--device=/dev/nvidia0 --gpus all --user 0:128 -v /home/TestData:/home/TestData -v $HOME/.cache/torch:/root/.cache/torch --shm-size=8g'
        }
  }
  options {
    timeout(time: 1, unit: 'HOURS')
    disableConcurrentBuilds()
  }
  stages {

    stage('PyTorch version') {
      steps {
        sh 'python -c "import torch; print(torch.__version__)"'
      }
    }

    stage('Install test requirements') {
      steps {
        sh 'apt-get update && apt-get install -y bc && pip install -r requirements/requirements_test.txt'
      }
    }

    stage('Copyright Headers check') {
      steps {
        sh 'python /home/TestData/check_copyright_header.py --dir .'
      }
    }

    stage('Code formatting checks') {
      steps {
        sh 'python setup.py style'
      }
    }

    stage('Installation') {
      steps {
        sh './reinstall.sh'
      }
    }

    stage('L0: Unit Tests GPU') {
      steps {
        sh 'pytest -m "unit and not skipduringci and not pleasefixme"'
      }
    }

    stage('L0: Unit Tests CPU') {
      when {
        anyOf{
          branch 'candidate'
          changeRequest target: 'candidate'
        }
      }
      steps {
        sh 'pytest -m "unit and not pleasefixme" --cpu'
      }
    }

    stage('L0: Computer Vision Integration') {
      when {
        anyOf{
          branch 'candidate'
          changeRequest target: 'candidate'
        }
      }
      failFast true
      parallel {
        stage ('MNIST image classification with LeNet-5 Integration Test - on CPU') {
          steps {
            sh 'cd examples/cv && \
            python mnist_lenet5_image_classification_pure_lightning.py trainer.gpus=0 \
            trainer.fast_dev_run=true model.dataset.data_folder=/home/TestData \
            && rm -rf outputs'
          }
        }
      }
    }

    // We have no integration tests, please enable this when one is added
    // stage('L0: Integration Tests GPU') {
    //   steps {
    //     sh 'pytest -s -m "integration and not skipduringci and not pleasefixme"'
    //   }
    // }

    // stage('L0: Integration Tests CPU') {
    //   when {
    //     anyOf{
    //       branch 'candidate'
    //       changeRequest target: 'candidate'
    //     }
    //   }
    //   steps {
    //     sh 'pytest -s -m "integration and not pleasefixme" --cpu'
    //   }
    // }

    // We have no system tests, please enable this when one is added
    // stage('L1: System Tests GPU') {
    //   steps {
    //     sh 'pytest -m "system and not skipduringci and not pleasefixme"'
    //   }
    // }

    // stage('L1: System Tests CPU') {
    //   when {
    //     anyOf{
    //       branch 'candidate'
    //       changeRequest target: 'candidate'
    //     }
    //   }
    //   steps {
    //     sh 'pytest -m "system and not pleasefixme" --cpu'
    //   }
    // }

    stage('L2: ASR dev run') {
      when {
        anyOf{
          branch 'candidate'
          changeRequest target: 'candidate'
        }
      }
      failFast true
      parallel {
        stage('Speech to Text') {
          steps {
            sh 'python examples/asr/speech_to_text.py \
            model.train_ds.manifest_filepath=/home/TestData/an4_dataset/an4_train.json \
            model.validation_ds.manifest_filepath=/home/TestData/an4_dataset/an4_val.json \
            trainer.gpus=[0] \
            +trainer.fast_dev_run=True \
            exp_manager.exp_dir=examples/asr/speech_to_text_results'
            sh 'rm -rf examples/asr/speech_to_text_results'
          }
        }
        stage('Speech to Label') {
          steps {
            sh 'python examples/asr/speech_to_label.py \
            model.train_ds.manifest_filepath=/home/TestData/speech_commands/train_manifest.json \
            model.validation_ds.manifest_filepath=/home/TestData/speech_commands/test_manifest.json \
            model.test_ds.manifest_filepath=/home/TestData/speech_commands/test_manifest.json \
            trainer.gpus=[1] \
            +trainer.fast_dev_run=True \
            model.preprocessor.cls=nemo.collections.asr.modules.AudioToMelSpectrogramPreprocessor \
            model.preprocessor.params=null \
            exp_manager.exp_dir=examples/asr/speech_to_label_results'
            sh 'rm -rf examples/asr/speech_to_label_results'
          }
        }

        stage('Speaker Recognition') {
          steps {
            sh 'python examples/speaker_recognition/speaker_reco.py \
            model.train_ds.batch_size=10 \
            model.validation_ds.batch_size=2 \
            model.train_ds.manifest_filepath=/home/TestData/an4_speaker/train.json \
            model.validation_ds.manifest_filepath=/home/TestData/an4_speaker/dev.json \
            trainer.gpus=[1] \
            +trainer.fast_dev_run=True \
            exp_manager.exp_dir=examples/speaker_recognition/speaker_recognition_results'
            sh 'rm -rf examples/speaker_recognition/speaker_recognition_results'
          }
        }

        stage('L2: Speech to Text WPE') {
          steps {
            sh 'python examples/asr/speech_to_text_bpe.py \
            --config-path="experimental/configs/" --config-name="config_bpe" \
            model.train_ds.manifest_filepath=/home/TestData/an4_dataset/an4_train.json \
            model.validation_ds.manifest_filepath=/home/TestData/an4_dataset/an4_val.json \
            model.tokenizer.dir="/home/TestData/asr_tokenizers/an4_wpe_128/" \
            model.tokenizer.type="wpe" \
            trainer.gpus=[1] \
            +trainer.fast_dev_run=True \
            exp_manager.exp_dir=examples/asr/speech_to_text_wpe_results'
            sh 'rm -rf examples/asr/speech_to_text_wpe_results'
          }
        }
      }
    }



    stage('L2: ASR Multi-dataloader dev run') {
      when {
        anyOf{
          branch 'candidate'
          changeRequest target: 'candidate'
        }
      }
      failFast true
      parallel {
        stage('Speech to Text multi-dataloader') {
          steps {
            sh 'python examples/asr/speech_to_text.py \
            model.train_ds.manifest_filepath=/home/TestData/an4_dataset/an4_train.json \
            model.validation_ds.manifest_filepath=[/home/TestData/an4_dataset/an4_val.json,/home/TestData/an4_dataset/an4_val.json] \
            trainer.gpus=[0] \
            trainer.max_epochs=1 \
            +trainer.max_steps=1 \
            +trainer.num_sanity_val_steps=1 \
            exp_manager.exp_dir=examples/asr/speech_to_text_results'
            sh 'rm -rf examples/asr/speech_to_text_results'
          }
        }

        stage('Speech to Label multi-dataloader') {
          steps {
            sh 'python examples/asr/speech_to_label.py \
            model.train_ds.manifest_filepath=/home/TestData/speech_commands/train_manifest.json \
            model.validation_ds.manifest_filepath=[/home/TestData/speech_commands/test_manifest.json,/home/TestData/speech_commands/test_manifest.json] \
            trainer.gpus=[1] \
            trainer.max_epochs=1 \
            +trainer.max_steps=1 \
            +trainer.num_sanity_val_steps=1 \
            model.preprocessor.cls=nemo.collections.asr.modules.AudioToMelSpectrogramPreprocessor \
            model.preprocessor.params=null \
            exp_manager.exp_dir=examples/asr/speech_to_label_results'
            sh 'rm -rf examples/asr/speech_to_label_results'
          }
        }
      }
    }

    stage('L2: Parallel BERT SQUAD v1.1 / v2.0') {
      when {
        anyOf{
          branch 'candidate'
          changeRequest target: 'candidate'
        }
      }
      failFast true
      parallel {
        stage('BERT SQUAD 1.1') {
          // Cannot do fast_dev_run because squad needs whole dev dataset
          steps {
            sh 'cd examples/nlp/question_answering && \
            python question_answering_squad.py \
            model.train_ds.file=/home/TestData/nlp/squad_mini/v1.1/train-v1.1.json \
            model.train_ds.use_cache=false \
            model.validation_ds.file=/home/TestData/nlp/squad_mini/v1.1/dev-v1.1.json \
            model.validation_ds.use_cache=false \
            model.train_ds.batch_size=8 \
            model.validation_ds.batch_size=8 \
            trainer.max_epochs=1 \
            +trainer.max_steps=1 \
            model.language_model.pretrained_model_name=bert-base-uncased \
            model.version_2_with_negative=false \
            trainer.precision=16 \
            trainer.amp_level=O1 \
            trainer.gpus=[0] \
            trainer.num_sanity_val_steps=1000 \
            exp_manager.exp_dir=exp_bert_squad_1.1 \
            '
            sh 'rm -rf examples/nlp/question_answering/exp_bert_squad_1.1'
          }
        }
        stage('BERT SQUAD 2.0') {
          // Cannot do fast_dev_run because squad needs whole dev dataset
          steps {
            sh 'cd examples/nlp/question_answering && \
            python question_answering_squad.py \
            model.train_ds.file=/home/TestData/nlp/squad_mini/v2.0/train-v2.0.json \
            model.train_ds.use_cache=false \
            model.validation_ds.use_cache=false \
            model.train_ds.batch_size=8 \
            model.validation_ds.batch_size=8 \
            trainer.max_epochs=1 \
            +trainer.max_steps=1 \
            model.validation_ds.file=/home/TestData/nlp/squad_mini/v2.0/dev-v2.0.json \
            model.language_model.pretrained_model_name=bert-base-uncased \
            model.version_2_with_negative=true \
            trainer.precision=16 \
            trainer.amp_level=O1 \
            trainer.gpus=[1] \
            trainer.num_sanity_val_steps=1000 \
            exp_manager.exp_dir=exp_bert_squad_2.0 \
            '
            sh 'rm -rf examples/nlp/question_answering/exp_bert_squad_2.0'
          }
        }
      }
    }
    stage('L2: Parallel RoBERTa SQUAD v1.1 / v2.0') {
      when {
        anyOf{
          branch 'candidate'
          changeRequest target: 'candidate'
        }
      }
      failFast true
      parallel {
        stage('RoBERTa SQUAD 1.1') {
          // Cannot do fast_dev_run because squad needs whole dev dataset
          steps {
            sh 'cd examples/nlp/question_answering && \
            python question_answering_squad.py \
            model.train_ds.file=/home/TestData/nlp/squad_mini/v1.1/train-v1.1.json \
            model.train_ds.use_cache=false \
            model.validation_ds.use_cache=false \
            model.train_ds.batch_size=8 \
            model.validation_ds.batch_size=8 \
            trainer.max_epochs=1 \
            +trainer.max_steps=1 \
            model.validation_ds.file=/home/TestData/nlp/squad_mini/v1.1/dev-v1.1.json \
            model.do_lower_case=false \
            model.language_model.pretrained_model_name=roberta-base \
            model.version_2_with_negative=false \
            trainer.precision=16 \
            trainer.amp_level=O1 \
            trainer.gpus=[0] \
            trainer.num_sanity_val_steps=1000 \
            exp_manager.exp_dir=exp_roberta_squad_1.1 \
            '
            sh 'rm -rf examples/nlp/question_answering/exp_roberta_squad_1.1'
          }
        }
        stage('RoBERTa SQUAD 2.0') {
          // Cannot do fast_dev_run because squad needs whole dev dataset
          steps {
            sh 'cd examples/nlp/question_answering && \
            python question_answering_squad.py \
            model.train_ds.file=/home/TestData/nlp/squad_mini/v2.0/train-v2.0.json \
            model.train_ds.use_cache=false \
            model.validation_ds.use_cache=false \
            model.train_ds.batch_size=8 \
            model.validation_ds.batch_size=8 \
            trainer.max_epochs=1 \
            +trainer.max_steps=1 \
            model.validation_ds.file=/home/TestData/nlp/squad_mini/v2.0/dev-v2.0.json \
            model.do_lower_case=false \
            model.language_model.pretrained_model_name=roberta-base \
            model.version_2_with_negative=true \
            trainer.precision=16 \
            trainer.amp_level=O1 \
            trainer.gpus=[1] \
            trainer.num_sanity_val_steps=1000 \
            exp_manager.exp_dir=exp_roberta_squad_2.0 \
            '
            sh 'rm -rf examples/nlp/question_answering/exp_roberta_squad_2.0'
          }
        }
      }
    }

    stage('L2: Parallel NLP Examples 1') {
      when {
        anyOf{
          branch 'candidate'
          changeRequest target: 'candidate'
        }
      }
      failFast true
      parallel {
        stage ('Text Classification with BERT Test') {
          steps {
            sh 'cd examples/nlp/text_classification && \
            python text_classification_with_bert.py \
            model.train_ds.file_name=/home/TestData/nlp/retail/train.tsv \
            model.validation_ds.file_name=/home/TestData/nlp/retail/dev.tsv \
            model.language_model.pretrained_model_name=bert-base-uncased \
            model.train_ds.batch_size=10 \
            model.dataset.max_seq_length=50 \
            model.dataset.use_cache=false \
            model.dataset.do_lower_case=true \
            trainer.gpus=[0] \
            +trainer.fast_dev_run=true \
            exp_manager.exp_dir=exp_bert_base_uncased \
            '
            sh 'rm -rf examples/nlp/text_classification/exp_bert_base_uncased'
          }
        }
        stage ('NER with BERT') {
          steps {
            sh 'cd examples/nlp/token_classification && \
            python token_classification.py \
            model.dataset.data_dir=/home/TestData/nlp/token_classification_punctuation/ \
            trainer.gpus=[1] \
            +trainer.fast_dev_run=true \
            model.dataset.use_cache=false \
            '
          }
        }
      }
    }

    stage('L2: Parallel GLUE Examples') {
      when {
        anyOf{
          branch 'candidate'
          changeRequest target: 'candidate'
        }
      }
      failFast true
      parallel {
        stage('MRPC') {
          steps {
            sh 'python examples/nlp/glue_benchmark/glue_benchmark.py \
            model.dataset.use_cache=false \
            model.task_name=mrpc \
            model.dataset.data_dir=/home/TestData/nlp/glue_fake/MRPC \
            trainer.gpus=[0] \
            +trainer.fast_dev_run=True \
            exp_manager.root_dir=examples/nlp/glue_benchmark/mrpc'
            sh 'rm -rf examples/nlp/glue_benchmark/mrpc'
          }
        }
        stage('STS-b') {
          steps {
            sh 'python examples/nlp/glue_benchmark/glue_benchmark.py \
            model.dataset.use_cache=false \
            model.task_name=sts-b \
            model.dataset.data_dir=/home/TestData/nlp/glue_fake/STS-B \
            trainer.gpus=[1] \
            +trainer.fast_dev_run=True \
            exp_manager.root_dir=examples/nlp/glue_benchmark/sts-b'
            sh 'rm -rf examples/nlp/glue_benchmark/sts-b'
          }
        }
      }
    }

    stage('L2: Parallel Pretraining BERT pretraining from Text/Preprocessed') {
      when {
        anyOf{
          branch 'candidate'
          changeRequest target: 'candidate'
        }
      }
      failFast true
      parallel {
        stage('L2: Pretraining BERT pretraining from Text') {
            steps {
              sh 'cd examples/nlp/language_modeling && \
              python bert_pretraining.py \
              --config-name=bert_pretraining_from_text_config.yaml \
              trainer.gpus=[0] \
              trainer.precision=16 \
              trainer.amp_level=O1 \
              +trainer.fast_dev_run=true \
              model.train_ds.data_file=/home/TestData/nlp/wikitext-2/train.txt  \
              model.train_ds.batch_size=64 \
              model.validation_ds.data_file=/home/TestData/nlp/wikitext-2/valid.txt  \
              model.validation_ds.batch_size=64 \
              model.language_model.bert_config_file=/home/TestData/nlp/bert_configs/bert_3200.json \
              model.optim.lr=0.01 \
              model.optim.sched.warmup_ratio=0.1 \
              model.tokenizer.tokenizer_name=sentencepiece \
              model.tokenizer.data_file=/home/TestData/nlp/wikitext-2/train.txt \
              model.tokenizer.sample_size=10000000 \
              model.mask_prob=0.15 \
              model.short_seq_prob=0.1 \
              exp_manager.exp_dir=PretrainingBERTFromText \
              '
              sh 'rm -rf /home/TestData/nlp/wikitext-2/spt'
              sh 'rm -f /home/TestData/nlp/wikitext-2/*.pkl'
              sh 'rm -rf examples/nlp/language_modeling/PretrainingBERTFromText'
              sh 'ls -lha examples/nlp/language_modeling'
            }
        }
        stage('L2: Pretraining BERT from Preprocessed') {
            steps {
              sh 'cd examples/nlp/language_modeling && \
              python bert_pretraining.py \
              --config-name=bert_pretraining_from_preprocessed_config.yaml \
              trainer.gpus=[1] \
              trainer.precision=16 \
              trainer.amp_level=O1 \
              +trainer.fast_dev_run=true \
              model.train_ds.data_file=/home/TestData/nlp/wiki_book_mini/training \
              model.train_ds.batch_size=8 \
              model.language_model.bert_checkpoint=/home/TestData/nlp/bert_ckpts/nemo1.0/bert_base_uncased_mlm_final_1074591_nemo1.0.pt \
              model.language_model.bert_config_file=/home/TestData/nlp/bert_configs/uncased_L-12_H-768_A-12.json \
              model.optim.lr=0.875e-4 \
              model.optim.weight_decay=0.01 \
              model.optim.sched.warmup_ratio=0.01 \
              exp_manager.exp_dir=PretrainingBERTFromPreprocessed \
              '
              sh 'rm -rf examples/nlp/language_modeling/PretrainingBERTFromPreprocessed'
              sh 'ls -lha examples/nlp/language_modeling'
            }
        }
      }
    }

   stage('L2: Punctuation & Capitalization, 2GPUs with DistilBERT') {
      when {
        anyOf{
          branch 'candidate'
          changeRequest target: 'candidate'
        }
      }
      failFast true
      steps {
        sh 'cd examples/nlp/token_classification && \
        python punctuation_capitalization.py \
        model.dataset.data_dir=/home/TestData/nlp/token_classification_punctuation/ \
        model.language_model.pretrained_model_name=distilbert-base-uncased \
        model.dataset.use_cache=false \
        trainer.gpus=[0,1] \
        trainer.distributed_backend=ddp \
        +trainer.fast_dev_run=true \
        exp_manager.exp_dir=exp_distilbert_base_uncased \
        '
        sh 'rm -rf examples/nlp/token_classification/exp_distilbert_base_uncased'
      }
    }

    stage('L2: NER with cased Megatron') {
      // Megatron uses all GPUs under the hood, cannot parallel
      when {
        anyOf{
          branch 'candidate'
          changeRequest target: 'candidate'
        }
      }
      failFast true
      steps {
        sh 'cd examples/nlp/token_classification && \
        python token_classification.py \
        model.dataset.data_dir=/home/TestData/nlp/token_classification_punctuation/ \
        trainer.gpus=[0] \
        +trainer.fast_dev_run=true \
        model.dataset.use_cache=false \
        model.language_model.pretrained_model_name=megatron-bert-345m-cased trainer.distributed_backend=null \
        exp_manager.exp_dir=exp_ner_megatron_bert_base_cased'
        sh 'rm -rf examples/nlp/token_classification/exp_ner_megatron_bert_base_cased'
      }
    }

    stage('L2: NER with uncased Megatron') {
      // Megatron uses all GPUs under the hood, cannot parallel
      when {
        anyOf{
          branch 'candidate'
          changeRequest target: 'candidate'
        }
      }
      failFast true
      steps {
        sh 'cd examples/nlp/token_classification && \
        python token_classification.py \
        model.dataset.data_dir=/home/TestData/nlp/token_classification_punctuation/ \
        trainer.gpus=[0] \
        +trainer.fast_dev_run=true \
        model.dataset.use_cache=false \
<<<<<<< HEAD
        model.language_model.pretrained_model_name=megatron-bert-345m-uncased trainer.distributed_backend=null \
        exp_manager.exp_dir=exp_ner_megatron_bert_base_uncased'
=======
        model.language_model.pretrained_model_name=megatron-bert-uncased \
        model.language_model.bert_checkpoint=/home/TestData/nlp/megatron_345m_uncased/model_optim_rng.pt \
        model.language_model.bert_config=/home/TestData/nlp/megatron_345m_uncased/345m_config.json \
        trainer.distributed_backend=null \
        exp_manager.root_dir=exp_ner_megatron_bert_base_uncased'
>>>>>>> ad4ba8a2
        sh 'rm -rf examples/nlp/token_classification/exp_ner_megatron_bert_base_uncased'
      }
    }

    stage('L2: TTS Fast dev runs') {
      when {
        anyOf{
          branch 'candidate'
          changeRequest target: 'candidate'
        }
      }
      parallel {
        stage('Tacotron 2') {
          steps {
            sh 'python examples/tts/tacotron2.py \
            train_dataset=/home/TestData/an4_dataset/an4_train.json \
            validation_datasets=/home/TestData/an4_dataset/an4_val.json \
            trainer.gpus="[0]" \
            +trainer.fast_dev_run=True \
            trainer.distributed_backend=null \
            trainer.max_epochs=-1 \
            model.train_ds.dataloader_params.batch_size=12 \
            model.validation_ds.dataloader_params.batch_size=12'
          }
        }
        stage('WaveGlow') {
          steps {
            sh 'python examples/tts/waveglow.py \
            train_dataset=/home/TestData/an4_dataset/an4_train.json \
            validation_datasets=/home/TestData/an4_dataset/an4_val.json \
            trainer.gpus="[1]" \
            +trainer.fast_dev_run=True \
            trainer.distributed_backend=null \
            trainer.max_epochs=-1 \
            model.train_ds.dataloader_params.batch_size=4 \
            model.validation_ds.dataloader_params.batch_size=4'
          }
        }
      }
    }

    stage('L??: ASR Checkpoints tests') {
      when {
        anyOf{
          branch 'candidate'
          changeRequest target: 'candidate'
        }
      }
      failFast true
      parallel {
        stage('QuartzNet15x5Base-En') {
          steps {
            sh 'python examples/asr/speech_to_text_infer.py --asr_model QuartzNet15x5Base-En --dataset /home/TestData/librispeech/librivox-dev-other.json --wer_tolerance 0.1011 --batch_size 64'
          }
        }
      }
    }
  }

  post {
    always {
      sh "chmod -R 777 ."
      cleanWs()
    }
  }
}<|MERGE_RESOLUTION|>--- conflicted
+++ resolved
@@ -548,16 +548,11 @@
         trainer.gpus=[0] \
         +trainer.fast_dev_run=true \
         model.dataset.use_cache=false \
-<<<<<<< HEAD
-        model.language_model.pretrained_model_name=megatron-bert-345m-uncased trainer.distributed_backend=null \
-        exp_manager.exp_dir=exp_ner_megatron_bert_base_uncased'
-=======
         model.language_model.pretrained_model_name=megatron-bert-uncased \
         model.language_model.bert_checkpoint=/home/TestData/nlp/megatron_345m_uncased/model_optim_rng.pt \
         model.language_model.bert_config=/home/TestData/nlp/megatron_345m_uncased/345m_config.json \
         trainer.distributed_backend=null \
-        exp_manager.root_dir=exp_ner_megatron_bert_base_uncased'
->>>>>>> ad4ba8a2
+        exp_manager.exp_dir=exp_ner_megatron_bert_base_uncased'
         sh 'rm -rf examples/nlp/token_classification/exp_ner_megatron_bert_base_uncased'
       }
     }
