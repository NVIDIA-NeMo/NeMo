pipeline {
  agent {
        docker {
<<<<<<< HEAD
      // image 'nvcr.io/nvidia/pytorch:22.08-py3'
      image 'gitlab-master.nvidia.com:5005/tmoon/containers/bignlp:dist_adam_overlap_pipeline'
      args '--device=/dev/nvidia0 --gpus all -e TRANSFORMERS_OFFLINE=1 --user 0:128 -v /home/TestData:/home/TestData -v $HOME/.cache:/root/.cache --shm-size=8g'
=======
      image 'nvcr.io/nvidia/pytorch:22.09-py3'
      args '--device=/dev/nvidia0 --gpus all -e TRANSFORMERS_OFFLINE=0 --user 0:128 -v /home/TestData:/home/TestData -v $HOME/.cache:/root/.cache --shm-size=8g'
>>>>>>> 3fda5de4
        }
  }
  options {
    timeout(time: 2, unit: 'HOURS')
    disableConcurrentBuilds(abortPrevious: true)
  }

  stages {

    stage('Add git safe directory'){
      steps{
        sh 'git config --global --add safe.directory /var/lib/jenkins/workspace/NeMo_$GIT_BRANCH'
        sh 'git config --global --add safe.directory /raid/JenkinsWorkDir/workspace/NeMo_$GIT_BRANCH'
      }
    }

    stage('nvidia-smi'){
      steps{
        sh 'nvidia-smi'
      }
    }

    stage('Transformers Offline') {
      steps{
        sh 'echo "TRANSFORMERS_OFFLINE="${TRANSFORMERS_OFFLINE}'
      }
    }

    stage('PyTorch version') {
      steps {
        sh 'python -c "import torch; print(torch.__version__)"'
        sh 'python -c "import torchvision; print(torchvision.__version__)"'
      }
    }

    stage('Install test requirements') {
      steps {
        sh 'apt-get update && apt-get install -y bc && pip install -r requirements/requirements_test.txt'
      }
    }

    stage('Code formatting checks') {
      steps {
        sh 'python setup.py style'
      }
    }

    stage('Copyright Headers check') {
      steps {
        sh 'python tests/check_copyright_header.py --dir .'
      }
    }

    // Removed `torch_tts` install option from NeMo>=1.7.0
    // Will add test back if/when we decide to support it again
    // stage('Torch TTS unit tests') {
    //   when {
    //     anyOf {
    //       branch 'main'
    //       changeRequest target: 'main'
    //     }
    //   }
    //   steps {
    //     sh 'pip install ".[torch_tts]"'
    //     sh 'pip list'
    //     sh 'test $(pip list | grep -c lightning) -eq 0'
    //     sh 'test $(pip list | grep -c omegaconf) -eq 0'
    //     sh 'test $(pip list | grep -c hydra) -eq 0'
    //     sh 'pytest -m "torch_tts" --cpu tests/collections/tts/test_torch_tts.py --relax_numba_compat'
    //   }
    // }

    stage('NeMo Installation') {
      steps {
        sh './reinstall.sh release'
      }
    }

    // TODO: remove this when PTL updates their torchtext import logic
    stage('Remove torchtext from PTL Imports') {
      steps {
        sh "sed -i 's/_module_available(\"torchtext\")/False/g' /opt/conda/lib/python3.8/site-packages/pytorch_lightning/utilities/imports.py"
        sh "cat /opt/conda/lib/python3.8/site-packages/pytorch_lightning/utilities/imports.py"
      }
    }

    stage('PyTorch Lightning version') {
      steps {
        sh 'python -c "import pytorch_lightning; print(pytorch_lightning.__version__)"'
      }
    }

    stage('PyTorch Lightning DDP Checks') {
      steps {
        sh 'CUDA_VISIBLE_DEVICES="0,1" python "tests/core_ptl/check_for_ranks.py"'
      }
    }

    stage('Basic Import Checks') {
      steps {
        sh 'python -c "import nemo.collections.asr as nemo_asr"'
        sh 'python -c "import nemo.collections.nlp as nemo_nlp"'
        sh 'python -c "import nemo.collections.tts as nemo_tts"'
      }
    }
    stage('L0: Unit Tests GPU') {
      steps {
        sh 'NEMO_NUMBA_MINVER=0.53 pytest -m "not pleasefixme and not torch_tts" --with_downloads'
      }
    }

    stage('L0: Unit Tests CPU') {
      when {
        anyOf {
          branch 'main'
          changeRequest target: 'main'
        }
      }
      steps {
        sh 'CUDA_VISIBLE_DEVICES="" NEMO_NUMBA_MINVER=0.53 pytest -m "not pleasefixme" --cpu --with_downloads --relax_numba_compat'
      }
    }

    stage('L0: TN/ITN Tests CPU') {
      when {
        anyOf {
          branch 'main'
          changeRequest target: 'main'
        }
      }
      failFast true
      parallel {
        stage('En TN grammars') {
          steps {
            sh 'CUDA_VISIBLE_DEVICES="" python nemo_text_processing/text_normalization/normalize.py --text="1" --cache_dir /home/TestData/nlp/text_norm/ci/grammars/7-29-22'
          }
        }
        stage('En ITN grammars') {
          steps {
            sh 'CUDA_VISIBLE_DEVICES="" python nemo_text_processing/inverse_text_normalization/inverse_normalize.py --language en --text="twenty" --cache_dir /home/TestData/nlp/text_norm/ci/grammars/7-29-22'
          }
        }
        stage('Test En non-deterministic TN & Run all En TN/ITN tests (restore grammars from cache)') {
          steps {
            sh 'CUDA_VISIBLE_DEVICES="" python nemo_text_processing/text_normalization/normalize_with_audio.py --text "\$.01" --n_tagged 2 --cache_dir /home/TestData/nlp/text_norm/ci/grammars/7-29-22'
            sh 'CUDA_VISIBLE_DEVICES="" pytest tests/nemo_text_processing/en/ -m "not pleasefixme" --cpu --tn_cache_dir /home/TestData/nlp/text_norm/ci/grammars/7-29-22'
          }
        }
        stage('Test En Hybrid TN') {
          steps {
            sh 'CUDA_VISIBLE_DEVICES="" python nemo_text_processing/hybrid/wfst_lm_rescoring.py --data /home/TestData/nlp/text_norm/hybrid_tn/test.txt --regenerate_pkl --cache_dir /home/TestData/nlp/text_norm/ci/grammars/7-29-22 | grep "all_correct: True" || exit 1'
          }
        }
      }
    }

    stage('L2: NeMo text processing') {
      when {
        anyOf {
          branch 'main'
          changeRequest target: 'main'
        }
      }
      failFast true
      parallel {
        stage('L2: Eng TN') {
          steps {
            sh 'cd tools/text_processing_deployment && python pynini_export.py --output=/home/TestData/nlp/text_norm/output/ --grammars=tn_grammars --cache_dir /home/TestData/nlp/text_norm/ci/grammars/7-29-22 --language=en && ls -R /home/TestData/nlp/text_norm/output/ && echo ".far files created "|| exit 1'
            sh 'cd nemo_text_processing/text_normalization/ &&  python normalize.py --input_file=/home/TestData/nlp/text_norm/ci/test.txt --input_case="lower_cased" --language=en --output_file=/home/TestData/nlp/text_norm/output/test.pynini.txt --verbose'
            sh 'cat /home/TestData/nlp/text_norm/output/test.pynini.txt'
            sh 'cmp --silent /home/TestData/nlp/text_norm/output/test.pynini.txt /home/TestData/nlp/text_norm/ci/test_goal_py_05-25.txt || exit 1'
            sh 'rm -rf /home/TestData/nlp/text_norm/output/*'
          }
        }

        stage('L2: Eng ITN export') {
          steps {
            sh 'cd tools/text_processing_deployment && python pynini_export.py --output=/home/TestData/nlp/text_denorm/output/ --grammars=itn_grammars --cache_dir /home/TestData/nlp/text_norm/ci/grammars/7-29-22 --language=en && ls -R /home/TestData/nlp/text_denorm/output/ && echo ".far files created "|| exit 1'
            sh 'cd nemo_text_processing/inverse_text_normalization/ &&  python inverse_normalize.py --input_file=/home/TestData/nlp/text_denorm/ci/test.txt --language=en --output_file=/home/TestData/nlp/text_denorm/output/test.pynini.txt --verbose'
            sh 'cmp --silent /home/TestData/nlp/text_denorm/output/test.pynini.txt /home/TestData/nlp/text_denorm/ci/test_goal_py.txt || exit 1'
            sh 'rm -rf /home/TestData/nlp/text_denorm/output/*'
          }
        }
        stage('L2: TN with Audio (audio and raw text)') {
          steps {
            sh 'cd nemo_text_processing/text_normalization && \
            python normalize_with_audio.py --language=en --cache_dir /home/TestData/nlp/text_norm/ci/grammars/7-29-22 --text "The total amounts to \\$4.76." \
            --audio_data /home/TestData/nlp/text_norm/audio_based/audio.wav | tail -n2 | head -n1 > /tmp/out_raw.txt 2>&1 && \
            cmp --silent /tmp/out_raw.txt /home/TestData/nlp/text_norm/audio_based/result.txt || exit 1'
          }
        }
        stage('L2: TN with Audio (audio and text file)') {
          steps {
            sh 'cd nemo_text_processing/text_normalization && \
            python normalize_with_audio.py --language=en --cache_dir /home/TestData/nlp/text_norm/ci/grammars/7-29-22 --text /home/TestData/nlp/text_norm/audio_based/text.txt \
            --audio_data /home/TestData/nlp/text_norm/audio_based/audio.wav | tail -n2 | head -n1 > /tmp/out_file.txt 2>&1 && \
            cmp --silent /tmp/out_file.txt /home/TestData/nlp/text_norm/audio_based/result.txt || exit 1'
          }
        }
        stage('L2: TN with Audio (manifest)') {
          steps {
            sh 'cd nemo_text_processing/text_normalization && \
            python normalize_with_audio.py --language=en --audio_data /home/TestData/nlp/text_norm/audio_based/manifest.json --n_tagged=120 --cache_dir /home/TestData/nlp/text_norm/ci/grammars/7-29-22'
          }
        }
      }
    }

    stage('L2: ASR dev run') {
      when {
        anyOf {
          branch 'main'
          changeRequest target: 'main'
        }
      }
      failFast true
      parallel {
        stage('Speech to Text') {
          steps {
            sh 'python examples/asr/asr_ctc/speech_to_text_ctc.py \
            model.train_ds.manifest_filepath=/home/TestData/an4_dataset/an4_train.json \
            model.validation_ds.manifest_filepath=/home/TestData/an4_dataset/an4_val.json \
            trainer.devices=[0] \
            trainer.accelerator="gpu" \
            +trainer.fast_dev_run=True \
            exp_manager.exp_dir=examples/asr/speech_to_text_results'
            sh 'rm -rf examples/asr/speech_to_text_results'
          }
        }

        stage('L2: Speech to Text WPE - CitriNet') {
          steps {
            sh 'python examples/asr/asr_ctc/speech_to_text_ctc_bpe.py \
            --config-path="../conf/citrinet/" --config-name="config_bpe" \
            model.train_ds.manifest_filepath=/home/TestData/an4_dataset/an4_train.json \
            model.validation_ds.manifest_filepath=/home/TestData/an4_dataset/an4_val.json \
            model.tokenizer.dir="/home/TestData/asr_tokenizers/an4_wpe_128/" \
            model.tokenizer.type="wpe" \
            trainer.devices=[1] \
            trainer.accelerator="gpu" \
            +trainer.fast_dev_run=True \
            exp_manager.exp_dir=examples/asr/speech_to_text_wpe_results'
            sh 'rm -rf examples/asr/speech_to_text_wpe_results'
          }
        }

        stage('L2: Speech Pre-training - CitriNet') {
          steps {
            sh 'python examples/asr/speech_pretraining/speech_pre_training.py \
            --config-path="../conf/ssl/citrinet/" --config-name="citrinet_ssl_ci" \
            model.train_ds.manifest_filepath=/home/TestData/an4_dataset/an4_train.json \
            model.validation_ds.manifest_filepath=/home/TestData/an4_dataset/an4_val.json \
            trainer.devices=[1] \
            trainer.accelerator="gpu" \
            +trainer.fast_dev_run=True \
            exp_manager.exp_dir=examples/asr/speech_pre_training_results'
            sh 'rm -rf examples/asr/speech_pre_training_results'
          }
        }

        stage('L2: Speech Pre-training - Wav2Vec') {
          steps {
            sh 'python examples/asr/speech_pretraining/speech_pre_training.py \
            --config-path="../conf/ssl/wav2vec/" --config-name="wav2vec_ci" \
            model.train_ds.manifest_filepath=/home/TestData/an4_dataset/an4_train.json \
            model.validation_ds.manifest_filepath=/home/TestData/an4_dataset/an4_val.json \
            trainer.devices=[1] \
            trainer.accelerator="gpu" \
            +trainer.fast_dev_run=True \
            exp_manager.exp_dir=examples/asr/speech_pre_training_results'
            sh 'rm -rf examples/asr/speech_pre_training_results'
          }
        }

        stage('L2: Speech to Text WPE - Conformer') {
          steps {
            sh 'python examples/asr/asr_ctc/speech_to_text_ctc_bpe.py \
            --config-path="../conf/conformer" --config-name="conformer_ctc_bpe" \
            model.train_ds.manifest_filepath=/home/TestData/an4_dataset/an4_train.json \
            model.validation_ds.manifest_filepath=/home/TestData/an4_dataset/an4_val.json \
            model.tokenizer.dir="/home/TestData/asr_tokenizers/an4_wpe_128/" \
            model.tokenizer.type="wpe" \
            model.train_ds.batch_size=4 \
            model.validation_ds.batch_size=4 \
            trainer.devices=[1] \
            trainer.accelerator="gpu" \
            +trainer.fast_dev_run=True \
            exp_manager.exp_dir=examples/asr/speech_to_text_wpe_conformer_results'
            sh 'rm -rf examples/asr/speech_to_text_wpe_conformer_results'
          }
        }
      }
    }

    stage('L2: ASR dev run - part two') {
      when {
        anyOf {
          branch 'main'
          changeRequest target: 'main'
        }
      }
      failFast true
      parallel {
        stage('L2: Speech to Text WPE - Squeezeformer') {
          steps {
            sh 'python examples/asr/asr_ctc/speech_to_text_ctc_bpe.py \
            --config-path="../conf/squeezeformer" --config-name="squeezeformer_ctc_bpe" \
            model.train_ds.manifest_filepath=/home/TestData/an4_dataset/an4_train.json \
            model.validation_ds.manifest_filepath=/home/TestData/an4_dataset/an4_val.json \
            model.tokenizer.dir="/home/TestData/asr_tokenizers/an4_wpe_128/" \
            model.tokenizer.type="wpe" \
            model.encoder.d_model=144 \
            model.train_ds.batch_size=4 \
            model.validation_ds.batch_size=4 \
            trainer.devices=[0] \
            trainer.accelerator="gpu" \
            +trainer.fast_dev_run=True \
            exp_manager.exp_dir=examples/asr/speech_to_text_wpe_squeezeformer_results'
            sh 'rm -rf examples/asr/speech_to_text_wpe_squeezeformer_results'
          }
        }
      }
    }


    stage('L2: Speaker dev run') {
      when {
        anyOf {
          branch 'main'
          changeRequest target: 'main'
        }
      }
      failFast true
      parallel {

        stage('Speaker Recognition') {
          steps {
            sh 'python examples/speaker_tasks/recognition/speaker_reco.py \
            model.train_ds.batch_size=10 \
            model.validation_ds.batch_size=2 \
            model.train_ds.manifest_filepath=/home/TestData/an4_speaker/train.json \
            model.validation_ds.manifest_filepath=/home/TestData/an4_speaker/dev.json \
            trainer.devices=[1] \
            trainer.accelerator="gpu" \
            +trainer.fast_dev_run=True \
            exp_manager.exp_dir=examples/speaker_tasks/recognition/speaker_recognition_results'
            sh 'rm -rf examples/speaker_tasks/recognition/speaker_recognition_results'
          }
        }
        
        stage('Speaker Diarization') {
          steps {
            sh 'python examples/speaker_tasks/diarization/neural_diarizer/multiscale_diar_decoder.py \
            model.diarizer.speaker_embeddings.model_path=titanet_large \
            model.train_ds.batch_size=5 \
            model.validation_ds.batch_size=5 \
            model.train_ds.emb_dir=examples/speaker_tasks/diarization/speaker_diarization_results \
            model.validation_ds.emb_dir=examples/speaker_tasks/diarization/speaker_diarization_results \
            model.train_ds.manifest_filepath=/home/TestData/an4_diarizer/simulated_train/msdd_data.50step.json \
            model.validation_ds.manifest_filepath=/home/TestData/an4_diarizer/simulated_valid/msdd_data.50step.json \
            trainer.devices=[1] \
            trainer.accelerator="gpu" \
            +trainer.fast_dev_run=True \
            exp_manager.exp_dir=examples/speaker_tasks/diarization/speaker_diarization_results'
            sh 'rm -rf examples/speaker_tasks/diarization/speaker_diarization_results'
          }
        }

        stage('Speech to Label') {
          steps {
            sh 'python examples/asr/speech_classification/speech_to_label.py \
            model.train_ds.manifest_filepath=/home/TestData/speech_commands/train_manifest.json \
            model.validation_ds.manifest_filepath=/home/TestData/speech_commands/test_manifest.json \
            model.test_ds.manifest_filepath=/home/TestData/speech_commands/test_manifest.json \
            trainer.devices=[1] \
            trainer.accelerator="gpu" \
            +trainer.fast_dev_run=True \
            model.preprocessor._target_=nemo.collections.asr.modules.AudioToMelSpectrogramPreprocessor \
            ~model.preprocessor.window_size \
            ~model.preprocessor.window_stride \
            ~model.preprocessor.window \
            ~model.preprocessor.n_mels \
            ~model.preprocessor.n_mfcc \
            ~model.preprocessor.n_fft \
            exp_manager.exp_dir=examples/asr/speech_to_label_results'
            sh 'rm -rf examples/asr/speech_to_label_results'
          }
        }

        stage('Speaker Diarization with ASR Inference') {
          steps {
            sh 'python examples/speaker_tasks/diarization/clustering_diarizer/offline_diar_with_asr_infer.py \
	        diarizer.manifest_filepath=/home/TestData/an4_diarizer/an4_manifest.json \
            diarizer.speaker_embeddings.model_path=/home/TestData/an4_diarizer/spkr.nemo \
            diarizer.speaker_embeddings.parameters.save_embeddings=True \
            diarizer.speaker_embeddings.parameters.window_length_in_sec=[1.5] \
            diarizer.speaker_embeddings.parameters.shift_length_in_sec=[0.75] \
            diarizer.speaker_embeddings.parameters.multiscale_weights=[1.0] \
            diarizer.asr.model_path=QuartzNet15x5Base-En \
            diarizer.asr.parameters.asr_based_vad=True \
            diarizer.out_dir=examples/speaker_tasks/diarization/speaker_diarization_asr_results'
            sh 'rm -rf examples/speaker_tasks/diarization/speaker_diarization_asr_results'
          }
        }

        stage('Clustering Diarizer Inference') {
          steps {
            sh 'python examples/speaker_tasks/diarization/clustering_diarizer/offline_diar_infer.py \
	        diarizer.manifest_filepath=/home/TestData/an4_diarizer/an4_manifest.json \
            diarizer.speaker_embeddings.model_path=/home/TestData/an4_diarizer/spkr.nemo \
            diarizer.speaker_embeddings.parameters.save_embeddings=True \
            diarizer.speaker_embeddings.parameters.window_length_in_sec=1.5 \
            diarizer.speaker_embeddings.parameters.shift_length_in_sec=0.75 \
            diarizer.speaker_embeddings.parameters.multiscale_weights=null \
            diarizer.vad.model_path=/home/TestData/an4_diarizer/MatchboxNet_VAD_3x2.nemo \
            diarizer.out_dir=examples/speaker_tasks/diarization/clustering_diarizer_results'
            sh 'rm -rf examples/speaker_tasks/diarization/clustering_diarizer_results'
          }
        }
	
        stage('Neural Diarizer Inference') {
          steps {
            sh 'python examples/speaker_tasks/diarization/neural_diarizer/multiscale_diar_decoder_infer.py \
            diarizer.manifest_filepath=/home/TestData/an4_diarizer/an4_manifest.json \
            diarizer.msdd_model.model_path=/home/TestData/an4_diarizer/diar_msdd_telephonic.nemo \
            diarizer.speaker_embeddings.parameters.save_embeddings=True \
            diarizer.vad.model_path=/home/TestData/an4_diarizer/MatchboxNet_VAD_3x2.nemo \
            diarizer.out_dir=examples/speaker_tasks/diarization/neural_diarizer_results'
            sh 'rm -rf examples/speaker_tasks/diarization/neural_diarizer_results'
          }
        }

        stage('Multispeaker ASR Data Simulation') {
          steps {
            sh 'python tools/speech_data_simulator/multispeaker_simulator.py \
            --config-path=conf --config-name=data_simulator.yaml \
            data_simulator.random_seed=42 \
            data_simulator.manifest_filepath=/home/TestData/LibriSpeechShort/dev-clean-align-short.json \
            data_simulator.outputs.output_dir=./test_simulator \
            data_simulator.session_config.num_sessions=2 \
            data_simulator.session_config.session_length=60'
            sh 'rm -rf ./test_simulator'
          }
        }
      }
    }
    // TODO: Enable test after 21.08 container is used.
    // stage('L2: ASR DALI dev run') {
    //   when {
    //     anyOf {
    //       branch 'main'
    //       changeRequest target: 'main'
    //     }
    //   }
    //   failFast true
    //   parallel {
    //     stage('Speech to Text - DALI AudioToMelSpectrogramPreprocessor') {
    //       steps {
    //         sh 'python examples/asr/asr_ctc/speech_to_text_ctc.py \
    //         model.train_ds.manifest_filepath=/home/TestData/an4_dataset/an4_train.json \
    //         +model.train_ds.use_dali=True \
    //         model.validation_ds.manifest_filepath=/home/TestData/an4_dataset/an4_val.json \
    //         +model.validation_ds.use_dali=True \
    //         trainer.devices=[0] \
    //         trainer.accelerator="gpu" \
    //         +trainer.fast_dev_run=True \
    //         exp_manager.exp_dir=examples/asr/speech_to_text_results'
    //         sh 'rm -rf examples/asr/speech_to_text_results'
    //       }
    //     }
    //    stage('Speech to Text BPE - DALI AudioToMelSpectrogramPreprocessor') {
    //       steps {
    //         sh 'python examples/asr/asr_ctc/speech_to_text_bpe.py \
    //         --config-path="../conf/citrinet/" --config-name="config_bpe" \
    //         model.tokenizer.dir="/home/TestData/asr_tokenizers/an4_wpe_128/" \
    //         model.tokenizer.type="wpe" \
    //         model.train_ds.manifest_filepath=/home/TestData/an4_dataset/an4_train.json \
    //         +model.train_ds.use_dali=True \
    //         model.validation_ds.manifest_filepath=/home/TestData/an4_dataset/an4_val.json \
    //         +model.validation_ds.use_dali=True \
    // 	       trainer.devices=[0] \
    //         trainer.accelerator="gpu" \
    //         +trainer.fast_dev_run=True \
    //         exp_manager.exp_dir=examples/asr/speech_to_text_wpe_results'
    //         sh 'rm -rf examples/asr/speech_to_text_wpe_results'
    //       }
    //     }
    //     // TODO: This would fail due to an unnecessary torchaudio import.
    //     //       To be enabled once torchaudio is available in the container used for CI
    //     // stage('Speech to Text - DALI AudioToMFCCPreprocessor') {
    //     //   steps {
    //     //     sh 'python examples/asr/asr_ctc/speech_to_text_ctc.py \
    //     //     model.train_ds.manifest_filepath=/home/TestData/an4_dataset/an4_train.json \
    //     //     +model.train_ds.use_dali=True \
    //     //     model.validation_ds.manifest_filepath=/home/TestData/an4_dataset/an4_val.json \
    //     //     +model.validation_ds.use_dali=True \
    //     //     model.preprocessor._target_=nemo.collections.asr.modules.AudioToMFCCPreprocessor \
    //     //     ~model.preprocessor.normalize \
    //     //     ~model.preprocessor.features \
    //     //     ~model.preprocessor.frame_splicing \
    //     //     ~model.preprocessor.dither \
    //     //     ~model.preprocessor.stft_conv \
    //     //     +model.n_mels=64 \
    //     //     +model.n_mfcc=64 \
    //     //     trainer.devices=[1] \
    //     //     trainer.accelerator="gpu" \
    //     //     +trainer.fast_dev_run=True \
    //     //     exp_manager.exp_dir=examples/asr/speech_to_text_results'
    //     //     sh 'rm -rf examples/asr/speech_to_text_results'
    //     //   }
    //     // }
    //   }
    // }

    // TODO: Add back once CI is updated
    // stage('L2: ASR RNNT dev run') {
    //   when {
    //     anyOf {
    //       branch 'main'
    //       changeRequest target: 'main'
    //     }
    //   }
    //   failFast true
    //   parallel {
    //     stage('Speech to Text - RNNT') {
    //       steps {
    //         sh 'STRICT_NUMBA_COMPAT_CHECK=false python examples/asr/asr_transducer/speech_to_text_rnnt.py \
    //         --config-path="../conf/contextnet_rnnt/" --config-name="config_rnnt.yaml" \
    //         model.train_ds.manifest_filepath=/home/TestData/an4_dataset/an4_train.json \
    //         model.validation_ds.manifest_filepath=/home/TestData/an4_dataset/an4_val.json \
    //         model.train_ds.batch_size=2 \
    //         model.validation_ds.batch_size=2 \
    //         trainer.devices=[0] \
    //         trainer.accelerator="gpu" \
    //         +trainer.fast_dev_run=True \
    //         exp_manager.exp_dir=examples/asr/speech_to_text_rnnt_results'
    //         sh 'rm -rf examples/asr/speech_to_text_rnnt_results'
    //       }
    //     }
    //     stage('L2: Speech to Text RNNT WPE') {
    //       steps {
    //         sh 'STRICT_NUMBA_COMPAT_CHECK=false python examples/asr/asr_transducer/speech_to_text_rnnt_bpe.py \
    //         --config-path="../conf/contextnet_rnnt/" --config-name="config_rnnt_bpe.yaml" \
    //         model.train_ds.manifest_filepath=/home/TestData/an4_dataset/an4_train.json \
    //         model.validation_ds.manifest_filepath=/home/TestData/an4_dataset/an4_val.json \
    //         model.train_ds.batch_size=2 \
    //         model.validation_ds.batch_size=2 \
    //         model.tokenizer.dir="/home/TestData/asr_tokenizers/an4_wpe_128/" \
    //         model.tokenizer.type="wpe" \
    //         trainer.devices=[0] \
    //         trainer.accelerator="gpu" \
    //         +trainer.fast_dev_run=True \
    //         exp_manager.exp_dir=examples/asr/speech_to_text_rnnt_wpe_results'
    //         sh 'rm -rf examples/asr/speech_to_text_rnnt_wpe_results'
    //       }
    //     }
    //   }
    // }

    stage('L2: ASR Multi-dataloader dev run') {
      when {
        anyOf {
          branch 'main'
          changeRequest target: 'main'
        }
      }
      failFast true
      parallel {
        stage('Speech to Text multi-dataloader') {
          steps {
            sh 'python examples/asr/asr_ctc/speech_to_text_ctc.py \
            model.train_ds.manifest_filepath=/home/TestData/an4_dataset/an4_train.json \
            model.validation_ds.manifest_filepath=[/home/TestData/an4_dataset/an4_val.json,/home/TestData/an4_dataset/an4_val.json] \
            trainer.devices=[0] \
            trainer.accelerator="gpu" \
            trainer.max_epochs=1 \
            trainer.max_steps=1 \
            +trainer.num_sanity_val_steps=1 \
            exp_manager.exp_dir=examples/asr/speech_to_text_results'
            sh 'rm -rf examples/asr/speech_to_text_results'
          }
        }

        stage('Speech to Label multi-dataloader') {
          steps {
            sh 'python examples/asr/speech_classification/speech_to_label.py \
            model.train_ds.manifest_filepath=/home/TestData/speech_commands/train_manifest.json \
            model.validation_ds.manifest_filepath=[/home/TestData/speech_commands/test_manifest.json,/home/TestData/speech_commands/test_manifest.json] \
            trainer.devices=[1] \
            trainer.accelerator="gpu" \
            trainer.max_epochs=1 \
            trainer.max_steps=1 \
            +trainer.num_sanity_val_steps=1 \
            model.preprocessor._target_=nemo.collections.asr.modules.AudioToMelSpectrogramPreprocessor \
            ~model.preprocessor.window_size \
            ~model.preprocessor.window_stride \
            ~model.preprocessor.window \
            ~model.preprocessor.n_mels \
            ~model.preprocessor.n_mfcc \
            ~model.preprocessor.n_fft \
            exp_manager.exp_dir=examples/asr/speech_to_label_results'
            sh 'rm -rf examples/asr/speech_to_label_results'
          }
        }
      }
    }

    stage('L2: ASR Adapters') {
      when {
        anyOf {
          branch 'main'
          changeRequest target: 'main'
        }
      }
      failFast true
      parallel {
        stage('ASR Adapters') {
          steps {
            sh 'python examples/asr/asr_adapters/train_asr_adapter.py \
            model.pretrained_model="stt_en_conformer_ctc_small" \
            model.adapter.adapter_name="an4" \
            model.adapter.in_features=176 \
            model.train_ds.manifest_filepath=/home/TestData/an4_dataset/an4_train.json \
            model.validation_ds.manifest_filepath=/home/TestData/an4_dataset/an4_val.json \
            trainer.max_steps=5 \
            trainer.devices=[0] \
            trainer.accelerator="gpu" \
            +trainer.fast_dev_run=True \
            exp_manager.exp_dir=examples/asr/speech_to_text_adapters_results'
            sh 'rm -rf examples/asr/speech_to_text_adapters_results'
          }
        }

      }
    }
    stage('L2: Megatron T5 Adapter PP=2') {
      when {
        anyOf {
          branch 'main'
          changeRequest target: 'main'
        }
      }
      failFast true
      parallel{
        stage('T5 Adapter tuning & inference TP=1 PP=2') {
          steps {
            sh "python examples/nlp/language_modeling/tuning/megatron_t5_adapter_tuning.py \
                --config-name=megatron_t5_adapter_tuning_config \
                name='/home/TestData/nlp/adapter_tuning/test_tp1_pp2' \
                trainer.devices=2 \
                trainer.max_steps=6 \
                trainer.val_check_interval=2 \
                trainer.max_epochs=null \
                model.tensor_model_parallel_size=1 \
                model.pipeline_model_parallel_size=2 \
                model.language_model_path='/home/TestData/nlp/megatron_t5/8m/megatron_t5_8m_tp1_pp2.nemo' \
                model.existing_tasks=[] \
                model.new_tasks=['rte'] \
                model.data.train_ds=['/home/TestData/nlp/prompt_learning/rte_CI_test.jsonl'] \
                model.data.validation_ds=['/home/TestData/nlp/prompt_learning/rte_CI_test.jsonl'] \
                model.global_batch_size=4"
            sh "python examples/nlp/language_modeling/tuning/megatron_t5_adapter_eval.py \
                --config-name=megatron_t5_adapter_inference \
                adapter_model_file='/home/TestData/nlp/adapter_tuning/test_tp1_pp2.nemo' \
                language_model_path='/home/TestData/nlp/megatron_t5/8m/megatron_t5_8m_tp1_pp2.nemo' \
                trainer.devices=2 \
                tensor_model_parallel_size=1 \
                pipeline_model_parallel_size=2 \
                data.global_batch_size=2 \
                data.micro_batch_size=2 \
                data.test_ds=['/home/TestData/nlp/prompt_learning/rte_CI_test.jsonl']"
            sh "rm -rf /home/TestData/nlp/adapter_tuning/test_tp1_pp2.nemo"
            sh "rm -rf /home/TestData/nlp/adapter_tuning/test_tp1_pp2"
          }
        }
      }
    }
    stage('L2: Megatron T5 Adapter TP=2') {
      when {
        anyOf {
          branch 'main'
          changeRequest target: 'main'
        }
      }
      failFast true
      parallel{
        stage('T5 Adapter tuning & inference TP=2 PP=1') {
          steps {
            sh "python examples/nlp/language_modeling/tuning/megatron_t5_adapter_tuning.py \
                --config-name=megatron_t5_adapter_tuning_config \
                name='/home/TestData/nlp/adapter_tuning/test_tp2_pp1' \
                trainer.devices=2 \
                trainer.max_steps=6 \
                trainer.val_check_interval=2 \
                trainer.max_epochs=null \
                model.tensor_model_parallel_size=2 \
                model.language_model_path='/home/TestData/nlp/megatron_t5/8m/megatron_t5_8m_tp2.nemo' \
                model.existing_tasks=[] \
                model.new_tasks=['rte'] \
                model.data.train_ds=['/home/TestData/nlp/prompt_learning/rte_CI_test.jsonl'] \
                model.data.validation_ds=['/home/TestData/nlp/prompt_learning/rte_CI_test.jsonl'] \
                model.global_batch_size=4"
            sh "python examples/nlp/language_modeling/tuning/megatron_t5_adapter_eval.py \
                --config-name=megatron_t5_adapter_inference \
                adapter_model_file='/home/TestData/nlp/adapter_tuning/test_tp2_pp1.nemo' \
                language_model_path='/home/TestData/nlp/megatron_t5/8m/megatron_t5_8m_tp2.nemo' \
                trainer.devices=2 \
                tensor_model_parallel_size=2 \
                data.global_batch_size=2 \
                data.micro_batch_size=2 \
                data.test_ds=['/home/TestData/nlp/prompt_learning/rte_CI_test.jsonl']"
            sh "rm -rf /home/TestData/nlp/adapter_tuning/test_tp2_pp1.nemo"
            sh "rm -rf /home/TestData/nlp/adapter_tuning/test_tp2_pp1"
          }
        }
      }
    }
    stage('L2: Megatron T5 IA3 PP=2') {
      when {
        anyOf {
          branch 'main'
          changeRequest target: 'main'
        }
      }
      failFast true
      parallel{
        stage('T5 IA3 tuning & inference TP=1 PP=2') {
          steps {
            sh "python examples/nlp/language_modeling/tuning/megatron_t5_ia3_tuning.py \
                --config-name=megatron_t5_ia3_tuning_config \
                name='/home/TestData/nlp/ia3_tuning/test_tp1_pp2' \
                trainer.devices=2 \
                trainer.max_steps=6 \
                trainer.val_check_interval=2 \
                trainer.max_epochs=null \
                model.tensor_model_parallel_size=1 \
                model.pipeline_model_parallel_size=2 \
                model.language_model_path='/home/TestData/nlp/megatron_t5/8m/megatron_t5_8m_tp1_pp2.nemo' \
                model.existing_tasks=[] \
                model.new_tasks=['rte'] \
                model.data.train_ds=['/home/TestData/nlp/prompt_learning/rte_CI_test.jsonl'] \
                model.data.validation_ds=['/home/TestData/nlp/prompt_learning/rte_CI_test.jsonl'] \
                model.global_batch_size=4"
            sh "python examples/nlp/language_modeling/tuning/megatron_t5_ia3_eval.py \
                --config-name=megatron_t5_ia3_inference \
                adapter_model_file='/home/TestData/nlp/ia3_tuning/test_tp1_pp2.nemo' \
                language_model_path='/home/TestData/nlp/megatron_t5/8m/megatron_t5_8m_tp1_pp2.nemo' \
                trainer.devices=2 \
                tensor_model_parallel_size=1 \
                pipeline_model_parallel_size=2 \
                data.global_batch_size=2 \
                data.micro_batch_size=2 \
                data.test_ds=['/home/TestData/nlp/prompt_learning/rte_CI_test.jsonl']"
            sh "rm -rf /home/TestData/nlp/ia3_tuning/test_tp1_pp2.nemo"
            sh "rm -rf /home/TestData/nlp/ia3_tuning/test_tp1_pp2"
          }
        }
      }
    }
    stage('L2: Megatron T5 IA3 TP=2') {
      when {
        anyOf {
          branch 'main'
          changeRequest target: 'main'
        }
      }
      failFast true
      parallel{
        stage('T5 IA3 tuning & inference TP=2 PP=1') {
          steps {
            sh "python examples/nlp/language_modeling/tuning/megatron_t5_ia3_tuning.py \
                --config-name=megatron_t5_ia3_tuning_config \
                name='/home/TestData/nlp/ia3_tuning/test_tp2_pp1' \
                trainer.devices=2 \
                trainer.max_steps=6 \
                trainer.val_check_interval=2 \
                trainer.max_epochs=null \
                model.tensor_model_parallel_size=2 \
                model.language_model_path='/home/TestData/nlp/megatron_t5/8m/megatron_t5_8m_tp2.nemo' \
                model.existing_tasks=[] \
                model.new_tasks=['rte'] \
                model.data.train_ds=['/home/TestData/nlp/prompt_learning/rte_CI_test.jsonl'] \
                model.data.validation_ds=['/home/TestData/nlp/prompt_learning/rte_CI_test.jsonl'] \
                model.global_batch_size=4"
            sh "python examples/nlp/language_modeling/tuning/megatron_t5_ia3_eval.py \
                --config-name=megatron_t5_ia3_inference \
                adapter_model_file='/home/TestData/nlp/ia3_tuning/test_tp2_pp1.nemo' \
                language_model_path='/home/TestData/nlp/megatron_t5/8m/megatron_t5_8m_tp2.nemo' \
                trainer.devices=2 \
                tensor_model_parallel_size=2 \
                data.global_batch_size=2 \
                data.micro_batch_size=2 \
                data.test_ds=['/home/TestData/nlp/prompt_learning/rte_CI_test.jsonl']"
            sh "rm -rf /home/TestData/nlp/ia3_tuning/test_tp2_pp1.nemo"
            sh "rm -rf /home/TestData/nlp/ia3_tuning/test_tp2_pp1"
          }
        }
      }
    }
    stage('L2: Megatron GPT Adapter TP=2') {
      when {
        anyOf {
          branch 'main'
          changeRequest target: 'main'
        }
      }
      failFast true
      parallel{
        stage('GPT Adapter tuning & inference TP=2 PP=1') {
          steps {
            sh "python examples/nlp/language_modeling/tuning/megatron_gpt_adapter_tuning.py \
                --config-name=megatron_gpt_adapter_tuning_config \
                name='/home/TestData/nlp/adapter_tuning/test_tp2_pp1' \
                trainer.devices=2 \
                trainer.max_steps=6 \
                trainer.val_check_interval=2 \
                trainer.max_epochs=null \
                model.tensor_model_parallel_size=2 \
                model.language_model_path='/home/TestData/nlp/megatron_gpt/tiny/megatron_14m_gpt_tp2_pp1.nemo' \
                model.existing_tasks=[] \
                model.new_tasks=['rte'] \
                model.data.train_ds=['/home/TestData/nlp/prompt_learning/rte_CI_test.jsonl'] \
                model.data.validation_ds=['/home/TestData/nlp/prompt_learning/rte_CI_test.jsonl'] \
                model.global_batch_size=4"
            sh "python examples/nlp/language_modeling/tuning/megatron_gpt_adapter_eval.py \
                --config-name=megatron_gpt_adapter_inference \
                adapter_model_file='/home/TestData/nlp/adapter_tuning/test_tp2_pp1.nemo' \
                gpt_model_file='/home/TestData/nlp/megatron_gpt/tiny/megatron_14m_gpt_tp2_pp1.nemo' \
                inference.greedy=True \
                inference.add_BOS=False \
                trainer.devices=2 \
                tensor_model_parallel_size=2 \
                data_paths=['/home/TestData/nlp/prompt_learning/rte_CI_test.jsonl']"
            sh "rm -rf /home/TestData/nlp/adapter_tuning/test_tp2_pp1.nemo"
            sh "rm -rf /home/TestData/nlp/adapter_tuning/test_tp2_pp1"
          }
        }
      }
    }
    stage('L2: Megatron GPT Adapter PP=2') {
      when {
        anyOf {
          branch 'main'
          changeRequest target: 'main'
        }
      }
      failFast true
      parallel{
        stage('GPT Adapter tuning & inference TP=1 PP=2') {
          steps {
            sh "python examples/nlp/language_modeling/tuning/megatron_gpt_adapter_tuning.py \
                --config-name=megatron_gpt_adapter_tuning_config \
                name='/home/TestData/nlp/adapter_tuning/test_tp1_pp2' \
                trainer.devices=2 \
                trainer.max_steps=6 \
                trainer.val_check_interval=2 \
                trainer.max_epochs=null \
                model.tensor_model_parallel_size=1 \
                model.pipeline_model_parallel_size=2 \
                model.language_model_path='/home/TestData/nlp/megatron_gpt/tiny/megatron_14m_gpt_tp1_pp2.nemo' \
                model.existing_tasks=[] \
                model.new_tasks=['rte'] \
                model.data.train_ds=['/home/TestData/nlp/prompt_learning/rte_CI_test.jsonl'] \
                model.data.validation_ds=['/home/TestData/nlp/prompt_learning/rte_CI_test.jsonl'] \
                model.global_batch_size=4"
            sh "python examples/nlp/language_modeling/tuning/megatron_gpt_adapter_eval.py \
                --config-name=megatron_gpt_adapter_inference \
                adapter_model_file='/home/TestData/nlp/adapter_tuning/test_tp1_pp2.nemo' \
                gpt_model_file='/home/TestData/nlp/megatron_gpt/tiny/megatron_14m_gpt_tp1_pp2.nemo' \
                inference.greedy=True \
                inference.add_BOS=False \
                trainer.devices=2 \
                tensor_model_parallel_size=2 \
                data_paths=['/home/TestData/nlp/prompt_learning/rte_CI_test.jsonl']"
            sh "rm -rf /home/TestData/nlp/adapter_tuning/test_tp1_pp2.nemo"
            sh "rm -rf /home/TestData/nlp/adapter_tuning/test_tp1_pp2"
          }
        }
      }
    }
    stage('L2: Speech Transcription') {
      when {
        anyOf {
          branch 'main'
          changeRequest target: 'main'
        }
      }
      failFast true
      parallel {
        stage('Speech to Text Transcribe') {
          steps {
            sh 'python examples/asr/transcribe_speech.py \
            pretrained_name="QuartzNet15x5Base-En" \
            audio_dir="/home/TestData/an4_transcribe/test_subset/" \
            output_filename="stt_test_res.json" \
            amp=true'
            sh 'rm -rf stt_test_res.json'
          }
        }
      }
    }

    stage('L2: Segmentation Tool') {
      when {
            anyOf {
              branch 'main'
              changeRequest target: 'main'
            }
      }
      stages {
        stage('Install ctc_segmentation requirements') {
            steps {
            sh 'cd tools/ctc_segmentation && \
            pip install -r requirements.txt && \
            apt-get update && apt-get install libsox-fmt-all -y'
            }
        }

        stage('Parallel ctc_segmentation test') {
          failFast true
          parallel {
            stage('L2: Eng CitriNet with .wav') {
              steps {
                sh 'cd tools/ctc_segmentation && \
            TIME=`date +"%Y-%m-%d-%T"` && \
            /bin/bash run_segmentation.sh \
            --MODEL_NAME_OR_PATH="stt_en_citrinet_512_gamma_0_25" \
            --DATA_DIR=/home/TestData/ctc_segmentation/eng \
            --OUTPUT_DIR=/home/TestData/ctc_segmentation/eng/output${TIME} \
            --LANGUAGE=en \
            --USE_NEMO_NORMALIZATION="TRUE" && \
            python /home/TestData/ctc_segmentation/verify_alignment.py \
            -r /home/TestData/ctc_segmentation/eng/eng_valid_segments_1.7.txt \
            -g /home/TestData/ctc_segmentation/eng/output${TIME}/verified_segments/nv_test_segments.txt && \
            rm -rf /home/TestData/ctc_segmentation/eng/output${TIME}'
              }
            }
            stage('L2: Ru QN with mp3') {
              steps {
                sh 'cd tools/ctc_segmentation && \
            TIME=`date +"%Y-%m-%d-%T"` && \
            /bin/bash run_segmentation.sh \
            --MODEL_NAME_OR_PATH=/home/TestData/ctc_segmentation/QuartzNet15x5-Ru-e512-wer14.45.nemo \
            --DATA_DIR=/home/TestData/ctc_segmentation/ru \
            --OUTPUT_DIR=/home/TestData/ctc_segmentation/ru/output${TIME} \
            --LANGUAGE=ru \
            --ADDITIONAL_SPLIT_SYMBOLS=";" && \
            python /home/TestData/ctc_segmentation/verify_alignment.py \
            -r /home/TestData/ctc_segmentation/ru/valid_ru_segments_1.7.txt \
            -g /home/TestData/ctc_segmentation/ru/output${TIME}/verified_segments/ru_segments.txt && \
            rm -rf /home/TestData/ctc_segmentation/ru/output${TIME}'
              }
            }
          }
        }
      }
    }

    stage('L2: G2P Models') {
      when {
        anyOf {
          branch 'main'
          changeRequest target: 'main'
        }
      }
      failFast true
      parallel {
        stage('G2P Conformer training, evaluation and inference') {
          steps {
            sh 'cd examples/text_processing/g2p && \
                TIME=`date +"%Y-%m-%d-%T"` && OUTPUT_DIR_CONFORMER=output_ctc_${TIME} && \
                python g2p_train_and_evaluate.py \
                    train_manifest=/home/TestData/g2p/g2p.json \
                    validation_manifest=/home/TestData/g2p/g2p.json \
                    model.test_ds.manifest_filepath=/home/TestData/g2p/g2p.json \
                    model.tokenizer.dir=/home/TestData/g2p/tokenizer_spe_unigram_v512 \
                    trainer.max_epochs=1 \
                    model.max_source_len=64 \
                    trainer.devices=[0] \
                    do_training=True \
                    do_testing=True \
                    exp_manager.exp_dir=${OUTPUT_DIR_CONFORMER} \
                    +exp_manager.use_datetime_version=False\
                    +exp_manager.version=test \
                    --config-name=g2p_conformer_ctc && \
                python g2p_inference.py \
                    pretrained_model=${OUTPUT_DIR_CONFORMER}/G2P-Conformer-CTC/test/checkpoints/G2P-Conformer-CTC.nemo \
                    manifest_filepath=/home/TestData/g2p/g2p.json \
                    phoneme_field=text'
              }
            }
            stage('ByT5G2P training, evaluation and inference') {
              steps {
                sh 'TRANSFORMERS_OFFLINE=0 && cd examples/text_processing/g2p && \
                    TIME=`date +"%Y-%m-%d-%T"` && OUTPUT_DIR_T5=output_byt5_${TIME} && \
                    python g2p_train_and_evaluate.py \
                        train_manifest=/home/TestData/g2p/g2p.json \
                        validation_manifest=/home/TestData/g2p/g2p.json \
                        model.test_ds.manifest_filepath=/home/TestData/g2p/g2p.json \
                        trainer.max_epochs=1 \
                        model.max_source_len=64 \
                        trainer.devices=[1] \
                        do_training=True \
                        do_testing=True \
                        exp_manager.exp_dir=${OUTPUT_DIR_T5} \
                        +exp_manager.use_datetime_version=False\
                        +exp_manager.version=test && \
                    python g2p_inference.py \
                        pretrained_model=${OUTPUT_DIR_T5}/T5G2P/test/checkpoints/T5G2P.nemo \
                        manifest_filepath=/home/TestData/g2p/g2p.json \
                        phoneme_field=text && TRANSFORMERS_OFFLINE=1'
              }
            }
           stage('HeteronymClassificationModel training, evaluation and inference') {
              steps {
                sh 'cd examples/text_processing/g2p && \
                    TIME=`date +"%Y-%m-%d-%T"` && OUTPUT_DIR=output_${TIME} && \
                    python heteronym_classification_train_and_evaluate.py \
                        train_manifest=/home/TestData/g2p/heteronym_classification.json \
                        validation_manifest=/home/TestData/g2p/heteronym_classification.json \
                        test_manifest=/home/TestData/g2p/heteronym_classification.json \
                        model.wordids=/home/TestData/g2p/wordids.tsv \
                        trainer.max_epochs=1 \
                        model.max_seq_length=64 \
                        do_training=True \
                        do_testing=True \
                        exp_manager.exp_dir=${OUTPUT_DIR} \
                        +exp_manager.use_datetime_version=False\
                        +exp_manager.version=test && \
                    python heteronym_classification_inference.py \
                        manifest=/home/TestData/g2p/heteronym_classification.json \
                        pretrained_model=${OUTPUT_DIR}/HeteronymClassification/test/checkpoints/HeteronymClassification.nemo \
                        output_file=preds.json'
              }
            }
          }
        }

    // TODO: add test once megatron-bert is supported again
    // stage('L2: Multi-GPU Megatron finetuning') {
    //   when {
    //     anyOf {
    //       branch 'main'
    //       changeRequest target: 'main'
    //     }
    //   }
    //   failFast true
    //   parallel {
    //     stage('L2: Cased Megatron finetuning on MRPC') {
    //       steps {
    //         sh 'cd examples/nlp/glue_benchmark && \
    //     python glue_benchmark.py \
    //     model.dataset.data_dir=/home/TestData/nlp/glue_fake/MRPC \
    //     trainer.devices=[0,1] \
    //     trainer.accelerator="gpu" \
    //     +trainer.fast_dev_run=true \
    //     model.dataset.use_cache=false \
    //     model.language_model.pretrained_model_name=megatron-bert-345m-cased \
    //     trainer.accelerator=gpu \
    //     trainer.strategy=ddp \
    //     exp_manager=null'
    //       }
    //     }
    //   }
    // }

    stage('L2: STS-b') {
      when {
        anyOf {
          branch 'main'
          changeRequest target: 'main'
        }
      }
      failFast true
      parallel {
        stage('GLUE STS-b with AlBERT') {
          steps {
            sh 'python examples/nlp/glue_benchmark/glue_benchmark.py \
            model.dataset.use_cache=false \
            model.task_name=sts-b \
            model.dataset.data_dir=/home/TestData/nlp/glue_fake/STS-B \
            trainer.devices=[1] \
            trainer.accelerator="gpu" \
            +trainer.fast_dev_run=True \
            model.language_model.pretrained_model_name=albert-base-v1 \
            exp_manager=null'
          }
        }
        stage('Test Restore Punctuation & Capitalization with AlBERT') {
          steps {
            sh 'data_dir="$(mktemp -d -p "$(pwd)")" && \
            cp /home/TestData/nlp/token_classification_punctuation/*.txt "${data_dir}"/ && \
            python examples/nlp/token_classification/punctuation_capitalization_train_evaluate.py \
              +do_training=false \
              +do_testing=true \
              pretrained_model=/home/TestData/nlp/pretrained_models/Punctuation_and_Capitalization_albert.nemo \
              +model.test_ds.use_cache=false \
              ~model.train_ds \
              ~model.validation_ds \
              model.test_ds.ds_item="${data_dir}" \
              trainer.devices=[1] \
              trainer.accelerator="gpu" \
              exp_manager=null && \
            rm -rf "${data_dir}"'
          }
        }
        stage('Test Restore Punctuation & Capitalization with RoBERTa') {
          steps {
            sh 'data_dir="$(mktemp -d -p "$(pwd)")" && \
            cp /home/TestData/nlp/token_classification_punctuation/*.txt "${data_dir}"/ && \
            python examples/nlp/token_classification/punctuation_capitalization_train_evaluate.py \
              +do_training=false \
              +do_testing=true \
              pretrained_model=/home/TestData/nlp/pretrained_models/Punctuation_and_Capitalization_roberta.nemo \
              +model.test_ds.use_cache=false \
              ~model.train_ds \
              ~model.validation_ds \
              model.test_ds.ds_item="${data_dir}" \
              trainer.devices=[1] \
              trainer.accelerator="gpu" \
              exp_manager=null && \
            rm -rf "${data_dir}"'
          }
        }
      }
    }
    stage('L2: Dialogue Classification') {
      when {
        anyOf {
          branch 'main'
          changeRequest target: 'main'
        }
      }
      failFast true
      parallel {
        stage('Dialogue: Intent and slot classification using GPT') {
          steps {
            sh 'TRANSFORMERS_OFFLINE=0 && cd examples/nlp/dialogue && \
            python dialogue.py \
            model.dataset.data_dir=/home/TestData/nlp/sgd_small \
            model.language_model.lm_checkpoint=/home/TestData/nlp/gpt2/pytorch_model.bin\
            model.tokenizer.vocab_file=/home/TestData/nlp/gpt2/vocab.json\
            model.dataset.dialogues_example_dir=sgd_gen_outputs \
            model.dataset.task_name=debug_sample \
            trainer.max_steps=1 \
            trainer.max_epochs=1 \
            model.train_ds.batch_size=2 \
            model.validation_ds.batch_size=2 \
            model.test_ds.batch_size=2 \
            model.nemo_path=null \
            trainer.val_check_interval=0.0 \
            trainer.devices=[0] \
            model.dataset.use_cache=false \
            model.tokenizer.special_tokens={pad_token:"endoftext"} \
            model.tokenizer.tokenizer_name=gpt2 \
            model.tokenizer.vocab_file=/home/TestData/nlp/gpt2/vocab.json\
            model.language_model.pretrained_model_name=/home/TestData/nlp/gpt2 \
            trainer.accelerator=gpu \
            exp_manager=null  && \
            rm -rf sgd_gen_outputs'
          }
        }
        stage('Intent and slot classification using SGDQA') {
          steps {
            sh 'TRANSFORMERS_OFFLINE=0 && cd examples/nlp/dialogue && \
            python dialogue.py \
            model.dataset.data_dir=/home/TestData/nlp/sgd_small \
            model.dataset.dialogues_example_dir=sgd_gen_bert_outputs \
            model.dataset.task_name=debug_sample \
            trainer.max_steps=1 \
            trainer.max_epochs=1 \
            model.train_ds.batch_size=2 \
            model.validation_ds.batch_size=2 \
            model.test_ds.batch_size=2 \
            model.dataset.num_tasks=6 \
            model.nemo_path=null \
            trainer.val_check_interval=0.0 \
            trainer.devices=[0] \
            model.dataset.use_cache=false \
            model.language_model.pretrained_model_name=bert-base-cased \
            trainer.accelerator=gpu \
            exp_manager=null  && \
            rm -rf sgd_gen_bert_outputs'
          }
        }
        stage('Intent and slot classification using IntentSlotClassificationModel') {
          steps {
            sh 'TRANSFORMERS_OFFLINE=0 && cd examples/nlp/dialogue && \
            python dialogue.py \
            model.dataset.data_dir=/home/TestData/nlp/processed_assistant \
            model.dataset.dialogues_example_dir=sgd_gen_bert_intent_classification_outputs \
            model.dataset.task=assistant \
            trainer.max_steps=1 \
            trainer.max_epochs=1 \
            model.train_ds.batch_size=2 \
            model.validation_ds.batch_size=2 \
            model.test_ds.batch_size=2 \
            model.nemo_path=null \
            trainer.val_check_interval=0.0 \
            trainer.devices=[0] \
            model.dataset.use_cache=false \
            model.language_model.pretrained_model_name=bert-base-uncased \
            trainer.accelerator=gpu \
            exp_manager=null  && \
            rm -rf sgd_gen_bert_intent_classification_outputs && TRANSFORMERS_OFFLINE=1'
          }
        }
        stage('Intent classification using ZeroShotIntentModel') {
          steps {
            sh 'TRANSFORMERS_OFFLINE=0 && cd examples/nlp/dialogue && \
            python dialogue.py \
            do_training=False \
            model.dataset.data_dir=/home/TestData/nlp/drive_thru_revised \
            model.original_nemo_checkpoint=/home/TestData/nlp/drive_thru_revised/zeroshotintent_en_bert_base_uncased.nemo \
            model.dataset.dialogues_example_dir=sgd_gen_zero_shot_intent_classification_outputs \
            model.dataset.task=zero_shot \
            model.dataset.prompt_template="This example is" \
            trainer.max_steps=1 \
            trainer.max_epochs=1 \
            model.train_ds.batch_size=2 \
            model.validation_ds.batch_size=2 \
            model.test_ds.batch_size=2 \
            model.nemo_path=null \
            trainer.val_check_interval=0.0 \
            trainer.devices=[1] \
            model.dataset.use_cache=false \
            model.language_model.pretrained_model_name=bert-base-uncased \
            trainer.accelerator=gpu \
            exp_manager=null  && \
            rm -rf sgd_gen_zero_shot_intent_classification_outputs && TRANSFORMERS_OFFLINE=1'
          }
        }
        stage('Design Intent classification using ZeroShotIntentModel') {
          steps {
            sh 'TRANSFORMERS_OFFLINE=0 && cd examples/nlp/dialogue && \
            python dialogue.py \
            do_training=False \
            model.dataset.data_dir=/home/TestData/nlp/design_dataset \
            model.original_nemo_checkpoint=/home/TestData/nlp/drive_thru_revised/zeroshotintent_en_bert_base_uncased.nemo \
            model.dataset.dialogues_example_dir=design_zero_shot_intent_classification_outputs \
            model.dataset.task=design \
            model.dataset.prompt_template="This example is related to" \
            model.library=megatron \
            trainer.max_steps=1 \
            trainer.max_epochs=1 \
            model.train_ds.batch_size=2 \
            model.validation_ds.batch_size=2 \
            model.test_ds.batch_size=2 \
            model.nemo_path=null \
            trainer.val_check_interval=0.0 \
            trainer.devices=[1] \
            model.dataset.use_cache=false \
            model.language_model.pretrained_model_name=bert-base-uncased \
            trainer.accelerator=gpu \
            exp_manager=null  && \
            rm -rf design_zero_shot_intent_classification_outputs && TRANSFORMERS_OFFLINE=1'
          }
        }
        stage('Design Intent classification using ZeroShotIntentModel BART Classifier') {
          steps {
            sh 'TRANSFORMERS_OFFLINE=0 && cd examples/nlp/dialogue && \
            python dialogue.py \
            do_training=False \
            model.dataset.data_dir=/home/TestData/nlp/design_dataset \
            model.original_nemo_checkpoint=/home/TestData/nlp/drive_thru_revised/zeroshotintent_en_bert_base_uncased.nemo \
            model.dataset.dialogues_example_dir=design_zero_shot_intent_classification_bart_outputs \
            model.dataset.task=design \
            model.dataset.prompt_template="This example is related to" \
            model.library=huggingface \
            trainer.devices=[1] \
            model.dataset.use_cache=false \
            model.language_model.pretrained_model_name=bert-base-uncased \
            trainer.accelerator=gpu \
            exp_manager=null  && \
            rm -rf design_zero_shot_intent_classification_bart_outputs && TRANSFORMERS_OFFLINE=1'
          }
        }
        stage('Design Intent classification using DialogueNearestNeighbourModel') {
          steps {
            sh 'TRANSFORMERS_OFFLINE=0 && cd examples/nlp/dialogue && \
            python dialogue.py \
            do_training=False \
            model.dataset.data_dir=/home/TestData/nlp/design_dataset \
            model.dataset.dialogues_example_dir=design_dialogue_nearest_neighbour_classification_outputs \
            model.dataset.task=design \
            model.dataset.prompt_template="" \
            model.library=huggingface \
            trainer.devices=[0] \
            model.dataset.use_cache=false \
            model.language_model.pretrained_model_name=sentence-transformers/all-MiniLM-L6-v2 \
            trainer.accelerator=gpu \
            exp_manager=null  && \
            rm -rf design_dialogue_nearest_neighbour_classification_outputs && TRANSFORMERS_OFFLINE=1'
          }
        }
      }
    }
    stage('L2: Dialogue Generation') {
      when {
        anyOf {
          branch 'main'
          changeRequest target: 'main'
        }
      }
      failFast true
      parallel {
        stage('Dialogue: Answer Extender using DialogueS2SGenerationModel') {
          steps {
            sh 'TRANSFORMERS_OFFLINE=0 && cd examples/nlp/dialogue && \
            python dialogue.py \
            do_training=False \
            model.dataset.data_dir=/home/TestData/nlp/ms-marco-qa \
            model.dataset.dialogues_example_dir=answer_extender_s2s \
            model.dataset.task=ms_marco \
            model.library=huggingface \
            model.dataset.debug_mode=True \
            trainer.max_steps=1 \
            trainer.max_epochs=1 \
            model.train_ds.batch_size=2 \
            model.validation_ds.batch_size=2 \
            model.test_ds.batch_size=2 \
            model.nemo_path=null \
            trainer.val_check_interval=0.0 \
            trainer.devices=[1] \
            model.dataset.use_cache=false \
            model.language_model.pretrained_model_name=facebook/bart-large \
            trainer.accelerator=gpu \
            exp_manager=null  && \
            rm -rf answer_extender_s2s'
          }
        }
        stage('Dialogue: SGD Based Answer Extender using DialogueS2SGenerationModel') {
          steps {
            sh 'TRANSFORMERS_OFFLINE=0 && cd examples/nlp/dialogue && \
            python dialogue.py \
            do_training=False \
            model.dataset.data_dir=/home/TestData/nlp/sgd_small \
            model.dataset.dialogues_example_dir=sgd_answer_extender_s2s \
            model.dataset.task_name=debug_sample \
            model.dataset.task=sgd_generation \
            model.dataset.input_field=utterance+system_actions \
            model.dataset.output_field=system_utterance \
            model.dataset.use_cache=false \
            model.dataset.system_utterance=next_turn \
            model.dataset.debug_mode=True \
            model.dataset.prompt_template=slots_values \
            model.library=huggingface \
            trainer.max_steps=1 \
            trainer.max_epochs=1 \
            model.train_ds.batch_size=2 \
            model.validation_ds.batch_size=2 \
            model.test_ds.batch_size=2 \
            model.nemo_path=null \
            trainer.val_check_interval=0.0 \
            trainer.devices=[0] \
            model.language_model.pretrained_model_name=facebook/bart-large \
            trainer.accelerator=gpu \
            exp_manager=null  && \
            rm -rf sgd_answer_extender_s2s'
          }
        }
      }
    }
//     stage('L2: Dialogue Generation Part 2') {
//       when {
//         anyOf {
//           branch 'main'
//           changeRequest target: 'main'
//         }
//       }
//       failFast true
//       parallel {
//         stage('Dialogue: Answer Extender using DialogueGPTGenerationModel') {
//           steps {
//             sh 'TRANSFORMERS_OFFLINE=0 && cd examples/nlp/dialogue && \
//             python dialogue.py \
//             do_training=False \
//             model.dataset.data_dir=/home/TestData/nlp/ms-marco-qa \
//             model.dataset.dialogues_example_dir=answer_extender \
//             model.library=huggingface \
//             model.dataset.task=ms_marco \
//             model.dataset.debug_mode=True \
//             trainer.val_check_interval=0.0 \
//             trainer.devices=[0] \
//             model.dataset.use_cache=false \
//             model.language_model.pretrained_model_name=gpt2 \
//             trainer.accelerator=gpu \
//             exp_manager=null  && \
//             rm -rf answer_extender'
//           }
//         }
//       }
//     }
    stage('L2: COPY') {
      when {
        anyOf {
          branch 'main'
          changeRequest target: 'main'
        }
      }
      failFast true
      parallel {
        stage('Dialogue: Answer Extender using DialogueGPTGenerationModel') {
          steps {
            sh 'TRANSFORMERS_OFFLINE=0 && cd examples/nlp/dialogue && \
            python dialogue.py \
            do_training=False \
            model.dataset.data_dir=/home/TestData/nlp/ms-marco-qa \
            model.dataset.dialogues_example_dir=answer_extender \
            model.library=huggingface \
            model.dataset.task=ms_marco \
            model.dataset.debug_mode=True \
            trainer.val_check_interval=0.0 \
            trainer.devices=[0] \
            model.dataset.use_cache=false \
            model.language_model.pretrained_model_name=gpt2 \
            trainer.accelerator=gpu \
            exp_manager=null  && \
            rm -rf answer_extender'
          }
        }
      }
    }
    stage('L2: Duplex Text Normalization') {
      when {
        anyOf {
          branch 'main'
          changeRequest target: 'main'
        }
      }
      failFast true
      parallel {
        stage('Duplex Text Normalization with Tarred dataset') {
          steps {
            sh 'cd examples/nlp/duplex_text_normalization && \
            python duplex_text_normalization_train.py \
            data.validation_ds.data_path=/home/TestData/nlp/duplex_text_norm/small_test.tsv \
            mode=tn \
            lang=en \
            tagger_model.do_training=false \
            decoder_model.transformer=t5-small \
            data.validation_ds.batch_size=2 \
            data.train_ds.use_cache=false \
            data.validation_ds.use_cache=false \
            data.test_ds.batch_size=2 \
            data.train_ds.decoder_data_augmentation=false \
            data.train_ds.num_workers=2 \
            decoder_trainer.devices=[0,1] \
            decoder_trainer.accelerator="gpu" \
            data.train_ds.use_tarred_dataset=true \
            +decoder_trainer.fast_dev_run=true \
            decoder_exp_manager.create_checkpoint_callback=false \
            data.train_ds.tar_metadata_file=/home/TestData/nlp/duplex_text_norm/tarred_small/metadata.json \
            data.test_ds.use_cache=false \
            data.test_ds.data_path=/home/TestData/nlp/duplex_text_norm/small_test.tsv'
          }
        }
      }
    }
    // Runs out of memory on the 12G TITAN V (GPU 0 on main CI)
    // TODO: add when megatron bert is supported again in NeMo
    // stage('L2: MegaBERT Token Classification') {
    //   when {
    //     anyOf {
    //       branch 'main'
    //       changeRequest target: 'main'
    //     }
    //   }
    //   failFast true
    //   steps {
    //     sh 'cd examples/nlp/token_classification && \
    //     python token_classification_train.py \
    //     model.dataset.data_dir=/home/TestData/nlp/token_classification_punctuation/ \
    //     model.language_model.pretrained_model_name=megatron-bert-345m-uncased \
    //     model.train_ds.batch_size=10 \
    //     model.dataset.max_seq_length=50 \
    //     model.dataset.use_cache=false \
    //     trainer.accelerator=gpu \
    //     trainer.strategy=ddp \
    //     trainer.precision=16 \
    //     trainer.devices=[1] \
    //     trainer.accelerator="gpu" \
    //     +trainer.fast_dev_run=true \
    //     exp_manager=null'
    //   }
    // }

    stage('L2: BERT Text Classification') {
      when {
        anyOf {
          branch 'main'
          changeRequest target: 'main'
        }
      }
      failFast true
      parallel {
        stage ('Text Classification with BERT Test') {
          steps {
            sh 'cd examples/nlp/text_classification && \
            python text_classification_with_bert.py \
            model.dataset.num_classes=6 \
            model.train_ds.file_path=/home/TestData/nlp/retail_text_classification/train.tsv \
            model.validation_ds.file_path=/home/TestData/nlp/retail_text_classification/dev.tsv \
            model.language_model.pretrained_model_name=distilbert-base-uncased \
            model.train_ds.batch_size=10 \
            model.dataset.max_seq_length=50 \
            model.dataset.use_cache=false \
            trainer.devices=[0] \
            trainer.accelerator="gpu" \
            +trainer.fast_dev_run=true \
            exp_manager=null'
          }
        }
      }
    }

    stage('L2: Parallel BERT Question-Answering SQUAD v1.1 & v2.0') {
      when {
        anyOf {
          branch 'main'
          changeRequest target: 'main'
        }
      }
      failFast true
      parallel {
        stage('BERT SQUAD 1.1') {
          // Cannot do fast_dev_run because squad needs whole dev dataset
          steps {
            sh 'TRANSFORMERS_OFFLINE=0 && cd examples/nlp/question_answering && \
            python question_answering.py \
            model.train_ds.file=/home/TestData/nlp/squad_mini/v1.1/train-v1.1.json \
            model.dataset.use_cache=false \
            model.validation_ds.file=/home/TestData/nlp/squad_mini/v1.1/dev-v1.1.json \
            model.test_ds.file=/home/TestData/nlp/squad_mini/v1.1/dev-v1.1.json \
            model.train_ds.batch_size=2 \
            model.train_ds.num_samples=2 \
            model.validation_ds.batch_size=2 \
            model.validation_ds.num_samples=2 \
            model.test_ds.num_samples=2 \
            model.test_ds.batch_size=2 \
            trainer.max_epochs=1 \
            trainer.max_steps=1 \
            model.language_model.pretrained_model_name=bert-base-uncased \
            model.dataset.version_2_with_negative=false \
            trainer.precision=16 \
            trainer.devices=[0] \
            trainer.accelerator="gpu" \
            exp_manager=null && TRANSFORMERS_OFFLINE=1'
          }
        }
        stage('BERT SQUAD 2.0') {
          // Cannot do fast_dev_run because squad needs whole dev dataset
          steps {
            sh 'TRANSFORMERS_OFFLINE=0 && cd examples/nlp/question_answering && \
            python question_answering.py \
            model.train_ds.file=/home/TestData/nlp/squad_mini/v2.0/train-v2.0.json \
            model.dataset.use_cache=false \
            model.train_ds.batch_size=2 \
            model.train_ds.num_samples=2 \
            model.validation_ds.batch_size=2 \
            model.validation_ds.num_samples=2 \
            trainer.max_epochs=1 \
            trainer.max_steps=1 \
            model.validation_ds.file=/home/TestData/nlp/squad_mini/v2.0/dev-v2.0.json \
            model.language_model.pretrained_model_name=bert-base-uncased \
            model.dataset.version_2_with_negative=true \
            trainer.precision=16 \
            trainer.devices=[1] \
            trainer.accelerator="gpu" \
            exp_manager=null && TRANSFORMERS_OFFLINE=1'
          }
        }
      }
    }

    stage('L2: Parallel BART Question-Answering SQUAD v1.1 & v2.0') {
      when {
        anyOf {
          branch 'main'
          changeRequest target: 'main'
        }
      }
      failFast true
      parallel {
        stage('BART SQUAD 1.1') {
          // Cannot do fast_dev_run because squad needs whole dev dataset
          steps {
            sh 'TRANSFORMERS_OFFLINE=0 && cd examples/nlp/question_answering && \
            python question_answering.py \
            model.train_ds.file=/home/TestData/nlp/squad_mini/v1.1/train-v1.1.json \
            model.dataset.use_cache=false \
            model.dataset.check_if_answer_in_context=false \
            model.validation_ds.file=/home/TestData/nlp/squad_mini/v1.1/dev-v1.1.json \
            model.test_ds.file=/home/TestData/nlp/squad_mini/v1.1/dev-v1.1.json \
            model.train_ds.batch_size=2 \
            model.train_ds.num_samples=2 \
            model.validation_ds.batch_size=2 \
            model.validation_ds.num_samples=2 \
            model.test_ds.num_samples=2 \
            model.test_ds.batch_size=2 \
            trainer.max_epochs=1 \
            trainer.max_steps=1 \
            model.language_model.pretrained_model_name=facebook/bart-base \
            model.dataset.version_2_with_negative=false \
            trainer.precision=16 \
            trainer.devices=[0] \
            trainer.accelerator="gpu" \
            exp_manager=null && TRANSFORMERS_OFFLINE=1'
          }
        }
        stage('BART SQUAD 2.0') {
          // Cannot do fast_dev_run because squad needs whole dev dataset
          steps {
            sh 'TRANSFORMERS_OFFLINE=0 && cd examples/nlp/question_answering && \
            python question_answering.py \
            model.train_ds.file=/home/TestData/nlp/squad_mini/v2.0/train-v2.0.json \
            model.dataset.use_cache=false \
            model.dataset.check_if_answer_in_context=false \
            model.train_ds.batch_size=2 \
            model.train_ds.num_samples=2 \
            model.validation_ds.batch_size=2 \
            model.validation_ds.num_samples=2 \
            trainer.max_epochs=1 \
            trainer.max_steps=1 \
            model.validation_ds.file=/home/TestData/nlp/squad_mini/v2.0/dev-v2.0.json \
            model.language_model.pretrained_model_name=facebook/bart-base \
            model.dataset.version_2_with_negative=true \
            trainer.precision=16 \
            trainer.devices=[1] \
            trainer.accelerator="gpu" \
            exp_manager=null && TRANSFORMERS_OFFLINE=1'
          }
        }
      }
    }

    stage('L2: Parallel GPT2 Question-Answering SQUAD v1.1 & v2.0') {
      when {
        anyOf {
          branch 'main'
          changeRequest target: 'main'
        }
      }
      failFast true
      parallel {
        stage('GPT2 SQUAD 1.1') {
          // Cannot do fast_dev_run because squad needs whole dev dataset
          steps {
            sh 'TRANSFORMERS_OFFLINE=0 && cd examples/nlp/question_answering && \
            python question_answering.py \
            model.train_ds.file=/home/TestData/nlp/squad_mini/v1.1/train-v1.1.json \
            model.dataset.use_cache=false \
            model.dataset.check_if_answer_in_context=false \
            model.validation_ds.file=/home/TestData/nlp/squad_mini/v1.1/dev-v1.1.json \
            model.test_ds.file=/home/TestData/nlp/squad_mini/v1.1/dev-v1.1.json \
            model.train_ds.batch_size=2 \
            model.train_ds.num_samples=2 \
            model.validation_ds.batch_size=2 \
            model.validation_ds.num_samples=2 \
            model.test_ds.num_samples=2 \
            model.test_ds.batch_size=2 \
            trainer.max_epochs=1 \
            trainer.max_steps=1 \
            model.language_model.pretrained_model_name=gpt2 \
            model.dataset.version_2_with_negative=false \
            trainer.precision=16 \
            trainer.devices=[0] \
            trainer.accelerator="gpu" \
            exp_manager=null && TRANSFORMERS_OFFLINE=1'
          }
        }
        stage('GPT2 SQUAD 2.0') {
          // Cannot do fast_dev_run because squad needs whole dev dataset
          steps {
            sh 'TRANSFORMERS_OFFLINE=0 && cd examples/nlp/question_answering && \
            python question_answering.py \
            model.train_ds.file=/home/TestData/nlp/squad_mini/v2.0/train-v2.0.json \
            model.dataset.use_cache=false \
            model.dataset.check_if_answer_in_context=false \
            model.train_ds.batch_size=2 \
            model.train_ds.num_samples=2 \
            model.validation_ds.batch_size=2 \
            model.validation_ds.num_samples=2 \
            trainer.max_epochs=1 \
            trainer.max_steps=1 \
            model.validation_ds.file=/home/TestData/nlp/squad_mini/v2.0/dev-v2.0.json \
            model.language_model.pretrained_model_name=gpt2 \
            model.dataset.version_2_with_negative=true \
            trainer.precision=16 \
            trainer.devices=[1] \
            trainer.accelerator="gpu" \
            exp_manager=null && TRANSFORMERS_OFFLINE=1'
          }
        }
      }
    }

    stage('L2: Intent and Slot Classification Tasks') {
      when {
        anyOf {
          branch 'main'
          changeRequest target: 'main'
        }
      }
      failFast true
      parallel {
        stage('L2: Intent and Slot Classification') {
          steps {
            sh 'cd examples/nlp/intent_slot_classification && \
            python intent_slot_classification.py \
            model.data_dir=/home/TestData/nlp/retail \
            model.validation_ds.prefix=dev \
            model.test_ds.prefix=dev \
            trainer.devices=[0] \
            trainer.accelerator="gpu" \
            +trainer.fast_dev_run=true \
            exp_manager.exp_dir=checkpoints'
            sh 'rm -rf checkpoints'
          }
        }
        stage('L2: Multi-Label Intent and Slot Classification') {
          steps {
            sh 'cd examples/nlp/intent_slot_classification && \
            python multi_label_intent_slot_classification.py \
            model.data_dir=/home/TestData/nlp/new_multiatis \
            model.validation_ds.prefix=dev \
            model.test_ds.prefix=dev \
            trainer.devices=[0] \
            +trainer.fast_dev_run=true \
            exp_manager.exp_dir=checkpoints2'
            sh 'rm -rf checkpoints2'
          }
        }
      }
    }

    // TODO: add when megatron-bert is supported again
    // stage('L2: Model Parallel Size 2 Megatron Text Classification') {
    //   when {
    //     anyOf{
    //       branch 'main'
    //       changeRequest target: 'main'
    //     }
    //   }
    //   failFast true
    //   steps{
    //     sh 'cd examples/nlp/text_classification && \
    //     python text_classification_with_bert.py \
    //     trainer.devices=[0,1] \
    //     trainer.accelerator="gpu" \
    //     trainer.num_nodes=1 \
    //     trainer.precision=16 \
    //     trainer.gradient_clip_val=1.0 \
    //     +trainer.fast_dev_run=true \
    //     model.dataset.num_classes=6 \
    //     model.train_ds.file_path=/home/TestData/nlp/retail_text_classification/train.tsv \
    //     model.train_ds.batch_size=4 \
    //     model.language_model.pretrained_model_name=megatron-bert-uncased \
    //     model.language_model.config_file=/home/TestData/nlp/mp_2_bert_toy/config.json \
    //     model.language_model.lm_checkpoint=/home/TestData/nlp/mp_2_bert_toy/iter_2000000 \
    //     model.nemo_path=null \
    //     ~model.infer_samples \
    //     exp_manager=null'
    //   }
    // }

    // stage('L2: Model Parallel Size 2 Megatron Autoresume') {
    //   when {
    //     anyOf{
    //       branch 'main'
    //       changeRequest target: 'main'
    //     }
    //   }
    //   failFast true
    //   steps{
    //     sh 'cd examples/nlp/text_classification && \
    //     python text_classification_with_bert.py \
    //     trainer.devices=[0,1] \
    //     trainer.accelerator="gpu" \
    //     trainer.num_nodes=1 \
    //     trainer.precision=16 \
    //     trainer.gradient_clip_val=1.0 \
    //     trainer.max_epochs=1 \
    //     +trainer.fast_dev_run=true \
    //     model.dataset.num_classes=6 \
    //     model.train_ds.file_path=/home/TestData/nlp/retail_text_classification/train.tsv \
    //     model.train_ds.batch_size=4 \
    //     model.language_model.pretrained_model_name=megatron-bert-uncased \
    //     model.language_model.config_file=/home/TestData/nlp/mp_2_bert_toy/config.json \
    //     model.language_model.lm_checkpoint=/home/TestData/nlp/mp_2_bert_toy/iter_2000000 \
    //     model.nemo_path=null \
    //     ~model.infer_samples \
    //     +exp_manager.explicit_log_dir=/home/TestData/nlp/mp_autoresume \
    //     +exp_manager.resume_if_exists=true'
    //   }
    // }

    // stage('L2: Model Parallel Size 2 Megatron Evaluation from .nemo') {
    //   when {
    //     anyOf{
    //       branch 'main'
    //       changeRequest target: 'main'
    //     }
    //   }
    //   failFast true
    //   steps{
    //     sh 'cd examples/nlp/text_classification && \
    //     python model_parallel_text_classification_evaluation.py \
    //     trainer.devices=[0,1] \
    //     trainer.accelerator="gpu" \
    //     trainer.num_nodes=1 \
    //     model.dataset.num_classes=6 \
    //     model.test_ds.file_path=/home/TestData/nlp/retail_text_classification/dev.tsv \
    //     model.nemo_path=/home/TestData/nlp/mp_2_nemo/retail_text_class_350M.nemo \
    //     exp_manager=null'
    //   }
    // }

    // stage('L2: Model Parallel Size 2 Megatron Train from .nemo') {
    //   when {
    //     anyOf{
    //       branch 'main'
    //       changeRequest target: 'main'
    //     }
    //   }
    //   failFast true
    //   steps{
    //     sh 'cd examples/nlp/token_classification && \
    //     python token_classification_train.py \
    //     pretrained_model=/home/TestData/nlp/mp_2_nemo/ner_350M.nemo \
    //     model.dataset.data_dir=/home/TestData/nlp/ner/ \
    //     model.train_ds.batch_size=2 \
    //     model.dataset.use_cache=false \
    //     trainer.devices=[0,1] \
    //     trainer.accelerator="gpu" \
    //     +trainer.fast_dev_run=true \
    //     model.dataset.class_balancing="weighted_loss" \
    //     exp_manager=null'
    //   }
    // }

    stage('L2: Parallel NLP Examples 2') {
      when {
        anyOf {
          branch 'main'
          changeRequest target: 'main'
        }
      }
      failFast true
      parallel {
        stage ('NER finetuning from pretrained Test') {
          steps {
            sh 'cd examples/nlp/token_classification && \
            python token_classification_train.py \
            pretrained_model=ner_en_bert \
            model.dataset.data_dir=/home/TestData/nlp/ner/ \
            model.train_ds.batch_size=2 \
            model.dataset.use_cache=false \
            trainer.devices=[0] \
            trainer.accelerator="gpu" \
            +trainer.fast_dev_run=true \
            model.dataset.class_balancing="weighted_loss" \
            exp_manager.exp_dir=null'
          }
        }
        stage ('Punctuation and capitalization finetuning from pretrained test') {
          steps {
            sh 'cd examples/nlp/token_classification && \
            data_dir="$(mktemp -d -p "$(pwd)")" && \
            cp /home/TestData/nlp/token_classification_punctuation/*.txt "${data_dir}"/ && \
            python punctuation_capitalization_train_evaluate.py \
              pretrained_model=punctuation_en_bert \
              model.train_ds.ds_item="${data_dir}" \
              model.validation_ds.ds_item="${data_dir}" \
              model.test_ds.ds_item="${data_dir}" \
              +model.train_ds.use_cache=false \
              +model.validation_ds.use_cache=false \
              +model.test_ds.use_cache=false \
              trainer.devices=[1] \
              trainer.accelerator="gpu" \
              +trainer.fast_dev_run=true \
              exp_manager.exp_dir=null && \
            rm -rf "${data_dir}"'
          }
        }
        stage ('NER with TurkuNLP/bert-base-finnish-cased-v1') {
          steps {
            sh 'cd examples/nlp/token_classification && \
            python token_classification_train.py \
            model.dataset.data_dir=/home/TestData/nlp/token_classification_punctuation/ \
            trainer.devices=[0] \
            trainer.accelerator="gpu" \
            +trainer.fast_dev_run=true \
            model.dataset.use_cache=false \
            model.language_model.pretrained_model_name="TurkuNLP/bert-base-finnish-cased-v1" \
            exp_manager.exp_dir=null'
          }
        }
        stage('Evaluation script for Token Classification') {
          steps {
            sh 'python examples/nlp/token_classification/token_classification_evaluate.py \
            model.dataset.data_dir=/home/TestData/nlp/ner/ \
            model.dataset.use_cache=false \
            pretrained_model=/home/TestData/nlp/pretrained_models/NER_Model_with_BERT_base_uncased.nemo'
          }
        }
        stage('Evaluation script for Punctuation') {
          steps {
            sh 'data_dir="$(mktemp -d -p "$(pwd)")" && \
            cp /home/TestData/nlp/token_classification_punctuation/*.txt "${data_dir}"/ && \
            python examples/nlp/token_classification/punctuation_capitalization_train_evaluate.py \
              +do_training=false \
              +do_testing=true \
              model.test_ds.ds_item="${data_dir}" \
              ~model.train_ds \
              ~model.validation_ds \
              +model.test_ds.use_cache=false \
              pretrained_model=/home/TestData/nlp/pretrained_models/Punctuation_Capitalization_with_DistilBERT_base_uncased.nemo && \
            rm -rf "${data_dir}"'
          }
        }
        stage('L2: Punctuation & Capitalization, 2GPUs with DistilBERT, Fine-tuning on different data') {
          steps {
            sh 'cd examples/nlp/token_classification && \
            output_dir="$(mktemp -d -p "$(pwd)")" && \
            tmp_data_dir="$(mktemp -d -p "$(pwd)")" && \
            cp /home/TestData/nlp/token_classification_punctuation/*.txt "${tmp_data_dir}"/ && \
            python punctuation_capitalization_train_evaluate.py \
              model.train_ds.use_tarred_dataset=false \
              model.train_ds.ds_item="${tmp_data_dir}" \
              model.validation_ds.ds_item="${tmp_data_dir}" \
              model.test_ds.ds_item="${tmp_data_dir}" \
              model.language_model.pretrained_model_name=distilbert-base-uncased \
              +model.train_ds.use_cache=false \
              +model.validation_ds.use_cache=false \
              +model.test_ds.use_cache=false \
              trainer.devices=[0,1] \
              trainer.accelerator="gpu" \
              trainer.strategy=ddp \
              trainer.max_epochs=1 \
              +exp_manager.explicit_log_dir="${output_dir}" \
              +do_testing=true && \
            tmp_data_dir_2="$(mktemp -d -p "$(pwd)")" && \
            mv "${tmp_data_dir}"/* "${tmp_data_dir_2}" && \
            rm -rf "${tmp_data_dir}" && \
            python punctuation_capitalization_train_evaluate.py \
              model.train_ds.use_tarred_dataset=false \
              model.train_ds.ds_item="${tmp_data_dir_2}" \
              model.validation_ds.ds_item="${tmp_data_dir_2}" \
              model.test_ds.ds_item="${tmp_data_dir_2}" \
              pretrained_model="${output_dir}/checkpoints/Punctuation_and_Capitalization.nemo" \
              +model.train_ds.use_cache=false \
              +model.validation_ds.use_cache=false \
              +model.test_ds.use_cache=false \
              trainer.devices=[0,1] \
              trainer.accelerator="gpu" \
              trainer.strategy=ddp \
              trainer.max_epochs=1 \
              exp_manager=null && \
            rm -rf /workspace/NeMo/examples/nlp/token_classification/nemo_experiments \
              "${tmp_data_dir_2}" \
              "${output_dir}"'
          }
        }
      }
    }
    stage('Punctuation & Capitalization tarred dataset') {
      when {
        anyOf {
          branch 'main'
          changeRequest target: 'main'
        }
      }
      failFast true
      stages {
        stage('create and use tarred dataset') {
          steps {
            sh 'data_dir="$(mktemp -d -p "$(pwd)")" && \
            cp -r /home/TestData/nlp/token_classification_punctuation/*.txt \
              /home/TestData/nlp/token_classification_punctuation/wmt_wiki_10000 \
              "${data_dir}"/ && \
            usual_data=${data_dir}/wmt_wiki_10000 && \
            output_dir="$(mktemp -d -p "$(pwd)")" && \
            tarred_data=${output_dir}/train_tarred && \
            tokens_in_batch=2000 && \
            max_seq_length=512 && \
            lm_model=distilbert-base-uncased && \
            python examples/nlp/token_classification/data/create_punctuation_capitalization_tarred_dataset.py \
              --text ${usual_data}/input.txt \
              --labels ${usual_data}/labels.txt \
              --output_dir ${tarred_data} \
              --tokens_in_batch ${tokens_in_batch} \
              --max_seq_length 512 \
              --lines_per_dataset_fragment 2000 \
              --num_batches_per_tarfile 5 \
              --tar_file_prefix punctuation_capitalization \
              --tokenizer_name ${lm_model} \
              --use_fast_tokenizer \
              --pad_label O \
              --n_jobs 3 && \
            echo "Number of tarred files in dataset:" && \
            ls ${tarred_data}/*.tar | wc -l && \
            echo "Label id files in dataset:" && \
            ls ${tarred_data}/*.csv && \
            metadata_file=${tarred_data}/metadata.punctuation_capitalization.tokens${tokens_in_batch}.max_seq_length${max_seq_length}.${lm_model}.json && \
            python examples/nlp/token_classification/punctuation_capitalization_train_evaluate.py \
              model.validation_ds.ds_item="${data_dir}" \
              model.test_ds.ds_item="${data_dir}" \
              model.train_ds.ds_item=${tarred_data} \
              model.language_model.pretrained_model_name=${lm_model} \
              model.train_ds.use_tarred_dataset=true \
              model.train_ds.tar_metadata_file=${metadata_file} \
              +model.train_ds.use_cache=false \
              +model.validation_ds.use_cache=false \
              +model.test_ds.use_cache=false \
              trainer.devices=[0,1] \
              trainer.accelerator="gpu" \
              trainer.strategy=ddp \
              trainer.max_epochs=1 \
              +exp_manager.explicit_log_dir=${output_dir}/output && \
            rm -rf "${output_dir}" "${data_dir}"'
          }
        }
      }
    }
    stage('Punctuation & Capitalization, Different ways of passing labels to model') {
      when {
        anyOf {
          branch 'main'
          changeRequest target: 'main'
        }
      }
      failFast true
      stages {
        stage('Punctuation & Capitalization, Using model.common_datasest_parameters.label_vocab_dir') {
          steps {
            sh 'cd examples/nlp/token_classification && \
            work_dir="$(mktemp -d -p "$(pwd)")" && \
            label_vocab_dir="${work_dir}/labels" && \
            mkdir -p ${label_vocab_dir} && \
            data_dir="${work_dir}/data" && \
            mkdir -p "${data_dir}" && \
            cp /home/TestData/nlp/token_classification_punctuation/*.txt "${data_dir}" && \
            output_dir="${work_dir}/output" && \
            mkdir -p "${output_dir}" && \
            punct_label_vocab="${label_vocab_dir}/punct_label_vocab.csv" && \
            capit_label_vocab="${label_vocab_dir}/capit_label_vocab.csv" && \
            printf "O\n,\n.\n?\n" > "${punct_label_vocab}" && \
            printf "O\nU\n" > "${capit_label_vocab}" && \
            python punctuation_capitalization_train_evaluate.py \
              model.train_ds.use_tarred_dataset=false \
              model.train_ds.ds_item="${data_dir}" \
              model.validation_ds.ds_item="${data_dir}" \
              model.test_ds.ds_item="${data_dir}" \
              model.language_model.pretrained_model_name=distilbert-base-uncased \
              model.common_dataset_parameters.label_vocab_dir="${label_vocab_dir}" \
              model.class_labels.punct_labels_file="$(basename "${punct_label_vocab}")" \
              model.class_labels.capit_labels_file="$(basename "${capit_label_vocab}")" \
              +model.train_ds.use_cache=false \
              +model.validation_ds.use_cache=false \
              +model.test_ds.use_cache=false \
              trainer.devices=[0,1] \
              trainer.strategy=ddp \
              trainer.max_epochs=1 \
              +exp_manager.explicit_log_dir="${output_dir}" \
              +do_testing=false && \
            python punctuation_capitalization_train_evaluate.py \
              +do_training=false \
              +do_testing=true \
              ~model.train_ds \
              ~model.validation_ds \
              model.test_ds.ds_item="${data_dir}" \
              pretrained_model="${output_dir}/checkpoints/Punctuation_and_Capitalization.nemo" \
              +model.train_ds.use_cache=false \
              +model.validation_ds.use_cache=false \
              +model.test_ds.use_cache=false \
              trainer.devices=[0,1] \
              trainer.strategy=ddp \
              trainer.max_epochs=1 \
              exp_manager=null && \
            rm -rf "${work_dir}"'
          }
        }
        stage('Punctuation & Capitalization, Using model.common_datasest_parameters.{punct,capit}_label_ids') {
          steps {
            sh 'cd examples/nlp/token_classification && \
            work_dir="$(mktemp -d -p "$(pwd)")" && \
            output_dir="${work_dir}/output" && \
            mkdir -p "${output_dir}" && \
            data_dir="${work_dir}/data" && \
            mkdir -p "${data_dir}" && \
            cp /home/TestData/nlp/token_classification_punctuation/*.txt "${data_dir}" && \
            conf_name=punctuation_capitalization_config_with_ids && \
            cp conf/punctuation_capitalization_config.yaml "${work_dir}/${conf_name}.yaml" && \
            sed -i $\'s/punct_label_ids: null/punct_label_ids: {O: 0, \\\',\\\': 1, .: 2, \\\'?\\\': 3}/\' \
              "${work_dir}/${conf_name}.yaml" && \
            sed -i $\'s/capit_label_ids: null/capit_label_ids: {O: 0, U: 1}/\' \
              "${work_dir}/${conf_name}.yaml" && \
            python punctuation_capitalization_train_evaluate.py \
              --config-path "${work_dir}" \
              --config-name "${conf_name}" \
              model.train_ds.use_tarred_dataset=false \
              model.train_ds.ds_item="${data_dir}" \
              model.validation_ds.ds_item="${data_dir}" \
              model.test_ds.ds_item="${data_dir}" \
              model.language_model.pretrained_model_name=distilbert-base-uncased \
              +model.train_ds.use_cache=false \
              +model.validation_ds.use_cache=false \
              +model.test_ds.use_cache=false \
              trainer.devices=[0,1] \
              trainer.strategy=ddp \
              trainer.max_epochs=1 \
              +exp_manager.explicit_log_dir="${output_dir}" \
              +do_testing=false && \
            python punctuation_capitalization_train_evaluate.py \
              +do_training=false \
              +do_testing=true \
              ~model.train_ds \
              ~model.validation_ds \
              model.test_ds.ds_item="${data_dir}" \
              pretrained_model="${output_dir}/checkpoints/Punctuation_and_Capitalization.nemo" \
              +model.train_ds.use_cache=false \
              +model.validation_ds.use_cache=false \
              +model.test_ds.use_cache=false \
              trainer.devices=[0,1] \
              trainer.strategy=ddp \
              trainer.max_epochs=1 \
              exp_manager=null && \
            rm -rf "${work_dir}"'
          }
        }
      }
    }
    stage('Punctuation & Capitalization inference') {
      when {
        anyOf {
          branch 'main'
          changeRequest target: 'main'
        }
      }
      failFast true
      stages {
        stage('Restore punctuation and capitalization in long text') {
          steps {
            sh 'output_dir="$(mktemp -d -p "$(pwd)")" && \
            python examples/nlp/token_classification/punctuate_capitalize_infer.py \
              --input_manifest /home/TestData/nlp/token_classification_punctuation/iwslt_tst2019.manifest \
              --output_text "${output_dir}/iwslt_inference_result.txt" \
              --max_seq_length 92 \
              --step 8 \
              --margin 16 \
              --pretrained_name punctuation_en_bert \
              --batch_size 32 && \
            rm -rf "${output_dir}"'
          }
        }
      }
    }

    stage('L2: Parallel Pretraining BERT pretraining from Text/Preprocessed') {
      when {
        anyOf {
          branch 'main'
          changeRequest target: 'main'
        }
      }
      failFast true
      parallel {
        stage('L2: Pretraining BERT pretraining from Text') {
            steps {
              sh 'cd examples/nlp/language_modeling && \
              python bert_pretraining.py \
              --config-name=bert_pretraining_from_text_config.yaml \
              trainer.devices=[0] \
              trainer.accelerator="gpu" \
              trainer.precision=16 \
              +trainer.fast_dev_run=true \
              model.train_ds.data_file=/home/TestData/nlp/wikitext-2/train.txt  \
              model.train_ds.batch_size=32 \
              model.validation_ds.data_file=/home/TestData/nlp/wikitext-2/valid.txt  \
              model.validation_ds.batch_size=32 \
              model.language_model.config_file=/home/TestData/nlp/bert_configs/bert_3200.json \
              model.optim.lr=0.01 \
              model.optim.sched.warmup_ratio=0.1 \
              model.tokenizer.tokenizer_name=sentencepiece \
              model.tokenizer.tokenizer_model=/home/TestData/nlp/wikitext-2/tokenizer_bpe_v3193/tokenizer.model \
              model.mask_prob=0.15 \
              model.short_seq_prob=0.1 \
              exp_manager.exp_dir=PretrainingBERTFromText \
              '
              sh 'rm -f /home/TestData/nlp/wikitext-2/*.pkl'
              sh 'rm -rf examples/nlp/language_modeling/PretrainingBERTFromText'
              sh 'ls -lha examples/nlp/language_modeling'
            }
        }
        stage('L2: Pretraining BERT from Preprocessed') {
            steps {
              sh 'cd examples/nlp/language_modeling && \
              python bert_pretraining.py \
              --config-name=bert_pretraining_from_preprocessed_config.yaml \
              trainer.devices=[1] \
              trainer.accelerator="gpu" \
              trainer.precision=16 \
              +trainer.fast_dev_run=true \
              model.train_ds.data_file=/home/TestData/nlp/wiki_book_mini/training \
              model.train_ds.batch_size=8 \
              model.language_model.lm_checkpoint=/home/TestData/nlp/bert_ckpts/nemo1.0/bert_base_uncased_mlm_final_1074591_nemo1.0.pt \
              model.language_model.config_file=/home/TestData/nlp/bert_configs/uncased_L-12_H-768_A-12.json \
              model.optim.lr=0.875e-4 \
              model.optim.weight_decay=0.01 \
              model.optim.sched.warmup_ratio=0.01 \
              exp_manager.exp_dir=PretrainingBERTFromPreprocessed \
              exp_manager.create_checkpoint_callback=False \
              '
              sh 'rm -rf examples/nlp/language_modeling/PretrainingBERTFromPreprocessed'
              sh 'ls -lha examples/nlp/language_modeling'
            }
        }
      }
    }

    stage('L2: Entity Linking') {
      when {
        anyOf {
          branch 'main'
          changeRequest target: 'main'
        }
      }
      failFast true
      parallel {
        stage ('Self Alignment Pretraining BERT') {
           steps {
             sh 'cd examples/nlp/entity_linking && \
             python self_alignment_pretraining.py \
             project_dir=. \
             trainer.val_check_interval=3 \
             model.raw_data=None \
             model.train_ds.data_file=/home/TestData/nlp/entity_linking/tiny_example_train_pairs.tsv \
             model.validation_ds.data_file=/home/TestData/nlp/entity_linking/tiny_example_validation_pairs.tsv \
             model.train_ds.batch_size=8 \
             model.validation_ds.batch_size=8 \
             exp_manager.exp_dir=null'
          }
        }
      }
    }

    // TODO: remove +model.optim.capturable=True when Pytorch fix: https://github.com/pytorch/pytorch/pull/81858
    // is in the release container
    stage('L2: NMT Attention is All You Need Training') {
      when {
        anyOf {
          branch 'main'
          changeRequest target: 'main'
        }
      }
      failFast true
      parallel {
        stage('L2: NMT Training Post-LN') {
            steps {
              sh 'python examples/nlp/machine_translation/enc_dec_nmt.py \
              --config-path=conf \
              --config-name=aayn_base \
              do_testing=false \
              model.train_ds.src_file_name=/home/TestData/nlp/nmt/toy_data/wmt14-de-en.src \
              model.train_ds.tgt_file_name=/home/TestData/nlp/nmt/toy_data/wmt14-de-en.ref \
              model.validation_ds.src_file_name=/home/TestData/nlp/nmt/toy_data/wmt14-de-en.src \
              model.validation_ds.tgt_file_name=/home/TestData/nlp/nmt/toy_data/wmt14-de-en.src \
              model.test_ds.src_file_name=/home/TestData/nlp/nmt/toy_data/wmt14-de-en.src \
              model.test_ds.tgt_file_name=/home/TestData/nlp/nmt/toy_data/wmt14-de-en.src \
              model.encoder_tokenizer.tokenizer_model=/home/TestData/nlp/nmt/toy_data/tt_tokenizer.BPE.4096.model \
              model.decoder_tokenizer.tokenizer_model=/home/TestData/nlp/nmt/toy_data/tt_tokenizer.BPE.4096.model \
              model.encoder.num_layers=1 \
              model.encoder.hidden_size=64 \
              model.encoder.inner_size=256 \
              model.decoder.num_layers=1 \
              model.decoder.hidden_size=64 \
              model.decoder.inner_size=256 \
              +model.optim.capturable=True \
              trainer.devices=[0] \
              trainer.accelerator="gpu" \
              +trainer.val_check_interval=2 \
              +trainer.limit_val_batches=1 \
              +trainer.max_steps=2 \
              trainer.precision=16 \
              +exp_manager.explicit_log_dir=examples/nlp/machine_translation/nmt_results \
              +exp_manager.create_checkpoint_callback=true \
              '
              sh 'python examples/nlp/machine_translation/enc_dec_nmt.py \
              --config-path=conf \
              --config-name=aayn_base \
              do_testing=true \
              model.train_ds.src_file_name=/home/TestData/nlp/nmt/toy_data/wmt14-de-en.src \
              model.train_ds.tgt_file_name=/home/TestData/nlp/nmt/toy_data/wmt14-de-en.ref \
              model.validation_ds.src_file_name=/home/TestData/nlp/nmt/toy_data/wmt14-de-en.src \
              model.validation_ds.tgt_file_name=/home/TestData/nlp/nmt/toy_data/wmt14-de-en.src \
              model.test_ds.src_file_name=/home/TestData/nlp/nmt/toy_data/wmt14-de-en.src \
              model.test_ds.tgt_file_name=/home/TestData/nlp/nmt/toy_data/wmt14-de-en.src \
              model.encoder_tokenizer.tokenizer_model=/home/TestData/nlp/nmt/toy_data/tt_tokenizer.BPE.4096.model \
              model.decoder_tokenizer.tokenizer_model=/home/TestData/nlp/nmt/toy_data/tt_tokenizer.BPE.4096.model \
              model.encoder.num_layers=1 \
              model.encoder.hidden_size=64 \
              model.encoder.inner_size=256 \
              model.decoder.num_layers=1 \
              model.decoder.hidden_size=64 \
              model.decoder.inner_size=256 \
              +model.optim.capturable=True \
              trainer.devices=[0] \
              trainer.accelerator="gpu" \
              +trainer.val_check_interval=10 \
              +trainer.limit_val_batches=1 \
              +trainer.limit_test_batches=1 \
              +trainer.max_steps=10 \
              +exp_manager.explicit_log_dir=examples/nlp/machine_translation/nmt_results \
              +exp_manager.create_checkpoint_callback=true \
              +exp_manager.resume_if_exists=True \
              '
              sh 'rm -rf examples/nlp/machine_translation/nmt_results'
            }
        }

        stage('L2: NMT Training Pre-LN') {
            steps {
              sh 'cd examples/nlp/machine_translation && \
              python enc_dec_nmt.py \
              --config-path=conf \
              --config-name=aayn_base \
              do_testing=true \
              model.train_ds.src_file_name=/home/TestData/nlp/nmt/toy_data/wmt14-de-en.src \
              model.train_ds.tgt_file_name=/home/TestData/nlp/nmt/toy_data/wmt14-de-en.ref \
              model.validation_ds.src_file_name=/home/TestData/nlp/nmt/toy_data/wmt14-de-en.src \
              model.validation_ds.tgt_file_name=/home/TestData/nlp/nmt/toy_data/wmt14-de-en.src \
              model.test_ds.src_file_name=/home/TestData/nlp/nmt/toy_data/wmt14-de-en.src \
              model.test_ds.tgt_file_name=/home/TestData/nlp/nmt/toy_data/wmt14-de-en.src \
              model.encoder_tokenizer.tokenizer_model=/home/TestData/nlp/nmt/toy_data/tt_tokenizer.BPE.4096.model \
              model.decoder_tokenizer.tokenizer_model=/home/TestData/nlp/nmt/toy_data/tt_tokenizer.BPE.4096.model \
              model.encoder.pre_ln=true \
              model.decoder.pre_ln=true \
              trainer.devices=[1] \
              trainer.accelerator="gpu" \
              +trainer.fast_dev_run=true \
              +trainer.limit_test_batches=2 \
              exp_manager=null \
              '
            }
        }
        stage('L2: NMT Multi-Validation') {
            steps {
              sh 'cd examples/nlp/machine_translation && \
              python enc_dec_nmt.py \
              --config-path=conf \
              --config-name=aayn_base \
              do_testing=true \
              model.train_ds.src_file_name=/home/TestData/nlp/nmt/toy_data/wmt14-en-de.src \
              model.train_ds.tgt_file_name=/home/TestData/nlp/nmt/toy_data/wmt14-en-de.ref \
              model.validation_ds.src_file_name=[/home/TestData/nlp/nmt/toy_data/wmt13-en-de.src,/home/TestData/nlp/nmt/toy_data/wmt14-en-de.src] \
              model.validation_ds.tgt_file_name=[/home/TestData/nlp/nmt/toy_data/wmt13-en-de.ref,/home/TestData/nlp/nmt/toy_data/wmt14-en-de.ref] \
              model.test_ds.src_file_name=[/home/TestData/nlp/nmt/toy_data/wmt13-en-de.src,/home/TestData/nlp/nmt/toy_data/wmt14-en-de.src] \
              model.test_ds.tgt_file_name=[/home/TestData/nlp/nmt/toy_data/wmt13-en-de.ref,/home/TestData/nlp/nmt/toy_data/wmt14-en-de.ref] \
              model.encoder_tokenizer.tokenizer_model=/home/TestData/nlp/nmt/toy_data/tt_tokenizer.BPE.4096.model \
              model.decoder_tokenizer.tokenizer_model=/home/TestData/nlp/nmt/toy_data/tt_tokenizer.BPE.4096.model \
              trainer.devices=[0] \
              trainer.accelerator="gpu" \
              +trainer.fast_dev_run=true \
              +trainer.limit_test_batches=2 \
              exp_manager=null \
              '
            }
        }
      }
    }

    stage('L2: NMT Attention is All You Need Inference') {
      when {
        anyOf {
          branch 'main'
          changeRequest target: 'main'
        }
      }
      failFast true
      parallel {
        stage('L2: NMT Inference - PostLN') {
            steps {
              sh 'cd examples/nlp/machine_translation && \
              python nmt_transformer_infer.py \
              --model=/home/TestData/nlp/nmt/toy_data/TransformerLargeDe-En.nemo \
              --srctext=/home/TestData/nlp/nmt/toy_data/wmt14-de-en.test.src \
              --tgtout=/home/TestData/nlp/nmt/toy_data/out.txt \
              --target_lang en \
              --source_lang de \
              '
            }
        }
        stage('L2: NMT Inference - Pre-LN') {
            steps {
              sh 'cd examples/nlp/machine_translation && \
              python nmt_transformer_infer.py \
              --model=/home/TestData/nlp/nmt/toy_data/en_de_24x6_preln.nemo \
              --srctext=/home/TestData/nlp/nmt/toy_data/wmt14-en-de.test.src \
              --tgtout=/home/TestData/nlp/nmt/toy_data/out.txt \
              --target_lang de \
              --source_lang en \
              '
            }
        }
      }
    }

    stage('L2: NMT Attention is All You Need Finetuning') {
      when {
        anyOf {
          branch 'main'
          changeRequest target: 'main'
        }
      }
      failFast true
      steps {
        sh "cd examples/nlp/machine_translation && \
        python enc_dec_nmt_finetune.py \
        model_path=/home/TestData/nlp/nmt/toy_data/en_de_24x6_preln.nemo \
        trainer.devices=[0] \
        ~trainer.max_epochs \
        model.train_ds.src_file_name=/home/TestData/nlp/nmt/toy_data/wmt14-de-en.src \
        model.train_ds.tgt_file_name=/home/TestData/nlp/nmt/toy_data/wmt14-de-en.ref \
        model.validation_ds.src_file_name=/home/TestData/nlp/nmt/toy_data/wmt14-de-en.src \
        model.validation_ds.tgt_file_name=/home/TestData/nlp/nmt/toy_data/wmt14-de-en.src \
        model.test_ds.src_file_name=/home/TestData/nlp/nmt/toy_data/wmt14-de-en.src \
        model.test_ds.tgt_file_name=/home/TestData/nlp/nmt/toy_data/wmt14-de-en.src \
        +trainer.val_check_interval=10 \
        +trainer.limit_val_batches=1 \
        +trainer.limit_test_batches=1 \
        +trainer.max_steps=10 \
        +exp_manager.exp_dir=examples/nlp/machine_translation/nmt_finetune \
        +exp_manager.create_checkpoint_callback=True \
        +exp_manager.checkpoint_callback_params.monitor=val_sacreBLEU \
        +exp_manager.checkpoint_callback_params.mode=max \
        +exp_manager.checkpoint_callback_params.save_best_model=true \
        "
        sh "rm -rf examples/nlp/machine_translation/nmt_finetune"
      }
    }

    stage('L2: NMT with HuggingFace') {
      when {
        anyOf {
          branch 'main'
          changeRequest target: 'main'
        }
      }
      failFast true
      parallel {
        stage('L2: NMT Pretrained HF Encoder') {
            steps {
              sh 'cd examples/nlp/machine_translation && \
              python enc_dec_nmt.py \
              --config-path=conf \
              --config-name=huggingface \
              model.shared_tokenizer=False \
              model.encoder_tokenizer.library=huggingface \
              model.encoder.library=huggingface \
              model.encoder.model_name=distilbert-base-cased \
              model.encoder.pretrained=true \
              model.train_ds.src_file_name=/home/TestData/nlp/nmt/toy_data/wmt14-de-en.src \
              model.train_ds.tgt_file_name=/home/TestData/nlp/nmt/toy_data/wmt14-de-en.ref \
              model.validation_ds.src_file_name=/home/TestData/nlp/nmt/toy_data/wmt14-de-en.src \
              model.validation_ds.tgt_file_name=/home/TestData/nlp/nmt/toy_data/wmt14-de-en.src \
              model.test_ds.src_file_name=/home/TestData/nlp/nmt/toy_data/wmt14-de-en.src \
              model.test_ds.tgt_file_name=/home/TestData/nlp/nmt/toy_data/wmt14-de-en.src \
              model.train_ds.tokens_in_batch=128 \
              model.validation_ds.tokens_in_batch=128 \
              model.test_ds.tokens_in_batch=128 \
              model.decoder_tokenizer.tokenizer_model=/home/TestData/nlp/nmt/toy_data/tt_tokenizer.BPE.4096.model \
              model.decoder.hidden_size=768 \
              model.decoder.inner_size=256 \
              trainer.devices=[0] \
              trainer.accelerator="gpu" \
              +trainer.fast_dev_run=true \
              exp_manager=null \
              '
            }
        }

        stage('L2: NMT Custom HF Encoder') {
            steps {
              sh 'cd examples/nlp/machine_translation && \
              python enc_dec_nmt.py \
              --config-path=conf \
              --config-name=huggingface \
              model.shared_tokenizer=True \
              model.encoder_tokenizer.library=yttm \
              model.encoder_tokenizer.tokenizer_model=/home/TestData/nlp/nmt/toy_data/tt_tokenizer.BPE.4096.model \
              model.encoder.library=huggingface \
              model.encoder.model_name=null \
              model.encoder.pretrained=false \
              +model.encoder._target_=transformers.BertConfig \
              +model.encoder.hidden_size=48 \
              model.train_ds.src_file_name=/home/TestData/nlp/nmt/toy_data/wmt14-de-en.src \
              model.train_ds.tgt_file_name=/home/TestData/nlp/nmt/toy_data/wmt14-de-en.ref \
              model.validation_ds.src_file_name=/home/TestData/nlp/nmt/toy_data/wmt14-de-en.src \
              model.validation_ds.tgt_file_name=/home/TestData/nlp/nmt/toy_data/wmt14-de-en.src \
              model.test_ds.src_file_name=/home/TestData/nlp/nmt/toy_data/wmt14-de-en.src \
              model.test_ds.tgt_file_name=/home/TestData/nlp/nmt/toy_data/wmt14-de-en.src \
              model.train_ds.tokens_in_batch=128 \
              model.validation_ds.tokens_in_batch=128 \
              model.test_ds.tokens_in_batch=128 \
              model.decoder_tokenizer.tokenizer_model=/home/TestData/nlp/nmt/toy_data/tt_tokenizer.BPE.4096.model \
              model.decoder.hidden_size=48 \
              model.decoder.inner_size=256 \
              trainer.devices=[1] \
              trainer.accelerator="gpu" \
              +trainer.fast_dev_run=true \
              exp_manager=null \
              '
            }
        }
      }
    }


    stage('L2: NMT Tarred Dataset Creation') {
      when {
        anyOf {
          branch 'main'
          changeRequest target: 'main'
        }
      }
      failFast true
      parallel {
        stage('L2: NMT Auto Tarred Dataset Creation') {
            steps {
              sh 'cd examples/nlp/machine_translation && \
              python enc_dec_nmt.py \
              --config-path=conf \
              --config-name=aayn_base \
              do_training=false \
              model.preproc_out_dir=$PWD/preproc_out_dir \
              model.train_ds.use_tarred_dataset=true \
              model.train_ds.n_preproc_jobs=2 \
              model.train_ds.lines_per_dataset_fragment=500 \
              model.train_ds.num_batches_per_tarfile=10 \
              model.train_ds.src_file_name=/home/TestData/nlp/nmt/toy_data/wmt14-de-en.src \
              model.train_ds.tgt_file_name=/home/TestData/nlp/nmt/toy_data/wmt14-de-en.ref \
              model.validation_ds.src_file_name=/home/TestData/nlp/nmt/toy_data/wmt14-de-en.src \
              model.validation_ds.tgt_file_name=/home/TestData/nlp/nmt/toy_data/wmt14-de-en.src \
              model.encoder_tokenizer.vocab_size=2000 \
              model.decoder_tokenizer.vocab_size=2000 \
              ~model.test_ds \
              trainer.devices=[0] \
              trainer.accelerator="gpu" \
              +trainer.fast_dev_run=true \
              exp_manager=null \
              '
            }
        }

        stage('L2: NMT Script Tarred Dataset Creation') {
            steps {
              sh 'cd examples/nlp/machine_translation && \
              python create_tarred_parallel_dataset.py \
              --src_fname /home/TestData/nlp/nmt/toy_data/wmt14-de-en.src \
              --tgt_fname /home/TestData/nlp/nmt/toy_data/wmt14-de-en.ref \
              --out_dir $PWD/out_dir \
              --encoder_tokenizer_vocab_size=2000 \
              --decoder_tokenizer_vocab_size=2000 \
              --tokens_in_batch=1000 \
              --lines_per_dataset_fragment=500 \
              --num_batches_per_tarfile=10 \
              --n_preproc_jobs=2 \
              '
            }
        }
      }
    }
    stage('L2: Megatron NMT Training TP=2') {
      when {
        anyOf {
          branch 'main'
          changeRequest target: 'main'
        }
      }
      failFast true
      steps {
        sh "python examples/nlp/machine_translation/megatron_nmt_training.py \
        trainer.devices=2 \
        trainer.accelerator=gpu \
        trainer.log_every_n_steps=1 \
        trainer.val_check_interval=10 \
        +trainer.limit_val_batches=2 \
        trainer.accumulate_grad_batches=1 \
        trainer.max_steps=10 \
        trainer.precision=16 \
        trainer.gradient_clip_val=1.0 \
        exp_manager.exp_dir=examples/nlp/machine_translation/megatron_nmt_results \
        model.tensor_model_parallel_size=2 \
        model.seq_length=128 \
        model.encoder.num_layers=4 \
        model.encoder.hidden_size=64 \
        model.encoder.num_attention_heads=8 \
        model.encoder.activation='swiglu' \
        model.encoder.masked_softmax_fusion=False \
        model.encoder.bias_activation_fusion=False \
        model.encoder.activations_checkpoint_method='block' \
        model.encoder.activations_checkpoint_num_layers=1 \
        model.decoder.num_layers=2 \
        model.decoder.hidden_size=64 \
        model.decoder.num_attention_heads=8 \
        model.decoder.activation='swiglu' \
        model.decoder.masked_softmax_fusion=False \
        model.decoder.bias_activation_fusion=False \
        model.decoder.activations_checkpoint_method='block' \
        model.decoder.activations_checkpoint_num_layers=1 \
        model.micro_batch_size=2 \
        model.global_batch_size=4 \
        model.train_ds.src_file_name=/home/TestData/nlp/nmt/toy_data/wmt14-de-en.src \
        model.train_ds.tgt_file_name=/home/TestData/nlp/nmt/toy_data/wmt14-de-en.ref \
        model.validation_ds.src_file_name=/home/TestData/nlp/nmt/toy_data/wmt14-de-en.src \
        model.validation_ds.tgt_file_name=/home/TestData/nlp/nmt/toy_data/wmt14-de-en.ref \
        ~model.test_ds \
        model.train_ds.dataset_type=text_memmap \
        model.encoder_tokenizer.library=sentencepiece \
        model.encoder_tokenizer.model=/home/TestData/nlp/nmt/toy_data/spm_64k_all_langs_plus_en.model \
        model.decoder_tokenizer.library=sentencepiece \
        model.decoder_tokenizer.model=/home/TestData/nlp/nmt/toy_data/spm_64k_all_langs_plus_en.model"
        sh "python examples/nlp/machine_translation/megatron_nmt_training.py \
        trainer.devices=2 \
        trainer.accelerator=gpu \
        trainer.log_every_n_steps=1 \
        trainer.val_check_interval=10 \
        +trainer.limit_val_batches=2 \
        trainer.accumulate_grad_batches=1 \
        trainer.max_steps=10 \
        trainer.precision=16 \
        trainer.gradient_clip_val=1.0 \
        exp_manager.exp_dir=examples/nlp/machine_translation/megatron_nmt_results \
        model.tensor_model_parallel_size=2 \
        model.seq_length=128 \
        model.encoder.num_layers=4 \
        model.encoder.hidden_size=64 \
        model.encoder.num_attention_heads=8 \
        model.encoder.activation='swiglu' \
        model.encoder.masked_softmax_fusion=False \
        model.encoder.bias_activation_fusion=False \
        model.encoder.activations_checkpoint_method='block' \
        model.encoder.activations_checkpoint_num_layers=1 \
        model.decoder.num_layers=2 \
        model.decoder.hidden_size=64 \
        model.decoder.num_attention_heads=8 \
        model.decoder.activation='swiglu' \
        model.decoder.masked_softmax_fusion=False \
        model.decoder.bias_activation_fusion=False \
        model.decoder.activations_checkpoint_method='block' \
        model.decoder.activations_checkpoint_num_layers=1 \
        model.micro_batch_size=2 \
        model.global_batch_size=4 \
        model.train_ds.src_file_name=/home/TestData/nlp/nmt/toy_data/wmt14-de-en.src \
        model.train_ds.tgt_file_name=/home/TestData/nlp/nmt/toy_data/wmt14-de-en.ref \
        model.validation_ds.src_file_name=/home/TestData/nlp/nmt/toy_data/wmt14-de-en.src \
        model.validation_ds.tgt_file_name=/home/TestData/nlp/nmt/toy_data/wmt14-de-en.ref \
        ~model.test_ds \
        model.train_ds.dataset_type=text_memmap \
        model.encoder_tokenizer.library=sentencepiece \
        model.encoder_tokenizer.model=/home/TestData/nlp/nmt/toy_data/spm_64k_all_langs_plus_en.model \
        model.decoder_tokenizer.library=sentencepiece \
        model.decoder_tokenizer.model=/home/TestData/nlp/nmt/toy_data/spm_64k_all_langs_plus_en.model"
        sh "rm -rf examples/nlp/machine_translation/megatron_nmt_results"
      }
    }

    // stage('L2: NMT Bottleneck Fallback') {
    //   when {
    //     anyOf {
    //       branch 'main'
    //       changeRequest target: 'main'
    //     }
    //   }
    //   failFast true
    //   parallel {
    //     stage('L2: seq2seq (no bottleneck)') {
    //         steps {
    //           sh 'cd examples/nlp/machine_translation && \
    //           enc_dec_nmt-bottleneck.py \
    //           --config-path=conf \
    //           --config-name=aayn_bottleneck \
    //           do_testing=true \
    //           model.model_type=nll \
    //           model.encoder.arch=seq2seq \
    //           model.encoder.hidden_steps=1 \
    //           model.encoder.hidden_blocks=1 \
    //           model.encoder.hidden_init_method=params \
    //           model.encoder.hidden_size=64 \
    //           model.encoder.inner_size=128 \
    //           model.encoder.num_attention_heads=2 \
    //           model.encoder.num_layers=2 \
    //           model.decoder.hidden_size=64 \
    //           model.decoder.inner_size=128 \
    //           model.decoder.num_attention_heads=2 \
    //           model.decoder.num_layers=2 \
    //           model.train_ds.src_file_name=/home/TestData/nlp/nmt/toy_data/wmt14-en-de.src \
    //           model.train_ds.tgt_file_name=/home/TestData/nlp/nmt/toy_data/wmt14-en-de.ref \
    //           model.validation_ds.src_file_name=[/home/TestData/nlp/nmt/toy_data/wmt13-en-de.src,/home/TestData/nlp/nmt/toy_data/wmt14-en-de.src] \
    //           model.validation_ds.tgt_file_name=[/home/TestData/nlp/nmt/toy_data/wmt13-en-de.ref,/home/TestData/nlp/nmt/toy_data/wmt14-en-de.ref] \
    //           model.test_ds.src_file_name=/home/TestData/nlp/nmt/toy_data/wmt13-en-de.src \
    //           model.test_ds.tgt_file_name=/home/TestData/nlp/nmt/toy_data/wmt13-en-de.ref \
    //           model.encoder_tokenizer.tokenizer_model=/home/TestData/nlp/nmt/toy_data/tt_tokenizer.BPE.4096.model \
    //           model.decoder_tokenizer.tokenizer_model=/home/TestData/nlp/nmt/toy_data/tt_tokenizer.BPE.4096.model \
    //           trainer.devices=[1] \
    //           trainer.accelerator="gpu" \
    //           +trainer.fast_dev_run=true \
    //           +trainer.limit_test_batches=2 \
    //           exp_manager=null \
    //           '
    //         }
    //     }
    //   }
    // }
    // stage('L2: NMT Bottleneck Architecture') {
    //   when {
    //     anyOf {
    //       branch 'main'
    //       changeRequest target: 'main'
    //     }
    //   }
    //   failFast true
    //   parallel {
    //     stage('Bridge Encoder (identity)') {
    //         steps {
    //           sh 'cd examples/nlp/machine_translation && \
    //           enc_dec_nmt-bottleneck.py \
    //           --config-path=conf \
    //           --config-name=aayn_bottleneck \
    //           do_testing=true \
    //           model.model_type=nll \
    //           model.encoder.arch=bridge \
    //           model.encoder.hidden_steps=1 \
    //           model.encoder.hidden_blocks=1 \
    //           model.encoder.hidden_init_method=identity \
    //           model.encoder.hidden_size=64 \
    //           model.encoder.inner_size=128 \
    //           model.encoder.num_attention_heads=2 \
    //           model.encoder.num_layers=2 \
    //           model.decoder.hidden_size=64 \
    //           model.decoder.inner_size=128 \
    //           model.decoder.num_attention_heads=2 \
    //           model.decoder.num_layers=2 \
    //           model.train_ds.src_file_name=/home/TestData/nlp/nmt/toy_data/wmt14-de-en.src \
    //           model.train_ds.tgt_file_name=/home/TestData/nlp/nmt/toy_data/wmt14-de-en.ref \
    //           model.validation_ds.src_file_name=/home/TestData/nlp/nmt/toy_data/wmt14-de-en.src \
    //           model.validation_ds.tgt_file_name=/home/TestData/nlp/nmt/toy_data/wmt14-de-en.src \
    //           model.test_ds.src_file_name=/home/TestData/nlp/nmt/toy_data/wmt14-de-en.src \
    //           model.test_ds.tgt_file_name=/home/TestData/nlp/nmt/toy_data/wmt14-de-en.src \
    //           model.encoder_tokenizer.tokenizer_model=/home/TestData/nlp/nmt/toy_data/tt_tokenizer.BPE.4096.model \
    //           model.decoder_tokenizer.tokenizer_model=/home/TestData/nlp/nmt/toy_data/tt_tokenizer.BPE.4096.model \
    //		 trainer.devices=[0] \
    // 		 trainer.accelerator="gpu" \
    //           +trainer.fast_dev_run=true \
    //           +trainer.limit_test_batches=2 \
    //           exp_manager=null \
    //           '
    //         }
    //     }
    //     stage('Perceiver Encoder (params)') {
    //         steps {
    //           sh 'cd examples/nlp/machine_translation && \
    //           enc_dec_nmt-bottleneck.py \
    //           --config-path=conf \
    //           --config-name=aayn_bottleneck \
    //           do_testing=true \
    //           model.model_type=nll \
    //           model.encoder.arch=perceiver \
    //           model.encoder.hidden_steps=1 \
    //           model.encoder.hidden_blocks=1 \
    //           model.encoder.hidden_init_method=params \
    //           model.encoder.hidden_size=64 \
    //           model.encoder.inner_size=128 \
    //           model.encoder.num_attention_heads=2 \
    //           model.encoder.num_layers=2 \
    //           model.decoder.hidden_size=64 \
    //           model.decoder.inner_size=128 \
    //           model.decoder.num_attention_heads=2 \
    //           model.decoder.num_layers=2 \
    //           model.train_ds.src_file_name=/home/TestData/nlp/nmt/toy_data/wmt14-de-en.src \
    //           model.train_ds.tgt_file_name=/home/TestData/nlp/nmt/toy_data/wmt14-de-en.ref \
    //           model.validation_ds.src_file_name=/home/TestData/nlp/nmt/toy_data/wmt14-de-en.src \
    //           model.validation_ds.tgt_file_name=/home/TestData/nlp/nmt/toy_data/wmt14-de-en.src \
    //           model.test_ds.src_file_name=/home/TestData/nlp/nmt/toy_data/wmt14-de-en.src \
    //           model.test_ds.tgt_file_name=/home/TestData/nlp/nmt/toy_data/wmt14-de-en.src \
    //           model.encoder_tokenizer.tokenizer_model=/home/TestData/nlp/nmt/toy_data/tt_tokenizer.BPE.4096.model \
    //           model.decoder_tokenizer.tokenizer_model=/home/TestData/nlp/nmt/toy_data/tt_tokenizer.BPE.4096.model \
    //           trainer.devices=[1] \
    //           trainer.accelerator="gpu" \
    //           +trainer.fast_dev_run=true \
    //           +trainer.limit_test_batches=2 \
    //           exp_manager=null \
    //           '
    //         }
    //     }
    //   }
    // }
    // stage('L2: NMT Bottleneck LVM') {
    //   when {
    //     anyOf {
    //       branch 'main'
    //       changeRequest target: 'main'
    //     }
    //   }
    //   failFast true
    //   parallel {
    //     stage('VAE') {
    //         steps {
    //           sh 'cd examples/nlp/machine_translation && \
    //           enc_dec_nmt-bottleneck.py \
    //           --config-path=conf \
    //           --config-name=aayn_bottleneck \
    //           do_testing=true \
    //           model.model_type=vae \
    //           model.encoder.arch=perceiver \
    //           model.encoder.hidden_steps=1 \
    //           model.encoder.hidden_blocks=1 \
    //           model.encoder.hidden_init_method=params \
    //           model.encoder.hidden_size=64 \
    //           model.encoder.inner_size=128 \
    //           model.encoder.num_attention_heads=2 \
    //           model.encoder.num_layers=2 \
    //           model.decoder.hidden_size=64 \
    //           model.decoder.inner_size=128 \
    //           model.decoder.num_attention_heads=2 \
    //           model.decoder.num_layers=2 \
    //           model.train_ds.src_file_name=/home/TestData/nlp/nmt/toy_data/wmt14-de-en.src \
    //           model.train_ds.tgt_file_name=/home/TestData/nlp/nmt/toy_data/wmt14-de-en.ref \
    //           model.validation_ds.src_file_name=/home/TestData/nlp/nmt/toy_data/wmt14-de-en.src \
    //           model.validation_ds.tgt_file_name=/home/TestData/nlp/nmt/toy_data/wmt14-de-en.src \
    //           model.test_ds.src_file_name=/home/TestData/nlp/nmt/toy_data/wmt14-de-en.src \
    //           model.test_ds.tgt_file_name=/home/TestData/nlp/nmt/toy_data/wmt14-de-en.src \
    //           model.encoder_tokenizer.tokenizer_model=/home/TestData/nlp/nmt/toy_data/tt_tokenizer.BPE.4096.model \
    //           model.decoder_tokenizer.tokenizer_model=/home/TestData/nlp/nmt/toy_data/tt_tokenizer.BPE.4096.model \
    //           trainer.devices=[0] \
    //           trainer.accelerator="gpu" \
    //           +trainer.fast_dev_run=true \
    //           +trainer.limit_test_batches=2 \
    //           exp_manager=null \
    //           '
    //         }
    //     }
    //     stage('MIM') {
    //         steps {
    //           sh 'cd examples/nlp/machine_translation && \
    //           enc_dec_nmt-bottleneck.py \
    //           --config-path=conf \
    //           --config-name=aayn_bottleneck \
    //           do_testing=true \
    //           model.model_type=mim \
    //           model.encoder.arch=perceiver \
    //           model.encoder.hidden_steps=1 \
    //           model.encoder.hidden_blocks=1 \
    //           model.encoder.hidden_init_method=params \
    //           model.encoder.hidden_size=64 \
    //           model.encoder.inner_size=128 \
    //           model.encoder.num_attention_heads=2 \
    //           model.encoder.num_layers=2 \
    //           model.decoder.hidden_size=64 \
    //           model.decoder.inner_size=128 \
    //           model.decoder.num_attention_heads=2 \
    //           model.decoder.num_layers=2 \
    //           model.train_ds.src_file_name=/home/TestData/nlp/nmt/toy_data/wmt14-de-en.src \
    //           model.train_ds.tgt_file_name=/home/TestData/nlp/nmt/toy_data/wmt14-de-en.ref \
    //           model.validation_ds.src_file_name=/home/TestData/nlp/nmt/toy_data/wmt14-de-en.src \
    //           model.validation_ds.tgt_file_name=/home/TestData/nlp/nmt/toy_data/wmt14-de-en.src \
    //           model.test_ds.src_file_name=/home/TestData/nlp/nmt/toy_data/wmt14-de-en.src \
    //           model.test_ds.tgt_file_name=/home/TestData/nlp/nmt/toy_data/wmt14-de-en.src \
    //           model.encoder_tokenizer.tokenizer_model=/home/TestData/nlp/nmt/toy_data/tt_tokenizer.BPE.4096.model \
    //           model.decoder_tokenizer.tokenizer_model=/home/TestData/nlp/nmt/toy_data/tt_tokenizer.BPE.4096.model \
    //           trainer.devices=[1] \
    //           trainer.accelerator="gpu" \
    //           +trainer.fast_dev_run=true \
    //           +trainer.limit_test_batches=2 \
    //           exp_manager=null \
    //           '
    //         }
    //     }
    //   }
    // }
    stage('L2: Megatron Bert Pretraining and Resume Training') {
      when {
        anyOf {
          branch 'main'
          changeRequest target: 'main'
        }
      }
      failFast true
      steps {
        sh "python examples/nlp/language_modeling/megatron_bert_pretraining.py \
        trainer.devices=2 \
        trainer.accelerator=gpu \
        trainer.log_every_n_steps=1 \
        trainer.val_check_interval=10 \
        trainer.limit_val_batches=2 \
        trainer.accumulate_grad_batches=2 \
        trainer.max_steps=10 \
        trainer.precision=16 \
        trainer.gradient_clip_val=1.0 \
        exp_manager.exp_dir=examples/nlp/language_modeling/bert_pretrain_results \
        model.tensor_model_parallel_size=2 \
        model.optim.name=fused_adam \
        model.optim.lr=2e-4 \
        model.optim.sched.warmup_steps=2 \
        model.optim.sched.constant_steps=2 \
        model.optim.sched.min_lr=8e-5 \
        model.max_position_embeddings=128 \
        model.encoder_seq_length=128 \
        model.data.seq_length=128 \
        model.tokenizer.vocab_file=/home/TestData/nlp/megatron_bert/data/bert/vocab.txt \
        model.num_layers=8 \
        model.hidden_size=256 \
        model.num_attention_heads=8 \
        model.activations_checkpoint_method='block' \
        model.activations_checkpoint_num_layers=1 \
        model.data.data_prefix=[.5,/home/TestData/nlp/megatron_bert/data/bert/simple_wiki_bert_preproc_text_sentence,.5,/home/TestData/nlp/megatron_bert/data/bert/simple_wiki_bert_preproc_text_sentence] \
        model.data.index_mapping_dir=examples/nlp/language_modeling/bert_index_mappings"
        sh "python examples/nlp/language_modeling/megatron_bert_pretraining.py \
        trainer.devices=2 \
        trainer.accelerator=gpu \
        trainer.log_every_n_steps=1 \
        trainer.val_check_interval=10 \
        trainer.limit_val_batches=2 \
        trainer.accumulate_grad_batches=2 \
        trainer.max_steps=20 \
        trainer.precision=16 \
        trainer.gradient_clip_val=1.0 \
        exp_manager.exp_dir=examples/nlp/language_modeling/bert_pretrain_results \
        exp_manager.resume_if_exists=True \
        model.tensor_model_parallel_size=2 \
        model.optim.name=fused_adam \
        model.optim.lr=2e-4 \
        model.optim.sched.warmup_steps=2 \
        model.optim.sched.constant_steps=2 \
        model.optim.sched.min_lr=8e-5 \
        model.max_position_embeddings=128 \
        model.encoder_seq_length=128 \
        model.data.seq_length=128 \
        model.tokenizer.vocab_file=/home/TestData/nlp/megatron_bert/data/bert/vocab.txt \
        model.num_layers=8 \
        model.hidden_size=256 \
        model.num_attention_heads=8 \
        model.activations_checkpoint_method='block' \
        model.activations_checkpoint_num_layers=1 \
        model.data.data_prefix=[.5,/home/TestData/nlp/megatron_bert/data/bert/simple_wiki_bert_preproc_text_sentence,.5,/home/TestData/nlp/megatron_bert/data/bert/simple_wiki_bert_preproc_text_sentence] \
        model.data.index_mapping_dir=examples/nlp/language_modeling/bert_index_mappings"
        sh "rm -rf examples/nlp/language_modeling/bert_pretrain_results"
        sh "rm -rf examples/nlp/language_modeling/bert_index_mappings"
      }
    }
    stage('L2: Megatron RETRO Pretraining and Resume Training') {
      when {
        anyOf {
          branch 'main'
          changeRequest target: 'main'
        }
      }
      failFast true
      steps {
        sh "python examples/nlp/language_modeling/megatron_retro_pretraining.py \
        trainer.devices=2 \
        trainer.num_nodes=1 \
        trainer.accelerator=gpu \
        trainer.accumulate_grad_batches=1 \
        trainer.limit_val_batches=2 \
        exp_manager.resume_if_exists=True \
        trainer.max_steps=10 \
        trainer.precision=16 \
        trainer.gradient_clip_val=1.0 \
        trainer.val_check_interval=10 \
        exp_manager.exp_dir=examples/nlp/language_modeling/retro_results \
        model.data.data_prefix='' \
        model.data.knn_index='' \
        model.data.retrieval_prefix='' \
        model.tensor_model_parallel_size=2 \
        model.micro_batch_size=4 \
        model.optim.name=fused_adam \
        model.optim.lr=2e-4 \
        model.optim.sched.warmup_steps=2 \
        model.optim.sched.constant_steps=2 \
        model.optim.sched.min_lr=8e-5 \
        model.max_position_embeddings=128 \
        model.encoder_seq_length=128 \
        model.chunk_size=32 \
        model.enc_num_layers=2 \
        model.dec_num_layers=2 \
        model.enc_cross_attention=[1] \
        model.dec_cross_attention=[1] \
        +model.data.mock=True"
        sh "python examples/nlp/language_modeling/megatron_retro_pretraining.py \
        trainer.devices=2 \
        trainer.num_nodes=1 \
        trainer.accelerator=gpu \
        trainer.accumulate_grad_batches=1 \
        trainer.limit_val_batches=2 \
        exp_manager.resume_if_exists=True \
        trainer.max_steps=20 \
        trainer.precision=16 \
        trainer.gradient_clip_val=1.0 \
        trainer.val_check_interval=10 \
        exp_manager.exp_dir=examples/nlp/language_modeling/retro_results \
        model.data.data_prefix='' \
        model.data.knn_index='' \
        model.data.retrieval_prefix='' \
        model.tensor_model_parallel_size=2 \
        model.micro_batch_size=4 \
        model.optim.name=fused_adam \
        model.optim.lr=2e-4 \
        model.optim.sched.warmup_steps=2 \
        model.optim.sched.constant_steps=2 \
        model.optim.sched.min_lr=8e-5 \
        model.max_position_embeddings=128 \
        model.encoder_seq_length=128 \
        model.chunk_size=32 \
        model.enc_num_layers=2 \
        model.dec_num_layers=2 \
        model.enc_cross_attention=[1] \
        model.dec_cross_attention=[1] \
        +model.data.mock=True"
        sh "rm -rf examples/nlp/language_modeling/retro_results"
      }
    }
    stage('L2: Megatron RETRO muTransfer Pretraining Performance') {
      when {
        anyOf {
          branch 'main'
          changeRequest target: 'main'
        }
      }
      failFast true
      steps {
            sh "python examples/nlp/language_modeling/megatron_retro_mutransfer_pretrain.py \
                trainer.devices=2 \
                trainer.num_nodes=1 \
                trainer.accelerator=gpu \
                trainer.accumulate_grad_batches=1 \
                trainer.max_steps=100 \
                trainer.log_every_n_steps=1 \
                trainer.precision=16 \
                trainer.val_check_interval=100 \
                trainer.limit_val_batches=0 \
                trainer.gradient_clip_val=1.0 \
                +trainer.num_sanity_val_steps=0 \
                exp_manager.exp_dir=examples/nlp/language_modeling/retro_results/ \
                +exp_manager.version=smalltest \
                model.data.neighbors=2 \
                model.megatron_amp_O2=False \
                model.apply_query_key_layer_scaling=False \
                model.tensor_model_parallel_size=1 \
                model.optim.name=muadamw \
                model.optim.weight_decay=0.1 \
                model.optim.betas=[0.9,0.95] \
                model.optim.lr=6e-4 \
                model.optim.sched.warmup_steps=1000 \
                model.optim.sched.constant_steps=0 \
                model.optim.sched.min_lr=6e-5 \
                model.add_position_embedding=False \
                model.enc_num_layers=2 \
                model.dec_num_layers=6 \
                model.enc_cross_attention=[0] \
                model.dec_cross_attention=[3,5] \
                model.hidden_size=96 \
                model.ffn_hidden_size=384 \
                model.init_method_std=0.023 \
                model.num_attention_heads=12 \
                model.max_position_embeddings=1024 \
                model.encoder_seq_length=1024 \
                model.tokenizer.library=megatron \
                model.tokenizer.type=GPT2BPETokenizer \
                model.tokenizer.merge_file=/home/TestData/nlp/megatron_retro/gpt2-merges.txt \
                model.tokenizer.vocab_file=/home/TestData/nlp/megatron_retro/gpt2-vocab.json \
                model.data.data_prefix=[/home/TestData/nlp/megatron_retro/retro_wiki_test_text_document] \
                model.data.knn_index=[/home/TestData/nlp/megatron_retro/knn2_map_wiki_test.idx] \
                model.data.retrieval_prefix=/home/TestData/nlp/megatron_retro/retro_wiki_test_text_document \
                model.data.index_mapping_dir=/home/TestData/nlp/megatron_retro \
                model.data.num_workers=8 \
                model.micro_batch_size=8 \
                model.normalization=rmsnorm \
                model.transformer_block_type=pre_ln \
                model.bias_activation_fusion=True \
                model.bias_dropout_add_fusion=False \
                model.masked_softmax_fusion=True \
                model.hidden_dropout=0 \
                model.attention_dropout=0 \
                model.fp32_residual_connection=True \
                model.shape_file=/home/TestData/nlp/megatron_retro/o1_rel_shape_info_tiny.yaml"
        sh '''python -c "import pandas as pd
import pathlib
from pandas.testing import assert_frame_equal
from tensorboard.backend.event_processing.event_accumulator import EventAccumulator
import torch
if not (torch.cuda.is_available() and torch.cuda.get_device_properties(0).major == 8):
    import sys
    sys.exit(0)
event_file = list(pathlib.Path('examples/nlp/language_modeling/retro_results/megatron_retro/smalltest').glob('events.out.tfevents*'))[0]
ea = EventAccumulator(str(event_file)).Reload()
vals = []
for i in ea.Scalars('reduced_train_loss'):
    vals.append(i.value)
training_curve = pd.DataFrame({'loss': vals})
gt_curve = pd.read_csv('/home/TestData/nlp/megatron_retro/expected_learning_curve.csv')
assert_frame_equal(training_curve, gt_curve, rtol=1e-3, atol=1e-3)"'''
        sh "rm -rf examples/nlp/language_modeling/retro_results"
      }
    }
    stage('L2: BioMegatron Bert NER Task') {
      when {
        anyOf {
          branch 'main'
          changeRequest target: 'main'
        }
      }
      failFast true
      steps {
        sh "python examples/nlp/token_classification/token_classification_train.py \
        exp_manager.exp_dir=examples/nlp/language_modeling/token_classification_results \
        trainer.max_epochs=1 \
        model.dataset.data_dir=/home/TestData/nlp/ner \
        model.language_model.pretrained_model_name=biomegatron345m_biovocab_30k_cased \
        model.tokenizer.tokenizer_name=null"
        sh "rm -rf examples/nlp/language_modeling/token_classification_results"
      }
    }
    stage('L2: Megatron GPT Pretraining and Resume Training TP=2') {
      when {
        anyOf {
          branch 'main'
          changeRequest target: 'main'
        }
      }
      failFast true
      steps {
        sh "python examples/nlp/language_modeling/megatron_gpt_pretraining.py \
        trainer.devices=2 \
        trainer.accelerator=gpu \
        trainer.log_every_n_steps=1 \
        trainer.val_check_interval=2 \
        trainer.limit_val_batches=2 \
        trainer.accumulate_grad_batches=1 \
        trainer.max_steps=3 \
        trainer.precision=16 \
        trainer.gradient_clip_val=1.0 \
        exp_manager.exp_dir=examples/nlp/language_modeling/gpt_pretrain_results \
        model.tensor_model_parallel_size=2 \
        model.optim.name=fused_adam \
        model.optim.lr=2e-4 \
        model.optim.sched.warmup_steps=1 \
        model.optim.sched.constant_steps=1 \
        model.optim.sched.min_lr=8e-5 \
        model.max_position_embeddings=128 \
        model.encoder_seq_length=128 \
        model.data.seq_length=128 \
        model.tokenizer.vocab_file=/home/TestData/nlp/megatron_gpt/data/gpt/vocab.json \
        model.tokenizer.merge_file=/home/TestData/nlp/megatron_gpt/data/gpt/merges.txt \
        model.num_layers=8 \
        model.hidden_size=256 \
        model.num_attention_heads=8 \
        model.activations_checkpoint_method='block' \
        model.activations_checkpoint_num_layers=1 \
        model.data.data_prefix=[.5,/home/TestData/nlp/megatron_gpt/data/gpt/simple_wiki_gpt_preproc_text_document,.5,/home/TestData/nlp/megatron_gpt/data/gpt/simple_wiki_gpt_preproc_text_document] \
        model.data.index_mapping_dir=examples/nlp/language_modeling/gpt_index_mappings"
        sh "python examples/nlp/language_modeling/megatron_gpt_pretraining.py \
        trainer.devices=2 \
        trainer.accelerator=gpu \
        trainer.log_every_n_steps=1 \
        trainer.val_check_interval=2 \
        trainer.limit_val_batches=1 \
        trainer.accumulate_grad_batches=1 \
        trainer.max_steps=6 \
        trainer.precision=16 \
        trainer.gradient_clip_val=1.0 \
        exp_manager.exp_dir=examples/nlp/language_modeling/gpt_pretrain_results \
        exp_manager.resume_if_exists=True \
        model.tensor_model_parallel_size=2 \
        model.optim.name=fused_adam \
        model.optim.lr=2e-4 \
        model.optim.sched.warmup_steps=2 \
        model.optim.sched.constant_steps=2 \
        model.optim.sched.min_lr=8e-5 \
        model.max_position_embeddings=128 \
        model.encoder_seq_length=128 \
        model.data.seq_length=128 \
        model.tokenizer.vocab_file=/home/TestData/nlp/megatron_gpt/data/gpt/vocab.json \
        model.tokenizer.merge_file=/home/TestData/nlp/megatron_gpt/data/gpt/merges.txt \
        model.num_layers=8 \
        model.hidden_size=256 \
        model.num_attention_heads=8 \
        model.activations_checkpoint_method='block' \
        model.activations_checkpoint_num_layers=1 \
        model.data.data_prefix=[.5,/home/TestData/nlp/megatron_gpt/data/gpt/simple_wiki_gpt_preproc_text_document,.5,/home/TestData/nlp/megatron_gpt/data/gpt/simple_wiki_gpt_preproc_text_document] \
        model.data.index_mapping_dir=examples/nlp/language_modeling/gpt_index_mappings"
        sh "rm -rf examples/nlp/language_modeling/gpt_pretrain_results"
        sh "rm -rf examples/nlp/language_modeling/gpt_index_mappings"
      }
    }
    stage('L2: Megatron GPT Pretraining and Resume Training PP=2') {
      when {
        anyOf {
          branch 'main'
          changeRequest target: 'main'
        }
      }
      failFast true
      steps {
        sh "python examples/nlp/language_modeling/megatron_gpt_pretraining.py \
        trainer.devices=2 \
        trainer.log_every_n_steps=1 \
        trainer.val_check_interval=2 \
        trainer.limit_val_batches=2 \
        trainer.accumulate_grad_batches=1 \
        trainer.max_steps=3 \
        trainer.precision=16 \
        trainer.gradient_clip_val=1.0 \
        exp_manager.exp_dir=examples/nlp/language_modeling/gpt_pretrain_results \
        model.pipeline_model_parallel_size=2 \
        model.tensor_model_parallel_size=1 \
        model.optim.name=fused_adam \
        model.optim.lr=2e-4 \
        model.optim.sched.warmup_steps=1 \
        model.optim.sched.constant_steps=1 \
        model.optim.sched.min_lr=8e-5 \
        model.max_position_embeddings=128 \
        model.encoder_seq_length=128 \
        model.data.seq_length=128 \
        model.tokenizer.vocab_file=/home/TestData/nlp/megatron_gpt/data/gpt/vocab.json \
        model.tokenizer.merge_file=/home/TestData/nlp/megatron_gpt/data/gpt/merges.txt \
        model.num_layers=8 \
        model.hidden_size=256 \
        model.num_attention_heads=8 \
        model.activations_checkpoint_method='block' \
        model.activations_checkpoint_num_layers=1 \
        model.data.data_prefix=[.5,/home/TestData/nlp/megatron_gpt/data/gpt/simple_wiki_gpt_preproc_text_document,.5,/home/TestData/nlp/megatron_gpt/data/gpt/simple_wiki_gpt_preproc_text_document] \
        model.data.index_mapping_dir=examples/nlp/language_modeling/gpt_index_mappings"
        sh "python examples/nlp/language_modeling/megatron_gpt_pretraining.py \
        trainer.devices=2 \
        trainer.log_every_n_steps=1 \
        trainer.val_check_interval=2 \
        trainer.limit_val_batches=2 \
        trainer.accumulate_grad_batches=1 \
        trainer.max_steps=6 \
        trainer.precision=16 \
        trainer.gradient_clip_val=1.0 \
        exp_manager.exp_dir=examples/nlp/language_modeling/gpt_pretrain_results \
        exp_manager.resume_if_exists=True \
        model.pipeline_model_parallel_size=2 \
        model.tensor_model_parallel_size=1 \
        model.optim.name=fused_adam \
        model.optim.lr=2e-4 \
        model.optim.sched.warmup_steps=2 \
        model.optim.sched.constant_steps=2 \
        model.optim.sched.min_lr=8e-5 \
        model.max_position_embeddings=128 \
        model.encoder_seq_length=128 \
        model.data.seq_length=128 \
        model.tokenizer.vocab_file=/home/TestData/nlp/megatron_gpt/data/gpt/vocab.json \
        model.tokenizer.merge_file=/home/TestData/nlp/megatron_gpt/data/gpt/merges.txt \
        model.num_layers=8 \
        model.hidden_size=256 \
        model.num_attention_heads=8 \
        model.activations_checkpoint_method='block' \
        model.activations_checkpoint_num_layers=1 \
        model.data.data_prefix=[.5,/home/TestData/nlp/megatron_gpt/data/gpt/simple_wiki_gpt_preproc_text_document,.5,/home/TestData/nlp/megatron_gpt/data/gpt/simple_wiki_gpt_preproc_text_document] \
        model.data.index_mapping_dir=examples/nlp/language_modeling/gpt_index_mappings"
        sh "rm -rf examples/nlp/language_modeling/gpt_pretrain_results"
        sh "rm -rf examples/nlp/language_modeling/gpt_index_mappings"
      }
    }
    stage('L2: Megatron GPT Eval') {
      when {
        anyOf {
          branch 'main'
          changeRequest target: 'main'
        }
      }
      failFast true
      steps{
        sh "python examples/nlp/language_modeling/megatron_gpt_eval.py \
            gpt_model_file=/home/TestData/nlp/megatron_gpt/125M/megatron_gpt.nemo \
            prompts=['How to fix GPU memory? A:'] \
            tensor_model_parallel_size=1 \
            inference.tokens_to_generate=32 \
            trainer.precision=16"
      }
    }
    stage('L2: Megatron GPT Eval PP2') {
      when {
        anyOf {
          branch 'main'
          changeRequest target: 'main'
        }
      }
      failFast true
      steps {
        sh "python examples/nlp/language_modeling/megatron_gpt_eval.py \
            gpt_model_file=/home/TestData/nlp/megatron_gpt/PP2/gpt_pp2_tp1.nemo \
            server=False \
            tensor_model_parallel_size=1 \
            pipeline_model_parallel_size=2 \
            trainer.devices=2 \
            trainer.num_nodes=1"
      }
    }
    stage('L2: Megatron GPT Prompt Learning') {
      when {
        anyOf {
          branch 'main'
          changeRequest target: 'main'
        }
      }
      failFast true
      parallel{
        stage('GPT Prompt Learning TP=2 PP=1') {
          steps {
            sh "python examples/nlp/language_modeling/megatron_gpt_prompt_learning.py \
                --config-name=megatron_gpt_prompt_learning_config \
                name='/home/TestData/nlp/prompt_learning/p_tuning_test_tp' \
                trainer.devices=2 \
                trainer.max_steps=6 \
                trainer.max_epochs=null \
                model.tensor_model_parallel_size=2 \
                model.language_model_path='/home/TestData/nlp/megatron_gpt/tiny/megatron_14m_gpt_tp2_pp1.nemo' \
                model.existing_tasks=[] \
                model.new_tasks=['rte'] \
                model.data.train_ds=['/home/TestData/nlp/prompt_learning/rte_CI_test.jsonl'] \
                model.data.validation_ds=['/home/TestData/nlp/prompt_learning/rte_CI_test.jsonl'] \
                model.global_batch_size=4"
            sh "rm -rf /home/TestData/nlp/prompt_learning/p_tuning_test_tp"
            sh "python examples/nlp/language_modeling/megatron_gpt_prompt_learning_eval.py \
                virtual_prompt_model_file='/home/TestData/nlp/prompt_learning/p_tuning_test_tp.nemo' \
                gpt_model_file='/home/TestData/nlp/megatron_gpt/tiny/megatron_14m_gpt_tp2_pp1.nemo' \
                inference.greedy=True \
                inference.add_BOS=False \
                trainer.devices=2 \
                tensor_model_parallel_size=2 \
                pred_file_path=/home/TestData/nlp/prompt_learning/p_tuning_test_tp_preds.txt \
                data_paths=['/home/TestData/nlp/prompt_learning/rte_CI_test.jsonl']"
            sh "rm -rf /home/TestData/nlp/prompt_learning/p_tuning_test_tp.nemo"
            sh "rm -rf /home/TestData/nlp/prompt_learning/p_tuning_test_tp_preds.txt"
          }
        }
        stage('GPT Prompt Learning TP=1 PP=2') {
          steps {
            sh "python examples/nlp/language_modeling/megatron_gpt_prompt_learning.py \
                --config-name=megatron_gpt_prompt_learning_config \
                name='/home/TestData/nlp/prompt_learning/p_tuning_test_pp' \
                trainer.devices=2 \
                trainer.max_steps=6 \
                trainer.max_epochs=null \
                model.pipeline_model_parallel_size=2 \
                model.language_model_path='/home/TestData/nlp/megatron_gpt/tiny/megatron_14m_gpt_tp1_pp2.nemo' \
                model.existing_tasks=[] \
                model.new_tasks=['boolq'] \
                model.data.train_ds=['/home/TestData/nlp/prompt_learning/boolq_CI_test.jsonl'] \
                model.data.validation_ds=['/home/TestData/nlp/prompt_learning/boolq_CI_test.jsonl'] \
                model.global_batch_size=4"
            sh "rm -rf /home/TestData/nlp/prompt_learning/p_tuning_test_pp"
            sh "python examples/nlp/language_modeling/megatron_gpt_prompt_learning_eval.py \
                virtual_prompt_model_file='/home/TestData/nlp/prompt_learning/p_tuning_test_pp.nemo' \
                gpt_model_file='/home/TestData/nlp/megatron_gpt/tiny/megatron_14m_gpt_tp1_pp2.nemo' \
                inference.greedy=True \
                inference.add_BOS=False \
                trainer.devices=2 \
                pipeline_model_parallel_size=2 \
                pred_file_path=/home/TestData/nlp/prompt_learning/p_tuning_test_pp_preds.txt \
                data_paths=['/home/TestData/nlp/prompt_learning/boolq_CI_test.jsonl']"
            sh "rm -rf /home/TestData/nlp/prompt_learning/p_tuning_test_pp.nemo"
            sh "rm -rf /home/TestData/nlp/prompt_learning/p_tuning_test_pp_preds.txt"
          }
        }
      }
    }



    // TODO: Add this test back. Test was failing on CI machines due to HW error
    // stage('L2: Megatron GPT Convert from Megatron-LM checkpoing and Eval') {
    //   when {
    //     anyOf {
    //       branch 'main'
    //       changeRequest target: 'main'
    //     }
    //   }
    //   failFast true
    //   steps {
    //     sh "python -m torch.distributed.launch --nproc_per_node=2 \
    //     examples/nlp/language_modeling/megatron_lm_ckpt_to_nemo.py \
    //     --checkpoint_folder=/home/TestData/nlp/megatron_gpt/data/gpt/iter_0008700 \
    //     --checkpoint_name=model_optim_rng.pt \
    //     --hparams_file=/home/TestData/nlp/megatron_gpt/data/gpt/iter_0008700/hparams.yaml \
    //     --nemo_file_path=examples/nlp/language_modeling/small_gpt.nemo \
    //     --model_type=gpt \
    //     --pipeline_model_parallel_size=1 \
    //     --gpus_per_node=2 \
    //     --tensor_model_parallel_size=2"
    //     sh "python examples/nlp/language_modeling/megatron_gpt_eval.py \
    //     --gpt_model_file=examples/nlp/language_modeling/small_gpt.nemo \
    //     --tokens_to_generate=32 \
    //     --tensor_model_parallel_size=2 \
    //     --prompt='This is a test.'"
    //     sh "rm examples/nlp/language_modeling/small_gpt.nemo"
    //   }
    // }
    stage('L2: Megatron Change Partitions') {
      when {
        anyOf {
          branch 'main'
          changeRequest target: 'main'
        }
      }
      failFast true
      parallel{
        stage('Reduce Num Partitions (2 to 1)'){
          steps{
            sh "python examples/nlp/language_modeling/megatron_change_num_partitions.py \
                --model_file \
                /home/TestData/nlp/megatron_gpt/TP2/megatron_gpt_tp2.nemo \
                --target_file \
                /home/TestData/nlp/megatron_gpt/TP2/test-reduce.nemo \
                --tensor_model_parallel_size \
                2 \
                --target_tensor_model_parallel_size \
                1"
            sh "rm /home/TestData/nlp/megatron_gpt/TP2/test-reduce.nemo"
          }
        }
        stage('Increase Num Partitions (2 to 4)'){
          steps{
            sh "python examples/nlp/language_modeling/megatron_change_num_partitions.py \
                --model_file \
                /home/TestData/nlp/megatron_gpt/TP2/megatron_gpt_tp2.nemo \
                --target_file \
                /home/TestData/nlp/megatron_gpt/TP2/test-increase.nemo \
                --tensor_model_parallel_size \
                2 \
                --target_tensor_model_parallel_size \
                4"
            sh "rm /home/TestData/nlp/megatron_gpt/TP2/test-increase.nemo"
          }
        }
      }
    }
    stage('L2: Megatron T5 Pretraining and Resume Training TP=2') {
      when {
        anyOf {
          branch 'main'
          changeRequest target: 'main'
        }
      }
      failFast true
      steps {
        sh "python examples/nlp/language_modeling/megatron_t5_pretraining.py \
        trainer.devices=2 \
        trainer.accelerator=gpu \
        trainer.log_every_n_steps=1 \
        trainer.val_check_interval=10 \
        trainer.limit_val_batches=2 \
        trainer.accumulate_grad_batches=1 \
        trainer.max_steps=10 \
        trainer.precision=16 \
        trainer.gradient_clip_val=1.0 \
        exp_manager.exp_dir=examples/nlp/language_modeling/t5_pretrain_results \
        model.tensor_model_parallel_size=2 \
        model.seq_length=128 \
        model.encoder.num_layers=4 \
        model.encoder.hidden_size=64 \
        model.encoder.num_attention_heads=8 \
        model.encoder.activation='swiglu' \
        model.encoder.masked_softmax_fusion=False \
        model.encoder.bias_activation_fusion=False \
        model.encoder.activations_checkpoint_method='block' \
        model.encoder.activations_checkpoint_num_layers=1 \
        model.encoder.position_embedding_type=relative \
        model.decoder.num_layers=2 \
        model.decoder.hidden_size=64 \
        model.decoder.num_attention_heads=8 \
        model.decoder.activation='swiglu' \
        model.decoder.masked_softmax_fusion=False \
        model.decoder.bias_activation_fusion=False \
        model.decoder.activations_checkpoint_method='block' \
        model.decoder.activations_checkpoint_num_layers=1 \
        model.encoder.transformer_block_type='pre_ln' \
        model.decoder.transformer_block_type='pre_ln' \
        model.data.data_prefix=[.5,/home/TestData/nlp/nmt/toy_data/wmt14-de-en.src,.5,/home/TestData/nlp/nmt/toy_data/wmt14-de-en.ref] \
        model.data.index_mapping_dir=examples/nlp/language_modeling/t5_index_mappings \
        model.data.data_impl=text_mmap \
        +model.data.data_impl_kwargs.newline_int=10 \
        +model.data.data_impl_kwargs.header_lines=0 \
        +model.data.data_impl_kwargs.workers=null \
        +model.data.data_impl_kwargs.sort_dataset_paths=False \
        model.share_token_embeddings=False \
        model.share_decoder_tokens_head_embeddings=False"
        sh "python examples/nlp/language_modeling/megatron_t5_pretraining.py \
        trainer.devices=2 \
        trainer.accelerator=gpu \
        trainer.log_every_n_steps=1 \
        trainer.val_check_interval=10 \
        trainer.limit_val_batches=2 \
        trainer.accumulate_grad_batches=1 \
        trainer.max_steps=10 \
        trainer.precision=16 \
        trainer.gradient_clip_val=1.0 \
        exp_manager.exp_dir=examples/nlp/language_modeling/t5_pretrain_results \
        exp_manager.resume_if_exists=True \
        model.tensor_model_parallel_size=2 \
        model.seq_length=128 \
        model.encoder.num_layers=4 \
        model.encoder.hidden_size=64 \
        model.encoder.num_attention_heads=8 \
        model.encoder.activation='swiglu' \
        model.encoder.masked_softmax_fusion=False \
        model.encoder.bias_activation_fusion=False \
        model.encoder.activations_checkpoint_method='block' \
        model.encoder.activations_checkpoint_num_layers=1 \
        model.encoder.position_embedding_type=relative \
        model.decoder.num_layers=2 \
        model.decoder.hidden_size=64 \
        model.decoder.num_attention_heads=8 \
        model.decoder.activation='swiglu' \
        model.decoder.masked_softmax_fusion=False \
        model.decoder.bias_activation_fusion=False \
        model.decoder.activations_checkpoint_method='block' \
        model.decoder.activations_checkpoint_num_layers=1 \
        model.encoder.transformer_block_type='pre_ln' \
        model.decoder.transformer_block_type='pre_ln' \
        model.data.data_prefix=[.5,/home/TestData/nlp/nmt/toy_data/wmt14-de-en.src,.5,/home/TestData/nlp/nmt/toy_data/wmt14-de-en.ref] \
        model.data.index_mapping_dir=examples/nlp/language_modeling/t5_index_mappings \
        model.data.data_impl=text_mmap \
        +model.data.data_impl_kwargs.newline_int=10 \
        +model.data.data_impl_kwargs.header_lines=0 \
        +model.data.data_impl_kwargs.workers=null \
        +model.data.data_impl_kwargs.sort_dataset_paths=False \
        model.share_token_embeddings=False \
        model.share_decoder_tokens_head_embeddings=False"
        sh "rm -rf examples/nlp/language_modeling/t5_pretrain_results"
        sh "rm -rf examples/nlp/language_modeling/t5_index_mappings"
      }
    }
    stage('L2: Megatron T5 Pretraining and Resume Training PP=2') {
      when {
        anyOf {
          branch 'main'
          changeRequest target: 'main'
        }
      }
      failFast true
      steps {
        sh "python examples/nlp/language_modeling/megatron_t5_pretraining.py \
        trainer.devices=2 \
        trainer.accelerator=gpu \
        trainer.log_every_n_steps=1 \
        trainer.val_check_interval=10 \
        trainer.limit_val_batches=2 \
        trainer.accumulate_grad_batches=1 \
        trainer.max_steps=10 \
        trainer.precision=16 \
        trainer.gradient_clip_val=1.0 \
        exp_manager.exp_dir=examples/nlp/language_modeling/t5_pretrain_results \
        model.pipeline_model_parallel_size=2 \
        model.pipeline_model_parallel_split_rank=1 \
        model.seq_length=256 \
        model.encoder.num_layers=4 \
        model.decoder.num_layers=1 \
        model.encoder.hidden_size=64 \
        model.decoder.hidden_size=64 \
        model.encoder.num_attention_heads=8 \
        model.decoder.num_attention_heads=8 \
        model.decoder.ffn_hidden_size=2048 \
        model.encoder.activation='gelu' \
        model.encoder.activations_checkpoint_method='block' \
        model.encoder.activations_checkpoint_num_layers=1 \
        model.encoder.transformer_block_type='pre_ln' \
        model.decoder.transformer_block_type='post_ln' \
        model.data.data_prefix=[.5,/home/TestData/nlp/megatron_t5/data/pile_val_small_bert_tokenizer_text_document,.5,/home/TestData/nlp/megatron_t5/data/pile_val_small_bert_tokenizer_text_document] \
        model.data.index_mapping_dir=examples/nlp/language_modeling/t5_index_mappings"
        sh "python examples/nlp/language_modeling/megatron_t5_pretraining.py \
        trainer.devices=2 \
        trainer.accelerator=gpu \
        trainer.log_every_n_steps=1 \
        trainer.val_check_interval=10 \
        trainer.limit_val_batches=2 \
        trainer.accumulate_grad_batches=1 \
        trainer.max_steps=10 \
        trainer.precision=16 \
        trainer.gradient_clip_val=1.0 \
        exp_manager.exp_dir=examples/nlp/language_modeling/t5_pretrain_results \
        exp_manager.resume_if_exists=True \
        model.pipeline_model_parallel_size=2 \
        model.pipeline_model_parallel_split_rank=1 \
        model.seq_length=256 \
        model.encoder.num_layers=4 \
        model.decoder.num_layers=1 \
        model.encoder.hidden_size=64 \
        model.decoder.hidden_size=64 \
        model.encoder.num_attention_heads=8 \
        model.decoder.num_attention_heads=8 \
        model.decoder.ffn_hidden_size=2048 \
        model.encoder.activation='gelu' \
        model.encoder.activations_checkpoint_method='block' \
        model.encoder.activations_checkpoint_num_layers=1 \
        model.encoder.transformer_block_type='pre_ln' \
        model.decoder.transformer_block_type='post_ln' \
        model.data.data_prefix=[.5,/home/TestData/nlp/megatron_t5/data/pile_val_small_bert_tokenizer_text_document,.5,/home/TestData/nlp/megatron_t5/data/pile_val_small_bert_tokenizer_text_document] \
        model.data.index_mapping_dir=examples/nlp/language_modeling/t5_index_mappings"
        sh "rm -rf examples/nlp/language_modeling/t5_pretrain_results"
        sh "rm -rf examples/nlp/language_modeling/t5_index_mappings"
      }
    }
    stage('L2: Megatron T5 Prompt Learning') {
      when {
        anyOf {
          branch 'main'
          changeRequest target: 'main'
        }
      }
      failFast true
      parallel{
        stage('T5 Prompt Learning TP=1 PP=1') {
          steps {
            sh "python examples/nlp/language_modeling/megatron_t5_prompt_learning.py \
                --config-name=megatron_t5_prompt_learning \
                name='/home/TestData/nlp/prompt_learning/t5_p_tuning_test' \
                trainer.devices=1 \
                trainer.max_steps=6 \
                trainer.max_epochs=null \
                model.tensor_model_parallel_size=1 \
                model.language_model_path='/home/TestData/nlp/megatron_t5/8m/megatron_t5_8m-refactor.nemo' \
                model.existing_tasks=[] \
                model.new_tasks=['squad'] \
                model.data.train_ds=['/home/TestData/nlp/prompt_learning/squad_CI_test.jsonl'] \
                model.data.validation_ds=['/home/TestData/nlp/prompt_learning/squad_CI_test.jsonl'] \
                model.global_batch_size=4 \
                model.micro_batch_size=4"
            sh "rm -rf /home/TestData/nlp/prompt_learning/t5_p_tuning_test"
            sh "python examples/nlp/language_modeling/megatron_t5_prompt_learning_eval.py \
                virtual_prompt_model_file='/home/TestData/nlp/prompt_learning/t5_p_tuning_test.nemo' \
                language_model_path='/home/TestData/nlp/megatron_t5/8m/megatron_t5_8m-refactor.nemo' \
                data.test_ds=['/home/TestData/nlp/prompt_learning/squad_CI_test.jsonl'] \
                pred_file_path='/home/TestData/nlp/prompt_learning/t5_p_tuning_test_preds.txt' \
                data.global_batch_size=4 \
                data.micro_batch_size=4"
            sh "rm -rf /home/TestData/nlp/prompt_learning/t5_p_tuning_test.nemo"
            sh "rm -rf /home/TestData/nlp/prompt_learning/t5_p_tuning_test_preds.txt"
          }
        }
        stage('T5 Prompt Learning TP=2 PP=1') {
          steps {
            sh "python examples/nlp/language_modeling/megatron_t5_prompt_learning.py \
                --config-name=megatron_t5_prompt_learning \
                name='/home/TestData/nlp/prompt_learning/t5_p_tuning_test_tp2' \
                trainer.devices=2 \
                trainer.max_steps=6 \
                trainer.max_epochs=null \
                model.tensor_model_parallel_size=2 \
                model.language_model_path='/home/TestData/nlp/megatron_t5/8m/megatron_t5_8m_tp2.nemo' \
                model.existing_tasks=[] \
                model.new_tasks=['squad'] \
                model.data.train_ds=['/home/TestData/nlp/prompt_learning/squad_CI_test.jsonl'] \
                model.data.validation_ds=['/home/TestData/nlp/prompt_learning/squad_CI_test.jsonl'] \
                model.global_batch_size=8 \
                model.micro_batch_size=8"
            sh "rm -rf /home/TestData/nlp/prompt_learning/t5_p_tuning_test_tp2"
            sh "python examples/nlp/language_modeling/megatron_t5_prompt_learning_eval.py \
                virtual_prompt_model_file='/home/TestData/nlp/prompt_learning/t5_p_tuning_test_tp2.nemo' \
                language_model_path='/home/TestData/nlp/megatron_t5/8m/megatron_t5_8m_tp2.nemo' \
                data.test_ds=['/home/TestData/nlp/prompt_learning/squad_CI_test.jsonl'] \
                pred_file_path='/home/TestData/nlp/prompt_learning/t5_p_tuning_test_tp2_preds.txt' \
                tensor_model_parallel_size=2 \
                trainer.devices=2 \
                data.global_batch_size=8 \
                data.micro_batch_size=8"
            sh "rm -rf /home/TestData/nlp/prompt_learning/t5_p_tuning_test_tp2.nemo"
            sh "rm -rf /home/TestData/nlp/prompt_learning/t5_p_tuning_test_tp2_preds.txt"
          }
        }
        stage('T5 Prompt Learning TP=1 PP=2') {
          steps {
            sh "python examples/nlp/language_modeling/megatron_t5_prompt_learning.py \
                --config-name=megatron_t5_prompt_learning \
                name='/home/TestData/nlp/prompt_learning/t5_p_tuning_test_pp2' \
                trainer.devices=2 \
                trainer.max_steps=6 \
                trainer.max_epochs=null \
                model.pipeline_model_parallel_size=2 \
                model.language_model_path='/home/TestData/nlp/megatron_t5/8m/megatron_t5_8m_tp1_pp2.nemo' \
                model.existing_tasks=[] \
                model.new_tasks=['squad'] \
                model.data.train_ds=['/home/TestData/nlp/prompt_learning/squad_CI_test.jsonl'] \
                model.data.validation_ds=['/home/TestData/nlp/prompt_learning/squad_CI_test.jsonl'] \
                model.global_batch_size=8 \
                model.micro_batch_size=8"
            sh "rm -rf /home/TestData/nlp/prompt_learning/t5_p_tuning_test_pp2"
            sh "python examples/nlp/language_modeling/megatron_t5_prompt_learning_eval.py \
                virtual_prompt_model_file='/home/TestData/nlp/prompt_learning/t5_p_tuning_test_pp2.nemo' \
                language_model_path='/home/TestData/nlp/megatron_t5/8m/megatron_t5_8m_tp1_pp2.nemo' \
                data.test_ds=['/home/TestData/nlp/prompt_learning/squad_CI_test.jsonl'] \
                pred_file_path='/home/TestData/nlp/prompt_learning/t5_p_tuning_test_pp2_preds.txt' \
                tensor_model_parallel_size=2 \
                trainer.devices=2 \
                data.global_batch_size=8 \
                data.micro_batch_size=8"
            sh "rm -rf /home/TestData/nlp/prompt_learning/t5_p_tuning_test_pp2.nemo"
            sh "rm -rf /home/TestData/nlp/prompt_learning/t5_p_tuning_test_pp2_preds.txt"
          }
        }
      }
    }
    stage('L2: Megatron UL2 Pretraining and Resume Training TP=2') {
      when {
        anyOf {
          branch 'main'
          changeRequest target: 'main'
        }
      }
      failFast true
      steps {
        sh "python examples/nlp/language_modeling/megatron_t5_pretraining.py -cn megatron_ul2_config \
        trainer.devices=2 \
        trainer.accelerator=gpu \
        trainer.log_every_n_steps=1 \
        trainer.val_check_interval=10 \
        trainer.limit_val_batches=2 \
        trainer.accumulate_grad_batches=1 \
        trainer.max_steps=10 \
        trainer.precision=16 \
        trainer.gradient_clip_val=1.0 \
        exp_manager.exp_dir=examples/nlp/language_modeling/t5_pretrain_results \
        model.tensor_model_parallel_size=2 \
        model.seq_length=128 \
        model.encoder.num_layers=4 \
        model.encoder.hidden_size=64 \
        model.encoder.num_attention_heads=8 \
        model.encoder.activation='swiglu' \
        model.encoder.bias_activation_fusion=False \
        model.encoder.activations_checkpoint_method='block' \
        model.encoder.activations_checkpoint_num_layers=1 \
        model.encoder.transformer_block_type='normformer' \
        model.encoder.headscale=True \
        model.decoder.num_layers=4 \
        model.decoder.hidden_size=64 \
        model.decoder.num_attention_heads=8 \
        model.decoder.activation='geglu' \
        model.decoder.bias_activation_fusion=False \
        model.decoder.activations_checkpoint_method='block' \
        model.decoder.activations_checkpoint_num_layers=1 \
        model.decoder.transformer_block_type='normformer' \
        model.decoder.headscale=False \
        model.data.data_prefix=[.5,/home/TestData/nlp/megatron_t5/data/pile_val_small_bert_tokenizer_text_document,.5,/home/TestData/nlp/megatron_t5/data/pile_val_small_bert_tokenizer_text_document] \
        model.data.index_mapping_dir=examples/nlp/language_modeling/t5_index_mappings"
        sh "python examples/nlp/language_modeling/megatron_t5_pretraining.py \
        trainer.devices=2 \
        trainer.accelerator=gpu \
        trainer.log_every_n_steps=1 \
        trainer.val_check_interval=10 \
        trainer.limit_val_batches=2 \
        trainer.accumulate_grad_batches=1 \
        trainer.max_steps=10 \
        trainer.precision=16 \
        trainer.gradient_clip_val=1.0 \
        exp_manager.exp_dir=examples/nlp/language_modeling/t5_pretrain_results \
        exp_manager.resume_if_exists=True \
        model.tensor_model_parallel_size=2 \
        model.seq_length=128 \
        model.encoder.num_layers=4 \
        model.encoder.hidden_size=64 \
        model.encoder.num_attention_heads=8 \
        model.encoder.activation='swiglu' \
        model.encoder.bias_activation_fusion=False \
        model.encoder.activations_checkpoint_method='block' \
        model.encoder.activations_checkpoint_num_layers=1 \
        model.encoder.transformer_block_type='normformer' \
        model.encoder.headscale=True \
        model.decoder.num_layers=4 \
        model.decoder.hidden_size=64 \
        model.decoder.num_attention_heads=8 \
        model.decoder.activation='geglu' \
        model.decoder.bias_activation_fusion=False \
        model.decoder.activations_checkpoint_method='block' \
        model.decoder.activations_checkpoint_num_layers=1 \
        model.decoder.transformer_block_type='normformer' \
        model.decoder.headscale=False \
        model.data.data_prefix=[.5,/home/TestData/nlp/megatron_t5/data/pile_val_small_bert_tokenizer_text_document,.5,/home/TestData/nlp/megatron_t5/data/pile_val_small_bert_tokenizer_text_document] \
        model.data.index_mapping_dir=examples/nlp/language_modeling/t5_index_mappings"
        sh "rm -rf examples/nlp/language_modeling/t5_pretrain_results"
        sh "rm -rf examples/nlp/language_modeling/t5_index_mappings"
      }
    }
    stage('L2: Megatron T5 Eval') {
      when {
        anyOf {
          branch 'main'
          changeRequest target: 'main'
        }
      }
      failFast true
      steps{
        sh "python examples/nlp/language_modeling/megatron_t5_eval.py \
            --model_file \
            /home/TestData/nlp/megatron_t5/8m/megatron_t5_8m-refactor.nemo \
            --prompt \
            'How do I fix my GPU memory issue? I am seeing <mask> out of memory.' \
            --tensor_model_parallel_size 1"
      }
    }
    stage('L2: Megatron BART Pretraining and Resume Training, TP=2') {
      when {
        anyOf {
          branch 'main'
          changeRequest target: 'main'
        }
      }
      failFast true
      steps {
        sh "python examples/nlp/language_modeling/megatron_bart_pretraining.py \
        trainer.devices=2 \
        trainer.accelerator=gpu \
        trainer.log_every_n_steps=1 \
        trainer.val_check_interval=2 \
        trainer.limit_val_batches=2 \
        trainer.accumulate_grad_batches=1 \
        trainer.max_steps=3 \
        trainer.precision=16 \
        trainer.gradient_clip_val=1.0 \
        exp_manager.exp_dir=examples/nlp/language_modeling/bart_pretrain_results \
        model.tensor_model_parallel_size=2 \
        model.seq_length=128 \
        model.encoder.num_layers=4 \
        model.encoder.hidden_size=64 \
        model.encoder.num_attention_heads=8 \
        model.encoder.activation='reglu' \
        model.encoder.bias_activation_fusion=False \
        model.encoder.activations_checkpoint_method='block' \
        model.encoder.activations_checkpoint_num_layers=1 \
        model.decoder.num_layers=4 \
        model.decoder.hidden_size=64 \
        model.decoder.num_attention_heads=8 \
        model.decoder.activation='reglu' \
        model.decoder.bias_activation_fusion=False \
        model.decoder.activations_checkpoint_method='block' \
        model.decoder.activations_checkpoint_num_layers=1 \
        model.data.data_prefix='{train:[1.0,/home/TestData/nlp/megatron_t5/data/pile_val_small_bert_tokenizer_text_document],test:[/home/TestData/nlp/megatron_t5/data/pile_val_small_bert_tokenizer_text_document], validation:[/home/TestData/nlp/megatron_t5/data/pile_val_small_bert_tokenizer_text_document]}'"
        sh "python examples/nlp/language_modeling/megatron_bart_pretraining.py \
        trainer.devices=2 \
        trainer.accelerator=gpu \
        trainer.log_every_n_steps=1 \
        trainer.val_check_interval=2 \
        trainer.limit_val_batches=1 \
        trainer.accumulate_grad_batches=1 \
        trainer.max_steps=6 \
        trainer.precision=16 \
        trainer.gradient_clip_val=1.0 \
        exp_manager.exp_dir=examples/nlp/language_modeling/bart_pretrain_results \
        exp_manager.resume_if_exists=True \
        model.tensor_model_parallel_size=2 \
        model.seq_length=128 \
        model.encoder.num_layers=4 \
        model.encoder.hidden_size=64 \
        model.encoder.num_attention_heads=8 \
        model.encoder.activation='reglu' \
        model.encoder.bias_activation_fusion=False \
        model.encoder.activations_checkpoint_method='block' \
        model.encoder.activations_checkpoint_num_layers=1 \
        model.decoder.num_layers=4 \
        model.decoder.hidden_size=64 \
        model.decoder.num_attention_heads=8 \
        model.decoder.activation='reglu' \
        model.decoder.bias_activation_fusion=False \
        model.decoder.activations_checkpoint_method='block' \
        model.decoder.activations_checkpoint_num_layers=1 \
        model.data.data_prefix='{train:[1.0,/home/TestData/nlp/megatron_t5/data/pile_val_small_bert_tokenizer_text_document],test:[/home/TestData/nlp/megatron_t5/data/pile_val_small_bert_tokenizer_text_document], validation:[/home/TestData/nlp/megatron_t5/data/pile_val_small_bert_tokenizer_text_document]}'"
        sh "rm -rf examples/nlp/language_modeling/bart_pretrain_results"
      }
    }
    stage('L2: Megatron BART Pretraining and Resume Training, PP=2') {
      when {
        anyOf {
          branch 'main'
          changeRequest target: 'main'
        }
      }
      failFast true
      steps {
        sh "python examples/nlp/language_modeling/megatron_bart_pretraining.py \
        trainer.devices=2 \
        trainer.accelerator=gpu \
        trainer.log_every_n_steps=1 \
        trainer.val_check_interval=10 \
        trainer.limit_val_batches=2 \
        trainer.accumulate_grad_batches=1 \
        trainer.max_steps=10 \
        trainer.precision=16 \
        trainer.gradient_clip_val=1.0 \
        exp_manager.exp_dir=examples/nlp/language_modeling/bart_pretrain_results \
        model.pipeline_model_parallel_size=2 \
        model.pipeline_model_parallel_split_rank=1 \
        model.seq_length=256 \
        model.encoder.num_layers=4 \
        model.encoder.hidden_size=64 \
        model.encoder.num_attention_heads=8 \
        model.encoder.activation='geglu' \
        model.encoder.bias_activation_fusion=False \
        model.encoder.activations_checkpoint_method='block' \
        model.encoder.activations_checkpoint_num_layers=1 \
        model.decoder.num_layers=4 \
        model.decoder.hidden_size=64 \
        model.decoder.num_attention_heads=8 \
        model.decoder.activation='geglu' \
        model.decoder.bias_activation_fusion=False \
        model.decoder.activations_checkpoint_method='block' \
        model.decoder.activations_checkpoint_num_layers=1 \
        model.data.respect_document_boundaries=False \
        model.data.data_prefix=[.5,/home/TestData/nlp/megatron_t5/data/pile_val_small_bert_tokenizer_text_document,.5,/home/TestData/nlp/megatron_t5/data/pile_val_small_bert_tokenizer_text_document]"
        sh "python examples/nlp/language_modeling/megatron_bart_pretraining.py \
        trainer.devices=2 \
        trainer.accelerator=gpu \
        trainer.log_every_n_steps=1 \
        trainer.val_check_interval=10 \
        trainer.limit_val_batches=2 \
        trainer.accumulate_grad_batches=1 \
        trainer.max_steps=10 \
        trainer.precision=16 \
        trainer.gradient_clip_val=1.0 \
        exp_manager.exp_dir=examples/nlp/language_modeling/bart_pretrain_results \
        exp_manager.resume_if_exists=True \
        model.pipeline_model_parallel_size=2 \
        model.pipeline_model_parallel_split_rank=1 \
        model.seq_length=256 \
        model.encoder.num_layers=4 \
        model.encoder.hidden_size=64 \
        model.encoder.num_attention_heads=8 \
        model.encoder.activation='geglu' \
        model.encoder.bias_activation_fusion=False \
        model.encoder.activations_checkpoint_method='block' \
        model.encoder.activations_checkpoint_num_layers=1 \
        model.decoder.num_layers=4 \
        model.decoder.hidden_size=64 \
        model.decoder.num_attention_heads=8 \
        model.decoder.activation='geglu' \
        model.decoder.bias_activation_fusion=False \
        model.decoder.activations_checkpoint_method='block' \
        model.decoder.activations_checkpoint_num_layers=1 \
        model.data.respect_document_boundaries=False \
        model.data.data_prefix=[.5,/home/TestData/nlp/megatron_t5/data/pile_val_small_bert_tokenizer_text_document,.5,/home/TestData/nlp/megatron_t5/data/pile_val_small_bert_tokenizer_text_document]"
        sh "rm -rf examples/nlp/language_modeling/bart_pretrain_results"
      }
    }
    stage('L2: Megatron T5 GLUE/XNLI Finetuning') {
      when {
        anyOf {
          branch 'main'
          changeRequest target: 'main'
        }
      }
      failFast true
      parallel {
        // TODO(Oktai15): update it in 1.8.0 version
        stage('T5 GLUE RTE') {
          steps {
            sh "python examples/nlp/language_modeling/megatron_t5_seq2seq_finetune.py \
            trainer.devices=1 \
            trainer.accelerator=gpu \
            trainer.log_every_n_steps=1 \
            trainer.val_check_interval=1 \
            +trainer.limit_val_batches=2 \
            +trainer.limit_test_batches=2 \
            trainer.accumulate_grad_batches=1 \
            trainer.max_steps=2 \
            trainer.precision=16 \
            exp_manager.exp_dir=examples/nlp/language_modeling/t5_glue_results \
            model.restore_from_path=/home/TestData/nlp/megatron_t5/8m/megatron_t5_8m-refactor.nemo \
            model.pipeline_model_parallel_size=1 \
            model.pipeline_model_parallel_split_rank=0 \
            model.data.train_ds.task_name=rte \
            model.data.train_ds.global_batch_size=4 \
            model.data.train_ds.micro_batch_size=2 \
            model.data.validation_ds.global_batch_size=2 \
            model.data.validation_ds.micro_batch_size=2 \
            model.data.train_ds.file_path=/home/TestData/nlp/megatron_t5/data/train_ci.tsv \
            model.data.validation_ds.task_name=rte \
            model.data.validation_ds.file_path=/home/TestData/nlp/megatron_t5/data/dev_ci.tsv \
            "
            sh "rm -rf examples/nlp/language_modeling/t5_glue_results"
          }
        }
        stage('T5 GLUE XNLI') {
          steps {
            sh "python examples/nlp/language_modeling/megatron_t5_seq2seq_finetune.py \
            -cn megatron_t5_config_finetune_glue_xnli \
            trainer.devices=1 \
            trainer.accelerator=gpu \
            trainer.log_every_n_steps=1 \
            trainer.val_check_interval=1 \
            +trainer.limit_val_batches=2 \
            +trainer.limit_test_batches=2 \
            trainer.accumulate_grad_batches=1 \
            trainer.max_steps=2 \
            trainer.precision=16 \
            exp_manager.exp_dir=examples/nlp/language_modeling/t5_xnli_results \
            model.restore_from_path=/home/TestData/nlp/megatron_t5/8m/megatron_t5_8m-refactor.nemo \
            model.pipeline_model_parallel_size=1 \
            model.pipeline_model_parallel_split_rank=0 \
            model.data.train_ds.global_batch_size=4 \
            model.data.train_ds.micro_batch_size=2 \
            model.data.validation_ds.global_batch_size=2 \
            model.data.validation_ds.micro_batch_size=2 \
            model.data.test_ds.global_batch_size=2 \
            model.data.test_ds.micro_batch_size=2 \
            model.data.train_ds.task_name=rte \
            model.data.train_ds.file_path=/home/TestData/nlp/megatron_t5/data/train_ci.tsv \
            model.data.validation_ds.task_name=xnli \
            model.data.validation_ds.file_path=/home/TestData/nlp/megatron_t5/data/xnli_dev_ci.tsv \
            model.data.test_ds.task_name=xnli \
            model.data.test_ds.file_path=/home/TestData/nlp/megatron_t5/data/xnli_dev_ci.tsv \
            "
            sh "rm -rf examples/nlp/language_modeling/t5_xnli_results"
          }
        }
      }
    }
    stage('L2: TTS Fast dev runs 1') {
      when {
        anyOf {
          branch 'main'
          changeRequest target: 'main'
        }
      }
      parallel {
        stage('Tacotron 2') {
          steps {
            sh 'python examples/tts/tacotron2.py \
            train_dataset=/home/TestData/an4_dataset/an4_train.json \
            validation_datasets=/home/TestData/an4_dataset/an4_val.json \
            trainer.devices=[0] \
            trainer.accelerator="gpu" \
            +trainer.limit_train_batches=1 +trainer.limit_val_batches=1 trainer.max_epochs=1 \
            trainer.strategy=null \
            model.decoder.decoder_rnn_dim=256 \
            model.decoder.attention_rnn_dim=1024 \
            model.decoder.prenet_dim=128 \
            model.postnet.postnet_n_convolutions=3 \
            model.train_ds.dataloader_params.batch_size=4 \
            model.train_ds.dataloader_params.num_workers=0 \
            model.validation_ds.dataloader_params.batch_size=4 \
            model.validation_ds.dataloader_params.num_workers=0 \
            ~model.text_normalizer \
            ~model.text_normalizer_call_kwargs \
            ~trainer.check_val_every_n_epoch \
            '
          }
        }
        stage('WaveGlow') {
          steps {
            sh 'python examples/tts/waveglow.py \
            train_dataset=/home/TestData/an4_dataset/an4_train.json \
            validation_datasets=/home/TestData/an4_dataset/an4_val.json \
            trainer.devices="[0]" \
            +trainer.limit_train_batches=1 +trainer.limit_val_batches=1 trainer.max_epochs=1 \
            trainer.strategy=null \
            model.train_ds.dataloader_params.batch_size=4 \
            model.train_ds.dataloader_params.num_workers=0 \
            model.validation_ds.dataloader_params.batch_size=4 \
            model.validation_ds.dataloader_params.num_workers=0 \
            model.waveglow.n_flows=4 \
            model.waveglow.n_wn_layers=2 \
            model.waveglow.n_wn_channels=32 \
            ~trainer.check_val_every_n_epoch'
          }
        }
        stage('FastPitch') {
          steps {
            sh 'python examples/tts/fastpitch.py \
            --config-name fastpitch_align_v1.05 \
            train_dataset=/home/TestData/an4_dataset/an4_train.json \
            validation_datasets=/home/TestData/an4_dataset/an4_val.json \
            sup_data_path=/home/TestData/an4_dataset/beta_priors \
            trainer.devices="[0]" \
            +trainer.limit_train_batches=1 +trainer.limit_val_batches=1 trainer.max_epochs=1 \
            trainer.strategy=null \
            model.train_ds.dataloader_params.batch_size=4 \
            model.train_ds.dataloader_params.num_workers=0 \
            model.validation_ds.dataloader_params.batch_size=4 \
            model.validation_ds.dataloader_params.num_workers=0 \
            model.symbols_embedding_dim=64 \
            model.input_fft.d_inner=384 \
            model.input_fft.n_layer=2 \
            model.output_fft.d_inner=384 \
            model.output_fft.n_layer=2 \
            ~trainer.check_val_every_n_epoch \
            ~model.text_normalizer \
            ~model.text_normalizer_call_kwargs'
          }
        }
        stage('Mixer-TTS') {
          steps {
            sh 'python examples/tts/mixer_tts.py \
            train_dataset=/home/TestData/an4_dataset/an4_train.json \
            validation_datasets=/home/TestData/an4_dataset/an4_val.json \
            sup_data_path=/home/TestData/an4_dataset/sup_data \
            trainer.devices="[0]" \
            +trainer.limit_train_batches=1 +trainer.limit_val_batches=1 trainer.max_epochs=1 \
            trainer.strategy=null \
            model.train_ds.dataloader_params.batch_size=4 \
            model.train_ds.dataloader_params.num_workers=0 \
            model.validation_ds.dataloader_params.batch_size=4 \
            model.validation_ds.dataloader_params.num_workers=0 \
            ~trainer.check_val_every_n_epoch \
            ~model.text_normalizer \
            ~model.text_normalizer_call_kwargs'
          }
        }
        stage('Hifigan') {
          steps {
            sh 'python examples/tts/hifigan.py \
            train_dataset=/home/TestData/an4_dataset/an4_train.json \
            validation_datasets=/home/TestData/an4_dataset/an4_val.json \
            trainer.devices="[0]" \
            +trainer.limit_train_batches=1 +trainer.limit_val_batches=1 +trainer.max_epochs=1 \
            trainer.strategy=null \
            model.train_ds.dataloader_params.batch_size=4 \
            model.train_ds.dataloader_params.num_workers=0 \
            model.validation_ds.dataloader_params.batch_size=4 \
            model.validation_ds.dataloader_params.num_workers=0 \
            model.generator.upsample_initial_channel=64 \
            +model.debug=true \
            ~trainer.check_val_every_n_epoch'
          }
        }
      }
    }

    stage('L??: Speech Checkpoints tests') {
      when {
        anyOf {
          branch 'main'
          changeRequest target: 'main'
        }
      }
      failFast true
      steps {
        sh 'CUDA_VISIBLE_DEVICES=0 python examples/asr/speech_to_text_eval.py \
            pretrained_name=QuartzNet15x5Base-En  \
            dataset_manifest=/home/TestData/librispeech/librivox-dev-other.json \
            batch_size=64 \
            tolerance=0.1012'
        sh 'rm -f examples/asr/evaluation_transcripts.json'
      }
    }
  }

  post {
    always {
      sh 'chmod -R 777 .'
      cleanWs()
    }
  }
}<|MERGE_RESOLUTION|>--- conflicted
+++ resolved
@@ -1,14 +1,8 @@
 pipeline {
   agent {
         docker {
-<<<<<<< HEAD
-      // image 'nvcr.io/nvidia/pytorch:22.08-py3'
-      image 'gitlab-master.nvidia.com:5005/tmoon/containers/bignlp:dist_adam_overlap_pipeline'
-      args '--device=/dev/nvidia0 --gpus all -e TRANSFORMERS_OFFLINE=1 --user 0:128 -v /home/TestData:/home/TestData -v $HOME/.cache:/root/.cache --shm-size=8g'
-=======
       image 'nvcr.io/nvidia/pytorch:22.09-py3'
       args '--device=/dev/nvidia0 --gpus all -e TRANSFORMERS_OFFLINE=0 --user 0:128 -v /home/TestData:/home/TestData -v $HOME/.cache:/root/.cache --shm-size=8g'
->>>>>>> 3fda5de4
         }
   }
   options {
@@ -358,7 +352,7 @@
             sh 'rm -rf examples/speaker_tasks/recognition/speaker_recognition_results'
           }
         }
-        
+
         stage('Speaker Diarization') {
           steps {
             sh 'python examples/speaker_tasks/diarization/neural_diarizer/multiscale_diar_decoder.py \
@@ -428,7 +422,7 @@
             sh 'rm -rf examples/speaker_tasks/diarization/clustering_diarizer_results'
           }
         }
-	
+
         stage('Neural Diarizer Inference') {
           steps {
             sh 'python examples/speaker_tasks/diarization/neural_diarizer/multiscale_diar_decoder_infer.py \
