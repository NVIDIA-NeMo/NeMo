--- conflicted
+++ resolved
@@ -1,12 +1,7 @@
 pipeline {
   agent {
         docker {
-<<<<<<< HEAD
-          // image 'nvcr.io/nvidia/pytorch:23.11-py3'
-          image 'gitlab-master.nvidia.com/tmoon/containers/nemo:23.11-apex-bugfix'
-=======
           image 'nvcr.io/nvidia/pytorch:23.10-py3'
->>>>>>> 274a21b4
           args '--device=/dev/nvidia0 --gpus all --user 0:128 -v /home/TestData:/home/TestData -v $HOME/.cache:/root/.cache --shm-size=8g --env TRANSFORMERS_OFFLINE=0 --env HYDRA_FULL_ERROR=1'
         }
   }
@@ -66,11 +61,7 @@
       steps {
          sh 'git clone https://github.com/NVIDIA/TransformerEngine.git && \
              cd TransformerEngine && \
-<<<<<<< HEAD
-             git fetch origin ff760a9d838ae4617600cccb22131d0359ce0296 && \
-=======
              git fetch origin cf6fc898286e4ad347ff88925c88663324e2b87d && \
->>>>>>> 274a21b4
              git checkout FETCH_HEAD && \
              git submodule init && git submodule update && \
              NVTE_FRAMEWORK=pytorch NVTE_WITH_USERBUFFERS=1 MPI_HOME=/usr/local/mpi pip install .'
