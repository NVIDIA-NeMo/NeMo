--- conflicted
+++ resolved
@@ -25,11 +25,7 @@
 
           model.position_embedding_type='rope'
           model.rotary_percentage=1.0
-<<<<<<< HEAD
-     - Rotary Position Embedding (RoPE) :cite:`nlp-megatron-su2022roformer` incorporates positional information by utilizing a rotation matrix to encode the absolute positions of tokens while maintaining relative positional relationships in self-attention formulations by leveraging the geometric properties of vectors and complex numbers, applying a rotation based on a preset non-zero constant and the relative positions of the tokens to the word embeddings.
-=======
      - Rotary Position Embedding (RoPE) :cite:`nlp-megatron-su2022roformer` incorporates positional information by utilizing a rotation matrix to encode the absolute positions of tokens while maintaining relative positional relationships in self-attention formulations. It achieves this by leveraging the geometric properties of vectors and complex numbers and applying a rotation based on a preset non-zero constant and the relative positions of the tokens to the word embeddings.
->>>>>>> 83ef77c7
 
    * - **alibi**
      - .. code::
@@ -41,11 +37,7 @@
      - .. code::
 
           model.position_embedding_type='kerple'
-<<<<<<< HEAD
-     - Kernelized Relative Positional Embedding for Length Extrapolation (KERPLE) :cite:`nlp-megatron-chi2022kerple` generalizes relative positional embeddings (RPE) by kernelizing positional differences using conditionally positive definite (CPD) kernels known for generalizing distance metrics. They transform CPD kernels into positive definite (PD) kernels by adding a constant offset, which is absorbed during softmax normalization in the self-attention mechanism of transformers. This approach allows for a variety of RPEs that facilitate length extrapolation in a principled manner.
-=======
      - Kernelized Relative Positional Embedding for Length Extrapolation (KERPLE) :cite:`nlp-megatron-chi2022kerple` generalizes relative positional embeddings (RPE) by kernelizing positional differences using Conditionally Positive Definite (CPD) kernels known for generalizing distance metrics. They transform CPD kernels into positive definite (PD) kernels by adding a constant offset, which is absorbed during softmax normalization in the self-attention mechanism of transformers. This approach allows for a variety of RPEs that facilitate length extrapolation in a principled manner.
->>>>>>> 83ef77c7
 
    * - **xpos**
      - .. code::
@@ -96,11 +88,7 @@
 
           model.encoder.position_embedding_type='kerple'
           model.decoder.position_embedding_type='kerple'
-<<<<<<< HEAD
-     - Kernelized Relative Positional Embedding for Length Extrapolation (KERPLE) :cite:`nlp-megatron-chi2022kerple` generalizes relative positional embeddings (RPE) by kernelizing positional differences using conditionally positive definite (CPD) kernels known for generalizing distance metrics. They transform CPD kernels into positive definite (PD) kernels by adding a constant offset, which is absorbed during softmax normalization in the self-attention mechanism of transformers. This approach allows for a variety of RPEs that facilitate length extrapolation in a principled manner.
-=======
      - Kernelized Relative Positional Embedding for Length Extrapolation (KERPLE) :cite:`nlp-megatron-chi2022kerple` generalizes relative positional embeddings (RPE) by kernelizing positional differences using Conditionally Positive Definite (CPD) kernels known for generalizing distance metrics. They transform CPD kernels into positive definite (PD) kernels by adding a constant offset, which is absorbed during softmax normalization in the self-attention mechanism of transformers. This approach allows for a variety of RPEs that facilitate length extrapolation in a principled manner.
->>>>>>> 83ef77c7
 
 Positional interpolation
 ------------------------
