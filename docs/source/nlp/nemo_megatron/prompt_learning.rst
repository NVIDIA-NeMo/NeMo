--- conflicted
+++ resolved
@@ -206,13 +206,8 @@
 After you p-tune or prompt-tune your model, you can always go back and p-tune or prompt-tune your model on more tasks without over writing the virtual prompts who've trained already. You can also use a different number of ``total_virtual_tokens`` between each training session as long as tasks ptuned or prompt tuned at the same time have the same number of ``total_virtual_tokens``. For this reason, when you ptune on a new task, you need to tell your model which of your tasks are new and which ones already exist (and thus you don't want to tune them). You do this by setting the ``new_tasks`` and ``existing_tasks`` values in the config file.
 
 Example Multi-Task Prompt Tuning Config and Command
-<<<<<<< HEAD
-^^^^^^^^^^
-First define a config called ``multitask-prompt-learning.yaml`` demonstrated below. **In the** ``exp_manager`` **portion of the config,** ``save_nemo_on_train_end`` **should be set to** ``False`` **to avoid unnecessarily saving the incorrect model weights.** This is already done in the example `megatron_gpt_prompt_learning_config.yaml config <https://github.com/NVIDIA/NeMo/blob/main/examples/nlp/language_modeling/conf/megatron_gpt_prompt_learning_config.yaml>`_ that you should use as your starting point. The correct prompt learning model will be saved at the ``model.nemo_path`` you set. 
-=======
 ^^^^^^^^^^^^^^^^^^^^^^^^^^^^^^^^^^^^^^^^^^^^^^^^^^^
-First define a config called ``multitask-prompt-learning.yaml`` demonstrated below. **In the** ``exp_manager`` **portion of the config,** ``save_on_train_end`` **should be set to** ``False`` **to avoid unnecessarily saving the incorrect model weights.** This is already done in the example `megatron_gpt_prompt_learning_config.yaml config <https://github.com/NVIDIA/NeMo/tree/stable/examples/nlp/language_modeling/conf/megatron_gpt_prompt_learning_config.yaml>`_ that you should use as your starting point. The correct prompt learning model will be saved at the ``model.nemo_path`` you set.
->>>>>>> 1b925f76
+First define a config called ``multitask-prompt-learning.yaml`` demonstrated below. **In the** ``exp_manager`` **portion of the config,** ``save_nemo_on_train_end`` **should be set to** ``False`` **to avoid unnecessarily saving the incorrect model weights.** This is already done in the example `megatron_gpt_prompt_learning_config.yaml config <https://github.com/NVIDIA/NeMo/tree/stable/examples/nlp/language_modeling/conf/megatron_gpt_prompt_learning_config.yaml>`_ that you should use as your starting point. The correct prompt learning model will be saved at the ``model.nemo_path`` you set.
 
 .. code::
   
