@article{devlin2018bert,
  title={Bert: Pre-training of deep bidirectional transformers for language understanding},
  author={Devlin, Jacob and Chang, Ming-Wei and Lee, Kenton and Toutanova, Kristina},
  journal={arXiv preprint arXiv:1810.04805},
  year={2018}
}

@article{shoeybi2019megatron,
  title={Megatron-lm: Training multi-billion parameter language models using model parallelism},
  author={Shoeybi, Mohammad and Patwary, Mostofa and Puri, Raul and LeGresley, Patrick and Casper, Jared and Catanzaro, Bryan},
  journal={arXiv preprint arXiv:1909.08053},
  year={2019}
}

<<<<<<< HEAD
@InProceedings{maas2011,
  author    = {Maas, Andrew L. and Daly, Raymond E. and Pham, Peter T. and Huang, Dan and Ng, Andrew Y. and Potts, Christopher},
  title     = {Learning Word Vectors for Sentiment Analysis},
  booktitle = {Proceedings of the 49th Annual Meeting of the Association for Computational Linguistics: Human Language Technologies},
  month     = {June},
  year      = {2011},
  address   = {Portland, Oregon, USA},
  publisher = {Association for Computational Linguistics},
  pages     = {142--150},
  url       = {http://www.aclweb.org/anthology/P11-1015}
}

@inproceedings{socher2013,
    title = "Recursive Deep Models for Semantic Compositionality Over a Sentiment Treebank",
    author = "Socher, Richard and Perelygin, Alex and Wu, Jean and Chuang, Jason and Manning, Christopher D. and Ng, Andrew and Potts, Christopher",
    booktitle = "Proceedings of the 2013 Conference on Empirical Methods in Natural Language Processing",
    month = oct,
    year = "2013",
    address = "Seattle, Washington, USA",
    publisher = "Association for Computational Linguistics",
    url = "https://www.aclweb.org/anthology/D13-1170",
    pages = "1631--1642",
}

@article{lim2018chemical,
  title={Chemical--gene relation extraction using recursive neural network},
  author={Lim, Sangrak and Kang, Jaewoo},
  journal={Database},
  volume={2018},
  year={2018},
  publisher={Oxford Academic}
}

@inproceedings{li2007scalable,
  title={Scalable term selection for text categorization},
  author={Li, Jingyang and Sun, Maosong},
  booktitle={Proceedings of the 2007 Joint Conference on Empirical Methods in Natural Language Processing and Computational Natural Language Learning (EMNLP-CoNLL)},
  pages={774--782},
  year={2007}
=======

@misc{lee2019biobert,
    title={BioBERT: a pre-trained biomedical language representation model for biomedical text mining},
    author={Jinhyuk Lee and Wonjin Yoon and Sungdong Kim and Donghyeon Kim and Sunkyu Kim and Chan Ho So and Jaewoo Kang},
    year={2019},
    eprint={1901.08746},
    archivePrefix={arXiv},
    primaryClass={cs.CL}
}

@misc{shin2020biomegatron,
      title={BioMegatron: Larger Biomedical Domain Language Model}, 
      author={Hoo-Chang Shin and Yang Zhang and Evelina Bakhturina and Raul Puri and Mostofa Patwary and Mohammad Shoeybi and Raghav Mani},
      year={2020},
      eprint={2010.06060},
      archivePrefix={arXiv},
      primaryClass={cs.CL}
>>>>>>> aa0b2df3
}<|MERGE_RESOLUTION|>--- conflicted
+++ resolved
@@ -12,7 +12,6 @@
   year={2019}
 }
 
-<<<<<<< HEAD
 @InProceedings{maas2011,
   author    = {Maas, Andrew L. and Daly, Raymond E. and Pham, Peter T. and Huang, Dan and Ng, Andrew Y. and Potts, Christopher},
   title     = {Learning Word Vectors for Sentiment Analysis},
@@ -52,7 +51,7 @@
   booktitle={Proceedings of the 2007 Joint Conference on Empirical Methods in Natural Language Processing and Computational Natural Language Learning (EMNLP-CoNLL)},
   pages={774--782},
   year={2007}
-=======
+}
 
 @misc{lee2019biobert,
     title={BioBERT: a pre-trained biomedical language representation model for biomedical text mining},
@@ -64,11 +63,10 @@
 }
 
 @misc{shin2020biomegatron,
-      title={BioMegatron: Larger Biomedical Domain Language Model}, 
+      title={BioMegatron: Larger Biomedical Domain Language Model},
       author={Hoo-Chang Shin and Yang Zhang and Evelina Bakhturina and Raul Puri and Mostofa Patwary and Mohammad Shoeybi and Raghav Mani},
       year={2020},
       eprint={2010.06060},
       archivePrefix={arXiv},
       primaryClass={cs.CL}
->>>>>>> aa0b2df3
 }