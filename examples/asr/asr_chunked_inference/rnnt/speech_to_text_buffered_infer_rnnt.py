# Copyright (c) 2020, NVIDIA CORPORATION.  All rights reserved.
#
# Licensed under the Apache License, Version 2.0 (the "License");
# you may not use this file except in compliance with the License.
# You may obtain a copy of the License at
#
#     http://www.apache.org/licenses/LICENSE-2.0
#
# Unless required by applicable law or agreed to in writing, software
# distributed under the License is distributed on an "AS IS" BASIS,
# WITHOUT WARRANTIES OR CONDITIONS OF ANY KIND, either express or implied.
# See the License for the specific language governing permissions and
# limitations under the License.

"""
Script to perform buffered inference using RNNT models.

Buffered inference is the primary form of audio transcription when the audio segment is longer than 20-30 seconds.
This is especially useful for models such as Conformers, which have quadratic time and memory scaling with
audio duration.

The difference between streaming and buffered inference is the chunk size (or the latency of inference).
Buffered inference will use large chunk sizes (5-10 seconds) + some additional buffer for context.
Streaming inference will use small chunk sizes (0.1 to 0.25 seconds) + some additional buffer for context.

Note, currently greedy_batched inferece for TDT is not supported. Decoding strategy will be set to greedy for
TDT automatically.

# Middle Token merge algorithm

python speech_to_text_buffered_infer_rnnt.py \
    model_path=null \
    pretrained_name=null \
    audio_dir="<remove or path to folder of audio files>" \
    dataset_manifest="<remove or path to manifest>" \
    output_filename="<remove or specify output filename>" \
    total_buffer_in_secs=4.0 \
    chunk_len_in_secs=1.6 \
    model_stride=4 \
    batch_size=32 \
    clean_groundtruth_text=True \
    langid='en'

# Longer Common Subsequence (LCS) Merge algorithm

python speech_to_text_buffered_infer_rnnt.py \
    model_path=null \
    pretrained_name=null \
    audio_dir="<remove or path to folder of audio files>" \
    dataset_manifest="<remove or path to manifest>" \
    output_filename="<remove or specify output filename>" \
    total_buffer_in_secs=4.0 \
    chunk_len_in_secs=1.6 \
    model_stride=4 \
    batch_size=32 \
    merge_algo="lcs" \
    lcs_alignment_dir=<OPTIONAL: Some path to store the LCS alignments> 

# NOTE:
    You can use `DEBUG=1 python speech_to_text_buffered_infer_ctc.py ...` to print out the
    predictions of the model, and ground-truth text if presents in manifest.
"""
import copy
import glob
import math
import os
from dataclasses import dataclass, field
from typing import Optional

import lightning.pytorch as pl
import torch
from omegaconf import OmegaConf, open_dict

from nemo.collections.asr.models import EncDecHybridRNNTCTCModel, EncDecRNNTModel
from nemo.collections.asr.parts.submodules.rnnt_decoding import RNNTDecodingConfig
from nemo.collections.asr.parts.utils.eval_utils import cal_write_wer
from nemo.collections.asr.parts.utils.streaming_utils import (
    BatchedFrameASRRNNT,
    BatchedFrameASRTDT,
    LongestCommonSubsequenceBatchedFrameASRRNNT,
)
from nemo.collections.asr.parts.utils.transcribe_utils import (
    compute_output_filename,
    get_buffered_pred_feat_rnnt,
    setup_model,
    write_transcription,
)
from nemo.core.config import hydra_runner
from nemo.utils import logging


@dataclass
class TranscriptionConfig:
    """
    Transcription Configuration for buffered inference.
    """

    # Required configs
    model_path: Optional[str] = None  # Path to a .nemo file
    pretrained_name: Optional[str] = None  # Name of a pretrained model
    audio_dir: Optional[str] = None  # Path to a directory which contains audio files
    dataset_manifest: Optional[str] = None  # Path to dataset's JSON manifest

    # General configs
    output_filename: Optional[str] = None
    batch_size: int = 32
    num_workers: int = 0
    append_pred: bool = False  # Sets mode of work, if True it will add new field transcriptions.
    pred_name_postfix: Optional[str] = None  # If you need to use another model name, rather than standard one.
    random_seed: Optional[int] = None  # seed number going to be used in seed_everything()

    # Set to True to output greedy timestamp information (only supported models)
    compute_timestamps: bool = False

    # Set to True to output language ID information
    compute_langs: bool = False

    # Chunked configs
    chunk_len_in_secs: float = 1.6  # Chunk length in seconds
    total_buffer_in_secs: float = 4.0  # Length of buffer (chunk + left and right padding) in seconds
    model_stride: int = (
        8  # Model downsampling factor, 8 for Citrinet and FastConformer models and 4 for Conformer models.
    )

    # Set `cuda` to int to define CUDA device. If 'None', will look for CUDA
    # device anyway, and do inference on CPU only if CUDA device is not found.
    # If `cuda` is a negative number, inference will be on CPU only.
    cuda: Optional[int] = None
    allow_mps: bool = False  # allow to select MPS device (Apple Silicon M-series GPU)
    audio_type: str = "wav"

    # Recompute model transcription, even if the output folder exists with scores.
    overwrite_transcripts: bool = True

    # Decoding strategy for RNNT models
    decoding: RNNTDecodingConfig = field(default_factory=RNNTDecodingConfig)

    # Decoding configs
    max_steps_per_timestep: int = 5  #'Maximum number of tokens decoded per acoustic timestep'
    stateful_decoding: bool = False  # Whether to perform stateful decoding

    # Merge algorithm for transducers
    # choices=['middle', 'lcs', 'tdt'], choice of algorithm to apply during inference.
    # if None, we use 'middle' for rnnt and 'tdt' for tdt.
    merge_algo: Optional[str] = None

    lcs_alignment_dir: Optional[str] = None  # Path to a directory to store LCS algo alignments

    # Config for word / character error rate calculation
    calculate_wer: bool = True
    clean_groundtruth_text: bool = False
    langid: str = "en"  # specify this for convert_num_to_words step in groundtruth cleaning
    use_cer: bool = False


@hydra_runner(config_name="TranscriptionConfig", schema=TranscriptionConfig)
def main(cfg: TranscriptionConfig) -> TranscriptionConfig:
    """
    Transcribes the input audio and can be used to infer long audio files by chunking
    them into smaller segments.
    Currently, greedy_batched inferece for TDT is not supported. Decoding strategy
    will be set to greedy for TDT automatically.
    """
    logging.info(f'Hydra config: {OmegaConf.to_yaml(cfg)}')
    torch.set_grad_enabled(False)
    torch.set_float32_matmul_precision("high")  # TODO: param

    cfg = OmegaConf.structured(cfg)

    if cfg.random_seed:
        pl.seed_everything(cfg.random_seed)

    if cfg.model_path is None and cfg.pretrained_name is None:
        raise ValueError("Both cfg.model_path and cfg.pretrained_name cannot be None!")
    if cfg.audio_dir is None and cfg.dataset_manifest is None:
        raise ValueError("Both cfg.audio_dir and cfg.dataset_manifest cannot be None!")

    filepaths = None
    manifest = cfg.dataset_manifest
    if cfg.audio_dir is not None:
        filepaths = list(glob.glob(os.path.join(cfg.audio_dir, f"**/*.{cfg.audio_type}"), recursive=True))
        manifest = None  # ignore dataset_manifest if audio_dir and dataset_manifest both presents

    # setup GPU
    if cfg.cuda is None:
        if torch.cuda.is_available():
            accelerator = 'gpu'
            map_location = torch.device('cuda:0')  # use 0th CUDA device
        elif cfg.allow_mps and hasattr(torch.backends, "mps") and torch.backends.mps.is_available():
            logging.warning(
                "MPS device (Apple Silicon M-series GPU) support is experimental."
                " Env variable `PYTORCH_ENABLE_MPS_FALLBACK=1` should be set in most cases to avoid failures."
            )
            accelerator = 'mps'
            map_location = torch.device('mps')
        else:
            accelerator = 'cpu'
            map_location = torch.device('cpu')
    else:
        accelerator = 'gpu'
        map_location = torch.device(f'cuda:{cfg.cuda}')

    logging.info(f"Inference will be done on device : {map_location}")

    asr_model, model_name = setup_model(cfg, map_location)

    model_cfg = copy.deepcopy(asr_model._cfg)
    OmegaConf.set_struct(model_cfg.preprocessor, False)
    # some changes for streaming scenario
    model_cfg.preprocessor.dither = 0.0
    model_cfg.preprocessor.pad_to = 0

    if model_cfg.preprocessor.normalize != "per_feature":
        logging.error("Only EncDecRNNTBPEModel models trained with per_feature normalization are supported currently")

    # Disable config overwriting
    OmegaConf.set_struct(model_cfg.preprocessor, True)

    # Compute output filename
    cfg = compute_output_filename(cfg, model_name)

    # if transcripts should not be overwritten, and already exists, skip re-transcription step and return
    if not cfg.overwrite_transcripts and os.path.exists(cfg.output_filename):
        logging.info(
            f"Previous transcripts found at {cfg.output_filename}, and flag `overwrite_transcripts`"
            f"is {cfg.overwrite_transcripts}. Returning without re-transcribing text."
        )
        return cfg

    asr_model.freeze()
    asr_model = asr_model.to(asr_model.device)

    model_is_tdt = hasattr(asr_model.loss, '_loss') and type(asr_model.loss._loss).__name__ == 'TDTLossNumba'
    if cfg.merge_algo is None:
        cfg.merge_algo = "tdt" if model_is_tdt else "middle"
        logging.info(f"merge_algo not specified. We use the default algorithm (middle for rnnt and tdt for tdt).")

    if model_is_tdt and cfg.merge_algo != "tdt":
        raise ValueError("merge_algo must be 'tdt' for TDT models")

    # Change Decoding Config
    with open_dict(cfg.decoding):
<<<<<<< HEAD
=======
        if cfg.stateful_decoding or cfg.merge_algo == 'tdt':
            cfg.decoding.strategy = "greedy"
        else:
            cfg.decoding.strategy = "greedy_batch"
>>>>>>> b912a85c
        cfg.decoding.preserve_alignments = True  # required to compute the middle token for transducers.
        cfg.decoding.fused_batch_size = -1  # temporarily stop fused batch during inference.
        cfg.decoding.beam.return_best_hypothesis = True  # return and write the best hypothsis only

    # Setup decoding strategy
    if hasattr(asr_model, 'change_decoding_strategy'):
        if not isinstance(asr_model, EncDecRNNTModel) and not isinstance(asr_model, EncDecHybridRNNTCTCModel):
            raise ValueError("The script supports rnnt model and hybrid model with rnnt decodng!")
        else:
            # rnnt model
            if isinstance(asr_model, EncDecRNNTModel):
                asr_model.change_decoding_strategy(cfg.decoding)

            # hybrid ctc rnnt model with decoder_type = rnnt
            if hasattr(asr_model, 'cur_decoder'):
                asr_model.change_decoding_strategy(cfg.decoding, decoder_type='rnnt')

    feature_stride = model_cfg.preprocessor['window_stride']
    model_stride_in_secs = feature_stride * cfg.model_stride
    total_buffer = cfg.total_buffer_in_secs
    chunk_len = float(cfg.chunk_len_in_secs)

    tokens_per_chunk = math.ceil(chunk_len / model_stride_in_secs)
    mid_delay = math.ceil((chunk_len + (total_buffer - chunk_len) / 2) / model_stride_in_secs)
    logging.info(f"tokens_per_chunk is {tokens_per_chunk}, mid_delay is {mid_delay}")

    if cfg.merge_algo == 'middle':
        frame_asr = BatchedFrameASRRNNT(
            asr_model=asr_model,
            frame_len=chunk_len,
            total_buffer=cfg.total_buffer_in_secs,
            batch_size=cfg.batch_size,
            max_steps_per_timestep=cfg.max_steps_per_timestep,
            stateful_decoding=cfg.stateful_decoding,
        )

    elif cfg.merge_algo == 'lcs':
        frame_asr = LongestCommonSubsequenceBatchedFrameASRRNNT(
            asr_model=asr_model,
            frame_len=chunk_len,
            total_buffer=cfg.total_buffer_in_secs,
            batch_size=cfg.batch_size,
            max_steps_per_timestep=cfg.max_steps_per_timestep,
            stateful_decoding=cfg.stateful_decoding,
            alignment_basepath=cfg.lcs_alignment_dir,
        )
        # Set the LCS algorithm delay.
        frame_asr.lcs_delay = math.floor(((total_buffer - chunk_len)) / model_stride_in_secs)

    elif cfg.merge_algo == 'tdt':
        frame_asr = BatchedFrameASRTDT(
            asr_model=asr_model,
            frame_len=chunk_len,
            total_buffer=cfg.total_buffer_in_secs,
            batch_size=cfg.batch_size,
            max_steps_per_timestep=cfg.max_steps_per_timestep,
            stateful_decoding=cfg.stateful_decoding,
        )

    else:
        raise ValueError("Invalid choice of merge algorithm for transducer buffered inference.")

    hyps = get_buffered_pred_feat_rnnt(
        asr=frame_asr,
        tokens_per_chunk=tokens_per_chunk,
        delay=mid_delay,
        model_stride_in_secs=model_stride_in_secs,
        batch_size=cfg.batch_size,
        manifest=manifest,
        filepaths=filepaths,
        accelerator=accelerator,
    )

    output_filename, pred_text_attr_name = write_transcription(
        hyps, cfg, model_name, filepaths=filepaths, compute_langs=False, timestamps=False
    )
    logging.info(f"Finished writing predictions to {output_filename}!")

    if cfg.calculate_wer:
        output_manifest_w_wer, total_res, _ = cal_write_wer(
            pred_manifest=output_filename,
            pred_text_attr_name=pred_text_attr_name,
            clean_groundtruth_text=cfg.clean_groundtruth_text,
            langid=cfg.langid,
            use_cer=cfg.use_cer,
            output_filename=None,
        )
        if output_manifest_w_wer:
            logging.info(f"Writing prediction and error rate of each sample to {output_manifest_w_wer}!")
            logging.info(f"{total_res}")

    return cfg


if __name__ == '__main__':
    main()  # noqa pylint: disable=no-value-for-parameter<|MERGE_RESOLUTION|>--- conflicted
+++ resolved
@@ -240,13 +240,10 @@
 
     # Change Decoding Config
     with open_dict(cfg.decoding):
-<<<<<<< HEAD
-=======
         if cfg.stateful_decoding or cfg.merge_algo == 'tdt':
             cfg.decoding.strategy = "greedy"
         else:
             cfg.decoding.strategy = "greedy_batch"
->>>>>>> b912a85c
         cfg.decoding.preserve_alignments = True  # required to compute the middle token for transducers.
         cfg.decoding.fused_batch_size = -1  # temporarily stop fused batch during inference.
         cfg.decoding.beam.return_best_hypothesis = True  # return and write the best hypothsis only
