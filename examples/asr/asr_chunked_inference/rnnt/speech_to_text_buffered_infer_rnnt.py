# Copyright (c) 2020, NVIDIA CORPORATION.  All rights reserved.
#
# Licensed under the Apache License, Version 2.0 (the "License");
# you may not use this file except in compliance with the License.
# You may obtain a copy of the License at
#
#     http://www.apache.org/licenses/LICENSE-2.0
#
# Unless required by applicable law or agreed to in writing, software
# distributed under the License is distributed on an "AS IS" BASIS,
# WITHOUT WARRANTIES OR CONDITIONS OF ANY KIND, either express or implied.
# See the License for the specific language governing permissions and
# limitations under the License.

"""
Script to perform buffered inference using RNNT models.

Buffered inference is the primary form of audio transcription when the audio segment is longer than 20-30 seconds.
This is especially useful for models such as Conformers, which have quadratic time and memory scaling with
audio duration.

The difference between streaming and buffered inference is the chunk size (or the latency of inference).
Buffered inference will use large chunk sizes (5-10 seconds) + some additional buffer for context.
Streaming inference will use small chunk sizes (0.1 to 0.25 seconds) + some additional buffer for context.

# Middle Token merge algorithm

python speech_to_text_buffered_infer_rnnt.py \
    model_path=null \
    pretrained_name=null \
    audio_dir="<remove or path to folder of audio files>" \
    dataset_manifest="<remove or path to manifest>" \
    output_filename="<remove or specify output filename>" \
    total_buffer_in_secs=4.0 \
    chunk_len_in_secs=1.6 \
    model_stride=4 \
    batch_size=32 \
    clean_groundtruth_text=True \
    langid='en'

# Longer Common Subsequence (LCS) Merge algorithm

python speech_to_text_buffered_infer_rnnt.py \
    model_path=null \
    pretrained_name=null \
    audio_dir="<remove or path to folder of audio files>" \
    dataset_manifest="<remove or path to manifest>" \
    output_filename="<remove or specify output filename>" \
    total_buffer_in_secs=4.0 \
    chunk_len_in_secs=1.6 \
    model_stride=4 \
    batch_size=32 \
    merge_algo="lcs" \
    lcs_alignment_dir=<OPTIONAL: Some path to store the LCS alignments> 

# NOTE:
    You can use `DEBUG=1 python speech_to_text_buffered_infer_ctc.py ...` to print out the
    predictions of the model, and ground-truth text if presents in manifest.
"""
import copy
import glob
import math
import os
from dataclasses import dataclass, is_dataclass
from typing import Optional

import pytorch_lightning as pl
import torch
from omegaconf import OmegaConf, open_dict

<<<<<<< HEAD
from nemo.collections.asr.models import EncDecHybridRNNTCTCModel, EncDecRNNTModel
=======
from nemo.collections.asr.parts.utils.eval_utils import cal_write_wer
>>>>>>> e6ee3312
from nemo.collections.asr.parts.utils.streaming_utils import (
    BatchedFrameASRRNNT,
    LongestCommonSubsequenceBatchedFrameASRRNNT,
)
from nemo.collections.asr.parts.utils.transcribe_utils import (
    compute_output_filename,
    get_buffered_pred_feat_rnnt,
    setup_model,
    write_transcription,
)
from nemo.core.config import hydra_runner
from nemo.utils import logging

can_gpu = torch.cuda.is_available()


@dataclass
class TranscriptionConfig:
    # Required configs
    model_path: Optional[str] = None  # Path to a .nemo file
    pretrained_name: Optional[str] = None  # Name of a pretrained model
    audio_dir: Optional[str] = None  # Path to a directory which contains audio files
    dataset_manifest: Optional[str] = None  # Path to dataset's JSON manifest

    # General configs
    output_filename: Optional[str] = None
    batch_size: int = 32
    num_workers: int = 0
    append_pred: bool = False  # Sets mode of work, if True it will add new field transcriptions.
    pred_name_postfix: Optional[str] = None  # If you need to use another model name, rather than standard one.
    random_seed: Optional[int] = None  # seed number going to be used in seed_everything()

    # Set to True to output greedy timestamp information (only supported models)
    compute_timestamps: bool = False

    # Set to True to output language ID information
    compute_langs: bool = False

    # Chunked configs
    chunk_len_in_secs: float = 1.6  # Chunk length in seconds
    total_buffer_in_secs: float = 4.0  # Length of buffer (chunk + left and right padding) in seconds
<<<<<<< HEAD
    model_stride: int = 8  # Model downsampling factor, 8 for Citrinet and FastConformer models and 4 for Conformer models",
=======
    model_stride: int = 8  # Model downsampling factor, 8 for Citrinet models and 4 for Conformer models
>>>>>>> e6ee3312

    # Set `cuda` to int to define CUDA device. If 'None', will look for CUDA
    # device anyway, and do inference on CPU only if CUDA device is not found.
    # If `cuda` is a negative number, inference will be on CPU only.
    cuda: Optional[int] = None
    audio_type: str = "wav"

    # Recompute model transcription, even if the output folder exists with scores.
    overwrite_transcripts: bool = True

    # Decoding configs
    max_steps_per_timestep: int = 5  #'Maximum number of tokens decoded per acoustic timestep'
    stateful_decoding: bool = False  # Whether to perform stateful decoding

    # Merge algorithm for transducers
    merge_algo: Optional[str] = 'middle'  # choices=['middle', 'lcs'], choice of algorithm to apply during inference.
    lcs_alignment_dir: Optional[str] = None  # Path to a directory to store LCS algo alignments

    # Config for word / character error rate calculation
    calculate_wer: bool = True
    clean_groundtruth_text: bool = False
    langid: str = "en"  # specify this for convert_num_to_words step in groundtruth cleaning
    use_cer: bool = False


@hydra_runner(config_name="TranscriptionConfig", schema=TranscriptionConfig)
def main(cfg: TranscriptionConfig) -> TranscriptionConfig:
    logging.info(f'Hydra config: {OmegaConf.to_yaml(cfg)}')
    torch.set_grad_enabled(False)

    for key in cfg:
        cfg[key] = None if cfg[key] == 'None' else cfg[key]

    if is_dataclass(cfg):
        cfg = OmegaConf.structured(cfg)

    if cfg.random_seed:
        pl.seed_everything(cfg.random_seed)

    if cfg.model_path is None and cfg.pretrained_name is None:
        raise ValueError("Both cfg.model_path and cfg.pretrained_name cannot be None!")
    if cfg.audio_dir is None and cfg.dataset_manifest is None:
        raise ValueError("Both cfg.audio_dir and cfg.dataset_manifest cannot be None!")

    filepaths = None
    manifest = cfg.dataset_manifest
    if cfg.audio_dir is not None:
        filepaths = list(glob.glob(os.path.join(cfg.audio_dir, f"**/*.{cfg.audio_type}"), recursive=True))
        manifest = None  # ignore dataset_manifest if audio_dir and dataset_manifest both presents

    # setup GPU
    if cfg.cuda is None:
        if torch.cuda.is_available():
            device = [0]  # use 0th CUDA device
            accelerator = 'gpu'
        else:
            device = 1
            accelerator = 'cpu'
    else:
        device = [cfg.cuda]
        accelerator = 'gpu'
    map_location = torch.device('cuda:{}'.format(device[0]) if accelerator == 'gpu' else 'cpu')
    logging.info(f"Inference will be done on device : {device}")

    asr_model, model_name = setup_model(cfg, map_location)

    model_cfg = copy.deepcopy(asr_model._cfg)
    OmegaConf.set_struct(model_cfg.preprocessor, False)
    # some changes for streaming scenario
    model_cfg.preprocessor.dither = 0.0
    model_cfg.preprocessor.pad_to = 0

    if model_cfg.preprocessor.normalize != "per_feature":
        logging.error("Only EncDecRNNTBPEModel models trained with per_feature normalization are supported currently")

    # Disable config overwriting
    OmegaConf.set_struct(model_cfg.preprocessor, True)

    # Compute output filename
    cfg = compute_output_filename(cfg, model_name)

    # if transcripts should not be overwritten, and already exists, skip re-transcription step and return
    if not cfg.overwrite_transcripts and os.path.exists(cfg.output_filename):
        logging.info(
            f"Previous transcripts found at {cfg.output_filename}, and flag `overwrite_transcripts`"
            f"is {cfg.overwrite_transcripts}. Returning without re-transcribing text."
        )
        return cfg

    asr_model.freeze()
    asr_model = asr_model.to(asr_model.device)

    # Change Decoding Config
    decoding_cfg = asr_model.cfg.decoding
    with open_dict(decoding_cfg):
        if cfg.stateful_decoding:
            decoding_cfg.strategy = "greedy"
        else:
            decoding_cfg.strategy = "greedy_batch"
        decoding_cfg.preserve_alignments = True  # required to compute the middle token for transducers.
        decoding_cfg.fused_batch_size = -1  # temporarily stop fused batch during inference.
<<<<<<< HEAD
        decoding_cfg.beam.return_best_hypothesis = True  # return and write the best hypothsis only

    # Setup decoding strategy
    if hasattr(asr_model, 'change_decoding_strategy'):
        if not isinstance(asr_model, EncDecRNNTModel) and not isinstance(asr_model, EncDecHybridRNNTCTCModel):
            raise ValueError(
                "The script supports rnnt model and hybrid model with rnnt decodng! use ctc/speech_to_text_buffered_infer_ctc.py for other conditions."
            )
        else:
            # rnnt model
            if isinstance(asr_model, EncDecRNNTModel):
                asr_model.change_decoding_strategy(decoding_cfg)

            # hybrid ctc rnnt model with decoder_type = rnnt
            if isinstance(asr_model, EncDecHybridRNNTCTCModel):
                asr_model.change_decoding_strategy(decoding_cfg, decoder_type='rnnt')
=======
        decoding_cfg.beam.return_best_hypothesis = True
>>>>>>> e6ee3312

    with open_dict(cfg):
        cfg.decoding = decoding_cfg

    with open_dict(cfg):
        cfg.decoding = decoding_cfg

    feature_stride = model_cfg.preprocessor['window_stride']
    model_stride_in_secs = feature_stride * cfg.model_stride
    total_buffer = cfg.total_buffer_in_secs
    chunk_len = float(cfg.chunk_len_in_secs)

    tokens_per_chunk = math.ceil(chunk_len / model_stride_in_secs)
    mid_delay = math.ceil((chunk_len + (total_buffer - chunk_len) / 2) / model_stride_in_secs)
    logging.info(f"tokens_per_chunk is {tokens_per_chunk}, mid_delay is {mid_delay}")

    if cfg.merge_algo == 'middle':
        frame_asr = BatchedFrameASRRNNT(
            asr_model=asr_model,
            frame_len=chunk_len,
            total_buffer=cfg.total_buffer_in_secs,
            batch_size=cfg.batch_size,
            max_steps_per_timestep=cfg.max_steps_per_timestep,
            stateful_decoding=cfg.stateful_decoding,
        )

    elif cfg.merge_algo == 'lcs':
        frame_asr = LongestCommonSubsequenceBatchedFrameASRRNNT(
            asr_model=asr_model,
            frame_len=chunk_len,
            total_buffer=cfg.total_buffer_in_secs,
            batch_size=cfg.batch_size,
            max_steps_per_timestep=cfg.max_steps_per_timestep,
            stateful_decoding=cfg.stateful_decoding,
            alignment_basepath=cfg.lcs_alignment_dir,
        )
        # Set the LCS algorithm delay.
        frame_asr.lcs_delay = math.floor(((total_buffer - chunk_len)) / model_stride_in_secs)

    else:
        raise ValueError("Invalid choice of merge algorithm for transducer buffered inference.")

    hyps = get_buffered_pred_feat_rnnt(
        asr=frame_asr,
        tokens_per_chunk=tokens_per_chunk,
        delay=mid_delay,
        model_stride_in_secs=model_stride_in_secs,
        batch_size=cfg.batch_size,
        manifest=manifest,
        filepaths=filepaths,
    )

    output_filename, pred_text_attr_name = write_transcription(
        hyps, cfg, model_name, filepaths=filepaths, compute_langs=False, compute_timestamps=False
    )
    logging.info(f"Finished writing predictions to {output_filename}!")

    if cfg.calculate_wer:
        output_manifest_w_wer, total_res, _ = cal_write_wer(
            pred_manifest=output_filename,
            pred_text_attr_name=pred_text_attr_name,
            clean_groundtruth_text=cfg.clean_groundtruth_text,
            langid=cfg.langid,
            use_cer=cfg.use_cer,
            output_filename=None,
        )
        if output_manifest_w_wer:
            logging.info(f"Writing prediction and error rate of each sample to {output_manifest_w_wer}!")
            logging.info(f"{total_res}")

    return cfg


if __name__ == '__main__':
    main()  # noqa pylint: disable=no-value-for-parameter<|MERGE_RESOLUTION|>--- conflicted
+++ resolved
@@ -68,11 +68,8 @@
 import torch
 from omegaconf import OmegaConf, open_dict
 
-<<<<<<< HEAD
 from nemo.collections.asr.models import EncDecHybridRNNTCTCModel, EncDecRNNTModel
-=======
 from nemo.collections.asr.parts.utils.eval_utils import cal_write_wer
->>>>>>> e6ee3312
 from nemo.collections.asr.parts.utils.streaming_utils import (
     BatchedFrameASRRNNT,
     LongestCommonSubsequenceBatchedFrameASRRNNT,
@@ -114,11 +111,7 @@
     # Chunked configs
     chunk_len_in_secs: float = 1.6  # Chunk length in seconds
     total_buffer_in_secs: float = 4.0  # Length of buffer (chunk + left and right padding) in seconds
-<<<<<<< HEAD
     model_stride: int = 8  # Model downsampling factor, 8 for Citrinet and FastConformer models and 4 for Conformer models",
-=======
-    model_stride: int = 8  # Model downsampling factor, 8 for Citrinet models and 4 for Conformer models
->>>>>>> e6ee3312
 
     # Set `cuda` to int to define CUDA device. If 'None', will look for CUDA
     # device anyway, and do inference on CPU only if CUDA device is not found.
@@ -220,7 +213,6 @@
             decoding_cfg.strategy = "greedy_batch"
         decoding_cfg.preserve_alignments = True  # required to compute the middle token for transducers.
         decoding_cfg.fused_batch_size = -1  # temporarily stop fused batch during inference.
-<<<<<<< HEAD
         decoding_cfg.beam.return_best_hypothesis = True  # return and write the best hypothsis only
 
     # Setup decoding strategy
@@ -237,9 +229,6 @@
             # hybrid ctc rnnt model with decoder_type = rnnt
             if isinstance(asr_model, EncDecHybridRNNTCTCModel):
                 asr_model.change_decoding_strategy(decoding_cfg, decoder_type='rnnt')
-=======
-        decoding_cfg.beam.return_best_hypothesis = True
->>>>>>> e6ee3312
 
     with open_dict(cfg):
         cfg.decoding = decoding_cfg
