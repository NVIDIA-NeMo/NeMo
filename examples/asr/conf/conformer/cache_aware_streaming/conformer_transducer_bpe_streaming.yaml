# It contains the default values for training a streaming cache-aware Conformer-Transducer ASR model, large size (~120M) with Transducer loss and sub-word encoding.
# Models trained with this config have limited right context which make them efficient for streaming ASR.

# You may find more detail:
# Conformer's architecture config: NeMo/examples/asr/conf/conformer/conformer_transducer_bpe.yaml
# Cache-aware Streaming Conformer: https://docs.nvidia.com/deeplearning/nemo/user-guide/docs/en/stable/asr/models.html#cache-aware-streaming-conformer

# You may use NeMo/examples/asr/asr_cache_aware_streaming/speech_to_text_cache_aware_streaming_infer.py to simulate/evaluate this model in cache-aware streaming mode
# Pre-trained ASR models can be found here: https://docs.nvidia.com/deeplearning/nemo/user-guide/docs/en/stable/asr/results.html

# Note: if loss does not go down properly or diverges, you may try increasing the warmup steps from 10K to 20K.

name: "Conformer-Transducer-BPE-Streaming"

model:
  sample_rate: 16000
  compute_eval_loss: false # eval samples can be very long and exhaust memory. Disable computation of transducer loss during validation/testing with this flag.
  log_prediction: true # enables logging sample predictions in the output during training

  model_defaults:
    enc_hidden: ${model.encoder.d_model}
    pred_hidden: 640
    joint_hidden: 640

  train_ds:
    manifest_filepath: ???
    sample_rate: ${model.sample_rate}
    batch_size: 16 # you may increase batch_size if your memory allows
    shuffle: true
    num_workers: 8
    pin_memory: true
    max_duration: 16.7 # it is set for LibriSpeech, you may need to update it for your dataset
    min_duration: 0.1
    # tarred datasets
    is_tarred: false
    tarred_audio_filepaths: null
    shuffle_n: 2048
    # bucketing params
    bucketing_strategy: "synced_randomized"
    bucketing_batch_size: null

  validation_ds:
    manifest_filepath: ???
    sample_rate: ${model.sample_rate}
    batch_size: 16
    shuffle: false
    use_start_end_token: false
    num_workers: 8
    pin_memory: true

  test_ds:
    manifest_filepath: null
    sample_rate: ${model.sample_rate}
    batch_size: 16
    shuffle: false
    use_start_end_token: false
    num_workers: 8
    pin_memory: true

  # You may find more detail on how to train a tokenizer at: /scripts/tokenizers/process_asr_text_tokenizer.py
  tokenizer:
    dir: ???  # path to directory which contains either tokenizer.model (bpe) or vocab.txt (wpe)
    type: bpe  # Can be either bpe (SentencePiece tokenizer) or wpe (WordPiece tokenizer)

  preprocessor:
    _target_: nemo.collections.asr.modules.AudioToMelSpectrogramPreprocessor
    sample_rate:  ${model.sample_rate}
    normalize: "NA" # No normalization for mel-spectogram makes streaming easier
    window_size: 0.025
    window_stride: 0.01
    window: "hann"
    features: 80
    n_fft: 512
    frame_splicing: 1
    dither: 0.00001
    pad_to: 0

  spec_augment:
    _target_: nemo.collections.asr.modules.SpectrogramAugmentation
    freq_masks: 2 # set to zero to disable it
    time_masks: 10 # set to zero to disable it
    freq_width: 27
    time_width: 0.05

  encoder:
    _target_: nemo.collections.asr.modules.ConformerEncoder
    feat_in: ${model.preprocessor.features}
    feat_out: -1 # you may set it if you need different output size other than the default d_model
    n_layers: 17
    d_model: 512

    # Sub-sampling params
    # stacking_norm, stacking and dw_striding can be around 25% faster than striding during inference, while they may give similar or slightly worse results in terms of accuracy for Transducer models
    subsampling: striding # vggnet, striding, stacking, stacking_norm, or dw_striding
    subsampling_factor: 4 # must be power of 2 for striding and vggnet
    subsampling_conv_channels: -1 # -1 sets it to d_model
    causal_downsampling: true # enables causal convolutions during downsampling

    # Reduction parameters: Can be used to add another subsampling layer at a given position.
    # Having a 2x reduction will speedup the training and inference speech while keeping similar WER.
    # Adding it at the end will give the best WER while adding it at the beginning will give the best speedup.
    reduction: null # pooling, striding, or null
    reduction_position: null # Encoder block index or -1 for subsampling at the end of encoder
    reduction_factor: 1

    # Feed forward module's params
    ff_expansion_factor: 4

    # Multi-headed Attention Module's params
    self_attention_model: rel_pos # rel_pos or abs_pos
    n_heads: 8 # may need to be lower for smaller d_models

    # [left, right] specifies the number of steps to be seen from left and right of each step in self-attention
    # for att_context_style=regular, the right context is recommended to be a small number around 0 to 3 as multiple-layers may increase the effective right context too large
    # for att_context_style=chunked_limited, the left context need to be dividable by the right context plus one
<<<<<<< HEAD
    # for chunked_limited you may calculate the look-ahead or right context by the following formula:
    # look-ahead(secs) = att_context_size[1]*subsampling_factor*window_stride, example: 27*4*0.01=1.08s
=======
    # look-ahead(secs) = att_context_size[1]*subsampling_factor*window_stride, example: 13*8*0.01=1.04s

    # For multi-lookahead models, you may specify a list of context sizes. During the training, different context sizes would be used randomly with the distribution specified by att_context_probs.
    # The first item in the list would be the default during test/validation/inference.
    # An example of settings for multi-lookahead:
    #    att_context_size: [[140,27],[140,13],[140,2],[140,0]]
    #    att_context_probs: [0.25, 0.25, 0.25, 0.25, 0.25]
>>>>>>> f7e33fc1
    att_context_size: [140, 27] # -1 means unlimited context
    att_context_style: chunked_limited # regular or chunked_limited
    att_context_probs: null

    xscaling: true # scales up the input embeddings by sqrt(d_model)
    untie_biases: true # unties the biases of the TransformerXL layers
    pos_emb_max_len: 5000

    # Convolution module's params
    conv_kernel_size: 31
    conv_norm_type: 'layer_norm' # batch_norm or layer_norm or groupnormN (N specifies the number of groups)

    # conv_context_size can be"causal" or a list of two integers while conv_context_size[0]+conv_context_size[1]+1==conv_kernel_size
    # null means [(kernel_size-1)//2, (kernel_size-1)//2], and 'causal' means [(kernel_size-1), 0]
    # Recommend to use causal convolutions as it would increase the effective right context and therefore the look-ahead significantly
    conv_context_size: causal

    ### regularization
    dropout: 0.1 # The dropout used in most of the Conformer Modules
    dropout_pre_encoder: 0.1 # The dropout used before the encoder
    dropout_emb: 0.0 # The dropout used for embeddings
    dropout_att: 0.1 # The dropout for multi-headed attention modules

    # set to non-zero to enable stochastic depth
    stochastic_depth_drop_prob: 0.0
    stochastic_depth_mode: linear  # linear or uniform
    stochastic_depth_start_layer: 1

  decoder:
    _target_: nemo.collections.asr.modules.RNNTDecoder
    normalization_mode: null # Currently only null is supported for export.
    random_state_sampling: false # Random state sampling: https://arxiv.org/pdf/1910.11455.pdf
    blank_as_pad: true # This flag must be set in order to support exporting of RNNT models + efficient inference.

    prednet:
      pred_hidden: ${model.model_defaults.pred_hidden}
      pred_rnn_layers: 1
      t_max: null
      dropout: 0.2

  joint:
    _target_: nemo.collections.asr.modules.RNNTJoint
    log_softmax: null  # 'null' would set it automatically according to CPU/GPU device
    preserve_memory: false  # dramatically slows down training, but might preserve some memory

    # Fuses the computation of prediction net + joint net + loss + WER calculation
    # to be run on sub-batches of size `fused_batch_size`.
    # When this flag is set to true, consider the `batch_size` of *_ds to be just `encoder` batch size.
    # `fused_batch_size` is the actual batch size of the prediction net, joint net and transducer loss.
    # Using small values here will preserve a lot of memory during training, but will make training slower as well.
    # An optimal ratio of fused_batch_size : *_ds.batch_size is 1:1.
    # However, to preserve memory, this ratio can be 1:8 or even 1:16.
    # Extreme case of 1:B (i.e. fused_batch_size=1) should be avoided as training speed would be very slow.
    fuse_loss_wer: true
    fused_batch_size: 4

    jointnet:
      joint_hidden: ${model.model_defaults.joint_hidden}
      activation: "relu"
      dropout: 0.2

  decoding:
    strategy: "greedy_batch" # can be greedy, greedy_batch, beam, tsd, alsd.

    # greedy strategy config
    greedy:
      max_symbols: 10

    # beam strategy config
    beam:
      beam_size: 5
      return_best_hypothesis: False
      score_norm: true
      tsd_max_sym_exp: 50  # for Time Synchronous Decoding
      alsd_max_target_len: 2.0  # for Alignment-Length Synchronous Decoding

  loss:
    loss_name: "default"

    warprnnt_numba_kwargs:
      # FastEmit regularization: https://arxiv.org/abs/2010.11148
      # You may enable FastEmit to reduce the latency of the model for streaming
      # It also helps to improve the accuracy of the model in streaming mode
      fastemit_lambda: 1e-3  # Recommended values to be in range [1e-4, 1e-2], 0.001 is a good start.
      clamp: -1.0  # if > 0, applies gradient clamping in range [-clamp, clamp] for the joint tensor only.

  optim:
    name: adamw
    lr: 5.0
    # optimizer arguments
    betas: [0.9, 0.98]
    weight_decay: 1e-3

    # scheduler setup
    sched:
      name: NoamAnnealing
      d_model: ${model.encoder.d_model}
      # scheduler config override
      warmup_steps: 10000 # you may try larger warmup like 20K is training is not stable
      min_lr: 1e-6

trainer:
  devices: -1 # number of GPUs, -1 would use all available GPUs
  num_nodes: 1
  max_epochs: 1000
  max_steps: -1 # computed at runtime if not set
  val_check_interval: 1.0 # Set to 0.25 to check 4 times per epoch, or an int for number of iterations
  accelerator: auto
  strategy: ddp
  accumulate_grad_batches: 1
  gradient_clip_val: 1.0
  precision: 32 # 16, 32, or bf16
  log_every_n_steps: 10  # Interval of logging.
  enable_progress_bar: True
  resume_from_checkpoint: null # The path to a checkpoint file to continue the training, restores the whole state including the epoch, step, LR schedulers, apex, etc.
  num_sanity_val_steps: 0 # number of steps to perform validation steps for sanity check the validation process before starting the training, setting to 0 disables it
  check_val_every_n_epoch: 1 # number of evaluations on validation every n epochs
  sync_batchnorm: true
  enable_checkpointing: False  # Provided by exp_manager
  logger: false  # Provided by exp_manager


exp_manager:
  exp_dir: null
  name: ${name}
  create_tensorboard_logger: true
  create_checkpoint_callback: true
  checkpoint_callback_params:
    # in case of multiple validation sets, first one is used
    monitor: "val_wer"
    mode: "min"
    save_top_k: 5
    always_save_nemo: True # saves the checkpoints as nemo files instead of PTL checkpoints

  # you need to set these two to True to continue the training
  resume_if_exists: false
  resume_ignore_no_checkpoint: false

  # You may use this section to create a W&B logger
  create_wandb_logger: false
  wandb_logger_kwargs:
    name: null
    project: null<|MERGE_RESOLUTION|>--- conflicted
+++ resolved
@@ -113,10 +113,6 @@
     # [left, right] specifies the number of steps to be seen from left and right of each step in self-attention
     # for att_context_style=regular, the right context is recommended to be a small number around 0 to 3 as multiple-layers may increase the effective right context too large
     # for att_context_style=chunked_limited, the left context need to be dividable by the right context plus one
-<<<<<<< HEAD
-    # for chunked_limited you may calculate the look-ahead or right context by the following formula:
-    # look-ahead(secs) = att_context_size[1]*subsampling_factor*window_stride, example: 27*4*0.01=1.08s
-=======
     # look-ahead(secs) = att_context_size[1]*subsampling_factor*window_stride, example: 13*8*0.01=1.04s
 
     # For multi-lookahead models, you may specify a list of context sizes. During the training, different context sizes would be used randomly with the distribution specified by att_context_probs.
@@ -124,7 +120,6 @@
     # An example of settings for multi-lookahead:
     #    att_context_size: [[140,27],[140,13],[140,2],[140,0]]
     #    att_context_probs: [0.25, 0.25, 0.25, 0.25, 0.25]
->>>>>>> f7e33fc1
     att_context_size: [140, 27] # -1 means unlimited context
     att_context_style: chunked_limited # regular or chunked_limited
     att_context_probs: null
