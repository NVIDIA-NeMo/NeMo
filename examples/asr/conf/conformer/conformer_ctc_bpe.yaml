--- conflicted
+++ resolved
@@ -56,12 +56,7 @@
     frame_splicing: 1
     dither: 0.00001
     pad_to: 0
-<<<<<<< HEAD
-=======
-    stft_conv: false
     pad_value: 0.0
-    stft_exact_pad: false
->>>>>>> c51685e0
 
   spec_augment:
     _target_: nemo.collections.asr.modules.SpectrogramAugmentation
