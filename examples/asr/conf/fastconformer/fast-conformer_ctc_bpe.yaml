--- conflicted
+++ resolved
@@ -17,8 +17,6 @@
 #  | bf16      |    32GB    |     64     |
 #  |           |    80GB    |     128    |
 #  +-----------+------------+------------+
-<<<<<<< HEAD
-=======
 # Here are the recommended configs for different variants of FastConformer-CTC-BPE, other parameters are the same as in this config file.
 #
 #  +--------------+---------+---------+----------+----------------+--------------+--------------------------+-----------------+------------+
@@ -35,7 +33,6 @@
 #  | XXLarge(1.2B)|   1024  |    8   |    42     |        5       |     1e-3     |           640            |        2        |    False   |
 #  +--------------------------------------------------------------+--------------+--------------------------+-----------------+------------+ 
 
->>>>>>> f7e33fc1
 # Note:  They are based on the assumption of max_duration of 20. If you have longer or shorter max_duration, then batch sizes may need to get updated accordingly.
 
 # Default learning parameters in this config are set for global batch size of 2K while you may use lower values.
