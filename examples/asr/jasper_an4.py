--- conflicted
+++ resolved
@@ -21,10 +21,6 @@
 from nemo.utils import logging
 from nemo.utils.lr_policies import CosineAnnealing
 
-<<<<<<< HEAD
-logging = nemo.logging
-=======
->>>>>>> 7618b5c3
 
 def create_dags(model_config_file, vocab, args, nf):
 
