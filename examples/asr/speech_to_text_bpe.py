--- conflicted
+++ resolved
@@ -45,15 +45,10 @@
     model.optim.lr=0.001 \
     model.optim.betas=[0.9,0.999] \
     model.optim.weight_decay=0.0001 \
-<<<<<<< HEAD
     model.optim.sched.warmup_steps=2000
-    ...
-=======
-    model.optim.sched.warmup_ratio=0.05 \
     exp_manager.create_wandb_logger=True \
     exp_manager.wandb_logger_kwargs.name="<Name of experiment>" \
     exp_manager.wandb_logger_kwargs.project="<Name of project>"
->>>>>>> 941ef1fd
 ```
 """
 import pytorch_lightning as pl
