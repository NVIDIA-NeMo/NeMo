--- conflicted
+++ resolved
@@ -179,13 +179,8 @@
     # translate audio
     with torch.amp.autocast(asr_model.device.type, enabled=cfg.amp):
         with torch.no_grad():
-<<<<<<< HEAD
             translations = asr_model.transcribe(
                 audio=filepaths,
-=======
-            translations = asr_model.translate(
-                paths2audio_files=filepaths,
->>>>>>> 32503fd9
                 batch_size=cfg.batch_size,
                 return_hypotheses=return_hypotheses,
             )
