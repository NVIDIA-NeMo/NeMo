# Copyright (c) 2020, NVIDIA CORPORATION.  All rights reserved.
#
# Licensed under the Apache License, Version 2.0 (the "License");
# you may not use this file except in compliance with the License.
# You may obtain a copy of the License at
#
#     http://www.apache.org/licenses/LICENSE-2.0
#
# Unless required by applicable law or agreed to in writing, software
# distributed under the License is distributed on an "AS IS" BASIS,
# WITHOUT WARRANTIES OR CONDITIONS OF ANY KIND, either express or implied.
# See the License for the specific language governing permissions and
# limitations under the License.

import contextlib
import os
from dataclasses import dataclass, is_dataclass
from typing import Optional

import pytorch_lightning as pl
import torch
from omegaconf import OmegaConf

from nemo.collections.asr.metrics.rnnt_wer import RNNTDecodingConfig
from nemo.collections.asr.metrics.wer import CTCDecodingConfig
from nemo.collections.asr.models.ctc_models import EncDecCTCModel
from nemo.collections.asr.parts.utils.transcribe_utils import (
    compute_output_filename,
    prepare_audio_data,
    setup_model,
    transcribe_partial_audio,
    write_transcription,
)
from nemo.collections.common.tokenizers.aggregate_tokenizer import AggregateTokenizer
from nemo.core.config import hydra_runner
from nemo.utils import logging


"""
Transcribe audio file on a single CPU/GPU. Useful for transcription of moderate amounts of audio data.

# Arguments
  model_path: path to .nemo ASR checkpoint
  pretrained_name: name of pretrained ASR model (from NGC registry)
  audio_dir: path to directory with audio files
  dataset_manifest: path to dataset JSON manifest file (in NeMo format)
<<<<<<< HEAD

=======
    
>>>>>>> a15aabda
  compute_timestamps: Bool to request greedy time stamp information (if the model supports it)
  compute_langs: Bool to request language ID information (if the model supports it)
  
  (Optionally: You can limit the type of timestamp computations using below overrides)
  ctc_decoding.ctc_timestamp_type="all"  # (default all, can be [all, char, word])
  rnnt_decoding.rnnt_timestamp_type="all"  # (default all, can be [all, char, word])

  (Optionally: You can limit the type of timestamp computations using below overrides)
  ctc_decoding.ctc_timestamp_type="all"  # (default all, can be [all, char, word])
  rnnt_decoding.rnnt_timestamp_type="all"  # (default all, can be [all, char, word])

  output_filename: Output filename where the transcriptions will be written
  batch_size: batch size during inference

  cuda: Optional int to enable or disable execution of model on certain CUDA device.
  amp: Bool to decide if Automatic Mixed Precision should be used during inference
  audio_type: Str filetype of the audio. Supported = wav, flac, mp3

  overwrite_transcripts: Bool which when set allowes repeated transcriptions to overwrite previous results.

  rnnt_decoding: Decoding sub-config for RNNT. Refer to documentation for specific values.
  
  change_self_attention_model: (Optional) Change self_attention_model for Conformer
  att_context_left: (Optional) Can be used to specify left attention context if changing self attention
  att_context_right: (Optional) Can be used to specify right attention context if changing self attention

# Usage
ASR model can be specified by either "model_path" or "pretrained_name".
Data for transcription can be defined with either "audio_dir" or "dataset_manifest".
append_pred - optional. Allows you to add more than one prediction to an existing .json
pred_name_postfix - optional. The name you want to be written for the current model
Results are returned in a JSON manifest file.

python transcribe_speech.py \
    model_path=null \
    pretrained_name=null \
    audio_dir="<remove or path to folder of audio files>" \
    dataset_manifest="<remove or path to manifest>" \
    output_filename="<remove or specify output filename>" \
    batch_size=32 \
    compute_timestamps=False \
    compute_langs=False \
    cuda=0 \
    amp=True \
    append_pred=False \
    pred_name_postfix="<remove or use another model name for output filename>"
"""


@dataclass
class TranscriptionConfig:
    # Required configs
    model_path: Optional[str] = None  # Path to a .nemo file
    pretrained_name: Optional[str] = None  # Name of a pretrained model
    audio_dir: Optional[str] = None  # Path to a directory which contains audio files
    dataset_manifest: Optional[str] = None  # Path to dataset's JSON manifest
    channel_selector: Optional[int] = None  # Used to select a single channel from multi-channel files
    audio_key: str = 'audio_filepath'  # Used to override the default audio key in dataset_manifest

    # General configs
    output_filename: Optional[str] = None
    batch_size: int = 32
    num_workers: int = 0
    append_pred: bool = False  # Sets mode of work, if True it will add new field transcriptions.
    pred_name_postfix: Optional[str] = None  # If you need to use another model name, rather than standard one.

    # Set to True to output greedy timestamp information (only supported models)
    compute_timestamps: bool = False

    # Set to True to output language ID information
    compute_langs: bool = False

    # Set `cuda` to int to define CUDA device. If 'None', will look for CUDA
    # device anyway, and do inference on CPU only if CUDA device is not found.
    # If `cuda` is a negative number, inference will be on CPU only.
    cuda: Optional[int] = None
    amp: bool = False
    audio_type: str = "wav"

    # Recompute model transcription, even if the output folder exists with scores.
    overwrite_transcripts: bool = True

    # Decoding strategy for CTC models
    ctc_decoding: CTCDecodingConfig = CTCDecodingConfig()

    # Decoding strategy for RNNT models
    rnnt_decoding: RNNTDecodingConfig = RNNTDecodingConfig(fused_batch_size=-1)

    # decoder type: ctc or rnnt, can be used to switch between CTC and RNNT decoder for Joint RNNT/CTC models
    decoder_type: Optional[str] = None

<<<<<<< HEAD
    # Change self_attention_model for Conformer
    # Options:
    # 'rel_pos': relative positional embedding and Transformer-XL
    # 'rel_pos_local_attn': relative positional embedding and Transformer-XL with local attention using
    #   overlapping chunks. Attention context is determined by att_context_size parameter.
    #  'abs_pos': absolute positional embedding and Transformer
    change_self_attention_model: Optional[str] = None
    att_context_left: int = -1  # Size of the left attention context
    att_context_right: int = -1  # Size of the right attention context

=======
>>>>>>> a15aabda

@hydra_runner(config_name="TranscriptionConfig", schema=TranscriptionConfig)
def main(cfg: TranscriptionConfig) -> TranscriptionConfig:
    logging.info(f'Hydra config: {OmegaConf.to_yaml(cfg)}')

    if is_dataclass(cfg):
        cfg = OmegaConf.structured(cfg)

    if cfg.model_path is None and cfg.pretrained_name is None:
        raise ValueError("Both cfg.model_path and cfg.pretrained_name cannot be None!")
    if cfg.audio_dir is None and cfg.dataset_manifest is None:
        raise ValueError("Both cfg.audio_dir and cfg.dataset_manifest cannot be None!")

    # setup GPU
    if cfg.cuda is None:
        if torch.cuda.is_available():
            device = [0]  # use 0th CUDA device
            accelerator = 'gpu'
        else:
            device = 1
            accelerator = 'cpu'
    else:
        device = [cfg.cuda]
        accelerator = 'gpu'
    map_location = torch.device('cuda:{}'.format(device[0]) if accelerator == 'gpu' else 'cpu')
    logging.info(f"Inference will be done on device : {device}")

    asr_model, model_name = setup_model(cfg, map_location)

    trainer = pl.Trainer(devices=device, accelerator=accelerator)
    asr_model.set_trainer(trainer)
    asr_model = asr_model.eval()

    # collect additional transcription information
    return_hypotheses = True

    # we will adjust this flag is the model does not support it
    compute_timestamps = cfg.compute_timestamps
    compute_langs = cfg.compute_langs

    # Setup decoding strategy
    if hasattr(asr_model, 'change_decoding_strategy'):
        if cfg.decoder_type is not None:
            # TODO: Support compute_langs in CTC eventually
            if cfg.compute_langs and cfg.decoder_type == 'ctc':
                raise ValueError("CTC models do not support `compute_langs` at the moment")

            decoding_cfg = cfg.rnnt_decoding if cfg.decoder_type == 'rnnt' else cfg.ctc_decoding
            decoding_cfg.compute_timestamps = cfg.compute_timestamps  # both ctc and rnnt support it
            if 'preserve_alignments' in decoding_cfg:
                decoding_cfg.preserve_alignments = cfg.compute_timestamps
            if 'compute_langs' in decoding_cfg:
                decoding_cfg.compute_langs = cfg.compute_langs

            asr_model.change_decoding_strategy(decoding_cfg, decoder_type=cfg.decoder_type)

        # Check if ctc or rnnt model
        elif hasattr(asr_model, 'joint'):  # RNNT model
            cfg.rnnt_decoding.fused_batch_size = -1
            cfg.rnnt_decoding.compute_timestamps = cfg.compute_timestamps
            cfg.rnnt_decoding.compute_langs = cfg.compute_langs

            if 'preserve_alignments' in cfg.rnnt_decoding:
                cfg.rnnt_decoding.preserve_alignments = cfg.compute_timestamps

            asr_model.change_decoding_strategy(cfg.rnnt_decoding)
        else:
            if cfg.compute_langs:
                raise ValueError("CTC models do not support `compute_langs` at the moment.")
            cfg.ctc_decoding.compute_timestamps = cfg.compute_timestamps

            asr_model.change_decoding_strategy(cfg.ctc_decoding)

    # prepare audio filepaths and decide wether it's partical audio
    filepaths, partial_audio = prepare_audio_data(cfg)

    # setup AMP (optional)
    if cfg.amp and torch.cuda.is_available() and hasattr(torch.cuda, 'amp') and hasattr(torch.cuda.amp, 'autocast'):
        logging.info("AMP enabled!\n")
        autocast = torch.cuda.amp.autocast
    else:

        @contextlib.contextmanager
        def autocast():
            yield

    # Compute output filename
    cfg = compute_output_filename(cfg, model_name)

    # if transcripts should not be overwritten, and already exists, skip re-transcription step and return
    if not cfg.overwrite_transcripts and os.path.exists(cfg.output_filename):
        logging.info(
            f"Previous transcripts found at {cfg.output_filename}, and flag `overwrite_transcripts`"
            f"is {cfg.overwrite_transcripts}. Returning without re-transcribing text."
        )
        return cfg

    # transcribe audio
    with autocast():
        with torch.no_grad():
            if partial_audio:
                if isinstance(asr_model, EncDecCTCModel):
                    transcriptions = transcribe_partial_audio(
                        asr_model=asr_model,
                        path2manifest=cfg.dataset_manifest,
                        batch_size=cfg.batch_size,
                        num_workers=cfg.num_workers,
                        return_hypotheses=return_hypotheses,
                        channel_selector=cfg.channel_selector,
                    )
                else:
                    logging.warning(
                        "RNNT models do not support transcribe partial audio for now. Transcribing full audio."
                    )
                    transcriptions = asr_model.transcribe(
                        paths2audio_files=filepaths,
                        batch_size=cfg.batch_size,
                        num_workers=cfg.num_workers,
                        return_hypotheses=return_hypotheses,
                        channel_selector=cfg.channel_selector,
                    )
            else:
                transcriptions = asr_model.transcribe(
                    paths2audio_files=filepaths,
                    batch_size=cfg.batch_size,
                    num_workers=cfg.num_workers,
                    return_hypotheses=return_hypotheses,
                    channel_selector=cfg.channel_selector,
                )

    logging.info(f"Finished transcribing {len(filepaths)} files !")
    logging.info(f"Writing transcriptions into file: {cfg.output_filename}")

    # if transcriptions form a tuple (from RNNT), extract just "best" hypothesis
    if type(transcriptions) == tuple and len(transcriptions) == 2:
        transcriptions = transcriptions[0]

    # write audio transcriptions
    output_filename = write_transcription(
        transcriptions,
        cfg,
        model_name,
        filepaths=filepaths,
        compute_langs=compute_langs,
        compute_timestamps=compute_timestamps,
    )
    logging.info(f"Finished writing predictions to {output_filename}!")

    return cfg


if __name__ == '__main__':
    main()  # noqa pylint: disable=no-value-for-parameter<|MERGE_RESOLUTION|>--- conflicted
+++ resolved
@@ -44,11 +44,7 @@
   pretrained_name: name of pretrained ASR model (from NGC registry)
   audio_dir: path to directory with audio files
   dataset_manifest: path to dataset JSON manifest file (in NeMo format)
-<<<<<<< HEAD
-
-=======
-    
->>>>>>> a15aabda
+
   compute_timestamps: Bool to request greedy time stamp information (if the model supports it)
   compute_langs: Bool to request language ID information (if the model supports it)
   
@@ -140,7 +136,6 @@
     # decoder type: ctc or rnnt, can be used to switch between CTC and RNNT decoder for Joint RNNT/CTC models
     decoder_type: Optional[str] = None
 
-<<<<<<< HEAD
     # Change self_attention_model for Conformer
     # Options:
     # 'rel_pos': relative positional embedding and Transformer-XL
@@ -151,8 +146,6 @@
     att_context_left: int = -1  # Size of the left attention context
     att_context_right: int = -1  # Size of the right attention context
 
-=======
->>>>>>> a15aabda
 
 @hydra_runner(config_name="TranscriptionConfig", schema=TranscriptionConfig)
 def main(cfg: TranscriptionConfig) -> TranscriptionConfig:
