--- conflicted
+++ resolved
@@ -382,25 +382,6 @@
                     decoder_type=cfg.decoder_type,
                 )
             else:
-<<<<<<< HEAD
-                from nemo.utils.timers import SimpleTimer
-
-                for _ in range(5):
-                    asr_model.full_timer = SimpleTimer()
-                    asr_model.decoding.decoding.timer.reset()
-                    asr_model.full_timer.start()
-                    transcriptions = asr_model.transcribe(
-                        audio=filepaths,
-                        batch_size=cfg.batch_size,
-                        num_workers=cfg.num_workers,
-                        return_hypotheses=cfg.return_hypotheses,
-                        channel_selector=cfg.channel_selector,
-                        augmentor=augmentor,
-                    )
-                    asr_model.full_timer.stop()
-                    logging.info(f"Decoder time: {asr_model.decoding.decoding.timer.total():.1f}")
-                    logging.info(f"Full time: {asr_model.full_timer.total():.1f}")
-=======
                 override_cfg = asr_model.get_transcribe_config()
                 override_cfg.batch_size = cfg.batch_size
                 override_cfg.num_workers = cfg.num_workers
@@ -410,7 +391,6 @@
                 override_cfg.text_field = cfg.gt_text_attr_name
                 override_cfg.lang_field = cfg.gt_lang_attr_name
                 transcriptions = asr_model.transcribe(audio=filepaths, override_config=override_cfg,)
->>>>>>> e46f7111
 
     if cfg.dataset_manifest is not None:
         logging.info(f"Finished transcribing from manifest file: {cfg.dataset_manifest}")
