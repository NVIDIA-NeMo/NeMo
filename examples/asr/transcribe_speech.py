# Copyright (c) 2020, NVIDIA CORPORATION.  All rights reserved.
#
# Licensed under the Apache License, Version 2.0 (the "License");
# you may not use this file except in compliance with the License.
# You may obtain a copy of the License at
#
#     http://www.apache.org/licenses/LICENSE-2.0
#
# Unless required by applicable law or agreed to in writing, software
# distributed under the License is distributed on an "AS IS" BASIS,
# WITHOUT WARRANTIES OR CONDITIONS OF ANY KIND, either express or implied.
# See the License for the specific language governing permissions and
# limitations under the License.

import contextlib
import glob
import json
import os
from dataclasses import dataclass
from typing import Optional

import pytorch_lightning as pl
import torch
from omegaconf import OmegaConf

from nemo.collections.asr.metrics.rnnt_wer import RNNTDecodingConfig
from nemo.collections.asr.models import ASRModel
from nemo.core.config import hydra_runner
from nemo.utils import logging, model_utils


"""
Transcribe audio file on a single CPU/GPU. Useful for transcription of moderate amounts of audio data.

# Arguments
  model_path: path to .nemo ASR checkpoint
  pretrained_name: name of pretrained ASR model (from NGC registry)
  audio_dir: path to directory with audio files
  dataset_manifest: path to dataset JSON manifest file (in NeMo format)
  
  output_filename: Output filename where the transcriptions will be written
  batch_size: batch size during inference
  
  cuda: Optional int to enable or disable execution of model on certain CUDA device.
  amp: Bool to decide if Automatic Mixed Precision should be used during inference
  audio_type: Str filetype of the audio. Supported = wav, flac, mp3
  
  overwrite_transcripts: Bool which when set allowes repeated transcriptions to overwrite previous results.
  
  rnnt_decoding: Decoding sub-config for RNNT. Refer to documentation for specific values.

# Usage
ASR model can be specified by either "model_path" or "pretrained_name".
Data for transcription can be defined with either "audio_dir" or "dataset_manifest".
Results are returned in a JSON manifest file.

python transcribe_speech.py \
    model_path=null \
    pretrained_name=null \
    audio_dir="" \
    dataset_manifest="" \
    output_filename="" \
    batch_size=32 \
    cuda=0 \
    amp=True
"""


@dataclass
class TranscriptionConfig:
    # Required configs
    model_path: Optional[str] = None  # Path to a .nemo file
    pretrained_name: Optional[str] = None  # Name of a pretrained model
    audio_dir: Optional[str] = None  # Path to a directory which contains audio files
    dataset_manifest: Optional[str] = None  # Path to dataset's JSON manifest

    # General configs
    output_filename: Optional[str] = None
    batch_size: int = 32
<<<<<<< HEAD
    num_workers: int = min(batch_size, os.cpu_count() - 1)
=======

>>>>>>> fae1eacd
    # Set `cuda` to int to define CUDA device. If 'None', will look for CUDA
    # device anyway, and do inference on CPU only if CUDA device is not found.
    # If `cuda` is a negative number, inference will be on CPU only.
    cuda: Optional[int] = None
    amp: bool = False
    audio_type: str = "wav"

    # Recompute model transcription, even if the output folder exists with scores.
    overwrite_transcripts: bool = True

    # Decoding strategy for RNNT models
    rnnt_decoding: RNNTDecodingConfig = RNNTDecodingConfig()


@hydra_runner(config_name="TranscriptionConfig", schema=TranscriptionConfig)
def main(cfg: TranscriptionConfig) -> TranscriptionConfig:
    logging.info(f'Hydra config: {OmegaConf.to_yaml(cfg)}')

    if cfg.model_path is None and cfg.pretrained_name is None:
        raise ValueError("Both cfg.model_path and cfg.pretrained_name cannot be None!")
    if cfg.audio_dir is None and cfg.dataset_manifest is None:
        raise ValueError("Both cfg.audio_dir and cfg.dataset_manifest cannot be None!")

    # setup GPU
    if cfg.cuda is None:
        if torch.cuda.is_available():
            cfg.cuda = 0  # use 0th CUDA device
        else:
            cfg.cuda = -1  # use CPU

    device = torch.device(f'cuda:{cfg.cuda}' if cfg.cuda >= 0 else 'cpu')

    # setup model
    if cfg.model_path is not None:
        # restore model from .nemo file path
        model_cfg = ASRModel.restore_from(restore_path=cfg.model_path, return_config=True)
        classpath = model_cfg.target  # original class path
        imported_class = model_utils.import_class_by_path(classpath)  # type: ASRModel
        logging.info(f"Restoring model : {imported_class.__name__}")
        asr_model = imported_class.restore_from(restore_path=cfg.model_path, map_location=device)  # type: ASRModel
        model_name = os.path.splitext(os.path.basename(cfg.model_path))[0]
    else:
        # restore model by name
        asr_model = ASRModel.from_pretrained(model_name=cfg.pretrained_name, map_location=device)  # type: ASRModel
        model_name = cfg.pretrained_name

    trainer = pl.Trainer(gpus=[cfg.cuda] if cfg.cuda >= 0 else 0)
    asr_model.set_trainer(trainer)
    asr_model = asr_model.eval()

    # Setup decoding strategy
    if hasattr(asr_model, 'change_decoding_strategy'):
        asr_model.change_decoding_strategy(cfg.rnnt_decoding)

    # get audio filenames
    if cfg.audio_dir is not None:
        filepaths = list(glob.glob(os.path.join(cfg.audio_dir, f"*.{cfg.audio_type}")))
    else:
        # get filenames from manifest
        filepaths = []
        with open(cfg.dataset_manifest, 'r') as f:
            for line in f:
                item = json.loads(line)
                filepaths.append(item['audio_filepath'])
    logging.info(f"\nTranscribing {len(filepaths)} files...\n")

    # setup AMP (optional)
    if cfg.amp and torch.cuda.is_available() and hasattr(torch.cuda, 'amp') and hasattr(torch.cuda.amp, 'autocast'):
        logging.info("AMP enabled!\n")
        autocast = torch.cuda.amp.autocast
    else:

        @contextlib.contextmanager
        def autocast():
            yield

<<<<<<< HEAD
    # transcribe audio
    with autocast():
        with torch.no_grad():
            transcriptions = asr_model.transcribe(filepaths, batch_size=cfg.batch_size, num_workers=cfg.num_workers)
    logging.info(f"Finished transcribing {len(filepaths)} files !")

=======
    # Compute output filename
>>>>>>> fae1eacd
    if cfg.output_filename is None:
        # create default output filename
        if cfg.audio_dir is not None:
            cfg.output_filename = os.path.dirname(os.path.join(cfg.audio_dir, '.')) + '.json'
        else:
            cfg.output_filename = cfg.dataset_manifest.replace('.json', f'_{model_name}.json')

    # if transcripts should not be overwritten, and already exists, skip re-transcription step and return
    if not cfg.overwrite_transcripts and os.path.exists(cfg.output_filename):
        logging.info(
            f"Previous transcripts found at {cfg.output_filename}, and flag `overwrite_transcripts`"
            f"is {cfg.overwrite_transcripts}. Returning without re-transcribing text."
        )

        return cfg

    # transcribe audio
    with autocast():
        with torch.no_grad():
            transcriptions = asr_model.transcribe(filepaths, batch_size=cfg.batch_size)
    logging.info(f"Finished transcribing {len(filepaths)} files !")

    logging.info(f"Writing transcriptions into file: {cfg.output_filename}")

    # if transcriptions form a tuple (from RNNT), extract just "best" hypothesis
    if type(transcriptions) == tuple and len(transcriptions) == 2:
        transcriptions = transcriptions[0]

    # write audio transcriptions
    with open(cfg.output_filename, 'w', encoding='utf-8') as f:
        if cfg.audio_dir is not None:
            for idx, text in enumerate(transcriptions):
                item = {'audio_filepath': filepaths[idx], 'pred_text': text}
                f.write(json.dumps(item) + "\n")
        else:
            with open(cfg.dataset_manifest, 'r') as fr:
                for idx, line in enumerate(fr):
                    item = json.loads(line)
                    item['pred_text'] = transcriptions[idx]
                    f.write(json.dumps(item) + "\n")

    logging.info("Finished writing predictions !")
    return cfg


if __name__ == '__main__':
    main()  # noqa pylint: disable=no-value-for-parameter<|MERGE_RESOLUTION|>--- conflicted
+++ resolved
@@ -77,11 +77,8 @@
     # General configs
     output_filename: Optional[str] = None
     batch_size: int = 32
-<<<<<<< HEAD
     num_workers: int = min(batch_size, os.cpu_count() - 1)
-=======
-
->>>>>>> fae1eacd
+
     # Set `cuda` to int to define CUDA device. If 'None', will look for CUDA
     # device anyway, and do inference on CPU only if CUDA device is not found.
     # If `cuda` is a negative number, inference will be on CPU only.
@@ -158,16 +155,7 @@
         def autocast():
             yield
 
-<<<<<<< HEAD
-    # transcribe audio
-    with autocast():
-        with torch.no_grad():
-            transcriptions = asr_model.transcribe(filepaths, batch_size=cfg.batch_size, num_workers=cfg.num_workers)
-    logging.info(f"Finished transcribing {len(filepaths)} files !")
-
-=======
     # Compute output filename
->>>>>>> fae1eacd
     if cfg.output_filename is None:
         # create default output filename
         if cfg.audio_dir is not None:
