# Copyright (c) 2024, NVIDIA CORPORATION.  All rights reserved.
#
# Licensed under the Apache License, Version 2.0 (the "License");
# you may not use this file except in compliance with the License.
# You may obtain a copy of the License at
#
#     http://www.apache.org/licenses/LICENSE-2.0
#
# Unless required by applicable law or agreed to in writing, software
# distributed under the License is distributed on an "AS IS" BASIS,
# WITHOUT WARRANTIES OR CONDITIONS OF ANY KIND, either express or implied.
# See the License for the specific language governing permissions and
# limitations under the License.

import tempfile

import fiddle as fdl
import lightning.pytorch as pl

from nemo import lightning as nl
from nemo.automodel.dist_utils import FirstRankPerNode
from nemo.collections import llm
from nemo.collections.llm.recipes.optim.adam import pytorch_adam_with_cosine_annealing
from nemo.lightning.pytorch.callbacks import JitConfig, JitTransform

# Run this example with torchrun, for example:
# torchrun --nproc-per-node=8 \
#   examples/llm/peft/automodel.py \
#   --strategy fsdp2 \
#   --devices 8 \
#   --model meta-llama/Llama-3.2-1B \
#   --ckpt-folder "output"
#
# Note: ensure that the --nproc-per-node and --devices values match.


def get_chat_template(tokenizer):
    # attempt to unwrap NeMo's tokenizer wrapper and check if wrapped tokenizer has chat_template
    tmp_tokenizer = getattr(tokenizer, 'tokenizer', tokenizer)
    has_chat_template = getattr(tmp_tokenizer, 'chat_template', None) is not None
    if has_chat_template:
        return tmp_tokenizer, getattr(tmp_tokenizer, 'eos_token_id', None), has_chat_template
    else:
        return tokenizer, getattr(tokenizer, 'eos_id', None), has_chat_template


@FirstRankPerNode()
def make_squad_hf_dataset(
    tokenizer, micro_batch_size, seq_length=None, limit_dataset_samples=None, start_of_turn_token=None, fp8=False
):
    tokenizer, eos_token_id, has_chat_template = get_chat_template(tokenizer)

    def pad_to_seq_length(sample):
        seq_pad_len_ar = max(0, seq_length - len(next(iter(sample.values()))))
        return {k: v + [eos_token_id if v != 'loss_mask' else 0] * seq_pad_len_ar for k, v in sample.items()}

    def formatting_prompts_func(example):
        formatted_text = [
            f"{example['context']} {example['question']} ",
            example['answers']['text'][0].strip(),
        ]
        context_ids, answer_ids = list(map(tokenizer.text_to_ids, formatted_text))
        bos_id = getattr(tokenizer, 'bos_id', None)
        eos_id = getattr(tokenizer, 'eos_id', None)
        if len(context_ids) > 0 and bos_id is not None and context_ids[0] != bos_id:
            context_ids.insert(0, bos_id)
        if len(answer_ids) > 0 and eos_id is not None and answer_ids[-1] != eos_id:
            answer_ids.append(eos_id)

        input_ids = context_ids + answer_ids
        return dict(
            input_ids=input_ids,
            labels=input_ids[1:] + [eos_token_id] or [input_ids[-1]],
            loss_mask=[0] * len(context_ids) + [1] * len(answer_ids),
        )

    def formatting_prompts_func_with_chat_template(example, start_of_turn_token=None):
        formatted_text = [
            {'role': 'user', 'content': f"{example['context']} {example['question']}"},
            {'role': 'assistant', 'content': example['answers']['text'][0].strip()},
        ]
        input_ids = tokenizer.apply_chat_template(formatted_text)
        if isinstance(start_of_turn_token, str):
            start_of_turn_token_id = tokenizer(start_of_turn_token, add_special_tokens=False)['input_ids'][0]
            first_start_of_turn_token_id = input_ids.index(start_of_turn_token_id)
            response_start = input_ids.index(start_of_turn_token_id, first_start_of_turn_token_id + 1) + 1
        else:
            response_start = 0
        loss_mask = [0] * response_start + [1] * (len(input_ids) - response_start)
        return dict(
            input_ids=input_ids,
            labels=input_ids[1:] + [getattr(tokenizer, 'eos_token_id', None) or input_ids[-1]],
            loss_mask=loss_mask,
        )

    splits = ['train', 'validation']
    if limit_dataset_samples is not None:
        assert isinstance(limit_dataset_samples, int), "Expected limit_dataset_samples to be an int"
        splits = list(map(lambda x: f'{x}[:{limit_dataset_samples}]', splits))

    fmt_fn = formatting_prompts_func
    if has_chat_template:
        fmt_fn = lambda x: formatting_prompts_func_with_chat_template(x, start_of_turn_token)
    if isinstance(seq_length, int):
        fmt_fn_ = fmt_fn
        fmt_fn = lambda x: pad_to_seq_length(fmt_fn_(x))

    datamodule = llm.HFDatasetDataModule(
        "rajpurkar/squad",
<<<<<<< HEAD
        split=splits,
        micro_batch_size=micro_batch_size,
        pad_token_id=getattr(tokenizer, 'eos_id', 0) or 0,
=======
        split="train",
        micro_batch_size=batch_size,
        pad_token_id=tokenizer.eos_id or 0,
>>>>>>> 50432296
        pad_seq_len_divisible=16 if fp8 else None,  # FP8 training requires seq length to be divisible by 16.
    )
    datamodule.map(
        fmt_fn,
        batched=False,
        remove_columns=["id", "title", "context", "question", 'answers'],
    )
    return datamodule


def make_strategy(strategy, model, devices, num_nodes, adapter_only=False, enable_cpu_offload=False):
    if strategy == 'auto':
        return pl.strategies.SingleDeviceStrategy(
            device='cuda:0',
            checkpoint_io=model.make_checkpoint_io(adapter_only=adapter_only),
        )
    elif strategy == 'ddp':
        return pl.strategies.DDPStrategy(
            checkpoint_io=model.make_checkpoint_io(adapter_only=adapter_only),
            find_unused_parameters=True,
        )
    elif strategy == 'fsdp2':
        offload_policy = None
        if enable_cpu_offload:
            from nemo.lightning.pytorch.strategies.fsdp2_strategy import HAS_CPU_OFFLOAD_POLICY, CPUOffloadPolicy

            assert HAS_CPU_OFFLOAD_POLICY, "Could not import offload policy"
            offload_policy = CPUOffloadPolicy()

        return nl.FSDP2Strategy(
            data_parallel_size=devices * num_nodes,
            tensor_parallel_size=1,
            checkpoint_io=model.make_checkpoint_io(adapter_only=adapter_only),
            offload_policy=offload_policy,
        )
    else:
        raise NotImplementedError("Encountered unknown strategy")


def logger(ckpt_folder, save_every_n_train_steps) -> nl.NeMoLogger:
    ckpt = nl.ModelCheckpoint(
        save_last=True,
        every_n_train_steps=save_every_n_train_steps,
        monitor="reduced_train_loss",
        save_top_k=1,
        save_on_train_epoch_end=True,
        save_optim_on_train_end=True,
    )

    return nl.NeMoLogger(
        name="nemo2_peft",
        log_dir=ckpt_folder,
        use_datetime_version=False,  # must be false if using auto resume
        ckpt=ckpt,
        wandb=None,
    )


def main():
    """Example script to run PEFT with a HF transformers-instantiated model on squad."""
    import argparse

    parser = argparse.ArgumentParser()
    parser.add_argument('--model', type=str, default='meta-llama/Llama-3.2-1B', help='Hugging Face model-id to use')
    parser.add_argument(
        '--strategy',
        type=str,
        default='auto',
        choices=['auto', 'ddp', 'fsdp2'],
        help='Training strategy e.g. ddp/fsdp2/single-gpu',
    )
    parser.add_argument('--devices', type=int, default=1, help='Number of GPUs to use')
    parser.add_argument('--num-nodes', type=int, default=1, help='Number of Nodes to use; to be used with torchrun')
    parser.add_argument('--use-te-optimizer', action='store_true', help='Use TE optimizer')
    parser.add_argument('--grad-clip', type=float, default=1.0, help='Grad clip value')
    parser.add_argument(
        '--accumulate_grad_batches', type=int, default=10, help='Number of batches to accumulate gradient over'
    )
    parser.add_argument('--load-in-4bit', action='store_true', help='Use 4-bit quantization for e.g. for qlora')
    parser.add_argument('--max-steps', type=int, default=100, help='Maximum number of training steps')
    parser.add_argument(
        '--attn-implementation',
        type=str,
        default="sdpa",
        choices=["flash_attention_2", "sdpa", "eager"],
        help='Attention implementation to use. Default: sdpa',
    )
    parser.add_argument('--wandb-project', type=str, default=None, help='Wandb project to use')
    parser.add_argument('--use-torch-jit', action='store_true', help='Enables torch.compile on model')
    parser.add_argument('--auto-resume', action='store_true', help='Enables autoresume from a previous training job')
    parser.add_argument('--enable-cpu-offload', action='store_true', help='Enabled cpu offloading; requires FSDP2')
    parser.add_argument('--liger', action='store_true', help='Enables Liger-Kernels')
    parser.add_argument('--enable-grad-ckpt', action='store_true', help='Enables gradient checkpoint')
    parser.add_argument(
        '--ckpt-folder', type=str, default=tempfile.TemporaryDirectory().name, help='Directory to save checkpoints'
    )
    parser.add_argument(
        '--batch-size',
        '--micro-batch-size',
        dest='batch_size',
        default=1,
        type=int,
        help='Micro batch size to use for training.',
    )
    parser.add_argument(
        '--trust-remote-code',
        action='store_true',
        help='Enables trust_remote_code to load HF models with unverified sources',
    )
    parser.add_argument('--fp8', action='store_true', help='Enables fp8 training')
    parser.add_argument('--lr', type=float, default=5e-5, help='Learning rate')
    parser.add_argument('--no-lce', action='store_false', help='Disables LCE')
    parser.add_argument('--start-of-turn-token', default=None, help='Chat turn token')
    parser.add_argument(
        '--limit-dataset-samples',
        type=int,
        default=None,
        help='If set will limit num of dataset samples. Default None (disabled)',
    )
    parser.add_argument('--seq-length', default=None, type=int, help='Sequence length to use for training')
    args = parser.parse_args()

    # CPUOffload WA for known issue
    if args.enable_cpu_offload and args.use_te_optimizer:
        args.use_te_optimizer = False

    wandb = None
    if args.wandb_project is not None:
        from lightning.pytorch.loggers import WandbLogger

        model = '_'.join(args.model.split('/')[-2:])
        wandb = WandbLogger(
            project=args.wandb_project,
            name=f'{model}_dev{args.devices}_strat_{args.strategy}',
        )

    callbacks = []
    if args.use_torch_jit:
        jit_config = JitConfig(use_torch=True, torch_kwargs={'dynamic': True}, use_thunder=False)
        callbacks = [JitTransform(jit_config)]

    if args.use_te_optimizer:
        # Use TE optimizer
        # Faster convergence but may lead to memory issues
        optimizer = fdl.build(llm.adam.te_adam_with_flat_lr(lr=args.lr))
    else:
        optimizer = fdl.build(pytorch_adam_with_cosine_annealing(max_lr=args.lr, warmup_steps=50))

    if args.fp8:
        from nemo.lightning.pytorch.accelerate.transformer_engine import TEConfig

        model_accelerator = TEConfig(fp8_autocast=True)
    else:
        model_accelerator = None
    model = llm.HFAutoModelForCausalLM(
        model_name=args.model,
        model_accelerator=model_accelerator,
        attn_implementation=args.attn_implementation,
        trust_remote_code=args.trust_remote_code,
        use_liger_kernel=args.liger,
        load_in_4bit=args.load_in_4bit,
        enable_grad_ckpt=args.enable_grad_ckpt,
        use_linear_ce_loss=not args.no_lce,
    )
    strategy = make_strategy(args.strategy, model, args.devices, args.num_nodes, True, args.enable_cpu_offload)

    resume = (
        nl.AutoResume(
            resume_if_exists=True,
            resume_ignore_no_checkpoint=False,
        )
        if args.auto_resume
        else None
    )
    dataset = make_squad_hf_dataset(
        tokenizer=model.tokenizer,
        micro_batch_size=args.batch_size,
        seq_length=args.seq_length,
        start_of_turn_token=args.start_of_turn_token,
        limit_dataset_samples=args.limit_dataset_samples,
        fp8=args.fp8,
    )
    llm.api.finetune(
        model=model,
        data=dataset,
        trainer=nl.Trainer(
            devices=args.devices,
            num_nodes=args.num_nodes,
            max_steps=args.max_steps,
            accelerator='gpu',
            strategy=strategy,
            log_every_n_steps=1,
            limit_val_batches=0.0,
            num_sanity_val_steps=0,
            accumulate_grad_batches=args.accumulate_grad_batches,
            gradient_clip_val=args.grad_clip,
            use_distributed_sampler=False,
            logger=wandb,
            callbacks=callbacks,
            precision="bf16-mixed",
        ),
        optim=optimizer,
        log=logger(args.ckpt_folder, args.max_steps // 2),
        peft=llm.peft.LoRA(
            target_modules=['*_proj'],
            dim=8,
        ),
        resume=resume,
    )


if __name__ == '__main__':
    main()<|MERGE_RESOLUTION|>--- conflicted
+++ resolved
@@ -107,15 +107,9 @@
 
     datamodule = llm.HFDatasetDataModule(
         "rajpurkar/squad",
-<<<<<<< HEAD
         split=splits,
         micro_batch_size=micro_batch_size,
         pad_token_id=getattr(tokenizer, 'eos_id', 0) or 0,
-=======
-        split="train",
-        micro_batch_size=batch_size,
-        pad_token_id=tokenizer.eos_id or 0,
->>>>>>> 50432296
         pad_seq_len_divisible=16 if fp8 else None,  # FP8 training requires seq length to be divisible by 16.
     )
     datamodule.map(
