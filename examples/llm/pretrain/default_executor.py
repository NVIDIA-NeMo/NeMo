--- conflicted
+++ resolved
@@ -84,13 +84,10 @@
         "NCCL_NVLS_ENABLE": "0",
         "NVTE_DP_AMAX_REDUCE_INTERVAL": "0",
         "NVTE_ASYNC_AMAX_REDUCTION": "1",
-<<<<<<< HEAD
         "NVTE_FLASH_ATTN": "0",
         "NVTE_FUSED_ATTN": "1",
         "NVTE_FWD_LAYERNORM_SM_MARGIN": "8",
         "NVTE_BWD_LAYERNORM_SM_MARGIN": "8",
-=======
->>>>>>> a7b57299
     }
     if custom_env_vars:
         env_vars |= custom_env_vars
