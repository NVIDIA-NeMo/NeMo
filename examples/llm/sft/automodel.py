--- conflicted
+++ resolved
@@ -151,12 +151,9 @@
         action='store_true',
         help='Enables trust_remote_code to load HF models with unverified sources',
     )
-<<<<<<< HEAD
     parser.add_argument('--fp8', action='store_true', help='Enables fp8 training')
     parser.add_argument('--lr', type=float, default=3e-6, help='Learning rate')
-=======
-
->>>>>>> 98c64d87
+
     args = parser.parse_args()
     # CPUOffload WA for known issue
     if args.enable_cpu_offload and args.use_te_optimizer:
