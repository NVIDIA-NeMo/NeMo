#!/usr/bin/python3
# Copyright (c) 2024, NVIDIA CORPORATION.  All rights reserved.
#
# Licensed under the Apache License, Version 2.0 (the "License");
# you may not use this file except in compliance with the License.
# You may obtain a copy of the License at
#
#     http://www.apache.org/licenses/LICENSE-2.0
#
# Unless required by applicable law or agreed to in writing, software
# distributed under the License is distributed on an "AS IS" BASIS,
# WITHOUT WARRANTIES OR CONDITIONS OF ANY KIND, either express or implied.
# See the License for the specific language governing permissions and
# limitations under the License.
import os
import tempfile
from functools import partial

import fiddle as fdl
import lightning.pytorch as pl
from lightning.pytorch.loggers import WandbLogger
from torch.utils.data import DataLoader

from nemo import lightning as nl
from nemo.collections import llm
from nemo.collections.llm.recipes.optim.adam import pytorch_adam_with_cosine_annealing
from nemo.lightning.pytorch.callbacks import JitConfig, JitTransform

# Run this example with torchrun, for example:
# torchrun --nproc-per-node=8 \
#   examples/llm/peft/automodel.py \
#   --strategy fsdp2 \
#   --devices 8 \
#   --model meta-llama/Llama-3.2-1B \
#   --ckpt-folder "output"
#
# Note: ensure that the --nproc-per-node and --devices values match.


def make_squad_hf_dataset(tokenizer, batch_size):
    def formatting_prompts_func(example):
        formatted_text = [
            f"Context: {example['context']} Question: {example['question']} Answer:",
            f" {example['answers']['text'][0].strip()}",
        ]
        context_ids, answer_ids = list(map(tokenizer.text_to_ids, formatted_text))
        if len(context_ids) > 0 and context_ids[0] != tokenizer.bos_id and tokenizer.bos_id is not None:
            context_ids.insert(0, tokenizer.bos_id)
        if len(answer_ids) > 0 and answer_ids[-1] != tokenizer.eos_id and tokenizer.eos_id is not None:
            answer_ids.append(tokenizer.eos_id)

        return dict(
            labels=(context_ids + answer_ids)[1:],
            input_ids=(context_ids + answer_ids)[:-1],
            loss_mask=[0] * (len(context_ids) - 1) + [1] * len(answer_ids),
        )

    datamodule = llm.HFDatasetDataModule(
        "rajpurkar/squad", split="train", micro_batch_size=batch_size, pad_token_id=tokenizer.eos_id or 0
    )
    datamodule.map(
        formatting_prompts_func,
        batched=False,
        batch_size=2,
        remove_columns=["id", "title", "context", "question", 'answers'],
    )
    return datamodule


def make_strategy(strategy, model, devices, num_nodes, adapter_only=False):
    if strategy == 'auto':
        return pl.strategies.SingleDeviceStrategy(
            device='cuda:0',
            checkpoint_io=model.make_checkpoint_io(adapter_only=adapter_only),
        )
    elif strategy == 'ddp':
        return pl.strategies.DDPStrategy(
            checkpoint_io=model.make_checkpoint_io(adapter_only=adapter_only),
        )
    elif strategy == 'fsdp2':
        return nl.FSDP2Strategy(
            data_parallel_size=devices * num_nodes,
            tensor_parallel_size=1,
            checkpoint_io=model.make_checkpoint_io(adapter_only=adapter_only),
        )
    else:
        raise NotImplementedError("Encountered unknown strategy")


def logger(ckpt_folder, save_every_n_train_steps) -> nl.NeMoLogger:
    ckpt = nl.ModelCheckpoint(
        save_last=True,
        every_n_train_steps=save_every_n_train_steps,
        monitor="reduced_train_loss",
        save_top_k=1,
        save_on_train_epoch_end=True,
        save_optim_on_train_end=True,
    )

    return nl.NeMoLogger(
        name="nemo2_sft",
        log_dir=ckpt_folder,
        use_datetime_version=False,  # must be false if using auto resume
        ckpt=ckpt,
        wandb=None,
    )


def main():
    """Example script to run SFT with a HF transformers-instantiated model on squad."""
    import argparse

    parser = argparse.ArgumentParser()
<<<<<<< HEAD
    parser.add_argument('--model', type=str, default='meta-llama/Llama-3.2-1B')
    parser.add_argument('--strategy', type=str, default='auto', choices=['auto', 'ddp', 'fsdp2'])
    parser.add_argument('--devices', type=int, default=1)
    parser.add_argument('--num-nodes', type=int, default=1)
    parser.add_argument('--use-te-optimizer', action='store_true')
    parser.add_argument('--accelerator', type=str, default='gpu', choices=['gpu'])
    parser.add_argument('--grad-clip', type=float, default=1.0)
    parser.add_argument('--model-accelerator', type=str, default=None, choices=['te'])
    parser.add_argument('--max-steps', type=int, default=100)
    parser.add_argument("--fp8-autocast", action='store_true')
    parser.add_argument('--wandb-project', type=str, default=None)
    parser.add_argument('--ckpt-folder', type=str, default=tempfile.TemporaryDirectory().name)
    parser.add_argument('--use-torch-jit', action='store_true')
    parser.add_argument('--auto-resume', action='store_true')
    parser.add_argument('--batch-size', type=int, default=1)
=======
    parser.add_argument('--model', type=str, default='meta-llama/Llama-3.2-1B', help='Hugging Face model-id to use')
    parser.add_argument(
        '--strategy',
        type=str,
        default='auto',
        choices=['auto', 'ddp', 'fsdp2'],
        help='Training strategy e.g. ddp/fsdp2/single-gpu',
    )
    parser.add_argument('--devices', type=int, default=1, help='Number of GPUs to use')
    parser.add_argument('--num-nodes', type=int, default=1, help='Number of Nodes to use; to be used with torchrun')
    parser.add_argument('--grad-clip', type=float, default=1.0, help='Grad clip value')
    parser.add_argument(
        '--accumulate_grad_batches', type=int, default=10, help='Number of batches to accumulate gradient over'
    )
    parser.add_argument('--max-steps', type=int, default=100, help='Maximum number of training steps')
    parser.add_argument('--wandb-project', type=str, default=None, help='Wandb project to use')
    parser.add_argument('--use-torch-jit', action='store_true', help='Enables torch.compile on model')
    parser.add_argument('--auto-resume', action='store_true', help='Enables autoresume from a previous training job')
    parser.add_argument(
        '--ckpt-folder', type=str, default=tempfile.TemporaryDirectory().name, help='Directory to save checkpoints'
    )
    parser.add_argument('--batch-size', default=1, type=int, help='Batch size to use for training')
    parser.add_argument(
        '--trust-remote-code',
        action='store_true',
        help='Enables trust_remote_code to load HF models with unverified sources',
    )
>>>>>>> 76435cef
    args = parser.parse_args()

    wandb = None
    if args.wandb_project is not None:
        model = '_'.join(args.model.split('/')[-2:])
        wandb = WandbLogger(
            project=args.wandb_project,
            name=f'{model}_dev{args.devices}_strat_{args.strategy}',
        )

    callbacks = []
    if args.use_torch_jit:
        jit_config = JitConfig(use_torch=True, torch_kwargs={'dynamic': False}, use_thunder=False)
        callbacks = [JitTransform(jit_config)]

    if args.use_te_optimizer:
        # Use TE optimizer
        # Faster convergence but may lead to memory issues
        optimizer = fdl.build(llm.adam.te_adam_with_flat_lr(lr=1e-5))
    else:
        optimizer = fdl.build(pytorch_adam_with_cosine_annealing(max_lr=3e-4))

    model = llm.HFAutoModelForCausalLM(
        model_name=args.model, model_accelerator=None, trust_remote_code=args.trust_remote_code
    )
    strategy = make_strategy(args.strategy, model, args.devices, args.num_nodes, False)

    resume = (
        nl.AutoResume(
            resume_if_exists=True,
            resume_ignore_no_checkpoint=False,
        )
        if args.auto_resume
        else None
    )

    llm.api.finetune(
        model=model,
        data=make_squad_hf_dataset(model.tokenizer, args.batch_size),
        trainer=nl.Trainer(
            devices=args.devices,
            num_nodes=args.num_nodes,
            max_steps=args.max_steps,
            accelerator='gpu',
            strategy=strategy,
            log_every_n_steps=1,
            limit_val_batches=0.0,
            num_sanity_val_steps=0,
            accumulate_grad_batches=args.accumulate_grad_batches,
            gradient_clip_val=args.grad_clip,
            use_distributed_sampler=False,
            logger=wandb,
            callbacks=callbacks,
            precision="bf16-mixed",
        ),
        optim=optimizer,
        log=logger(args.ckpt_folder, args.max_steps // 2),
        resume=resume,
    )


if __name__ == '__main__':
    main()<|MERGE_RESOLUTION|>--- conflicted
+++ resolved
@@ -111,23 +111,6 @@
     import argparse
 
     parser = argparse.ArgumentParser()
-<<<<<<< HEAD
-    parser.add_argument('--model', type=str, default='meta-llama/Llama-3.2-1B')
-    parser.add_argument('--strategy', type=str, default='auto', choices=['auto', 'ddp', 'fsdp2'])
-    parser.add_argument('--devices', type=int, default=1)
-    parser.add_argument('--num-nodes', type=int, default=1)
-    parser.add_argument('--use-te-optimizer', action='store_true')
-    parser.add_argument('--accelerator', type=str, default='gpu', choices=['gpu'])
-    parser.add_argument('--grad-clip', type=float, default=1.0)
-    parser.add_argument('--model-accelerator', type=str, default=None, choices=['te'])
-    parser.add_argument('--max-steps', type=int, default=100)
-    parser.add_argument("--fp8-autocast", action='store_true')
-    parser.add_argument('--wandb-project', type=str, default=None)
-    parser.add_argument('--ckpt-folder', type=str, default=tempfile.TemporaryDirectory().name)
-    parser.add_argument('--use-torch-jit', action='store_true')
-    parser.add_argument('--auto-resume', action='store_true')
-    parser.add_argument('--batch-size', type=int, default=1)
-=======
     parser.add_argument('--model', type=str, default='meta-llama/Llama-3.2-1B', help='Hugging Face model-id to use')
     parser.add_argument(
         '--strategy',
@@ -138,6 +121,7 @@
     )
     parser.add_argument('--devices', type=int, default=1, help='Number of GPUs to use')
     parser.add_argument('--num-nodes', type=int, default=1, help='Number of Nodes to use; to be used with torchrun')
+    parser.add_argument('--use-te-optimizer', action='store_true', help='Use TE optimizer')
     parser.add_argument('--grad-clip', type=float, default=1.0, help='Grad clip value')
     parser.add_argument(
         '--accumulate_grad_batches', type=int, default=10, help='Number of batches to accumulate gradient over'
@@ -155,7 +139,6 @@
         action='store_true',
         help='Enables trust_remote_code to load HF models with unverified sources',
     )
->>>>>>> 76435cef
     args = parser.parse_args()
 
     wandb = None
