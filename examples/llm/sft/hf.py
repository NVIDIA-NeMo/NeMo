# Copyright (c) 2024, NVIDIA CORPORATION.  All rights reserved.
#
# Licensed under the Apache License, Version 2.0 (the "License");
# you may not use this file except in compliance with the License.
# You may obtain a copy of the License at
#
#     http://www.apache.org/licenses/LICENSE-2.0
#
# Unless required by applicable law or agreed to in writing, software
# distributed under the License is distributed on an "AS IS" BASIS,
# WITHOUT WARRANTIES OR CONDITIONS OF ANY KIND, either express or implied.
# See the License for the specific language governing permissions and
# limitations under the License.

import fiddle as fdl
import pytorch_lightning as pl
from pytorch_lightning.loggers import WandbLogger
from torch.utils.data import DataLoader

from nemo import lightning as nl
from nemo.collections import llm
from nemo.collections.llm.accelerate import TEAccelerator


class SquadDataModuleWithPthDataloader(llm.SquadDataModule):
    def _create_dataloader(self, dataset, **kwargs) -> DataLoader:
        return DataLoader(
            dataset,
            num_workers=self.num_workers,
            pin_memory=self.pin_memory,
            persistent_workers=self.persistent_workers,
            collate_fn=dataset.collate_fn,
            batch_size=self.micro_batch_size,
            **kwargs,
        )


def squad(tokenizer) -> pl.LightningDataModule:
    return SquadDataModuleWithPthDataloader(
        tokenizer=tokenizer,
        seq_length=2048,
        micro_batch_size=2,
        global_batch_size=128,  # assert gbs == mbs * accumulate_grad_batches
        num_workers=0,
        dataset_kwargs={"sanity_check_dist_workers": False},
    )


if __name__ == '__main__':
    import argparse

    parser = argparse.ArgumentParser()
    parser.add_argument('--model', default='meta-llama/Llama-3.2-1B')
    parser.add_argument('--strategy', type=str, default='auto', choices=['auto', 'ddp', 'fsdp'])
    parser.add_argument('--devices', default=1)
    parser.add_argument('--accelerator', default='gpu', choices=['gpu'])
    parser.add_argument('--max-steps', type=int, default=100)
    parser.add_argument('--model-accelerator', default=None, choices=['te'])
    parser.add_argument('--wandb-project', type=str, default=None)
    parser.add_argument('--model-save-path', type=str, default=None)
    args = parser.parse_args()

    wandb = None
    if args.wandb_project is not None:
        model = '_'.join(args.model.split('/')[-2:])
        wandb = WandbLogger(
            project=args.wandb_project,
            name=f'{model}_dev{args.devices}_strat_{args.strategy}',
        )
    grad_clip = 0.5
    if args.strategy == 'fsdp':
        # See: https://github.com/Lightning-AI/pytorch-lightning/blob/8ad3e29816a63d8ce5c00ac104b14729a4176f4f/src/lightning/pytorch/plugins/precision/fsdp.py#L81
        grad_clip = None
    use_dist_samp = False

    model = llm.HfAutoModelForCausalLM(args.model)
    tokenizer = model.tokenizer

    if args.model_accelerator == "te":
        model.configure_model(train=False)
        model = TEAccelerator.accelerate(model)
        print("TE accelerated: ", TEAccelerator.te_accelerated(model))

    llm.api.finetune(
        model=model,
        data=squad(tokenizer),
        trainer=nl.Trainer(
            devices=args.devices,
            max_steps=args.max_steps,
            accelerator=args.accelerator,
            strategy=args.strategy,
            log_every_n_steps=1,
            limit_val_batches=0.0,
            num_sanity_val_steps=0,
            accumulate_grad_batches=10,
            gradient_clip_val=grad_clip,
            use_distributed_sampler=use_dist_samp,
            logger=wandb,
        ),
        optim=fdl.build(llm.adam.pytorch_adam_with_flat_lr(lr=1e-5)),
        log=None,
    )

    if args.model_accelerator == "te":
        print("TE accelerated: ", TEAccelerator.te_accelerated(model))

<<<<<<< HEAD
    if args.model_save_path is not None and args.model_accelerator is None:
        model.save_pretrained(args.model_save_path)
    
=======
    if args.model_save_path is not None:
        model.save_pretrained(args.model_save_path)
>>>>>>> 368baeea
<|MERGE_RESOLUTION|>--- conflicted
+++ resolved
@@ -104,11 +104,5 @@
     if args.model_accelerator == "te":
         print("TE accelerated: ", TEAccelerator.te_accelerated(model))
 
-<<<<<<< HEAD
     if args.model_save_path is not None and args.model_accelerator is None:
-        model.save_pretrained(args.model_save_path)
-    
-=======
-    if args.model_save_path is not None:
-        model.save_pretrained(args.model_save_path)
->>>>>>> 368baeea
+        model.save_pretrained(args.model_save_path)