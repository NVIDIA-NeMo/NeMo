# Copyright (c) 2024, NVIDIA CORPORATION.  All rights reserved.
#
# Licensed under the Apache License, Version 2.0 (the "License");
# you may not use this file except in compliance with the License.
# You may obtain a copy of the License at
#
#     http://www.apache.org/licenses/LICENSE-2.0
#
# Unless required by applicable law or agreed to in writing, software
# distributed under the License is distributed on an "AS IS" BASIS,
# WITHOUT WARRANTIES OR CONDITIONS OF ANY KIND, either express or implied.
# See the License for the specific language governing permissions and
# limitations under the License.

import fiddle as fdl
import lightning.pytorch as pl
from lightning.pytorch.loggers import WandbLogger
from torch.utils.data import DataLoader

from nemo import lightning as nl
from nemo.collections import llm
from nemo.lightning.pytorch.accelerate.transformer_engine import is_te_accelerated
from nemo.lightning.pytorch.callbacks import ModelCallback


class SquadDataModuleWithPthDataloader(llm.SquadDataModule):
    def _create_dataloader(self, dataset, mode, **kwargs) -> DataLoader:
        return DataLoader(
            dataset,
            num_workers=self.num_workers,
            pin_memory=self.pin_memory,
            persistent_workers=self.persistent_workers,
            collate_fn=dataset.collate_fn,
            batch_size=self.micro_batch_size,
            **kwargs,
        )


def squad(tokenizer) -> pl.LightningDataModule:
    return SquadDataModuleWithPthDataloader(
        tokenizer=tokenizer,
        seq_length=2048,
        micro_batch_size=2,
        global_batch_size=128,  # assert gbs == mbs * accumulate_grad_batches
        num_workers=0,
        dataset_kwargs={"sanity_check_dist_workers": False},
    )


if __name__ == '__main__':
    import argparse

    parser = argparse.ArgumentParser()
    parser.add_argument('--model', default='meta-llama/Llama-3.2-1B')
    parser.add_argument('--strategy', type=str, default='auto', choices=['auto', 'ddp', 'fsdp'])
    parser.add_argument('--devices', default=1)
    parser.add_argument('--accelerator', default='gpu', choices=['gpu'])
    parser.add_argument('--model-accelerator', default=None, choices=['te'])
    parser.add_argument('--max-steps', type=int, default=100)
    parser.add_argument("--fp8-autocast", default=False, action='store_true')
    parser.add_argument('--wandb-project', type=str, default=None)
    parser.add_argument('--model-save-path', type=str, default=None)
    args = parser.parse_args()

    wandb = None
    if args.wandb_project is not None:
        model = '_'.join(args.model.split('/')[-2:])
        wandb = WandbLogger(
            project=args.wandb_project,
            name=f'{model}_dev{args.devices}_strat_{args.strategy}',
        )
    grad_clip = 0.5
    if args.strategy == 'fsdp':
        # See: https://github.com/Lightning-AI/pytorch-lightning/blob/8ad3e29816a63d8ce5c00ac104b14729a4176f4f/src/lightning/pytorch/plugins/precision/fsdp.py#L81
        grad_clip = None
    use_dist_samp = False

<<<<<<< HEAD
    model = llm.HFAutoModelForCausalLM(args.model)
    tokenizer = model.tokenizer
=======
    model_accelerator = None
    if args.model_accelerator == "te":
        from functools import partial
        from nemo.lightning.pytorch.accelerate.transformer_engine import te_accelerate
>>>>>>> 641f2872

        model_accelerator = partial(te_accelerate, fp8_autocast=args.fp8_autocast)

    from nemo.lightning.pytorch.accelerate.transformer_engine import te_accelerate

    model = llm.HfAutoModelForCausalLM(model_name=args.model, model_accelerator=model_accelerator)
    tokenizer = model.tokenizer

    llm.api.finetune(
        model=model,
        data=squad(tokenizer),
        trainer=nl.Trainer(
            devices=args.devices,
            max_steps=args.max_steps,
            accelerator=args.accelerator,
            strategy=args.strategy,
            log_every_n_steps=1,
            limit_val_batches=0.0,
            num_sanity_val_steps=0,
            accumulate_grad_batches=10,
            gradient_clip_val=grad_clip,
            use_distributed_sampler=use_dist_samp,
            callbacks=[],
            logger=wandb,
        ),
        optim=fdl.build(llm.adam.pytorch_adam_with_flat_lr(lr=1e-5)),
        log=None,
    )

    if args.model_accelerator:
        if args.model_accelerator == "te":
            te_acc = is_te_accelerated(model.model)
            assert te_acc, "Transformer Engine acceleration was unsuccessful"
            print("TE Accelerated: ", te_acc)

    if args.model_save_path is not None:
        model.save_pretrained(args.model_save_path)<|MERGE_RESOLUTION|>--- conflicted
+++ resolved
@@ -75,21 +75,16 @@
         grad_clip = None
     use_dist_samp = False
 
-<<<<<<< HEAD
-    model = llm.HFAutoModelForCausalLM(args.model)
-    tokenizer = model.tokenizer
-=======
     model_accelerator = None
     if args.model_accelerator == "te":
         from functools import partial
         from nemo.lightning.pytorch.accelerate.transformer_engine import te_accelerate
->>>>>>> 641f2872
 
         model_accelerator = partial(te_accelerate, fp8_autocast=args.fp8_autocast)
 
     from nemo.lightning.pytorch.accelerate.transformer_engine import te_accelerate
 
-    model = llm.HfAutoModelForCausalLM(model_name=args.model, model_accelerator=model_accelerator)
+    model = llm.HFAutoModelForCausalLM(model_name=args.model, model_accelerator=model_accelerator)
     tokenizer = model.tokenizer
 
     llm.api.finetune(
