--- conflicted
+++ resolved
@@ -74,7 +74,8 @@
     use_dist_samp = False
 
     model = llm.HfAutoModelForCausalLM(args.model)
-<<<<<<< HEAD
+    tokenizer = model.tokenizer
+    
     if args.model_accelerator == "te":
         model.configure_model(train=False)
         #model = TEAccelerator.accelerate(model)
@@ -82,14 +83,7 @@
 
     llm.api.finetune(
         model=model,
-        data=squad(llm.HfAutoModelForCausalLM.configure_tokenizer(args.model)),
-=======
-    tokenizer = model.tokenizer
-
-    llm.api.finetune(
-        model=model,
         data=squad(tokenizer),
->>>>>>> 1ea3eb14
         trainer=nl.Trainer(
             devices=args.devices,
             max_steps=args.max_steps,
