"""
This code were adapted from 
https://github.com/google-research/google-research/tree/master/schema_guided_dst
"""

import argparse
import math
import os

import nemo
import nemo.collections.nlp as nemo_nlp
import nemo.collections.nlp.data.datasets.sgd_dataset.data_utils as data_utils
from nemo import logging
from nemo.collections.nlp.callbacks.sgd_callback import eval_epochs_done_callback, eval_iter_callback
from nemo.collections.nlp.data.datasets.sgd_dataset.schema_processor import SchemaPreprocessor
from nemo.collections.nlp.nm.trainables import sgd_model, sgd_modules
from nemo.utils.lr_policies import get_lr_policy

# Parsing arguments
parser = argparse.ArgumentParser(description='Schema_guided_dst')

# BERT based utterance encoder related arguments

parser.add_argument(
    "--max_seq_length",
    default=80,
    type=int,
    help="The maximum total input sequence length after WordPiece tokenization. "
    "Sequences longer than this will be truncated, and sequences shorter "
    "than this will be padded.",
)
parser.add_argument("--dropout", default=0.1, type=float, help="Dropout rate for BERT representations.")
parser.add_argument(
    "--pretrained_model_name",
    default="bert-base-cased",
    type=str,
    help="Name of the pre-trained model",
    choices=nemo_nlp.nm.trainables.get_bert_models_list(),
)
parser.add_argument("--bert_checkpoint", default=None, type=str, help="Path to model checkpoint")
parser.add_argument("--bert_config", default=None, type=str, help="Path to bert config file in json format")
parser.add_argument(
    "--tokenizer_model",
    default=None,
    type=str,
    help="Path to pretrained tokenizer model, only used if --tokenizer is sentencepiece",
)
parser.add_argument(
    "--tokenizer",
    default="nemobert",
    type=str,
    choices=["nemobert", "sentencepiece"],
    help="tokenizer to use, only relevant when using custom pretrained checkpoint.",
)

# Hyperparameters and optimization related flags.
parser.add_argument(
    "--checkpoint_dir",
    default=None,
    type=str,
    help="The folder containing the checkpoints for the model to continue training",
)
parser.add_argument("--train_batch_size", default=32, type=int, help="Total batch size for training.")
parser.add_argument("--eval_batch_size", default=8, type=int, help="Total batch size for eval.")
parser.add_argument("--num_epochs", default=80, type=int, help="Total number of training epochs to perform.")

parser.add_argument("--optimizer_kind", default="adam_w", type=str)
parser.add_argument("--learning_rate", default=1e-4, type=float, help="The initial learning rate for Adam.")
parser.add_argument("--lr_policy", default="PolynomialDecayAnnealing", type=str)
parser.add_argument("--weight_decay", default=0.01, type=float)
parser.add_argument(
    "--lr_warmup_proportion",
    default=0.1,
    type=float,
    help="Proportion of training to perform linear learning rate warmup for. " "E.g., 0.1 = 10% of training.",
)
parser.add_argument("--grad_norm_clip", type=float, default=1, help="Gradient clipping")
parser.add_argument("--local_rank", default=None, type=int)
parser.add_argument("--amp_opt_level", default="O0", type=str, choices=["O0", "O1", "O2"])
parser.add_argument("--num_gpus", default=1, type=int)

# Input and output paths and other flags.
parser.add_argument(
    "--task_name",
    default="dstc8_single_domain",
    type=str,
    choices=data_utils.FILE_RANGES.keys(),
    help="The name of the task to train.",
)
parser.add_argument(
    "--data_dir",
    type=str,
    required=True,
    help="Directory for the downloaded DSTC8 data, which contains the dialogue files"
    " and schema files of all datasets (eg train, dev)",
)
parser.add_argument(
    "--work_dir",
    type=str,
    default="output/SGD",
    help="The output directory where the model checkpoints will be written.",
)
parser.add_argument(
    "--schema_embedding_dir",
    type=str,
    default='schema_embedding_dir',
    help="Directory where .npy file for embedding of entities (slots, values, intents) in the dataset_split's schema are stored.",
)
parser.add_argument(
    "--overwrite_schema_emb_files",
    action="store_true",
    help="Whether to generate a new file saving the dialogue examples.",
)
parser.add_argument(
    "--dialogues_example_dir",
    type=str,
    default="dialogues_example_dir",
    help="Directory where preprocessed DSTC8 dialogues are stored.",
)
parser.add_argument(
    "--overwrite_dial_files", action="store_true", help="Whether to generate a new file saving the dialogue examples."
)
parser.add_argument("--no_shuffle", action="store_true", help="Whether to shuffle training data")
parser.add_argument("--no_time_to_log_dir", action="store_true", help="whether to add time to work_dir or not")
parser.add_argument(
    "--eval_dataset", type=str, default="dev", choices=["dev", "test"], help="Dataset split for evaluation."
)
parser.add_argument(
    "--save_epoch_freq",
    default=1,
    type=int,
    help="Frequency of saving checkpoint '-1' - step checkpoint won't be saved",
)
parser.add_argument(
    "--save_step_freq",
    default=-1,
    type=int,
    help="Frequency of saving checkpoint '-1' - step checkpoint won't be saved",
)

parser.add_argument(
    "--loss_log_freq", default=-1, type=int, help="Frequency of logging loss values, '-1' - at the end of the epoch",
)

parser.add_argument(
    "--eval_epoch_freq", default=1, type=int, help="Frequency of evaluation",
)

parser.add_argument(
    "--num_workers",
    default=2,
    type=int,
    help="Number of workers for data loading, -1 means set it automatically to the number of CPU cores",
)

parser.add_argument(
    "--enable_pin_memory", action="store_true", help="Enables the pin_memory feature of Pytroch's DataLoader",
)

parser.add_argument(
    "--state_tracker",
    type=str,
    default='baseline',
    choices=['baseline', 'ret_sys_act'],
    help="Specifies the state tracker mode",
)
<<<<<<< HEAD

=======
parser.add_argument(
    "--schema_emb_mode",
    type=str,
    default='baseline',
    choices=['baseline', 'random', 'last_layer_average'],
    help="Specifies how schema embeddings are generated. Baseline uses ['CLS'] token",
)
>>>>>>> 07762b02
parser.add_argument(
    "--debug_mode", action="store_true", help="Enables debug mode with more info on data preprocessing and evaluation",
)

args = parser.parse_args()

if args.debug_mode:
    logging.setLevel(10)

if not os.path.exists(args.data_dir):
    raise ValueError('Data not found at {args.data_dir}')

nf = nemo.core.NeuralModuleFactory(
    backend=nemo.core.Backend.PyTorch,
    local_rank=args.local_rank,
    optimization_level=args.amp_opt_level,
    log_dir=args.work_dir,
    create_tb_writer=True,
    checkpoint_dir=args.checkpoint_dir,
    files_to_copy=[__file__],
    add_time_to_log_dir=not args.no_time_to_log_dir,
)

pretrained_bert_model = nemo_nlp.nm.trainables.get_huggingface_model(
    bert_config=args.bert_config, pretrained_model_name=args.pretrained_model_name
)
if args.bert_checkpoint is not None:
    pretrained_bert_model.restore_from(args.bert_checkpoint)
    logging.info(f"model restored from {args.bert_checkpoint}")

tokenizer = nemo.collections.nlp.data.tokenizers.get_tokenizer(
    tokenizer_name=args.tokenizer,
    pretrained_model_name=args.pretrained_model_name,
    tokenizer_model=args.tokenizer_model,
)

hidden_size = pretrained_bert_model.hidden_size

# Run SGD preprocessor to generate and store schema embeddings
schema_preprocessor = SchemaPreprocessor(
    data_dir=args.data_dir,
    schema_embedding_dir=args.schema_embedding_dir,
    max_seq_length=args.max_seq_length,
    tokenizer=tokenizer,
    embedding_dim=hidden_size,
    bert_model=pretrained_bert_model,
    datasets=['train', args.eval_dataset],
    overwrite_schema_emb_files=args.overwrite_schema_emb_files,
    bert_ckpt_dir=args.bert_checkpoint,
    nf=nf,
    mode=args.schema_emb_mode,
)

dialogues_processor = data_utils.Dstc8DataProcessor(
    task_name=args.task_name,
    dstc8_data_dir=args.data_dir,
    dialogues_example_dir=args.dialogues_example_dir,
    tokenizer=tokenizer,
    max_seq_length=args.max_seq_length,
    datasets=['train', args.eval_dataset],
    overwrite_dial_files=args.overwrite_dial_files,
)

train_datalayer = nemo_nlp.nm.data_layers.SGDDataLayer(
    dataset_split='train',
    schema_emb_processor=schema_preprocessor,
    dialogues_processor=dialogues_processor,
    batch_size=args.train_batch_size,
    shuffle=not args.no_shuffle,
    num_workers=args.num_workers,
    pin_memory=args.enable_pin_memory,
)
eval_datalayer = nemo_nlp.nm.data_layers.SGDDataLayer(
    dataset_split=args.eval_dataset,
    schema_emb_processor=schema_preprocessor,
    dialogues_processor=dialogues_processor,
    batch_size=args.eval_batch_size,
    shuffle=False,
    num_workers=args.num_workers,
    pin_memory=args.enable_pin_memory,
)

train_data = train_datalayer()
eval_data = eval_datalayer()

# define model pipeline
encoder = sgd_modules.Encoder(hidden_size=hidden_size, dropout=args.dropout)
dst_loss = nemo_nlp.nm.losses.SGDDialogueStateLoss()

# Encode the utterances using BERT.
token_embeddings = pretrained_bert_model(
    input_ids=train_data.utterance_ids,
    attention_mask=train_data.utterance_mask,
    token_type_ids=train_data.utterance_segment,
)
encoded_utterance, token_embeddings = encoder(hidden_states=token_embeddings)
model = sgd_model.SGDModel(embedding_dim=hidden_size)

(
    logit_intent_status,
    logit_req_slot_status,
    req_slot_mask,
    logit_cat_slot_status,
    logit_cat_slot_value,
    logit_noncat_slot_status,
    logit_noncat_slot_start,
    logit_noncat_slot_end,
) = model(
    encoded_utterance=encoded_utterance,
    token_embeddings=token_embeddings,
    utterance_mask=train_data.utterance_mask,
    num_categorical_slot_values=train_data.num_categorical_slot_values,
    num_intents=train_data.num_intents,
    cat_slot_emb=train_data.cat_slot_emb,
    cat_slot_value_emb=train_data.cat_slot_value_emb,
    noncat_slot_emb=train_data.noncat_slot_emb,
    req_slot_emb=train_data.req_slot_emb,
    req_num_slots=train_data.num_slots,
    intent_embeddings=train_data.intent_emb,
)

loss = dst_loss(
    logit_intent_status=logit_intent_status,
    logit_req_slot_status=logit_req_slot_status,
    logit_cat_slot_status=logit_cat_slot_status,
    logit_cat_slot_value=logit_cat_slot_value,
    logit_noncat_slot_status=logit_noncat_slot_status,
    logit_noncat_slot_start=logit_noncat_slot_start,
    logit_noncat_slot_end=logit_noncat_slot_end,
    intent_status=train_data.intent_status,
    requested_slot_status=train_data.requested_slot_status,
    req_slot_mask=req_slot_mask,
    categorical_slot_status=train_data.categorical_slot_status,
    num_categorical_slots=train_data.num_categorical_slots,
    categorical_slot_values=train_data.categorical_slot_values,
    noncategorical_slot_status=train_data.noncategorical_slot_status,
    num_noncategorical_slots=train_data.num_noncategorical_slots,
    noncategorical_slot_value_start=train_data.noncategorical_slot_value_start,
    noncategorical_slot_value_end=train_data.noncategorical_slot_value_end,
)


# Encode the utterances using BERT
eval_token_embeddings = pretrained_bert_model(
    input_ids=eval_data.utterance_ids,
    attention_mask=eval_data.utterance_mask,
    token_type_ids=eval_data.utterance_segment,
)
eval_encoded_utterance, eval_token_embeddings = encoder(hidden_states=eval_token_embeddings)

(
    eval_logit_intent_status,
    eval_logit_req_slot_status,
    _,
    eval_logit_cat_slot_status,
    eval_logit_cat_slot_value,
    eval_logit_noncat_slot_status,
    eval_logit_noncat_slot_start,
    eval_logit_noncat_slot_end,
) = model(
    encoded_utterance=eval_encoded_utterance,
    token_embeddings=eval_token_embeddings,
    utterance_mask=eval_data.utterance_mask,
    num_categorical_slot_values=eval_data.num_categorical_slot_values,
    num_intents=eval_data.num_intents,
    cat_slot_emb=eval_data.cat_slot_emb,
    cat_slot_value_emb=eval_data.cat_slot_value_emb,
    noncat_slot_emb=eval_data.noncat_slot_emb,
    req_slot_emb=eval_data.req_slot_emb,
    req_num_slots=eval_data.num_slots,
    intent_embeddings=eval_data.intent_emb,
)

eval_tensors = [
    eval_data.example_id_num,
    eval_data.service_id,
    eval_data.is_real_example,
    eval_data.start_char_idx,
    eval_data.end_char_idx,
    eval_logit_intent_status,
    eval_logit_req_slot_status,
    eval_logit_cat_slot_status,
    eval_logit_cat_slot_value,
    eval_logit_noncat_slot_status,
    eval_logit_noncat_slot_start,
    eval_logit_noncat_slot_end,
    eval_data.intent_status,
    eval_data.requested_slot_status,
    eval_data.categorical_slot_status,
    eval_data.num_categorical_slots,
    eval_data.categorical_slot_values,
    eval_data.noncategorical_slot_status,
    eval_data.num_noncategorical_slots,
]


steps_per_epoch = math.ceil(len(train_datalayer) / (args.train_batch_size * args.num_gpus))
logging.info(f'Steps per epoch: {steps_per_epoch}')

train_tensors = [loss]
# Create trainer and execute training action
train_callback = nemo.core.SimpleLossLoggerCallback(
    tensors=train_tensors,
    print_func=lambda x: logging.info("Loss: {:.8f}".format(x[0].item())),
    get_tb_values=lambda x: [["loss", x[0]]],
    tb_writer=nf.tb_writer,
    step_freq=args.loss_log_freq if args.loss_log_freq > 0 else steps_per_epoch,
)

# we'll write predictions to file in DSTC8 format during evaluation callback
input_json_files = [
    os.path.join(args.data_dir, args.eval_dataset, 'dialogues_{:03d}.json'.format(fid))
    for fid in data_utils.FILE_RANGES[args.task_name][args.eval_dataset]
]

schema_json_file = os.path.join(args.data_dir, args.eval_dataset, 'schema.json')

# Write predictions to file in DSTC8 format.
prediction_dir = os.path.join(nf.work_dir, 'predictions', 'pred_res_{}_{}'.format(args.eval_dataset, args.task_name))
output_metric_file = os.path.join(nf.work_dir, 'metrics.txt')
os.makedirs(prediction_dir, exist_ok=True)

eval_callback = nemo.core.EvaluatorCallback(
    eval_tensors=eval_tensors,
    user_iter_callback=lambda x, y: eval_iter_callback(
        x, y, dialogues_processor.get_ids_to_service_names_dict(args.eval_dataset), args.eval_dataset
    ),
    user_epochs_done_callback=lambda x: eval_epochs_done_callback(
        x,
        input_json_files,
        schema_json_file,
        prediction_dir,
        args.data_dir,
        args.eval_dataset,
        output_metric_file,
        args.state_tracker,
        args.debug_mode,
    ),
    tb_writer=nf.tb_writer,
    eval_step=args.eval_epoch_freq * steps_per_epoch,
)

ckpt_callback = nemo.core.CheckpointCallback(
    folder=nf.checkpoint_dir, epoch_freq=args.save_epoch_freq, step_freq=args.save_step_freq
)

lr_policy_fn = get_lr_policy(
    args.lr_policy, total_steps=args.num_epochs * steps_per_epoch, warmup_ratio=args.lr_warmup_proportion
)


nf.train(
    tensors_to_optimize=[loss],
    callbacks=[train_callback, eval_callback, ckpt_callback],
    lr_policy=lr_policy_fn,
    optimizer=args.optimizer_kind,
    optimization_params={
        "num_epochs": args.num_epochs,
        "lr": args.learning_rate,
        "eps": 1e-6,
        "weight_decay": args.weight_decay,
        "grad_norm_clip": args.grad_norm_clip,
    },
)

logging.info('********End of script***********')<|MERGE_RESOLUTION|>--- conflicted
+++ resolved
@@ -164,9 +164,6 @@
     choices=['baseline', 'ret_sys_act'],
     help="Specifies the state tracker mode",
 )
-<<<<<<< HEAD
-
-=======
 parser.add_argument(
     "--schema_emb_mode",
     type=str,
@@ -174,7 +171,6 @@
     choices=['baseline', 'random', 'last_layer_average'],
     help="Specifies how schema embeddings are generated. Baseline uses ['CLS'] token",
 )
->>>>>>> 07762b02
 parser.add_argument(
     "--debug_mode", action="store_true", help="Enables debug mode with more info on data preprocessing and evaluation",
 )
