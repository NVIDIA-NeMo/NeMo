--- conflicted
+++ resolved
@@ -222,11 +222,7 @@
 
 # tie weights of MLM softmax layer and embedding layer of the encoder
 if mlm_classifier.mlp.last_linear_layer.weight.shape != bert_model.bert.embeddings.word_embeddings.weight.shape:
-<<<<<<< HEAD
     raise ValueError("Final classification layer does not match embedding layer.")
-mlm_classifier.mlp.last_linear_layer.weight = bert_model.bert.embeddings.word_embeddings.weight
-=======
-    raise ValueError("Final classification layer does not match embedding " "layer.")
 # mlm_classifier.mlp.last_linear_layer.weight = bert_model.bert.embeddings.word_embeddings.weight
 mlm_classifier.tie_weights_with(
     bert_model,
@@ -235,7 +231,6 @@
         "mlp.last_linear_layer.weight": ("bert.embeddings.word_embeddings.weight", nemo_core.WeightShareTransform.SAME)
     },
 )
->>>>>>> abaac1b7
 
 
 def create_pipeline(data_file, batch_size, preprocessed_data=False, batches_per_step=1, **kwargs):
