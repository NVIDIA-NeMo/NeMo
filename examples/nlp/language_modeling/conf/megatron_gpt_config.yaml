--- conflicted
+++ resolved
@@ -252,12 +252,7 @@
     no_seqlen_plus_one_input_tokens: False # Set to True to disable fetching (sequence length + 1) input tokens, instead get (sequence length) input tokens and mask the last token
     pad_samples_to_global_batch_size: False # Set to True if you want to pad the last partial batch with -1's to equal global batch size
     shuffle_documents: True # Set to False to disable documents shuffling. Sample index will still be shuffled
-<<<<<<< HEAD
-    exchange_indices_distributed: False # Set to True to exchange indices via torch.distributed instead of filesystem
-    mock_dataset: False # Set to True and data_prefix to None to use artificially generated mock dataset
-=======
     exchange_indices_distributed: False # Set to True to exchange indices via torch.distributed instead of filesystem 
->>>>>>> c5738263
 
   # Nsys profiling options
   nsys_profile:
