--- conflicted
+++ resolved
@@ -176,11 +176,8 @@
     reset_attention_mask: False # Reset attention mask after end-of-document token
     eod_mask_loss: False # Mask loss for the end of document tokens
     validation_drop_last: True # Set to false if the last partial validation samples is to be consumed
-<<<<<<< HEAD
     no_seqlen_plus_one_input_tokens: False # Set to True to disable fetching (sequence length + 1) input tokens, instead get (sequence length) input tokens and mask the last token
-=======
-    pad_samples_to_global_batch_size: True # Set to True if you want to pad the last partial batch with -1's to equal global batch size
->>>>>>> bd569bf8
+    pad_samples_to_global_batch_size: False # Set to True if you want to pad the last partial batch with -1's to equal global batch size
 
   # Nsys profiling options
   nsys_profile:
