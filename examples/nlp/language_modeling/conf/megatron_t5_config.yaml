--- conflicted
+++ resolved
@@ -106,16 +106,13 @@
     dataloader_type: single # cyclic
     masked_lm_prob: 0.15
     short_seq_prob: 0.1
-<<<<<<< HEAD
     dataset_type: 't5'
-=======
     max_ngram_size: 10
     mean_ngram_size: null
     geometric_dist: True
     permutation: False
     whole_word_masking: True
     favor_longer_ngrams: False
->>>>>>> 277b088c
 
   optim:
     name: fused_adam
