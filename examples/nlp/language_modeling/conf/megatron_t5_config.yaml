name: megatron_t5
restore_from_path: null # used when starting from a .nemo file

trainer:
  gpus: 1
  num_nodes: 1
  accelerator: ddp
  precision: 16
  logger: False # logger provided by exp_manager
  checkpoint_callback: False
  replace_sampler_ddp: False
  max_epochs: null
  max_steps: 100000 # consumed_samples = global_step * micro_batch_size * data_parallel_size * accumulate_grad_batches
  log_every_n_steps: 10
  val_check_interval: 100
  limit_val_batches: 50
  limit_test_batches: 500
  accumulate_grad_batches: 1
  gradient_clip_val: 1.0

exp_manager:
  explicit_log_dir: null
  exp_dir: null
  name: megatron_t5
  create_wandb_logger: False
  wandb_logger_kwargs:
    project: null
    name: null
  resume_if_exists: True
  resume_ignore_no_checkpoint: True
  create_checkpoint_callback: True
  checkpoint_callback_params:
    monitor: val_loss
    save_top_k: 10
    mode: min
    always_save_nemo: False # saves nemo file during validation, not implemented for model parallel
    filename: 'megatron_t5--{val_loss:.2f}-{step}-{consumed_samples}'
    model_parallel_size: ${multiply:${model.tensor_model_parallel_size}, ${model.pipeline_model_parallel_size}}

model:
  # model parallelism 
  micro_batch_size: 4
  tensor_model_parallel_size: 1
  pipeline_model_parallel_size: 1 # T5 PP is not supported yet. Use 1 for now.

  # model architecture
  make_vocab_size_divisible_by: 128 # Pad the vocab size to be divisible by this value for computation efficiency.
  pre_process: True # add embedding
  post_process: True # add pooler

  megatron_amp_O2: False # use AMP with O2 style mixed precision instead of native amp on-the-fly weight autocasting.

  seq_length: 512
  max_position_embeddings: ${.seq_length}
  num_layers: 12
  hidden_size: 768
  ffn_hidden_size: 3072 # Transformer FFN hidden size. Usually 4 * hidden_size.
  num_attention_heads: 12
  init_method_std: 0.02 # Standard deviation of the zero mean normal distribution used for weight initialization.')
  hidden_dropout: 0.1 # Dropout probability for hidden state transformer.
  attention_dropout: 0.1 # Dropout probability in the attention layer.
  kv_channels: null # Projection weights dimension in multi-head attention. Set to hidden_size // num_attention_heads if null
  apply_query_key_layer_scaling: True # scale Q * K^T by 1 / layer-number.
  layernorm_epsilon: 1e-5
  persist_layer_norm: True # Use of persistent fused layer norm kernel.
  gradient_as_bucket_view: True # Allocate gradients in a contiguous bucket to save memory (less fragmentation and buffer memory)
  encoder_arch: 'transformer'
  decoder_arch: 'transformer'

  tokenizer:
    library: 'megatron'
    type: 'BertWordPieceCase'
    model: null
    vocab_file: null
    merge_file: null
    num_sentinel_tokens: 100

  # precision
  native_amp_init_scale: 4294967296 # 2 ** 32
  native_amp_growth_interval: 1000
  fp32_residual_connection: False # Move residual connections to fp32
  fp16_lm_cross_entropy: False # Move the cross entropy unreduced loss calculation for lm head to fp16

  # miscellaneous
  seed: 1234
  use_cpu_initialization: False # Init weights on the CPU (slow for large models)
  onnx_safe: False # Use work-arounds for known problems with Torch ONNX exporter.

  # not implemented in NeMo yet
  activations_checkpoint_method: null # 'uniform', 'block'
  activations_checkpoint_num_layers: 1 

  data:
    # Path to data must be specified by the user.
    # can override from the CLI: "model.data.data_prefix=[.5,/raid/data/pile/my-t5_00_text_document,.5,/raid/data/pile/my-t5_01_text_document]",
    # Or see example below:
    # data_prefix: 
    #   - .5
    #   - /raid/data/pile/my-t5_00_text_document
    #   - .5
    #   - /raid/data/pile/my-t5_01_text_document
    data_prefix: ???
    data_impl: mmap
    splits_string: 949,45,5
    seq_length: ${model.seq_length}
    seq_length_dec: 128
    skip_warmup: True
    num_workers: 0
    dataloader_type: single # cyclic
    masked_lm_prob: 0.15
<<<<<<< HEAD
    short_seq_prob: 0.1
    dataset_type: 't5'
=======
    short_seq_prob: 0.0
>>>>>>> 2ebca225
    max_ngram_size: 10
    mean_ngram_size: null
    geometric_dist: True
    permutation: False
    whole_word_masking: True
    favor_longer_ngrams: False

  optim:
    name: fused_adam
    lr: 0.0001
    betas:
      - 0.9
      - 0.999
    eps: 1e-8
    weight_decay: 0.01
    sched:
      name: WarmupAnnealing
      min_lr: 0.00001
      last_epoch: -1
      warmup_ratio: 0.01<|MERGE_RESOLUTION|>--- conflicted
+++ resolved
@@ -108,12 +108,8 @@
     num_workers: 0
     dataloader_type: single # cyclic
     masked_lm_prob: 0.15
-<<<<<<< HEAD
-    short_seq_prob: 0.1
     dataset_type: 't5'
-=======
     short_seq_prob: 0.0
->>>>>>> 2ebca225
     max_ngram_size: 10
     mean_ngram_size: null
     geometric_dist: True
