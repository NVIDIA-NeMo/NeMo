--- conflicted
+++ resolved
@@ -851,15 +851,12 @@
         model.cfg.global_batch_size = None
         model.cfg.micro_batch_size = None
 
-<<<<<<< HEAD
+
         model = MegatronMambaModel(model.cfg, trainer)
         model = model.to('cpu')
         model._save_restore_connector = NLPSaveRestoreConnector()
         model.freeze()
         model.to(dtype=dtype)
-=======
-            from megatron.core.num_microbatches_calculator import _GLOBAL_NUM_MICROBATCHES_CALCULATOR
->>>>>>> bbf56318
 
         model.cfg.global_batch_size = gbs
         model.cfg.micro_batch_size = mbs
