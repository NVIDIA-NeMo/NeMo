# Copyright (c) 2024, NVIDIA CORPORATION.  All rights reserved.
#
# Licensed under the Apache License, Version 2.0 (the "License");
# you may not use this file except in compliance with the License.
# You may obtain a copy of the License at
#
#     http://www.apache.org/licenses/LICENSE-2.0
#
# Unless required by applicable law or agreed to in writing, software
# distributed under the License is distributed on an "AS IS" BASIS,
# WITHOUT WARRANTIES OR CONDITIONS OF ANY KIND, either express or implied.
# See the License for the specific language governing permissions and
# limitations under the License.

import os
import tarfile
import tempfile
from argparse import ArgumentParser
<<<<<<< HEAD
from nemo.collections.nlp.models.language_modeling.megatron_mamba_model import MegatronMambaModel
=======
from typing import Dict, List

>>>>>>> 05c377a3
import torch
from omegaconf import open_dict
from pytorch_lightning import Trainer

from nemo.collections.nlp.models.language_modeling.megatron_mamba_model import MegatronMambaModel
from nemo.collections.nlp.parts.nlp_overrides import (
    NEMO_MEGATRON_MODEL_PARALLEL_APPSTATE_OVERRIDE,
    GradScaler,
    MegatronHalfPrecisionPlugin,
    NLPDDPStrategy,
    NLPSaveRestoreConnector,
    PipelineMixedPrecisionPlugin,
)
from nemo.utils import logging
from nemo.utils.app_state import AppState

"""
Usage:

### Tensor Parallelism conversion ###

# Megatron Mamba
python /opt/NeMo/examples/nlp/language_modeling/mamba_change_num_partition.py \
    --model_file=<path to source .nemo model> \
    --target_file=<path to target .nemo model> \
    --tensor_model_parallel_size=1 \
    --target_tensor_model_parallel_size=4 \
    --precision=bf16 \
    --d-model=4096 \
    --mamba-version=2 \
    --mamba2-n-groups=8 \
    --mamba2-head-dim=64
"""


import argparse
import copy
import os
import re
import shutil
from collections import OrderedDict

import torch

tp_split_dim = {
    'word_embeddings.weight': 0,
    'norm.weight': -1,
    'final_norm.weight': -1,
    'output_layer.weight': 0,
    # mamba1/2
    'A_log': 0,
    'D': 0,
    'dt_bias': 0,
    'in_proj.weight': 0,
    'conv1d.weight': 0,
    'conv1d.bias': 0,
    'x_proj.weight': 1,
    'dt_proj.weight': 0,
    'dt_proj.bias': 0,
    'out_proj.weight': 1,
    'mixer.norm.weight': 0,
    # mlp
    'linear_fc1.layer_norm_weight': -1,
    'linear_fc1.weight': 0,
    'linear_fc2.weight': 1,
    # attention
    'self_attention.linear_proj.weight': 1,
    'self_attention.linear_qkv.layer_norm_weight': -1,
    'self_attention.linear_qkv.weight': 0,
}


def get_split_dim(tensor_name):
    # norm.weight will match tensor_name of mixer.norm.weight and norm.weight, need to distinguish
    if 'norm.weight' in tensor_name:
        if 'mixer.norm.weight' in tensor_name:
            return tp_split_dim['mixer.norm.weight']
        else:
            return tp_split_dim['norm.weight']

    for key in tp_split_dim.keys():
        if key in tensor_name:
            return tp_split_dim[key]
    raise Exception("Unknown tensor name {}".format(tensor_name))


def split_tensor_for_tp(params, key, dim, tensor):

    tp_size = params.target_tensor_model_parallel_size
    tensor_sliced = []
    if dim == -1:
        tensor_sliced = [tensor for i in range(tp_size)]
    else:
        if 'mixer.in_proj.weight' in key and params.mamba_version == 1:
            x, z = torch.split(tensor, [params.mamba_d_inner, params.mamba_d_inner], dim=dim)
            x_sliced = torch.chunk(x, tp_size, dim=dim)
            z_sliced = torch.chunk(z, tp_size, dim=dim)
            for x, z in zip(x_sliced, z_sliced):
                tensor_sliced.append(torch.cat((x, z), dim=dim))

        elif 'mixer.in_proj.weight' in key and params.mamba_version == 2:
            x, z, B, C, dt = torch.split(
                tensor,
                [
                    params.mamba_d_inner,
                    params.mamba_d_inner,
                    params.mamba2_n_groups * params.mamba_d_state,
                    params.mamba2_n_groups * params.mamba_d_state,
                    params.mamba2_n_heads,
                ],
                dim=dim,
            )
            B = torch.reshape(B, (-1, params.mamba_d_state, B.shape[-1]))
            C = torch.reshape(C, (-1, params.mamba_d_state, C.shape[-1]))

            B_sliced = torch.chunk(B, tp_size, dim=dim)
            C_sliced = torch.chunk(C, tp_size, dim=dim)
            x_sliced = torch.chunk(x, tp_size, dim=dim)
            z_sliced = torch.chunk(z, tp_size, dim=dim)
            dt_sliced = torch.chunk(dt, tp_size, dim=dim)

            tensor_sliced = []
            for x, z, B, C, dt in zip(x_sliced, z_sliced, B_sliced, C_sliced, dt_sliced):
                tensor_sliced.append(torch.cat((x, z, B.flatten(0, 1), C.flatten(0, 1), dt), dim=dim))

        elif 'mixer.conv1d' in key and params.mamba_version == 2:
            x, B, C = torch.split(
                tensor,
                [
                    params.mamba_d_inner,
                    params.mamba2_n_groups * params.mamba_d_state,
                    params.mamba2_n_groups * params.mamba_d_state,
                ],
                dim=dim,
            )
            if 'weight' in key:
                B = torch.reshape(B, (-1, params.mamba_d_state, B.shape[-2], B.shape[-1]))
                C = torch.reshape(C, (-1, params.mamba_d_state, C.shape[-2], C.shape[-1]))
            elif 'bias' in key:
                B = torch.reshape(B, (-1, params.mamba_d_state))
                C = torch.reshape(C, (-1, params.mamba_d_state))
            else:
                raise Exception("Unknown key")

            B_sliced = torch.chunk(B, tp_size, dim=dim)
            C_sliced = torch.chunk(C, tp_size, dim=dim)
            x_sliced = torch.chunk(x, tp_size, dim=dim)

            tensor_sliced = []
            for x, B, C in zip(x_sliced, B_sliced, C_sliced):
                tensor_sliced.append(torch.cat((x, B.flatten(0, 1), C.flatten(0, 1)), dim=dim))
        elif '_extra_state' in key:
            pass
        else:
            tensor_sliced = torch.chunk(tensor, tp_size, dim=dim)

    return tensor_sliced


#################
### Utilities ###
#################


def force_cpu_model(cfg):
    with open_dict(cfg):
        # temporarily set to cpu
        original_cpu_init = cfg.get('use_cpu_initialization', False)
        if 'megatron_amp_O2' in cfg:
            amp_o2_key = 'megatron_amp_O2'
            original_amp_o2 = cfg.megatron_amp_O2
        elif 'megatron_amp_02' in cfg:
            amp_o2_key = 'megatron_amp_02'
            original_amp_o2 = cfg.megatron_amp_02
        else:
            amp_o2_key, original_amp_o2 = None, None

        # Set new values
        cfg.use_cpu_initialization = True
        if amp_o2_key is not None:
            cfg[amp_o2_key] = False

        # Disable sequence parallelism - Not disabling this gives error when converting the the model to TP=1
        original_sequence_parallel = cfg.get('sequence_parallel', None)
        cfg.sequence_parallel = False

    # Setup restore dict
    restore_dict = {'use_cpu_initialization': original_cpu_init}  # 'megatron_amp_O2': original_amp_o2
    if amp_o2_key is not None:
        restore_dict[amp_o2_key] = original_amp_o2
    if original_sequence_parallel is not None:
        restore_dict['sequence_parallel'] = original_sequence_parallel

    return cfg, restore_dict


def restore_model_config(cfg, original_dict):
    with open_dict(cfg):
        for key, val in original_dict.items():
            logging.info(f"Restoring model config key ({key}) from {cfg[key]} to original value of {val}")
            cfg[key] = val
    return cfg


def write_tp_pp_split(model, splits, app_state, tp_size, pp_rank, write_path):
    """
    Function to write the given TP PP split to NeMo File.

    Save each of the TP ranks in reverse order
    This is done so that the last PP rank will save the last TP rank only after all other PP TP ranks are saved
    The final rank will then save a new NeMo file with all other ranks inside.

    Args:
        model: The model corresponding to the current TP PP split. Contains partial parameters.
        splits: Nested List of tensors containing the TP splits of the current model given current PP rank.
            Indexed as splits[idx][tp_rank].
        app_state: AppState object.
        tp_size:  The global tensor-parallel size of the final model.
        pp_rank: The local pipeline parallel rank of the final model.
        write_path: The path to save the NeMo file.
    """
    for tp_rank in range(tp_size - 1, -1, -1):
        app_state.pipeline_model_parallel_rank = pp_rank
        app_state.tensor_model_parallel_rank = tp_rank

        idx = 0
        for name, param in model.named_parameters():
            split_val = splits[idx][tp_rank].clone()

            if param.shape != split_val.shape:
                raise RuntimeError(
                    f"Can not handle parameter {name}, required shape: {param.shape}, split shape: {split_val.shape}."
                )

            param.data = split_val
            idx += 1

        if write_path is not None:
            logging.info(f"Writing pp rank {pp_rank} tp rank {tp_rank} to file {write_path}")
            model.save_to(write_path)


def debug_log_split_param_diff(idx, param, param_name, partitions):
    # Log some useful comparison of tensors that are being mapped.
    # Note that the global param index for layers and modules may be different but the shapes
    # and semantics of the layer should match.
    logging.debug(f"Index: {idx} Model Params : {param_name} - {param.shape}")
    logging.debug(f"Index: {idx} Global params: {partitions[1][idx]} - {partitions[0][idx].shape}")


##################
### Converters ###
##################


def split_tp_partition_only(args, model, original_model, tp_size, write_path=None, megatron_legacy=False):

    if tp_size < 1:
        raise ValueError("TP size must to be >= 1.")

    app_state = AppState()
    app_state.data_parallel_rank = 0
    app_state.pipeline_model_parallel_size = 1
    app_state.tensor_model_parallel_size = tp_size
    app_state.model_parallel_size = app_state.pipeline_model_parallel_size * app_state.tensor_model_parallel_size

    app_state.pipeline_model_parallel_rank = 0
    app_state.tensor_model_parallel_rank = tp_size - 1

    idx = 0
    splits = []

    for ii, (key, original_tensor) in enumerate(original_model.model.state_dict().items()):
        try:
            layer_num = int(re.findall(r'\d+', key)[0])
            new_key = key.replace(str(layer_num), str(layer_num), 1)
        except:
            new_key = key

        if '_extra_state' not in new_key:
            split_dim = get_split_dim(new_key)
            split = split_tensor_for_tp(args, new_key, split_dim, original_tensor)

            splits.append(split)
            idx += 1

    # Save each of the TP ranks in reverse order
    # This is done so that the last PP rank will save the last TP rank only after all other PP TP ranks are saved
    # The final rank will then save a new NeMo file with all other ranks inside.
    write_tp_pp_split(model, splits, app_state, tp_size, pp_rank=0, write_path=write_path)

    with tarfile.open(write_path, 'r') as tar:
        # Extract all contents to the specified path
        tar.extractall(path=os.path.dirname(write_path))


def main():
    parser = ArgumentParser()
    parser.add_argument("--model_file", type=str, default=None, required=False, help="Path to source .nemo file")
    parser.add_argument("--target_file", type=str, required=True, help="Path to write target .nemo file")
    parser.add_argument(
        "--tensor_model_parallel_size", type=int, default=-1, required=False, help="TP size of source model"
    )
    parser.add_argument("--target_tensor_model_parallel_size", type=int, required=True, help="TP size of target model")
    parser.add_argument(
        '--pipeline_model_parallel_size', type=int, default=1, required=False, help='PP size of source model'
    )
    parser.add_argument(
        '--target_pipeline_model_parallel_size', type=int, required=False, default=1, help='PP size of target model'
    )
    parser.add_argument(
        '--target_pipeline_model_parallel_split_rank', type=int, default=0, help='PP rank to split for Enc-Dec models'
    )
    parser.add_argument(
        '--virtual_pipeline_model_parallel_size', type=int, default=None, help='Virtual Pipeline parallelism size'
    )
    parser.add_argument(
        '--ckpt_name', type=str, default=None, help='Checkpoint name to load from for Virtual Parallel'
    )
    parser.add_argument(
        "--model_class",
        type=str,
        default="nemo.collections.nlp.models.language_modeling.megatron_mamba_model.MegatronMambaModel",
        help="NeMo model class. This script should support all NeMo megatron models that use Tensor Parallel",
    )
    parser.add_argument("--precision", default=16, help="PyTorch Lightning Trainer precision flag")
    parser.add_argument('--num_gpu_per_node', default=8, type=int, help='Number of GPUs per node')
    parser.add_argument(
        "--megatron_legacy",
        action="store_true",
        help="Converter for legacy megatron modles that have different q,k,v weight splits",
    )
    parser.add_argument(
        "--tokenizer_model_path",
        type=str,
        required=False,
        default=None,
        help="Path to the tokenizer model path if your model uses a tokenizer model as an artifact. This is needed if your model uses a sentencepiece tokenizer.",
    )
    parser.add_argument(
        "--tokenizer_vocab_file",
        type=str,
        required=False,
        default=None,
        help="Path to the tokenizer model path if your model uses a tokenizer model as an artifact. This is needed if your model uses a sentencepiece tokenizer.",
    )
    parser.add_argument('--hparams_file', type=str, default=None, help='Path to hparams file from PTL training')
    parser.add_argument(
        '--tp_conversion_only', default=True, action='store_true', help='Only convert TP model to TP model'
    )
    parser.add_argument('--model_extracted_dir', type=str, default=None, help='Path to pre-extracted model directory')

    parser.add_argument('--d-model', type=int, default=4096)
    parser.add_argument('--mamba-version', type=int, default=2)
    parser.add_argument('--mamba-d-state', type=int, default=128)
    parser.add_argument('--mamba2-n-groups', type=int, default=8)
    parser.add_argument('--mamba2-head-dim', type=int, default=64)

    args = parser.parse_args()

    args.mamba_d_inner = args.d_model * 2
    args.mamba2_n_heads = args.mamba_d_inner // args.mamba2_head_dim

    precision = args.precision
    num_gpu_per_node = int(args.num_gpu_per_node)
    if args.precision in ["32", "16"]:
        precision = int(float(args.precision))

    if precision in ["bf16", "bf16-mixed"]:
        if torch.cuda.is_available() and torch.cuda.is_bf16_supported():
            pass
        else:
            logging.warning("BF16 is not supported on this device. Using FP16 instead.")
            precision = precision[2:]

    if precision == 32:
        dtype = torch.float32
    elif precision in [16, "16", "16-mixed"]:
        dtype = torch.float16
    elif precision in ["bf16", "bf16-mixed"]:
        dtype = torch.bfloat16
    else:
        dtype = torch.float32  # fallback

    # Built target directory if it does not exist
    target_dir = os.path.split(args.target_file)[0]
    if not os.path.exists(target_dir):
        os.makedirs(target_dir, exist_ok=True)

    tp_size = args.tensor_model_parallel_size
    tgt_tp_size = args.target_tensor_model_parallel_size
    pp_size = args.pipeline_model_parallel_size
    tgt_pp_size = args.target_pipeline_model_parallel_size
    pipeline_model_parallel_split_rank = args.target_pipeline_model_parallel_split_rank
    vp_size = args.virtual_pipeline_model_parallel_size
    if vp_size is None:
        vp_size = 1

    convert_vp = vp_size > 1
    if convert_vp:
        from megatron.core import parallel_state

        parallel_state.set_virtual_pipeline_model_parallel_world_size(vp_size)

        hparams_filepath = args.hparams_file
        if hparams_filepath is None:
            logging.warning(
                '\n\n\n!!!!!!!!!\n'
                'You are converting a model with virtual pipeline parallelism enabled, \n'
                'but have not passed `hparams_file` argument. \n'
                'This will cause each ckpt file to be temporarily laoded onto GPU memory!\n\n'
                'It is highly recommended to pass `hparams_file` argument to avoid this.\n'
            )
    else:
        hparams_filepath = None

    # Import the class of the model

    if args.model_file is None and args.model_extracted_dir is None:
        raise ValueError("Cannot pass model_file and model_extracted_dir as None at the same time.")

    tmp_cfg = MegatronMambaModel.restore_from(
        restore_path=args.model_file,
        trainer=Trainer(devices=1, strategy=NLPDDPStrategy(), accelerator="cpu", precision=precision),
        map_location=torch.device("cpu"),
        return_config=True,
    )
    plugins = []
    if precision in [16, '16', 'bf16', '16-mixed', 'bf16-mixed']:
        scaler = None
        if precision in [16, '16', '16-mixed']:
            scaler = GradScaler(
                init_scale=tmp_cfg.get('native_amp_init_scale', 2**32),
                growth_interval=tmp_cfg.get('native_amp_growth_interval', 1000),
                hysteresis=tmp_cfg.get('hysteresis', 2),
            )
            # MixedPrecisionPlugin in PTL >= 2.0 requires precision to be 16-mixed or bf16-mixed
            plugin_precision = '16-mixed'
        else:
            plugin_precision = 'bf16-mixed'

        if tmp_cfg.get('megatron_amp_O2', False):
            plugins.append(MegatronHalfPrecisionPlugin(precision=plugin_precision, device='cuda', scaler=scaler))
        else:
            plugins.append(PipelineMixedPrecisionPlugin(precision=plugin_precision, device='cuda', scaler=scaler))
        # Set precision None after precision plugins are created as PTL >= 2.1 does not allow both
        # precision plugins and precision to exist
        precision = None
    trainer = Trainer(plugins=plugins, devices=1, strategy=NLPDDPStrategy(), accelerator="cpu")

    if tp_size < 0 or pp_size < 0:
        logging.info(f"Loading model config from {args.model_file} to get TP and PP size")
        model_config_internal = MegatronMambaModel.restore_from(
            restore_path=args.model_file,
            trainer=trainer,
            map_location=torch.device("cpu"),
            return_config=True,
        )

        tp_size = model_config_internal.get('tensor_model_parallel_size', 1)
        pp_size = model_config_internal.get('pipeline_model_parallel_size', 1)

    # Check if TP conversion only
    tp_conversion_only = args.tp_conversion_only
    if tp_conversion_only:
        logging.info("Converting TP model to TP model only")

        if pp_size > 1:
            raise ValueError("Provided `--tp_conversion_only` but `--pipeline_model_parallel_size` > 1")

        if tgt_pp_size > 1:
            raise ValueError("Provided `--tp_conversion_only` but `--target_pipeline_model_parallel_size` > 1")

        if pipeline_model_parallel_split_rank > 0:
            raise ValueError("Provided `--tp_conversion_only` but `--target_pipeline_model_parallel_split_rank` > 0")

        # Force PP size to 1
        pp_size = 1
        tgt_pp_size = 1
        pipeline_model_parallel_split_rank = 0

    if vp_size is None or vp_size < 0:
        vp_size = 1

    app_state = AppState()
    app_state.data_parallel_rank = 0
    app_state.pipeline_model_parallel_size = pp_size
    app_state.tensor_model_parallel_size = tp_size

    if vp_size > 1:
        app_state.virtual_pipeline_model_parallel_size = vp_size
    app_state.model_parallel_size = app_state.pipeline_model_parallel_size * app_state.tensor_model_parallel_size

    world_size = pp_size * tp_size  # pseudo world size for simulating load of a specific rank on a single gpu

    app_state.tensor_model_parallel_rank = 0
    app_state.pipeline_model_parallel_rank = 0

    # Extract tokenizer artifact from the model to temp directory
    logging.info("Extracting tokenizer artifact from NeMo file...")
    temp_dir = tempfile.mkdtemp()
    tokenizer_model_path = None
    with tarfile.open(args.model_file, "r") as tar:
        for member in tar.getmembers():
            if '.model' in member.name:
                extracted_file = tar.extractfile(member)
                extracted_file_path = os.path.join(temp_dir, member.name)

                if tokenizer_model_path is None:
                    logging.info(f"Found tokenizer. Extracting {member.name} to {extracted_file_path}")

                    tokenizer_model_path = extracted_file_path
                    with open(extracted_file_path, "wb") as f:
                        f.write(extracted_file.read())
                else:
                    if args.tokenizer_model_path is None:
                        logging.warning(
                            f"\n\nFound multiple tokenizer artifacts in the model file.\n"
                            f"Using only {tokenizer_model_path}.\n"
                            f"If this is incorrect, manually pass the correct tokenizer using "
                            f"`--tokenizer_model_path`.\n\n"
                        )

    # If input model has TP > 1 or PP > 1
    # Reconstruct the model to have TP = 1 and PP = 1
    # Note that this is a forward loop that will process PP [0..N] TP [0..M] in sequential order.

    # If input model has TP = 1 and PP = 1
    app_state.model_parallel_size = 1

    save_restore_connector = NLPSaveRestoreConnector()

    if args.model_extracted_dir is not None:
        logging.info(f"Using extracted model directory: {args.model_extracted_dir}")
        save_restore_connector.model_extracted_dir = args.model_extracted_dir

    if args.model_file is not None:
        model_filepath = args.model_file
    else:
        model_filepath = args.model_extracted_dir

    tmp_cfg = MegatronMambaModel.restore_from(
        restore_path=model_filepath,
        trainer=trainer,
        map_location=torch.device("cpu"),
        save_restore_connector=save_restore_connector,
        return_config=True,
    )

    tmp_cfg, restore_dict = force_cpu_model(tmp_cfg)

    model = MegatronMambaModel.restore_from(
        restore_path=model_filepath,
        trainer=trainer,
        map_location=torch.device("cpu"),
        save_restore_connector=save_restore_connector,
        override_config_path=tmp_cfg,
    )

    original_model = MegatronMambaModel.restore_from(
        restore_path=model_filepath,
        trainer=trainer,
        map_location=torch.device("cpu"),
        save_restore_connector=save_restore_connector,
        override_config_path=tmp_cfg,
    )
    original_model = original_model.to('cpu')
    original_model._save_restore_connector = NLPSaveRestoreConnector()
    original_model.freeze()
    original_model.to(dtype=dtype)

    model.to(dtype=dtype)

    restore_model_config(model.cfg, restore_dict)

    # If target model has TP > 1 or PP > 1
    if tgt_pp_size > 1 or tgt_tp_size > 1:

        # Preserve the TP 1 PP 1 model parameters and names
        global_params = []
        global_params.append([p for n, p in model.named_parameters()])  # params
        global_params.append([n for n, p in model.named_parameters()])  # names

        logging.debug("Global parameters:")
        for idx, (name, p) in enumerate(zip(global_params[1], global_params[0])):
            logging.debug(f"{name} - {p.shape}")

        logging.info(f"TP 1 PP 1 Number of Parameters : {len(global_params[0])}")

        world_size = (
            tgt_pp_size * tgt_tp_size
        )  # pseudo world size for simulating load of a specific rank on a single gpu
        new_global_batch_size = model.cfg.micro_batch_size * world_size
        old_global_batch_size = model.cfg.get('global_batch_size', model.cfg.micro_batch_size)

        global_offset = len(global_params[0]) - 1  # -1 cause this indexes the array, range [0, L-1]
        logging.info(f"Final layer offset for parameters: {global_offset}")

        for pp_rank in range(tgt_pp_size - 1, -1, -1):  # reverse order

            with open_dict(model.cfg):
                model.cfg.pipeline_model_parallel_size = tgt_pp_size
                model.cfg.tensor_model_parallel_size = tgt_tp_size

                if 'pipeline_model_parallel_split_rank' in model.cfg:
                    if pipeline_model_parallel_split_rank > 0:
                        model.cfg.pipeline_model_parallel_split_rank = pipeline_model_parallel_split_rank
                    elif pp_size > 1:
                        logging.warning(
                            f"Model config has `pipeline_model_parallel_split_rank` set to "
                            f"{model.cfg.pipeline_model_parallel_split_rank} and target PP "
                            f"size is {tgt_pp_size}. "
                            f"Provided `pipeline_model_parallel_split_rank` is "
                            f"{pipeline_model_parallel_split_rank}. "
                            f"Be careful that the model config is correct "
                            f"if encoder-decoder models are being converted."
                        )

                model.cfg.global_batch_size = old_global_batch_size  # Used for restoration

            # Override flag that forces Model to use AppState instead of Trainer
            # to determine the world size, global and local rank
            # Used for simulating load of a specific rank on a single gpu
            os.environ[NEMO_MEGATRON_MODEL_PARALLEL_APPSTATE_OVERRIDE] = "true"

            # Compute the global rank
            global_rank = (
                pp_rank * tgt_tp_size + 0
            )  # tp_rank = 0 needed just for modules, all TP will be merged to this PP rank

            # Update AppState
            app_state.world_size = world_size
            app_state.global_rank = global_rank
            app_state.local_rank = global_rank % num_gpu_per_node
            app_state.pipeline_model_parallel_size = tgt_pp_size
            app_state.tensor_model_parallel_size = tgt_tp_size
            app_state.model_parallel_size = (
                app_state.pipeline_model_parallel_size * app_state.tensor_model_parallel_size
            )

            trainer = Trainer(plugins=plugins, devices=1, strategy=NLPDDPStrategy(), accelerator="cpu")
            if args.tokenizer_model_path is not None:
                with open_dict(model.cfg):
                    model.cfg.tokenizer.model = args.tokenizer_model_path

            else:
                if tokenizer_model_path is None:
                    logging.warning("Could not extract tokenizer model file from checkpoint.")

                else:
                    # Extract tokenizer info
                    with open_dict(model.cfg):
                        model.cfg.tokenizer.model = tokenizer_model_path

            model.cfg, restore_dict = force_cpu_model(model.cfg)
            
            from apex.transformer.pipeline_parallel.utils import _GLOBAL_NUM_MICROBATCHES_CALCULATOR
            
            _GLOBAL_NUM_MICROBATCHES_CALCULATOR.current_global_batch_size = 1
            _GLOBAL_NUM_MICROBATCHES_CALCULATOR.current_micro_batch_size = 1
            model.cfg.global_batch_size = 1
            model.cfg.micro_batch_size = 1

            model = MegatronMambaModel(model.cfg, trainer)
            model = model.to('cpu')
            model._save_restore_connector = NLPSaveRestoreConnector()
            model.freeze()
            model.to(dtype=dtype)

            restore_model_config(model.cfg, restore_dict)

            # Update global batch size
            if old_global_batch_size % new_global_batch_size != 0 or old_global_batch_size < new_global_batch_size:
                logging.info(
                    f"Global batch size {old_global_batch_size} is not divisible by new global batch size {new_global_batch_size}."
                    f" The model config will be updated with new global batch size {new_global_batch_size}."
                )
                with open_dict(model.cfg):
                    model.cfg.global_batch_size = new_global_batch_size

            logging.info(f"Global rank: {global_rank} Local rank: {app_state.local_rank} World size: {world_size}")
            logging.info(f"PP rank: {pp_rank} TP rank: {0}")
            logging.info(f"TP 1 PP 1 Number of Layers : {len(global_params[0])}")
            logging.info(f"Remaining layer offset for parameters: {global_offset}")
            logging.info("\n")

            # Special case for TP conversion only mode
            if tp_conversion_only:
                logging.info(f"Skipping PP split due to flag `--tp_conversion_only`")
                split_tp_partition_only(
                    args, model, original_model, tgt_tp_size, args.target_file, args.megatron_legacy
                )
                break


if __name__ == '__main__':
    main()<|MERGE_RESOLUTION|>--- conflicted
+++ resolved
@@ -16,12 +16,7 @@
 import tarfile
 import tempfile
 from argparse import ArgumentParser
-<<<<<<< HEAD
 from nemo.collections.nlp.models.language_modeling.megatron_mamba_model import MegatronMambaModel
-=======
-from typing import Dict, List
-
->>>>>>> 05c377a3
 import torch
 from omegaconf import open_dict
 from pytorch_lightning import Trainer
