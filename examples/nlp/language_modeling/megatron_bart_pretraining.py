--- conflicted
+++ resolved
@@ -70,14 +70,10 @@
     exp_manager(trainer, cfg.exp_manager)
 
     # update resume from checkpoint found by exp_manager
-<<<<<<< HEAD
     if cfg.model.resume_from_checkpoint is not None:
         resume_from_checkpoint = cfg.model.resume_from_checkpoint
     else:
-        resume_from_checkpoint = trainer.checkpoint_connector.resume_from_checkpoint_fit_path
-=======
-    resume_from_checkpoint = trainer._checkpoint_connector.resume_from_checkpoint_fit_path
->>>>>>> c15ed046
+        resume_from_checkpoint = trainer._checkpoint_connector.resume_from_checkpoint_fit_path
     logging.info(f'Resuming training from checkpoint: {resume_from_checkpoint}')
 
     trainer._checkpoint_connector = CheckpointConnector(trainer, resume_from_checkpoint=resume_from_checkpoint)
