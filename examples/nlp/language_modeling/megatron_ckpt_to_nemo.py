--- conflicted
+++ resolved
@@ -71,11 +71,7 @@
     parser.add_argument("--gpus_per_node", type=int, required=True, default=None)
     parser.add_argument("--tensor_model_parallel_size", type=int, required=True, default=None)
     parser.add_argument("--pipeline_model_parallel_size", type=int, required=True, default=None)
-<<<<<<< HEAD
-    parser.add_argument("--model_type", type=str, required=True, default="gpt", choices=["gpt", "t5", "bert", "bart"])
-=======
-    parser.add_argument("--model_type", type=str, required=True, default="gpt", choices=["gpt", "t5", "bert", "nmt"])
->>>>>>> 8a2dc4ae
+    parser.add_argument("--model_type", type=str, required=True, default="gpt", choices=["gpt", "t5", "bert", "nmt", "bart"])
     parser.add_argument("--local_rank", type=int, required=False, default=os.getenv('LOCAL_RANK', -1))
     parser.add_argument("--bcp", action="store_true", help="Whether on BCP platform")
 
@@ -122,16 +118,12 @@
         )
     elif args.model_type == 't5':
         model = MegatronT5Model.load_from_checkpoint(checkpoint_path, hparams_file=args.hparams_file, trainer=trainer)
-<<<<<<< HEAD
     elif args.model_type == 'bart':
         model = MegatronBARTModel.load_from_checkpoint(
             checkpoint_path, hparams_file=args.hparams_file, trainer=trainer
         )
-
-=======
     elif args.model_type == 'nmt':
         model = MegatronNMTModel.load_from_checkpoint(checkpoint_path, hparams_file=args.hparams_file, trainer=trainer)
->>>>>>> 8a2dc4ae
     model._save_restore_connector = NLPSaveRestoreConnector()
 
     if torch.distributed.is_initialized():
