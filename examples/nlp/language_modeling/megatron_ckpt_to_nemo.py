# Copyright (c) 2021, NVIDIA CORPORATION.  All rights reserved.
#
# Licensed under the Apache License, Version 2.0 (the "License");
# you may not use this file except in compliance with the License.
# You may obtain a copy of the License at
#
#     http://www.apache.org/licenses/LICENSE-2.0
#
# Unless required by applicable law or agreed to in writing, software
# distributed under the License is distributed on an "AS IS" BASIS,
# WITHOUT WARRANTIES OR CONDITIONS OF ANY KIND, either express or implied.
# See the License for the specific language governing permissions and
# limitations under the License.

r"""
Conversion script to convert PTL checkpoints into nemo checkpoint.
  Example to run this conversion script:
     python3 megatron_ckpt_to_nemo.py \
     --checkpoint_folder <path_to_PTL_checkpoints_folder> \
     --checkpoint_name <checkpoint_name> \
     --nemo_file_path <path_to_output_nemo_file> \
     --tensor_model_parallel_size <tensor_model_parallel_size>\
     --pipeline_model_parallel_size <pipeline_model_parallel_size> \
     --model_type <model type>
"""

import itertools
import os
import shutil
import tempfile
from argparse import ArgumentParser

import torch
from pytorch_lightning.trainer.trainer import Trainer

from nemo.collections.nlp.models.language_modeling.megatron_bart_model import MegatronBARTModel
from nemo.collections.nlp.models.language_modeling.megatron_bert_model import MegatronBertModel
from nemo.collections.nlp.models.language_modeling.megatron_gpt_model import MegatronGPTModel
from nemo.collections.nlp.models.language_modeling.megatron_retrieval_model import MegatronRetrievalModel
from nemo.collections.nlp.models.language_modeling.megatron_t5_model import MegatronT5Model
from nemo.collections.nlp.models.machine_translation.megatron_nmt_model import MegatronNMTModel

<<<<<<< HEAD
=======
# Extra Imports
>>>>>>> 77e5d750
from nemo.collections.nlp.parts.nlp_overrides import (
    NEMO_MEGATRON_MODEL_PARALLEL_APPSTATE_OVERRIDE,
    NLPDDPStrategy,
    NLPSaveRestoreConnector,
)
from nemo.utils import AppState
from nemo.utils.model_utils import inject_model_parallel_rank


def get_args():
    parser = ArgumentParser()
    parser.add_argument(
        "--checkpoint_folder",
        type=str,
        default=None,
        required=True,
        help="Path to PTL checkpoints saved during training. Ex: /raid/nemo_experiments/megatron_gpt/checkpoints",
    )
    parser.add_argument(
        "--checkpoint_name",
        type=str,
        default=None,
        required=True,
        help="Name of checkpoint to be used. Ex: megatron_gpt--val_loss=6.34-step=649-last.ckpt",
    )

    parser.add_argument(
        "--hparams_file",
        type=str,
        default=None,
        required=False,
        help="Path config for restoring. It's created during training and may need to be modified during restore if restore environment is different than training. Ex: /raid/nemo_experiments/megatron_gpt/hparams.yaml",
    )
    parser.add_argument("--nemo_file_path", type=str, default=None, required=True, help="Path to output .nemo file.")
    parser.add_argument("--tensor_model_parallel_size", type=int, required=True, default=None)
    parser.add_argument("--pipeline_model_parallel_size", type=int, required=True, default=None)
    parser.add_argument(
        "--pipeline_model_parallel_split_rank",
        type=int,
        required=False,
        default=None,
        help="If pipeline parallel size > 1, this is the rank at which the encoder ends and the decoder begins.",
    )
    parser.add_argument(
        "--model_type", type=str, required=True, default="gpt", choices=["gpt", "t5", "bert", "nmt", "bart", "retro"]
    )

    args = parser.parse_args()
    return args


def convert(args):
    os.environ[NEMO_MEGATRON_MODEL_PARALLEL_APPSTATE_OVERRIDE] = "true"

    app_state = AppState()
    app_state.data_parallel_rank = 0
    app_state.local_rank = 0
    app_state.global_rank = 0
    app_state.pipeline_model_parallel_size = args.pipeline_model_parallel_size
    app_state.tensor_model_parallel_size = args.tensor_model_parallel_size
    app_state.model_parallel_size = app_state.tensor_model_parallel_size * app_state.pipeline_model_parallel_size
    app_state.world_size = args.tensor_model_parallel_size * args.pipeline_model_parallel_size
    app_state.tensor_model_parallel_rank = 0
    app_state.pipeline_model_parallel_rank = 0

    save_connector = NLPSaveRestoreConnector()
    trainer = Trainer(devices=1, strategy=NLPDDPStrategy(), accelerator="cpu")

    checkpoint_path = inject_model_parallel_rank(os.path.join(args.checkpoint_folder, args.checkpoint_name))
    if args.model_type == 'gpt':
        model = MegatronGPTModel.load_from_checkpoint(
            checkpoint_path, hparams_file=args.hparams_file, trainer=trainer
        ).to("cpu")
    elif args.model_type == 'bert':
        model = MegatronBertModel.load_from_checkpoint(
            checkpoint_path, hparams_file=args.hparams_file, trainer=trainer
        ).to("cpu")
    elif args.model_type == 't5':
        model = MegatronT5Model.load_from_checkpoint(
            checkpoint_path, hparams_file=args.hparams_file, trainer=trainer
        ).to("cpu")
    elif args.model_type == 'bart':
        model = MegatronBARTModel.load_from_checkpoint(
            checkpoint_path, hparams_file=args.hparams_file, trainer=trainer
        ).to("cpu")
    elif args.model_type == 'nmt':
        model = MegatronNMTModel.load_from_checkpoint(
            checkpoint_path, hparams_file=args.hparams_file, trainer=trainer
        ).to("cpu")
    elif args.model_type == 'retro':
        model = MegatronRetrievalModel.load_from_checkpoint(
            checkpoint_path, hparams_file=args.hparams_file, trainer=trainer
        ).to("cpu")

    checkpoint_dir = args.checkpoint_folder
    checkpoint_name = args.checkpoint_name
    save_path = os.path.dirname(args.nemo_file_path)

    with tempfile.TemporaryDirectory() as tmpdir:

        if app_state.pipeline_model_parallel_size == 1:
            # move weights to the tmpdir
            for tp_rank in range(app_state.tensor_model_parallel_size):
                os.makedirs(os.path.join(tmpdir, f'mp_rank_{tp_rank:02d}'))
<<<<<<< HEAD
                mp_model_weights = os.path.join(
                    checkpoint_dir, f'mp_rank_{tp_rank:02d}', checkpoint_name
                )
=======
                mp_model_weights = os.path.join(checkpoint_dir, f'mp_rank_{tp_rank:02d}', checkpoint_name)
                # TODO: Change to a move
>>>>>>> 77e5d750
                shutil.copy(
                    mp_model_weights,
                    os.path.join(tmpdir, f'mp_rank_{tp_rank:02d}', save_connector.model_weights_ckpt),
                )
        else:
            # move weights to the tmpdir
            for tp_rank, pp_rank in itertools.product(
                range(app_state.tensor_model_parallel_size), range(app_state.pipeline_model_parallel_size),
            ):
                os.makedirs(os.path.join(tmpdir, f'tp_rank_{tp_rank:02d}_pp_rank_{pp_rank:03d}'))
                mp_model_weights = os.path.join(
                    checkpoint_dir, f'tp_rank_{tp_rank:02d}_pp_rank_{pp_rank:03d}', checkpoint_name
                )
<<<<<<< HEAD
=======
                # TODO: Change to a move
>>>>>>> 77e5d750
                shutil.copy(
                    mp_model_weights,
                    os.path.join(
                        tmpdir, f'tp_rank_{tp_rank:02d}_pp_rank_{pp_rank:03d}', save_connector.model_weights_ckpt
                    ),
                )

        # create config and artifacts in tmpdir
        config_yaml = os.path.join(tmpdir, save_connector.model_config_yaml)
        model.to_config_file(path2yaml_file=config_yaml)
        if hasattr(model, 'artifacts') and model.artifacts is not None:
            save_connector._handle_artifacts(model, nemo_file_folder=tmpdir)
            save_connector._update_artifact_paths(model, path2yaml_file=config_yaml)

        # create tar file
<<<<<<< HEAD
        save_connector._make_nemo_file_from_folder(filename=save_path,source_dir=tmpdir)
        
    os.environ.pop(NEMO_MEGATRON_MODEL_PARALLEL_APPSTATE_OVERRIDE, None)

=======
        save_connector._make_nemo_file_from_folder(filename=save_path, source_dir=tmpdir)
>>>>>>> 77e5d750

        os.environ.pop(NEMO_MEGATRON_MODEL_PARALLEL_APPSTATE_OVERRIDE, None)


if __name__ == '__main__':
    args = get_args()
    convert(args)<|MERGE_RESOLUTION|>--- conflicted
+++ resolved
@@ -40,15 +40,12 @@
 from nemo.collections.nlp.models.language_modeling.megatron_t5_model import MegatronT5Model
 from nemo.collections.nlp.models.machine_translation.megatron_nmt_model import MegatronNMTModel
 
-<<<<<<< HEAD
-=======
-# Extra Imports
->>>>>>> 77e5d750
 from nemo.collections.nlp.parts.nlp_overrides import (
     NEMO_MEGATRON_MODEL_PARALLEL_APPSTATE_OVERRIDE,
     NLPDDPStrategy,
     NLPSaveRestoreConnector,
 )
+
 from nemo.utils import AppState
 from nemo.utils.model_utils import inject_model_parallel_rank
 
@@ -148,14 +145,10 @@
             # move weights to the tmpdir
             for tp_rank in range(app_state.tensor_model_parallel_size):
                 os.makedirs(os.path.join(tmpdir, f'mp_rank_{tp_rank:02d}'))
-<<<<<<< HEAD
                 mp_model_weights = os.path.join(
                     checkpoint_dir, f'mp_rank_{tp_rank:02d}', checkpoint_name
                 )
-=======
-                mp_model_weights = os.path.join(checkpoint_dir, f'mp_rank_{tp_rank:02d}', checkpoint_name)
-                # TODO: Change to a move
->>>>>>> 77e5d750
+
                 shutil.copy(
                     mp_model_weights,
                     os.path.join(tmpdir, f'mp_rank_{tp_rank:02d}', save_connector.model_weights_ckpt),
@@ -169,10 +162,6 @@
                 mp_model_weights = os.path.join(
                     checkpoint_dir, f'tp_rank_{tp_rank:02d}_pp_rank_{pp_rank:03d}', checkpoint_name
                 )
-<<<<<<< HEAD
-=======
-                # TODO: Change to a move
->>>>>>> 77e5d750
                 shutil.copy(
                     mp_model_weights,
                     os.path.join(
@@ -188,17 +177,9 @@
             save_connector._update_artifact_paths(model, path2yaml_file=config_yaml)
 
         # create tar file
-<<<<<<< HEAD
-        save_connector._make_nemo_file_from_folder(filename=save_path,source_dir=tmpdir)
-        
-    os.environ.pop(NEMO_MEGATRON_MODEL_PARALLEL_APPSTATE_OVERRIDE, None)
-
-=======
         save_connector._make_nemo_file_from_folder(filename=save_path, source_dir=tmpdir)
->>>>>>> 77e5d750
 
         os.environ.pop(NEMO_MEGATRON_MODEL_PARALLEL_APPSTATE_OVERRIDE, None)
-
 
 if __name__ == '__main__':
     args = get_args()
