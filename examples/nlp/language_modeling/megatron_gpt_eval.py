--- conflicted
+++ resolved
@@ -168,25 +168,8 @@
     return result
 
 
-<<<<<<< HEAD
-@hydra_runner(config_path="conf", config_name="megatron_gpt_inference")
-def main(cfg) -> None:
-
-    logging.warning("This file will be depreacted soon. Use the megatron_gpt_mcore_batch_eval.py file instead.")
-    callbacks = []
-    # enable_progress_bar is True by default. If cfg.trainer.enable_progress_bar=False, CustomProgressBar is not appended to callbacks
-    if 'enable_progress_bar' not in cfg.trainer or cfg.trainer.enable_progress_bar:
-        callbacks.append(CustomProgressBar())
-    # trainer required for restoring model parallel models
-    trainer = Trainer(
-        strategy=NLPDDPStrategy(timeout=datetime.timedelta(seconds=18000)),
-        **cfg.trainer,
-        callbacks=callbacks,
-    )
-
-=======
 def load_model_from_config(trainer, cfg):
->>>>>>> bdb4e89d
+
     if cfg.gpt_model_file is not None:
         if (
             cfg.tensor_model_parallel_size < 0
@@ -325,6 +308,7 @@
 def main(cfg) -> None:
 
     callbacks = []
+    logging.warning("This file will be depreacted soon. Use the megatron_gpt_mcore_batch_eval.py file instead.")
     # enable_progress_bar is True by default. If cfg.trainer.enable_progress_bar=False, CustomProgressBar is not appended to callbacks
     if 'enable_progress_bar' not in cfg.trainer or cfg.trainer.enable_progress_bar:
         callbacks.append(CustomProgressBar())
