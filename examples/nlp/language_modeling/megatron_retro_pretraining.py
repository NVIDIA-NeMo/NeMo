# Copyright (c) 2021, NVIDIA CORPORATION.  All rights reserved.
#
# Licensed under the Apache License, Version 2.0 (the "License");
# you may not use this file except in compliance with the License.
# You may obtain a copy of the License at
#
#     http://www.apache.org/licenses/LICENSE-2.0
#
# Unless required by applicable law or agreed to in writing, software
# distributed under the License is distributed on an "AS IS" BASIS,
# WITHOUT WARRANTIES OR CONDITIONS OF ANY KIND, either express or implied.
# See the License for the specific language governing permissions and
# limitations under the License.

<<<<<<< HEAD
import os

from lightning_lite.plugins.environments import TorchElasticEnvironment
=======
>>>>>>> e1b3f5e2
from omegaconf.omegaconf import OmegaConf, open_dict
from pytorch_lightning import Trainer
from pytorch_lightning.plugins.environments import TorchElasticEnvironment
from pytorch_lightning.plugins.precision.native_amp import NativeMixedPrecisionPlugin
from pytorch_lightning.trainer.connectors.checkpoint_connector import CheckpointConnector

from nemo.collections.nlp.models.language_modeling.megatron_retrieval_model import MegatronRetrievalModel
from nemo.collections.nlp.modules.common.megatron.megatron_init import initialize_model_parallel_for_nemo
from nemo.collections.nlp.parts.nlp_overrides import (
    GradScaler,
    MegatronHalfPrecisionPlugin,
    NLPDDPStrategy,
    NLPSaveRestoreConnector,
)
from nemo.core.config import hydra_runner
from nemo.utils import logging
from nemo.utils.exp_manager import exp_manager


@hydra_runner(config_path="conf", config_name="megatron_retro_config")
def main(cfg) -> None:
    logging.info("\n\n************** Experiment configuration ***********")
    logging.info(f'\n{OmegaConf.to_yaml(cfg)}')

    megatron_amp_o2 = cfg.model.get('megatron_amp_O2', False)
    plugins = []
    strategy = NLPDDPStrategy(
        no_ddp_communication_hook=True if megatron_amp_o2 else False,
        gradient_as_bucket_view=cfg.model.gradient_as_bucket_view,
        find_unused_parameters=False,
    )

    if cfg.trainer.precision in [16, 'bf16']:
        scaler = None
        if cfg.trainer.precision == 16:
            scaler = GradScaler(
                init_scale=cfg.model.get('native_amp_init_scale', 2 ** 32),
                growth_interval=cfg.model.get('native_amp_growth_interval', 1000),
                hysteresis=cfg.model.get('hysteresis', 2),
            )
        if megatron_amp_o2:
            plugins.append(MegatronHalfPrecisionPlugin(precision=cfg.trainer.precision, device='cuda', scaler=scaler))
        else:
            plugins.append(NativeMixedPrecisionPlugin(precision=cfg.trainer.precision, device='cuda', scaler=scaler))

    if cfg.get('cluster_type', None) == 'BCP':
        plugins.append(TorchElasticEnvironment())

    trainer = Trainer(plugins=plugins, strategy=strategy, **cfg.trainer)

    exp_manager(trainer, cfg.exp_manager)

    # update resume from checkpoint found by exp_manager
    resume_from_checkpoint = trainer._checkpoint_connector.resume_from_checkpoint_fit_path
    # resume_from_checkpoint = uninject_model_parallel_rank(resume_from_checkpoint)
    logging.info(f'Resuming training from checkpoint: {resume_from_checkpoint}')

    trainer._checkpoint_connector = CheckpointConnector(trainer, resume_from_checkpoint=resume_from_checkpoint)

    # hydra interpolation does not work here as the interpolation key is lost when PTL saves hparams
    with open_dict(cfg):
        cfg.model.precision = cfg.trainer.precision
    # load existing nemo retro model
    if cfg.get("restore_from_path", None) is not None:
        save_restore_connector = NLPSaveRestoreConnector()
        if os.path.isdir(cfg.restore_from_path):
            save_restore_connector.model_extracted_dir = cfg.restore_from_path
        model = MegatronRetrievalModel.restore_from(
            restore_path=cfg.restore_from_path,
            trainer=trainer,
            override_config_path=cfg.model,
            save_restore_connector=save_restore_connector,
            strict=False,
        )
    else:
        model = MegatronRetrievalModel(cfg.model, trainer)

    trainer.fit(model)


if __name__ == '__main__':
    main()<|MERGE_RESOLUTION|>--- conflicted
+++ resolved
@@ -12,12 +12,7 @@
 # See the License for the specific language governing permissions and
 # limitations under the License.
 
-<<<<<<< HEAD
 import os
-
-from lightning_lite.plugins.environments import TorchElasticEnvironment
-=======
->>>>>>> e1b3f5e2
 from omegaconf.omegaconf import OmegaConf, open_dict
 from pytorch_lightning import Trainer
 from pytorch_lightning.plugins.environments import TorchElasticEnvironment
