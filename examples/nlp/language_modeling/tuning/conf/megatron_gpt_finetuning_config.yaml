name: megatron_gpt_peft_${model.peft.peft_scheme}_tuning

trainer:
  devices: 1
  accelerator: gpu
  num_nodes: 1
  precision: 16
  logger: False # logger provided by exp_manager
  enable_checkpointing: False
  use_distributed_sampler: False
  max_epochs: 9999
  max_steps: 20000 # consumed_samples = global_step * micro_batch_size * data_parallel_size * accumulate_grad_batches
  log_every_n_steps: 10 # frequency with which training steps are logged
  val_check_interval: 200 # If is an int n > 1, will run val every n training steps, if a float 0.0 - 1.0 will run val every epoch fraction, e.g. 0.25 will run val every quarter epoch
  gradient_clip_val: 1.0

exp_manager:
  explicit_log_dir: null
  exp_dir: null
  name: ${name}
  create_wandb_logger: False
  wandb_logger_kwargs:
    project: null
    name: null
  resume_if_exists: True
  resume_ignore_no_checkpoint: True
  create_checkpoint_callback: True
  checkpoint_callback_params:
    monitor: validation_${model.data.validation_ds.metric.name}
    save_top_k: 1
    mode: min
    save_nemo_on_train_end: True
    filename: '${name}--{${exp_manager.checkpoint_callback_params.monitor}:.3f}-{step}-{consumed_samples}'
    model_parallel_size: ${model.tensor_model_parallel_size}
    always_save_nemo: False
    save_best_model: True
  create_early_stopping_callback: True
  early_stopping_callback_params:
    monitor: "val_loss"
    mode: "min"
    min_delta: 0.001
    patience: 10
    verbose: True
    strict: False # Should be False to avoid a runtime error where EarlyStopping says monitor is unavailable, which sometimes happens with resumed training.

model:
  seed: 1234
  tensor_model_parallel_size: 1 # intra-layer model parallelism
  pipeline_model_parallel_size: 1 # inter-layer model parallelism

  global_batch_size: 128
  micro_batch_size: 4
  restore_from_path: ??? # Path to an existing .nemo model you wish to add new tasks to or run inference with
  resume_from_checkpoint: null # The path to a checkpoint file to continue the training, restores the whole state including the epoch, step, LR schedulers, apex, etc.
  save_nemo_on_validation_end: False # Saves an inference ready .nemo file every time a checkpoint is saved during training.
  sync_batch_comm: False
  megatron_amp_O2: False

  ## Sequence Parallelism
  # Makes tensor parallelism more memory efficient for LLMs (20B+) by parallelizing layer norms and dropout sequentially
  # See Reducing Activation Recomputation in Large Transformer Models: https://arxiv.org/abs/2205.05198 for more details.
  sequence_parallel: False

  ## Activation Checkpoint
  activations_checkpoint_granularity: null # 'selective' or 'full'
  activations_checkpoint_method: null # 'uniform', 'block', not used with 'selective'
  # 'uniform' divides the total number of transformer layers and checkpoints the input activation
  # of each chunk at the specified granularity
  # 'block' checkpoints the specified number of layers per pipeline stage at the specified granularity
  activations_checkpoint_num_layers: null # not used with 'selective'
  activations_checkpoint_layers_per_pipeline: null
  answer_only_loss: True
  gradient_as_bucket_view: False

  hidden_dropout: 0.0
  attention_dropout: 0.0
  ffn_dropout: 0.0

  # FSDP
  fsdp: False # Enable training with torch FSDP.
  fsdp_sharding_strategy: 'full' # Method to shard model states. Available options are 'full', 'hybrid', and 'grad'.
  fsdp_grad_reduce_dtype: 'fp32' # Gradient reduction data type.
  fsdp_sharded_checkpoint: False # Store and load FSDP shared checkpoint.
  fsdp_use_orig_params: False # Set to True to use FSDP for specific peft scheme.

  peft:
    peft_scheme: "adapter"  # can be either adapter,ia3, or ptuning
    restore_from_path: null

    # Used for adapter peft training
    adapter_tuning:
      type: 'parallel_adapter' # this should be either 'parallel_adapter' or 'linear_adapter'
      adapter_dim: 32
      adapter_dropout: 0.0
      norm_position: 'pre' # This can be set to 'pre', 'post' or null, 'pre' is normally what is used.
      column_init_method: 'xavier' # IGNORED if linear_adapter is used, options: xavier, zero or normal
      row_init_method: 'zero' # IGNORED if linear_adapter is used, options: xavier, zero or normal
      norm_type: 'mixedfusedlayernorm' # IGNORED if layer_adapter is used,  options are ['layernorm', 'mixedfusedlayernorm']
      layer_selection: null  # selects in which layers to add adapters, e.g. [1,12] will add adapters to layer 1 (lowest) and 12. null will apply adapters to all layers
      weight_tying: False
      position_embedding_strategy: null # used only when weight_tying is True

    lora_tuning:
<<<<<<< HEAD
      target_modules: ['attention_qkv', 'attention_dense', 'mlp_fc1', 'mlp_fc2'] # this can either be 'attention_qkv','attention_dense','mlp_fc1','mlp_fc2', attention (qkv & dense), mlp (fc1 & fc2)
      adapter_dim: 16
=======
      target_modules: ['attention_qkv'] # this can either be 'attention_qkv','attention_dense','mlp_fc1','mlp_fc2', attention (qkv & dense), mlp (fc1 & fc2)
      adapter_dim: 32
      alpha: ${model.peft.lora_tuning.adapter_dim} 
>>>>>>> 81cfcc63
      adapter_dropout: 0.0
      column_init_method: 'xavier' # IGNORED if linear_adapter is used, options: xavier, zero or normal
      row_init_method: 'zero' # IGNORED if linear_adapter is used, options: xavier, zero or normal
      layer_selection:  null  # selects in which layers to add lora adapters. e.g. [1,12] will add lora to layer 1 (lowest) and 12. null will apply adapters to all layers
      weight_tying: False
      position_embedding_strategy: null # used only when weight_tying is True

    # Used for p-tuning peft training
    p_tuning:
      virtual_tokens: 10  # The number of virtual tokens the prompt encoder should add at the start of the sequence
      bottleneck_dim: 1024  # the size of the prompt encoder mlp bottleneck
      embedding_dim: 1024  # the size of the prompt encoder embeddings
      init_std: 0.023

    ia3_tuning:
      layer_selection:  null  # selects in which layers to add ia3 adapters. e.g. [1,12] will add lora to layer 1 (lowest) and 12. null will apply adapters to all layers
    
    selective_tuning:
      tunable_base_param_names: ["self_attention", "word_embeddings"]  # TODO: regex support @adithyre

  data:
    train_ds:
      # Example of how to specify paths to multiple datasets
      # file_names:
      #   - /path/to/squad.jsonl
      #   - /path/to/mnli.jsonl
      #   - /path/to/boolq.jsonl
      # Example of how each dataset is formatted
      # {'input': 'John von Neumann\nVon Neumann made fundamental contributions .... Q: What did the math of artificial viscosity do?', 'output': 'smoothed the shock transition without sacrificing basic physics'}
      file_names: ??? # Path to a list of JSONL files corresponding to the source data.
      global_batch_size: ${model.global_batch_size}
      micro_batch_size: ${model.micro_batch_size}
      shuffle: True
      num_workers: 0
      memmap_workers: 2
      pin_memory: True
      max_seq_length: 2048
      min_seq_length: 1
      drop_last: True
      # Example of how to specify concat_sampling_probabilities
      # concat_sampling_probabilities:
      #   - 0.5
      #   - 0.25
      #   - 0.25
      concat_sampling_probabilities: null # When providing a list of datasets, this arg defines the sampling probabilities from each dataset when strategy='random'
      label_key: 'output'
      add_eos: True
      add_sep: False
      add_bos: False
      truncation_field: "input" # # Can be multiple keys separated with ',' Options: keys in prompt_template
      index_mapping_dir: null # Path to a directory to write index mapping files.
      prompt_template: "{input} {output}" # fstring to use for assistant prompt. Example: "Q: {input}\nA: {output}"
      truncation_method: 'right' # Truncation from which position, Options: ['left', 'right'] 
    validation_ds:
      file_names: ??? # Path to a list of JSONL files corresponding to the source data. Data format is identical to train_ds.
      names: null # Names of the corresponding datasets used to log metrics.
      global_batch_size: ${model.global_batch_size}
      micro_batch_size: ${model.micro_batch_size}
      shuffle: False
      num_workers: 0
      memmap_workers: ${model.data.train_ds.memmap_workers}
      pin_memory: True
      max_seq_length: 2048
      min_seq_length: 1
      drop_last: False
      label_key: ${model.data.train_ds.label_key}
      add_eos: ${model.data.train_ds.add_eos}
      add_sep: ${model.data.train_ds.add_sep}
      add_bos: ${model.data.train_ds.add_bos}
      write_predictions_to_file: False
      output_file_path_prefix: null # Prefix of the file to write predictions to.
      truncation_field: ${model.data.train_ds.truncation_field} # Options: keys in prompt_template
      index_mapping_dir: null # Path to a directory to write index mapping files.
      prompt_template: ${model.data.train_ds.prompt_template} # fstring to use for assistant prompt. Example: "Q: {input}\nA: {output}"
      tokens_to_generate: 32 # decide how many tokens we want to generate to evaluate performance with string metrics
      truncation_method: 'right' # Truncation from which position, Options: ['left', 'right']
      metric:
        name: "loss" # Name of the evaluation metric to use. Options: ['exact_string_match', 'loss']
        average: null # Average the metric over the dataset. Options: ['macro', 'micro']. Works only for 'F1', 'accuracy' etc. Refer to torchmetrics for metrics where this is supported.
        num_classes: null
    test_ds:
      file_names: null # Path to a list of JSONL files corresponding to the source data. Data format is identical to train_ds.
      names: null # Names of the corresponding datasets used to log metrics.
      global_batch_size: ${model.global_batch_size}
      micro_batch_size: ${model.micro_batch_size}
      shuffle: False
      num_workers: 0
      memmap_workers: ${model.data.train_ds.memmap_workers}
      pin_memory: True
      max_seq_length: 2048
      min_seq_length: 1
      drop_last: False
      label_key: ${model.data.train_ds.label_key}
      add_eos: ${model.data.train_ds.add_eos}
      add_sep: ${model.data.train_ds.add_sep}
      add_bos: ${model.data.train_ds.add_bos}
      write_predictions_to_file: False
      output_file_path_prefix: null # Prefix of the file to write predictions to.
      truncation_field: ${model.data.train_ds.truncation_field} # Options: keys in prompt_template
      index_mapping_dir: null # Path to a directory to write index mapping files.
      prompt_template: ${model.data.train_ds.prompt_template}
      tokens_to_generate: 32 # decide how many tokens we want to generate to evaluate performance with string metrics
      truncation_method: 'right' # Truncation from which position, Options: ['left', 'right']
      metric:
        name: "loss" # Name of the evaluation metric to use. Options: ['exact_string_match', 'loss']
        average: null # Average the metric over the dataset. Options: ['macro', 'micro']. Works only for 'F1', 'accuracy' etc. Refer to torchmetrics for metrics where this is supported.
        num_classes: null

  optim:
    name: fused_adam
    lr: 1e-4
    weight_decay: 0.01 
    betas: 
    - 0.9
    - 0.98
    sched:
      name: CosineAnnealing
      warmup_steps: 50
      min_lr: 0.0 # min_lr must be 0.0 for prompt learning when pipeline parallel > 1
      constant_steps: 0 # Constant steps should also be 0 when min_lr=0
      monitor: val_loss
      reduce_on_plateau: false<|MERGE_RESOLUTION|>--- conflicted
+++ resolved
@@ -101,14 +101,9 @@
       position_embedding_strategy: null # used only when weight_tying is True
 
     lora_tuning:
-<<<<<<< HEAD
-      target_modules: ['attention_qkv', 'attention_dense', 'mlp_fc1', 'mlp_fc2'] # this can either be 'attention_qkv','attention_dense','mlp_fc1','mlp_fc2', attention (qkv & dense), mlp (fc1 & fc2)
-      adapter_dim: 16
-=======
       target_modules: ['attention_qkv'] # this can either be 'attention_qkv','attention_dense','mlp_fc1','mlp_fc2', attention (qkv & dense), mlp (fc1 & fc2)
       adapter_dim: 32
       alpha: ${model.peft.lora_tuning.adapter_dim} 
->>>>>>> 81cfcc63
       adapter_dropout: 0.0
       column_init_method: 'xavier' # IGNORED if linear_adapter is used, options: xavier, zero or normal
       row_init_method: 'zero' # IGNORED if linear_adapter is used, options: xavier, zero or normal
