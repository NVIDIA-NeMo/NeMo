# Copyright (c) 2022, NVIDIA CORPORATION.  All rights reserved.
#
# Licensed under the Apache License, Version 2.0 (the "License");
# you may not use this file except in compliance with the License.
# You may obtain a copy of the License at
#
#     http://www.apache.org/licenses/LICENSE-2.0
#
# Unless required by applicable law or agreed to in writing, software
# distributed under the License is distributed on an "AS IS" BASIS,
# WITHOUT WARRANTIES OR CONDITIONS OF ANY KIND, either express or implied.
# See the License for the specific language governing permissions and
# limitations under the License.


import json
import os

import torch.multiprocessing as mp
from omegaconf.omegaconf import OmegaConf, open_dict
from pytorch_lightning import Trainer
from pytorch_lightning.plugins.environments import TorchElasticEnvironment
from torch.utils.data import DataLoader

from nemo.collections.nlp.models.language_modeling.megatron_gpt_model import MegatronGPTModel
from nemo.collections.nlp.models.language_modeling.megatron_gpt_peft_models import MegatronGPTPEFTModel
from nemo.collections.nlp.models.language_modeling.megatron_gpt_sft_model import MegatronGPTSFTModel
from nemo.collections.nlp.models.nlp_model import NLPModel
from nemo.collections.nlp.parts.nlp_overrides import (
    GradScaler,
    MegatronHalfPrecisionPlugin,
    NLPDDPStrategy,
    NLPSaveRestoreConnector,
    PEFTSaveRestoreConnector,
    PipelineMixedPrecisionPlugin,
)
from nemo.core.config import hydra_runner
from nemo.utils import logging

mp.set_start_method("spawn", force=True)
"""
This is the script to run inference with a PEFT model or an SFT Model.

If you want to evaluate an SFT .nemo file:

python examples/nlp/language_modeling/tuning/megatron_gpt_peft_eval.py \
	model.restore_from_path=<path_to_sft_nemo_file> \
	model.peft.restore_from_path=null \
	trainer.devices=1 model.data.test_ds.file_names=\[<path_to_test_jsonl_file1>, <path_to_test_jsonl_file2>] \
	model.data.test_ds.names=\['name_for_test_file1', 'name_for_test_file2'] \  # this is not the filename just some identifier
	model.data.test_ds.global_batch_size=4 \  # or some other value
	model.data.test_ds.micro_batch_size=4 \
	model.data.test_ds.tokens_to_generate=30 \
	inference.greedy=True \
	inference.outfile_path=\'<path_to_jsonl_output_file>'  

If you want to evaluate a PEFT Model, you should provide a base GPT model and a PEFT model .nemo file

python examples/nlp/language_modeling/tuning/megatron_gpt_peft_eval.py \
	model.restore_from_path=<path_to_sft_nemo_file> \
	model.peft.restore_from_path=<path_to_peft_nemo_file> \ # this will be created if you use `megatron_gpt_peft_tuning.py`
	trainer.devices=1 model.data.test_ds.file_names=\[<path_to_test_jsonl_file1>, <path_to_test_jsonl_file2>] \
	model.data.test_ds.names=\['name_for_test_file1', 'name_for_test_file2'] \  # this is not the filename just some identifier
	model.data.test_ds.global_batch_size=4 \  # or some other value
	model.data.test_ds.micro_batch_size=4 \
	model.data.test_ds.tokens_to_generate=30 \
	inference.greedy=True \
	inference.outfile_path=\'<path_to_jsonl_output_file>'  

"""

@hydra_runner(config_path="conf", config_name="megatron_gpt_peft_eval_config")
def main(cfg) -> None:
    logging.info("\n\n************** Experiment configuration ***********")
    logging.info(f"\n{OmegaConf.to_yaml(cfg)}")
    assert cfg.model.restore_from_path is not None
    megatron_amp_o2 = cfg.model.get("megatron_amp_O2", False)
    with_distributed_adam = False

    plugins = []
    strategy = NLPDDPStrategy(
        no_ddp_communication_hook=True,  # we don't use DDP for async grad allreduce
        gradient_as_bucket_view=cfg.model.gradient_as_bucket_view,
        find_unused_parameters=False,
    )
    if cfg.trainer.precision in [16, "bf16"]:
        scaler = None
        if cfg.trainer.precision == 16:
            scaler = GradScaler(
                init_scale=cfg.model.get("native_amp_init_scale", 2 ** 32),
                growth_interval=cfg.model.get("native_amp_growth_interval", 1000),
                hysteresis=cfg.model.get("hysteresis", 2),
                enabled=False
                if cfg.model.pipeline_model_parallel_size > 1
                else True,  # turn off the grad scale for pipeline parallel LM model
            )
        if megatron_amp_o2 and not with_distributed_adam:
            plugins.append(MegatronHalfPrecisionPlugin(precision=cfg.trainer.precision, device="cuda", scaler=scaler))
        else:
            plugins.append(PipelineMixedPrecisionPlugin(precision=cfg.trainer.precision, device="cuda", scaler=scaler))

    if cfg.get("cluster_type", None) == "BCP":
        plugins.append(TorchElasticEnvironment())

    trainer = Trainer(plugins=plugins, strategy=strategy, **cfg.trainer)
    if cfg.model.peft.restore_from_path:
        peft_model_cfg = MegatronGPTPEFTModel.restore_from(
            restore_path=cfg.model.peft.restore_from_path, trainer=trainer, return_config=True,
        )
    else:
        peft_model_cfg = MegatronGPTSFTModel.restore_from(
            restore_path=cfg.model.restore_from_path, trainer=trainer, return_config=True,
        )

    # hydra interpolation does not work here as the interpolation key is lost when PTL saves hparams
    with open_dict(peft_model_cfg):
        # update the model config of the trained model with params we want to set at inference time.
        peft_model_cfg.precision = cfg.trainer.precision
        peft_model_cfg.data.test_ds = cfg.model.data.test_ds
        peft_model_cfg.activations_checkpoint_granularity = None
        peft_model_cfg.activations_checkpoint_method = None

    with open_dict(cfg):
        # update the config with the trained model config
        # required for hydra interpolation to work inside cfg.inference
        cfg.inference.add_BOS = peft_model_cfg.data.test_ds.add_bos
        cfg.inference.tokens_to_generate = peft_model_cfg.data.test_ds.tokens_to_generate

    if cfg.model.peft.restore_from_path:
        save_restore_connector = PEFTSaveRestoreConnector(
            peft_model_nemo_path=cfg.model.peft.restore_from_path, peft_model_ckpt_path=None,
        )
    else:
        save_restore_connector = NLPSaveRestoreConnector()

    if os.path.isdir(cfg.model.restore_from_path):
        save_restore_connector.model_extracted_dir = cfg.model.restore_from_path
    model = NLPModel.restore_from(
        restore_path=cfg.model.restore_from_path,
        trainer=trainer,
        override_config_path=peft_model_cfg,
        save_restore_connector=save_restore_connector,
    )

    model.freeze()
    _test_ds = model._build_dataset(peft_model_cfg.data.test_ds, is_train=False)
    request_dl = DataLoader(
        dataset=_test_ds[0],
        batch_size=peft_model_cfg.data.test_ds.global_batch_size,
        collate_fn=_test_ds[0].collate_fn,
    )
    config = OmegaConf.to_container(cfg.inference, resolve=True)
    model.set_inference_config(config)
    response = trainer.predict(model, request_dl)

    if model.global_rank == 0:
        print("***************************")
        if cfg.inference.outfile_path is not None:
            with open(cfg.inference.outfile_path, "w", encoding="utf-8") as f:
                for batch in response:
                    batch_sentences = [s for s in batch['sentences']]
                    batch_tokens = [s for s in batch['tokens']]
                    batch_logprob = [s.tolist() for s in batch['logprob']]
                    for s, t, l in zip(batch_sentences, batch_tokens, batch_logprob):
<<<<<<< HEAD
                        d = {'sentences': s, 'tokens': t, 'logpobs': ', '.join('{:0.2f}'.format(i) for i in l)}
                        f.write(json.dumps(d, sort_keys=True, indent=2) + '\n')
=======
                        if cfg.inference.get("verbose", False):
                            d = {'sentence': s, 'tokens_with_logprobs': ', '.join([f"{_t} {_l:.4f}" for _t, _l in zip(t, l)])}
                            f.write(json.dumps(d, sort_keys=True, indent=2) + '\n')
                        else:
                            d = {'sentence': s}
                            f.write(json.dumps(d) + '\n')
>>>>>>> ecc1a1b9
            print("predictions saved to {}".format(cfg.inference.outfile_path))
        else:
            print(response)
    print("***************************")


if __name__ == "__main__":
    main()<|MERGE_RESOLUTION|>--- conflicted
+++ resolved
@@ -162,17 +162,12 @@
                     batch_tokens = [s for s in batch['tokens']]
                     batch_logprob = [s.tolist() for s in batch['logprob']]
                     for s, t, l in zip(batch_sentences, batch_tokens, batch_logprob):
-<<<<<<< HEAD
-                        d = {'sentences': s, 'tokens': t, 'logpobs': ', '.join('{:0.2f}'.format(i) for i in l)}
-                        f.write(json.dumps(d, sort_keys=True, indent=2) + '\n')
-=======
                         if cfg.inference.get("verbose", False):
                             d = {'sentence': s, 'tokens_with_logprobs': ', '.join([f"{_t} {_l:.4f}" for _t, _l in zip(t, l)])}
                             f.write(json.dumps(d, sort_keys=True, indent=2) + '\n')
                         else:
                             d = {'sentence': s}
                             f.write(json.dumps(d) + '\n')
->>>>>>> ecc1a1b9
             print("predictions saved to {}".format(cfg.inference.outfile_path))
         else:
             print(response)
