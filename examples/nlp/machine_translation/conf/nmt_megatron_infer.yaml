--- conflicted
+++ resolved
@@ -14,14 +14,10 @@
 tensor_model_parallel_size: 1
 pipeline_model_parallel_size: 1
 pipeline_model_parallel_split_rank: 0
-<<<<<<< HEAD
 block_ngram_repetition: False
 ngram: 2
-=======
-
 # setting tgt_language during inference. It can be set as a list:
 # tgt_language:
 #   - en
 #   - de
 tgt_language: null 
->>>>>>> 6ee2b069
