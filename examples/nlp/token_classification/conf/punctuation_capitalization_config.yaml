# Copyright (c) 2020, NVIDIA CORPORATION.  All rights reserved.
# Copyright 2018 The Google AI Language Team Authors and
# The HuggingFace Inc. team.
#
# Licensed under the Apache License, Version 2.0 (the "License");
# you may not use this file except in compliance with the License.
# You may obtain a copy of the License at
#
#     http://www.apache.org/licenses/LICENSE-2.0
#
# Unless required by applicable law or agreed to in writing, software
# distributed under the License is distributed on an "AS IS" BASIS,
# WITHOUT WARRANTIES OR CONDITIONS OF ANY KIND, either express or implied.
# See the License for the specific language governing permissions and
# limitations under the License.

# Punctuation and capitalization with pretrained BERT models

trainer:
  gpus: 1 # the number of gpus, 0 for CPU
  num_nodes: 1
  max_epochs: 3
  max_steps: null # precedence over max_epochs
  accumulate_grad_batches: 1 # accumulates grads every k batches
  amp_level: O0 # O1/O2 for mixed precision
  distributed_backend: ddp
<<<<<<< HEAD
  checkpoint_callback: false  # Provided by exp_manager
  logger: false  # Provided by exp_manager
=======
  checkpoint_callback: False  # Provided by exp_manager
  logger: False  # Provided by exp_manager
  row_log_interval: 1  # Interval of logging.
  val_check_interval: 1.0  # Set to 0.25 to check 4 times per epoch, or an int for number of iterations
>>>>>>> 054cc024

model:
  data_dir: ??? # /path/to/data
  max_seq_length: 128
  pad_label: 'O'
  ignore_extra_tokens: false
  ignore_start_end: false
  use_cache: true

  train_ds:
    prefix: train
    shuffle: true
    num_samples: -1
    batch_size: 64
    num_workers:  2
    pin_memory: false
    drop_last: false

  validation_ds:
    prefix: dev
    shuffle: false
    num_samples: -1
    batch_size: 64
    num_workers:  2
    pin_memory: false
    drop_last: false

  language_model:
    pretrained_model_name: bert-base-uncased
    bert_checkpoint: null
    bert_config: null
    tokenizer: nemobert # only used if using custom checkpoint
    vocab_file: null
    tokenizer_model: null # only used if tokenizer is sentencepiece
    do_lower_case: true # true for uncased models, false for cased models

  punct_head:
    punct_num_fc_layers: 1
    fc_dropout: 0.1
    activation: 'relu'
    log_softmax: True
    use_transformer_init: True

  capit_head:
    capit_num_fc_layers: 1
    fc_dropout: 0.1
    activation: 'relu'
    log_softmax: true
    use_transformer_init: true

  optim:
    name: adamw
    lr: 1e-5
    args:
      name: auto
      params:
        weight_decay: 0.01

    sched:
      name: WarmupAnnealing
      iters_per_batch: null # computed at runtime
      max_steps: null # computed at runtime or explicitly set here

      # pytorch lightning args
      monitor: val_loss
      reduce_on_plateau: false

      # scheduler config override
      args:
        name: auto
        params:
          warmup_steps: null
          warmup_ratio: 0.1
          last_epoch: -1

exp_manager:
  root_dir: null  # root_dir for your experiment, if None, defaults to "./NeMo_experiments"
  name: Punctuation_and_Capitalization  # The name of your model
  create_tensorboard_logger: true  # Whether you want exp_manger to create a tb logger
  create_checkpoint_callback: true  # Whether you want exp_manager to create a modelcheckpoint callback

hydra:
  run:
    dir: .
  job_logging:
    root:
      handlers: null<|MERGE_RESOLUTION|>--- conflicted
+++ resolved
@@ -24,15 +24,10 @@
   accumulate_grad_batches: 1 # accumulates grads every k batches
   amp_level: O0 # O1/O2 for mixed precision
   distributed_backend: ddp
-<<<<<<< HEAD
   checkpoint_callback: false  # Provided by exp_manager
   logger: false  # Provided by exp_manager
-=======
-  checkpoint_callback: False  # Provided by exp_manager
-  logger: False  # Provided by exp_manager
   row_log_interval: 1  # Interval of logging.
   val_check_interval: 1.0  # Set to 0.25 to check 4 times per epoch, or an int for number of iterations
->>>>>>> 054cc024
 
 model:
   data_dir: ??? # /path/to/data
@@ -86,27 +81,13 @@
   optim:
     name: adamw
     lr: 1e-5
-    args:
-      name: auto
-      params:
-        weight_decay: 0.01
+    weight_decay: 0.01
 
     sched:
       name: WarmupAnnealing
-      iters_per_batch: null # computed at runtime
-      max_steps: null # computed at runtime or explicitly set here
-
-      # pytorch lightning args
-      monitor: val_loss
-      reduce_on_plateau: false
-
-      # scheduler config override
-      args:
-        name: auto
-        params:
-          warmup_steps: null
-          warmup_ratio: 0.1
-          last_epoch: -1
+      warmup_steps: null
+      warmup_ratio: 0.1
+      last_epoch: -1
 
 exp_manager:
   root_dir: null  # root_dir for your experiment, if None, defaults to "./NeMo_experiments"
