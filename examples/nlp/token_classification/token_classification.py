# Copyright (c) 2020, NVIDIA CORPORATION.  All rights reserved.
#
# Licensed under the Apache License, Version 2.0 (the "License");
# you may not use this file except in compliance with the License.
# You may obtain a copy of the License at
#
#     http://www.apache.org/licenses/LICENSE-2.0
#
# Unless required by applicable law or agreed to in writing, software
# distributed under the License is distributed on an "AS IS" BASIS,
# WITHOUT WARRANTIES OR CONDITIONS OF ANY KIND, either express or implied.
# See the License for the specific language governing permissions and
# limitations under the License.

import os

import pytorch_lightning as pl
from omegaconf import DictConfig, OmegaConf

from nemo.collections.nlp.models import TokenClassificationModel
from nemo.core.config import hydra_runner
from nemo.utils import logging
from nemo.utils.exp_manager import exp_manager


"""
## Tasks
Token Classificatin script supports Named Entity Recognition task and other token level classification tasks,
as long as the data followes the format specified below.

Token Classification Model requires the data to be splitted into 2 files: text.txt and labels.txt.
Each line of the text.txt file contains text sequences, where words are separated with spaces, i.e.:
[WORD] [SPACE] [WORD] [SPACE] [WORD].
The labels.txt file contains corresponding labels for each word in text.txt, the labels are separated with spaces, i.e.:
[LABEL] [SPACE] [LABEL] [SPACE] [LABEL].

Example of a text.txt file:
Jennifer is from New York City .
She likes ...
...

Corresponding labels.txt file:
B-PER O O B-LOC I-LOC I-LOC O
O O ...
...


## Preparing the dataset
To convert an IOB format data to the format required for training, run
examples/nlp/token_classification/data/import_from_iob_format.py on your train and dev files, as follows:

python examples/nlp/token_classification/data/import_from_iob_format.py --data_file PATH_TO_IOB_FORMAT_DATAFILE


## Model Training

To train TokenClassification model from scratch with the default config file, run:

    python token_classification.py \
    model.dataset.data_dir=<PATH_TO_DATA_DIR>  \
    trainer.max_epochs=<NUM_EPOCHS> \
    trainer.gpus="[<CHANGE_TO_GPU_YOU_WANT_TO_USE>]

To use one of the pretrained versions of the model, run:
    python token_classification.py \
    pretrained_model=NERModel

To use one of the pretrained versions of the model and finetune it, run:
    python token_classification.py \
    model.dataset.data_dir=<PATH_TO_DATA_DIR>  \
    pretrained_model=NERModel

More details on how to use this script could be found in
tutorials/nlp/Token_Classification_Named_Entity_Recognition.ipynb
"""


@hydra_runner(config_path="conf", config_name="token_classification_config")
def main(cfg: DictConfig) -> None:
    trainer = pl.Trainer(**cfg.trainer)
    exp_dir = exp_manager(trainer, cfg.get("exp_manager", None))
    do_training = True
    if not cfg.pretrained_model:
        logging.info(f'Config: {OmegaConf.to_yaml(cfg)}')
        model = TokenClassificationModel(cfg.model, trainer=trainer)
    else:
        logging.info(f'Loading pretrained model {cfg.pretrained_model}')
<<<<<<< HEAD
        # TODO: Remove strict, when lightning has persistent parameter support for add_state()
        model = TokenClassificationModel.from_pretrained(cfg.pretrained_model, strict=False)
=======
        model = TokenClassificationModel.from_pretrained(cfg.pretrained_model)
>>>>>>> 4e4597a8

        data_dir = cfg.model.dataset.get('data_dir', None)
        if data_dir:
            # we can also do finetunining of the pretrained model but it will require
            # setting up train and validation Pytorch DataLoaders
            # setup the data dir to get class weights statistics
            model.update_data_dir(data_dir=data_dir)
            # then we're setting up loss, use model.dataset.class_balancing,
            # if you want to add class weights to the CrossEntropyLoss
            model.setup_loss(class_balancing=cfg.model.dataset.class_balancing)
            # finally, setup train and validation Pytorch DataLoaders
            model.setup_training_data()
            model.setup_validation_data()
            logging.info(f'Using config file of the pretrained model')
        else:
            do_training = False
            logging.info(
                f'Data dir should be specified for finetuning the pretrained model. '
                f'Using pretrained {cfg.pretrained_model} model weights and skipping finetuning.'
            )

    if do_training:
        trainer.fit(model)
        if cfg.model.nemo_path:
            model.save_to(cfg.model.nemo_path)

    """
    After model training is done, you can use the model for inference.
    You can either evaluate data from a text_file that follows training data format,
    or provide a list of queries you want to add entities to

    During evaluation/testing, it is currently advisable to construct a new Trainer with single GPU
    and no DDP to obtain accurate results
    """
    logging.info(
        'During evaluation/testing, it is currently advisable to construct a new Trainer with single GPU '
        'and no DDP to obtain accurate results'
    )
    gpu = 1 if cfg.trainer.gpus != 0 else 0
    trainer = pl.Trainer(gpus=gpu)
    model.set_trainer(trainer)

    if do_training:
        # run evaluation on a dataset from file
        # only possible if model.dataset.data_dir is specified
        # change the path to the file you want to use for the final evaluation
        model.evaluate_from_file(
            text_file=os.path.join(cfg.model.dataset.data_dir, cfg.model.validation_ds.text_file),
            labels_file=os.path.join(cfg.model.dataset.data_dir, cfg.model.validation_ds.labels_file),
            output_dir=exp_dir,
            add_confusion_matrix=True,
            normalize_confusion_matrix=True,
        )

    # run an inference on a few examples
    queries = ['we bought four shirts from the nvidia gear store in santa clara.', 'Nvidia is a company.']
    results = model.add_predictions(queries)

    for query, result in zip(queries, results):
        logging.info(f'Query : {query}')
        logging.info(f'Result: {result.strip()}\n')


if __name__ == '__main__':
    main()<|MERGE_RESOLUTION|>--- conflicted
+++ resolved
@@ -85,12 +85,7 @@
         model = TokenClassificationModel(cfg.model, trainer=trainer)
     else:
         logging.info(f'Loading pretrained model {cfg.pretrained_model}')
-<<<<<<< HEAD
-        # TODO: Remove strict, when lightning has persistent parameter support for add_state()
-        model = TokenClassificationModel.from_pretrained(cfg.pretrained_model, strict=False)
-=======
         model = TokenClassificationModel.from_pretrained(cfg.pretrained_model)
->>>>>>> 4e4597a8
 
         data_dir = cfg.model.dataset.get('data_dir', None)
         if data_dir:
