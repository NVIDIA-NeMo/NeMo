# This config contains the default values for training FastPitch model with aligner using 44.1KHz sampling
# rate. If you want to train model on other dataset, you can change config values according to your dataset.
# Most dataset-specific arguments are in the head of the config file, see below.


name: FastPitch

train_dataset: ???
validation_datasets: ???
sup_data_path: ???
sup_data_types: [ "align_prior_matrix", "pitch", "speaker_id" ]

# Default values from librosa.pyin
pitch_fmin: 65.40639132514966
pitch_fmax: 2093.004522404789

# Stats (per frame), train (these values depend on pitch_fmin and pitch_fmax)
# For example, on HUI-Audio-Corpus-German (speaker: Friedrich): https://github.com/iisys-hof/HUI-Audio-Corpus-German
pitch_mean: 119.04859924316406
pitch_std: 95.5344009399414

# Default values for dataset with sample_rate=44100
sample_rate: 44100
n_mel_channels: 80
n_window_size: 2048
n_window_stride: 512
n_fft: 2048
lowfreq: 0
highfreq: null
window: hann

whitelist_path: "nemo_text_processing/text_normalization/de/data/whitelist.tsv"

model:
  learn_alignment: true
  bin_loss_warmup_epochs: 100

  n_speakers: 119  # change to the number of speakers in your dataset. Make sure it is at least the largest speaker_id + 1
  max_token_duration: 75
  symbols_embedding_dim: 384
  pitch_embedding_kernel_size: 3

  pitch_fmin: ${pitch_fmin}
  pitch_fmax: ${pitch_fmax}

  pitch_mean: ${pitch_mean}
  pitch_std: ${pitch_std}

  sample_rate: ${sample_rate}
  n_mel_channels: ${n_mel_channels}
  n_window_size: ${n_window_size}
  n_window_stride: ${n_window_stride}
  n_fft: ${n_fft}
  lowfreq: ${lowfreq}
  highfreq: ${highfreq}
  window: ${window}

  text_normalizer:
    _target_: nemo_text_processing.text_normalization.normalize.Normalizer
    lang: de
    input_case: cased
    whitelist: ${whitelist_path}

  text_normalizer_call_kwargs:
    verbose: false
    punct_pre_process: true
    punct_post_process: true

  text_tokenizer:
<<<<<<< HEAD
    _target_: nemo.collections.tts.torch.tts_tokenizers.GermanPhonemesTokenizer
=======
    _target_: nemo.collections.common.tokenizers.text_to_speech.tts_tokenizers.GermanCharsTokenizer
>>>>>>> 265f7b17
    punct: true
    apostrophe: true
    pad_with_space: true

  train_ds:
    dataset:
      _target_: nemo.collections.tts.torch.data.TTSDataset
      manifest_filepath: ${train_dataset}
      sample_rate: ${model.sample_rate}
      sup_data_path: ${sup_data_path}
      sup_data_types: ${sup_data_types}
      n_fft: ${model.n_fft}
      win_length: ${model.n_window_size}
      hop_length: ${model.n_window_stride}
      window: ${model.window}
      n_mels: ${model.n_mel_channels}
      lowfreq: ${model.lowfreq}
      highfreq: ${model.highfreq}
      max_duration: 15  # change to null to include longer audios.
      min_duration: 0.1
      ignore_file: null
      trim: false
      pitch_fmin: ${model.pitch_fmin}
      pitch_fmax: ${model.pitch_fmax}
      pitch_norm: true
      pitch_mean: ${model.pitch_mean}
      pitch_std: ${model.pitch_std}
      use_beta_binomial_interpolator: false
    dataloader_params:
      drop_last: false
      shuffle: true
      batch_size: 32
      num_workers: 12
      pin_memory: true

  validation_ds:
    dataset:
      _target_: nemo.collections.tts.torch.data.TTSDataset
      manifest_filepath: ${validation_datasets}
      sample_rate: ${model.sample_rate}
      sup_data_path: ${sup_data_path}
      sup_data_types: ${sup_data_types}
      n_fft: ${model.n_fft}
      win_length: ${model.n_window_size}
      hop_length: ${model.n_window_stride}
      window: ${model.window}
      n_mels: ${model.n_mel_channels}
      lowfreq: ${model.lowfreq}
      highfreq: ${model.highfreq}
      max_duration: 15  # change to null to include longer audios.
      min_duration: 0.1
      ignore_file: null
      trim: false
      pitch_fmin: ${model.pitch_fmin}
      pitch_fmax: ${model.pitch_fmax}
      pitch_norm: true
      pitch_mean: ${model.pitch_mean}
      pitch_std: ${model.pitch_std}
      use_beta_binomial_interpolator: false

    dataloader_params:
      drop_last: false
      shuffle: false
      batch_size: 32
      num_workers: 8
      pin_memory: true

  preprocessor:
    _target_: nemo.collections.asr.modules.AudioToMelSpectrogramPreprocessor
    features: ${model.n_mel_channels}
    lowfreq: ${model.lowfreq}
    highfreq: ${model.highfreq}
    n_fft: ${model.n_fft}
    n_window_size: ${model.n_window_size}
    window_size: false
    n_window_stride: ${model.n_window_stride}
    window_stride: false
    pad_to: 1
    pad_value: 0
    sample_rate: ${model.sample_rate}
    window: ${model.window}
    normalize: null
    preemph: null
    dither: 0.0
    frame_splicing: 1
    log: true
    log_zero_guard_type: add
    log_zero_guard_value: 1e-05
    mag_power: 1.0

  input_fft: #n_embed and padding_idx are added by the model
    _target_: nemo.collections.tts.modules.transformer.FFTransformerEncoder
    n_layer: 6
    n_head: 1
    d_model: ${model.symbols_embedding_dim}
    d_head: 64
    d_inner: 1536
    kernel_size: 3
    dropout: 0.1
    dropatt: 0.1
    dropemb: 0.0
    d_embed: ${model.symbols_embedding_dim}

  output_fft:
    _target_: nemo.collections.tts.modules.transformer.FFTransformerDecoder
    n_layer: 6
    n_head: 1
    d_model: ${model.symbols_embedding_dim}
    d_head: 64
    d_inner: 1536
    kernel_size: 3
    dropout: 0.1
    dropatt: 0.1
    dropemb: 0.0

  alignment_module:
    _target_: nemo.collections.tts.modules.aligner.AlignmentEncoder
    n_text_channels: ${model.symbols_embedding_dim}

  duration_predictor:
    _target_: nemo.collections.tts.modules.fastpitch.TemporalPredictor
    input_size: ${model.symbols_embedding_dim}
    kernel_size: 3
    filter_size: 256
    dropout: 0.1
    n_layers: 2

  pitch_predictor:
    _target_: nemo.collections.tts.modules.fastpitch.TemporalPredictor
    input_size: ${model.symbols_embedding_dim}
    kernel_size: 3
    filter_size: 256
    dropout: 0.1
    n_layers: 2

  optim:
    name: adamw
    lr: 1e-3
    betas: [ 0.9, 0.999 ]
    weight_decay: 1e-6

    sched:
      name: NoamAnnealing
      warmup_steps: 1000
      last_epoch: -1
      d_model: 1 # Disable scaling based on model dim

trainer:
  num_nodes: 1
  devices: -1  # specify all GPUs regardless of its availability
  accelerator: gpu
  strategy: ddp
  precision: 16
  max_epochs: 1500
  accumulate_grad_batches: 1
  gradient_clip_val: 1000.0
  enable_checkpointing: false  # Provided by exp_manager
  logger: false  # Provided by exp_manager
  log_every_n_steps: 100
  check_val_every_n_epoch: 5
  benchmark: false

exp_manager:
  exp_dir: null
  name: ${name}
  create_tensorboard_logger: true
  create_checkpoint_callback: true
  checkpoint_callback_params:
    monitor: v_loss
  resume_if_exists: false
  resume_ignore_no_checkpoint: false<|MERGE_RESOLUTION|>--- conflicted
+++ resolved
@@ -67,11 +67,7 @@
     punct_post_process: true
 
   text_tokenizer:
-<<<<<<< HEAD
-    _target_: nemo.collections.tts.torch.tts_tokenizers.GermanPhonemesTokenizer
-=======
     _target_: nemo.collections.common.tokenizers.text_to_speech.tts_tokenizers.GermanCharsTokenizer
->>>>>>> 265f7b17
     punct: true
     apostrophe: true
     pad_with_space: true
