--- conflicted
+++ resolved
@@ -1440,7 +1440,7 @@
             shard_strategy=shard_strategy,
             global_rank=global_rank,
             world_size=world_size,
-<<<<<<< HEAD
+            return_sample_id=return_sample_id,
         )
 
 
@@ -1495,8 +1495,4 @@
         if len(batches) == 0:
             raise StopIteration
         #print(batches)
-        return batches
-=======
-            return_sample_id=return_sample_id,
-        )
->>>>>>> d5a1d11f
+        return batches