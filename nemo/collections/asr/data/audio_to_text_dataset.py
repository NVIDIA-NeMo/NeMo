# Copyright (c) 2020, NVIDIA CORPORATION.  All rights reserved.
#
# Licensed under the Apache License, Version 2.0 (the "License");
# you may not use this file except in compliance with the License.
# You may obtain a copy of the License at
#
#     http://www.apache.org/licenses/LICENSE-2.0
#
# Unless required by applicable law or agreed to in writing, software
# distributed under the License is distributed on an "AS IS" BASIS,
# WITHOUT WARRANTIES OR CONDITIONS OF ANY KIND, either express or implied.
# See the License for the specific language governing permissions and
# limitations under the License.

import copy
import json
import random
from math import isclose
from typing import Any, List, Optional, Union

import torch
from omegaconf import DictConfig, open_dict
from omegaconf.listconfig import ListConfig
from pytorch_lightning.callbacks import BasePredictionWriter
from torch.utils.data import ChainDataset

from nemo.collections.asr.data import audio_to_text, audio_to_text_dali
from nemo.collections.asr.parts.preprocessing.perturb import process_augmentations
from nemo.collections.common.data.dataset import ConcatDataset
from nemo.utils import logging


def inject_dataloader_value_from_model_config(model_cfg: dict, dataloader_cfg: DictConfig, key: str):
    """
    Extracts the label set provided at the top level of the model, and propagates it to the dataloader
    config.

    Args:
        model_cfg: A DictConfig representing the model's config.
        dataloader_cfg: A DictConfig representing the individual data loader
        key: A str value representing a key in the model_cfg whose value will be propagated to the
            dataloader config.
    """
    if key not in model_cfg:
        logging.info(
            f"Model level config does not contain `{key}`, please explicitly provide `{key}` to the dataloaders."
        )
        return

    if not isinstance(dataloader_cfg, DictConfig):
        dataloader_cfg = DictConfig(dataloader_cfg)

    # If key exists in the data loader config (either set explicitly or as a placeholder (via None))
    if key in dataloader_cfg:
        # Dataloader `labels` is provided and is non-null
        if dataloader_cfg[key] is not None and model_cfg[key] != dataloader_cfg[key]:
            # Model level `labels` dont match Dataloader level `labels`
            logging.warning(
                f'`{key}` is explicitly provided to the data loader, and is different from '
                f'the `{key}` provided at the model level config.\n'
                f'If this is incorrect, please set the dataloader\'s `{key}` to None.'
            )

        else:
            # Dataloader `key` is None or values match
            # Propagate from model level `key` (even if they match)
            with open_dict(dataloader_cfg):
                dataloader_cfg[key] = model_cfg[key]

    else:
        # If key key doesnt even exist in dataloader_cfg, inject it explicitly
        with open_dict(dataloader_cfg):
            dataloader_cfg[key] = model_cfg[key]


def get_concat_char_dataset(
    config: dict, global_rank: int, world_size: int, augmentor: Optional['AudioAugmentor'] = None
) -> ConcatDataset:
    """
    Instantiates an instance of ConcatDataset containing one or more intances of
    Character Encoding based AudioToCharDataset.

    Args:
        config: Config of the AudioToCharDataset.
        global_rank: Global rank of this device.
        world_size: Global world size in the training method.
        augmentor: Optional AudioAugmentor object for augmentations on audio data.

    Returns:
        An instance of ConcatDataset containing one or more instances of AudioToCharDataset.
    """
    if 'labels' not in config:
        logging.warning(f"dataset does not have explicitly defined labels")

    manifest_filepaths = config['manifest_filepath']
    datasets = []
    for manifest_filepath in manifest_filepaths:
        conf = copy.deepcopy(config)
        conf['manifest_filepath'] = manifest_filepath

        dataset = get_char_dataset(config=conf, augmentor=augmentor)
        datasets.append(dataset)

    dataset = ConcatDataset(
        datasets,
        sampling_technique=config['concat_sampling'],
        sampling_probabilities=config['concat_probabilities'],
        global_rank=global_rank,
        world_size=world_size,
        shuffle=config['shuffle'],
    )
    return dataset


def get_char_dataset(config: dict, augmentor: Optional['AudioAugmentor'] = None) -> audio_to_text.AudioToCharDataset:
    """
    Instantiates a Character Encoding based AudioToCharDataset.

    Args:
        config: Config of the AudioToCharDataset.
        augmentor: Optional AudioAugmentor object for augmentations on audio data.

    Returns:
        An instance of AudioToCharDataset.
    """
    if 'labels' not in config:
        logging.warning(f"dataset does not have explicitly defined labels")

    dataset = audio_to_text.AudioToCharDataset(
        manifest_filepath=config['manifest_filepath'],
        labels=config.get('labels', None),
        sample_rate=config['sample_rate'],
        int_values=config.get('int_values', False),
        augmentor=augmentor,
        max_duration=config.get('max_duration', None),
        min_duration=config.get('min_duration', None),
        max_utts=config.get('max_utts', 0),
        blank_index=config.get('blank_index', -1),
        unk_index=config.get('unk_index', -1),
        normalize=config.get('normalize_transcripts', False),
        trim=config.get('trim_silence', False),
        parser=config.get('parser', 'en'),
        return_sample_id=config.get('return_sample_id', False),
        channel_selector=config.get('channel_selector', None),
    )
    return dataset


def get_concat_bpe_dataset(
    config: dict,
    tokenizer: 'TokenizerSpec',
    global_rank: int,
    world_size: int,
    augmentor: Optional['AudioAugmentor'] = None,
) -> ConcatDataset:
    """
    Instantiates a ContactDataset based on several Byte Pair Encoding / Word Piece Encoding based AudioToBPEDatasets.

    Args:
        config: Config of the AudioToBPEDataset.
        tokenizer: An instance of a TokenizerSpec object.
        global_rank: Global rank of this device.
        world_size: Global world size in the training method.
        augmentor: Optional AudioAugmentor object for augmentations on audio data.

    Returns:
        An instance of ConcatDataset containing several instances of AudioToBPEDataset.
    """
    manifest_filepaths = config['manifest_filepath']
    datasets = []
    for manifest_filepath in manifest_filepaths:
        conf = copy.deepcopy(config)
        conf['manifest_filepath'] = manifest_filepath
        dataset = get_bpe_dataset(config=conf, tokenizer=tokenizer, augmentor=augmentor)
        datasets.append(dataset)

    dataset = ConcatDataset(
        datasets,
        sampling_technique=config['concat_sampling'],
        sampling_probabilities=config['concat_probabilities'],
        global_rank=global_rank,
        world_size=world_size,
        shuffle=config['shuffle'],
    )
    return dataset


def get_bpe_dataset(
    config: dict, tokenizer: 'TokenizerSpec', augmentor: Optional['AudioAugmentor'] = None
) -> audio_to_text.AudioToBPEDataset:
    """
    Instantiates a Byte Pair Encoding / Word Piece Encoding based AudioToBPEDataset.

    Args:
        config: Config of the AudioToBPEDataset.
        tokenizer: An instance of a TokenizerSpec object.
        augmentor: Optional AudioAugmentor object for augmentations on audio data.

    Returns:
        An instance of AudioToBPEDataset.
    """
    dataset = audio_to_text.AudioToBPEDataset(
        manifest_filepath=config['manifest_filepath'],
        tokenizer=tokenizer,
        sample_rate=config['sample_rate'],
        int_values=config.get('int_values', False),
        augmentor=augmentor,
        max_duration=config.get('max_duration', None),
        min_duration=config.get('min_duration', None),
        max_utts=config.get('max_utts', 0),
        trim=config.get('trim_silence', False),
        use_start_end_token=config.get('use_start_end_token', True),
        return_sample_id=config.get('return_sample_id', False),
        channel_selector=config.get('channel_selector', None),
    )
    return dataset


def get_concat_tarred_dataset(
    config: dict,
    shuffle_n: int,
    global_rank: int,
    world_size: int,
    tokenizer: Optional['TokenizerSpec'] = None,
    augmentor: Optional['AudioAugmentor'] = None,
) -> ConcatDataset:
    """
    Instantiates a ConcatDataset containing multiple Word Piece/BPE Encoding based TarredAudioToBPEDataset or a char based TarredAudioToCharDataset.

    Args:
        config: Config of the TarredAudioToBPEDataset or TarredAudioToCharDataset.
        shuffle_n: How many samples to look ahead and load to be shuffled.
            See WebDataset documentation for more details.
        tokenizer: An instance of a TokenizerSpec object if BPE dataset is needed.
        global_rank: Global rank of this device.
        world_size: Global world size in the training method.
            Passsing None would return a char-based dataset.
        augmentor: Optional AudioAugmentor object for augmentations on audio data.

    Returns:
        An instance of ConcatDataset containing one or more TarredAudioToBPEDatasets or TarredAudioToCharDatasets.
    """

    manifest_filepaths = config['manifest_filepath']
    datasets = []
    for manifest_filepath in manifest_filepaths:
        conf = copy.deepcopy(config)
        conf['manifest_filepath'] = manifest_filepath
        dataset = get_tarred_dataset(
            config=conf,
            tokenizer=tokenizer,
            shuffle_n=shuffle_n,
            global_rank=global_rank,
            world_size=world_size,
            augmentor=augmentor,
        )
        datasets.append(dataset)

    dataset = ConcatDataset(
        datasets,
        sampling_technique=config['concat_sampling'],
        sampling_probabilities=config['concat_probabilities'],
        global_rank=global_rank,
        world_size=world_size,
        shuffle=config['shuffle'],
    )
    return dataset


def get_tarred_dataset(
    config: dict,
    shuffle_n: int,
    global_rank: int,
    world_size: int,
    tokenizer: Optional['TokenizerSpec'] = None,
    augmentor: Optional['AudioAugmentor'] = None,
) -> Union[audio_to_text.TarredAudioToBPEDataset, audio_to_text.TarredAudioToCharDataset]:
    """
    Instantiates a Word Piece/BPE Encoding based TarredAudioToBPEDataset or a char based TarredAudioToCharDataset.

    Args:
        config: Config of the TarredAudioToBPEDataset or TarredAudioToCharDataset.
        shuffle_n: How many samples to look ahead and load to be shuffled.
            See WebDataset documentation for more details.
        tokenizer: An instance of a TokenizerSpec object if BPE dataset is needed.
        global_rank: Global rank of this device.
        world_size: Global world size in the training method.
            Passsing None would return a char-based dataset.
        augmentor: Optional AudioAugmentor object for augmentations on audio data.

    Returns:
        An instance of TarredAudioToBPEDataset or TarredAudioToCharDataset.
    """
    tarred_audio_filepaths = config['tarred_audio_filepaths']
    manifest_filepaths = config['manifest_filepath']
    datasets = []
    tarred_audio_filepaths = convert_to_config_list(tarred_audio_filepaths)
    manifest_filepaths = convert_to_config_list(manifest_filepaths)

    bucketing_weights = config.get('bucketing_weights', None)  # For upsampling buckets
    if bucketing_weights:
        for idx, weight in enumerate(bucketing_weights):
            if not isinstance(weight, int) or weight <= 0:
                raise ValueError(f"bucket weights must be positive integers")

    if len(manifest_filepaths) != len(tarred_audio_filepaths):
        raise ValueError(
            f"manifest_filepaths (length={len(manifest_filepaths)}) and tarred_audio_filepaths (length={len(tarred_audio_filepaths)}) need to have the same number of buckets."
        )

    if 'labels' not in config:
        logging.warning(f"dataset does not have explicitly defined labels")

    if 'max_utts' in config:
        raise ValueError('"max_utts" parameter is not supported for tarred datasets')

    for dataset_idx, (tarred_audio_filepath, manifest_filepath) in enumerate(
        zip(tarred_audio_filepaths, manifest_filepaths)
    ):
        if len(tarred_audio_filepath) == 1:
            tarred_audio_filepath = tarred_audio_filepath[0]
        if tokenizer is None:
            dataset = audio_to_text.TarredAudioToCharDataset(
                audio_tar_filepaths=tarred_audio_filepath,
                manifest_filepath=manifest_filepath,
                labels=config.get('labels', None),
                sample_rate=config['sample_rate'],
                int_values=config.get('int_values', False),
                augmentor=augmentor,
                shuffle_n=shuffle_n,
                max_duration=config.get('max_duration', None),
                min_duration=config.get('min_duration', None),
                blank_index=config.get('blank_index', -1),
                unk_index=config.get('unk_index', -1),
                normalize=config.get('normalize_transcripts', False),
                trim=config.get('trim_silence', False),
                parser=config.get('parser', 'en'),
                shard_strategy=config.get('tarred_shard_strategy', 'scatter'),
                global_rank=global_rank,
                world_size=world_size,
                return_sample_id=config.get('return_sample_id', False),
            )
        else:
            dataset = audio_to_text.TarredAudioToBPEDataset(
                audio_tar_filepaths=tarred_audio_filepath,
                manifest_filepath=manifest_filepath,
                tokenizer=tokenizer,
                sample_rate=config['sample_rate'],
                int_values=config.get('int_values', False),
                augmentor=augmentor,
                shuffle_n=shuffle_n,
                max_duration=config.get('max_duration', None),
                min_duration=config.get('min_duration', None),
                trim=config.get('trim_silence', False),
                use_start_end_token=config.get('use_start_end_token', True),
                shard_strategy=config.get('tarred_shard_strategy', 'scatter'),
                global_rank=global_rank,
                world_size=world_size,
                return_sample_id=config.get('return_sample_id', False),
            )
        if bucketing_weights:
            [datasets.append(dataset) for _ in range(bucketing_weights[dataset_idx])]
        else:
            datasets.append(dataset)

    return get_chain_dataset(datasets=datasets, ds_config=config)


def get_dali_char_dataset(
    config: dict,
    shuffle: bool,
    device_id: int,
    global_rank: int,
    world_size: int,
    preprocessor_cfg: Optional[DictConfig] = None,
) -> audio_to_text_dali.AudioToCharDALIDataset:
    """
    Instantiates a Character Encoding based AudioToCharDALIDataset.

    Args:
        config: Config of the AudioToCharDALIDataset.
        shuffle: Bool flag whether to shuffle the dataset.
        device_id: Index of the GPU to be used (local_rank). Only applicable when device == 'gpu'. Defaults to 0.
        global_rank: Global rank of this device.
        world_size: Global world size in the training method.
        augmentor: Optional AudioAugmentor object for augmentations on audio data.
        preprocessor_cfg: Preprocessor configuration. Supports AudioToMelSpectrogramPreprocessor and AudioToMFCCPreprocessor.

    Returns:
        An instance of AudioToCharDALIDataset.
    """
    device = 'gpu' if torch.cuda.is_available() else 'cpu'
    dataset = audio_to_text_dali.AudioToCharDALIDataset(
        manifest_filepath=config['manifest_filepath'],
        device=device,
        batch_size=config['batch_size'],
        labels=config['labels'],
        sample_rate=config['sample_rate'],
        audio_tar_filepaths=config.get('tarred_audio_filepaths', None),
        audio_tar_index_filepaths=config.get('tarred_audio_index_filepaths', None),
        max_duration=config.get('max_duration', None),
        min_duration=config.get('min_duration', None),
        blank_index=config.get('blank_index', -1),
        unk_index=config.get('unk_index', -1),
        normalize=config.get('normalize_transcripts', False),
        trim=config.get('trim_silence', False),
        parser=config.get('parser', 'en'),
        shuffle=shuffle,
        shard_strategy=config.get('tarred_shard_strategy', 'scatter'),
        device_id=device_id,
        global_rank=global_rank,
        world_size=world_size,
        preprocessor_cfg=preprocessor_cfg,
        return_sample_id=config.get('return_sample_id', False),
    )
    return dataset


def get_dali_bpe_dataset(
    config: dict,
    tokenizer,
    shuffle: bool,
    device_id: int,
    global_rank: int,
    world_size: int,
    preprocessor_cfg: Optional[DictConfig] = None,
) -> audio_to_text_dali.AudioToCharDALIDataset:
    """
    Instantiates a Subword Encoding based AudioToBPEDALIDataset.

    Args:
        config: Config of the AudioToBPEDALIDataset.
        tokenizer: An implementation of NeMo TokenizerSpec.
        shuffle: Bool flag whether to shuffle the dataset.
        device_id: Index of the GPU to be used (local_rank). Only applicable when device == 'gpu'. Defaults to 0.
        global_rank: Global rank of this device.
        world_size: Global world size in the training method.
        preprocessor_cfg: Preprocessor configuration. Supports AudioToMelSpectrogramPreprocessor and AudioToMFCCPreprocessor.

    Returns:
        An instance of AudioToCharDALIDataset.
    """
    device = 'gpu' if torch.cuda.is_available() else 'cpu'
    dataset = audio_to_text_dali.AudioToBPEDALIDataset(
        manifest_filepath=config['manifest_filepath'],
        tokenizer=tokenizer,
        device=device,
        batch_size=config['batch_size'],
        sample_rate=config['sample_rate'],
        audio_tar_filepaths=config.get('tarred_audio_filepaths', None),
        audio_tar_index_filepaths=config.get('tarred_audio_index_filepaths', None),
        max_duration=config.get('max_duration', None),
        min_duration=config.get('min_duration', None),
        trim=config.get('trim_silence', False),
        use_start_end_token=config.get('use_start_end_token', True),
        shuffle=shuffle,
        shard_strategy=config.get('tarred_shard_strategy', 'scatter'),
        device_id=device_id,
        global_rank=global_rank,
        world_size=world_size,
        preprocessor_cfg=preprocessor_cfg,
        return_sample_id=config.get('return_sample_id', False),
    )
    return dataset


<<<<<<< HEAD
=======
def get_audio_to_text_char_dataset_from_config(
    config, local_rank: int, global_rank: int, world_size: int, preprocessor_cfg: Optional[DictConfig] = None
):
    """
    Construct Audio-To-Text Char dataset from a config.
    Args:
        config: dataset config
        local_rank: model local rank
        global_rank: model global rand
        world_size: world size
        preprocessor_cfg: preprocessor config, for DALI dataset

    Returns:
        constructed dataset or None if dataset config is invalid or nothing to load
    """
    if 'augmentor' in config:
        augmentor = process_augmentations(config['augmentor'])
    else:
        augmentor = None

    is_concat = config.get('is_concat', False)
    if is_concat:
        if 'concat_sampling' in config and config['concat_sampling'] is None:
            logging.warning(f"Concat dataset requires `concat_sampling` but it was not provided. Config: {config}")
            return None

        if not 'concat_probabilities' in config:
            logging.warning(
                f"Concat dataset requires `concat_probabilities` list but it was not provided. Config: {config}"
            )
            return None
        else:
            if not isclose(sum(config['concat_probabilities']), 1, abs_tol=1e-6):
                logging.warning(f"`concat_probabilities` need to sum to 1. Config: {config}")
                return None

    shuffle = config['shuffle']
    device = 'gpu' if torch.cuda.is_available() else 'cpu'
    if config.get('use_dali', False):
        device_id = local_rank if device == 'gpu' else None
        dataset = get_dali_char_dataset(
            config=config,
            shuffle=shuffle,
            device_id=device_id,
            global_rank=global_rank,
            world_size=world_size,
            preprocessor_cfg=preprocessor_cfg,
        )
        return dataset

    # Instantiate tarred dataset loader or normal dataset loader
    if config.get('is_tarred', False):
        if ('tarred_audio_filepaths' in config and config['tarred_audio_filepaths'] is None) or (
            'manifest_filepath' in config and config['manifest_filepath'] is None
        ):
            logging.warning(
                "Could not load dataset as `manifest_filepath` was None or "
                f"`tarred_audio_filepaths` is None. Provided config : {config}"
            )
            return None

        shuffle_n = config.get('shuffle_n', 4 * config['batch_size']) if shuffle else 0
        if is_concat:
            dataset = get_concat_tarred_dataset(
                config=config,
                shuffle_n=shuffle_n,
                global_rank=global_rank,
                world_size=world_size,
                augmentor=augmentor,
            )
        else:
            dataset = get_tarred_dataset(
                config=config,
                shuffle_n=shuffle_n,
                global_rank=global_rank,
                world_size=world_size,
                augmentor=augmentor,
            )
    else:
        if 'manifest_filepath' in config and config['manifest_filepath'] is None:
            logging.warning(f"Could not load dataset as `manifest_filepath` was None. Provided config : {config}")
            return None
        if is_concat:
            dataset = get_concat_char_dataset(
                config=config, global_rank=global_rank, world_size=world_size, augmentor=augmentor
            )
        else:
            dataset = get_char_dataset(config=config, augmentor=augmentor)
    return dataset


>>>>>>> 7b9d8f5c
def get_audio_to_text_bpe_dataset_from_config(
    config,
    local_rank: int,
    global_rank: int,
    world_size: int,
    tokenizer,
    preprocessor_cfg: Optional[DictConfig] = None,
):
    """
<<<<<<< HEAD
    Construct Audio-To-Text dataset from a config. Needed for CTC-BPE, RNNT-BPE and Hybrid ASR-TTS models
=======
    Construct Audio-To-Text BPE dataset from a config.
>>>>>>> 7b9d8f5c
    Args:
        config: BPE dataset config
        local_rank: model local rank
        global_rank: model global rand
        world_size: world size
        tokenizer: BPE tokenizer
        preprocessor_cfg: preprocessor config, for DALI BPE dataset

    Returns:
<<<<<<< HEAD
        constructed dataset
=======
        constructed dataset or None if dataset config is invalid or nothing to load
>>>>>>> 7b9d8f5c
    """
    if 'augmentor' in config:
        augmentor = process_augmentations(config['augmentor'])
    else:
        augmentor = None

    is_concat = config.get('is_concat', False)
    if is_concat:
        if 'concat_sampling' in config and config['concat_sampling'] is None:
            logging.warning(f"Concat dataset requires `concat_sampling` but it was not provided. Config: {config}")
            return None

        if not 'concat_probabilities' in config:
            logging.warning(
                f"Concat dataset requires `concat_probabilities` list but it was not provided. Config: {config}"
            )
            return None
        else:
            if not isclose(sum(config['concat_probabilities']), 1, abs_tol=1e-6):
                logging.warning(f"`concat_probabilities` need to sum to 1. Config: {config}")
                return None

    shuffle = config['shuffle']
    device = 'gpu' if torch.cuda.is_available() else 'cpu'
    if config.get('use_dali', False):
        device_id = local_rank if device == 'gpu' else None
        dataset = get_dali_bpe_dataset(
            config=config,
            tokenizer=tokenizer,
            shuffle=shuffle,
            device_id=device_id,
            global_rank=global_rank,
            world_size=world_size,
            preprocessor_cfg=preprocessor_cfg,
        )
        return dataset

    # Instantiate tarred dataset loader or normal dataset loader
    if config.get('is_tarred', False):
        if ('tarred_audio_filepaths' in config and config['tarred_audio_filepaths'] is None) or (
            'manifest_filepath' in config and config['manifest_filepath'] is None
        ):
            logging.warning(
                "Could not load dataset as `manifest_filepath` was None or "
                f"`tarred_audio_filepaths` is None. Provided config : {config}"
            )
            return None

        shuffle_n = config.get('shuffle_n', 4 * config['batch_size']) if shuffle else 0
        if is_concat:
            dataset = get_concat_tarred_dataset(
                config=config,
                tokenizer=tokenizer,
                shuffle_n=shuffle_n,
                global_rank=global_rank,
                world_size=world_size,
                augmentor=augmentor,
            )
        else:
            dataset = get_tarred_dataset(
                config=config,
                tokenizer=tokenizer,
                shuffle_n=shuffle_n,
                global_rank=global_rank,
                world_size=world_size,
                augmentor=augmentor,
            )
    else:
        if 'manifest_filepath' in config and config['manifest_filepath'] is None:
            logging.warning(f"Could not load dataset as `manifest_filepath` was None. Provided config : {config}")
            return None
        if is_concat:
            dataset = get_concat_bpe_dataset(
                config=config,
                global_rank=global_rank,
                world_size=world_size,
                tokenizer=tokenizer,
                augmentor=augmentor,
            )
        else:
            dataset = get_bpe_dataset(config=config, tokenizer=tokenizer, augmentor=augmentor)
    return dataset


class ASRPredictionWriter(BasePredictionWriter):
    def __init__(self, dataset, output_file: str):
        super().__init__(write_interval="batch")
        self.outf = open(output_file, 'w', encoding='utf-8')
        self.dataset = dataset
        self.samples_num = 0

    def write_on_batch_end(
        self,
        trainer,
        pl_module: 'LightningModule',
        prediction: Any,
        batch_indices: List[int],
        batch: Any,
        batch_idx: int,
        dataloader_idx: int,
    ):
        for sample_id, transcribed_text in prediction:
            item = {}
            sample = self.dataset.get_manifest_sample(sample_id)
            item["audio_filepath"] = sample.audio_file
            item["duration"] = sample.duration
            item["text"] = sample.text_raw
            item["pred_text"] = transcribed_text
            self.outf.write(json.dumps(item) + "\n")
            self.samples_num += 1
        return

    def close_output_file(self):
        self.outf.close()
        return self.samples_num


def convert_to_config_list(initial_list):
    if type(initial_list) is str:
        initial_list = initial_list.split(",")
    if initial_list is None or initial_list == []:
        raise ValueError("manifest_filepaths and tarred_audio_filepaths must not be empty.")
    if not isinstance(initial_list, ListConfig):
        initial_list = ListConfig([initial_list])

    for list_idx, list_val in enumerate(initial_list):
        if type(list_val) != type(initial_list[0]):
            raise ValueError(
                "manifest_filepaths and tarred_audio_filepaths need to be a list of lists for bucketing or just a list of strings"
            )
    if type(initial_list[0]) is not ListConfig:
        initial_list = ListConfig([initial_list])
    return initial_list


def get_chain_dataset(datasets, ds_config):
    if len(datasets) > 1:
        if ds_config.get('bucketing_batch_size', None) is not None:
            bucketing_batch_sizes = calc_bucketing_batch_sizes(ds_config, len(datasets))
            logging.info(
                f"Batch bucketing is enabled for {len(datasets)} buckets with adaptive batch sizes of {bucketing_batch_sizes}!"
            )
            for idx, dataset in enumerate(datasets):
                datasets[idx] = audio_to_text.BucketingDataset(
                    dataset=dataset, bucketing_batch_size=bucketing_batch_sizes[idx]
                )
        else:
            logging.info(
                f"Batch bucketing is enabled for {len(datasets)} buckets with fixed batch size of {ds_config['batch_size']}!"
            )

    if len(datasets) == 1:
        return datasets[0]
    bucketing_strategy = ds_config.get('bucketing_strategy', 'synced_randomized')
    if bucketing_strategy == 'fixed_order':
        return ChainDataset(datasets)
    elif bucketing_strategy == 'synced_randomized':
        return audio_to_text.RandomizedChainDataset(datasets=datasets, rnd_seed=0)
    elif bucketing_strategy == 'fully_randomized':
        return audio_to_text.RandomizedChainDataset(datasets=datasets, rnd_seed=random.randint(0, 30000))
    else:
        raise ValueError(
            f'bucketing_strategy={bucketing_strategy} is not supported! Supported strategies are [fixed_order, fully_randomized, synced_randomized].'
        )


def calc_bucketing_batch_sizes(ds_config, datasets_len):
    bucketing_batch_size = ds_config['bucketing_batch_size']
    bucketing_weights = ds_config.get('bucketing_weights', None)  # To adjust for upsampled buckets

    bucketing_batch_sizes = []

    if ds_config['batch_size'] != 1:
        raise ValueError(
            f"batch_size should be set to one when bucketing_batch_size is set and adaptive bucketing is enabled (batch_size={ds_config['batch_size']}!"
        )
    if type(bucketing_batch_size) == int:  # linear scaling
        if bucketing_weights:  # Want same batchsize for the same duplicated bucket
            for idx, weight in enumerate(bucketing_weights):
                scale_factor = datasets_len - idx
                [bucketing_batch_sizes.append(scale_factor * bucketing_batch_size) for _ in range(weight)]
        else:
            for idx in range(datasets_len):
                scale_factor = datasets_len - idx
                bucketing_batch_sizes.append(scale_factor * bucketing_batch_size)
    elif isinstance(bucketing_batch_size, ListConfig) or isinstance(
        bucketing_batch_size, list
    ):  # assigned bucket sizes
        if bucketing_weights:  # Want same batchsize for same duplicated bucket
            for idx, weight in enumerate(bucketing_weights):
                [bucketing_batch_sizes.append(bucketing_batch_size[idx]) for _ in range(weight)]
        else:
            bucketing_batch_sizes = bucketing_batch_size
    else:
        raise ValueError(
            f"bucketing_batch_size should be an integer or a list (bucketing_batch_size={bucketing_batch_size})!"
        )

    if len(bucketing_batch_sizes) != datasets_len:
        raise ValueError(
            f"batch_size should have the same length as the number of buckets ({len(bucketing_batch_sizes)}!={datasets_len}) "
        )
    return bucketing_batch_sizes<|MERGE_RESOLUTION|>--- conflicted
+++ resolved
@@ -464,8 +464,6 @@
     return dataset
 
 
-<<<<<<< HEAD
-=======
 def get_audio_to_text_char_dataset_from_config(
     config, local_rank: int, global_rank: int, world_size: int, preprocessor_cfg: Optional[DictConfig] = None
 ):
@@ -557,7 +555,6 @@
     return dataset
 
 
->>>>>>> 7b9d8f5c
 def get_audio_to_text_bpe_dataset_from_config(
     config,
     local_rank: int,
@@ -567,11 +564,7 @@
     preprocessor_cfg: Optional[DictConfig] = None,
 ):
     """
-<<<<<<< HEAD
-    Construct Audio-To-Text dataset from a config. Needed for CTC-BPE, RNNT-BPE and Hybrid ASR-TTS models
-=======
     Construct Audio-To-Text BPE dataset from a config.
->>>>>>> 7b9d8f5c
     Args:
         config: BPE dataset config
         local_rank: model local rank
@@ -581,11 +574,7 @@
         preprocessor_cfg: preprocessor config, for DALI BPE dataset
 
     Returns:
-<<<<<<< HEAD
-        constructed dataset
-=======
         constructed dataset or None if dataset config is invalid or nothing to load
->>>>>>> 7b9d8f5c
     """
     if 'augmentor' in config:
         augmentor = process_augmentations(config['augmentor'])
