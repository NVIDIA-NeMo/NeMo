# Copyright (c) 2024, NVIDIA CORPORATION.  All rights reserved.
#
# Licensed under the Apache License, Version 2.0 (the "License");
# you may not use this file except in compliance with the License.
# You may obtain a copy of the License at
#
#     http://www.apache.org/licenses/LICENSE-2.0
#
# Unless required by applicable law or agreed to in writing, software
# distributed under the License is distributed on an "AS IS" BASIS,
# WITHOUT WARRANTIES OR CONDITIONS OF ANY KIND, either express or implied.
# See the License for the specific language governing permissions and
# limitations under the License.
from dataclasses import dataclass
<<<<<<< HEAD
from typing import Callable, Sequence, Union
=======
from typing import Callable
>>>>>>> d16aa1f8

import torch.utils.data
from lhotse import CutSet
from lhotse.dataset import AudioSamples
from lhotse.dataset.collation import collate_vectors

from nemo.collections.common.tokenizers import TokenizerSpec


@dataclass
class PromptedAudioToTextMiniBatch:
    audio: torch.Tensor
    audio_lens: torch.Tensor
    transcript: torch.Tensor
    transcript_lens: torch.Tensor
    prompt: torch.Tensor
    prompt_lens: torch.Tensor
    prompted_transcript: torch.Tensor
    prompted_transcript_lens: torch.Tensor

    def get_decoder_inputs_outputs(self) -> tuple[torch.Tensor, torch.Tensor]:
        """
        Returns the inputs and outputs of transformer decoder for training.
        The input is ``prompted_transcript`` (minus last token),
        and the output is ``prompted_transcript`` (minus first token).
        """
        return self.prompted_transcript[:, :-1], self.prompted_transcript[:, 1:]


class PromptedAudioToTextLhotseDataset(torch.utils.data.Dataset):
    """
    This dataset is based on :class:`~nemo.collections.asr.data.audio_to_text_lhotse.LhotseSpeechToTextBpeDataset`.
    It is a Lhotse-style dataset that converts a mini-batch of Cuts into tensors.
    The main difference from ``LhotseSpeechToTextBpeDataset`` is that we introduce
    a special prompt format for multitask encoder-decoder models.

    To perform the prompt formatting, we accept a ``prompt_format_fn``.
    It's expected to accept:
    * a ``CutSet`` which it will internally iterate over for utterances, and
    * a ``TokenizerWrapper`` object that will be internally used to tokenize the utterances

    Tokenized utterances will be extended with special prompt tokens according to ``prompt_format_fn`` logic.
    We support cuts with multiple supervision segments -- their tokenized texts will be concatenated before we add the prompt tokens.
    This is useful, for example, in code-switched scenarios where each segment is spoken in a different language.
    """

    def __init__(
        self,
        tokenizer: TokenizerSpec,
        prompt_format_fn: Callable[
            [CutSet, TokenizerSpec], tuple[list[torch.Tensor], list[torch.Tensor], list[torch.Tensor]]
        ],
    ):
        super().__init__()
        self.tokenizer = tokenizer
        self.load_audio = AudioSamples(fault_tolerant=True)
        self.padding_value = self.tokenizer.pad
        self.prompt_format_fn = prompt_format_fn

    def __getitem__(self, cuts: CutSet) -> PromptedAudioToTextMiniBatch:
        audio, audio_lens, cuts = self.load_audio(cuts)

        # Fast-path: the tokenization and prompt formatting was already done before sampling.
        attrs = ("tokenized_prompt", "tokenized_transcript", "tokenized_prompted_transcript")
        pre_formatted = all(hasattr(c, a) for c in cuts for a in attrs)
        if pre_formatted:
            prompts_with_answers, prompts, answers = zip(
                *((c.tokenized_prompted_transcript, c.tokenized_prompt, c.tokenized_transcript) for c in cuts)
            )
        else:
            prompts_with_answers, prompts, answers = self.prompt_format_fn(cuts, self.tokenizer)

        transcript, transcript_lens = self._collate_tokens(answers)
        prompts_with_answers, prompts_with_answers_lens = self._collate_tokens(prompts_with_answers)
        prompts, prompt_lens = self._collate_tokens(prompts)

        return PromptedAudioToTextMiniBatch(
            audio=audio,
            audio_lens=audio_lens,
            transcript=transcript,
            transcript_lens=transcript_lens,
            prompt=prompts,
            prompt_lens=prompt_lens,
            prompted_transcript=prompts_with_answers,
            prompted_transcript_lens=prompts_with_answers_lens,
        )

    def _collate_tokens(self, tokens: list[Union[list[int], torch.Tensor]]) -> tuple[torch.Tensor, torch.Tensor]:
        tokens = [torch.as_tensor(t) for t in tokens]
        token_lens = torch.tensor([t.size(0) for t in tokens], dtype=torch.long)
        tokens = collate_vectors(tokens, padding_value=self.padding_value)
        return tokens, token_lens


class ProbablyIncorrectLanguageKeyError(RuntimeError):
    pass<|MERGE_RESOLUTION|>--- conflicted
+++ resolved
@@ -12,11 +12,7 @@
 # See the License for the specific language governing permissions and
 # limitations under the License.
 from dataclasses import dataclass
-<<<<<<< HEAD
-from typing import Callable, Sequence, Union
-=======
 from typing import Callable
->>>>>>> d16aa1f8
 
 import torch.utils.data
 from lhotse import CutSet
