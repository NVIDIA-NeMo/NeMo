# Copyright (c) 2024, NVIDIA CORPORATION.  All rights reserved.
#
# Licensed under the Apache License, Version 2.0 (the "License");
# you may not use this file except in compliance with the License.
# You may obtain a copy of the License at
#
#     http://www.apache.org/licenses/LICENSE-2.0
#
# Unless required by applicable law or agreed to in writing, software
# distributed under the License is distributed on an "AS IS" BASIS,
# WITHOUT WARRANTIES OR CONDITIONS OF ANY KIND, either express or implied.
# See the License for the specific language governing permissions and
# limitations under the License.
from dataclasses import dataclass
from typing import Callable

import torch.utils.data
from lhotse import CutSet
from lhotse.dataset import AudioSamples
from lhotse.dataset.collation import collate_vectors
<<<<<<< HEAD
from lhotse.utils import ifnone
from typing import Optional
=======
>>>>>>> a2c16279

from nemo.collections.common.tokenizers import TokenizerSpec


@dataclass
class PromptedAudioToTextMiniBatch:
    audio: torch.Tensor
    audio_lens: torch.Tensor
    transcript: torch.Tensor
    transcript_lens: torch.Tensor
    prompt: torch.Tensor
    prompt_lens: torch.Tensor
    prompted_transcript: torch.Tensor
    prompted_transcript_lens: torch.Tensor
    cuts: Optional[CutSet | None] = None

    def get_decoder_inputs_outputs(self) -> tuple[torch.Tensor, torch.Tensor]:
        """
        Returns the inputs and outputs of transformer decoder for training.
        The input is ``prompted_transcript`` (minus last token),
        and the output is ``prompted_transcript`` (minus first token).
        """
        return self.prompted_transcript[:, :-1], self.prompted_transcript[:, 1:]


class PromptedAudioToTextLhotseDataset(torch.utils.data.Dataset):
    """
    This dataset is based on :class:`~nemo.collections.asr.data.audio_to_text_lhotse.LhotseSpeechToTextBpeDataset`.
    It is a Lhotse-style dataset that converts a mini-batch of Cuts into tensors.
    The main difference from ``LhotseSpeechToTextBpeDataset`` is that we introduce
    a special prompt format for multitask encoder-decoder models.

    To perform the prompt formatting, we accept a ``prompt_format_fn``.
    It's expected to accept:
    * a ``CutSet`` which it will internally iterate over for utterances, and
    * a ``TokenizerWrapper`` object that will be internally used to tokenize the utterances

    Tokenized utterances will be extended with special prompt tokens according to ``prompt_format_fn`` logic.
    We support cuts with multiple supervision segments -- their tokenized texts will be concatenated before we add the prompt tokens.
    This is useful, for example, in code-switched scenarios where each segment is spoken in a different language.
    """

    def __init__(
        self,
        tokenizer: TokenizerSpec,
        prompt_format_fn: Callable[
            [CutSet, TokenizerSpec], tuple[list[torch.Tensor], list[torch.Tensor], list[torch.Tensor]]
        ],
    ):
        super().__init__()
        self.tokenizer = tokenizer
        self.load_audio = AudioSamples(fault_tolerant=True)
        self.padding_value = self.tokenizer.pad
        self.prompt_format_fn = prompt_format_fn

    def __getitem__(self, cuts: CutSet) -> PromptedAudioToTextMiniBatch:
        audio, audio_lens, cuts = self.load_audio(cuts)

        # Fast-path: the tokenization and prompt formatting was already done before sampling.
        attrs = ("tokenized_prompt", "tokenized_transcript", "tokenized_prompted_transcript")
        pre_formatted = all(hasattr(c, a) for c in cuts for a in attrs)
        if pre_formatted:
            prompts_with_answers, prompts, answers = zip(
                *((c.tokenized_prompted_transcript, c.tokenized_prompt, c.tokenized_transcript) for c in cuts)
            )
        else:
            prompts_with_answers, prompts, answers = self.prompt_format_fn(cuts, self.tokenizer)

        transcript, transcript_lens = self._collate_tokens(answers)
        prompts_with_answers, prompts_with_answers_lens = self._collate_tokens(prompts_with_answers)
        prompts, prompt_lens = self._collate_tokens(prompts)

        return PromptedAudioToTextMiniBatch(
            audio=audio,
            audio_lens=audio_lens,
            transcript=transcript,
            transcript_lens=transcript_lens,
            prompt=prompts,
            prompt_lens=prompt_lens,
            prompted_transcript=prompts_with_answers,
            prompted_transcript_lens=prompts_with_answers_lens,
            cuts=cuts.drop_in_memory_data(),
        )

    def _collate_tokens(self, tokens: list[list[int] | torch.Tensor]) -> tuple[torch.Tensor, torch.Tensor]:
        tokens = [torch.as_tensor(t) for t in tokens]
        token_lens = torch.tensor([t.size(0) for t in tokens], dtype=torch.long)
        tokens = collate_vectors(tokens, padding_value=self.padding_value)
        return tokens, token_lens


class ProbablyIncorrectLanguageKeyError(RuntimeError):
    pass<|MERGE_RESOLUTION|>--- conflicted
+++ resolved
@@ -18,11 +18,7 @@
 from lhotse import CutSet
 from lhotse.dataset import AudioSamples
 from lhotse.dataset.collation import collate_vectors
-<<<<<<< HEAD
-from lhotse.utils import ifnone
 from typing import Optional
-=======
->>>>>>> a2c16279
 
 from nemo.collections.common.tokenizers import TokenizerSpec
 
