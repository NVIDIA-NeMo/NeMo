# Copyright (c) 2022, NVIDIA CORPORATION.  All rights reserved.
#
# Licensed under the Apache License, Version 2.0 (the "License");
# you may not use this file except in compliance with the License.
# You may obtain a copy of the License at
#
#     http://www.apache.org/licenses/LICENSE-2.0
#
# Unless required by applicable law or agreed to in writing, software
# distributed under the License is distributed on an "AS IS" BASIS,
# WITHOUT WARRANTIES OR CONDITIONS OF ANY KIND, either express or implied.
# See the License for the specific language governing permissions and
# limitations under the License.

import concurrent
import multiprocessing
import os
import shutil
import warnings
from collections import defaultdict
from typing import Dict, Iterable, List, Optional, Tuple, Union

import h5py
import librosa
import matplotlib.pyplot as plt
import numpy as np
import soundfile as sf
import torch
from numpy.random import default_rng
from omegaconf import DictConfig, OmegaConf
from scipy.signal import convolve
from scipy.signal.windows import cosine, hamming, hann
from scipy.spatial.transform import Rotation
from scipy.stats import halfnorm
from tqdm import tqdm

from nemo.collections.asr.parts.preprocessing.segment import AudioSegment
from nemo.collections.asr.parts.utils.audio_utils import db2mag, mag2db, pow2db, rms
from nemo.collections.asr.parts.utils.manifest_utils import (
    create_manifest,
    create_segment_manifest,
    read_manifest,
    write_ctm,
    write_manifest,
    write_text,
)
from nemo.collections.asr.parts.utils.speaker_utils import labels_to_rttmfile
from nemo.utils import logging

try:
    import pyroomacoustics as pra
    from pyroomacoustics.directivities import CardioidFamily, DirectionVector, DirectivityPattern

    PRA = True
except ImportError:
    PRA = False
try:
    from gpuRIR import att2t_SabineEstimator, beta_SabineEstimation, simulateRIR, t2n

    GPURIR = True
except ImportError:
    GPURIR = False


def clamp_min_list(target_list: List[float], min_val: float) -> List[float]:
    """
    Clamp numbers in the given list with `min_val`.
    Args:
        target_list (list):
            List containing floating point numbers
        min_val (float):
            Desired minimum value to clamp the numbers in `target_list`

    Returns:
        (list) List containing clamped numbers
    """
    return [max(x, min_val) for x in target_list]


def clamp_max_list(target_list: List[float], max_val: float) -> List[float]:
    """
    Clamp numbers in the given list with `max_val`.
    Args:
        target_list (list):
            List containing floating point numbers
        min_val (float):
            Desired maximum value to clamp the numbers in `target_list`

    Returns:
        (list) List containing clamped numbers
    """
    return [min(x, max_val) for x in target_list]


class MultiSpeakerSimulator(object):
    """
    Multispeaker Audio Session Simulator - Simulates multispeaker audio sessions using single-speaker audio files and 
    corresponding word alignments.

    Args:
        cfg: OmegaConf configuration loaded from yaml file.

    Parameters:
    manifest_filepath (str): Manifest file with paths to single speaker audio files
    sr (int): Sampling rate of the input audio files from the manifest
    random_seed (int): Seed to random number generator
    session_config:
      num_speakers (int): Number of unique speakers per multispeaker audio session
      num_sessions (int): Number of sessions to simulate
      session_length (int): Length of each simulated multispeaker audio session (seconds)
    session_params:
      sentence_length_params (list): k,p values for a negative_binomial distribution which is sampled to get the 
                                     sentence length (in number of words)
      dominance_var (float): Variance in speaker dominance (where each speaker's dominance is sampled from a normal 
                             distribution centered on 1/`num_speakers`, and then the dominance values are together 
                             normalized to 1)
      min_dominance (float): Minimum percentage of speaking time per speaker (note that this can cause the dominance of 
                             the other speakers to be slightly reduced)
      turn_prob (float): Probability of switching speakers after each utterance
      mean_overlap (float): Mean proportion of overlap in the overall speaking time (overlap lengths are sampled from 
                            half normal distribution)
      mean_silence (float): Mean proportion of silence to speaking time in the audio session (overlap lengths are 
                            sampled from half normal distribution)
      overlap_prob (float): Proportion of overlap occurrences versus silence between utterances (used to balance the 
                            length of silence gaps and overlapping segments, so a value close to 
                            `mean_overlap`/(`mean_silence`+`mean_overlap`) is suggested)
      start_window (bool): Whether to window the start of sentences to smooth the audio signal (and remove silence at 
                            the start of the clip)
      window_type (str): Type of windowing used when segmenting utterances ("hamming", "hann", "cosine")
      window_size (float): Length of window at the start or the end of segmented utterance (seconds)
      start_buffer (float): Buffer of silence before the start of the sentence (to avoid cutting off speech or starting 
                            abruptly)
      split_buffer (float): Split RTTM labels if greater than twice this amount of silence (to avoid long gaps between 
                            utterances as being labelled as speech)
      release_buffer (float): Buffer before window at end of sentence (to avoid cutting off speech or ending abruptly)
      normalize (bool): Normalize speaker volumes
      normalization_type (str): Normalizing speakers ("equal" - same volume per speaker, "var" - variable volume per 
                                speaker)
      normalization_var (str): Variance in speaker volume (sample from standard deviation centered at 1)
      min_volume (float): Minimum speaker volume (only used when variable normalization is used)
      max_volume (float): Maximum speaker volume (only used when variable normalization is used)
      end_buffer (float): Buffer at the end of the session to leave blank
    outputs:
      output_dir (str): Output directory for audio sessions and corresponding label files
      output_filename (str): Output filename for the wav and rttm files
      overwrite_output (bool): If true, delete the output directory if it exists
      output_precision (int): Number of decimal places in output files
    background_noise: 
      add_bg (bool): Add ambient background noise if true
      background_manifest (str): Path to background noise manifest file
      snr (int): SNR for background noise (using average speaker power)
    speaker_enforcement:
      enforce_num_speakers (bool): Enforce that all requested speakers are present in the output wav file
      enforce_time (list): Percentage of the way through the audio session that enforcement mode is triggered (sampled 
                           between time 1 and 2)
    segment_manifest: (parameters for regenerating the segment manifest file)
      window (float): Window length for segmentation
      shift (float): Shift length for segmentation 
      step_count (int): Number of the unit segments you want to create per utterance
      deci (int): Rounding decimals for segment manifest file
    """

    def __init__(self, cfg):
        self._params = cfg
        # internal params
        self._manifest = read_manifest(self._params.data_simulator.manifest_filepath)
        self._speaker_samples = self._build_speaker_samples_map()
        self._noise_samples = []
        self._sentence = None
        self._text = ""
        self._words = []
        self._alignments = []
        # keep track of furthest sample per speaker to avoid overlapping same speaker
        self._furthest_sample = [0 for n in range(self._params.data_simulator.session_config.num_speakers)]
        # use to ensure overlap percentage is correct
        self._missing_overlap = 0
        # creating manifests during online data simulation
        self.base_manifest_filepath = None
        self.segment_manifest_filepath = None
        self._turn_prob_min = self._params.data_simulator.session_params.get("turn_prob_min", 0.5)
        # variable speaker volume
        self._volume = None
        self._device = torch.device("cuda") if torch.cuda.is_available() else torch.device("cpu")

        self.NB = torch.distributions.negative_binomial.NegativeBinomial(
            torch.tensor(self._params.data_simulator.session_params.sentence_length_params[0]).to(self._device),
            torch.tensor(self._params.data_simulator.session_params.sentence_length_params[1]).to(self._device),
        )

        self._audio_read_buffer_dict = {}
        self._noise_read_buffer_dict = {}
        self._check_args()  # error check arguments

    def _check_args(self):
        """
        Checks YAML arguments to ensure they are within valid ranges.
        """
        if self._params.data_simulator.session_config.num_speakers < 1:
            raise Exception("At least one speaker is required for making audio sessions (num_speakers < 1)")
        if (
            self._params.data_simulator.session_params.turn_prob < 0
            or self._params.data_simulator.session_params.turn_prob > 1
        ):
            raise Exception("Turn probability is outside of [0,1]")
        elif (
            self._params.data_simulator.session_params.turn_prob < self._turn_prob_min
            and self._params.data_simulator.speaker_enforcement.enforce_num_speakers == True
        ):
            logging.warning(
                "Turn probability is less than {self._turn_prob_min} while enforce_num_speakers=True, which may result in excessive session lengths. Forcing turn_prob to 0.5."
            )
            self._params.data_simulator.session_params.turn_prob = self._turn_prob_min

        if (
            self._params.data_simulator.session_params.overlap_prob < 0
            or self._params.data_simulator.session_params.overlap_prob > 1
        ):
            raise Exception("Overlap probability is outside of [0,1]")

        if (
            self._params.data_simulator.session_params.mean_overlap < 0
            or self._params.data_simulator.session_params.mean_overlap > 1
        ):
            raise Exception("Mean overlap is outside of [0,1]")
        if (
            self._params.data_simulator.session_params.mean_silence < 0
            or self._params.data_simulator.session_params.mean_silence > 1
        ):
            raise Exception("Mean silence is outside of [0,1]")
        if (
            self._params.data_simulator.session_params.min_dominance < 0
            or self._params.data_simulator.session_params.min_dominance > 1
        ):
            raise Exception("Minimum dominance is outside of [0,1]")
        if (
            self._params.data_simulator.speaker_enforcement.enforce_time[0] < 0
            or self._params.data_simulator.speaker_enforcement.enforce_time[0] > 1
        ):
            raise Exception("Speaker enforcement start is outside of [0,1]")
        if (
            self._params.data_simulator.speaker_enforcement.enforce_time[1] < 0
            or self._params.data_simulator.speaker_enforcement.enforce_time[1] > 1
        ):
            raise Exception("Speaker enforcement end is outside of [0,1]")

        if (
            self._params.data_simulator.session_params.min_dominance
            * self._params.data_simulator.session_config.num_speakers
            > 1
        ):
            raise Exception("Number of speakers times minimum dominance is greater than 1")

        if (
            self._params.data_simulator.session_params.overlap_prob
            / self._params.data_simulator.session_params.turn_prob
            > 1
        ):
            raise Exception("Overlap probability / turn probability is greater than 1")
        if (
            self._params.data_simulator.session_params.overlap_prob
            / self._params.data_simulator.session_params.turn_prob
            == 1
            and self._params.data_simulator.session_params.mean_silence > 0
        ):
            raise Exception("Overlap probability / turn probability is equal to 1 and mean silence is greater than 0")

        if (
            self._params.data_simulator.session_params.window_type not in ['hamming', 'hann', 'cosine']
            and self._params.data_simulator.session_params.window_type is not None
        ):
            raise Exception("Incorrect window type provided")

        if len(self._manifest) == 0:
            raise Exception("Manifest file is empty. Check that the source path is correct.")

    def clean_up(self):
        self._sentence = None
        self._words = []
        self._alignments = []
        self._audio_read_buffer_dict = {}
        self._noise_read_buffer_dict = {}
        torch.cuda.empty_cache()

    def _get_speaker_ids(self) -> List[str]:
        """
        Randomly select speaker IDs from the loaded manifest file.

        Returns:
            speaker_ids (list): Speaker IDs
        """
        all_speaker_ids = list(self._speaker_samples.keys())
        idx_list = np.random.permutation(len(all_speaker_ids))[
            : self._params.data_simulator.session_config.num_speakers
        ]
        speaker_ids = [all_speaker_ids[i] for i in idx_list]
        return speaker_ids

    def _build_speaker_samples_map(self) -> Dict:
        """
        Build a dictionary for mapping speaker ID to their list of samples

        Returns:
            speaker_samples (Dict[list]):
                Dictionary mapping speaker ID to their list of samples
        """
        speaker_samples = defaultdict(list)
        logging.info("Building speaker to samples map...")
        for sample in tqdm(self._manifest, total=len(self._manifest)):
            speaker_id = sample['speaker_id']
            speaker_samples[speaker_id].append(sample)
        return speaker_samples

    def _sample_noise_manifest(self, noise_manifest) -> list:
        """
        Sample noise manifest to a specified count `num_noise_files` for the current simulated audio session.

        Args:
            noise_manifest (list): 
                List of noise source samples to be sampled from.

        Returns:
            sampled_noise_manifest (list):
                List of noise samples to be used for the current session.
        """
<<<<<<< HEAD
        num_noise_files = min(len(noise_manifest), self._params.data_simulator.background_noise.num_noise_files)
        sampled_noise_manifest = []
        if num_noise_files > 0:
            selected_noise_ids = np.random.choice(range(len(noise_manifest)), num_noise_files, replace=False)
            for k in selected_noise_ids:
                sampled_noise_manifest.append(noise_manifest[k])
=======
        pool_size = min(len(noise_manifest), self._params.data_simulator.background_noise.noise_file_sample_size)
        if pool_size == 0:
            sampled_noise_manifest = []
        else:
            sampled_noise_manifest = [
                noise_manifest[k] for k in np.random.choice(range(len(noise_manifest)), pool_size, replace=False)
            ]
>>>>>>> afe1dfa4
        return sampled_noise_manifest

    def _get_speaker_samples(self, speaker_ids: List[str]) -> Dict[str, list]:
        """
        Get a list of the samples for each of the specified speakers.

        Args:
            speaker_ids (list): LibriSpeech speaker IDs for each speaker in the current session.
        
        Returns:
            speaker_wav_align_map (dict): Dictionary containing speaker IDs and their corresponding wav filepath and alignments.
        """
        speaker_wav_align_map = defaultdict(list)
        for sid in speaker_ids:
            speaker_wav_align_map[sid] = self._speaker_samples[sid]
        return speaker_wav_align_map

<<<<<<< HEAD
    def _load_speaker_sample(self, speaker_wav_align_map: List[dict], speaker_ids: List[str], speaker_turn: int) -> str:
=======
    def _load_speaker_sample(
        self, spk_wav_alignment_dict: List[dict], speaker_ids: List[str], speaker_turn: int
    ) -> str:
>>>>>>> afe1dfa4
        """
        Load a sample for the selected speaker ID.
        The first alignment and word must be silence that determines the start of the alignments.

        Args:
            speaker_wav_align_map (dict): Dictionary containing speaker IDs and their corresponding wav filepath and alignments.
            speaker_ids (list): LibriSpeech speaker IDs for each speaker in the current session.
            speaker_turn (int): Current speaker turn.
        
        Returns:
            file_path (str): Path to the desired audio file
        """
        speaker_id = speaker_ids[speaker_turn]
        file_id = np.random.randint(0, max(len(speaker_wav_align_map[str(speaker_id)]) - 1, 1))
        file_dict = speaker_wav_align_map[str(speaker_id)][file_id]

        # Check whether the first word is silence and insert a silence token if the first token is not silence.
        if file_dict['words'][0] != "":
            file_dict['words'].insert(0, "")
            file_dict['alignments'].insert(0, 1 / (10 ** self._params.data_simulator.outputs.output_precision))

        return file_dict

    def _get_speaker_dominance(self) -> List[float]:
        """
        Get the dominance value for each speaker, accounting for the dominance variance and
        the minimum per-speaker dominance.

        Returns:
            dominance (list): Per-speaker dominance
        """
        dominance_mean = 1.0 / self._params.data_simulator.session_config.num_speakers
        dominance = np.random.normal(
            loc=dominance_mean,
            scale=self._params.data_simulator.session_params.dominance_var,
            size=self._params.data_simulator.session_config.num_speakers,
        )
        dominance = clamp_min_list(dominance, 0)
        # normalize while maintaining minimum dominance
        total = np.sum(dominance)
        if total == 0:
            for i in range(len(dominance)):
                dominance[i] += self._params.data_simulator.session_params.min_dominance
        # scale accounting for min_dominance which has to be added after
        dominance = (dominance / total) * (
            1
            - self._params.data_simulator.session_params.min_dominance
            * self._params.data_simulator.session_config.num_speakers
        )
        for i in range(len(dominance)):
            dominance[i] += self._params.data_simulator.session_params.min_dominance
            if (
                i > 0
            ):  # dominance values are cumulative to make it easy to select the speaker using a random value in [0,1]
                dominance[i] = dominance[i] + dominance[i - 1]
        return dominance

    def _increase_speaker_dominance(
        self, base_speaker_dominance: List[float], factor: int
    ) -> Tuple[List[float], bool]:
        """
        Increase speaker dominance for unrepresented speakers (used only in enforce mode).
        Increases the dominance for these speakers by the input factor (and then renormalizes the probabilities to 1).

        Args:
            base_speaker_dominance (list): Dominance values for each speaker.
            factor (int): Factor to increase dominance of unrepresented speakers by.
        Returns:
            dominance (list): Per-speaker dominance
            enforce (bool): Whether to keep enforce mode turned on
        """
        increase_percent = []
        for i in range(self._params.data_simulator.session_config.num_speakers):
            if self._furthest_sample[i] == 0:
                increase_percent.append(i)
        # ramp up enforce counter until speaker is sampled, then reset once all speakers have spoken
        if len(increase_percent) > 0:
            # extract original per-speaker probabilities
            dominance = np.copy(base_speaker_dominance)
            for i in range(len(dominance) - 1, 0, -1):
                dominance[i] = dominance[i] - dominance[i - 1]
            # increase specified speakers by the desired factor
            for i in increase_percent:
                dominance[i] = dominance[i] * factor
            # renormalize
            dominance = dominance / np.sum(dominance)
            for i in range(1, len(dominance)):
                dominance[i] = dominance[i] + dominance[i - 1]
            enforce = True
        else:  # no unrepresented speakers, so enforce mode can be turned off
            dominance = base_speaker_dominance
            enforce = False
        return dominance, enforce

    def _set_speaker_volume(self):
        """
        Set the volume for each speaker (either equal volume or variable speaker volume).
        """
        if self._params.data_simulator.session_params.normalization_type == 'equal':
            self._volume = np.ones(self._params.data_simulator.session_config.num_speakers)
        elif self._params.data_simulator.session_params.normalization_type == 'variable':
            self._volume = np.random.normal(
                loc=1.0,
                scale=self._params.data_simulator.session_params.normalization_var,
                size=self._params.data_simulator.session_config.num_speakers,
            )
            self._volume = clamp_min_list(self._volume, self._params.data_simulator.session_params.min_volume)
            self._volume = clamp_max_list(self._volume, self._params.data_simulator.session_params.max_volume)

    def _get_next_speaker(self, prev_speaker: int, dominance: List[float]) -> int:
        """
        Get the next speaker (accounting for turn probability and dominance distribution).

        Args:
            prev_speaker (int): Previous speaker turn.
            dominance (list): Dominance values for each speaker.
        Returns:
            prev_speaker/speaker_turn (int): Speaker turn
        """
        if self._params.data_simulator.session_config.num_speakers == 1:
            prev_speaker = 0 if prev_speaker is None else prev_speaker
            return prev_speaker
        else:
            if (
                np.random.uniform(0, 1) > self._params.data_simulator.session_params.turn_prob
                and prev_speaker is not None
            ):
                return prev_speaker
            else:
                speaker_turn = prev_speaker
                while speaker_turn == prev_speaker:  # ensure another speaker goes next
                    rand = np.random.uniform(0, 1)
                    speaker_turn = 0
                    while rand > dominance[speaker_turn]:
                        speaker_turn += 1
                return speaker_turn

    def _get_window(self, window_amount: int, start: bool = False):
        """
        Get window curve to alleviate abrupt change of time-series signal when segmenting audio samples.

        Args:
            window_amount (int): Window length (in terms of number of samples).
            start (bool): If true, return the first half of the window.

        Returns:
            window (tensor): Half window (either first half or second half)
        """
        if self._params.data_simulator.session_params.window_type == 'hamming':
            window = hamming(window_amount * 2)
        elif self._params.data_simulator.session_params.window_type == 'hann':
            window = hann(window_amount * 2)
        elif self._params.data_simulator.session_params.window_type == 'cosine':
            window = cosine(window_amount * 2)
        else:
            raise Exception("Incorrect window type provided")

        window = torch.from_numpy(window).to(self._device)

        # return the first half or second half of the window
        if start:
            return window[:window_amount]
        else:
            return window[window_amount:]

    def _get_start_buffer_and_window(self, first_alignment: int) -> Tuple[int, int]:
        """
        Get the start cutoff and window length for smoothing the start of the sentence.

        Args:
            first_alignment (int): Start of the first word (in terms of number of samples).
        Returns:
            start_cutoff (int): Amount into the audio clip to start
            window_amount (int): Window length
        """
        window_amount = int(self._params.data_simulator.session_params.window_size * self._params.data_simulator.sr)
        start_buffer = int(self._params.data_simulator.session_params.start_buffer * self._params.data_simulator.sr)

        if first_alignment < start_buffer:
            window_amount = 0
            start_cutoff = 0
        elif first_alignment < start_buffer + window_amount:
            window_amount = first_alignment - start_buffer
            start_cutoff = 0
        else:
            start_cutoff = first_alignment - start_buffer - window_amount

        return start_cutoff, window_amount

    def _get_end_buffer_and_window(
        self, current_sample_cursor: int, remaining_dur_sample_count: int, remaining_len_audio_file: int
    ) -> Tuple[int, int]:
        """
        Get the end buffer and window length for smoothing the end of the sentence.

        Args:
            current_sample_cursor (int): Current location in the target file (in terms of number of samples).
            remaining_dur_sample_count (int): Remaining duration in the target file (in terms of number of samples).
            remaining_len_audio_file (int): Length remaining in audio file (in terms of number of samples).
        Returns:
            release_buffer (int): Amount after the end of the last alignment to include
            window_amount (int): Window length
        """

        window_amount = int(self._params.data_simulator.session_params.window_size * self._params.data_simulator.sr)
        release_buffer = int(
            self._params.data_simulator.session_params.release_buffer * self._params.data_simulator.sr
        )

        if current_sample_cursor + release_buffer > remaining_dur_sample_count:
            release_buffer = remaining_dur_sample_count - current_sample_cursor
            window_amount = 0
        elif current_sample_cursor + window_amount + release_buffer > remaining_dur_sample_count:
            window_amount = remaining_dur_sample_count - current_sample_cursor - release_buffer

        if remaining_len_audio_file < release_buffer:
            release_buffer = remaining_len_audio_file
            window_amount = 0
        elif remaining_len_audio_file < release_buffer + window_amount:
            window_amount = remaining_len_audio_file - release_buffer

        return release_buffer, window_amount

    def _add_file(
        self,
        audio_manifest: dict,
        audio_file,
        sentence_word_count: int,
        max_word_count_in_sentence: int,
        max_samples_in_sentence: int,
    ) -> Tuple[int, torch.Tensor]:
        """
        Add audio file to current sentence (up to the desired number of words). 
        Uses the alignments to segment the audio file.

        Args:
            audio_manifest (dict): Line from manifest file for current audio file
            audio_file (tensor): Current loaded audio file
            sentence_word_count (int): Running count for number of words in sentence
            max_word_count_in_sentence (int): Maximum count for number of words in sentence
            max_samples_in_sentence (int): Maximum length for sentence in terms of samples
        Returns:
            sentence_word_count+current_word_count (int): Running word count
            len(self._sentence) (tensor): Current length of the audio file
        """
        if len(audio_manifest['alignments']) <= 1:
            raise ValueError(f"Alignment file has inappropriate length of {len(audio_manifest['alignments'])}")

        offset_idx = np.random.randint(low=1, high=len(audio_manifest['words']))

        first_alignment = int(audio_manifest['alignments'][offset_idx - 1] * self._params.data_simulator.sr)
        start_cutoff, start_window_amount = self._get_start_buffer_and_window(first_alignment)
        if not self._params.data_simulator.session_params.start_window:  # cut off the start of the sentence
            start_window_amount = 0

        # ensure the desired number of words are added and the length of the output session isn't exceeded
        sentence_sample_count = len(self._sentence)

        remaining_dur_sample_count = max_samples_in_sentence - sentence_sample_count
        remaining_duration = max_word_count_in_sentence - sentence_word_count
        prev_dur_sample_count, dur_sample_count, curr_dur_sample_count = 0, 0, 0
        current_word_count = 0
        word_idx = offset_idx
        silence_count = 1
        while (
            current_word_count < remaining_duration
            and dur_sample_count < remaining_dur_sample_count
            and word_idx < len(audio_manifest['words'])
        ):
            dur_sample_count = (
                int(audio_manifest['alignments'][word_idx] * self._params.data_simulator.sr) - start_cutoff
            )

            # check the length of the generated sentence in terms of sample count (int).
            if curr_dur_sample_count + dur_sample_count > remaining_dur_sample_count:
                # if the upcoming loop will exceed the remaining sample count, break out of the loop.
                break

            word = audio_manifest['words'][word_idx]

            if silence_count > 0 and word == "":
                break

            self._words.append(word)
            self._alignments.append(
                float(sentence_sample_count * 1.0 / self._params.data_simulator.sr)
                - float(start_cutoff * 1.0 / self._params.data_simulator.sr)
                + audio_manifest['alignments'][word_idx]
            )

            if word == "":
                word_idx += 1
                silence_count += 1
                continue
            elif self._text == "":
                self._text += word
            else:
                self._text += " " + word

            word_idx += 1
            current_word_count += 1
            prev_dur_sample_count = dur_sample_count
            curr_dur_sample_count += dur_sample_count

        # add audio clip up to the final alignment
        if self._params.data_simulator.session_params.window_type is not None:  # cut off the start of the sentence
            if start_window_amount > 0:  # include window
                window = self._get_window(start_window_amount, start=True)
                self._sentence = self._sentence.to(self._device)
                self._sentence = torch.cat(
                    (
                        self._sentence,
                        torch.multiply(audio_file[start_cutoff : start_cutoff + start_window_amount], window),
                    ),
                    0,
                )
            self._sentence = torch.cat(
                (
                    self._sentence,
                    audio_file[start_cutoff + start_window_amount : start_cutoff + prev_dur_sample_count],
                ),
                0,
            ).to(self._device)

        else:
            self._sentence = torch.cat(
                (self._sentence, audio_file[start_cutoff : start_cutoff + prev_dur_sample_count]), 0
            ).to(self._device)

        # windowing at the end of the sentence
        if (
            word_idx < len(audio_manifest['words'])
        ) and self._params.data_simulator.session_params.window_type is not None:
            release_buffer, end_window_amount = self._get_end_buffer_and_window(
                prev_dur_sample_count,
                remaining_dur_sample_count,
                len(audio_file[start_cutoff + prev_dur_sample_count :]),
            )
            self._sentence = torch.cat(
                (
                    self._sentence,
                    audio_file[
                        start_cutoff + prev_dur_sample_count : start_cutoff + prev_dur_sample_count + release_buffer
                    ],
                ),
                0,
            ).to(self._device)

            if end_window_amount > 0:  # include window
                window = self._get_window(end_window_amount, start=False)
                self._sentence = torch.cat(
                    (
                        self._sentence,
                        torch.multiply(
                            audio_file[
                                start_cutoff
                                + prev_dur_sample_count
                                + release_buffer : start_cutoff
                                + prev_dur_sample_count
                                + release_buffer
                                + end_window_amount
                            ],
                            window,
                        ),
                    ),
                    0,
                ).to(self._device)

        del audio_file
        return sentence_word_count + current_word_count, len(self._sentence)

    def _build_sentence(
<<<<<<< HEAD
        self, speaker_turn: int, speaker_ids: List[str], speaker_wav_align_map: Dict[str, list], max_samples_in_sentence: int
=======
        self,
        speaker_turn: int,
        speaker_ids: List[str],
        spk_wav_alignment_dict: Dict[str, list],
        max_samples_in_sentence: int,
>>>>>>> afe1dfa4
    ):
        """
        Build a new sentence by attaching utterance samples together until the sentence has reached a desired length. 
        While generating the sentence, alignment information is used to segment the audio.

        Args:
            speaker_turn (int): Current speaker turn.
            speaker_ids (list): LibriSpeech speaker IDs for each speaker in the current session.
            speaker_wav_align_map (dict): Dictionary containing speaker IDs and their corresponding wav filepath and alignments.
            max_samples_in_sentence (int): Maximum length for sentence in terms of samples
        """
        # select speaker length
        sl = (
            np.random.negative_binomial(
                self._params.data_simulator.session_params.sentence_length_params[0],
                self._params.data_simulator.session_params.sentence_length_params[1],
            )
            + 1
        )

        # initialize sentence, text, words, alignments
        self._sentence = torch.zeros(0, dtype=torch.float64, device=self._device)
        self._text = ""
        self._words = []
        self._alignments = []
        sentence_word_count = 0
        sentence_sample_count = 0

        # build sentence
        while sentence_word_count < sl and sentence_sample_count < max_samples_in_sentence:
            audio_manifest = self._load_speaker_sample(speaker_wav_align_map, speaker_ids, speaker_turn)
            if audio_manifest['audio_filepath'] in self._audio_read_buffer_dict:
                audio_file, sr = self._audio_read_buffer_dict[audio_manifest['audio_filepath']]
            else:
                audio_file, sr = sf.read(audio_manifest['audio_filepath'])
                audio_file = torch.from_numpy(audio_file).to(self._device)
                if audio_file.ndim > 1:
                    audio_file = torch.mean(audio_file, 1, False).to(self._device)
                self._audio_read_buffer_dict[audio_manifest['audio_filepath']] = (audio_file, sr)

            sentence_word_count, sentence_sample_count = self._add_file(
                audio_manifest, audio_file, sentence_word_count, sl, max_samples_in_sentence
            )

        # look for split locations
        splits = []
        new_start = 0
        for i in range(len(self._words)):
            if self._words[i] == "" and i != 0 and i != len(self._words) - 1:
                silence_length = self._alignments[i] - self._alignments[i - 1]
                if (
                    silence_length > 2 * self._params.data_simulator.session_params.split_buffer
                ):  # split utterance on silence
                    new_end = self._alignments[i - 1] + self._params.data_simulator.session_params.split_buffer
                    splits.append(
                        [
                            int(new_start * self._params.data_simulator.sr),
                            int(new_end * self._params.data_simulator.sr),
                        ]
                    )
                    new_start = self._alignments[i] - self._params.data_simulator.session_params.split_buffer

        splits.append([int(new_start * self._params.data_simulator.sr), len(self._sentence)])

        # per-speaker normalization (accounting for active speaker time)
        if self._params.data_simulator.session_params.normalize:
            if torch.max(torch.abs(self._sentence)) > 0:
                split_length = torch.tensor(0).to(self._device).double()
                split_sum = torch.tensor(0).to(self._device).double()
                for split in splits:
                    split_length += len(self._sentence[split[0] : split[1]])
                    split_sum += torch.sum(self._sentence[split[0] : split[1]] ** 2)
                average_rms = torch.sqrt(split_sum * 1.0 / split_length)
                self._sentence = self._sentence / (1.0 * average_rms) * self._volume[speaker_turn]

    # returns new overlapped (or shifted) start position
    def _add_silence_or_overlap(
        self,
        speaker_turn: int,
        prev_speaker: int,
        start: int,
        length: int,
        session_len_sample_count: int,
        prev_len_sample_count: int,
        enforce: bool,
    ) -> int:
        """
        Returns new overlapped (or shifted) start position after inserting overlap or silence.

        Args:
            speaker_turn (int): Current speaker turn.
            prev_speaker (int): Previous speaker turn.
            start (int): Current start of the audio file being inserted.
            length (int): Length of the audio file being inserted.
            session_len_sample_count (int): Running length of the session in terms of number of samples
            prev_len_sample_count (int): Length of previous sentence (in terms of number of samples)
            enforce (bool): Whether speaker enforcement mode is being used
        Returns:
            new_start (int): New starting position in the session accounting for overlap or silence
        """
        overlap_prob = self._params.data_simulator.session_params.overlap_prob / (
            self._params.data_simulator.session_params.turn_prob
        )  # accounting for not overlapping the same speaker
        mean_overlap_percent = (
            self._params.data_simulator.session_params.mean_overlap
            / (1 + self._params.data_simulator.session_params.mean_overlap)
        ) / self._params.data_simulator.session_params.overlap_prob
        mean_silence_percent = self._params.data_simulator.session_params.mean_silence / (
            1 - self._params.data_simulator.session_params.overlap_prob
        )

        # overlap
        if prev_speaker != speaker_turn and prev_speaker is not None and np.random.uniform(0, 1) < overlap_prob:
            overlap_percent = halfnorm(loc=0, scale=mean_overlap_percent * np.sqrt(np.pi) / np.sqrt(2)).rvs()
            desired_overlap_amount = int(prev_len_sample_count * overlap_percent)
            new_start = start - desired_overlap_amount

            # reinject missing overlap to ensure desired overlap percentage is met
            if self._missing_overlap > 0 and overlap_percent < 1:
                rand = int(
                    prev_len_sample_count
                    * np.random.uniform(
                        0, 1 - overlap_percent / (1 + self._params.data_simulator.session_params.mean_overlap)
                    )
                )
                if rand > self._missing_overlap:
                    new_start -= self._missing_overlap
                    desired_overlap_amount += self._missing_overlap
                    self._missing_overlap = 0
                else:
                    new_start -= rand
                    desired_overlap_amount += rand
                    self._missing_overlap -= rand

            # avoid overlap at start of clip
            if new_start < 0:
                desired_overlap_amount -= 0 - new_start
                self._missing_overlap += 0 - new_start
                new_start = 0

            # if same speaker ends up overlapping from any previous clip, pad with silence instead
            if new_start < self._furthest_sample[speaker_turn]:
                desired_overlap_amount -= self._furthest_sample[speaker_turn] - new_start
                self._missing_overlap += self._furthest_sample[speaker_turn] - new_start
                new_start = self._furthest_sample[speaker_turn]

            prev_start = start - prev_len_sample_count
            prev_end = start
            new_end = new_start + length
            overlap_amount = 0
            if prev_start < new_start and new_end > prev_end:
                overlap_amount = prev_end - new_start
            elif prev_start < new_start and new_end < prev_end:
                overlap_amount = new_end - new_start
            elif prev_start > new_start and new_end < prev_end:
                overlap_amount = new_end - prev_start
            elif prev_start > new_start and new_end > prev_end:
                overlap_amount = prev_end - prev_start

            overlap_amount = max(overlap_amount, 0)
            if overlap_amount < desired_overlap_amount:
                self._missing_overlap += desired_overlap_amount - overlap_amount

        else:
            # add silence
            silence_percent = halfnorm(loc=0, scale=mean_silence_percent * np.sqrt(np.pi) / np.sqrt(2)).rvs()
            silence_amount = int(length * silence_percent)

            if start + length + silence_amount > session_len_sample_count and not enforce:
                new_start = max(session_len_sample_count - length, 0)
            else:
                new_start = start + silence_amount

        return new_start

    def _get_background(self, len_array: int, power_array: float):
        """
        Augment with background noise (inserting ambient background noise up to the desired SNR for the full clip).

        Args:
            len_array (int): Length of background noise required.
            avg_power_array (float): Average power of the audio file.
        
        Returns:
            bg_array (tensor): Tensor containing background noise
        """
        bg_array = torch.zeros(len_array).to(self._device)
        desired_snr = self._params.data_simulator.background_noise.snr
        ratio = 10 ** (desired_snr / 20)
        desired_avg_power_noise = (power_array / ratio).to(self._device)
        running_len, file_id = 0, 0
        while running_len < len_array:  # build background audio stream (the same length as the full file)
            audio_manifest = self._noise_samples[file_id % len(self._noise_samples)]
            file_id += 1

            if audio_manifest['audio_filepath'] in self._noise_read_buffer_dict:
                audio_file, sr = self._noise_read_buffer_dict[audio_manifest['audio_filepath']]
            else:
                audio_file, sr = sf.read(audio_manifest['audio_filepath'])
                audio_file = torch.from_numpy(audio_file).to(self._device)
                if audio_file.ndim > 1:
                    audio_file = torch.mean(audio_file, 1, False)
                self._noise_read_buffer_dict[audio_manifest['audio_filepath']] = (audio_file, sr)

            if running_len + len(audio_file) < len_array:
                end_audio_file = running_len + len(audio_file)
            else:
                end_audio_file = len_array

            pow_audio_file = torch.mean(audio_file[: end_audio_file - running_len] ** 2).to(self._device)
            scaled_audio_file = audio_file[: end_audio_file - running_len] * torch.sqrt(
                desired_avg_power_noise / pow_audio_file
            ).to(self._device)

            bg_array[running_len:end_audio_file] = scaled_audio_file
            running_len = end_audio_file

        return bg_array

    def _create_new_rttm_entry(self, start: int, end: int, speaker_id: int) -> List[str]:
        """
        Create new RTTM entries (to write to output rttm file)

        Args:
            start (int): Current start of the audio file being inserted.
            end (int): End of the audio file being inserted.
            speaker_id (int): LibriSpeech speaker ID for the current entry.
        
        Returns:
            rttm_list (list): List of rttm entries
        """
        rttm_list = []
        new_start = start
        # look for split locations
        for i in range(len(self._words)):
            if self._words[i] == "" and i != 0 and i != len(self._words) - 1:
                silence_length = self._alignments[i] - self._alignments[i - 1]
                if (
                    silence_length > 2 * self._params.data_simulator.session_params.split_buffer
                ):  # split utterance on silence
                    new_end = start + self._alignments[i - 1] + self._params.data_simulator.session_params.split_buffer
                    t_stt = float(round(new_start, self._params.data_simulator.outputs.output_precision))
                    t_end = float(round(new_end, self._params.data_simulator.outputs.output_precision))
                    rttm_list.append(f"{t_stt} {t_end} {speaker_id}")
                    new_start = start + self._alignments[i] - self._params.data_simulator.session_params.split_buffer

        t_stt = float(round(new_start, self._params.data_simulator.outputs.output_precision))
        t_end = float(round(end, self._params.data_simulator.outputs.output_precision))
        rttm_list.append(f"{t_stt} {t_end} {speaker_id}")
        return rttm_list

    def _create_new_json_entry(
        self, wav_filename: str, start: int, length: int, speaker_id: int, rttm_filepath: str, ctm_filepath: str
    ) -> dict:
        """
        Create new JSON entries (to write to output json file).

        Args:
            wav_filename (str): Output wav filepath.
            start (int): Current start of the audio file being inserted.
            length (int): Length of the audio file being inserted.
            speaker_id (int): LibriSpeech speaker ID for the current entry.
            rttm_filepath (str): Output rttm filepath.
            ctm_filepath (str): Output ctm filepath.
        
        Returns:
            dict (dict): JSON entry
        """
        start = float(round(start, self._params.data_simulator.outputs.output_precision))
        length = float(round(length, self._params.data_simulator.outputs.output_precision))
        meta = {
            "audio_filepath": wav_filename,
            "offset": start,
            "duration": length,
            "label": speaker_id,
            "text": self._text,
            "num_speakers": self._params.data_simulator.session_config.num_speakers,
            "rttm_filepath": rttm_filepath,
            "ctm_filepath": ctm_filepath,
            "uem_filepath": None,
        }
        return meta

    def _create_new_ctm_entry(self, session_name: str, speaker_id: int, start: int) -> List[str]:
        """
        Create new CTM entry (to write to output ctm file)

        Args:
            session_name (str): Current session name.
            start (int): Current start of the audio file being inserted.
            speaker_id (int): LibriSpeech speaker ID for the current entry.
        Returns:
            arr (list): List of ctm entries
        """
        arr = []
        start = float(round(start, self._params.data_simulator.outputs.output_precision))
        for i in range(len(self._words)):
            word = self._words[i]
            if (
                word != ""
            ):  # note that using the current alignments the first word is always empty, so there is no error from indexing the array with i-1
                prev_align = 0 if i == 0 else self._alignments[i - 1]
                align1 = float(round(prev_align + start, self._params.data_simulator.outputs.output_precision))
                align2 = float(
                    round(self._alignments[i] - prev_align, self._params.data_simulator.outputs.output_precision,)
                )
                text = f"{session_name} {speaker_id} {align1} {align2} {word} 0\n"
                arr.append((align1, text))
        return arr

    def create_base_manifest_ds(self) -> str:
        """
        Create base diarization manifest file for online data simulation.

        Returns:
            self.base_manifest_filepath (str): Path to manifest file
        """
        basepath = self._params.data_simulator.outputs.output_dir
        wav_path = os.path.join(basepath, 'synthetic_wav.list')
        text_path = os.path.join(basepath, 'synthetic_txt.list')
        rttm_path = os.path.join(basepath, 'synthetic_rttm.list')
        ctm_path = os.path.join(basepath, 'synthetic_ctm.list')
        manifest_filepath = os.path.join(basepath, 'base_manifest.json')

        create_manifest(
            wav_path,
            manifest_filepath,
            text_path=text_path,
            rttm_path=rttm_path,
            ctm_path=ctm_path,
            add_duration=False,
        )

        self.base_manifest_filepath = manifest_filepath
        return self.base_manifest_filepath

    def create_segment_manifest_ds(self) -> str:
        """
        Create segmented diarization manifest file for online data simulation.

        Returns:
            self.segment_manifest_filepath (str): Path to manifest file
        """
        basepath = self._params.data_simulator.outputs.output_dir
        output_manifest_filepath = os.path.join(basepath, 'segment_manifest.json')
        input_manifest_filepath = self.base_manifest_filepath
        window = self._params.data_simulator.segment_manifest.window
        shift = self._params.data_simulator.segment_manifest.shift
        step_count = self._params.data_simulator.segment_manifest.step_count
        deci = self._params.data_simulator.segment_manifest.deci

        create_segment_manifest(input_manifest_filepath, output_manifest_filepath, window, shift, step_count, deci)

        self.segment_manifest_filepath = output_manifest_filepath
        return self.segment_manifest_filepath

    def _generate_session(
<<<<<<< HEAD
        self, 
        idx: int, 
        basepath: str, 
        filename: str, 
        speaker_ids: List[str], 
        speaker_wav_align_map: Dict[str, list], 
        noise_samples: list,
        device: torch.device,
        enforce_counter: int = 2
=======
        self,
        idx: int,
        basepath: str,
        filename: str,
        speaker_ids: List[str],
        spk_wav_alignment_dict: Dict[str, list],
        noise_samples: list,
        enforce_counter: int = 2,
>>>>>>> afe1dfa4
    ):
        """
        _generate_session function without RIR simulation.
        Generate a multispeaker audio session and corresponding label files.

        Args:
            idx (int): Index for current session (out of total number of sessions).
            basepath (str): Path to output directory.
            filename (str): Filename for output files.
            speaker_ids (list): List of speaker IDs that will be used in this session.
            speaker_wav_align_map (dict): Dictionary containing speaker IDs and their corresponding wav filepath and alignments.
            noise_samples (list): List of randomly sampled noise source files that will be used for generating this session.
            device (torch.device): Device to use for generating this session.
            enforce_counter (int): In enforcement mode, dominance is increased by a factor of enforce_counter for unrepresented speakers
        """
        self._device = device
        speaker_dominance = self._get_speaker_dominance()  # randomly determine speaker dominance
        base_speaker_dominance = np.copy(speaker_dominance)
        self._set_speaker_volume()

        running_len_sample_count, prev_len_sample_count = 0, 0
        prev_speaker = None
        rttm_list, json_list, ctm_list = [], [], []
        self._noise_samples = noise_samples
        self._furthest_sample = [0 for n in range(self._params.data_simulator.session_config.num_speakers)]
        self._missing_overlap = 0

        # hold enforce until all speakers have spoken
        enforce_time = np.random.uniform(
            self._params.data_simulator.speaker_enforcement.enforce_time[0],
            self._params.data_simulator.speaker_enforcement.enforce_time[1],
        )
        enforce = self._params.data_simulator.speaker_enforcement.enforce_num_speakers

        session_len_sample_count = int(
            (self._params.data_simulator.session_config.session_length * self._params.data_simulator.sr)
        )
        array = torch.zeros(session_len_sample_count).to(self._device)
        is_speech = torch.zeros(session_len_sample_count).to(self._device)

        while running_len_sample_count < session_len_sample_count or enforce:
            # enforce num_speakers
            if running_len_sample_count > enforce_time * session_len_sample_count and enforce:
                speaker_dominance, enforce = self._increase_speaker_dominance(base_speaker_dominance, enforce_counter)
                if enforce:
                    enforce_counter += 1

            # select speaker
            speaker_turn = self._get_next_speaker(prev_speaker, speaker_dominance)

            # build sentence (only add if remaining length >  specific time)
            max_samples_in_sentence = session_len_sample_count - running_len_sample_count
            if enforce:
                max_samples_in_sentence = float('inf')
            elif (
                max_samples_in_sentence
                < self._params.data_simulator.session_params.end_buffer * self._params.data_simulator.sr
            ):
                break

            self._build_sentence(speaker_turn, speaker_ids, speaker_wav_align_map, max_samples_in_sentence)

            length = len(self._sentence)
            start = self._add_silence_or_overlap(
                speaker_turn,
                prev_speaker,
                running_len_sample_count,
                length,
                session_len_sample_count,
                prev_len_sample_count,
                enforce,
            )
            end = start + length
            if end > len(array):  # only occurs in enforce mode
                array = torch.nn.functional.pad(array, (0, end - len(array)))
                is_speech = torch.nn.functional.pad(is_speech, (0, end - len(is_speech)))
            array[start:end] += self._sentence
            is_speech[start:end] = 1

            # build entries for output files
            new_rttm_entries = self._create_new_rttm_entry(
                start / self._params.data_simulator.sr, end / self._params.data_simulator.sr, speaker_ids[speaker_turn]
            )
            for entry in new_rttm_entries:
                rttm_list.append(entry)
            new_json_entry = self._create_new_json_entry(
                os.path.join(basepath, filename + '.wav'),
                start / self._params.data_simulator.sr,
                length / self._params.data_simulator.sr,
                speaker_ids[speaker_turn],
                os.path.join(basepath, filename + '.rttm'),
                os.path.join(basepath, filename + '.ctm'),
            )
            json_list.append(new_json_entry)
            new_ctm_entries = self._create_new_ctm_entry(
                filename, speaker_ids[speaker_turn], start / self._params.data_simulator.sr
            )
            for entry in new_ctm_entries:
                ctm_list.append(entry)

            running_len_sample_count = np.maximum(running_len_sample_count, end)
            self._furthest_sample[speaker_turn] = running_len_sample_count
            prev_speaker = speaker_turn
            prev_len_sample_count = length

        # background noise augmentation
        if self._params.data_simulator.background_noise.add_bg:
            if len(self._noise_samples) > 0:
                avg_power_array = torch.mean(array[is_speech == 1] ** 2)
                bg = self._get_background(len(array), avg_power_array)
                array += bg
            else:
                raise ValueError('No background noise samples found in self._noise_samples.')

        array = array / (1.0 * torch.max(torch.abs(array)))  # normalize wav file to avoid clipping
        if torch.is_tensor(array):
            array = array.cpu().numpy()
        sf.write(os.path.join(basepath, filename + '.wav'), array, self._params.data_simulator.sr)
        labels_to_rttmfile(rttm_list, filename, self._params.data_simulator.outputs.output_dir)
        write_manifest(os.path.join(basepath, filename + '.json'), json_list)
        write_ctm(os.path.join(basepath, filename + '.ctm'), ctm_list)
        write_text(os.path.join(basepath, filename + '.txt'), ctm_list)

        del array
        self.clean_up()
        return basepath, filename

    def generate_sessions(self, random_seed: int = None):
        """
        Generate several multispeaker audio sessions and corresponding list files.
        """
        logging.info(f"Generating Diarization Sessions")
        if random_seed is None:
            random_seed = self._params.data_simulator.random_seed
        np.random.seed(random_seed)
        output_dir = self._params.data_simulator.outputs.output_dir

        # delete output directory if it exists or throw warning
        if os.path.isdir(output_dir) and os.listdir(output_dir):
            if self._params.data_simulator.outputs.overwrite_output:
                if os.path.exists(output_dir):
                    shutil.rmtree(output_dir)
                os.mkdir(output_dir)
            else:
                raise Exception("Output directory is nonempty and overwrite_output = false")
        elif not os.path.isdir(output_dir):
            os.mkdir(output_dir)

        # only add root if paths are relative
        if not os.path.isabs(output_dir):
            ROOT = os.getcwd()
            basepath = os.path.join(ROOT, output_dir)
        else:
            basepath = output_dir

        source_noise_manifest = read_manifest(self._params.data_simulator.background_noise.background_manifest)

        wavlist = open(os.path.join(basepath, "synthetic_wav.list"), "w")
        rttmlist = open(os.path.join(basepath, "synthetic_rttm.list"), "w")
        jsonlist = open(os.path.join(basepath, "synthetic_json.list"), "w")
        ctmlist = open(os.path.join(basepath, "synthetic_ctm.list"), "w")
        textlist = open(os.path.join(basepath, "synthetic_txt.list"), "w")
        num_workers = self._params.get("num_workers", 1)
        tp = concurrent.futures.ProcessPoolExecutor(max_workers=self._params.get("num_workers", 1))
        futures = []

        num_sessions = self._params.data_simulator.session_config.num_sessions
        queue = []

        # add radomly sampled arguments to a list(queue) for multiprocessing
        for sess_idx in range(num_sessions):
            filename = self._params.data_simulator.outputs.output_filename + f"_{sess_idx}"
            speaker_ids = self._get_speaker_ids()
            speaker_wav_align_map = self._get_speaker_samples(speaker_ids)
            noise_samples = self._sample_noise_manifest(source_noise_manifest)
            if torch.cuda.is_available():
                device = torch.device(f"cuda:{sess_idx % torch.cuda.device_count()}")
            else:
                device = self._device
            queue.append((sess_idx, basepath, filename, speaker_ids, speaker_wav_align_map, noise_samples, device))

        # for multiprocessing speed, we avoid loading potentially huge manifest list and speaker sample files into each process.
        if num_workers > 1:
            self._manifest = None
            self._speaker_samples = None

        for sess_idx in range(num_sessions):
            self._furthest_sample = [0 for n in range(self._params.data_simulator.session_config.num_speakers)]
            self._missing_overlap = 0
            self._audio_read_buffer_dict = {}
            if num_workers > 1:
                futures.append(tp.submit(self._generate_session, *queue[sess_idx]))
            else:
                futures.append(queue[sess_idx])

        if num_workers > 1:
            generator = concurrent.futures.as_completed(futures)
        else:
            generator = futures

        for future in tqdm(generator, desc="Waiting for generators to finish", unit="jobs", total=len(futures)):
            if num_workers > 1:
                basepath, filename = future.result()
            else:
                self._noise_samples = self._sample_noise_manifest(source_noise_manifest)
                basepath, filename = self._generate_session(*future)

            wavlist.write(os.path.join(basepath, filename + '.wav\n'))
            rttmlist.write(os.path.join(basepath, filename + '.rttm\n'))
            jsonlist.write(os.path.join(basepath, filename + '.json\n'))
            ctmlist.write(os.path.join(basepath, filename + '.ctm\n'))
            textlist.write(os.path.join(basepath, filename + '.txt\n'))

            # throw warning if number of speakers is less than requested
            num_missing = 0
            for k in range(len(self._furthest_sample)):
                if self._furthest_sample[k] == 0:
                    num_missing += 1
            if num_missing != 0:
                warnings.warn(
                    f"{self._params.data_simulator.session_config.num_speakers-num_missing} speakers were included in the clip instead of the requested amount of {self._params.data_simulator.session_config.num_speakers}"
                )

        tp.shutdown()

        wavlist.close()
        rttmlist.close()
        jsonlist.close()
        ctmlist.close()
        textlist.close()

        logging.info(f"Data simulation has been completed, results saved at: {basepath}")


class RIRMultiSpeakerSimulator(MultiSpeakerSimulator):
    """
    RIR Augmented Multispeaker Audio Session Simulator - simulates multispeaker audio sessions using single-speaker 
    audio files and corresponding word alignments, as well as simulated RIRs for augmentation.

    Args:
        cfg: OmegaConf configuration loaded from yaml file.

    Parameters (in addition to the base MultiSpeakerSimulator parameters):
    rir_generation:
      use_rir (bool): Whether to generate synthetic RIR
      toolkit (str): Which toolkit to use ("pyroomacoustics", "gpuRIR")
      room_config:
        room_sz (list): Size of the shoebox room environment (1d array for specific, 2d array for random range to be 
                        sampled from)
        pos_src (list): Positions of the speakers in the simulated room environment (2d array for specific, 3d array 
                        for random ranges to be sampled from)
        noise_src_pos (list): Position in room for the ambient background noise source
      mic_config:
        num_channels (int): Number of output audio channels
        pos_rcv (list): Microphone positions in the simulated room environment (1d/2d array for specific, 2d/3d array 
                        for range assuming num_channels is 1/2+)
        orV_rcv (list or null): Microphone orientations (needed for non-omnidirectional microphones)
        mic_pattern (str): Microphone type ("omni" - omnidirectional) - currently only omnidirectional microphones are 
                           supported for pyroomacoustics
      absorbtion_params: (Note that only `T60` is used for pyroomacoustics simulations)
        abs_weights (list): Absorption coefficient ratios for each surface
        T60 (float): Room reverberation time (`T60` is the time it takes for the RIR to decay by 60DB)
        att_diff (float): Starting attenuation (if this is different than att_max, the diffuse reverberation model is
                          used by gpuRIR)
        att_max (float): End attenuation when using the diffuse reverberation model (gpuRIR)
    """

    def __init__(self, cfg):
        super().__init__(cfg)
        self._check_args_rir()

    def _check_args_rir(self):
        """
        Checks RIR YAML arguments to ensure they are within valid ranges
        """

        if not (self._params.data_simulator.rir_generation.toolkit in ['pyroomacoustics', 'gpuRIR']):
            raise Exception("Toolkit must be pyroomacoustics or gpuRIR")
        if self._params.data_simulator.rir_generation.toolkit == 'pyroomacoustics' and not PRA:
            raise ImportError("pyroomacoustics should be installed to run this simulator with RIR augmentation")

        if self._params.data_simulator.rir_generation.toolkit == 'gpuRIR' and not GPURIR:
            raise ImportError("gpuRIR should be installed to run this simulator with RIR augmentation")

        if len(self._params.data_simulator.rir_generation.room_config.room_sz) != 3:
            raise Exception("Incorrect room dimensions provided")
        if self._params.data_simulator.rir_generation.mic_config.num_channels == 0:
            raise Exception("Number of channels should be greater or equal to 1")
        if len(self._params.data_simulator.rir_generation.room_config.pos_src) < 2:
            raise Exception("Less than 2 provided source positions")
        for sublist in self._params.data_simulator.rir_generation.room_config.pos_src:
            if len(sublist) != 3:
                raise Exception("Three coordinates must be provided for sources positions")
        if len(self._params.data_simulator.rir_generation.mic_config.pos_rcv) == 0:
            raise Exception("No provided mic positions")
        for sublist in self._params.data_simulator.rir_generation.room_config.pos_src:
            if len(sublist) != 3:
                raise Exception("Three coordinates must be provided for mic positions")

        if self._params.data_simulator.session_config.num_speakers != len(
            self._params.data_simulator.rir_generation.room_config.pos_src
        ):
            raise Exception("Number of speakers is not equal to the number of provided source positions")
        if self._params.data_simulator.rir_generation.mic_config.num_channels != len(
            self._params.data_simulator.rir_generation.mic_config.pos_rcv
        ):
            raise Exception("Number of channels is not equal to the number of provided microphone positions")

        if (
            not self._params.data_simulator.rir_generation.mic_config.orV_rcv
            and self._params.data_simulator.rir_generation.mic_config.mic_pattern != 'omni'
        ):
            raise Exception("Microphone orientations must be provided if mic_pattern != omni")
        if self._params.data_simulator.rir_generation.mic_config.orV_rcv is not None:
            if len(self._params.data_simulator.rir_generation.mic_config.orV_rcv) != len(
                self._params.data_simulator.rir_generation.mic_config.pos_rcv
            ):
                raise Exception("A different number of microphone orientations and microphone positions were provided")
            for sublist in self._params.data_simulator.rir_generation.mic_config.orV_rcv:
                if len(sublist) != 3:
                    raise Exception("Three coordinates must be provided for orientations")

    def _generate_rir_gpuRIR(self):
        """
        Create simulated RIR using the gpuRIR library

        Returns:
            RIR (tensor): Generated RIR
            RIR_pad (int): Length of padding added when convolving the RIR with an audio file
        """
        room_sz_tmp = np.array(self._params.data_simulator.rir_generation.room_config.room_sz)
        if room_sz_tmp.ndim == 2:  # randomize
            room_sz = np.zeros(room_sz_tmp.shape[0])
            for i in range(room_sz_tmp.shape[0]):
                room_sz[i] = np.random.uniform(room_sz_tmp[i, 0], room_sz_tmp[i, 1])
        else:
            room_sz = room_sz_tmp

        pos_src_tmp = np.array(self._params.data_simulator.rir_generation.room_config.pos_src)
        if pos_src_tmp.ndim == 3:  # randomize
            pos_src = np.zeros((pos_src_tmp.shape[0], pos_src_tmp.shape[1]))
            for i in range(pos_src_tmp.shape[0]):
                for j in range(pos_src_tmp.shape[1]):
                    pos_src[i] = np.random.uniform(pos_src_tmp[i, j, 0], pos_src_tmp[i, j, 1])
        else:
            pos_src = pos_src_tmp

        if self._params.data_simulator.background_noise.add_bg:
            pos_src = np.vstack((pos_src, self._params.data_simulator.rir_generation.room_config.noise_src_pos))

        mic_pos_tmp = np.array(self._params.data_simulator.rir_generation.mic_config.pos_rcv)
        if mic_pos_tmp.ndim == 3:  # randomize
            mic_pos = np.zeros((mic_pos_tmp.shape[0], mic_pos_tmp.shape[1]))
            for i in range(mic_pos_tmp.shape[0]):
                for j in range(mic_pos_tmp.shape[1]):
                    mic_pos[i] = np.random.uniform(mic_pos_tmp[i, j, 0], mic_pos_tmp[i, j, 1])
        else:
            mic_pos = mic_pos_tmp

        orV_rcv = self._params.data_simulator.rir_generation.mic_config.orV_rcv
        if orV_rcv:  # not needed for omni mics
            orV_rcv = np.array(orV_rcv)
        mic_pattern = self._params.data_simulator.rir_generation.mic_config.mic_pattern
        abs_weights = self._params.data_simulator.rir_generation.absorbtion_params.abs_weights
        T60 = self._params.data_simulator.rir_generation.absorbtion_params.T60
        att_diff = self._params.data_simulator.rir_generation.absorbtion_params.att_diff
        att_max = self._params.data_simulator.rir_generation.absorbtion_params.att_max
        sr = self._params.data_simulator.sr

        beta = beta_SabineEstimation(room_sz, T60, abs_weights=abs_weights)  # Reflection coefficients
        Tdiff = att2t_SabineEstimator(att_diff, T60)  # Time to start the diffuse reverberation model [s]
        Tmax = att2t_SabineEstimator(att_max, T60)  # Time to stop the simulation [s]
        nb_img = t2n(Tdiff, room_sz)  # Number of image sources in each dimension
        RIR = simulateRIR(
            room_sz, beta, pos_src, mic_pos, nb_img, Tmax, sr, Tdiff=Tdiff, orV_rcv=orV_rcv, mic_pattern=mic_pattern
        )
        RIR_pad = RIR.shape[2] - 1
        return RIR, RIR_pad

    def _generate_rir_pyroomacoustics(self)-> Tuple[torch.Tensor, int]:
        """
        Create simulated RIR using the pyroomacoustics library

        Returns:
            RIR (tensor): Generated RIR
            RIR_pad (int): Length of padding added when convolving the RIR with an audio file
        """

        rt60 = self._params.data_simulator.rir_generation.absorbtion_params.T60  # The desired reverberation time
        sr = self._params.data_simulator.sr

        room_sz_tmp = np.array(self._params.data_simulator.rir_generation.room_config.room_sz)
        if room_sz_tmp.ndim == 2:  # randomize
            room_sz = np.zeros(room_sz_tmp.shape[0])
            for i in range(room_sz_tmp.shape[0]):
                room_sz[i] = np.random.uniform(room_sz_tmp[i, 0], room_sz_tmp[i, 1])
        else:
            room_sz = room_sz_tmp

        pos_src_tmp = np.array(self._params.data_simulator.rir_generation.room_config.pos_src)
        if pos_src_tmp.ndim == 3:  # randomize
            pos_src = np.zeros((pos_src_tmp.shape[0], pos_src_tmp.shape[1]))
            for i in range(pos_src_tmp.shape[0]):
                for j in range(pos_src_tmp.shape[1]):
                    pos_src[i] = np.random.uniform(pos_src_tmp[i, j, 0], pos_src_tmp[i, j, 1])
        else:
            pos_src = pos_src_tmp

        # We invert Sabine's formula to obtain the parameters for the ISM simulator
        e_absorption, max_order = pra.inverse_sabine(rt60, room_sz)
        room = pra.ShoeBox(room_sz, fs=sr, materials=pra.Material(e_absorption), max_order=max_order)

        if self._params.data_simulator.background_noise.add_bg:
            pos_src = np.vstack((pos_src, self._params.data_simulator.rir_generation.room_config.noise_src_pos))
        for pos in pos_src:
            room.add_source(pos)

        # currently only supports omnidirectional microphones
        mic_pattern = self._params.data_simulator.rir_generation.mic_config.mic_pattern
        if self._params.data_simulator.rir_generation.mic_config.mic_pattern == 'omni':
            mic_pattern = DirectivityPattern.OMNI
            dir_vec = DirectionVector(azimuth=0, colatitude=90, degrees=True)
        dir_obj = CardioidFamily(orientation=dir_vec, pattern_enum=mic_pattern,)

        mic_pos_tmp = np.array(self._params.data_simulator.rir_generation.mic_config.pos_rcv)
        if mic_pos_tmp.ndim == 3:  # randomize
            mic_pos = np.zeros((mic_pos_tmp.shape[0], mic_pos_tmp.shape[1]))
            for i in range(mic_pos_tmp.shape[0]):
                for j in range(mic_pos_tmp.shape[1]):
                    mic_pos[i] = np.random.uniform(mic_pos_tmp[i, j, 0], mic_pos_tmp[i, j, 1])
        else:
            mic_pos = mic_pos_tmp

        room.add_microphone_array(mic_pos.T, directivity=dir_obj)

        room.compute_rir()
        rir_pad = 0
        for channel in room.rir:
            for pos in channel:
                if pos.shape[0] - 1 > rir_pad:
                    rir_pad = pos.shape[0] - 1
        return room.rir, rir_pad

    def _convolve_rir(self, input, speaker_turn: int, RIR: torch.Tensor) -> Tuple[list, int]:
        """
        Augment one sentence (or background noise segment) using a synthetic RIR.

        Args:
            input (torch.tensor): Input audio.
            speaker_turn (int): Current speaker turn.
            RIR (torch.tensor): Room Impulse Response.
        Returns:
            output_sound (list): List of tensors containing augmented audio
            length (int): Length of output audio channels (or of the longest if they have different lengths)
        """
        output_sound = []
        length = 0
        for channel in range(self._params.data_simulator.rir_generation.mic_config.num_channels):
            if self._params.data_simulator.rir_generation.toolkit == 'gpuRIR':
                out_channel = convolve(input, RIR[speaker_turn, channel, : len(input)]).tolist()
            elif self._params.data_simulator.rir_generation.toolkit == 'pyroomacoustics':
                out_channel = convolve(input, RIR[channel][speaker_turn][: len(input)]).tolist()
            if len(out_channel) > length:
                length = len(out_channel)
            output_sound.append(torch.tensor(out_channel))
        return output_sound, length

    def _generate_session(
<<<<<<< HEAD
        self, 
        idx: int, 
        basepath: str, 
        filename: str, 
        speaker_ids: list, 
        speaker_wav_align_map: dict, 
        noise_samples: list, 
        device: torch.device,
        enforce_counter: int = 2
=======
        self,
        idx: int,
        basepath: str,
        filename: str,
        speaker_ids: list,
        spk_wav_alignment_dict: dict,
        noise_samples: list,
        enforce_counter: int = 2,
>>>>>>> afe1dfa4
    ):
        """
        Generate a multispeaker audio session and corresponding label files.

        Args:
            idx (int): Index for current session (out of total number of sessions).
            basepath (str): Path to output directory.
            filename (str): Filename for output files.
            speaker_ids (list): List of speaker IDs that will be used in this session.
            speaker_wav_align_map (dict): Dictionary containing speaker IDs and their corresponding wav filepath and alignments.
            noise_samples (list): List of randomly sampled noise source files that will be used for generating this session.
            device (torch.device): Device to use for generating this session.
            enforce_counter (int): In enforcement mode, dominance is increased by a factor of enforce_counter for unrepresented speakers
        """
        self._device = device
        speaker_dominance = self._get_speaker_dominance()  # randomly determine speaker dominance
        base_speaker_dominance = np.copy(speaker_dominance)
        self._set_speaker_volume()

        running_len_sample_count, prev_len_sample_count = 0, 0  # starting point for each sentence
        prev_speaker = None
        rttm_list, json_list, ctm_list = [], [], []
        self._noise_samples = noise_samples
        self._furthest_sample = [0 for n in range(self._params.data_simulator.session_config.num_speakers)]
        self._missing_overlap = 0

        # Room Impulse Response Generation (performed once per batch of sessions)
        if self._params.data_simulator.rir_generation.toolkit == 'gpuRIR':
            RIR, RIR_pad = self._generate_rir_gpuRIR()
        elif self._params.data_simulator.rir_generation.toolkit == 'pyroomacoustics':
            RIR, RIR_pad = self._generate_rir_pyroomacoustics()
        else:
            raise Exception("Toolkit must be pyroomacoustics or gpuRIR")

        # hold enforce until all speakers have spoken
        enforce_time = np.random.uniform(
            self._params.data_simulator.speaker_enforcement.enforce_time[0],
            self._params.data_simulator.speaker_enforcement.enforce_time[1],
        )
        enforce = self._params.data_simulator.speaker_enforcement.enforce_num_speakers

        session_len_sample_count = int(
            (self._params.data_simulator.session_config.session_length * self._params.data_simulator.sr)
        )
        array = torch.zeros(
            (session_len_sample_count, self._params.data_simulator.rir_generation.mic_config.num_channels)
        )
        is_speech = torch.zeros(session_len_sample_count)

        while running_len_sample_count < session_len_sample_count or enforce:
            # enforce num_speakers
            if running_len_sample_count > enforce_time * session_len_sample_count and enforce:
                speaker_dominance, enforce = self._increase_speaker_dominance(base_speaker_dominance, enforce_counter)
                if enforce:
                    enforce_counter += 1

            # select speaker
            speaker_turn = self._get_next_speaker(prev_speaker, speaker_dominance)

            # build sentence (only add if remaining length >  specific time)
            max_samples_in_sentence = (
                session_len_sample_count - running_len_sample_count - RIR_pad
            )  # sentence will be RIR_len - 1 longer than the audio was pre-augmentation
            if enforce:
                max_samples_in_sentence = float('inf')
            elif (
                max_samples_in_sentence
                < self._params.data_simulator.session_params.end_buffer * self._params.data_simulator.sr
            ):
                break
            self._build_sentence(speaker_turn, speaker_ids, speaker_wav_align_map, max_samples_in_sentence)
            augmented_sentence, length = self._convolve_rir(self._sentence, speaker_turn, RIR)

            start = self._add_silence_or_overlap(
                speaker_turn,
                prev_speaker,
                running_len_sample_count,
                length,
                session_len_sample_count,
                prev_len_sample_count,
                enforce,
            )
            end = start + length
            if end > len(array):
                array = torch.nn.functional.pad(array, (0, 0, 0, end - len(array)))
                is_speech = torch.nn.functional.pad(is_speech, (0, end - len(is_speech)))

            is_speech[start:end] = 1

            for channel in range(self._params.data_simulator.rir_generation.mic_config.num_channels):
                len_ch = len(augmented_sentence[channel])  # accounts for how channels are slightly different lengths
                array[start : start + len_ch, channel] += augmented_sentence[channel]

            # build entries for output files
            new_rttm_entries = self._create_new_rttm_entry(
                start / self._params.data_simulator.sr, end / self._params.data_simulator.sr, speaker_ids[speaker_turn]
            )
            for entry in new_rttm_entries:
                rttm_list.append(entry)
            new_json_entry = self._create_new_json_entry(
                os.path.join(basepath, filename + '.wav'),
                start / self._params.data_simulator.sr,
                length / self._params.data_simulator.sr,
                speaker_ids[speaker_turn],
                os.path.join(basepath, filename + '.rttm'),
                os.path.join(basepath, filename + '.ctm'),
            )
            json_list.append(new_json_entry)
            new_ctm_entries = self._create_new_ctm_entry(
                filename, speaker_ids[speaker_turn], start / self._params.data_simulator.sr
            )
            for entry in new_ctm_entries:
                ctm_list.append(entry)

            running_len_sample_count = np.maximum(running_len_sample_count, end)
            self._furthest_sample[speaker_turn] = running_len_sample_count
            prev_speaker = speaker_turn
            prev_len_sample_count = length

        # background noise augmentation
        if self._params.data_simulator.background_noise.add_bg:
            avg_power_array = torch.mean(array[is_speech == 1] ** 2)
            length = array.shape[0]
            bg = self._get_background(length, avg_power_array)
            augmented_bg, _ = self._convolve_rir(bg, -1, RIR)
            for channel in range(self._params.data_simulator.rir_generation.mic_config.num_channels):
                array[:, channel] += augmented_bg[channel][:length]

        array = array / (1.0 * torch.max(torch.abs(array)))  # normalize wav file to avoid clipping
        sf.write(os.path.join(basepath, filename + '.wav'), array, self._params.data_simulator.sr)
        labels_to_rttmfile(rttm_list, filename, self._params.data_simulator.outputs.output_dir)
        write_manifest(os.path.join(basepath, filename + '.json'), json_list)
        write_ctm(os.path.join(basepath, filename + '.ctm'), ctm_list)
        write_text(os.path.join(basepath, filename + '.txt'), ctm_list)
        del array
        self.clean_up()
        return basepath, filename


def check_angle(key: str, val: Union[float, Iterable[float]]) -> bool:
    """Check if the angle value is within the expected range. Input
    values are in degrees.

    Note:
        azimuth: angle between a projection on the horizontal (xy) plane and
                positive x axis. Increases counter-clockwise. Range: [-180, 180].
        elevation: angle between a vector an its projection on the horizontal (xy) plane.
                Positive above, negative below, i.e., north=+90, south=-90. Range: [-90, 90]
        yaw: rotation around the z axis. Defined accoding to right-hand rule.
            Range: [-180, 180]
        pitch: rotation around the yʹ axis. Defined accoding to right-hand rule.
            Range: [-90, 90]
        roll: rotation around the xʺ axis. Defined accoding to right-hand rule.
            Range: [-180, 180]

    Args:
        key: angle type
        val: values in degrees

    Returns:
        True if all values are within the expected range.
    """
    if np.isscalar(val):
        min_val = max_val = val
    else:
        min_val = min(val)
        max_val = max(val)

    if key == 'azimuth' and -180 <= min_val <= max_val <= 180:
        return True
    if key == 'elevation' and -90 <= min_val <= max_val <= 90:
        return True
    if key == 'yaw' and -180 <= min_val <= max_val <= 180:
        return True
    if key == 'pitch' and -90 <= min_val <= max_val <= 90:
        return True
    if key == 'roll' and -180 <= min_val <= max_val <= 180:
        return True

    raise ValueError(f'Invalid value for angle {key} = {val}')


def wrap_to_180(angle: float) -> float:
    """Wrap an angle to range ±180 degrees.

    Args:
        angle: angle in degrees

    Returns:
        Angle in degrees wrapped to ±180 degrees.
    """
    return angle - np.floor(angle / 360 + 1 / 2) * 360


class ArrayGeometry(object):
    """A class to simplify handling of array geometry.
    
    Supports translation and rotation of the array and calculation of
    spherical coordinates of a given point relative to the internal
    coordinate system of the array.

    Args:
        mic_positions: 3D coordinates, with shape (num_mics, 3)
        center: optional position of the center of the array. Defaults to the average of the coordinates.
        internal_cs: internal coordinate system for the array relative to the global coordinate system.
                    Defaults to (x, y, z), and is rotated with the array.
    """

    def __init__(
        self,
        mic_positions: Union[np.ndarray, List],
        center: Optional[np.ndarray] = None,
        internal_cs: Optional[np.ndarray] = None,
    ):
        if isinstance(mic_positions, Iterable):
            mic_positions = np.array(mic_positions)

        if not mic_positions.ndim == 2:
            raise ValueError(
                f'Expecting a 2D array specifying mic positions, but received {mic_positions.ndim}-dim array'
            )

        if not mic_positions.shape[1] == 3:
            raise ValueError(f'Expecting 3D positions, but received {mic_positions.shape[1]}-dim positions')

        mic_positions_center = np.mean(mic_positions, axis=0)
        self.centered_positions = mic_positions - mic_positions_center
        self.center = mic_positions_center if center is None else center

        # Internal coordinate system
        if internal_cs is None:
            # Initially aligned with the global
            self.internal_cs = np.eye(3)
        else:
            self.internal_cs = internal_cs

    @property
    def num_mics(self):
        """Return the number of microphones for the current array.
        """
        return self.centered_positions.shape[0]

    @property
    def positions(self):
        """Absolute positions of the microphones.
        """
        return self.centered_positions + self.center

    @property
    def internal_positions(self):
        """Positions in the internal coordinate system.
        """
        return np.matmul(self.centered_positions, self.internal_cs.T)

    @property
    def radius(self):
        """Radius of the array, relative to the center.
        """
        return max(np.linalg.norm(self.centered_positions, axis=1))

    @staticmethod
    def get_rotation(yaw: float = 0, pitch: float = 0, roll: float = 0) -> Rotation:
        """Get a Rotation object for given angles.

        All angles are defined according to the right-hand rule.

        Args:
            yaw: rotation around the z axis
            pitch: rotation around the yʹ axis
            roll: rotation around the xʺ axis

        Returns:
            A rotation object constructed using the provided angles.
        """
        check_angle('yaw', yaw)
        check_angle('pitch', pitch)
        check_angle('roll', roll)

        return Rotation.from_euler('ZYX', [yaw, pitch, roll], degrees=True)

    def translate(self, to: np.ndarray):
        """Translate the array center to a new point.

        Translation does not change the centered positions or the internal coordinate system.

        Args:
            to: 3D point, shape (3,)
        """
        self.center = to

    def rotate(self, yaw: float = 0, pitch: float = 0, roll: float = 0):
        """Apply rotation on the mic array.

        This rotates the centered microphone positions and the internal
        coordinate system, it doesn't change the center of the array.

        All angles are defined according to the right-hand rule.
        For example, this means that a positive pitch will result in a rotation from z
        to x axis, which will result in a reduced elevation with respect to the global
        horizontal plane.

        Args:
            yaw: rotation around the z axis
            pitch: rotation around the yʹ axis
            roll: rotation around the xʺ axis
        """
        # construct rotation using TB angles
        rotation = self.get_rotation(yaw=yaw, pitch=pitch, roll=roll)

        # rotate centered positions
        self.centered_positions = rotation.apply(self.centered_positions)

        # apply the same transformation on the internal coordinate system
        self.internal_cs = rotation.apply(self.internal_cs)

    def new_rotated_array(self, yaw: float = 0, pitch: float = 0, roll: float = 0):
        """Create a new array by rotating this array.

        Args:
            yaw: rotation around the z axis
            pitch: rotation around the yʹ axis
            roll: rotation around the xʺ axis

        Returns:
            A new ArrayGeometry object constructed using the provided angles.
        """
        new_array = ArrayGeometry(mic_positions=self.positions, center=self.center, internal_cs=self.internal_cs)
        new_array.rotate(yaw=yaw, pitch=pitch, roll=roll)
        return new_array

    def spherical_relative_to_array(
        self, point: np.ndarray, use_internal_cs: bool = True
    ) -> Tuple[float, float, float]:
        """Return spherical coordinates of a point relative to the internal coordinate system.

        Args:
            point: 3D coordinate, shape (3,)
            use_internal_cs: Calculate position relative to the internal coordinate system.
                            If `False`, the positions will be calculated relative to the
                            external coordinate system centered at `self.center`.

        Returns:
            A tuple (distance, azimuth, elevation) relative to the mic array.
        """
        rel_position = point - self.center
        distance = np.linalg.norm(rel_position)

        if use_internal_cs:
            # transform from the absolute coordinate system to the internal coordinate system
            rel_position = np.matmul(self.internal_cs, rel_position)

        # get azimuth
        azimuth = np.arctan2(rel_position[1], rel_position[0]) / np.pi * 180
        # get elevation
        elevation = np.arcsin(rel_position[2] / distance) / np.pi * 180

        return distance, azimuth, elevation

    def __str__(self):
        with np.printoptions(precision=3, suppress=True):
            desc = f"{type(self)}:\ncenter =\n{self.center}\ncentered positions =\n{self.centered_positions}\nradius = \n{self.radius:.3}\nabsolute positions =\n{self.positions}\ninternal coordinate system =\n{self.internal_cs}\n\n"
        return desc

    def plot(self, elev=30, azim=-55, mic_size=25):
        """Plot microphone positions.

        Args:
            elev: elevation for the view of the plot
            azim: azimuth for the view of the plot
            mic_size: size of the microphone marker in the plot
        """
        fig = plt.figure()
        ax = fig.add_subplot(projection='3d')

        # show mic positions
        for m in range(self.num_mics):
            # show mic
            ax.scatter(
                self.positions[m, 0],
                self.positions[m, 1],
                self.positions[m, 2],
                marker='o',
                c='black',
                s=mic_size,
                depthshade=False,
            )
            # add label
            ax.text(self.positions[m, 0], self.positions[m, 1], self.positions[m, 2], str(m), c='red', zorder=10)

        # show the internal coordinate system
        ax.quiver(
            self.center[0],
            self.center[1],
            self.center[2],
            self.internal_cs[:, 0],
            self.internal_cs[:, 1],
            self.internal_cs[:, 2],
            length=self.radius,
            label='internal cs',
            normalize=False,
            linestyle=':',
            linewidth=1.0,
        )
        for dim, label in enumerate(['x′', 'y′', 'z′']):
            label_pos = self.center + self.radius * self.internal_cs[dim]
            ax.text(label_pos[0], label_pos[1], label_pos[2], label, tuple(self.internal_cs[dim]), c='blue')
        try:
            # Unfortunately, equal aspect ratio has been added very recently to Axes3D
            ax.set_aspect('equal')
        except NotImplementedError:
            logging.warning('Equal aspect ratio not supported by Axes3D')
        # Set view
        ax.view_init(elev=elev, azim=azim)
        # Set reasonable limits for all axes, even for the case of an unequal aspect ratio
        ax.set_xlim([self.center[0] - self.radius, self.center[0] + self.radius])
        ax.set_ylim([self.center[1] - self.radius, self.center[1] + self.radius])
        ax.set_zlim([self.center[2] - self.radius, self.center[2] + self.radius])

        ax.set_xlabel('x/m')
        ax.set_ylabel('y/m')
        ax.set_zlabel('z/m')
        ax.set_title('Microphone positions')
        ax.legend()
        plt.show()


def convert_placement_to_range(
    placement: Dict, room_dim: Iterable[float], object_radius: float = 0
) -> List[List[float]]:
    """Given a placement dictionary, return ranges for each dimension.

    Args:
        placement: dictionary containing x, y, height, and min_to_wall
        room_dim: dimensions of the room, shape (3,)
        object_radius: radius of the object to be placed

    Returns
        List with a range of values for each dimensions.
    """
    if not np.all(np.array(room_dim) > 0):
        raise ValueError(f'Room dimensions must be positive: {room_dim}')

    placement_range = [None] * 3
    min_to_wall = placement.get('min_to_wall', 0)

    if min_to_wall < 0:
        raise ValueError(f'Min distance to wall must be positive: {min_to_wall}')

    for idx, key in enumerate(['x', 'y', 'height']):
        # Room dimension
        dim = room_dim[idx]
        # Construct the range
        val = placement.get(key)
        if val is None:
            # No constrained specified on the coordinate of the mic center
            min_val, max_val = 0, dim
        elif np.isscalar(val):
            min_val = max_val = val
        else:
            if len(val) != 2:
                raise ValueError(f'Invalid value for placement for dim {idx}/{key}: {str(placement)}')
            min_val, max_val = val

        # Make sure the array is not too close to a wall
        min_val = max(min_val, min_to_wall + object_radius)
        max_val = min(max_val, dim - min_to_wall - object_radius)

        if min_val > max_val or min(min_val, max_val) < 0:
            raise ValueError(f'Invalid range dim {idx}/{key}: min={min_val}, max={max_val}')

        placement_range[idx] = [min_val, max_val]

    return placement_range


class RIRCorpusGenerator(object):
    """Creates a corpus of RIRs based on a defined configuration of rooms and microphone array.

    RIRs are generated using `generate` method.
    """

    def __init__(self, cfg: DictConfig):
        """
        Args:
            cfg: dictionary with parameters of the simulation
        """
        logging.info("Initialize RIRCorpusGenerator")
        self._cfg = cfg
        self.check_cfg()

    @property
    def cfg(self):
        """Property holding the internal config of the object.

        Note:
            Changes to this config are not reflected in the state of the object.
            Please create a new model with the updated config.
        """
        return self._cfg

    @property
    def sample_rate(self):
        return self._cfg.sample_rate

    @cfg.setter
    def cfg(self, cfg):
        """Property holding the internal config of the object.

        Note:
            Changes to this config are not reflected in the state of the object.
            Please create a new model with the updated config.
        """
        self._cfg = cfg

    def check_cfg(self):
        """
        Checks provided configuration to ensure it has the minimal required
        configuration the values are in a reasonable range.
        """
        # sample rate
        sample_rate = self.cfg.get('sample_rate')
        if sample_rate is None:
            raise ValueError('Sample rate not provided.')
        elif sample_rate < 0:
            raise ValueError(f'Sample rate must to be positive: {sample_rate}')

        # room configuration
        room_cfg = self.cfg.get('room')
        if room_cfg is None:
            raise ValueError('Room configuration not provided')

        if room_cfg.get('num') is None:
            raise ValueError('Number of rooms per subset not provided')

        if room_cfg.get('dim') is None:
            raise ValueError('Room dimensions not provided')

        for idx, key in enumerate(['width', 'length', 'height']):
            dim = room_cfg.dim.get(key)

            if dim is None:
                # not provided
                raise ValueError(f'Room {key} needs to be a scalar or a range, currently it is None')
            elif np.isscalar(dim) and dim <= 0:
                # fixed dimension
                raise ValueError(f'A fixed dimension must be positive for {key}: {dim}')
            elif len(dim) != 2 or not 0 < dim[0] < dim[1]:
                # not a valid range
                raise ValueError(f'Range must be specified with two positive increasing elements for {key}: {dim}')

        rt60 = room_cfg.get('rt60')
        if rt60 is None:
            # not provided
            raise ValueError(f'RT60 needs to be a scalar or a range, currently it is None')
        elif np.isscalar(rt60) and rt60 <= 0:
            # fixed dimension
            raise ValueError(f'RT60 must be positive: {rt60}')
        elif len(rt60) != 2 or not 0 < rt60[0] < rt60[1]:
            # not a valid range
            raise ValueError(f'RT60 range must be specified with two positive increasing elements: {rt60}')

        # mic array
        mic_cfg = self.cfg.get('mic_array')
        if mic_cfg is None:
            raise ValueError('Mic configuration not provided')

        for key in ['positions', 'placement', 'orientation']:
            if key not in mic_cfg:
                raise ValueError(f'Mic array {key} not provided')

        # source
        source_cfg = self.cfg.get('source')
        if source_cfg is None:
            raise ValueError('Source configuration not provided')

        if source_cfg.get('num') is None:
            raise ValueError('Number of sources per room not provided')
        elif source_cfg.num <= 0:
            raise ValueError(f'Number of sources must be positive: {source_cfg.num}')

        if 'placement' not in source_cfg:
            raise ValueError('Source placement dictionary not provided')

        # anechoic
        if self.cfg.get('anechoic') is None:
            raise ValueError(f'Anechoic configuratio not provided.')

    def generate_room_params(self) -> dict:
        """Generate randomized room parameters based on the provided
        configuration.
        """
        # Prepare room sim parameters
        if not PRA:
            raise ImportError('pyroomacoustics is required for room simulation')

        room_cfg = self.cfg.room

        # width, length, height
        room_dim = np.zeros(3)

        # prepare dimensions
        for idx, key in enumerate(['width', 'length', 'height']):
            # get configured dimension
            dim = room_cfg.dim[key]

            # set a value
            if dim is None:
                raise ValueError(f'Room {key} needs to be a scalar or a range, currently it is None')
            elif np.isscalar(dim):
                assert dim > 0, f'Dimension should be positive for {key}: {dim}'
                room_dim[idx] = dim
            elif len(dim) == 2:
                assert 0 < dim[0] <= dim[1], f'Expecting two non-decreasing values for {key}, received {dim}'
                room_dim[idx] = self.random.uniform(low=dim[0], high=dim[1])
            else:
                raise ValueError(f'Unexpected value for {key}: {dim}')

        # prepare rt60
        if room_cfg.rt60 is None:
            raise ValueError(f'Room RT60 needs to be a scalar or a range, currently it is None')

        if np.isscalar(room_cfg.rt60):
            assert room_cfg.rt60 > 0, f'RT60 should be positive: {room_cfg.rt60}'
            rt60 = room_cfg.rt60
        elif len(room_cfg.rt60) == 2:
            assert (
                0 < room_cfg.rt60[0] <= room_cfg.rt60[1]
            ), f'Expecting two non-decreasing values for RT60, received {room_cfg.rt60}'
            rt60 = self.random.uniform(low=room_cfg.rt60[0], high=room_cfg.rt60[1])
        else:
            raise ValueError(f'Unexpected value for RT60: {room_cfg.rt60}')

        # Get parameters from size and RT60
        room_absorption, room_max_order = pra.inverse_sabine(rt60, room_dim)

        # Return the required values
        room_params = {
            'dim': room_dim,
            'absorption': room_absorption,
            'max_order': room_max_order,
            'rt60_theoretical': rt60,
            'anechoic_absorption': self.cfg.anechoic.absorption,
            'anechoic_max_order': self.cfg.anechoic.max_order,
            'sample_rate': self.cfg.sample_rate,
        }
        return room_params

    def generate_array(self, room_dim: Iterable[float]) -> ArrayGeometry:
        """Generate array placement for the current room and config.

        Args:
            room_dim: dimensions of the room, [width, length, height]

        Returns:
            Randomly placed microphone array.
        """
        mic_cfg = self.cfg.mic_array
        mic_array = ArrayGeometry(mic_cfg.positions)

        # Randomize center placement
        center = np.zeros(3)
        placement_range = convert_placement_to_range(
            placement=mic_cfg.placement, room_dim=room_dim, object_radius=mic_array.radius
        )

        for idx in range(len(center)):
            center[idx] = self.random.uniform(low=placement_range[idx][0], high=placement_range[idx][1])

        # Place the array at the configured center point
        mic_array.translate(to=center)

        # Randomize orientation
        orientation = dict()
        for key in ['yaw', 'roll', 'pitch']:
            # angle for current orientation
            angle = mic_cfg.orientation[key]

            if angle is None:
                raise ValueError(f'Mic array {key} should be a scalar or a range, currently it is set to None.')

            # check it's within the expected range
            check_angle(key, angle)

            if np.isscalar(angle):
                orientation[key] = angle
            elif len(angle) == 2:
                assert angle[0] <= angle[1], f"Expecting two non-decreasing values for {key}, received {angle}"
                # generate integer values, for easier bucketing, if necessary
                orientation[key] = self.random.uniform(low=angle[0], high=angle[1])
            else:
                raise ValueError(f'Unexpected value for orientation {key}: {angle}')

        # Rotate the array to match the selected orientation
        mic_array.rotate(**orientation)

        return mic_array

    def generate_source_position(self, room_dim: Iterable[float]) -> List[List[float]]:
        """Generate position for all sources in a room.

        Args:
            room_dim: dimensions of a 3D shoebox room

        Returns:
            List of source positions, with each position characterized with a 3D coordinate
        """
        source_cfg = self.cfg.source
        placement_range = convert_placement_to_range(placement=source_cfg.placement, room_dim=room_dim)
        source_position = []

        for n in range(source_cfg.num):
            # generate a random point withing the range
            s_pos = [None] * 3
            for idx in range(len(s_pos)):
                s_pos[idx] = self.random.uniform(low=placement_range[idx][0], high=placement_range[idx][1])
            source_position.append(s_pos)

        return source_position

    def generate(self):
        """Generate RIR corpus.
        
        This method will prepare randomized examples based on the current configuration,
        run room simulations and save results to output_dir.
        """
        logging.info("Generate RIR corpus")

        # Initialize
        self.random = default_rng(seed=self.cfg.random_seed)

        # Prepare output dir
        output_dir = self.cfg.output_dir
        if output_dir.endswith('.yaml'):
            output_dir = output_dir[:-5]

        # Create absolute path
        logging.info('Output dir set to: %s', output_dir)

        # Generate all cases
        for subset, num_rooms in self.cfg.room.num.items():

            output_dir_subset = os.path.join(output_dir, subset)
            examples = []

            if not os.path.exists(output_dir_subset):
                logging.info('Creating output directory: %s', output_dir_subset)
                os.makedirs(output_dir_subset)
            elif os.path.isdir(output_dir_subset) and len(os.listdir(output_dir_subset)) > 0:
                raise RuntimeError(f'Output directory {output_dir_subset} is not empty.')

            # Generate examples
            for n_room in range(num_rooms):

                # room info
                room_params = self.generate_room_params()

                # array placement
                mic_array = self.generate_array(room_params['dim'])

                # source placement
                source_position = self.generate_source_position(room_params['dim'])

                # file name for the file
                room_filepath = os.path.join(output_dir_subset, f'{subset}_room_{n_room:06d}.h5')

                # prepare example
                example = {
                    'room_params': room_params,
                    'mic_array': mic_array,
                    'source_position': source_position,
                    'room_filepath': room_filepath,
                }
                examples.append(example)

            # Simulation
            num_workers = self.cfg.num_workers
            if num_workers is not None and num_workers > 1:
                logging.info(f'Simulate using {num_workers} workers')
                with multiprocessing.Pool(processes=num_workers) as pool:
                    metadata = list(tqdm(pool.imap(simulate_room_kwargs, examples), total=len(examples)))

            else:
                logging.info('Simulate using a single worker')
                metadata = []
                for example in tqdm(examples, total=len(examples)):
                    metadata.append(simulate_room(**example))

            # Save manifest
            manifest_filepath = os.path.join(output_dir, f'{subset}_manifest.json')

            if os.path.exists(manifest_filepath) and os.path.isfile(manifest_filepath):
                raise RuntimeError(f'Manifest config file exists: {manifest_filepath}')

            # Make all paths in the manifest relative to the output dir
            for data in metadata:
                data['room_filepath'] = os.path.relpath(data['room_filepath'], start=output_dir)

            write_manifest(manifest_filepath, metadata)

            # Generate plots with information about generated data
            plot_filepath = os.path.join(output_dir, f'{subset}_info.png')

            if os.path.exists(plot_filepath) and os.path.isfile(plot_filepath):
                raise RuntimeError(f'Plot file exists: {plot_filepath}')

            plot_rir_manifest_info(manifest_filepath, plot_filepath=plot_filepath)

        # Save used configuration for reference
        config_filepath = os.path.join(output_dir, 'config.yaml')
        if os.path.exists(config_filepath) and os.path.isfile(config_filepath):
            raise RuntimeError(f'Output config file exists: {config_filepath}')

        OmegaConf.save(self.cfg, config_filepath, resolve=True)


def simulate_room_kwargs(kwargs: dict) -> dict:
    """Wrapper around `simulate_room` to handle kwargs.
    
    `pool.map(simulate_room_kwargs, examples)` would be
    equivalent to `pool.starstarmap(simulate_room, examples)`
    if `starstarmap` would exist.

    Args:
        kwargs: kwargs that are forwarded to `simulate_room`

    Returns:
        Dictionary with metadata, see `simulate_room`
    """
    return simulate_room(**kwargs)


def simulate_room(
    room_params: dict, mic_array: ArrayGeometry, source_position: Iterable[Iterable[float]], room_filepath: str,
) -> dict:
    """Simulate room

    Args:
        room_params: parameters of the room to be simulated
        mic_array: defines positions of the microphones
        source_positions: positions for all sources to be simulated
        room_filepath: results are saved to this path

    Returns:
        Dictionary with metadata based on simulation setup
        and simulation results. Used to create the corresponding
        manifest file.
    """
    # room with the selected parameters
    room_sim = pra.ShoeBox(
        room_params['dim'],
        fs=room_params['sample_rate'],
        materials=pra.Material(room_params['absorption']),
        max_order=room_params['max_order'],
    )

    # same geometry for generating anechoic responses
    room_anechoic = pra.ShoeBox(
        room_params['dim'],
        fs=room_params['sample_rate'],
        materials=pra.Material(room_params['anechoic_absorption']),
        max_order=room_params['anechoic_max_order'],
    )

    # Compute RIRs
    for room in [room_sim, room_anechoic]:
        # place the array
        room.add_microphone_array(mic_array.positions.T)

        # place the sources
        for s_pos in source_position:
            room.add_source(s_pos)

        # generate RIRs
        room.compute_rir()

    # Get metadata for sources
    source_distance = []
    source_azimuth = []
    source_elevation = []
    for s_pos in source_position:
        distance, azimuth, elevation = mic_array.spherical_relative_to_array(s_pos)
        source_distance.append(distance)
        source_azimuth.append(azimuth)
        source_elevation.append(elevation)

    # RIRs
    rir_dataset = {
        'rir': convert_rir_to_multichannel(room_sim.rir),
        'anechoic': convert_rir_to_multichannel(room_anechoic.rir),
    }

    # Prepare metadata dict and return
    metadata = {
        'room_filepath': room_filepath,
        'sample_rate': room_params['sample_rate'],
        'dim': room_params['dim'],
        'rir_absorption': room_params['absorption'],
        'rir_max_order': room_params['max_order'],
        'rir_rt60_theory': room_sim.rt60_theory(),
        'rir_rt60_measured': room_sim.measure_rt60().mean(axis=0),  # average across mics for each source
        'anechoic_rt60_theory': room_anechoic.rt60_theory(),
        'anechoic_rt60_measured': room_anechoic.measure_rt60().mean(axis=0),  # average across mics for each source
        'anechoic_absorption': room_params['anechoic_absorption'],
        'anechoic_max_order': room_params['anechoic_max_order'],
        'mic_positions': mic_array.positions,
        'mic_center': mic_array.center,
        'source_position': source_position,
        'source_distance': source_distance,
        'source_azimuth': source_azimuth,
        'source_elevation': source_elevation,
        'num_sources': len(source_position),
    }

    # Save simulated RIR
    save_rir_simulation(room_filepath, rir_dataset, metadata)

    return convert_numpy_to_serializable(metadata)


def save_rir_simulation(filepath: str, rir_dataset: Dict[str, List[np.array]], metadata: dict):
    """Save simulated RIRs and metadata.

    Args:
        filepath: Path to the file where the data will be saved.
        rir_dataset: Dictionary with RIR data. Each item is a set of multi-channel RIRs.
        metadata: Dictionary with related metadata.
    """
    if os.path.exists(filepath):
        raise RuntimeError(f'Output file exists: {room_filepath}')

    num_sources = metadata['num_sources']

    with h5py.File(filepath, 'w') as h5f:
        # Save RIRs, each RIR set in a separate group
        for rir_key, rir_value in rir_dataset.items():
            if len(rir_value) != num_sources:
                raise ValueError(
                    f'Each RIR dataset should have exactly {num_sources} elements. Current RIR {key} has {len(rir_value)} elements'
                )

            rir_group = h5f.create_group(rir_key)

            # RIRs for different sources are saved under [group]['idx']
            for idx, rir in enumerate(rir_value):
                rir_group.create_dataset(f'{idx}', data=rir_value[idx])

        # Save metadata
        metadata_group = h5f.create_group('metadata')
        for key, value in metadata.items():
            metadata_group.create_dataset(key, data=value)


def load_rir_simulation(filepath: str, source: int = 0, rir_key: str = 'rir') -> Tuple[np.ndarray, float]:
    """Load simulated RIRs and metadata.

    Args:
        filepath: Path to simulated RIR data
        source: Index of a source.
        rir_key: String to denote which RIR to load, if there are multiple available.

    Returns:
        Multichannel RIR as ndarray with shape (num_samples, num_channels) and scalar sample rate.
    """
    with h5py.File(filepath, 'r') as h5f:
        # Load RIR
        rir = h5f[rir_key][f'{source}'][:]

        # Load metadata
        sample_rate = h5f['metadata']['sample_rate'][()]

    return rir, sample_rate


def convert_numpy_to_serializable(data: Union[dict, float, np.ndarray]) -> Union[dict, float, np.ndarray]:
    """Convert all numpy estries to list.
    Can be used to preprocess data before writing to a JSON file.

    Args:
        data: Dictionary, array or scalar.

    Returns:
        The same structure, but converted to list if
        the input is np.ndarray, so `data` can be seralized.
    """
    if isinstance(data, dict):
        for key, val in data.items():
            data[key] = convert_numpy_to_serializable(val)
    elif isinstance(data, list):
        data = [convert_numpy_to_serializable(d) for d in data]
    elif isinstance(data, np.ndarray):
        data = data.tolist()
    elif isinstance(data, np.integer):
        data = int(data)
    elif isinstance(data, np.floating):
        data = float(data)
    elif isinstance(data, np.generic):
        data = data.item()

    return data


def convert_rir_to_multichannel(rir: List[List[np.ndarray]]) -> List[np.ndarray]:
    """Convert RIR to a list of arrays.

    Args:
        rir: list of lists, each element is a single-channel RIR

    Returns:
        List of multichannel RIRs
    """
    num_mics = len(rir)
    num_sources = len(rir[0])

    mc_rir = [None] * num_sources

    for n_source in range(num_sources):
        rir_len = [len(rir[m][n_source]) for m in range(num_mics)]
        max_len = max(rir_len)
        mc_rir[n_source] = np.zeros((max_len, num_mics))
        for n_mic, len_mic in enumerate(rir_len):
            mc_rir[n_source][:len_mic, n_mic] = rir[n_mic][n_source]

    return mc_rir


def plot_rir_manifest_info(filepath: str, plot_filepath: str = None):
    """Plot distribution of parameters from manifest file.

    Args:
        filepath: path to a RIR corpus manifest file
        plot_filepath: path to save the plot at
    """
    metadata = read_manifest(filepath)

    # source placement
    source_distance = []
    source_azimuth = []
    source_elevation = []
    source_height = []

    # room config
    rir_rt60_theory = []
    rir_rt60_measured = []
    anechoic_rt60_theory = []
    anechoic_rt60_measured = []

    # get the required data
    for data in metadata:
        # source config
        source_distance += data['source_distance']
        source_azimuth += data['source_azimuth']
        source_elevation += data['source_elevation']
        source_height += [s_pos[2] for s_pos in data['source_position']]

        # room config
        rir_rt60_theory.append(data['rir_rt60_theory'])
        rir_rt60_measured += data['rir_rt60_measured']
        anechoic_rt60_theory.append(data['anechoic_rt60_theory'])
        anechoic_rt60_measured += data['anechoic_rt60_measured']

    # plot
    plt.figure(figsize=(12, 6))

    plt.subplot(2, 4, 1)
    plt.hist(source_distance, label='distance')
    plt.xlabel('distance / m')
    plt.ylabel('# examples')
    plt.title('Source-to-array center distance')

    plt.subplot(2, 4, 2)
    plt.hist(source_azimuth, label='azimuth')
    plt.xlabel('azimuth / deg')
    plt.ylabel('# examples')
    plt.title('Source-to-array center azimuth')

    plt.subplot(2, 4, 3)
    plt.hist(source_elevation, label='elevation')
    plt.xlabel('elevation / deg')
    plt.ylabel('# examples')
    plt.title('Source-to-array center elevation')

    plt.subplot(2, 4, 4)
    plt.hist(source_height, label='source height')
    plt.xlabel('height / m')
    plt.ylabel('# examples')
    plt.title('Source height')

    plt.subplot(2, 4, 5)
    plt.hist(rir_rt60_theory, label='theory')
    plt.xlabel('RT60 / s')
    plt.ylabel('# examples')
    plt.title('RT60 theory')

    plt.subplot(2, 4, 6)
    plt.hist(rir_rt60_measured, label='measured')
    plt.xlabel('RT60 / s')
    plt.ylabel('# examples')
    plt.title('RT60 measured')

    plt.subplot(2, 4, 7)
    plt.hist(anechoic_rt60_theory, label='theory')
    plt.xlabel('RT60 / s')
    plt.ylabel('# examples')
    plt.title('RT60 theory (anechoic)')

    plt.subplot(2, 4, 8)
    plt.hist(anechoic_rt60_measured, label='measured')
    plt.xlabel('RT60 / s')
    plt.ylabel('# examples')
    plt.title('RT60 measured (anechoic)')

    for n in range(8):
        plt.subplot(2, 4, n + 1)
        plt.grid()
        plt.legend(loc='lower left')

    plt.tight_layout()

    if plot_filepath is not None:
        plt.savefig(plot_filepath)
        plt.close()
        logging.info('Plot saved at %s', plot_filepath)


class RIRMixGenerator(object):
    """Creates a dataset of mixed signals at the microphone
    by combining target speech, background noise and interference.

    Correspnding signals are are generated and saved
    using the `generate` method.

    Input configuration is expexted to have the following structure
    ```
    sample_rate: sample rate used for simulation
    room:
        subset: manifest for RIR data
    target:
        subset: manifest for target source data
    noise:
        subset: manifest for noise data
    interference:
        subset: manifest for interference data
        interference_probability: probability that interference is present
        max_num_interferers: max number of interferers, randomly selected between 0 and max
    mix:
        subset:
            num: number of examples to generate
            rsnr: range of RSNR
            rsir: range of RSIR
        ref_mic: reference microphone
        ref_mic_rms: desired RMS at ref_mic
    ```
    """

    def __init__(self, cfg: DictConfig):
        """
        Instantiate a RIRMixGenerator object.

        Args:
            cfg: generator configuration defining data for room,
                 target signal, noise, interference and mixture
        """
        logging.info("Initialize RIRMixGenerator")
        self._cfg = cfg
        self.check_cfg()

        self.subsets = self.cfg.room.keys()
        logging.info('Initialized with %d subsets: %s', len(self.subsets), str(self.subsets))

        # load manifests
        self.metadata = dict()
        for subset in self.subsets:
            subset_data = dict()

            logging.info('Loading data for %s', subset)
            for key in ['room', 'target', 'noise', 'interference']:
                try:
                    subset_data[key] = read_manifest(self.cfg[key][subset])
                    logging.info('\t%-*s: \t%d files', 15, key, len(subset_data[key]))
                except Exception as e:
                    subset_data[key] = None
                    logging.info('\t%-*s: \t0 files', 15, key)
                    logging.warning('\t\tManifest data not loaded. Exception: %s', str(e))

            self.metadata[subset] = subset_data

        logging.info('Loaded all manifests')

        self.num_retries = self.cfg.get('num_retries', 5)

    @property
    def cfg(self):
        """Property holding the internal config of the object.

        Note:
            Changes to this config are not reflected in the state of the object.
            Please create a new model with the updated config.
        """
        return self._cfg

    @property
    def sample_rate(self):
        return self._cfg.sample_rate

    @cfg.setter
    def cfg(self, cfg):
        """Property holding the internal config of the object.

        Note:
            Changes to this config are not reflected in the state of the object.
            Please create a new model with the updated config.
        """
        self._cfg = cfg

    def check_cfg(self):
        """
        Checks provided configuration to ensure it has the minimal required
        configuration the values are in a reasonable range.
        """
        # sample rate
        sample_rate = self.cfg.get('sample_rate')
        if sample_rate is None:
            raise ValueError('Sample rate not provided.')
        elif sample_rate < 0:
            raise ValueError(f'Sample rate must be positive: {sample_rate}')

        # room configuration
        room_cfg = self.cfg.get('room')
        if not room_cfg:
            raise ValueError(
                'Room configuration not provided. Expecting RIR manifests in format {subset: path_to_manifest}'
            )

        # target configuration
        target_cfg = self.cfg.get('target')
        if not target_cfg:
            raise ValueError(
                'Target configuration not provided. Expecting audio manifests in format {subset: path_to_manifest}'
            )

        for key in ['azimuth', 'elevation', 'distance']:
            value = target_cfg.get(key)

            if value is None or np.isscalar(value):
                # no constraint or a fixed dimension is ok
                pass
            elif len(value) != 2 or not value[0] < value[1]:
                # not a valid range
                raise ValueError(f'Range must be specified with two positive increasing elements for {key}: {value}')

        # noise configuration
        noise_cfg = self.cfg.get('noise')
        if not noise_cfg:
            raise ValueError(
                'Noise configuration not provided. Expecting audio manifests in format {subset: path_to_manifest}'
            )

        # interference configuration
        interference_cfg = self.cfg.get('interference')
        if not interference_cfg:
            raise ValueError(
                'Interference configuration not provided. Expecting audio manifests in format {subset: path_to_manifest}'
            )
        interference_probability = interference_cfg.get('interference_probability', 0)
        max_num_interferers = interference_cfg.get('max_num_interferers', 0)
        min_azimuth_to_target = interference_cfg.get('min_azimuth_to_target', 0)
        if interference_probability is not None:
            if interference_probability < 0:
                raise ValueError(f'Interference probability must be non-negative. Current value: {interference_prob}')
            elif interference_probability > 0:
                assert (
                    max_num_interferers is not None and max_num_interferers > 0
                ), f'Max number of interferers must be positive. Current value: {max_num_interferers}'
                assert (
                    min_azimuth_to_target is not None and min_azimuth_to_target >= 0
                ), f'Min azimuth to target must be non-negative'

        # mix configuration
        mix_cfg = self.cfg.get('mix')
        if not mix_cfg:
            raise ValueError('Mix configuration not provided. Expecting configuration for each subset.')
        if 'ref_mic' not in mix_cfg:
            raise ValueError('Reference microphone not defined.')
        if 'ref_mic_rms' not in mix_cfg:
            raise ValueError('Reference microphone RMS not defined.')

    def get_audio_list(
        self, metadata: List[dict], min_duration: float, manifest_filepath: str = None, duration_eps: float = 0.01
    ) -> List[dict]:
        """Prepare a list of audio files with duration of at least min_duration.
        Audio files are randomly selected from manifest metadata.

        If a selected file is longer than required duration, then a random offset is selected
        before taking a min_duration segment.
        If a selected file is shorter than the required duration, then a the whole file is selected
        and a next file is randomly selected.
        Needs manifest filepath to support relative path resolution.

        Args:
            metadata: metadata loaded from a manifest file
            min_duration: minimal duration for the output file
            manifest_filepath: path to the manifest file, used to resolve relative paths.
                               For relative paths, manifest parent directory is assume to
                               be the base directory.
            duration_eps: A small extra duration selected from each file. This is to make
                          sure that the signal will be long enough even if it needs to be
                          resampled, etc.
        
        Returns:
            List of audio files with some metadata (offset, duration).
        """
        # load a bit more than required, to compensate to floor rounding
        # when loading samples from a file
        total_duration = additional_duration = 0

        audio_list = []

        while total_duration < min_duration + additional_duration:

            data = self.random.choice(metadata)
            audio_filepath = data['audio_filepath']
            if not os.path.isabs(audio_filepath) and manifest_filepath is not None:
                manifest_dir = os.path.dirname(manifest_filepath)
                audio_filepath = os.path.join(manifest_dir, audio_filepath)

            remaining_duration = min_duration - total_duration + additional_duration

            # select a random offset
            if data['duration'] <= remaining_duration:
                # take the whole noise file
                offset = 0
                duration = data['duration']
                additional_duration += duration_eps
            else:
                # select a random offset in seconds
                max_offset = data['duration'] - remaining_duration
                offset = self.random.uniform(low=0, high=max_offset)
                duration = remaining_duration

            audio_example = {
                'audio_filepath': audio_filepath,
                'offset': offset,
                'duration': duration,
                'type': data.get('type'),
            }

            audio_list.append(audio_example)
            total_duration += duration

        return audio_list

    def generate_target(self, subset: str) -> dict:
        """
        Prepare a dictionary with target configuration.

        The output dictionary contains the following information
        ```
            room_index: index of the selected room from the RIR corpus
            room_filepath: path to the room simulation file
            source: index of the selected source for the target
            rt60: reverberation time of the selected room
            num_mics: number of microphones
            azimuth: azimuth of the target source, relative to the microphone array
            elevation: elevation of the target source, relative to the microphone array
            distance: distance of the target source, relative to the microphone array
            audio_filepath: path to the audio file for the target source
            text: text for the target source audio signal, if available
            duration: duration of the target source audio signal
        ```

        Args:
            subset: string denoting a subset which will be used to selected target
                    audio and room parameters.
        
        Returns:
            Dictionary with target configuration, including room, source index, and audio information.
        """
        # Prepare room & source position
        room_metadata = self.metadata[subset]['room']

        for _ in range(self.num_retries):
            # Select room
            room_index = self.random.integers(low=0, high=len(room_metadata))
            room_data = room_metadata[room_index]

            # Select target source in this room
            for _ in range(self.num_retries):
                # Select a source for the target
                source = self.random.integers(low=0, high=room_data['num_sources'])
                # Check constraints
                for constraint in ['azimuth', 'elevation', 'distance']:
                    if self.cfg.target.get(constraint) is None:
                        continue
                    else:
                        # Check that the selected source is in the range
                        source_value = room_data[f'source_{constraint}'][source]
                        if self.cfg.target[constraint][0] <= source_value <= self.cfg.target[constraint][1]:
                            continue
                        else:
                            # Pick a new one
                            source = None
                            break

            if source is not None:
                # A feasible source has been found
                break

        if source is None:
            raise RuntimeError(f'Could not find a feasible source given target constraints {self.cfg.target}')

        # Prepare audio data
        audio_data = self.random.choice(self.metadata[subset]['target'])

        # Handle relative paths
        room_filepath = room_data['room_filepath']
        if not os.path.isabs(room_filepath):
            manifest_dir = os.path.dirname(self.cfg.room[subset])
            room_filepath = os.path.join(manifest_dir, room_filepath)

        audio_filepath = audio_data['audio_filepath']
        if not os.path.isabs(audio_filepath):
            manifest_dir = os.path.dirname(self.cfg.target[subset])
            audio_filepath = os.path.join(manifest_dir, audio_filepath)

        target_cfg = {
            'room_index': int(room_index),
            'room_filepath': room_filepath,
            'source': source,
            'rt60': room_data['rir_rt60_measured'][source],
            'num_mics': len(room_data['mic_positions']),
            'azimuth': room_data['source_azimuth'][source],
            'elevation': room_data['source_elevation'][source],
            'distance': room_data['source_distance'][source],
            'audio_filepath': audio_filepath,
            'text': audio_data.get('text'),
            'duration': audio_data['duration'],
        }

        return target_cfg

    def generate_noise(self, subset: str, target_cfg: dict) -> List[dict]:
        """
        Prepare a list of dictionaries with noise configuration.

        Args:
            subset: string denoting a subset which will be used to select noise audio.
            target_cfg: dictionary with target configuration. This is used determine
                        the minimal required duration for the noise signal.
        
        Returns:
            List of dictionary with noise configuration, including audio information
            for one or more noise files.
        """
        if (noise_metadata := self.metadata[subset]['noise']) is None:
            return None

        noise_cfg = self.get_audio_list(
            noise_metadata, min_duration=target_cfg['duration'], manifest_filepath=self.cfg.noise[subset]
        )

        return noise_cfg

    def generate_interference(self, subset: str, target_cfg: dict) -> List[dict]:
        """
        Prepare a list of dictionaries with interference configuration.

        Args:
            subset: string denoting a subset which will be used to select interference audio.
            target_cfg: dictionary with target configuration. This is used to determine
                        the minimal required duration for the noise signal.
        
        Returns:
            List of dictionary with interference configuration, including source index and audio information
            for one or more interference sources.
        """
        if (interference_metadata := self.metadata[subset]['interference']) is None:
            # No interference to be configured
            return None

        # Configure interfering sources
        max_num_sources = self.cfg.interference.get('max_num_interferers', 0)
        interference_probability = self.cfg.interference.get('interference_probability', 0)

        if (
            max_num_sources >= 1
            and interference_probability > 0
            and self.random.uniform(low=0.0, high=1.0) < interference_probability
        ):
            # interference present
            num_interferers = self.random.integers(low=1, high=max_num_sources + 1)
        else:
            # interference not present
            return None

        # Room setup: same room as target
        room_index = target_cfg['room_index']
        room_data = self.metadata[subset]['room'][room_index]
        feasible_sources = list(range(room_data['num_sources']))
        # target source is not eligible
        feasible_sources.remove(target_cfg['source'])

        # Constraints for interfering sources
        min_azimuth_to_target = self.cfg.interference.get('min_azimuth_to_target', 0)

        # Prepare interference configuration
        interference_cfg = []
        for n in range(num_interferers):

            # Select a source
            source = None
            while len(feasible_sources) > 0 and source is None:

                # Select a potential source for the target
                source = self.random.choice(feasible_sources)
                feasible_sources.remove(source)

                # Check azimuth separation
                if min_azimuth_to_target > 0:
                    source_azimuth = room_data['source_azimuth'][source]
                    azimuth_diff = wrap_to_180(source_azimuth - target_cfg['azimuth'])
                    if abs(azimuth_diff) < min_azimuth_to_target:
                        # Try again
                        source = None
                        continue

            if source is None:
                logging.warning('Could not select a feasible interference source %d of %s', n, num_interferers)

                # Return what we have for now or None
                return interference_cfg if interference_cfg else None

            # Current source setup
            interfering_source = {
                'source': source,
                'azimuth': room_data['source_azimuth'][source],
                'elevation': room_data['source_elevation'][source],
                'distance': room_data['source_distance'][source],
                'audio': self.get_audio_list(
                    interference_metadata,
                    min_duration=target_cfg['duration'],
                    manifest_filepath=self.cfg.interference[subset],
                ),
            }

            # Done with interference for this source
            interference_cfg.append(interfering_source)

        return interference_cfg

    def generate_mix(self, subset: str) -> dict:
        """Generate scaling parameters for mixing
        the target speech at the microphone, background noise
        and interference signal at the microphone.

        The output dictionary contains the following information
        ```
            rsnr: reverberant signal-to-noise ratio
            rsir: reverberant signal-to-interference ratio
            ref_mic: reference microphone for calculating the metrics
            ref_mic_rms: RMS of the signal at the reference microphone
        ```

        Args:
            subset: string denoting the subset of configuration

        Returns:
            Dictionary containing configured RSNR, RSIR, ref_mic
            and RMS on ref_mic.
        """
        mix_cfg = dict()

        for key in ['rsnr', 'rsir', 'ref_mic', 'ref_mic_rms']:
            if key in self.cfg.mix[subset]:
                # Take the value from subset config
                value = self.cfg.mix[subset][key]
            else:
                # Take the global value
                value = self.cfg.mix[key]

            if value is None:
                mix_cfg[key] = None
            elif np.isscalar(value):
                mix_cfg[key] = value
            elif len(value) == 2:
                # Select from the given range, including the upper bound
                mix_cfg[key] = self.random.integers(low=value[0], high=value[1] + 1)
            else:
                # Select one of the multiple values
                mix_cfg[key] = self.random.choice(value)

        return mix_cfg

    def generate(self):
        """Generate a corpus of microphone signals by mixing target, background noise
        and interference signals.

        This method will prepare randomized examples based on the current configuration,
        run simulations and save results to output_dir.
        """
        logging.info('Generate mixed signals')

        # Initialize
        self.random = default_rng(seed=self.cfg.random_seed)

        # Prepare output dir
        output_dir = self.cfg.output_dir
        if output_dir.endswith('.yaml'):
            output_dir = output_dir[:-5]

        # Create absolute path
        logging.info('Output dir set to: %s', output_dir)

        # Generate all cases
        for subset in self.subsets:

            output_dir_subset = os.path.join(output_dir, subset)
            examples = []

            if not os.path.exists(output_dir_subset):
                logging.info('Creating output directory: %s', output_dir_subset)
                os.makedirs(output_dir_subset)
            elif os.path.isdir(output_dir_subset) and len(os.listdir(output_dir_subset)) > 0:
                raise RuntimeError(f'Output directory {output_dir_subset} is not empty.')

            num_examples = self.cfg.mix[subset].num
            logging.info('Preparing %d examples for subset %s', num_examples, subset)

            # Generate examples
            for n_example in tqdm(range(num_examples), total=num_examples, desc=f'Preparing {subset}'):
                # prepare configuration
                target_cfg = self.generate_target(subset)
                noise_cfg = self.generate_noise(subset, target_cfg)
                interference_cfg = self.generate_interference(subset, target_cfg)
                mix_cfg = self.generate_mix(subset)

                # base file name
                base_output_filepath = os.path.join(output_dir_subset, f'{subset}_example_{n_example:09d}')

                # prepare example
                example = {
                    'sample_rate': self.sample_rate,
                    'target_cfg': target_cfg,
                    'noise_cfg': noise_cfg,
                    'interference_cfg': interference_cfg,
                    'mix_cfg': mix_cfg,
                    'base_output_filepath': base_output_filepath,
                }

                examples.append(example)

            # Simulation
            num_workers = self.cfg.num_workers
            if num_workers is not None and num_workers > 1:
                logging.info(f'Simulate using {num_workers} workers')
                with multiprocessing.Pool(processes=num_workers) as pool:
                    metadata = list(
                        tqdm(
                            pool.imap(simulate_room_mix_kwargs, examples),
                            total=len(examples),
                            desc=f'Simulating {subset}',
                        )
                    )
            else:
                logging.info('Simulate using a single worker')
                metadata = []
                for example in tqdm(examples, total=len(examples), desc=f'Simulating {subset}'):
                    metadata.append(simulate_room_mix(**example))

            # Save manifest
            manifest_filepath = os.path.join(output_dir, f'{subset}_manifest.json')

            if os.path.exists(manifest_filepath) and os.path.isfile(manifest_filepath):
                raise RuntimeError(f'Manifest config file exists: {manifest_filepath}')

            # Make all paths in the manifest relative to the output dir
            for data in tqdm(metadata, total=len(metadata), desc=f'Making filepaths relative {subset}'):
                for key, val in data.items():
                    if key.endswith('_filepath') and val is not None:
                        data[key] = os.path.relpath(val, start=output_dir)

            write_manifest(manifest_filepath, metadata)

            # Generate plots with information about generated data
            plot_filepath = os.path.join(output_dir, f'{subset}_info.png')

            if os.path.exists(plot_filepath) and os.path.isfile(plot_filepath):
                raise RuntimeError(f'Plot file exists: {plot_filepath}')

            plot_mix_manifest_info(manifest_filepath, plot_filepath=plot_filepath)

        # Save used configuration for reference
        config_filepath = os.path.join(output_dir, 'config.yaml')
        if os.path.exists(config_filepath) and os.path.isfile(config_filepath):
            raise RuntimeError(f'Output config file exists: {config_filepath}')

        OmegaConf.save(self.cfg, config_filepath, resolve=True)


def convolve_rir(signal: np.ndarray, rir: np.ndarray) -> np.ndarray:
    """Convolve signal with a possibly multichannel IR in rir, i.e.,
    calculate the following for each channel m:

        signal_m = rir_m \ast signal

    Args:
        signal: single-channel signal (samples,)
        rir: single- or multi-channel IR, (samples,) or (samples, channels)

    Returns:
        out: same length as signal, same number of channels as rir, shape (samples, channels)
    """
    num_samples = len(signal)
    if rir.ndim == 1:
        # convolve and trim to length
        out = convolve(signal, rir)[:num_samples]
    elif rir.ndim == 2:
        num_channels = rir.shape[1]
        out = np.zeros((num_samples, num_channels))
        for m in range(num_channels):
            out[:, m] = convolve(signal, rir[:, m])[:num_samples]
    else:
        raise RuntimeError(f'RIR with {rir.ndim} not supported')

    return out


def calculate_drr(rir: np.ndarray, sample_rate: float, n_direct: List[int], n_0_ms=2.5) -> List[float]:
    """Calculate direct-to-reverberant ratio (DRR) from the measured RIR.
    
    Calculation is done as in eq. (3) from [1].

    Args:
        rir: room impulse response, shape (num_samples, num_channels)
        sample_rate: sample rate for the impulse response
        n_direct: direct path delay
        n_0_ms: window around n_direct for calculating the direct path energy

    Returns:
        Calculated DRR for each channel of the input RIR.

    References:
        [1] Eaton et al, The ACE challenge: Corpus description and performance evaluation, WASPAA 2015
    """
    # Define a window around the direct path delay
    n_0 = int(n_0_ms * sample_rate / 1000)

    len_rir, num_channels = rir.shape
    drr = [None] * num_channels
    for m in range(num_channels):

        # Window around the direct path
        dir_start = max(n_direct[m] - n_0, 0)
        dir_end = n_direct[m] + n_0

        # Power of the direct component
        pow_dir = np.sum(np.abs(rir[dir_start:dir_end, m]) ** 2) / len_rir

        # Power of the reverberant component
        pow_reverberant = (np.sum(np.abs(rir[0:dir_start, m]) ** 2) + np.sum(np.abs(rir[dir_end:, m]) ** 2)) / len_rir

        # DRR in dB
        drr[m] = pow2db(pow_dir / pow_reverberant)

    return drr


def normalize_max(x: np.ndarray, max_db: float = 0, eps: float = 1e-16) -> np.ndarray:
    """Normalize max input value to max_db full scale (±1).

    Args:
        x: input signal
        max_db: desired max magnitude compared to full scale
        eps: small regularization constant

    Returns:
        Normalized signal with max absolute value max_db. 
    """
    max_val = db2mag(max_db)
    return max_val * x / (np.max(np.abs(x)) + eps)


def simultaneously_active_rms(
    x: np.ndarray,
    y: np.ndarray,
    sample_rate: float,
    rms_threshold_db: float = -40,
    window_len_ms: float = 200,
    min_active_duration: float = 0.5,
) -> Tuple[float, float]:
    """Calculate RMS over segments where both input signals are active.
    
    Args:
        x: first input signal
        y: second input signal
        sample_rate: sample rate for input signals in Hz
        rms_threshold_db: threshold for determining activity of the signal, relative
                          to max absolute value
        window_len_ms: window length in milliseconds, used for calculating segmental RMS
        min_active_duration: minimal duration of the active segments

    Returns:
        RMS value over active segments for x and y.
    """
    if len(x) != len(y):
        raise RuntimeError(f'Expecting signals of same length: len(x)={len(x)}, len(y)={len(y)}')
    window_len = int(window_len_ms * sample_rate / 1000)
    rms_threshold = db2mag(rms_threshold_db)  # linear scale

    x_normalized = normalize_max(x)
    y_normalized = normalize_max(y)

    x_active_power = y_active_power = active_len = 0
    for start in range(0, len(x) - window_len, window_len):
        window = slice(start, start + window_len)

        # check activity on the scaled signal
        x_window_rms = rms(x_normalized[window])
        y_window_rms = rms(y_normalized[window])

        if x_window_rms > rms_threshold and y_window_rms > rms_threshold:
            # sum the power of the original non-scaled signal
            x_active_power += np.sum(np.abs(x[window]) ** 2)
            y_active_power += np.sum(np.abs(y[window]) ** 2)
            active_len += window_len

    if active_len < int(min_active_duration * sample_rate):
        raise RuntimeError(
            f'Signals are simultaneously active less than {min_active_duration} s: only {active_len/sample_rate} s'
        )

    # normalize
    x_active_power /= active_len
    y_active_power /= active_len

    return np.sqrt(x_active_power), np.sqrt(y_active_power)


def scaled_disturbance(
    signal: np.ndarray,
    disturbance: np.ndarray,
    sdr: float,
    sample_rate: float = None,
    ref_channel: int = 0,
    eps: float = 1e-16,
) -> np.ndarray:
    """
    Args:
        signal: numpy array, shape (num_samples, num_channels)
        disturbance: numpy array, same shape as signal
        sdr: desired signal-to-disturbance ration
        sample_rate: sample rate of the input signals
        ref_channel: ref mic used to calculate RMS
        eps: regularization constant

    Returns:
        Scaled disturbance, so that signal-to-disturbance ratio at ref_channel
        is approximately equal to input SDR during simultaneously active
        segment of signal and disturbance.
    """
    if signal.shape != disturbance.shape:
        raise ValueError(f'Signal and disturbance shapes do not match: {signal.shape} != {disturbance.shape}')

    # set scaling based on RMS at ref_mic
    signal_rms, disturbance_rms = simultaneously_active_rms(
        signal[:, ref_channel], disturbance[:, ref_channel], sample_rate=sample_rate
    )
    disturbance_gain = db2mag(-sdr) * signal_rms / (disturbance_rms + eps)
    # scale disturbance
    scaled_disturbance = disturbance_gain * disturbance
    return scaled_disturbance


def load_audio_from_multiple_files(items: List[Dict], sample_rate: int, total_len: int) -> np.ndarray:
    """Load an audio from multiple files and concatenate into a single signal.

    Args:
        items: list of dictionaries, each item has audio_filepath, offset, and duration
        sample_rate: desired sample rate of the signal
        total_len: total length in samples

    Returns:
        Numpy array, shape (total_len, num_channels)
    """
    if items is None:
        # Nothing is provided
        return None

    signal = None
    samples_to_load = total_len
    # if necessary, load multiple from files
    for item in items:
        check_min_sample_rate(item['audio_filepath'], sample_rate)
        # load the pre-defined segment
        segment = AudioSegment.from_file(
            item['audio_filepath'], target_sr=sample_rate, offset=item['offset'], duration=item['duration'],
        )
        # not perfect, since different files may have different distributions
        segment_samples = normalize_max(segment.samples)
        # concatenate
        signal = np.concatenate((signal, segment_samples)) if signal is not None else segment_samples
        # remaining samples
        samples_to_load -= len(segment_samples)

        if samples_to_load <= 0:
            break
    # trim to length
    signal = signal[:total_len, ...]

    return signal


def check_min_sample_rate(filepath: str, sample_rate: float):
    """Make sure the file's sample rate is at least sample_rate.
    This will make sure that we have only downsampling if loading
    this file, while upsampling is not permitted.

    Args:
        filepath: path to a file
        sample_rate: desired sample rate
    """
    file_sample_rate = librosa.get_samplerate(path=filepath)
    if file_sample_rate < sample_rate:
        raise RuntimeError(
            f'Sample rate ({file_sample_rate}) is lower than the desired sample rate ({sample_rate}). File: {filepath}.'
        )


def simulate_room_mix(
    sample_rate: int,
    target_cfg: dict,
    noise_cfg: List[dict],
    interference_cfg: dict,
    mix_cfg: dict,
    base_output_filepath: str,
    max_amplitude: float = 0.999,
    eps: float = 1e-16,
) -> dict:
    """Simulate mixture signal at the microphone, including target, noise and
    interference signals and mixed at specific RSNR and RSIR.

    Args:
        sample_rate: Sample rate for all signals
        target_cfg: Dictionary with configuration of the target. Includes
                    room_filepath, source index, audio_filepath, duration
        noise_cfg: List of dictionaries, where each item includes audio_filepath,
                   offset and duration.
        interference_cfg: List of dictionaries, where each item contains source
                          index 
        mix_cfg: Dictionary with the mixture configuration. Includes RSNR, RSIR,
                 ref_mic and ref_mic_rms.
        base_output_filepath: All output audio files will be saved with this prefix by
                              adding a diffierent suffix for each component, e.g., _mic.wav.
        max_amplitude: Maximum amplitude of the mic signal, used to prevent clipping.
        eps: Small regularization constant.

    Returns:
        Dictionary with metadata based on the mixture setup and
        simulation results. This corresponds to a line of the
        output manifest file.
    """
    # Local utilities
    def load_rir(room_filepath: str, source: int, sample_rate: float, rir_key: str = 'rir') -> np.ndarray:
        """Load a RIR and check that the sample rate is matching the desired sample rate

        Args:
            room_filepath: Path to a room simulation in an h5 file
            source: Index of the desired source
            sample_rate: Sample rate of the simulation
            rir_key: Key of the RIR to load from the simulation.

        Returns:
            Numpy array with shape (num_samples, num_channels)
        """
        rir, rir_sample_rate = load_rir_simulation(room_filepath, source=source, rir_key=rir_key)
        if rir_sample_rate != sample_rate:
            raise RuntimeError(
                f'RIR sample rate ({sample_rate}) is not matching the expected sample rate ({sample_rate}). File: {room_filepath}'
            )
        return rir

    # Target RIRs
    target_rir = load_rir(target_cfg['room_filepath'], source=target_cfg['source'], sample_rate=sample_rate)
    target_rir_anechoic = load_rir(
        target_cfg['room_filepath'], source=target_cfg['source'], sample_rate=sample_rate, rir_key='anechoic'
    )

    # Target signals
    check_min_sample_rate(target_cfg['audio_filepath'], sample_rate)
    target_segment = AudioSegment.from_file(
        target_cfg['audio_filepath'], target_sr=sample_rate, duration=target_cfg['duration']
    )
    if target_segment.num_channels > 1:
        raise RuntimeError(
            f'Expecting single-channel source signal, but received {target_segment.num_channels}. File: {target_cfg["audio_filepath"]}'
        )
    target_signal = normalize_max(target_segment.samples)

    # Convolve
    target_reverberant = convolve_rir(target_signal, target_rir)
    target_anechoic = convolve_rir(target_signal, target_rir_anechoic)

    # Prepare noise signal
    noise = load_audio_from_multiple_files(noise_cfg, sample_rate=sample_rate, total_len=len(target_reverberant))

    # Prepare interference signal
    if interference_cfg is None:
        interference = None
    else:
        # Load interference signals
        interference = 0
        for i_cfg in interference_cfg:
            # Load signal
            i_signal = load_audio_from_multiple_files(
                i_cfg['audio'], sample_rate=sample_rate, total_len=len(target_reverberant)
            )
            # Load RIR from the same room as the target, but a difference source
            i_rir = load_rir(target_cfg['room_filepath'], source=i_cfg['source'], sample_rate=sample_rate)
            # Convolve
            i_reverberant = convolve_rir(i_signal, i_rir)
            # Sum
            interference += i_reverberant

    # Scale and add components of the signal
    mix = target_reverberant.copy()

    if noise is not None:
        noise = scaled_disturbance(
            signal=target_reverberant,
            disturbance=noise,
            sdr=mix_cfg['rsnr'],
            sample_rate=sample_rate,
            ref_channel=mix_cfg['ref_mic'],
        )
        # Update mic signal
        mix += noise

    if interference is not None:
        interference = scaled_disturbance(
            signal=target_reverberant,
            disturbance=interference,
            sdr=mix_cfg['rsir'],
            sample_rate=sample_rate,
            ref_channel=mix_cfg['ref_mic'],
        )
        # Update mic signal
        mix += interference

    # Set the final mic signal level
    mix_rms = rms(mix[:, mix_cfg['ref_mic']])
    global_gain = db2mag(mix_cfg['ref_mic_rms']) / (mix_rms + eps)
    mix_max = np.max(np.abs(mix))
    if (clipped_max := mix_max * global_gain) > max_amplitude:
        # Downscale the global gain to prevent clipping + adjust ref_mic_rms accordingly
        clipping_prevention_gain = max_amplitude / clipped_max
        global_gain *= clipping_prevention_gain
        mix_cfg['ref_mic_rms'] += mag2db(clipping_prevention_gain)

        logging.debug(
            'Clipping prevented for example %s (protection gain: %.2f dB)',
            base_output_filepath,
            mag2db(clipping_prevention_gain),
        )

    # scale all signal components
    mix *= global_gain
    target_reverberant *= global_gain
    target_anechoic *= global_gain
    if noise is not None:
        noise *= global_gain
    if interference is not None:
        interference *= global_gain

    # save signals
    mic_filepath = base_output_filepath + '_mic.wav'
    sf.write(mic_filepath, mix, sample_rate, 'float')

    target_reverberant_filepath = base_output_filepath + '_target_reverberant.wav'
    sf.write(target_reverberant_filepath, target_reverberant, sample_rate, 'float')

    target_anechoic_filepath = base_output_filepath + '_target_anechoic.wav'
    sf.write(target_anechoic_filepath, target_anechoic, sample_rate, 'float')

    if noise is not None:
        noise_filepath = base_output_filepath + '_noise.wav'
        sf.write(noise_filepath, noise, sample_rate, 'float')
    else:
        noise_filepath = None

    if interference is not None:
        interference_filepath = base_output_filepath + '_interference.wav'
        sf.write(interference_filepath, interference, sample_rate, 'float')
    else:
        interference_filepath = None

    # calculate DRR
    direct_path_delay = np.argmax(target_rir_anechoic, axis=0)
    drr = calculate_drr(target_rir, sample_rate, direct_path_delay)

    metadata = {
        'audio_filepath': mic_filepath,
        'target_reverberant_filepath': target_reverberant_filepath,
        'target_anechoic_filepath': target_anechoic_filepath,
        'noise_filepath': noise_filepath,
        'interference_filepath': interference_filepath,
        'text': target_cfg.get('text'),
        'duration': target_cfg['duration'],
        'target_cfg': target_cfg,
        'noise_cfg': noise_cfg,
        'interference_cfg': interference_cfg,
        'mix_cfg': mix_cfg,
        'rt60': target_cfg.get('rt60'),
        'drr': drr,
        'rsnr': None if noise_cfg is None else mix_cfg['rsnr'],
        'rsir': None if interference_cfg is None else mix_cfg['rsir'],
    }

    return convert_numpy_to_serializable(metadata)


def simulate_room_mix_kwargs(kwargs: dict) -> dict:
    """Wrapper around `simulate_room_mix` to handle kwargs.

    `pool.map(simulate_room_kwargs, examples)` would be
    equivalent to `pool.starstarmap(simulate_room_mix, examples)`
    if `starstarmap` would exist.

    Args:
        kwargs: kwargs that are forwarded to `simulate_room_mix`

    Returns:
        Dictionary with metadata, see `simulate_room_mix`
    """
    return simulate_room_mix(**kwargs)


def plot_mix_manifest_info(filepath: str, plot_filepath: str = None):
    """Plot distribution of parameters from the manifest file.

    Args:
        filepath: path to a RIR corpus manifest file
        plot_filepath: path to save the plot at
    """
    metadata = read_manifest(filepath)

    # target info
    target_distance = []
    target_azimuth = []
    target_elevation = []
    target_duration = []

    # room config
    rt60 = []
    drr = []

    # noise
    rsnr = []
    rsir = []

    # get the required data
    for data in metadata:
        # target info
        target_distance.append(data['target_cfg']['distance'])
        target_azimuth.append(data['target_cfg']['azimuth'])
        target_elevation.append(data['target_cfg']['elevation'])
        target_duration.append(data['duration'])

        # room config
        rt60.append(data['rt60'])
        drr += data['drr']  # average DRR across all mics

        # noise
        rsnr.append(data['rsnr'])
        rsir.append(data['rsir'])

    # plot
    plt.figure(figsize=(12, 6))

    plt.subplot(2, 4, 1)
    plt.hist(target_distance, label='distance')
    plt.xlabel('distance / m')
    plt.ylabel('# examples')
    plt.title('Target-to-array distance')

    plt.subplot(2, 4, 2)
    plt.hist(target_azimuth, label='azimuth')
    plt.xlabel('azimuth / deg')
    plt.ylabel('# examples')
    plt.title('Target-to-array azimuth')

    plt.subplot(2, 4, 3)
    plt.hist(target_elevation, label='elevation')
    plt.xlabel('elevation / deg')
    plt.ylabel('# examples')
    plt.title('Target-to-array elevation')

    plt.subplot(2, 4, 4)
    plt.hist(target_duration, label='duration')
    plt.xlabel('time / s')
    plt.ylabel('# examples')
    plt.title('Target duration')

    plt.subplot(2, 4, 5)
    plt.hist(rt60, label='RT60')
    plt.xlabel('RT60 / s')
    plt.ylabel('# examples')
    plt.title('RT60')

    plt.subplot(2, 4, 6)
    plt.hist(drr, label='DRR')
    plt.xlabel('DRR / dB')
    plt.ylabel('# examples')
    plt.title('DRR (average over mics)')

    if not any([val is None for val in rsnr]):
        plt.subplot(2, 4, 7)
        plt.hist(rsnr, label='RSNR')
        plt.xlabel('RSNR / dB')
        plt.ylabel('# examples')
        plt.title('RSNR')

    if not any([val is None for val in rsir]):
        plt.subplot(2, 4, 8)
        plt.hist(rsir, label='RSIR')
        plt.xlabel('RSIR / dB')
        plt.ylabel('# examples')
        plt.title('RSIR')

    for n in range(8):
        plt.subplot(2, 4, n + 1)
        plt.grid()
        plt.legend(loc='lower left')

    plt.tight_layout()

    if plot_filepath is not None:
        plt.savefig(plot_filepath)
        plt.close()
        logging.info('Plot saved at %s', plot_filepath)<|MERGE_RESOLUTION|>--- conflicted
+++ resolved
@@ -322,22 +322,12 @@
             sampled_noise_manifest (list):
                 List of noise samples to be used for the current session.
         """
-<<<<<<< HEAD
         num_noise_files = min(len(noise_manifest), self._params.data_simulator.background_noise.num_noise_files)
         sampled_noise_manifest = []
         if num_noise_files > 0:
             selected_noise_ids = np.random.choice(range(len(noise_manifest)), num_noise_files, replace=False)
             for k in selected_noise_ids:
                 sampled_noise_manifest.append(noise_manifest[k])
-=======
-        pool_size = min(len(noise_manifest), self._params.data_simulator.background_noise.noise_file_sample_size)
-        if pool_size == 0:
-            sampled_noise_manifest = []
-        else:
-            sampled_noise_manifest = [
-                noise_manifest[k] for k in np.random.choice(range(len(noise_manifest)), pool_size, replace=False)
-            ]
->>>>>>> afe1dfa4
         return sampled_noise_manifest
 
     def _get_speaker_samples(self, speaker_ids: List[str]) -> Dict[str, list]:
@@ -355,13 +345,7 @@
             speaker_wav_align_map[sid] = self._speaker_samples[sid]
         return speaker_wav_align_map
 
-<<<<<<< HEAD
     def _load_speaker_sample(self, speaker_wav_align_map: List[dict], speaker_ids: List[str], speaker_turn: int) -> str:
-=======
-    def _load_speaker_sample(
-        self, spk_wav_alignment_dict: List[dict], speaker_ids: List[str], speaker_turn: int
-    ) -> str:
->>>>>>> afe1dfa4
         """
         Load a sample for the selected speaker ID.
         The first alignment and word must be silence that determines the start of the alignments.
@@ -734,15 +718,7 @@
         return sentence_word_count + current_word_count, len(self._sentence)
 
     def _build_sentence(
-<<<<<<< HEAD
         self, speaker_turn: int, speaker_ids: List[str], speaker_wav_align_map: Dict[str, list], max_samples_in_sentence: int
-=======
-        self,
-        speaker_turn: int,
-        speaker_ids: List[str],
-        spk_wav_alignment_dict: Dict[str, list],
-        max_samples_in_sentence: int,
->>>>>>> afe1dfa4
     ):
         """
         Build a new sentence by attaching utterance samples together until the sentence has reached a desired length. 
@@ -1100,7 +1076,6 @@
         return self.segment_manifest_filepath
 
     def _generate_session(
-<<<<<<< HEAD
         self, 
         idx: int, 
         basepath: str, 
@@ -1110,16 +1085,6 @@
         noise_samples: list,
         device: torch.device,
         enforce_counter: int = 2
-=======
-        self,
-        idx: int,
-        basepath: str,
-        filename: str,
-        speaker_ids: List[str],
-        spk_wav_alignment_dict: Dict[str, list],
-        noise_samples: list,
-        enforce_counter: int = 2,
->>>>>>> afe1dfa4
     ):
         """
         _generate_session function without RIR simulation.
@@ -1588,7 +1553,6 @@
         return output_sound, length
 
     def _generate_session(
-<<<<<<< HEAD
         self, 
         idx: int, 
         basepath: str, 
@@ -1598,16 +1562,6 @@
         noise_samples: list, 
         device: torch.device,
         enforce_counter: int = 2
-=======
-        self,
-        idx: int,
-        basepath: str,
-        filename: str,
-        speaker_ids: list,
-        spk_wav_alignment_dict: dict,
-        noise_samples: list,
-        enforce_counter: int = 2,
->>>>>>> afe1dfa4
     ):
         """
         Generate a multispeaker audio session and corresponding label files.
