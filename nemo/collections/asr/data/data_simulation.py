# Copyright (c) 2022, NVIDIA CORPORATION.  All rights reserved.
#
# Licensed under the Apache License, Version 2.0 (the "License");
# you may not use this file except in compliance with the License.
# You may obtain a copy of the License at
#
#     http://www.apache.org/licenses/LICENSE-2.0
#
# Unless required by applicable law or agreed to in writing, software
# distributed under the License is distributed on an "AS IS" BASIS,
# WITHOUT WARRANTIES OR CONDITIONS OF ANY KIND, either express or implied.
# See the License for the specific language governing permissions and
# limitations under the License.

import concurrent
import copy
import multiprocessing
import os
import shutil
import warnings
from collections import defaultdict
from typing import Dict, Iterable, List, Optional, Tuple, Union

import h5py
import librosa
import matplotlib.pyplot as plt
import numpy as np
import soundfile as sf
import torch
from numpy.random import default_rng
from omegaconf import DictConfig, OmegaConf
from scipy.signal import convolve
from scipy.signal.windows import cosine, hamming, hann
from scipy.spatial.transform import Rotation
from scipy.stats import beta, gamma
from tqdm import tqdm

from nemo.collections.asr.parts.preprocessing.perturb import AudioAugmentor, process_augmentations
from nemo.collections.asr.parts.preprocessing.segment import AudioSegment
from nemo.collections.asr.parts.utils.audio_utils import db2mag, mag2db, pow2db, rms
from nemo.collections.asr.parts.utils.manifest_utils import (
    create_manifest,
    create_segment_manifest,
    read_manifest,
    write_ctm,
    write_manifest,
    write_text,
)
from nemo.collections.asr.parts.utils.speaker_utils import (
    get_overlap_range,
    is_overlap,
    labels_to_rttmfile,
    merge_float_intervals,
)
from nemo.utils import logging

try:
    import pyroomacoustics as pra
    from pyroomacoustics.directivities import CardioidFamily, DirectionVector, DirectivityPattern

    PRA = True
except ImportError:
    PRA = False
try:
    from gpuRIR import att2t_SabineEstimator, beta_SabineEstimation, simulateRIR, t2n

    GPURIR = True
except ImportError:
    GPURIR = False


def clamp_min_list(target_list: List[float], min_val: float) -> List[float]:
    """
    Clamp numbers in the given list with `min_val`.
    Args:
        target_list (list):
            List containing floating point numbers
        min_val (float):
            Desired minimum value to clamp the numbers in `target_list`

    Returns:
        (list) List containing clamped numbers
    """
    return [max(x, min_val) for x in target_list]


def clamp_max_list(target_list: List[float], max_val: float) -> List[float]:
    """
    Clamp numbers in the given list with `max_val`.
    Args:
        target_list (list):
            List containing floating point numbers
        min_val (float):
            Desired maximum value to clamp the numbers in `target_list`

    Returns:
        (list) List containing clamped numbers
    """
    return [min(x, max_val) for x in target_list]

def binary_search_alignments(inds: List[int], max_audio_read_sec: float, min_alignment_count: int, audio_manifest: dict) -> int:
    """
    Binary search to find the index of the alignment that satisfies the maximum audio read duration, 
    `max_audio_read_sec`. This is used to avoid reading the short audio files.
    NOTE: `offset_max` should be at least 1 to avoid feeding max=0 to random sampling function.

    Args:
        inds (list): List of indices to search from
        audio_manifest (dict): Dictionary containing the audio file's alignments

    Returns:
        offset_max (int) Index of the alignment that satisfies the maximum audio read duration
    """
    left, right = 0, len(inds) - min_alignment_count
    while left < right:
        mid = left + (right - left) // 2
        dur_left = audio_manifest['alignments'][-1*min_alignment_count] - audio_manifest['alignments'][inds[mid]]
        if  dur_left < max_audio_read_sec:
            right = mid - 1
        elif dur_left > max_audio_read_sec:
            left = mid + 1
        else:
            break
    offset_max = max(left + (right - left) // 2, 1)
    return offset_max

class MultiSpeakerSimulator(object):
    """
    Multispeaker Audio Session Simulator - Simulates multispeaker audio sessions using single-speaker audio files and 
    corresponding word alignments.

    Change Log:
    v1.0: Dec 2022
        - First working verison, supports multispeaker simulation with overlaps, silence and RIR
        v1.0.1: Feb 2023
            - Multi-GPU support for speed up 
            - Faster random sampling routine 
            - Fixed sentence duration bug 
            - Silence and overlap length sampling algorithms are updated to guarantee `mean_silence` approximation
        v1.0.2: March 2023
            - Added support for segment-level gain perturbation and session-level white-noise perturbation
            - Modified speaker sampling mechanism to include as many speakers as possible in each data-generation run
            - Added chunking mechanism to avoid freezing in multiprocessing processes
        v1.0.3 March 2023
            - Faster audio-file loading with maximum audio duration parameter

    Args:
        cfg: OmegaConf configuration loaded from yaml file.

    Parameters:
      manifest_filepath (str): Manifest file with paths to single speaker audio files
      sr (int): Sampling rate of the input audio files from the manifest
      random_seed (int): Seed to random number generator

    session_config:
      num_speakers (int): Number of unique speakers per multispeaker audio session
      num_sessions (int): Number of sessions to simulate
      session_length (int): Length of each simulated multispeaker audio session (seconds). Short sessions 
                            (e.g. ~240 seconds) tend to fall short of the expected overlap-ratio and silence-ratio.
    
    session_params:
      sentence_length_params (list): k,p values for a negative_binomial distribution which is sampled to get the 
                                     sentence length (in number of words)
      dominance_var (float): Variance in speaker dominance (where each speaker's dominance is sampled from a normal 
                             distribution centered on 1/`num_speakers`, and then the dominance values are together 
                             normalized to 1)
      min_dominance (float): Minimum percentage of speaking time per speaker (note that this can cause the dominance of 
                             the other speakers to be slightly reduced)
      turn_prob (float): Probability of switching speakers after each utterance
      mean_overlap (float): Mean proportion of overlap in the overall speaking time (overlap lengths are sampled from 
                            half normal distribution)
      mean_silence (float): Mean proportion of silence to speaking time in the audio session. Should be in range [0, 1).
      mean_silence_var (float): Variance for mean silence in all audio sessions. 
                                This value should be 0 <= mean_silence_var < mean_silence * (1 - mean_silence).
      per_silence_var (float):  Variance for each silence in an audio session, set large values (e.g., 20) for de-correlation.
      per_silence_min (float): Minimum duration for each silence, default to 0.
      per_silence_max (float): Maximum duration for each silence, default to -1 for no maximum.
      mean_overlap (float): Mean proportion of overlap in the overall non-silence duration. Should be in range [0, 1) and 
                            recommend [0, 0.15] range for accurate results.
      mean_overlap_var (float): Variance for mean overlap in all audio sessions. 
                                This value should be 0 <= mean_overlap_var < mean_overlap * (1 - mean_overlap).
      per_overlap_var (float): Variance for per overlap in each session, set large values to de-correlate silence lengths 
                               with the latest speech segment lengths
      per_overlap_min (float): Minimum per overlap duration in seconds
      per_overlap_max (float): Maximum per overlap duration in seconds, set -1 for no maximum
      start_window (bool): Whether to window the start of sentences to smooth the audio signal (and remove silence at 
                            the start of the clip)
      window_type (str): Type of windowing used when segmenting utterances ("hamming", "hann", "cosine")
      window_size (float): Length of window at the start or the end of segmented utterance (seconds)
      start_buffer (float): Buffer of silence before the start of the sentence (to avoid cutting off speech or starting 
                            abruptly)
      split_buffer (float): Split RTTM labels if greater than twice this amount of silence (to avoid long gaps between 
                            utterances as being labelled as speech)
      release_buffer (float): Buffer before window at end of sentence (to avoid cutting off speech or ending abruptly)
      normalize (bool): Normalize speaker volumes
      normalization_type (str): Normalizing speakers ("equal" - same volume per speaker, "var" - variable volume per 
                                speaker)
      normalization_var (str): Variance in speaker volume (sample from standard deviation centered at 1)
      min_volume (float): Minimum speaker volume (only used when variable normalization is used)
      max_volume (float): Maximum speaker volume (only used when variable normalization is used)
      end_buffer (float): Buffer at the end of the session to leave blank
    
    outputs:
      output_dir (str): Output directory for audio sessions and corresponding label files
      output_filename (str): Output filename for the wav and RTTM files
      overwrite_output (bool): If true, delete the output directory if it exists
      output_precision (int): Number of decimal places in output files
    
    background_noise: 
      add_bg (bool): Add ambient background noise if true
      background_manifest (str): Path to background noise manifest file
      snr (int): SNR for background noise (using average speaker power)
    
    add_seg_aug (bool): False  # set True to enable augmentation on each speech segment
    segment_augmentor:
      gain:
        prob: 0.5 # probability of applying gain augmentation
        min_gain_dbfs: -10.0
        max_gain_dbfs: 10.0

    add_sess_aug: False # set True to enable audio augmentation on the whole session
    session_augmentor:
      white_noise:
        prob (float): 1.0  # probability of adding white noise
        min_level: -90
        max_level: -46

    speaker_enforcement:
      enforce_num_speakers (bool): Enforce that all requested speakers are present in the output wav file
      enforce_time (list): Percentage of the way through the audio session that enforcement mode is triggered (sampled 
                           between time 1 and 2)
    
    segment_manifest: (parameters for regenerating the segment manifest file)
      window (float): Window length for segmentation
      shift (float): Shift length for segmentation 
      step_count (int): Number of the unit segments you want to create per utterance
      deci (int): Rounding decimals for segment manifest file
    """

    def __init__(self, cfg):
        self._params = cfg
        # internal params
        self._manifest = read_manifest(self._params.data_simulator.manifest_filepath)
        self._speaker_samples = self._build_speaker_samples_map()
        self._noise_samples = []
        self._sentence = None
        self._text = ""
        self._words = []
        self._alignments = []
        # Minimum number of alignments for a manifest to be considered valid
        self._min_alignment_count = 2
        self._merged_speech_intervals = []
        # keep track of furthest sample per speaker to avoid overlapping same speaker
        self._furthest_sample = [0 for n in range(self._params.data_simulator.session_config.num_speakers)]
        # use to ensure overlap percentage is correct
        self._missing_overlap = 0
        # creating manifests during online data simulation
        self.base_manifest_filepath = None
        self.segment_manifest_filepath = None
        self._max_audio_read_sec = self._params.data_simulator.session_params.max_audio_read_sec

        self._turn_prob_min = self._params.data_simulator.session_params.get("turn_prob_min", 0.5)
        # variable speaker volume
        self._volume = None
        self._device = torch.device("cuda") if torch.cuda.is_available() else torch.device("cpu")

        self._audio_read_buffer_dict = {}
        self._noise_read_buffer_dict = {}

        # Initialize the audio processing varialbes to zero
        self.running_speech_len_samples = 0
        self.running_silence_len_samples = 0
        self.running_overlap_len_samples = 0

        self.sess_silence_mean = 0
        self.per_silence_min_len = 0
        self.per_silence_max_len = 0

        self.sess_overlap_mean = 0
        self.per_overlap_min_len = 0
        self.per_overlap_max_len = 0

        self.add_missing_overlap = self._params.data_simulator.session_params.get("add_missing_overlap", False)

        self.segment_augmentor = (
            process_augmentations(augmenter=self._params.data_simulator.segment_augmentor)
            if self._params.data_simulator.get("segment_augmentor", None) and self._params.data_simulator.add_seg_aug
            else None
        )
        self.session_augmentor = (
            process_augmentations(augmenter=self._params.data_simulator.session_augmentor)
            if self._params.data_simulator.get("session_augmentor", None) and self._params.data_simulator.add_sess_aug
            else None
        )

        # Error check the input arguments for simulation
        self._check_args()

        # Initialize speaker permutations to maximize the number of speakers in the created dataset
        self._permutated_speaker_inds = self._init_speaker_permutations(
            num_sess=self._params.data_simulator.session_config.num_sessions,
            num_speakers=self._params.data_simulator.session_config.num_speakers,
            all_speaker_ids=self._speaker_samples.keys(),
            random_seed=self._params.data_simulator.random_seed)
        # Intialize multiprocessing related variables
        self.num_workers = self._params.get("num_workers", 1)
        self.multiprocessing_chunksize = self._params.data_simulator.get('multiprocessing_chunksize', 10000)
        self.chunk_count = self._init_chunk_count()

    def _init_speaker_permutations(self, num_sess: int, num_speakers: int, all_speaker_ids: List, random_seed: int):
        """
        Initialize the speaker permutations for the number of speakers in the session.
        When generating the simulated sessions, we want to include as many speakers as possible.
        This function generates a set of permutations that can be used to sweep all speakers in 
        the source dataset to make sure we maximize the total number of speakers included in 
        the simulated sessions.

        Args:
            num_sess (int): Number of sessions to generate
            num_speakers (int): Number of speakers in each session
            all_speaker_ids (list): List of all speaker IDs

        Returns:
            permuted_inds (np.array): 
                Array of permuted speaker indices to use for each session
                Dimensions: (num_sess, num_speakers)
        """
        np.random.seed(random_seed)
        all_speaker_id_counts = len(list(all_speaker_ids))

        # Calculate how many permutations are needed
        perm_set_count = int(np.ceil(num_speakers * num_sess / all_speaker_id_counts))

        target_count = num_speakers * num_sess
        for count in range(perm_set_count):
            if target_count < all_speaker_id_counts:
                seq_len = target_count
            else:
                seq_len = all_speaker_id_counts
            if seq_len <= 0:
                raise ValueError(f"seq_len is {seq_len} at count {count} and should be greater than 0")

            if count == 0:
                permuted_inds = np.random.permutation(len(all_speaker_ids))[:seq_len]
            else:
                permuted_inds = np.hstack((permuted_inds, np.random.permutation(len(all_speaker_ids))[:seq_len]))
            target_count -= seq_len

        logging.info(f"Total {all_speaker_id_counts} speakers in the source dataset.")
        logging.info(f"Initialized speaker permutations for {num_sess} sessions with {num_speakers} speakers each.")
        return permuted_inds.reshape(num_sess, num_speakers)

    def _init_chunk_count(self):
        """
        Initialize the chunk count for multi-processing to prevent over-flow of job counts.
        The multi-processing pipeline can freeze if there are more than approximately 10,000 jobs 
        in the pipeline at the same time.        
        """
        return int(np.ceil(self._params.data_simulator.session_config.num_sessions / self.multiprocessing_chunksize))

    def _check_args(self):
        """
        Checks YAML arguments to ensure they are within valid ranges.
        """
        if self._params.data_simulator.session_config.num_speakers < 1:
            raise Exception("At least one speaker is required for making audio sessions (num_speakers < 1)")
        if (
            self._params.data_simulator.session_params.turn_prob < 0
            or self._params.data_simulator.session_params.turn_prob > 1
        ):
            raise Exception("Turn probability is outside of [0,1]")
        if (
            self._params.data_simulator.session_params.turn_prob < 0
            or self._params.data_simulator.session_params.turn_prob > 1
        ):
            raise Exception("Turn probability is outside of [0,1]")
        elif (
            self._params.data_simulator.session_params.turn_prob < self._turn_prob_min
            and self._params.data_simulator.speaker_enforcement.enforce_num_speakers == True
        ):
            logging.warning(
                "Turn probability is less than {self._turn_prob_min} while enforce_num_speakers=True, which may result in excessive session lengths. Forcing turn_prob to 0.5."
            )
            self._params.data_simulator.session_params.turn_prob = self._turn_prob_min
        if self._params.data_simulator.session_params.max_audio_read_sec < 2.5:
            raise Exception("Max audio read time must be greater than 2.5 seconds")
        if self._params.data_simulator.session_params.sentence_length_params[0] <= 0:
            raise Exception(
                "k (number of success until the exp. ends) in Sentence length parameter value must be a positive number"
            )

        if not (0 < self._params.data_simulator.session_params.sentence_length_params[1] <= 1):
            raise Exception("p (success probability) value in sentence length parameter must be in range (0,1]")

        if (
            self._params.data_simulator.session_params.mean_overlap < 0
            or self._params.data_simulator.session_params.mean_overlap > 1
        ):
            raise Exception("Mean overlap is outside of [0,1]")
        if (
            self._params.data_simulator.session_params.mean_silence < 0
            or self._params.data_simulator.session_params.mean_silence > 1
        ):
            raise Exception("Mean silence is outside of [0,1]")
        if self._params.data_simulator.session_params.mean_silence_var < 0:
            raise Exception("Mean silence variance is not below 0")
        if (
            self._params.data_simulator.session_params.mean_silence > 0
            and self._params.data_simulator.session_params.mean_silence_var
            >= self._params.data_simulator.session_params.mean_silence
            * (1 - self._params.data_simulator.session_params.mean_silence)
        ):
            raise Exception("Mean silence variance should be lower than mean_silence * (1-mean_silence)")
        if self._params.data_simulator.session_params.per_silence_var < 0:
            raise Exception("Per silence variance is below 0")

        if self._params.data_simulator.session_params.mean_overlap_var < 0:
            raise Exception("Mean overlap variance is not larger than 0")
        if (
            self._params.data_simulator.session_params.mean_overlap > 0
            and self._params.data_simulator.session_params.mean_overlap_var
            >= self._params.data_simulator.session_params.mean_overlap
            * (1 - self._params.data_simulator.session_params.mean_overlap)
        ):
            raise Exception("Mean overlap variance should be lower than mean_overlap * (1-mean_overlap)")
        if self._params.data_simulator.session_params.per_overlap_var < 0:
            raise Exception("Per overlap variance is not larger than 0")

        if (
            self._params.data_simulator.session_params.min_dominance < 0
            or self._params.data_simulator.session_params.min_dominance > 1
        ):
            raise Exception("Minimum dominance is outside of [0,1]")
        if (
            self._params.data_simulator.speaker_enforcement.enforce_time[0] < 0
            or self._params.data_simulator.speaker_enforcement.enforce_time[0] > 1
        ):
            raise Exception("Speaker enforcement start is outside of [0,1]")
        if (
            self._params.data_simulator.speaker_enforcement.enforce_time[1] < 0
            or self._params.data_simulator.speaker_enforcement.enforce_time[1] > 1
        ):
            raise Exception("Speaker enforcement end is outside of [0,1]")

        if (
            self._params.data_simulator.session_params.min_dominance
            * self._params.data_simulator.session_config.num_speakers
            > 1
        ):
            raise Exception("Number of speakers times minimum dominance is greater than 1")

        if (
            self._params.data_simulator.session_params.window_type not in ['hamming', 'hann', 'cosine']
            and self._params.data_simulator.session_params.window_type is not None
        ):
            raise Exception("Incorrect window type provided")

        if len(self._manifest) == 0:
            raise Exception("Manifest file is empty. Check that the source path is correct.")

    def clean_up(self):
        """
        Clear the system memory. Cache data for audio files and alignments are removed.
        """
        self._sentence = None
        self._words = []
        self._alignments = []
        self._audio_read_buffer_dict = {}
        self._noise_read_buffer_dict = {}
        torch.cuda.empty_cache()

    def _get_speaker_ids(self, sess_idx) -> List[str]:
        """
        Randomly select speaker IDs from the loaded manifest file.

        Returns:
            speaker_ids (list): List of speaker IDs
        """
        all_speaker_ids = list(self._speaker_samples.keys())
        idx_list = self._permutated_speaker_inds[sess_idx, :]
        speaker_ids = [all_speaker_ids[i] for i in idx_list]
        return speaker_ids

    def _build_speaker_samples_map(self) -> Dict:
        """
        Build a dictionary for mapping speaker ID to their list of samples

        Returns:
            speaker_samples (Dict[list]):
                Dictionary mapping speaker ID to their list of samples
        """
        speaker_samples = defaultdict(list)
        logging.info("Building speaker to samples map...")
        for sample in tqdm(self._manifest, total=len(self._manifest)):
            speaker_id = sample['speaker_id']
            speaker_samples[speaker_id].append(sample)
        return speaker_samples

    def _sample_noise_manifest(self, noise_manifest) -> list:
        """
        Sample noise manifest to a specified count `num_noise_files` for the current simulated audio session.

        Args:
            noise_manifest (list): 
                List of noise source samples to be sampled from.

        Returns:
            sampled_noise_manifest (list):
                List of noise samples to be used for the current session.
        """
        num_noise_files = min(len(noise_manifest), self._params.data_simulator.background_noise.num_noise_files)
        sampled_noise_manifest = []
        if num_noise_files > 0:
            selected_noise_ids = np.random.choice(range(len(noise_manifest)), num_noise_files, replace=False)
            for k in selected_noise_ids:
                sampled_noise_manifest.append(noise_manifest[k])
        return sampled_noise_manifest

    def _read_noise_manifest(self):
        """
        Read the noise manifest file and sample the noise manifest.

        Returns:
            noise_manifest (list): List of the entire noise source samples.
        """
        noise_manifest = []
        if self._params.data_simulator.background_noise.add_bg is True:
            if self._params.data_simulator.background_noise.background_manifest is not None:
                background_manifest_list = self._params.data_simulator.background_noise.background_manifest
                if isinstance(background_manifest_list, str):
                    background_manifest_list = [background_manifest_list]
                for background_manifest in background_manifest_list:
                    if os.path.exists(background_manifest):
                        noise_manifest += read_manifest(background_manifest)
                    else:
                        raise FileNotFoundError(f"Noise manifest file: {background_manifest} file not found.")
            else:
                raise FileNotFoundError(
                    f"Noise manifest file is null. Please provide a valid noise manifest file/list if add_bg=True."
                )
        return noise_manifest

    def _get_speaker_samples(self, speaker_ids: List[str]) -> Dict[str, list]:
        """
        Get a list of the samples for each of the specified speakers.

        Args:
            speaker_ids (list): LibriSpeech speaker IDs for each speaker in the current session.
        
        Returns:
            speaker_wav_align_map (dict): Dictionary containing speaker IDs and their corresponding wav filepath and alignments.
        """
        speaker_wav_align_map = defaultdict(list)
        for sid in speaker_ids:
            speaker_wav_align_map[sid] = self._speaker_samples[sid]
        return speaker_wav_align_map

    def _load_speaker_sample(
        self, speaker_wav_align_map: List[dict], speaker_ids: List[str], speaker_turn: int
    ) -> str:
        """
        Load a sample for the selected speaker ID.
        The first alignment and word must be silence that determines the start of the alignments.

        Args:
            speaker_wav_align_map (dict): Dictionary containing speaker IDs and their corresponding wav filepath and alignments.
            speaker_ids (list): LibriSpeech speaker IDs for each speaker in the current session.
            speaker_turn (int): Current speaker turn.
        
        Returns:
            file_path (str): Path to the desired audio file
        """
        speaker_id = speaker_ids[speaker_turn]
        file_id = np.random.randint(0, max(len(speaker_wav_align_map[str(speaker_id)]) - 1, 1))
        file_dict = speaker_wav_align_map[str(speaker_id)][file_id]

        # Check if the alignment file has at least 2 words.
        if len(file_dict['alignments']) < 2:
            raise ValueError(
                f"Alignment file {file_dict['audio_filepath']} has an inappropriate length of {len(file_dict['alignments'])} < 2."
            )

        # Check whether the first word is silence and insert a silence token if the first token is not silence.
        if file_dict['words'][0] != "":
            file_dict['words'].insert(0, "")
            file_dict['alignments'].insert(0, 1 / (10 ** self._params.data_simulator.outputs.output_precision))
        file_dict = copy.deepcopy(file_dict)
        return file_dict

    def _get_speaker_dominance(self) -> List[float]:
        """
        Get the dominance value for each speaker, accounting for the dominance variance and
        the minimum per-speaker dominance.

        Returns:
            dominance (list): Per-speaker dominance
        """
        dominance_mean = 1.0 / self._params.data_simulator.session_config.num_speakers
        dominance = np.random.normal(
            loc=dominance_mean,
            scale=self._params.data_simulator.session_params.dominance_var,
            size=self._params.data_simulator.session_config.num_speakers,
        )
        dominance = clamp_min_list(dominance, 0)
        # normalize while maintaining minimum dominance
        total = np.sum(dominance)
        if total == 0:
            for i in range(len(dominance)):
                dominance[i] += self._params.data_simulator.session_params.min_dominance
        # scale accounting for min_dominance which has to be added after
        dominance = (dominance / total) * (
            1
            - self._params.data_simulator.session_params.min_dominance
            * self._params.data_simulator.session_config.num_speakers
        )
        for i in range(len(dominance)):
            dominance[i] += self._params.data_simulator.session_params.min_dominance
            if (
                i > 0
            ):  # dominance values are cumulative to make it easy to select the speaker using a random value in [0,1]
                dominance[i] = dominance[i] + dominance[i - 1]
        return dominance

    def _increase_speaker_dominance(
        self, base_speaker_dominance: List[float], factor: int
    ) -> Tuple[List[float], bool]:
        """
        Increase speaker dominance for unrepresented speakers (used only in enforce mode).
        Increases the dominance for these speakers by the input factor (and then re-normalizes the probabilities to 1).

        Args:
            base_speaker_dominance (list): Dominance values for each speaker.
            factor (int): Factor to increase dominance of unrepresented speakers by.
        Returns:
            dominance (list): Per-speaker dominance
            enforce (bool): Whether to keep enforce mode turned on
        """
        increase_percent = []
        for i in range(self._params.data_simulator.session_config.num_speakers):
            if self._furthest_sample[i] == 0:
                increase_percent.append(i)
        # ramp up enforce counter until speaker is sampled, then reset once all speakers have spoken
        if len(increase_percent) > 0:
            # extract original per-speaker probabilities
            dominance = np.copy(base_speaker_dominance)
            for i in range(len(dominance) - 1, 0, -1):
                dominance[i] = dominance[i] - dominance[i - 1]
            # increase specified speakers by the desired factor
            for i in increase_percent:
                dominance[i] = dominance[i] * factor
            # renormalize
            dominance = dominance / np.sum(dominance)
            for i in range(1, len(dominance)):
                dominance[i] = dominance[i] + dominance[i - 1]
            enforce = True
        else:  # no unrepresented speakers, so enforce mode can be turned off
            dominance = base_speaker_dominance
            enforce = False
        return dominance, enforce

    def _set_speaker_volume(self):
        """
        Set the volume for each speaker (either equal volume or variable speaker volume).
        """
        if self._params.data_simulator.session_params.normalization_type == 'equal':
            self._volume = np.ones(self._params.data_simulator.session_config.num_speakers)
        elif self._params.data_simulator.session_params.normalization_type == 'variable':
            self._volume = np.random.normal(
                loc=1.0,
                scale=self._params.data_simulator.session_params.normalization_var,
                size=self._params.data_simulator.session_config.num_speakers,
            )
            self._volume = clamp_min_list(self._volume, self._params.data_simulator.session_params.min_volume)
            self._volume = clamp_max_list(self._volume, self._params.data_simulator.session_params.max_volume)

    def _get_next_speaker(self, prev_speaker: int, dominance: List[float]) -> int:
        """
        Get the next speaker (accounting for turn probability and dominance distribution).

        Args:
            prev_speaker (int): Previous speaker turn.
            dominance (list): Dominance values for each speaker.
        Returns:
            prev_speaker/speaker_turn (int): Speaker turn
        """
        if self._params.data_simulator.session_config.num_speakers == 1:
            prev_speaker = 0 if prev_speaker is None else prev_speaker
            return prev_speaker
        else:
            if (
                np.random.uniform(0, 1) > self._params.data_simulator.session_params.turn_prob
                and prev_speaker is not None
            ):
                return prev_speaker
            else:
                speaker_turn = prev_speaker
                while speaker_turn == prev_speaker:  # ensure another speaker goes next
                    rand = np.random.uniform(0, 1)
                    speaker_turn = 0
                    while rand > dominance[speaker_turn]:
                        speaker_turn += 1
                return speaker_turn

    def _get_window(self, window_amount: int, start: bool = False):
        """
        Get window curve to alleviate abrupt change of time-series signal when segmenting audio samples.

        Args:
            window_amount (int): Window length (in terms of number of samples).
            start (bool): If true, return the first half of the window.

        Returns:
            window (tensor): Half window (either first half or second half)
        """
        if self._params.data_simulator.session_params.window_type == 'hamming':
            window = hamming(window_amount * 2)
        elif self._params.data_simulator.session_params.window_type == 'hann':
            window = hann(window_amount * 2)
        elif self._params.data_simulator.session_params.window_type == 'cosine':
            window = cosine(window_amount * 2)
        else:
            raise Exception("Incorrect window type provided")

        window = torch.from_numpy(window).to(self._device)

        # return the first half or second half of the window
        if start:
            return window[:window_amount]
        else:
            return window[window_amount:]

    def _get_start_buffer_and_window(self, first_alignment: int) -> Tuple[int, int]:
        """
        Get the start cutoff and window length for smoothing the start of the sentence.

        Args:
            first_alignment (int): Start of the first word (in terms of number of samples).
        Returns:
            start_cutoff (int): Amount into the audio clip to start
            window_amount (int): Window length
        """
        window_amount = int(self._params.data_simulator.session_params.window_size * self._params.data_simulator.sr)
        start_buffer = int(self._params.data_simulator.session_params.start_buffer * self._params.data_simulator.sr)

        if first_alignment < start_buffer:
            window_amount = 0
            start_cutoff = 0
        elif first_alignment < start_buffer + window_amount:
            window_amount = first_alignment - start_buffer
            start_cutoff = 0
        else:
            start_cutoff = first_alignment - start_buffer - window_amount

        return start_cutoff, window_amount

    def _get_end_buffer_and_window(
        self, current_sample_cursor: int, remaining_dur_samples: int, remaining_len_audio_file: int
    ) -> Tuple[int, int]:
        """
        Get the end buffer and window length for smoothing the end of the sentence.

        Args:
            current_sample_cursor (int): Current location in the target file (in terms of number of samples).
            remaining_dur_samples (int): Remaining duration in the target file (in terms of number of samples).
            remaining_len_audio_file (int): Length remaining in audio file (in terms of number of samples).
        Returns:
            release_buffer (int): Amount after the end of the last alignment to include
            window_amount (int): Window length
        """

        window_amount = int(self._params.data_simulator.session_params.window_size * self._params.data_simulator.sr)
        release_buffer = int(
            self._params.data_simulator.session_params.release_buffer * self._params.data_simulator.sr
        )

        if current_sample_cursor + release_buffer > remaining_dur_samples:
            release_buffer = remaining_dur_samples - current_sample_cursor
            window_amount = 0
        elif current_sample_cursor + window_amount + release_buffer > remaining_dur_samples:
            window_amount = remaining_dur_samples - current_sample_cursor - release_buffer

        if remaining_len_audio_file < release_buffer:
            release_buffer = remaining_len_audio_file
            window_amount = 0
        elif remaining_len_audio_file < release_buffer + window_amount:
            window_amount = remaining_len_audio_file - release_buffer

        return release_buffer, window_amount

    def _sample_from_silence_model(self, running_len_samples: int, session_len_samples: int) -> int:
        """
        Sample from the silence model to determine the amount of silence to add between sentences.
        Gamma distribution is employed for modeling the highly skewed distribution of silence length distribution.
        When we add silence between sentences, we want to ensure that the proportion of silence meets the `self.sess_silence_mean`.
        Thus, we employ the following formula to determine the amount of silence to add:

            running_ratio = running_len_samples / session_len_samples
            silence_mean = (session_len_samples*(self.sess_silence_mean) - self.running_silence_len_samples) * running_ratio.

        `running_ratio` is the proportion of the created session compared to the targeted total session length.

        Args:
            running_len_samples (int): 
                Running length of the session (in terms of number of samples).
            session_len_samples (int):
                Targeted total session length (in terms of number of samples).

        Returns:
            silence_amount (int): Amount of silence to add between sentences (in terms of number of samples).
        """
        running_ratio = running_len_samples / session_len_samples
        silence_mean = (
            session_len_samples * (self.sess_silence_mean) - self.running_silence_len_samples
        ) * running_ratio
        silence_mean = max(self.per_silence_min_len, min(silence_mean, self.per_silence_max_len))
        if silence_mean > 0:
            silence_var = self._params.data_simulator.session_params.per_silence_var
            silence_amount = (
                int(gamma(a=(silence_mean ** 2) / silence_var, scale=silence_var / silence_mean).rvs())
                if silence_var > 0
                else int(silence_mean)
            )
            silence_amount = max(self.per_silence_min_len, min(silence_amount, self.per_silence_max_len))
        else:
            silence_amount = 0

        return silence_amount

    def _sample_from_overlap_model(self, non_silence_len_samples: int):
        """
        Sample from the overlap model to determine the amount of overlap between segments.
        Gamma distribution is employed for modeling  the highly skewed distribution of overlap length distribution.
        When we add an overlap occurrence, we want to meet the desired overlap ratio defined by `self.sess_overlap_mean`.
        Let `overlap_mean` be the desired overlap amount, then the mean and variance of the gamma distribution is given by:

            self.sess_overlap_mean = (overlap_mean + self.running_overlap_len_samples) / (overlap_mean + non_silence_len_samples)

        The above equation is setting `overlap_mean` to yield the desired overlap ratio `self.sess_overlap_mean`. 
        We use the above `overlap_mean` value to sample overlap-length for each overlap occurrence.
        
        Args:
            non_silence_len_samples (int): 
                The total amount of non-silence (speech) region regardless of overlap status

        Returns:
            desired_overlap_amount (int): 
                Amount of overlap between segments (in terms of number of samples).
        """
        overlap_mean = ((self.sess_overlap_mean * non_silence_len_samples) - self.running_overlap_len_samples) / (
            1 - self.sess_overlap_mean
        )
        overlap_mean = max(self.per_overlap_min_len, min(max(0, overlap_mean), self.per_overlap_max_len))
        if self.add_missing_overlap:
            overlap_mean += self._missing_overlap

        if overlap_mean > 0:
            overlap_var = self._params.data_simulator.session_params.per_overlap_var

            desired_overlap_amount = (
                int(gamma(a=overlap_mean ** 2 / overlap_var, scale=overlap_var / overlap_mean).rvs())
                if overlap_var > 0
                else int(overlap_mean)
            )
            desired_overlap_amount = max(
                self.per_overlap_min_len, min(desired_overlap_amount, self.per_overlap_max_len)
            )
        else:
            desired_overlap_amount = 0

        return desired_overlap_amount

    def _perturb_audio(self, audio: torch.Tensor, sr: int, augmentor: AudioAugmentor) -> torch.Tensor:
        """
        Perturb the audio (segment or session) using audio augmentor.

        Args:
            audio (torch.Tensor): Time-series signal of the segment
            sr (int): Sample rate of the original audio file
            augmentor (AudioAugmentor): Audio augmentor to use

        Returns:
            audio (torch.Tensor): Perturbed audio (time-series signal) of the segment
        """
        if augmentor is None:
            return audio
        if isinstance(audio, torch.Tensor):
            audio = audio.cpu().numpy()
        audio_segment = AudioSegment(audio, sample_rate=sr)
        augmentor.perturb(audio_segment)
        audio_segment = torch.from_numpy(audio_segment.samples).to(self._device)
        return audio_segment

    def _add_file(
        self,
        audio_manifest: dict,
        audio_file,
        sentence_word_count: int,
        max_word_count_in_sentence: int,
        max_samples_in_sentence: int,
        random_offset: bool = False,
    ) -> Tuple[int, torch.Tensor]:
        """
        Add audio file to current sentence (up to the desired number of words). 
        Uses the alignments to segment the audio file.
        NOTE: 0 index is always silence in `audio_manifest['words']`, so we choose `offset_idx=1` as the first word

        Args:
            audio_manifest (dict): Line from manifest file for current audio file
            audio_file (tensor): Current loaded audio file
            sentence_word_count (int): Running count for number of words in sentence
            max_word_count_in_sentence (int): Maximum count for number of words in sentence
            max_samples_in_sentence (int): Maximum length for sentence in terms of samples
        
        Returns:
            sentence_word_count+current_word_count (int): Running word count
            len(self._sentence) (tensor): Current length of the audio file
        """
        # In general, random offset is not needed since random silence index has already been chosen 
        if random_offset:
            offset_idx = np.random.randint(low=1, high=len(audio_manifest['words']))
        else:
            offset_idx = 1 

        first_alignment = int(audio_manifest['alignments'][offset_idx - 1] * self._params.data_simulator.sr)
        start_cutoff, start_window_amount = self._get_start_buffer_and_window(first_alignment)
        if not self._params.data_simulator.session_params.start_window:  # cut off the start of the sentence
            start_window_amount = 0

        # Ensure the desired number of words are added and the length of the output session isn't exceeded
        sentence_samples = len(self._sentence)

        remaining_dur_samples = max_samples_in_sentence - sentence_samples
        remaining_duration = max_word_count_in_sentence - sentence_word_count
        prev_dur_samples, dur_samples, curr_dur_samples = 0, 0, 0
        current_word_count = 0
        word_idx = offset_idx
        silence_count = 1
        while (
            current_word_count < remaining_duration
            and dur_samples < remaining_dur_samples
            and word_idx < len(audio_manifest['words'])
        ):
            dur_samples = int(audio_manifest['alignments'][word_idx] * self._params.data_simulator.sr) - start_cutoff

            # check the length of the generated sentence in terms of sample count (int).
            if curr_dur_samples + dur_samples > remaining_dur_samples:
                # if the upcoming loop will exceed the remaining sample count, break out of the loop.
                break

            word = audio_manifest['words'][word_idx]

            if silence_count > 0 and word == "":
                break

            self._words.append(word)
            self._alignments.append(
                float(sentence_samples * 1.0 / self._params.data_simulator.sr)
                - float(start_cutoff * 1.0 / self._params.data_simulator.sr)
                + audio_manifest['alignments'][word_idx]
            )

            if word == "":
                word_idx += 1
                silence_count += 1
                continue
            elif self._text == "":
                self._text += word
            else:
                self._text += " " + word

            word_idx += 1
            current_word_count += 1
            prev_dur_samples = dur_samples
            curr_dur_samples += dur_samples

        # add audio clip up to the final alignment
        if self._params.data_simulator.session_params.window_type is not None:  # cut off the start of the sentence
            if start_window_amount > 0:  # include window
                window = self._get_window(start_window_amount, start=True)
                self._sentence = self._sentence.to(self._device)
                self._sentence = torch.cat(
                    (
                        self._sentence,
                        torch.multiply(audio_file[start_cutoff : start_cutoff + start_window_amount], window),
                    ),
                    0,
                )
            self._sentence = torch.cat(
                (self._sentence, audio_file[start_cutoff + start_window_amount : start_cutoff + prev_dur_samples],), 0,
            ).to(self._device)

        else:
            self._sentence = torch.cat(
                (self._sentence, audio_file[start_cutoff : start_cutoff + prev_dur_samples]), 0
            ).to(self._device)

        # windowing at the end of the sentence
        if (
            word_idx < len(audio_manifest['words'])
        ) and self._params.data_simulator.session_params.window_type is not None:
            release_buffer, end_window_amount = self._get_end_buffer_and_window(
                prev_dur_samples, remaining_dur_samples, len(audio_file[start_cutoff + prev_dur_samples :]),
            )
            self._sentence = torch.cat(
                (
                    self._sentence,
                    audio_file[start_cutoff + prev_dur_samples : start_cutoff + prev_dur_samples + release_buffer],
                ),
                0,
            ).to(self._device)

            if end_window_amount > 0:  # include window
                window = self._get_window(end_window_amount, start=False)
                self._sentence = torch.cat(
                    (
                        self._sentence,
                        torch.multiply(
                            audio_file[
                                start_cutoff
                                + prev_dur_samples
                                + release_buffer : start_cutoff
                                + prev_dur_samples
                                + release_buffer
                                + end_window_amount
                            ],
                            window,
                        ),
                    ),
                    0,
                ).to(self._device)

        del audio_file
        return sentence_word_count + current_word_count, len(self._sentence)

    def _get_subset_of_audio_manifest(self, audio_manifest: dict, offset_index: int) -> dict:
        """
        Get a subset of `audio_manifest` for faster audio-file reading.

        Args:
            audio_manifest (dict): Audio manifest dictionary.
                keys: 'offset', 'duration', 'alignments', 'words'
            offset_index (int): Index of the offset.

        Returns:
            audio_manifest (dict): Subset of `audio_manifest` is returned for `words` and `alignments` keys.
        """
        alignment_array = np.array(audio_manifest['alignments'])
        alignment_array_pr = np.array(alignment_array[offset_index:]) - alignment_array[offset_index]
<<<<<<< HEAD
        subset_alignments = alignment_array_pr[alignment_array_pr < self._max_audio_read_sec]
        if len(subset_alignments) < self._min_alignment_count:
            # Cases where the word next to the offset is longer than the max_audio_read_sec.
            logging.warning(f"subset_alignments of {audio_manifest['audio_filepath']} \n" 
                            f"has subset alignment length:{len(subset_alignments)} at offset_index:{offset_index}, " 
                            f"word:{audio_manifest['words'][offset_index:offset_index+self._min_alignment_count]}, " 
                            f"alignments:{alignment_array_pr[:self._min_alignment_count]} which is longer than _max_audio_read_sec:{[0, self._max_audio_read_sec]}."
                            " Truncating the alignements.")
            # Attach the `_max_audio_read_sec` to the `subset_alignments` to truncate the alignment timestamp.
            subset_alignments = np.concatenate([subset_alignments, np.array([self._max_audio_read_sec])])
=======
        subset_alignments = alignment_array_pr[alignment_array_pr < self.max_audio_read_sec]
        if len(subset_alignments) < self.min_alignment_count:
            raise ValueError(
                f"subset_alignments length: {len(subset_alignments)} is less than {self.min_alignment_count}."
            )
>>>>>>> c13d4b98
        audio_manifest['offset'], audio_manifest['duration'] = (
            alignment_array[offset_index],
            subset_alignments[-1] - subset_alignments[0],
        )
        audio_manifest['alignments'] = subset_alignments.tolist()
        audio_manifest['words'] = audio_manifest['words'][offset_index : offset_index + len(subset_alignments)]
        return audio_manifest

    def _read_audio_from_buffer(
        self, audio_manifest: dict, buffer_dict: dict, offset_index: int, read_subset: bool = True
    ) -> Tuple[torch.Tensor, int, dict]:
        """
        Read from the provided file path while maintaining a hash-table that saves loading time.
        Also, this function only reads a subset of the audio file if `read_subset` is True for faster audio-file reading.

        Args:
            audio_manifest (dict): Audio manifest dictionary.
                keys: 'audio_filepath', 'duration', 'alignments', 'words'
            buffer_dict (dict): Hash-table that saves loaded audio files.
            offset_index (int): Index of the offset for the audio file.
            read_subset (bool): If True, read a subset of the audio file.
                                To control the length of the audio file, use data_simulator.session_params.max_audio_read_sec.
                                Note that using large value (greater than 3~4 sec) for `max_audio_read_sec` will slow down the generation process.
                                If False, read the entire audio file.

        Returns:
            audio_file (torch.Tensor): Time-series audio data in a tensor.
            sr (int): Sample rate of the audio file.
            audio_manifest (dict): (modified) audio manifest dictionary.
        """
        audio_file_id = f"{audio_manifest['audio_filepath']}#{offset_index}"
        if audio_file_id in buffer_dict:
            audio_file, sr, audio_manifest = buffer_dict[audio_file_id]
        else:
            if read_subset:
                audio_manifest = self._get_subset_of_audio_manifest(audio_manifest, offset_index)
                segment = AudioSegment.from_file(
                    audio_file=audio_manifest['audio_filepath'],
                    offset=audio_manifest['offset'],
                    duration=audio_manifest['duration'],
                )
            else:
                segment = AudioSegment.from_file(audio_file=audio_manifest['audio_filepath'])
            audio_file, sr = torch.from_numpy(segment.samples).to(self._device), segment.sample_rate
            if read_subset and segment.duration < (audio_manifest['alignments'][-1] - audio_manifest['alignments'][0]):
                audio_manifest['alignments'][-1] = min(segment.duration, audio_manifest['alignments'][-1])
            if audio_file.ndim > 1:
                audio_file = torch.mean(audio_file, 1, False).to(self._device)
            buffer_dict[audio_file_id] = (audio_file, sr, audio_manifest)
        return audio_file, sr, audio_manifest

    def _get_random_offset_index(self, audio_manifest: dict, offset_min: int = 0) -> int:
        """
        Get an index for randomly accessing the silence in alignment timestamps. 

        Args:
            audio_manifest (dict): Audio manifest dictionary.
                keys: 'audio_filepath', 'duration', 'alignments', 'words'

        Returns: 
            (int): Random offset index smaller than `offset_count`.
        """
        if len(audio_manifest['alignments']) <= self._min_alignment_count:
            raise ValueError(
                f"Audio file {audio_manifest['audio_filepath']} has less than {self._min_alignment_count} alignment timestamps."
            )
        index_file_id = f"{audio_manifest['audio_filepath']}#index"
        
        # Avoid multiple indexings of the same audio file by using a hash-table.
        if index_file_id in self._audio_read_buffer_dict:
            (sil_inds, offset_max) = self._audio_read_buffer_dict[index_file_id]
        else:
            # Find all silence indices
            sil_inds = np.where((np.array(audio_manifest['words']) == '') == True)[0]
            if audio_manifest['alignments'][-1] - audio_manifest['alignments'][0] < self._max_audio_read_sec:
                # The total duration is already short, therefore skip range search.
                offset_max = 1
            else:
                # Find the range that satisfies `self._max_audio_read_sec` duration.
                offset_max = binary_search_alignments(inds=sil_inds, 
                                                      max_audio_read_sec=self._max_audio_read_sec,
                                                      min_alignment_count=self._min_alignment_count,
                                                      audio_manifest=audio_manifest)
            self._audio_read_buffer_dict[index_file_id] = (sil_inds, offset_max)
        
        # If the audio file is shorter than the max_audio_read_sec, then we don't need to read a subset of the audio file.
        if (
            len(sil_inds) <= self._min_alignment_count
            or (audio_manifest['alignments'][-1] - audio_manifest['alignments'][0]) < self._max_audio_read_sec
        ):
            return offset_min
        else:
            offset_index = np.random.randint(offset_min, offset_max)
            return sil_inds[offset_index]

    def _get_split_points_in_alignments(
        self,
        words: List[str],
        alignments: List[float],
        split_buffer: float,
        sr: int,
        sentence_audio_len: int,
        new_start: float = 0,
    ):
        """
        Collect split points in the alignment based on silence.
        Silence is defined as a blank symbol between two words that is longer than 2 * split_buffer.

        Args:
            words (List[str]): List of words in the sentence.
            alignments (List[float]): List of alignment timestamps in the sentence.
            split_buffer (float): Buffer length in seconds.
            sr (int): Sample rate of the audio.
            sentence_audio_len (int): Length of the sentence audio in samples.
            new_start (float): Start of the sentence audio in seconds.

        Returns:
            splits (List[List[int]]): List of integer split points in the sentence audio.
        """
        splits = []
        for i in range(len(words)):
            if words[i] == "" and i != 0 and i != len(words) - 1:
                silence_length = alignments[i] - alignments[i - 1]
                if silence_length > 2 * split_buffer:  # split utterance on silence
                    new_end = alignments[i - 1] + split_buffer
                    splits.append(
                        [int(new_start * sr), int(new_end * sr),]
                    )
                    new_start = alignments[i] - split_buffer
        # The last split point should be added
        splits.append([int(new_start * sr), sentence_audio_len])
        return splits

    def _per_speaker_normalize(
        self, sentence_audio: torch.Tensor, splits: List[List[int]], speaker_turn: int
    ) -> torch.Tensor:
        """
        Normalize time-series audio signal per speaker.

        Args:
            sentence_audio (torch.Tensor): Time-series audio signal.
            splits (List[List[int]]): List of integer split points in the sentence audio.
            speaker_turn (int): Speaker ID of the current speaker.

        Returns:
            sentence_audio (torch.Tensor): Normalized time-series audio signal.
        """
        split_length = torch.tensor(0).to(self._device).double()
        split_sum = torch.tensor(0).to(self._device).double()
        for split in splits:
            split_length += len(sentence_audio[split[0] : split[1]])
            split_sum += torch.sum(sentence_audio[split[0] : split[1]] ** 2)
        average_rms = torch.sqrt(split_sum * 1.0 / split_length)
        sentence_audio = sentence_audio / (1.0 * average_rms) * self._volume[speaker_turn]
        return sentence_audio

    def _build_sentence(
        self,
        speaker_turn: int,
        speaker_ids: List[str],
        speaker_wav_align_map: Dict[str, list],
        max_samples_in_sentence: int,
    ):
        """
        Build a new sentence by attaching utterance samples together until the sentence has reached a desired length. 
        While generating the sentence, alignment information is used to segment the audio.

        Args:
            speaker_turn (int): Current speaker turn.
            speaker_ids (list): LibriSpeech speaker IDs for each speaker in the current session.
            speaker_wav_align_map (dict): Dictionary containing speaker IDs and their corresponding wav filepath and alignments.
            max_samples_in_sentence (int): Maximum length for sentence in terms of samples
        """
        # select speaker length
        sl = (
            np.random.negative_binomial(
                self._params.data_simulator.session_params.sentence_length_params[0],
                self._params.data_simulator.session_params.sentence_length_params[1],
            )
            + 1
        )

        # initialize sentence, text, words, alignments
        self._sentence = torch.zeros(0, dtype=torch.float64, device=self._device)
        self._text = ""
        self._words, self._alignments = [], []
        sentence_word_count, sentence_samples = 0, 0

        # build sentence
        while sentence_word_count < sl and sentence_samples < max_samples_in_sentence:
            audio_manifest = self._load_speaker_sample(speaker_wav_align_map, speaker_ids, speaker_turn)
            offset_index = self._get_random_offset_index(audio_manifest)
            audio_file, sr, audio_manifest = self._read_audio_from_buffer(
                audio_manifest, buffer_dict=self._audio_read_buffer_dict, offset_index=offset_index, read_subset=True
            )

            # audio perturbation, such as gain, impulse response, and white noise
            audio_file = self._perturb_audio(audio_file, sr, self.segment_augmentor)

            sentence_word_count, sentence_samples = self._add_file(
                audio_manifest, audio_file, sentence_word_count, sl, max_samples_in_sentence
            )

        # per-speaker normalization (accounting for active speaker time)
        if self._params.data_simulator.session_params.normalize and torch.max(torch.abs(self._sentence)) > 0:
            splits = self._get_split_points_in_alignments(
                words=self._words,
                alignments=self._alignments,
                split_buffer=self._params.data_simulator.session_params.split_buffer,
                sr=self._params.data_simulator.sr,
                sentence_audio_len=len(self._sentence),
            )
            self._sentence = self._per_speaker_normalize(
                sentence_audio=self._sentence, splits=splits, speaker_turn=speaker_turn
            )

    def _silence_vs_overlap_selector(self, running_len_samples: int, non_silence_len_samples: int) -> bool:
        """
        Compare the current silence ratio to the current overlap ratio. Switch to either silence or overlap mode according 
        to the amount of the gap between current ratio and session mean in config.

        Args:
            running_len_samples (int): Length of the current session in samples.
            non_silence_len_samples (int): Length of the signal that is not silence in samples.

        Returns:
            add_overlap (bool): True if the current silence ratio is less than the current overlap ratio, False otherwise.
        """
        if running_len_samples > 0:
            self.current_silence_ratio = (running_len_samples - self.running_speech_len_samples) / running_len_samples
            self.current_overlap_ratio = self.running_overlap_len_samples / non_silence_len_samples
        else:
            self.current_silence_ratio, self.current_overlap_ratio = 0, 0

        self.silence_discrepancy = self.current_silence_ratio - self.sess_silence_mean
        self.overlap_discrepancy = self.current_overlap_ratio - self.sess_overlap_mean
        add_overlap = self.overlap_discrepancy <= self.silence_discrepancy
        return add_overlap

    def _add_silence_or_overlap(
        self,
        speaker_turn: int,
        prev_speaker: int,
        start: int,
        length: int,
        session_len_samples: int,
        prev_len_samples: int,
        enforce: bool,
    ) -> int:
        """
        Returns new overlapped (or shifted) start position after inserting overlap or silence.

        Args:
            speaker_turn (int): The integer index of the current speaker turn.
            prev_speaker (int): The integer index of the previous speaker turn.
            start (int): Current start of the audio file being inserted.
            length (int): Length of the audio file being inserted.
            session_len_samples (int): Maximum length of the session in terms of number of samples
            prev_len_samples (int): Length of previous sentence (in terms of number of samples)
            enforce (bool): Whether speaker enforcement mode is being used
        Returns:
            new_start (int): New starting position in the session accounting for overlap or silence
        """
        running_len_samples = start + length
        # `length` is the length of the current sentence to be added, so not included in self.running_speech_len_samples
        non_silence_len_samples = self.running_speech_len_samples + length

        # compare silence and overlap ratios
        add_overlap = self._silence_vs_overlap_selector(running_len_samples, non_silence_len_samples)

        # choose overlap if this speaker is not the same as the previous speaker and add_overlap is True.
        if prev_speaker != speaker_turn and prev_speaker is not None and add_overlap:
            # desired_overlap_amount = self._sample_from_overlap_model(running_len_samples - self.running_silence_len_samples_rttm)
            desired_overlap_amount = self._sample_from_overlap_model(non_silence_len_samples)
            new_start = start - desired_overlap_amount

            # avoid overlap at start of clip
            if new_start < 0:
                desired_overlap_amount -= 0 - new_start
                self._missing_overlap += 0 - new_start
                new_start = 0

            # if same speaker ends up overlapping from any previous clip, pad with silence instead
            if new_start < self._furthest_sample[speaker_turn]:
                desired_overlap_amount -= self._furthest_sample[speaker_turn] - new_start
                self._missing_overlap += self._furthest_sample[speaker_turn] - new_start
                new_start = self._furthest_sample[speaker_turn]

            prev_start = start - prev_len_samples
            prev_end = start
            new_end = new_start + length

            # check overlap amount to calculate the actual amount of generated overlaps
            overlap_amount = 0
            if is_overlap([prev_start, prev_end], [new_start, new_end]):
                overlap_range = get_overlap_range([prev_start, prev_end], [new_start, new_end])
                overlap_amount = max(overlap_range[1] - overlap_range[0], 0)

            if overlap_amount < desired_overlap_amount:
                self._missing_overlap += desired_overlap_amount - overlap_amount
            self.running_overlap_len_samples += overlap_amount

        # if we are not adding overlap, add silence
        else:
            silence_amount = self._sample_from_silence_model(running_len_samples, session_len_samples)

            # truncate the silence if it is going beyond the session length.
            if start + length + silence_amount > session_len_samples and not enforce:
                new_start = max(session_len_samples - length, start)
            else:
                new_start = start + silence_amount

        return new_start

    def _get_background(self, len_array: int, power_array: float):
        """
        Augment with background noise (inserting ambient background noise up to the desired SNR for the full clip).

        Args:
            len_array (int): Length of background noise required.
            avg_power_array (float): Average power of the audio file.
        
        Returns:
            bg_array (tensor): Tensor containing background noise
        """
        bg_array = torch.zeros(len_array).to(self._device)
        snr_min = self._params.data_simulator.background_noise.snr_min
        snr_max = self._params.data_simulator.background_noise.snr_max
        if (snr_min is not None) and (snr_max is not None) and (0 <= snr_min <= snr_max):
            desired_snr = np.random.uniform(snr_min, snr_max)
        else:
            desired_snr = self._params.data_simulator.background_noise.snr
        ratio = 10 ** (desired_snr / 20)
        desired_avg_power_noise = (power_array / ratio).to(self._device)
        running_len_samples = 0

        while running_len_samples < len_array:  # build background audio stream (the same length as the full file)
            file_id = np.random.randint(0, len(self._noise_samples))
            audio_manifest = self._noise_samples[file_id]

            audio_file, sr, audio_manifest = self._read_audio_from_buffer(
                audio_manifest, buffer_dict=self._noise_read_buffer_dict, offset_index=0, read_subset=False
            )

            if running_len_samples + len(audio_file) < len_array:
                end_audio_file = running_len_samples + len(audio_file)
            else:
                end_audio_file = len_array

            pow_audio_file = torch.mean(audio_file[: end_audio_file - running_len_samples] ** 2).to(self._device)
            scaled_audio_file = audio_file[: end_audio_file - running_len_samples] * torch.sqrt(
                desired_avg_power_noise / pow_audio_file
            ).to(self._device)

            bg_array[running_len_samples:end_audio_file] = scaled_audio_file
            running_len_samples = end_audio_file

        return bg_array, desired_snr

    def _create_new_rttm_entry(self, start: int, end: int, speaker_id: int) -> List[str]:
        """
        Create new RTTM entries (to write to output rttm file)

        Args:
            start (int): Current start of the audio file being inserted.
            end (int): End of the audio file being inserted.
            speaker_id (int): LibriSpeech speaker ID for the current entry.
        
        Returns:
            rttm_list (list): List of rttm entries
        """
        rttm_list = []
        new_start = start
        # look for split locations
        for i in range(len(self._words)):
            if self._words[i] == "" and i != 0 and i != len(self._words) - 1:
                silence_length = self._alignments[i] - self._alignments[i - 1]
                if (
                    silence_length > 2 * self._params.data_simulator.session_params.split_buffer
                ):  # split utterance on silence
                    new_end = start + self._alignments[i - 1] + self._params.data_simulator.session_params.split_buffer
                    t_stt = float(round(new_start, self._params.data_simulator.outputs.output_precision))
                    t_end = float(round(new_end, self._params.data_simulator.outputs.output_precision))
                    rttm_list.append(f"{t_stt} {t_end} {speaker_id}")
                    new_start = start + self._alignments[i] - self._params.data_simulator.session_params.split_buffer

        t_stt = float(round(new_start, self._params.data_simulator.outputs.output_precision))
        t_end = float(round(end, self._params.data_simulator.outputs.output_precision))
        rttm_list.append(f"{t_stt} {t_end} {speaker_id}")
        return rttm_list

    def _create_new_json_entry(
        self, wav_filename: str, start: int, length: int, speaker_id: int, rttm_filepath: str, ctm_filepath: str
    ) -> dict:
        """
        Create new JSON entries (to write to output json file).

        Args:
            wav_filename (str): Output wav filepath.
            start (int): Current start of the audio file being inserted.
            length (int): Length of the audio file being inserted.
            speaker_id (int): LibriSpeech speaker ID for the current entry.
            rttm_filepath (str): Output rttm filepath.
            ctm_filepath (str): Output ctm filepath.
        
        Returns:
            dict (dict): JSON entry
        """
        start = float(round(start, self._params.data_simulator.outputs.output_precision))
        length = float(round(length, self._params.data_simulator.outputs.output_precision))
        meta = {
            "audio_filepath": wav_filename,
            "offset": start,
            "duration": length,
            "label": speaker_id,
            "text": self._text,
            "num_speakers": self._params.data_simulator.session_config.num_speakers,
            "rttm_filepath": rttm_filepath,
            "ctm_filepath": ctm_filepath,
            "uem_filepath": None,
        }
        return meta

    def _create_new_ctm_entry(self, session_name: str, speaker_id: int, start: int) -> List[str]:
        """
        Create new CTM entry (to write to output ctm file)

        Args:
            session_name (str): Current session name.
            start (int): Current start of the audio file being inserted.
            speaker_id (int): LibriSpeech speaker ID for the current entry.
        
        Returns:
            arr (list): List of ctm entries
        """
        arr = []
        start = float(round(start, self._params.data_simulator.outputs.output_precision))
        for i in range(len(self._words)):
            word = self._words[i]
            if (
                word != ""
            ):  # note that using the current alignments the first word is always empty, so there is no error from indexing the array with i-1
                prev_align = 0 if i == 0 else self._alignments[i - 1]
                align1 = float(round(prev_align + start, self._params.data_simulator.outputs.output_precision))
                align2 = float(
                    round(self._alignments[i] - prev_align, self._params.data_simulator.outputs.output_precision,)
                )
                text = f"{session_name} {speaker_id} {align1} {align2} {word} 0\n"
                arr.append((align1, text))
        return arr

    def create_base_manifest_ds(self) -> str:
        """
        Create base diarization manifest file for online data simulation.

        Returns:
            self.base_manifest_filepath (str): Path to manifest file
        """
        basepath = self._params.data_simulator.outputs.output_dir
        wav_path = os.path.join(basepath, 'synthetic_wav.list')
        text_path = os.path.join(basepath, 'synthetic_txt.list')
        rttm_path = os.path.join(basepath, 'synthetic_rttm.list')
        ctm_path = os.path.join(basepath, 'synthetic_ctm.list')
        manifest_filepath = os.path.join(basepath, 'base_manifest.json')

        create_manifest(
            wav_path,
            manifest_filepath,
            text_path=text_path,
            rttm_path=rttm_path,
            ctm_path=ctm_path,
            add_duration=False,
        )

        self.base_manifest_filepath = manifest_filepath
        return self.base_manifest_filepath

    def create_segment_manifest_ds(self) -> str:
        """
        Create segmented diarization manifest file for online data simulation.

        Returns:
            self.segment_manifest_filepath (str): Path to manifest file
        """
        basepath = self._params.data_simulator.outputs.output_dir
        output_manifest_filepath = os.path.join(basepath, 'segment_manifest.json')
        input_manifest_filepath = self.base_manifest_filepath
        window = self._params.data_simulator.segment_manifest.window
        shift = self._params.data_simulator.segment_manifest.shift
        step_count = self._params.data_simulator.segment_manifest.step_count
        deci = self._params.data_simulator.segment_manifest.deci

        create_segment_manifest(input_manifest_filepath, output_manifest_filepath, window, shift, step_count, deci)

        self.segment_manifest_filepath = output_manifest_filepath
        return self.segment_manifest_filepath

    def _init_silence_params(self):
        """
        Initialize parameters for silence insertion in the current session.
        """
        self.running_silence_len_samples = 0
        self.running_speech_len_samples = 0
        self.per_silence_min_len = int(
            max(0, self._params.data_simulator.session_params.per_silence_min) * self._params.data_simulator.sr
        )
        if self._params.data_simulator.session_params.per_silence_max > 0:
            self.per_silence_max_len = int(
                self._params.data_simulator.session_params.per_silence_max * self._params.data_simulator.sr
            )
        else:
            self.per_silence_max_len = int(
                self._params.data_simulator.session_config.session_length * self._params.data_simulator.sr
            )

    def _init_overlap_params(self):
        """
        Initialize parameters for overlap insertion in the current session.
        """
        self.running_overlap_len_samples = 0
        self.per_overlap_min_len = int(
            max(0, self._params.data_simulator.session_params.per_overlap_min) * self._params.data_simulator.sr
        )
        if self._params.data_simulator.session_params.per_overlap_max > 0:
            self.per_overlap_max_len = int(
                self._params.data_simulator.session_params.per_overlap_max * self._params.data_simulator.sr
            )
        else:
            self.per_overlap_max_len = int(
                self._params.data_simulator.session_config.session_length * self._params.data_simulator.sr
            )

    def _get_session_silence_mean(self):
        """
        Get the target mean silence for current session using re-parameterized Beta distribution.
        The following constraints are applied to make a > 0 and b > 0:

            0 < mean_silence < 1
            0 < mean_silence_var < mean_silence * (1 - mean_silence)

        Args:
            silence_mean (float): 
                Target mean silence for the current session
        """
        mean = float(self._params.data_simulator.session_params.mean_silence)
        var = float(self._params.data_simulator.session_params.mean_silence_var)
        if var > 0:
            a = mean ** 2 * (1 - mean) / var - mean
            b = mean * (1 - mean) ** 2 / var - (1 - mean)
            if a < 0 or b < 0:
                raise ValueError(
                    f"Beta(a, b), a = {a:.3f} and b = {b:.3f} should be both greater than 0. "
                    f"Invalid `mean_silence_var` value {var} for sampling from Beta distribution. "
                    f"`mean_silence_var` should be less than `mean_silence * (1 - mean_silence)`. "
                    f"Please check `mean_silence_var` and try again."
                )
            silence_mean = beta(a, b).rvs()
        else:
            silence_mean = mean
        return silence_mean

    def _get_session_overlap_mean(self):
        """
        Get the target mean overlap for current session using re-parameterized Beta distribution.
        The following constraints are applied to make a > 0 and b > 0:

            0 < mean_overlap < 1
            0 < mean_overlap_var < mean_overlap * (1 - mean_overlap)

        Returns:
            overlap_mean (float):
                Target mean overlap for the current session
        """
        mean = float(self._params.data_simulator.session_params.mean_overlap)
        var = float(self._params.data_simulator.session_params.mean_overlap_var)
        if var > 0:
            a = mean ** 2 * (1 - mean) / var - mean
            b = mean * (1 - mean) ** 2 / var - (1 - mean)
            if a < 0 or b < 0:
                raise ValueError(
                    f"Beta(a, b), a = {a:.3f} and b = {b:.3f} should be both greater than 0. "
                    f"Invalid `mean_overlap_var` value {var} for sampling from Beta distribution. "
                    f"`mean_overlap_var` should be less than `mean_overlap * (1 - mean_overlap)`. "
                    f"Please check `mean_overlap_var` and try again."
                )
            overlap_mean = beta(a, b).rvs()
        else:
            overlap_mean = mean
        return overlap_mean

    def _get_session_silence_from_rttm(self, rttm_list: List[str], running_len_samples: int):
        """
        Calculate the total speech and silence duration in the current session using RTTM file.

        Args:
            rttm_list (list):
                List of RTTM timestamps
            running_len_samples (int):
                Total number of samples generated so far in the current session

        Returns:
            sess_speech_len_rttm (int):
                The total number of speech samples in the current session
            sess_silence_len_rttm (int):
                The total number of silence samples in the current session
        """
        all_sample_list = []
        for x_raw in rttm_list:
            x = [token for token in x_raw.split()]
            all_sample_list.append([float(x[0]), float(x[1])])

        self._merged_speech_intervals = merge_float_intervals(all_sample_list)
        total_speech_in_secs = sum([x[1] - x[0] for x in self._merged_speech_intervals])
        total_silence_in_secs = running_len_samples / self._params.data_simulator.sr - total_speech_in_secs
        sess_speech_len = int(total_speech_in_secs * self._params.data_simulator.sr)
        sess_silence_len = int(total_silence_in_secs * self._params.data_simulator.sr)
        return sess_speech_len, sess_silence_len

    def _generate_session(
        self,
        idx: int,
        basepath: str,
        filename: str,
        speaker_ids: List[str],
        speaker_wav_align_map: Dict[str, list],
        noise_samples: list,
        device: torch.device,
        enforce_counter: int = 2,
    ):
        """
        _generate_session function without RIR simulation.
        Generate a multispeaker audio session and corresponding label files.

        Args:
            idx (int): Index for current session (out of total number of sessions).
            basepath (str): Path to output directory.
            filename (str): Filename for output files.
            speaker_ids (list): List of speaker IDs that will be used in this session.
            speaker_wav_align_map (dict): Dictionary containing speaker IDs and their corresponding wav filepath and alignments.
            noise_samples (list): List of randomly sampled noise source files that will be used for generating this session.
            device (torch.device): Device to use for generating this session.
            enforce_counter (int): In enforcement mode, dominance is increased by a factor of enforce_counter for unrepresented speakers
        """
        random_seed = self._params.data_simulator.random_seed
        np.random.seed(random_seed + idx)

        self._device = device
        speaker_dominance = self._get_speaker_dominance()  # randomly determine speaker dominance
        base_speaker_dominance = np.copy(speaker_dominance)
        self._set_speaker_volume()

        running_len_samples, prev_len_samples = 0, 0
        prev_speaker = None
        rttm_list, json_list, ctm_list = [], [], []
        self._noise_samples = noise_samples
        self._furthest_sample = [0 for n in range(self._params.data_simulator.session_config.num_speakers)]
        self._missing_silence = 0

        # hold enforce until all speakers have spoken
        enforce_time = np.random.uniform(
            self._params.data_simulator.speaker_enforcement.enforce_time[0],
            self._params.data_simulator.speaker_enforcement.enforce_time[1],
        )
        enforce = self._params.data_simulator.speaker_enforcement.enforce_num_speakers

        session_len_samples = int(
            (self._params.data_simulator.session_config.session_length * self._params.data_simulator.sr)
        )
        array = torch.zeros(session_len_samples).to(self._device)
        is_speech = torch.zeros(session_len_samples).to(self._device)

        self._init_silence_params()
        self._init_overlap_params()
        self.sess_silence_mean = self._get_session_silence_mean()
        self.sess_overlap_mean = self._get_session_overlap_mean()

        while running_len_samples < session_len_samples or enforce:
            # enforce num_speakers
            if running_len_samples > enforce_time * session_len_samples and enforce:
                speaker_dominance, enforce = self._increase_speaker_dominance(base_speaker_dominance, enforce_counter)
                if enforce:
                    enforce_counter += 1

            # Step 1: Select a speaker
            speaker_turn = self._get_next_speaker(prev_speaker, speaker_dominance)

            # build sentence (only add if remaining length >  specific time)
            max_samples_in_sentence = session_len_samples - running_len_samples
            if enforce:
                max_samples_in_sentence = float('inf')
            elif (
                max_samples_in_sentence
                < self._params.data_simulator.session_params.end_buffer * self._params.data_simulator.sr
            ):
                break

            # Step 2: Generate a sentence
            self._build_sentence(speaker_turn, speaker_ids, speaker_wav_align_map, max_samples_in_sentence)
            length = len(self._sentence)

            # Step 3: Generate a timestamp for either silence or overlap
            start = self._add_silence_or_overlap(
                speaker_turn,
                prev_speaker,
                running_len_samples,
                length,
                session_len_samples,
                prev_len_samples,
                enforce,
            )

            # Step 4: Add sentence to array
            end = start + length
            if end > len(array):  # only occurs in enforce mode
                array = torch.nn.functional.pad(array, (0, end - len(array)))
                is_speech = torch.nn.functional.pad(is_speech, (0, end - len(is_speech)))
            array[start:end] += self._sentence
            is_speech[start:end] = 1

            # Step 5: Build entries for output files
            new_rttm_entries = self._create_new_rttm_entry(
                start / self._params.data_simulator.sr, end / self._params.data_simulator.sr, speaker_ids[speaker_turn]
            )

            for entry in new_rttm_entries:
                rttm_list.append(entry)

            new_json_entry = self._create_new_json_entry(
                os.path.join(basepath, filename + '.wav'),
                start / self._params.data_simulator.sr,
                length / self._params.data_simulator.sr,
                speaker_ids[speaker_turn],
                os.path.join(basepath, filename + '.rttm'),
                os.path.join(basepath, filename + '.ctm'),
            )
            json_list.append(new_json_entry)
            new_ctm_entries = self._create_new_ctm_entry(
                filename, speaker_ids[speaker_turn], start / self._params.data_simulator.sr
            )
            for entry in new_ctm_entries:
                ctm_list.append(entry)

            running_len_samples = np.maximum(running_len_samples, end)
            self.running_speech_len_samples, self.running_silence_len_samples = self._get_session_silence_from_rttm(
                rttm_list, running_len_samples
            )

            self._furthest_sample[speaker_turn] = running_len_samples
            prev_speaker = speaker_turn
            prev_len_samples = length

        # Step 6: Background noise augmentation
        if self._params.data_simulator.background_noise.add_bg:
            if len(self._noise_samples) > 0:
                avg_power_array = torch.mean(array[is_speech == 1] ** 2)
                bg, snr = self._get_background(len(array), avg_power_array)
                array += bg
            else:
                raise ValueError('No background noise samples found in self._noise_samples.')
        else:
            snr = "N/A"

        # Add optional perturbations to the whole session, such as white noise, reverb, etc.
        array = self._perturb_audio(array, self._params.data_simulator.sr, self.session_augmentor)

        # Step 7: Normalize and write to disk
        array = array / (1.0 * torch.max(torch.abs(array)))  # normalize wav file to avoid clipping
        if torch.is_tensor(array):
            array = array.cpu().numpy()
        sf.write(os.path.join(basepath, filename + '.wav'), array, self._params.data_simulator.sr)

        labels_to_rttmfile(rttm_list, filename, self._params.data_simulator.outputs.output_dir)
        write_manifest(os.path.join(basepath, filename + '.json'), json_list)
        write_ctm(os.path.join(basepath, filename + '.ctm'), ctm_list)
        write_text(os.path.join(basepath, filename + '.txt'), ctm_list)

        meta_data = {
            "duration": array.shape[0] / self._params.data_simulator.sr,
            "session_silence_mean": self.sess_silence_mean,
            "session_overlap_mean": self.sess_overlap_mean,
            "session_snr": snr,
        }
        write_manifest(os.path.join(basepath, filename + '.meta'), [meta_data])

        # Step 8: Clean up memory
        del array
        self.clean_up()
        return basepath, filename

    def _get_cleaned_base_path(self, output_dir: str) -> str:
        """
        Delete output directory if it exists or throw warning.

        Args:
            output_dir (str): Path to output directory

        Returns:
            basepath (str): Path to base-path directory for writing output files
        """
        if os.path.isdir(output_dir) and os.listdir(output_dir):
            if self._params.data_simulator.outputs.overwrite_output:
                if os.path.exists(output_dir):
                    shutil.rmtree(output_dir)
                os.mkdir(output_dir)
            else:
                raise Exception("Output directory is nonempty and overwrite_output = false")
        elif not os.path.isdir(output_dir):
            os.mkdir(output_dir)

        # only add root if paths are relative
        if not os.path.isabs(output_dir):
            ROOT = os.getcwd()
            basepath = os.path.join(ROOT, output_dir)
        else:
            basepath = output_dir
        return basepath

    def generate_sessions(self, random_seed: int = None):
        """
        Generate several multispeaker audio sessions and corresponding list files.

        Args:
            random_seed (int): random seed for reproducibility
        """
        logging.info(f"Generating Diarization Sessions")
        if random_seed is None:
            random_seed = self._params.data_simulator.random_seed
        np.random.seed(random_seed)
        
        output_dir = self._params.data_simulator.outputs.output_dir

        basepath = self._get_cleaned_base_path(output_dir)
        OmegaConf.save(self._params, os.path.join(output_dir, "params.yaml"))

        wavlist = open(os.path.join(basepath, "synthetic_wav.list"), "w")
        rttmlist = open(os.path.join(basepath, "synthetic_rttm.list"), "w")
        jsonlist = open(os.path.join(basepath, "synthetic_json.list"), "w")
        ctmlist = open(os.path.join(basepath, "synthetic_ctm.list"), "w")
        textlist = open(os.path.join(basepath, "synthetic_txt.list"), "w")
        metalist = open(os.path.join(basepath, "synthetic_meta.list"), "w")

        tp = concurrent.futures.ProcessPoolExecutor(max_workers=self.num_workers)
        futures = []

        num_sessions = self._params.data_simulator.session_config.num_sessions
        source_noise_manifest = self._read_noise_manifest()
        queue = []

        # add radomly sampled arguments to a list(queue) for multiprocessing
        for sess_idx in range(num_sessions):
            filename = self._params.data_simulator.outputs.output_filename + f"_{sess_idx}"
            speaker_ids = self._get_speaker_ids(sess_idx)
            speaker_wav_align_map = self._get_speaker_samples(speaker_ids)
            noise_samples = self._sample_noise_manifest(source_noise_manifest)
            if torch.cuda.is_available():
                device = torch.device(f"cuda:{sess_idx % torch.cuda.device_count()}")
            else:
                device = self._device
            queue.append((sess_idx, basepath, filename, speaker_ids, speaker_wav_align_map, noise_samples, device))

        # for multiprocessing speed, we avoid loading potentially huge manifest list and speaker sample files into each process.
        if self.num_workers > 1:
            self._manifest = None
            self._speaker_samples = None

        for chunk_idx in range(self.chunk_count):
            futures = []
            stt_idx, end_idx = (
                chunk_idx * self.multiprocessing_chunksize,
                min((chunk_idx + 1) * self.multiprocessing_chunksize, num_sessions),
            )
            for sess_idx in range(stt_idx, end_idx):
                self._furthest_sample = [0 for n in range(self._params.data_simulator.session_config.num_speakers)]
                self._audio_read_buffer_dict = {}
                if self.num_workers > 1:
                    futures.append(tp.submit(self._generate_session, *queue[sess_idx]))
                else:
                    futures.append(queue[sess_idx])

            if self.num_workers > 1:
                generator = concurrent.futures.as_completed(futures)
            else:
                generator = futures

            for future in tqdm(
                generator,
                desc=f"[{chunk_idx+1}/{self.chunk_count}] Waiting jobs from {stt_idx+1: 2} to {end_idx: 2}",
                unit="jobs",
                total=len(futures),
            ):
                if self.num_workers > 1:
                    basepath, filename = future.result()
                else:
                    self._noise_samples = self._sample_noise_manifest(source_noise_manifest)
                    basepath, filename = self._generate_session(*future)

                wavlist.write(os.path.join(basepath, filename + '.wav\n'))
                rttmlist.write(os.path.join(basepath, filename + '.rttm\n'))
                jsonlist.write(os.path.join(basepath, filename + '.json\n'))
                ctmlist.write(os.path.join(basepath, filename + '.ctm\n'))
                textlist.write(os.path.join(basepath, filename + '.txt\n'))
                metalist.write(os.path.join(basepath, filename + '.meta\n'))

                # throw warning if number of speakers is less than requested
                num_missing = 0
                for k in range(len(self._furthest_sample)):
                    if self._furthest_sample[k] == 0:
                        num_missing += 1
                if num_missing != 0:
                    warnings.warn(
                        f"{self._params.data_simulator.session_config.num_speakers-num_missing} speakers were included in the clip instead of the requested amount of {self._params.data_simulator.session_config.num_speakers}"
                    )

        tp.shutdown()

        wavlist.close()
        rttmlist.close()
        jsonlist.close()
        ctmlist.close()
        textlist.close()
        metalist.close()

        logging.info(f"Data simulation has been completed, results saved at: {basepath}")


class RIRMultiSpeakerSimulator(MultiSpeakerSimulator):
    """
    RIR Augmented Multispeaker Audio Session Simulator - simulates multispeaker audio sessions using single-speaker 
    audio files and corresponding word alignments, as well as simulated RIRs for augmentation.

    Args:
        cfg: OmegaConf configuration loaded from yaml file.

    Parameters (in addition to the base MultiSpeakerSimulator parameters):
    rir_generation:
      use_rir (bool): Whether to generate synthetic RIR
      toolkit (str): Which toolkit to use ("pyroomacoustics", "gpuRIR")
      room_config:
        room_sz (list): Size of the shoebox room environment (1d array for specific, 2d array for random range to be 
                        sampled from)
        pos_src (list): Positions of the speakers in the simulated room environment (2d array for specific, 3d array 
                        for random ranges to be sampled from)
        noise_src_pos (list): Position in room for the ambient background noise source
      mic_config:
        num_channels (int): Number of output audio channels
        pos_rcv (list): Microphone positions in the simulated room environment (1d/2d array for specific, 2d/3d array 
                        for range assuming num_channels is 1/2+)
        orV_rcv (list or null): Microphone orientations (needed for non-omnidirectional microphones)
        mic_pattern (str): Microphone type ("omni" - omnidirectional) - currently only omnidirectional microphones are 
                           supported for pyroomacoustics
      absorbtion_params: (Note that only `T60` is used for pyroomacoustics simulations)
        abs_weights (list): Absorption coefficient ratios for each surface
        T60 (float): Room reverberation time (`T60` is the time it takes for the RIR to decay by 60DB)
        att_diff (float): Starting attenuation (if this is different than att_max, the diffuse reverberation model is
                          used by gpuRIR)
        att_max (float): End attenuation when using the diffuse reverberation model (gpuRIR)
    """

    def __init__(self, cfg):
        super().__init__(cfg)
        self._check_args_rir()

    def _check_args_rir(self):
        """
        Checks RIR YAML arguments to ensure they are within valid ranges
        """

        if not (self._params.data_simulator.rir_generation.toolkit in ['pyroomacoustics', 'gpuRIR']):
            raise Exception("Toolkit must be pyroomacoustics or gpuRIR")
        if self._params.data_simulator.rir_generation.toolkit == 'pyroomacoustics' and not PRA:
            raise ImportError("pyroomacoustics should be installed to run this simulator with RIR augmentation")

        if self._params.data_simulator.rir_generation.toolkit == 'gpuRIR' and not GPURIR:
            raise ImportError("gpuRIR should be installed to run this simulator with RIR augmentation")

        if len(self._params.data_simulator.rir_generation.room_config.room_sz) != 3:
            raise Exception("Incorrect room dimensions provided")
        if self._params.data_simulator.rir_generation.mic_config.num_channels == 0:
            raise Exception("Number of channels should be greater or equal to 1")
        if len(self._params.data_simulator.rir_generation.room_config.pos_src) < 2:
            raise Exception("Less than 2 provided source positions")
        for sublist in self._params.data_simulator.rir_generation.room_config.pos_src:
            if len(sublist) != 3:
                raise Exception("Three coordinates must be provided for sources positions")
        if len(self._params.data_simulator.rir_generation.mic_config.pos_rcv) == 0:
            raise Exception("No provided mic positions")
        for sublist in self._params.data_simulator.rir_generation.room_config.pos_src:
            if len(sublist) != 3:
                raise Exception("Three coordinates must be provided for mic positions")

        if self._params.data_simulator.session_config.num_speakers != len(
            self._params.data_simulator.rir_generation.room_config.pos_src
        ):
            raise Exception("Number of speakers is not equal to the number of provided source positions")
        if self._params.data_simulator.rir_generation.mic_config.num_channels != len(
            self._params.data_simulator.rir_generation.mic_config.pos_rcv
        ):
            raise Exception("Number of channels is not equal to the number of provided microphone positions")

        if (
            not self._params.data_simulator.rir_generation.mic_config.orV_rcv
            and self._params.data_simulator.rir_generation.mic_config.mic_pattern != 'omni'
        ):
            raise Exception("Microphone orientations must be provided if mic_pattern != omni")
        if self._params.data_simulator.rir_generation.mic_config.orV_rcv is not None:
            if len(self._params.data_simulator.rir_generation.mic_config.orV_rcv) != len(
                self._params.data_simulator.rir_generation.mic_config.pos_rcv
            ):
                raise Exception("A different number of microphone orientations and microphone positions were provided")
            for sublist in self._params.data_simulator.rir_generation.mic_config.orV_rcv:
                if len(sublist) != 3:
                    raise Exception("Three coordinates must be provided for orientations")

    def _generate_rir_gpuRIR(self):
        """
        Create simulated RIR using the gpuRIR library

        Returns:
            RIR (tensor): Generated RIR
            RIR_pad (int): Length of padding added when convolving the RIR with an audio file
        """
        room_sz_tmp = np.array(self._params.data_simulator.rir_generation.room_config.room_sz)
        if room_sz_tmp.ndim == 2:  # randomize
            room_sz = np.zeros(room_sz_tmp.shape[0])
            for i in range(room_sz_tmp.shape[0]):
                room_sz[i] = np.random.uniform(room_sz_tmp[i, 0], room_sz_tmp[i, 1])
        else:
            room_sz = room_sz_tmp

        pos_src_tmp = np.array(self._params.data_simulator.rir_generation.room_config.pos_src)
        if pos_src_tmp.ndim == 3:  # randomize
            pos_src = np.zeros((pos_src_tmp.shape[0], pos_src_tmp.shape[1]))
            for i in range(pos_src_tmp.shape[0]):
                for j in range(pos_src_tmp.shape[1]):
                    pos_src[i] = np.random.uniform(pos_src_tmp[i, j, 0], pos_src_tmp[i, j, 1])
        else:
            pos_src = pos_src_tmp

        if self._params.data_simulator.background_noise.add_bg:
            pos_src = np.vstack((pos_src, self._params.data_simulator.rir_generation.room_config.noise_src_pos))

        mic_pos_tmp = np.array(self._params.data_simulator.rir_generation.mic_config.pos_rcv)
        if mic_pos_tmp.ndim == 3:  # randomize
            mic_pos = np.zeros((mic_pos_tmp.shape[0], mic_pos_tmp.shape[1]))
            for i in range(mic_pos_tmp.shape[0]):
                for j in range(mic_pos_tmp.shape[1]):
                    mic_pos[i] = np.random.uniform(mic_pos_tmp[i, j, 0], mic_pos_tmp[i, j, 1])
        else:
            mic_pos = mic_pos_tmp

        orV_rcv = self._params.data_simulator.rir_generation.mic_config.orV_rcv
        if orV_rcv:  # not needed for omni mics
            orV_rcv = np.array(orV_rcv)
        mic_pattern = self._params.data_simulator.rir_generation.mic_config.mic_pattern
        abs_weights = self._params.data_simulator.rir_generation.absorbtion_params.abs_weights
        T60 = self._params.data_simulator.rir_generation.absorbtion_params.T60
        att_diff = self._params.data_simulator.rir_generation.absorbtion_params.att_diff
        att_max = self._params.data_simulator.rir_generation.absorbtion_params.att_max
        sr = self._params.data_simulator.sr

        beta = beta_SabineEstimation(room_sz, T60, abs_weights=abs_weights)  # Reflection coefficients
        Tdiff = att2t_SabineEstimator(att_diff, T60)  # Time to start the diffuse reverberation model [s]
        Tmax = att2t_SabineEstimator(att_max, T60)  # Time to stop the simulation [s]
        nb_img = t2n(Tdiff, room_sz)  # Number of image sources in each dimension
        RIR = simulateRIR(
            room_sz, beta, pos_src, mic_pos, nb_img, Tmax, sr, Tdiff=Tdiff, orV_rcv=orV_rcv, mic_pattern=mic_pattern
        )
        RIR_pad = RIR.shape[2] - 1
        return RIR, RIR_pad

    def _generate_rir_pyroomacoustics(self) -> Tuple[torch.Tensor, int]:
        """
        Create simulated RIR using the pyroomacoustics library

        Returns:
            RIR (tensor): Generated RIR
            RIR_pad (int): Length of padding added when convolving the RIR with an audio file
        """

        rt60 = self._params.data_simulator.rir_generation.absorbtion_params.T60  # The desired reverberation time
        sr = self._params.data_simulator.sr

        room_sz_tmp = np.array(self._params.data_simulator.rir_generation.room_config.room_sz)
        if room_sz_tmp.ndim == 2:  # randomize
            room_sz = np.zeros(room_sz_tmp.shape[0])
            for i in range(room_sz_tmp.shape[0]):
                room_sz[i] = np.random.uniform(room_sz_tmp[i, 0], room_sz_tmp[i, 1])
        else:
            room_sz = room_sz_tmp

        pos_src_tmp = np.array(self._params.data_simulator.rir_generation.room_config.pos_src)
        if pos_src_tmp.ndim == 3:  # randomize
            pos_src = np.zeros((pos_src_tmp.shape[0], pos_src_tmp.shape[1]))
            for i in range(pos_src_tmp.shape[0]):
                for j in range(pos_src_tmp.shape[1]):
                    pos_src[i] = np.random.uniform(pos_src_tmp[i, j, 0], pos_src_tmp[i, j, 1])
        else:
            pos_src = pos_src_tmp

        # We invert Sabine's formula to obtain the parameters for the ISM simulator
        e_absorption, max_order = pra.inverse_sabine(rt60, room_sz)
        room = pra.ShoeBox(room_sz, fs=sr, materials=pra.Material(e_absorption), max_order=max_order)

        if self._params.data_simulator.background_noise.add_bg:
            pos_src = np.vstack((pos_src, self._params.data_simulator.rir_generation.room_config.noise_src_pos))
        for pos in pos_src:
            room.add_source(pos)

        # currently only supports omnidirectional microphones
        mic_pattern = self._params.data_simulator.rir_generation.mic_config.mic_pattern
        if self._params.data_simulator.rir_generation.mic_config.mic_pattern == 'omni':
            mic_pattern = DirectivityPattern.OMNI
            dir_vec = DirectionVector(azimuth=0, colatitude=90, degrees=True)
        dir_obj = CardioidFamily(orientation=dir_vec, pattern_enum=mic_pattern,)

        mic_pos_tmp = np.array(self._params.data_simulator.rir_generation.mic_config.pos_rcv)
        if mic_pos_tmp.ndim == 3:  # randomize
            mic_pos = np.zeros((mic_pos_tmp.shape[0], mic_pos_tmp.shape[1]))
            for i in range(mic_pos_tmp.shape[0]):
                for j in range(mic_pos_tmp.shape[1]):
                    mic_pos[i] = np.random.uniform(mic_pos_tmp[i, j, 0], mic_pos_tmp[i, j, 1])
        else:
            mic_pos = mic_pos_tmp

        room.add_microphone_array(mic_pos.T, directivity=dir_obj)

        room.compute_rir()
        rir_pad = 0
        for channel in room.rir:
            for pos in channel:
                if pos.shape[0] - 1 > rir_pad:
                    rir_pad = pos.shape[0] - 1
        return room.rir, rir_pad

    def _convolve_rir(self, input, speaker_turn: int, RIR: torch.Tensor) -> Tuple[list, int]:
        """
        Augment one sentence (or background noise segment) using a synthetic RIR.

        Args:
            input (torch.tensor): Input audio.
            speaker_turn (int): Current speaker turn.
            RIR (torch.tensor): Room Impulse Response.
        Returns:
            output_sound (list): List of tensors containing augmented audio
            length (int): Length of output audio channels (or of the longest if they have different lengths)
        """
        output_sound = []
        length = 0
        for channel in range(self._params.data_simulator.rir_generation.mic_config.num_channels):
            if self._params.data_simulator.rir_generation.toolkit == 'gpuRIR':
                out_channel = convolve(input, RIR[speaker_turn, channel, : len(input)]).tolist()
            elif self._params.data_simulator.rir_generation.toolkit == 'pyroomacoustics':
                out_channel = convolve(input, RIR[channel][speaker_turn][: len(input)]).tolist()
            if len(out_channel) > length:
                length = len(out_channel)
            output_sound.append(torch.tensor(out_channel))
        return output_sound, length

    def _generate_session(
        self,
        idx: int,
        basepath: str,
        filename: str,
        speaker_ids: list,
        speaker_wav_align_map: dict,
        noise_samples: list,
        device: torch.device,
        enforce_counter: int = 2,
    ):
        """
        Generate a multispeaker audio session and corresponding label files.

        Args:
            idx (int): Index for current session (out of total number of sessions).
            basepath (str): Path to output directory.
            filename (str): Filename for output files.
            speaker_ids (list): List of speaker IDs that will be used in this session.
            speaker_wav_align_map (dict): Dictionary containing speaker IDs and their corresponding wav filepath and alignments.
            noise_samples (list): List of randomly sampled noise source files that will be used for generating this session.
            device (torch.device): Device to use for generating this session.
            enforce_counter (int): In enforcement mode, dominance is increased by a factor of enforce_counter for unrepresented speakers
        """
        random_seed = self._params.data_simulator.random_seed
        np.random.seed(random_seed + idx)

        self._device = device
        speaker_dominance = self._get_speaker_dominance()  # randomly determine speaker dominance
        base_speaker_dominance = np.copy(speaker_dominance)
        self._set_speaker_volume()

        running_len_samples, prev_len_samples = 0, 0  # starting point for each sentence
        prev_speaker = None
        rttm_list, json_list, ctm_list = [], [], []
        self._noise_samples = noise_samples
        self._furthest_sample = [0 for n in range(self._params.data_simulator.session_config.num_speakers)]

        # Room Impulse Response Generation (performed once per batch of sessions)
        if self._params.data_simulator.rir_generation.toolkit == 'gpuRIR':
            RIR, RIR_pad = self._generate_rir_gpuRIR()
        elif self._params.data_simulator.rir_generation.toolkit == 'pyroomacoustics':
            RIR, RIR_pad = self._generate_rir_pyroomacoustics()
        else:
            raise Exception("Toolkit must be pyroomacoustics or gpuRIR")

        # hold enforce until all speakers have spoken
        enforce_time = np.random.uniform(
            self._params.data_simulator.speaker_enforcement.enforce_time[0],
            self._params.data_simulator.speaker_enforcement.enforce_time[1],
        )
        enforce = self._params.data_simulator.speaker_enforcement.enforce_num_speakers

        session_len_samples = int(
            (self._params.data_simulator.session_config.session_length * self._params.data_simulator.sr)
        )
        array = torch.zeros((session_len_samples, self._params.data_simulator.rir_generation.mic_config.num_channels))
        is_speech = torch.zeros(session_len_samples)

        while running_len_samples < session_len_samples or enforce:
            # enforce num_speakers
            if running_len_samples > enforce_time * session_len_samples and enforce:
                speaker_dominance, enforce = self._increase_speaker_dominance(base_speaker_dominance, enforce_counter)
                if enforce:
                    enforce_counter += 1

            # select speaker
            speaker_turn = self._get_next_speaker(prev_speaker, speaker_dominance)

            # build sentence (only add if remaining length >  specific time)
            max_samples_in_sentence = (
                session_len_samples - running_len_samples - RIR_pad
            )  # sentence will be RIR_len - 1 longer than the audio was pre-augmentation
            if enforce:
                max_samples_in_sentence = float('inf')
            elif (
                max_samples_in_sentence
                < self._params.data_simulator.session_params.end_buffer * self._params.data_simulator.sr
            ):
                break

            # Step 1: Generate a sentence
            self._build_sentence(speaker_turn, speaker_ids, speaker_wav_align_map, max_samples_in_sentence)
            augmented_sentence, length = self._convolve_rir(self._sentence, speaker_turn, RIR)

            # Step 2: Generate a time-stamp for either silence or overlap
            start = self._add_silence_or_overlap(
                speaker_turn,
                prev_speaker,
                running_len_samples,
                length,
                session_len_samples,
                prev_len_samples,
                enforce,
            )
            end = start + length
            if end > len(array):
                array = torch.nn.functional.pad(array, (0, 0, 0, end - len(array)))
                is_speech = torch.nn.functional.pad(is_speech, (0, end - len(is_speech)))

            is_speech[start:end] = 1

            for channel in range(self._params.data_simulator.rir_generation.mic_config.num_channels):
                len_ch = len(augmented_sentence[channel])  # accounts for how channels are slightly different lengths
                array[start : start + len_ch, channel] += augmented_sentence[channel]

            # build entries for output files
            new_rttm_entries = self._create_new_rttm_entry(
                start / self._params.data_simulator.sr, end / self._params.data_simulator.sr, speaker_ids[speaker_turn]
            )

            for entry in new_rttm_entries:
                rttm_list.append(entry)
            new_json_entry = self._create_new_json_entry(
                os.path.join(basepath, filename + '.wav'),
                start / self._params.data_simulator.sr,
                length / self._params.data_simulator.sr,
                speaker_ids[speaker_turn],
                os.path.join(basepath, filename + '.rttm'),
                os.path.join(basepath, filename + '.ctm'),
            )
            json_list.append(new_json_entry)
            new_ctm_entries = self._create_new_ctm_entry(
                filename, speaker_ids[speaker_turn], start / self._params.data_simulator.sr
            )
            for entry in new_ctm_entries:
                ctm_list.append(entry)

            running_len_samples = np.maximum(running_len_samples, end)
            self._furthest_sample[speaker_turn] = running_len_samples
            prev_speaker = speaker_turn
            prev_len_samples = length

        # background noise augmentation
        if self._params.data_simulator.background_noise.add_bg:
            avg_power_array = torch.mean(array[is_speech == 1] ** 2)
            length = array.shape[0]
            bg, snr = self._get_background(length, avg_power_array)
            augmented_bg, _ = self._convolve_rir(bg, -1, RIR)
            for channel in range(self._params.data_simulator.rir_generation.mic_config.num_channels):
                array[:, channel] += augmented_bg[channel][:length]
        else:
            snr = "N/A"

        # Add optional perturbations to the whole session, such as white noise, reverb, etc.
        array = self._perturb_audio(array, self._params.data_simulator.sr, self.session_augmentor)

        meta_data = {
            "duration": array.shape[0] / self._params.data_simulator.sr,
            "session_silence_mean": self.sess_silence_mean,
            "session_overlap_mean": self.sess_overlap_mean,
            "session_snr": snr,
        }
        write_manifest(os.path.join(basepath, filename + '.meta'), [meta_data])

        array = array / (1.0 * torch.max(torch.abs(array)))  # normalize wav file to avoid clipping
        sf.write(os.path.join(basepath, filename + '.wav'), array, self._params.data_simulator.sr)
        labels_to_rttmfile(rttm_list, filename, self._params.data_simulator.outputs.output_dir)
        write_manifest(os.path.join(basepath, filename + '.json'), json_list)
        write_ctm(os.path.join(basepath, filename + '.ctm'), ctm_list)
        write_text(os.path.join(basepath, filename + '.txt'), ctm_list)
        del array
        self.clean_up()
        return basepath, filename


def check_angle(key: str, val: Union[float, Iterable[float]]) -> bool:
    """Check if the angle value is within the expected range. Input
    values are in degrees.

    Note:
        azimuth: angle between a projection on the horizontal (xy) plane and
                positive x axis. Increases counter-clockwise. Range: [-180, 180].
        elevation: angle between a vector an its projection on the horizontal (xy) plane.
                Positive above, negative below, i.e., north=+90, south=-90. Range: [-90, 90]
        yaw: rotation around the z axis. Defined accoding to right-hand rule.
            Range: [-180, 180]
        pitch: rotation around the yʹ axis. Defined accoding to right-hand rule.
            Range: [-90, 90]
        roll: rotation around the xʺ axis. Defined accoding to right-hand rule.
            Range: [-180, 180]

    Args:
        key: angle type
        val: values in degrees

    Returns:
        True if all values are within the expected range.
    """
    if np.isscalar(val):
        min_val = max_val = val
    else:
        min_val = min(val)
        max_val = max(val)

    if key == 'azimuth' and -180 <= min_val <= max_val <= 180:
        return True
    if key == 'elevation' and -90 <= min_val <= max_val <= 90:
        return True
    if key == 'yaw' and -180 <= min_val <= max_val <= 180:
        return True
    if key == 'pitch' and -90 <= min_val <= max_val <= 90:
        return True
    if key == 'roll' and -180 <= min_val <= max_val <= 180:
        return True

    raise ValueError(f'Invalid value for angle {key} = {val}')


def wrap_to_180(angle: float) -> float:
    """Wrap an angle to range ±180 degrees.

    Args:
        angle: angle in degrees

    Returns:
        Angle in degrees wrapped to ±180 degrees.
    """
    return angle - np.floor(angle / 360 + 1 / 2) * 360


class ArrayGeometry(object):
    """A class to simplify handling of array geometry.
    
    Supports translation and rotation of the array and calculation of
    spherical coordinates of a given point relative to the internal
    coordinate system of the array.

    Args:
        mic_positions: 3D coordinates, with shape (num_mics, 3)
        center: optional position of the center of the array. Defaults to the average of the coordinates.
        internal_cs: internal coordinate system for the array relative to the global coordinate system.
                    Defaults to (x, y, z), and is rotated with the array.
    """

    def __init__(
        self,
        mic_positions: Union[np.ndarray, List],
        center: Optional[np.ndarray] = None,
        internal_cs: Optional[np.ndarray] = None,
    ):
        if isinstance(mic_positions, Iterable):
            mic_positions = np.array(mic_positions)

        if not mic_positions.ndim == 2:
            raise ValueError(
                f'Expecting a 2D array specifying mic positions, but received {mic_positions.ndim}-dim array'
            )

        if not mic_positions.shape[1] == 3:
            raise ValueError(f'Expecting 3D positions, but received {mic_positions.shape[1]}-dim positions')

        mic_positions_center = np.mean(mic_positions, axis=0)
        self.centered_positions = mic_positions - mic_positions_center
        self.center = mic_positions_center if center is None else center

        # Internal coordinate system
        if internal_cs is None:
            # Initially aligned with the global
            self.internal_cs = np.eye(3)
        else:
            self.internal_cs = internal_cs

    @property
    def num_mics(self):
        """Return the number of microphones for the current array.
        """
        return self.centered_positions.shape[0]

    @property
    def positions(self):
        """Absolute positions of the microphones.
        """
        return self.centered_positions + self.center

    @property
    def internal_positions(self):
        """Positions in the internal coordinate system.
        """
        return np.matmul(self.centered_positions, self.internal_cs.T)

    @property
    def radius(self):
        """Radius of the array, relative to the center.
        """
        return max(np.linalg.norm(self.centered_positions, axis=1))

    @staticmethod
    def get_rotation(yaw: float = 0, pitch: float = 0, roll: float = 0) -> Rotation:
        """Get a Rotation object for given angles.

        All angles are defined according to the right-hand rule.

        Args:
            yaw: rotation around the z axis
            pitch: rotation around the yʹ axis
            roll: rotation around the xʺ axis

        Returns:
            A rotation object constructed using the provided angles.
        """
        check_angle('yaw', yaw)
        check_angle('pitch', pitch)
        check_angle('roll', roll)

        return Rotation.from_euler('ZYX', [yaw, pitch, roll], degrees=True)

    def translate(self, to: np.ndarray):
        """Translate the array center to a new point.

        Translation does not change the centered positions or the internal coordinate system.

        Args:
            to: 3D point, shape (3,)
        """
        self.center = to

    def rotate(self, yaw: float = 0, pitch: float = 0, roll: float = 0):
        """Apply rotation on the mic array.

        This rotates the centered microphone positions and the internal
        coordinate system, it doesn't change the center of the array.

        All angles are defined according to the right-hand rule.
        For example, this means that a positive pitch will result in a rotation from z
        to x axis, which will result in a reduced elevation with respect to the global
        horizontal plane.

        Args:
            yaw: rotation around the z axis
            pitch: rotation around the yʹ axis
            roll: rotation around the xʺ axis
        """
        # construct rotation using TB angles
        rotation = self.get_rotation(yaw=yaw, pitch=pitch, roll=roll)

        # rotate centered positions
        self.centered_positions = rotation.apply(self.centered_positions)

        # apply the same transformation on the internal coordinate system
        self.internal_cs = rotation.apply(self.internal_cs)

    def new_rotated_array(self, yaw: float = 0, pitch: float = 0, roll: float = 0):
        """Create a new array by rotating this array.

        Args:
            yaw: rotation around the z axis
            pitch: rotation around the yʹ axis
            roll: rotation around the xʺ axis

        Returns:
            A new ArrayGeometry object constructed using the provided angles.
        """
        new_array = ArrayGeometry(mic_positions=self.positions, center=self.center, internal_cs=self.internal_cs)
        new_array.rotate(yaw=yaw, pitch=pitch, roll=roll)
        return new_array

    def spherical_relative_to_array(
        self, point: np.ndarray, use_internal_cs: bool = True
    ) -> Tuple[float, float, float]:
        """Return spherical coordinates of a point relative to the internal coordinate system.

        Args:
            point: 3D coordinate, shape (3,)
            use_internal_cs: Calculate position relative to the internal coordinate system.
                            If `False`, the positions will be calculated relative to the
                            external coordinate system centered at `self.center`.

        Returns:
            A tuple (distance, azimuth, elevation) relative to the mic array.
        """
        rel_position = point - self.center
        distance = np.linalg.norm(rel_position)

        if use_internal_cs:
            # transform from the absolute coordinate system to the internal coordinate system
            rel_position = np.matmul(self.internal_cs, rel_position)

        # get azimuth
        azimuth = np.arctan2(rel_position[1], rel_position[0]) / np.pi * 180
        # get elevation
        elevation = np.arcsin(rel_position[2] / distance) / np.pi * 180

        return distance, azimuth, elevation

    def __str__(self):
        with np.printoptions(precision=3, suppress=True):
            desc = f"{type(self)}:\ncenter =\n{self.center}\ncentered positions =\n{self.centered_positions}\nradius = \n{self.radius:.3}\nabsolute positions =\n{self.positions}\ninternal coordinate system =\n{self.internal_cs}\n\n"
        return desc

    def plot(self, elev=30, azim=-55, mic_size=25):
        """Plot microphone positions.

        Args:
            elev: elevation for the view of the plot
            azim: azimuth for the view of the plot
            mic_size: size of the microphone marker in the plot
        """
        fig = plt.figure()
        ax = fig.add_subplot(projection='3d')

        # show mic positions
        for m in range(self.num_mics):
            # show mic
            ax.scatter(
                self.positions[m, 0],
                self.positions[m, 1],
                self.positions[m, 2],
                marker='o',
                c='black',
                s=mic_size,
                depthshade=False,
            )
            # add label
            ax.text(self.positions[m, 0], self.positions[m, 1], self.positions[m, 2], str(m), c='red', zorder=10)

        # show the internal coordinate system
        ax.quiver(
            self.center[0],
            self.center[1],
            self.center[2],
            self.internal_cs[:, 0],
            self.internal_cs[:, 1],
            self.internal_cs[:, 2],
            length=self.radius,
            label='internal cs',
            normalize=False,
            linestyle=':',
            linewidth=1.0,
        )
        for dim, label in enumerate(['x′', 'y′', 'z′']):
            label_pos = self.center + self.radius * self.internal_cs[dim]
            ax.text(label_pos[0], label_pos[1], label_pos[2], label, tuple(self.internal_cs[dim]), c='blue')
        try:
            # Unfortunately, equal aspect ratio has been added very recently to Axes3D
            ax.set_aspect('equal')
        except NotImplementedError:
            logging.warning('Equal aspect ratio not supported by Axes3D')
        # Set view
        ax.view_init(elev=elev, azim=azim)
        # Set reasonable limits for all axes, even for the case of an unequal aspect ratio
        ax.set_xlim([self.center[0] - self.radius, self.center[0] + self.radius])
        ax.set_ylim([self.center[1] - self.radius, self.center[1] + self.radius])
        ax.set_zlim([self.center[2] - self.radius, self.center[2] + self.radius])

        ax.set_xlabel('x/m')
        ax.set_ylabel('y/m')
        ax.set_zlabel('z/m')
        ax.set_title('Microphone positions')
        ax.legend()
        plt.show()


def convert_placement_to_range(
    placement: dict, room_dim: Iterable[float], object_radius: float = 0
) -> List[List[float]]:
    """Given a placement dictionary, return ranges for each dimension.

    Args:
        placement: dictionary containing x, y, height, and min_to_wall
        room_dim: dimensions of the room, shape (3,)
        object_radius: radius of the object to be placed

    Returns
        List with a range of values for each dimensions.
    """
    if not np.all(np.array(room_dim) > 0):
        raise ValueError(f'Room dimensions must be positive: {room_dim}')

    placement_range = [None] * 3
    min_to_wall = placement.get('min_to_wall', 0)

    if min_to_wall < 0:
        raise ValueError(f'Min distance to wall must be positive: {min_to_wall}')

    for idx, key in enumerate(['x', 'y', 'height']):
        # Room dimension
        dim = room_dim[idx]
        # Construct the range
        val = placement.get(key)
        if val is None:
            # No constrained specified on the coordinate of the mic center
            min_val, max_val = 0, dim
        elif np.isscalar(val):
            min_val = max_val = val
        else:
            if len(val) != 2:
                raise ValueError(f'Invalid value for placement for dim {idx}/{key}: {str(placement)}')
            min_val, max_val = val

        # Make sure the array is not too close to a wall
        min_val = max(min_val, min_to_wall + object_radius)
        max_val = min(max_val, dim - min_to_wall - object_radius)

        if min_val > max_val or min(min_val, max_val) < 0:
            raise ValueError(f'Invalid range dim {idx}/{key}: min={min_val}, max={max_val}')

        placement_range[idx] = [min_val, max_val]

    return placement_range


class RIRCorpusGenerator(object):
    """Creates a corpus of RIRs based on a defined configuration of rooms and microphone array.

    RIRs are generated using `generate` method.
    """

    def __init__(self, cfg: DictConfig):
        """
        Args:
            cfg: dictionary with parameters of the simulation
        """
        logging.info("Initialize RIRCorpusGenerator")
        self._cfg = cfg
        self.check_cfg()

    @property
    def cfg(self):
        """Property holding the internal config of the object.

        Note:
            Changes to this config are not reflected in the state of the object.
            Please create a new model with the updated config.
        """
        return self._cfg

    @property
    def sample_rate(self):
        return self._cfg.sample_rate

    @cfg.setter
    def cfg(self, cfg):
        """Property holding the internal config of the object.

        Note:
            Changes to this config are not reflected in the state of the object.
            Please create a new model with the updated config.
        """
        self._cfg = cfg

    def check_cfg(self):
        """
        Checks provided configuration to ensure it has the minimal required
        configuration the values are in a reasonable range.
        """
        # sample rate
        sample_rate = self.cfg.get('sample_rate')
        if sample_rate is None:
            raise ValueError('Sample rate not provided.')
        elif sample_rate < 0:
            raise ValueError(f'Sample rate must to be positive: {sample_rate}')

        # room configuration
        room_cfg = self.cfg.get('room')
        if room_cfg is None:
            raise ValueError('Room configuration not provided')

        if room_cfg.get('num') is None:
            raise ValueError('Number of rooms per subset not provided')

        if room_cfg.get('dim') is None:
            raise ValueError('Room dimensions not provided')

        for idx, key in enumerate(['width', 'length', 'height']):
            dim = room_cfg.dim.get(key)

            if dim is None:
                # not provided
                raise ValueError(f'Room {key} needs to be a scalar or a range, currently it is None')
            elif np.isscalar(dim) and dim <= 0:
                # fixed dimension
                raise ValueError(f'A fixed dimension must be positive for {key}: {dim}')
            elif len(dim) != 2 or not 0 < dim[0] < dim[1]:
                # not a valid range
                raise ValueError(f'Range must be specified with two positive increasing elements for {key}: {dim}')

        rt60 = room_cfg.get('rt60')
        if rt60 is None:
            # not provided
            raise ValueError(f'RT60 needs to be a scalar or a range, currently it is None')
        elif np.isscalar(rt60) and rt60 <= 0:
            # fixed dimension
            raise ValueError(f'RT60 must be positive: {rt60}')
        elif len(rt60) != 2 or not 0 < rt60[0] < rt60[1]:
            # not a valid range
            raise ValueError(f'RT60 range must be specified with two positive increasing elements: {rt60}')

        # mic array
        mic_cfg = self.cfg.get('mic_array')
        if mic_cfg is None:
            raise ValueError('Mic configuration not provided')

        for key in ['positions', 'placement', 'orientation']:
            if key not in mic_cfg:
                raise ValueError(f'Mic array {key} not provided')

        # source
        source_cfg = self.cfg.get('source')
        if source_cfg is None:
            raise ValueError('Source configuration not provided')

        if source_cfg.get('num') is None:
            raise ValueError('Number of sources per room not provided')
        elif source_cfg.num <= 0:
            raise ValueError(f'Number of sources must be positive: {source_cfg.num}')

        if 'placement' not in source_cfg:
            raise ValueError('Source placement dictionary not provided')

        # anechoic
        if self.cfg.get('anechoic') is None:
            raise ValueError(f'Anechoic configuratio not provided.')

    def generate_room_params(self) -> dict:
        """Generate randomized room parameters based on the provided
        configuration.
        """
        # Prepare room sim parameters
        if not PRA:
            raise ImportError('pyroomacoustics is required for room simulation')

        room_cfg = self.cfg.room

        # width, length, height
        room_dim = np.zeros(3)

        # prepare dimensions
        for idx, key in enumerate(['width', 'length', 'height']):
            # get configured dimension
            dim = room_cfg.dim[key]

            # set a value
            if dim is None:
                raise ValueError(f'Room {key} needs to be a scalar or a range, currently it is None')
            elif np.isscalar(dim):
                assert dim > 0, f'Dimension should be positive for {key}: {dim}'
                room_dim[idx] = dim
            elif len(dim) == 2:
                assert 0 < dim[0] <= dim[1], f'Expecting two non-decreasing values for {key}, received {dim}'
                room_dim[idx] = self.random.uniform(low=dim[0], high=dim[1])
            else:
                raise ValueError(f'Unexpected value for {key}: {dim}')

        # prepare rt60
        if room_cfg.rt60 is None:
            raise ValueError(f'Room RT60 needs to be a scalar or a range, currently it is None')

        if np.isscalar(room_cfg.rt60):
            assert room_cfg.rt60 > 0, f'RT60 should be positive: {room_cfg.rt60}'
            rt60 = room_cfg.rt60
        elif len(room_cfg.rt60) == 2:
            assert (
                0 < room_cfg.rt60[0] <= room_cfg.rt60[1]
            ), f'Expecting two non-decreasing values for RT60, received {room_cfg.rt60}'
            rt60 = self.random.uniform(low=room_cfg.rt60[0], high=room_cfg.rt60[1])
        else:
            raise ValueError(f'Unexpected value for RT60: {room_cfg.rt60}')

        # Get parameters from size and RT60
        room_absorption, room_max_order = pra.inverse_sabine(rt60, room_dim)

        # Return the required values
        room_params = {
            'dim': room_dim,
            'absorption': room_absorption,
            'max_order': room_max_order,
            'rt60_theoretical': rt60,
            'anechoic_absorption': self.cfg.anechoic.absorption,
            'anechoic_max_order': self.cfg.anechoic.max_order,
            'sample_rate': self.cfg.sample_rate,
        }
        return room_params

    def generate_array(self, room_dim: Iterable[float]) -> ArrayGeometry:
        """Generate array placement for the current room and config.

        Args:
            room_dim: dimensions of the room, [width, length, height]

        Returns:
            Randomly placed microphone array.
        """
        mic_cfg = self.cfg.mic_array
        mic_array = ArrayGeometry(mic_cfg.positions)

        # Randomize center placement
        center = np.zeros(3)
        placement_range = convert_placement_to_range(
            placement=mic_cfg.placement, room_dim=room_dim, object_radius=mic_array.radius
        )

        for idx in range(len(center)):
            center[idx] = self.random.uniform(low=placement_range[idx][0], high=placement_range[idx][1])

        # Place the array at the configured center point
        mic_array.translate(to=center)

        # Randomize orientation
        orientation = dict()
        for key in ['yaw', 'roll', 'pitch']:
            # angle for current orientation
            angle = mic_cfg.orientation[key]

            if angle is None:
                raise ValueError(f'Mic array {key} should be a scalar or a range, currently it is set to None.')

            # check it's within the expected range
            check_angle(key, angle)

            if np.isscalar(angle):
                orientation[key] = angle
            elif len(angle) == 2:
                assert angle[0] <= angle[1], f"Expecting two non-decreasing values for {key}, received {angle}"
                # generate integer values, for easier bucketing, if necessary
                orientation[key] = self.random.uniform(low=angle[0], high=angle[1])
            else:
                raise ValueError(f'Unexpected value for orientation {key}: {angle}')

        # Rotate the array to match the selected orientation
        mic_array.rotate(**orientation)

        return mic_array

    def generate_source_position(self, room_dim: Iterable[float]) -> List[List[float]]:
        """Generate position for all sources in a room.

        Args:
            room_dim: dimensions of a 3D shoebox room

        Returns:
            List of source positions, with each position characterized with a 3D coordinate
        """
        source_cfg = self.cfg.source
        placement_range = convert_placement_to_range(placement=source_cfg.placement, room_dim=room_dim)
        source_position = []

        for n in range(source_cfg.num):
            # generate a random point withing the range
            s_pos = [None] * 3
            for idx in range(len(s_pos)):
                s_pos[idx] = self.random.uniform(low=placement_range[idx][0], high=placement_range[idx][1])
            source_position.append(s_pos)

        return source_position

    def generate(self):
        """Generate RIR corpus.
        
        This method will prepare randomized examples based on the current configuration,
        run room simulations and save results to output_dir.
        """
        logging.info("Generate RIR corpus")

        # Initialize
        self.random = default_rng(seed=self.cfg.random_seed)

        # Prepare output dir
        output_dir = self.cfg.output_dir
        if output_dir.endswith('.yaml'):
            output_dir = output_dir[:-5]

        # Create absolute path
        logging.info('Output dir set to: %s', output_dir)

        # Generate all cases
        for subset, num_rooms in self.cfg.room.num.items():

            output_dir_subset = os.path.join(output_dir, subset)
            examples = []

            if not os.path.exists(output_dir_subset):
                logging.info('Creating output directory: %s', output_dir_subset)
                os.makedirs(output_dir_subset)
            elif os.path.isdir(output_dir_subset) and len(os.listdir(output_dir_subset)) > 0:
                raise RuntimeError(f'Output directory {output_dir_subset} is not empty.')

            # Generate examples
            for n_room in range(num_rooms):

                # room info
                room_params = self.generate_room_params()

                # array placement
                mic_array = self.generate_array(room_params['dim'])

                # source placement
                source_position = self.generate_source_position(room_params['dim'])

                # file name for the file
                room_filepath = os.path.join(output_dir_subset, f'{subset}_room_{n_room:06d}.h5')

                # prepare example
                example = {
                    'room_params': room_params,
                    'mic_array': mic_array,
                    'source_position': source_position,
                    'room_filepath': room_filepath,
                }
                examples.append(example)

            # Simulation
            if self.num_workers is not None and self.num_workers > 1:
                logging.info(f'Simulate using {self.num_workers} workers')
                with multiprocessing.Pool(processes=self.num_workers) as pool:
                    metadata = list(tqdm(pool.imap(simulate_room_kwargs, examples), total=len(examples)))

            else:
                logging.info('Simulate using a single worker')
                metadata = []
                for example in tqdm(examples, total=len(examples)):
                    metadata.append(simulate_room(**example))

            # Save manifest
            manifest_filepath = os.path.join(output_dir, f'{subset}_manifest.json')

            if os.path.exists(manifest_filepath) and os.path.isfile(manifest_filepath):
                raise RuntimeError(f'Manifest config file exists: {manifest_filepath}')

            # Make all paths in the manifest relative to the output dir
            for data in metadata:
                data['room_filepath'] = os.path.relpath(data['room_filepath'], start=output_dir)

            write_manifest(manifest_filepath, metadata)

            # Generate plots with information about generated data
            plot_filepath = os.path.join(output_dir, f'{subset}_info.png')

            if os.path.exists(plot_filepath) and os.path.isfile(plot_filepath):
                raise RuntimeError(f'Plot file exists: {plot_filepath}')

            plot_rir_manifest_info(manifest_filepath, plot_filepath=plot_filepath)

        # Save used configuration for reference
        config_filepath = os.path.join(output_dir, 'config.yaml')
        if os.path.exists(config_filepath) and os.path.isfile(config_filepath):
            raise RuntimeError(f'Output config file exists: {config_filepath}')

        OmegaConf.save(self.cfg, config_filepath, resolve=True)


def simulate_room_kwargs(kwargs: dict) -> dict:
    """Wrapper around `simulate_room` to handle kwargs.
    
    `pool.map(simulate_room_kwargs, examples)` would be
    equivalent to `pool.starstarmap(simulate_room, examples)`
    if `starstarmap` would exist.

    Args:
        kwargs: kwargs that are forwarded to `simulate_room`

    Returns:
        Dictionary with metadata, see `simulate_room`
    """
    return simulate_room(**kwargs)


def simulate_room(
    room_params: dict, mic_array: ArrayGeometry, source_position: Iterable[Iterable[float]], room_filepath: str,
) -> dict:
    """Simulate room

    Args:
        room_params: parameters of the room to be simulated
        mic_array: defines positions of the microphones
        source_positions: positions for all sources to be simulated
        room_filepath: results are saved to this path

    Returns:
        Dictionary with metadata based on simulation setup
        and simulation results. Used to create the corresponding
        manifest file.
    """
    # room with the selected parameters
    room_sim = pra.ShoeBox(
        room_params['dim'],
        fs=room_params['sample_rate'],
        materials=pra.Material(room_params['absorption']),
        max_order=room_params['max_order'],
    )

    # same geometry for generating anechoic responses
    room_anechoic = pra.ShoeBox(
        room_params['dim'],
        fs=room_params['sample_rate'],
        materials=pra.Material(room_params['anechoic_absorption']),
        max_order=room_params['anechoic_max_order'],
    )

    # Compute RIRs
    for room in [room_sim, room_anechoic]:
        # place the array
        room.add_microphone_array(mic_array.positions.T)

        # place the sources
        for s_pos in source_position:
            room.add_source(s_pos)

        # generate RIRs
        room.compute_rir()

    # Get metadata for sources
    source_distance = []
    source_azimuth = []
    source_elevation = []
    for s_pos in source_position:
        distance, azimuth, elevation = mic_array.spherical_relative_to_array(s_pos)
        source_distance.append(distance)
        source_azimuth.append(azimuth)
        source_elevation.append(elevation)

    # RIRs
    rir_dataset = {
        'rir': convert_rir_to_multichannel(room_sim.rir),
        'anechoic': convert_rir_to_multichannel(room_anechoic.rir),
    }

    # Prepare metadata dict and return
    metadata = {
        'room_filepath': room_filepath,
        'sample_rate': room_params['sample_rate'],
        'dim': room_params['dim'],
        'rir_absorption': room_params['absorption'],
        'rir_max_order': room_params['max_order'],
        'rir_rt60_theory': room_sim.rt60_theory(),
        'rir_rt60_measured': room_sim.measure_rt60().mean(axis=0),  # average across mics for each source
        'anechoic_rt60_theory': room_anechoic.rt60_theory(),
        'anechoic_rt60_measured': room_anechoic.measure_rt60().mean(axis=0),  # average across mics for each source
        'anechoic_absorption': room_params['anechoic_absorption'],
        'anechoic_max_order': room_params['anechoic_max_order'],
        'mic_positions': mic_array.positions,
        'mic_center': mic_array.center,
        'source_position': source_position,
        'source_distance': source_distance,
        'source_azimuth': source_azimuth,
        'source_elevation': source_elevation,
        'num_sources': len(source_position),
    }

    # Save simulated RIR
    save_rir_simulation(room_filepath, rir_dataset, metadata)

    return convert_numpy_to_serializable(metadata)


def save_rir_simulation(filepath: str, rir_dataset: Dict[str, List[np.array]], metadata: dict):
    """Save simulated RIRs and metadata.

    Args:
        filepath: Path to the file where the data will be saved.
        rir_dataset: Dictionary with RIR data. Each item is a set of multi-channel RIRs.
        metadata: Dictionary with related metadata.
    """
    if os.path.exists(filepath):
        raise RuntimeError(f'Output file exists: {room_filepath}')

    num_sources = metadata['num_sources']

    with h5py.File(filepath, 'w') as h5f:
        # Save RIRs, each RIR set in a separate group
        for rir_key, rir_value in rir_dataset.items():
            if len(rir_value) != num_sources:
                raise ValueError(
                    f'Each RIR dataset should have exactly {num_sources} elements. Current RIR {key} has {len(rir_value)} elements'
                )

            rir_group = h5f.create_group(rir_key)

            # RIRs for different sources are saved under [group]['idx']
            for idx, rir in enumerate(rir_value):
                rir_group.create_dataset(f'{idx}', data=rir_value[idx])

        # Save metadata
        metadata_group = h5f.create_group('metadata')
        for key, value in metadata.items():
            metadata_group.create_dataset(key, data=value)


def load_rir_simulation(filepath: str, source: int = 0, rir_key: str = 'rir') -> Tuple[np.ndarray, float]:
    """Load simulated RIRs and metadata.

    Args:
        filepath: Path to simulated RIR data
        source: Index of a source.
        rir_key: String to denote which RIR to load, if there are multiple available.

    Returns:
        Multichannel RIR as ndarray with shape (num_samples, num_channels) and scalar sample rate.
    """
    with h5py.File(filepath, 'r') as h5f:
        # Load RIR
        rir = h5f[rir_key][f'{source}'][:]

        # Load metadata
        sample_rate = h5f['metadata']['sample_rate'][()]

    return rir, sample_rate


def convert_numpy_to_serializable(data: Union[dict, float, np.ndarray]) -> Union[dict, float, np.ndarray]:
    """Convert all numpy estries to list.
    Can be used to preprocess data before writing to a JSON file.

    Args:
        data: Dictionary, array or scalar.

    Returns:
        The same structure, but converted to list if
        the input is np.ndarray, so `data` can be seralized.
    """
    if isinstance(data, dict):
        for key, val in data.items():
            data[key] = convert_numpy_to_serializable(val)
    elif isinstance(data, list):
        data = [convert_numpy_to_serializable(d) for d in data]
    elif isinstance(data, np.ndarray):
        data = data.tolist()
    elif isinstance(data, np.integer):
        data = int(data)
    elif isinstance(data, np.floating):
        data = float(data)
    elif isinstance(data, np.generic):
        data = data.item()

    return data


def convert_rir_to_multichannel(rir: List[List[np.ndarray]]) -> List[np.ndarray]:
    """Convert RIR to a list of arrays.

    Args:
        rir: list of lists, each element is a single-channel RIR

    Returns:
        List of multichannel RIRs
    """
    num_mics = len(rir)
    num_sources = len(rir[0])

    mc_rir = [None] * num_sources

    for n_source in range(num_sources):
        rir_len = [len(rir[m][n_source]) for m in range(num_mics)]
        max_len = max(rir_len)
        mc_rir[n_source] = np.zeros((max_len, num_mics))
        for n_mic, len_mic in enumerate(rir_len):
            mc_rir[n_source][:len_mic, n_mic] = rir[n_mic][n_source]

    return mc_rir


def plot_rir_manifest_info(filepath: str, plot_filepath: str = None):
    """Plot distribution of parameters from manifest file.

    Args:
        filepath: path to a RIR corpus manifest file
        plot_filepath: path to save the plot at
    """
    metadata = read_manifest(filepath)

    # source placement
    source_distance = []
    source_azimuth = []
    source_elevation = []
    source_height = []

    # room config
    rir_rt60_theory = []
    rir_rt60_measured = []
    anechoic_rt60_theory = []
    anechoic_rt60_measured = []

    # get the required data
    for data in metadata:
        # source config
        source_distance += data['source_distance']
        source_azimuth += data['source_azimuth']
        source_elevation += data['source_elevation']
        source_height += [s_pos[2] for s_pos in data['source_position']]

        # room config
        rir_rt60_theory.append(data['rir_rt60_theory'])
        rir_rt60_measured += data['rir_rt60_measured']
        anechoic_rt60_theory.append(data['anechoic_rt60_theory'])
        anechoic_rt60_measured += data['anechoic_rt60_measured']

    # plot
    plt.figure(figsize=(12, 6))

    plt.subplot(2, 4, 1)
    plt.hist(source_distance, label='distance')
    plt.xlabel('distance / m')
    plt.ylabel('# examples')
    plt.title('Source-to-array center distance')

    plt.subplot(2, 4, 2)
    plt.hist(source_azimuth, label='azimuth')
    plt.xlabel('azimuth / deg')
    plt.ylabel('# examples')
    plt.title('Source-to-array center azimuth')

    plt.subplot(2, 4, 3)
    plt.hist(source_elevation, label='elevation')
    plt.xlabel('elevation / deg')
    plt.ylabel('# examples')
    plt.title('Source-to-array center elevation')

    plt.subplot(2, 4, 4)
    plt.hist(source_height, label='source height')
    plt.xlabel('height / m')
    plt.ylabel('# examples')
    plt.title('Source height')

    plt.subplot(2, 4, 5)
    plt.hist(rir_rt60_theory, label='theory')
    plt.xlabel('RT60 / s')
    plt.ylabel('# examples')
    plt.title('RT60 theory')

    plt.subplot(2, 4, 6)
    plt.hist(rir_rt60_measured, label='measured')
    plt.xlabel('RT60 / s')
    plt.ylabel('# examples')
    plt.title('RT60 measured')

    plt.subplot(2, 4, 7)
    plt.hist(anechoic_rt60_theory, label='theory')
    plt.xlabel('RT60 / s')
    plt.ylabel('# examples')
    plt.title('RT60 theory (anechoic)')

    plt.subplot(2, 4, 8)
    plt.hist(anechoic_rt60_measured, label='measured')
    plt.xlabel('RT60 / s')
    plt.ylabel('# examples')
    plt.title('RT60 measured (anechoic)')

    for n in range(8):
        plt.subplot(2, 4, n + 1)
        plt.grid()
        plt.legend(loc='lower left')

    plt.tight_layout()

    if plot_filepath is not None:
        plt.savefig(plot_filepath)
        plt.close()
        logging.info('Plot saved at %s', plot_filepath)


class RIRMixGenerator(object):
    """Creates a dataset of mixed signals at the microphone
    by combining target speech, background noise and interference.

    Correspnding signals are are generated and saved
    using the `generate` method.

    Input configuration is expexted to have the following structure
    ```
    sample_rate: sample rate used for simulation
    room:
        subset: manifest for RIR data
    target:
        subset: manifest for target source data
    noise:
        subset: manifest for noise data
    interference:
        subset: manifest for interference data
        interference_probability: probability that interference is present
        max_num_interferers: max number of interferers, randomly selected between 0 and max
    mix:
        subset:
            num: number of examples to generate
            rsnr: range of RSNR
            rsir: range of RSIR
        ref_mic: reference microphone
        ref_mic_rms: desired RMS at ref_mic
    ```
    """

    def __init__(self, cfg: DictConfig):
        """
        Instantiate a RIRMixGenerator object.

        Args:
            cfg: generator configuration defining data for room,
                 target signal, noise, interference and mixture
        """
        logging.info("Initialize RIRMixGenerator")
        self._cfg = cfg
        self.check_cfg()

        self.subsets = self.cfg.room.keys()
        logging.info('Initialized with %d subsets: %s', len(self.subsets), str(self.subsets))

        # load manifests
        self.metadata = dict()
        for subset in self.subsets:
            subset_data = dict()

            logging.info('Loading data for %s', subset)
            for key in ['room', 'target', 'noise', 'interference']:
                try:
                    subset_data[key] = read_manifest(self.cfg[key][subset])
                    logging.info('\t%-*s: \t%d files', 15, key, len(subset_data[key]))
                except Exception as e:
                    subset_data[key] = None
                    logging.info('\t%-*s: \t0 files', 15, key)
                    logging.warning('\t\tManifest data not loaded. Exception: %s', str(e))

            self.metadata[subset] = subset_data

        logging.info('Loaded all manifests')

        self.num_retries = self.cfg.get('num_retries', 5)

    @property
    def cfg(self):
        """Property holding the internal config of the object.

        Note:
            Changes to this config are not reflected in the state of the object.
            Please create a new model with the updated config.
        """
        return self._cfg

    @property
    def sample_rate(self):
        return self._cfg.sample_rate

    @cfg.setter
    def cfg(self, cfg):
        """Property holding the internal config of the object.

        Note:
            Changes to this config are not reflected in the state of the object.
            Please create a new model with the updated config.
        """
        self._cfg = cfg

    def check_cfg(self):
        """
        Checks provided configuration to ensure it has the minimal required
        configuration the values are in a reasonable range.
        """
        # sample rate
        sample_rate = self.cfg.get('sample_rate')
        if sample_rate is None:
            raise ValueError('Sample rate not provided.')
        elif sample_rate < 0:
            raise ValueError(f'Sample rate must be positive: {sample_rate}')

        # room configuration
        room_cfg = self.cfg.get('room')
        if not room_cfg:
            raise ValueError(
                'Room configuration not provided. Expecting RIR manifests in format {subset: path_to_manifest}'
            )

        # target configuration
        target_cfg = self.cfg.get('target')
        if not target_cfg:
            raise ValueError(
                'Target configuration not provided. Expecting audio manifests in format {subset: path_to_manifest}'
            )

        for key in ['azimuth', 'elevation', 'distance']:
            value = target_cfg.get(key)

            if value is None or np.isscalar(value):
                # no constraint or a fixed dimension is ok
                pass
            elif len(value) != 2 or not value[0] < value[1]:
                # not a valid range
                raise ValueError(f'Range must be specified with two positive increasing elements for {key}: {value}')

        # noise configuration
        noise_cfg = self.cfg.get('noise')
        if not noise_cfg:
            raise ValueError(
                'Noise configuration not provided. Expecting audio manifests in format {subset: path_to_manifest}'
            )

        # interference configuration
        interference_cfg = self.cfg.get('interference')
        if not interference_cfg:
            raise ValueError(
                'Interference configuration not provided. Expecting audio manifests in format {subset: path_to_manifest}'
            )
        interference_probability = interference_cfg.get('interference_probability', 0)
        max_num_interferers = interference_cfg.get('max_num_interferers', 0)
        min_azimuth_to_target = interference_cfg.get('min_azimuth_to_target', 0)
        if interference_probability is not None:
            if interference_probability < 0:
                raise ValueError(f'Interference probability must be non-negative. Current value: {interference_prob}')
            elif interference_probability > 0:
                assert (
                    max_num_interferers is not None and max_num_interferers > 0
                ), f'Max number of interferers must be positive. Current value: {max_num_interferers}'
                assert (
                    min_azimuth_to_target is not None and min_azimuth_to_target >= 0
                ), f'Min azimuth to target must be non-negative'

        # mix configuration
        mix_cfg = self.cfg.get('mix')
        if not mix_cfg:
            raise ValueError('Mix configuration not provided. Expecting configuration for each subset.')
        if 'ref_mic' not in mix_cfg:
            raise ValueError('Reference microphone not defined.')
        if 'ref_mic_rms' not in mix_cfg:
            raise ValueError('Reference microphone RMS not defined.')

    def get_audio_list(
        self, metadata: List[dict], min_duration: float, manifest_filepath: str = None, duration_eps: float = 0.01
    ) -> List[dict]:
        """Prepare a list of audio files with duration of at least min_duration.
        Audio files are randomly selected from manifest metadata.

        If a selected file is longer than required duration, then a random offset is selected
        before taking a min_duration segment.
        If a selected file is shorter than the required duration, then a the whole file is selected
        and a next file is randomly selected.
        Needs manifest filepath to support relative path resolution.

        Args:
            metadata: metadata loaded from a manifest file
            min_duration: minimal duration for the output file
            manifest_filepath: path to the manifest file, used to resolve relative paths.
                               For relative paths, manifest parent directory is assume to
                               be the base directory.
            duration_eps: A small extra duration selected from each file. This is to make
                          sure that the signal will be long enough even if it needs to be
                          resampled, etc.
        
        Returns:
            List of audio files with some metadata (offset, duration).
        """
        # load a bit more than required, to compensate to floor rounding
        # when loading samples from a file
        total_duration = additional_duration = 0

        audio_list = []

        while total_duration < min_duration + additional_duration:

            data = self.random.choice(metadata)
            audio_filepath = data['audio_filepath']
            if not os.path.isabs(audio_filepath) and manifest_filepath is not None:
                manifest_dir = os.path.dirname(manifest_filepath)
                audio_filepath = os.path.join(manifest_dir, audio_filepath)

            remaining_duration = min_duration - total_duration + additional_duration

            # select a random offset
            if data['duration'] <= remaining_duration:
                # take the whole noise file
                offset = 0
                duration = data['duration']
                additional_duration += duration_eps
            else:
                # select a random offset in seconds
                max_offset = data['duration'] - remaining_duration
                offset = self.random.uniform(low=0, high=max_offset)
                duration = remaining_duration

            audio_example = {
                'audio_filepath': audio_filepath,
                'offset': offset,
                'duration': duration,
                'type': data.get('type'),
            }

            audio_list.append(audio_example)
            total_duration += duration

        return audio_list

    def generate_target(self, subset: str) -> dict:
        """
        Prepare a dictionary with target configuration.

        The output dictionary contains the following information
        ```
            room_index: index of the selected room from the RIR corpus
            room_filepath: path to the room simulation file
            source: index of the selected source for the target
            rt60: reverberation time of the selected room
            num_mics: number of microphones
            azimuth: azimuth of the target source, relative to the microphone array
            elevation: elevation of the target source, relative to the microphone array
            distance: distance of the target source, relative to the microphone array
            audio_filepath: path to the audio file for the target source
            text: text for the target source audio signal, if available
            duration: duration of the target source audio signal
        ```

        Args:
            subset: string denoting a subset which will be used to selected target
                    audio and room parameters.
        
        Returns:
            Dictionary with target configuration, including room, source index, and audio information.
        """
        # Prepare room & source position
        room_metadata = self.metadata[subset]['room']

        for _ in range(self.num_retries):
            # Select room
            room_index = self.random.integers(low=0, high=len(room_metadata))
            room_data = room_metadata[room_index]

            # Select target source in this room
            for _ in range(self.num_retries):
                # Select a source for the target
                source = self.random.integers(low=0, high=room_data['num_sources'])
                # Check constraints
                for constraint in ['azimuth', 'elevation', 'distance']:
                    if self.cfg.target.get(constraint) is None:
                        continue
                    else:
                        # Check that the selected source is in the range
                        source_value = room_data[f'source_{constraint}'][source]
                        if self.cfg.target[constraint][0] <= source_value <= self.cfg.target[constraint][1]:
                            continue
                        else:
                            # Pick a new one
                            source = None
                            break

            if source is not None:
                # A feasible source has been found
                break

        if source is None:
            raise RuntimeError(f'Could not find a feasible source given target constraints {self.cfg.target}')

        # Prepare audio data
        audio_data = self.random.choice(self.metadata[subset]['target'])

        # Handle relative paths
        room_filepath = room_data['room_filepath']
        if not os.path.isabs(room_filepath):
            manifest_dir = os.path.dirname(self.cfg.room[subset])
            room_filepath = os.path.join(manifest_dir, room_filepath)

        audio_filepath = audio_data['audio_filepath']
        if not os.path.isabs(audio_filepath):
            manifest_dir = os.path.dirname(self.cfg.target[subset])
            audio_filepath = os.path.join(manifest_dir, audio_filepath)

        target_cfg = {
            'room_index': int(room_index),
            'room_filepath': room_filepath,
            'source': source,
            'rt60': room_data['rir_rt60_measured'][source],
            'num_mics': len(room_data['mic_positions']),
            'azimuth': room_data['source_azimuth'][source],
            'elevation': room_data['source_elevation'][source],
            'distance': room_data['source_distance'][source],
            'audio_filepath': audio_filepath,
            'text': audio_data.get('text'),
            'duration': audio_data['duration'],
        }

        return target_cfg

    def generate_noise(self, subset: str, target_cfg: dict) -> List[dict]:
        """
        Prepare a list of dictionaries with noise configuration.

        Args:
            subset: string denoting a subset which will be used to select noise audio.
            target_cfg: dictionary with target configuration. This is used determine
                        the minimal required duration for the noise signal.
        
        Returns:
            List of dictionary with noise configuration, including audio information
            for one or more noise files.
        """
        if (noise_metadata := self.metadata[subset]['noise']) is None:
            return None

        noise_cfg = self.get_audio_list(
            noise_metadata, min_duration=target_cfg['duration'], manifest_filepath=self.cfg.noise[subset]
        )

        return noise_cfg

    def generate_interference(self, subset: str, target_cfg: dict) -> List[dict]:
        """
        Prepare a list of dictionaries with interference configuration.

        Args:
            subset: string denoting a subset which will be used to select interference audio.
            target_cfg: dictionary with target configuration. This is used to determine
                        the minimal required duration for the noise signal.
        
        Returns:
            List of dictionary with interference configuration, including source index and audio information
            for one or more interference sources.
        """
        if (interference_metadata := self.metadata[subset]['interference']) is None:
            # No interference to be configured
            return None

        # Configure interfering sources
        max_num_sources = self.cfg.interference.get('max_num_interferers', 0)
        interference_probability = self.cfg.interference.get('interference_probability', 0)

        if (
            max_num_sources >= 1
            and interference_probability > 0
            and self.random.uniform(low=0.0, high=1.0) < interference_probability
        ):
            # interference present
            num_interferers = self.random.integers(low=1, high=max_num_sources + 1)
        else:
            # interference not present
            return None

        # Room setup: same room as target
        room_index = target_cfg['room_index']
        room_data = self.metadata[subset]['room'][room_index]
        feasible_sources = list(range(room_data['num_sources']))
        # target source is not eligible
        feasible_sources.remove(target_cfg['source'])

        # Constraints for interfering sources
        min_azimuth_to_target = self.cfg.interference.get('min_azimuth_to_target', 0)

        # Prepare interference configuration
        interference_cfg = []
        for n in range(num_interferers):

            # Select a source
            source = None
            while len(feasible_sources) > 0 and source is None:

                # Select a potential source for the target
                source = self.random.choice(feasible_sources)
                feasible_sources.remove(source)

                # Check azimuth separation
                if min_azimuth_to_target > 0:
                    source_azimuth = room_data['source_azimuth'][source]
                    azimuth_diff = wrap_to_180(source_azimuth - target_cfg['azimuth'])
                    if abs(azimuth_diff) < min_azimuth_to_target:
                        # Try again
                        source = None
                        continue

            if source is None:
                logging.warning('Could not select a feasible interference source %d of %s', n, num_interferers)

                # Return what we have for now or None
                return interference_cfg if interference_cfg else None

            # Current source setup
            interfering_source = {
                'source': source,
                'azimuth': room_data['source_azimuth'][source],
                'elevation': room_data['source_elevation'][source],
                'distance': room_data['source_distance'][source],
                'audio': self.get_audio_list(
                    interference_metadata,
                    min_duration=target_cfg['duration'],
                    manifest_filepath=self.cfg.interference[subset],
                ),
            }

            # Done with interference for this source
            interference_cfg.append(interfering_source)

        return interference_cfg

    def generate_mix(self, subset: str) -> dict:
        """Generate scaling parameters for mixing
        the target speech at the microphone, background noise
        and interference signal at the microphone.

        The output dictionary contains the following information
        ```
            rsnr: reverberant signal-to-noise ratio
            rsir: reverberant signal-to-interference ratio
            ref_mic: reference microphone for calculating the metrics
            ref_mic_rms: RMS of the signal at the reference microphone
        ```

        Args:
            subset: string denoting the subset of configuration

        Returns:
            Dictionary containing configured RSNR, RSIR, ref_mic
            and RMS on ref_mic.
        """
        mix_cfg = dict()

        for key in ['rsnr', 'rsir', 'ref_mic', 'ref_mic_rms']:
            if key in self.cfg.mix[subset]:
                # Take the value from subset config
                value = self.cfg.mix[subset][key]
            else:
                # Take the global value
                value = self.cfg.mix[key]

            if value is None:
                mix_cfg[key] = None
            elif np.isscalar(value):
                mix_cfg[key] = value
            elif len(value) == 2:
                # Select from the given range, including the upper bound
                mix_cfg[key] = self.random.integers(low=value[0], high=value[1] + 1)
            else:
                # Select one of the multiple values
                mix_cfg[key] = self.random.choice(value)

        return mix_cfg

    def generate(self):
        """Generate a corpus of microphone signals by mixing target, background noise
        and interference signals.

        This method will prepare randomized examples based on the current configuration,
        run simulations and save results to output_dir.
        """
        logging.info('Generate mixed signals')

        # Initialize
        self.random = default_rng(seed=self.cfg.random_seed)

        # Prepare output dir
        output_dir = self.cfg.output_dir
        if output_dir.endswith('.yaml'):
            output_dir = output_dir[:-5]

        # Create absolute path
        logging.info('Output dir set to: %s', output_dir)

        # Generate all cases
        for subset in self.subsets:

            output_dir_subset = os.path.join(output_dir, subset)
            examples = []

            if not os.path.exists(output_dir_subset):
                logging.info('Creating output directory: %s', output_dir_subset)
                os.makedirs(output_dir_subset)
            elif os.path.isdir(output_dir_subset) and len(os.listdir(output_dir_subset)) > 0:
                raise RuntimeError(f'Output directory {output_dir_subset} is not empty.')

            num_examples = self.cfg.mix[subset].num
            logging.info('Preparing %d examples for subset %s', num_examples, subset)

            # Generate examples
            for n_example in tqdm(range(num_examples), total=num_examples, desc=f'Preparing {subset}'):
                # prepare configuration
                target_cfg = self.generate_target(subset)
                noise_cfg = self.generate_noise(subset, target_cfg)
                interference_cfg = self.generate_interference(subset, target_cfg)
                mix_cfg = self.generate_mix(subset)

                # base file name
                base_output_filepath = os.path.join(output_dir_subset, f'{subset}_example_{n_example:09d}')

                # prepare example
                example = {
                    'sample_rate': self.sample_rate,
                    'target_cfg': target_cfg,
                    'noise_cfg': noise_cfg,
                    'interference_cfg': interference_cfg,
                    'mix_cfg': mix_cfg,
                    'base_output_filepath': base_output_filepath,
                }

                examples.append(example)

            # Simulation
            if self.num_workers is not None and self.num_workers > 1:
                logging.info(f'Simulate using {self.num_workers} workers')
                with multiprocessing.Pool(processes=self.num_workers) as pool:
                    metadata = list(
                        tqdm(
                            pool.imap(simulate_room_mix_kwargs, examples),
                            total=len(examples),
                            desc=f'Simulating {subset}',
                        )
                    )
            else:
                logging.info('Simulate using a single worker')
                metadata = []
                for example in tqdm(examples, total=len(examples), desc=f'Simulating {subset}'):
                    metadata.append(simulate_room_mix(**example))

            # Save manifest
            manifest_filepath = os.path.join(output_dir, f'{subset}_manifest.json')

            if os.path.exists(manifest_filepath) and os.path.isfile(manifest_filepath):
                raise RuntimeError(f'Manifest config file exists: {manifest_filepath}')

            # Make all paths in the manifest relative to the output dir
            for data in tqdm(metadata, total=len(metadata), desc=f'Making filepaths relative {subset}'):
                for key, val in data.items():
                    if key.endswith('_filepath') and val is not None:
                        data[key] = os.path.relpath(val, start=output_dir)

            write_manifest(manifest_filepath, metadata)

            # Generate plots with information about generated data
            plot_filepath = os.path.join(output_dir, f'{subset}_info.png')

            if os.path.exists(plot_filepath) and os.path.isfile(plot_filepath):
                raise RuntimeError(f'Plot file exists: {plot_filepath}')

            plot_mix_manifest_info(manifest_filepath, plot_filepath=plot_filepath)

        # Save used configuration for reference
        config_filepath = os.path.join(output_dir, 'config.yaml')
        if os.path.exists(config_filepath) and os.path.isfile(config_filepath):
            raise RuntimeError(f'Output config file exists: {config_filepath}')

        OmegaConf.save(self.cfg, config_filepath, resolve=True)


def convolve_rir(signal: np.ndarray, rir: np.ndarray) -> np.ndarray:
    """Convolve signal with a possibly multichannel IR in rir, i.e.,
    calculate the following for each channel m:

        signal_m = rir_m \ast signal

    Args:
        signal: single-channel signal (samples,)
        rir: single- or multi-channel IR, (samples,) or (samples, channels)

    Returns:
        out: same length as signal, same number of channels as rir, shape (samples, channels)
    """
    num_samples = len(signal)
    if rir.ndim == 1:
        # convolve and trim to length
        out = convolve(signal, rir)[:num_samples]
    elif rir.ndim == 2:
        num_channels = rir.shape[1]
        out = np.zeros((num_samples, num_channels))
        for m in range(num_channels):
            out[:, m] = convolve(signal, rir[:, m])[:num_samples]
    else:
        raise RuntimeError(f'RIR with {rir.ndim} not supported')

    return out


def calculate_drr(rir: np.ndarray, sample_rate: float, n_direct: List[int], n_0_ms=2.5) -> List[float]:
    """Calculate direct-to-reverberant ratio (DRR) from the measured RIR.
    
    Calculation is done as in eq. (3) from [1].

    Args:
        rir: room impulse response, shape (num_samples, num_channels)
        sample_rate: sample rate for the impulse response
        n_direct: direct path delay
        n_0_ms: window around n_direct for calculating the direct path energy

    Returns:
        Calculated DRR for each channel of the input RIR.

    References:
        [1] Eaton et al, The ACE challenge: Corpus description and performance evaluation, WASPAA 2015
    """
    # Define a window around the direct path delay
    n_0 = int(n_0_ms * sample_rate / 1000)

    len_rir, num_channels = rir.shape
    drr = [None] * num_channels
    for m in range(num_channels):

        # Window around the direct path
        dir_start = max(n_direct[m] - n_0, 0)
        dir_end = n_direct[m] + n_0

        # Power of the direct component
        pow_dir = np.sum(np.abs(rir[dir_start:dir_end, m]) ** 2) / len_rir

        # Power of the reverberant component
        pow_reverberant = (np.sum(np.abs(rir[0:dir_start, m]) ** 2) + np.sum(np.abs(rir[dir_end:, m]) ** 2)) / len_rir

        # DRR in dB
        drr[m] = pow2db(pow_dir / pow_reverberant)

    return drr


def normalize_max(x: np.ndarray, max_db: float = 0, eps: float = 1e-16) -> np.ndarray:
    """Normalize max input value to max_db full scale (±1).

    Args:
        x: input signal
        max_db: desired max magnitude compared to full scale
        eps: small regularization constant

    Returns:
        Normalized signal with max absolute value max_db. 
    """
    max_val = db2mag(max_db)
    return max_val * x / (np.max(np.abs(x)) + eps)


def simultaneously_active_rms(
    x: np.ndarray,
    y: np.ndarray,
    sample_rate: float,
    rms_threshold_db: float = -40,
    window_len_ms: float = 200,
    min_active_duration: float = 0.5,
) -> Tuple[float, float]:
    """Calculate RMS over segments where both input signals are active.
    
    Args:
        x: first input signal
        y: second input signal
        sample_rate: sample rate for input signals in Hz
        rms_threshold_db: threshold for determining activity of the signal, relative
                          to max absolute value
        window_len_ms: window length in milliseconds, used for calculating segmental RMS
        min_active_duration: minimal duration of the active segments

    Returns:
        RMS value over active segments for x and y.
    """
    if len(x) != len(y):
        raise RuntimeError(f'Expecting signals of same length: len(x)={len(x)}, len(y)={len(y)}')
    window_len = int(window_len_ms * sample_rate / 1000)
    rms_threshold = db2mag(rms_threshold_db)  # linear scale

    x_normalized = normalize_max(x)
    y_normalized = normalize_max(y)

    x_active_power = y_active_power = active_len = 0
    for start in range(0, len(x) - window_len, window_len):
        window = slice(start, start + window_len)

        # check activity on the scaled signal
        x_window_rms = rms(x_normalized[window])
        y_window_rms = rms(y_normalized[window])

        if x_window_rms > rms_threshold and y_window_rms > rms_threshold:
            # sum the power of the original non-scaled signal
            x_active_power += np.sum(np.abs(x[window]) ** 2)
            y_active_power += np.sum(np.abs(y[window]) ** 2)
            active_len += window_len

    if active_len < int(min_active_duration * sample_rate):
        raise RuntimeError(
            f'Signals are simultaneously active less than {min_active_duration} s: only {active_len/sample_rate} s'
        )

    # normalize
    x_active_power /= active_len
    y_active_power /= active_len

    return np.sqrt(x_active_power), np.sqrt(y_active_power)


def scaled_disturbance(
    signal: np.ndarray,
    disturbance: np.ndarray,
    sdr: float,
    sample_rate: float = None,
    ref_channel: int = 0,
    eps: float = 1e-16,
) -> np.ndarray:
    """
    Args:
        signal: numpy array, shape (num_samples, num_channels)
        disturbance: numpy array, same shape as signal
        sdr: desired signal-to-disturbance ration
        sample_rate: sample rate of the input signals
        ref_channel: ref mic used to calculate RMS
        eps: regularization constant

    Returns:
        Scaled disturbance, so that signal-to-disturbance ratio at ref_channel
        is approximately equal to input SDR during simultaneously active
        segment of signal and disturbance.
    """
    if signal.shape != disturbance.shape:
        raise ValueError(f'Signal and disturbance shapes do not match: {signal.shape} != {disturbance.shape}')

    # set scaling based on RMS at ref_mic
    signal_rms, disturbance_rms = simultaneously_active_rms(
        signal[:, ref_channel], disturbance[:, ref_channel], sample_rate=sample_rate
    )
    disturbance_gain = db2mag(-sdr) * signal_rms / (disturbance_rms + eps)
    # scale disturbance
    scaled_disturbance = disturbance_gain * disturbance
    return scaled_disturbance


def load_audio_from_multiple_files(items: List[Dict], sample_rate: int, total_len: int) -> np.ndarray:
    """Load an audio from multiple files and concatenate into a single signal.

    Args:
        items: list of dictionaries, each item has audio_filepath, offset, and duration
        sample_rate: desired sample rate of the signal
        total_len: total length in samples

    Returns:
        Numpy array, shape (total_len, num_channels)
    """
    if items is None:
        # Nothing is provided
        return None

    signal = None
    samples_to_load = total_len
    # if necessary, load multiple from files
    for item in items:
        check_min_sample_rate(item['audio_filepath'], sample_rate)
        # load the pre-defined segment
        segment = AudioSegment.from_file(
            audio_file=item['audio_filepath'], target_sr=sample_rate, offset=item['offset'], duration=item['duration'],
        )
        # not perfect, since different files may have different distributions
        segment_samples = normalize_max(segment.samples)
        # concatenate
        signal = np.concatenate((signal, segment_samples)) if signal is not None else segment_samples
        # remaining samples
        samples_to_load -= len(segment_samples)

        if samples_to_load <= 0:
            break
    # trim to length
    signal = signal[:total_len, ...]

    return signal


def check_min_sample_rate(filepath: str, sample_rate: float):
    """Make sure the file's sample rate is at least sample_rate.
    This will make sure that we have only downsampling if loading
    this file, while upsampling is not permitted.

    Args:
        filepath: path to a file
        sample_rate: desired sample rate
    """
    file_sample_rate = librosa.get_samplerate(path=filepath)
    if file_sample_rate < sample_rate:
        raise RuntimeError(
            f'Sample rate ({file_sample_rate}) is lower than the desired sample rate ({sample_rate}). File: {filepath}.'
        )


def simulate_room_mix(
    sample_rate: int,
    target_cfg: dict,
    noise_cfg: List[dict],
    interference_cfg: dict,
    mix_cfg: dict,
    base_output_filepath: str,
    max_amplitude: float = 0.999,
    eps: float = 1e-16,
) -> dict:
    """Simulate mixture signal at the microphone, including target, noise and
    interference signals and mixed at specific RSNR and RSIR.

    Args:
        sample_rate: Sample rate for all signals
        target_cfg: Dictionary with configuration of the target. Includes
                    room_filepath, source index, audio_filepath, duration
        noise_cfg: List of dictionaries, where each item includes audio_filepath,
                   offset and duration.
        interference_cfg: List of dictionaries, where each item contains source
                          index 
        mix_cfg: Dictionary with the mixture configuration. Includes RSNR, RSIR,
                 ref_mic and ref_mic_rms.
        base_output_filepath: All output audio files will be saved with this prefix by
                              adding a diffierent suffix for each component, e.g., _mic.wav.
        max_amplitude: Maximum amplitude of the mic signal, used to prevent clipping.
        eps: Small regularization constant.

    Returns:
        Dictionary with metadata based on the mixture setup and
        simulation results. This corresponds to a line of the
        output manifest file.
    """
    # Local utilities
    def load_rir(room_filepath: str, source: int, sample_rate: float, rir_key: str = 'rir') -> np.ndarray:
        """Load a RIR and check that the sample rate is matching the desired sample rate

        Args:
            room_filepath: Path to a room simulation in an h5 file
            source: Index of the desired source
            sample_rate: Sample rate of the simulation
            rir_key: Key of the RIR to load from the simulation.

        Returns:
            Numpy array with shape (num_samples, num_channels)
        """
        rir, rir_sample_rate = load_rir_simulation(room_filepath, source=source, rir_key=rir_key)
        if rir_sample_rate != sample_rate:
            raise RuntimeError(
                f'RIR sample rate ({sample_rate}) is not matching the expected sample rate ({sample_rate}). File: {room_filepath}'
            )
        return rir

    # Target RIRs
    target_rir = load_rir(target_cfg['room_filepath'], source=target_cfg['source'], sample_rate=sample_rate)
    target_rir_anechoic = load_rir(
        target_cfg['room_filepath'], source=target_cfg['source'], sample_rate=sample_rate, rir_key='anechoic'
    )

    # Target signals
    check_min_sample_rate(target_cfg['audio_filepath'], sample_rate)
    target_segment = AudioSegment.from_file(
        audio_file=target_cfg['audio_filepath'], target_sr=sample_rate, duration=target_cfg['duration']
    )
    if target_segment.num_channels > 1:
        raise RuntimeError(
            f'Expecting single-channel source signal, but received {target_segment.num_channels}. File: {target_cfg["audio_filepath"]}'
        )
    target_signal = normalize_max(target_segment.samples)

    # Convolve
    target_reverberant = convolve_rir(target_signal, target_rir)
    target_anechoic = convolve_rir(target_signal, target_rir_anechoic)

    # Prepare noise signal
    noise = load_audio_from_multiple_files(noise_cfg, sample_rate=sample_rate, total_len=len(target_reverberant))

    # Prepare interference signal
    if interference_cfg is None:
        interference = None
    else:
        # Load interference signals
        interference = 0
        for i_cfg in interference_cfg:
            # Load signal
            i_signal = load_audio_from_multiple_files(
                i_cfg['audio'], sample_rate=sample_rate, total_len=len(target_reverberant)
            )
            # Load RIR from the same room as the target, but a difference source
            i_rir = load_rir(target_cfg['room_filepath'], source=i_cfg['source'], sample_rate=sample_rate)
            # Convolve
            i_reverberant = convolve_rir(i_signal, i_rir)
            # Sum
            interference += i_reverberant

    # Scale and add components of the signal
    mix = target_reverberant.copy()

    if noise is not None:
        noise = scaled_disturbance(
            signal=target_reverberant,
            disturbance=noise,
            sdr=mix_cfg['rsnr'],
            sample_rate=sample_rate,
            ref_channel=mix_cfg['ref_mic'],
        )
        # Update mic signal
        mix += noise

    if interference is not None:
        interference = scaled_disturbance(
            signal=target_reverberant,
            disturbance=interference,
            sdr=mix_cfg['rsir'],
            sample_rate=sample_rate,
            ref_channel=mix_cfg['ref_mic'],
        )
        # Update mic signal
        mix += interference

    # Set the final mic signal level
    mix_rms = rms(mix[:, mix_cfg['ref_mic']])
    global_gain = db2mag(mix_cfg['ref_mic_rms']) / (mix_rms + eps)
    mix_max = np.max(np.abs(mix))
    if (clipped_max := mix_max * global_gain) > max_amplitude:
        # Downscale the global gain to prevent clipping + adjust ref_mic_rms accordingly
        clipping_prevention_gain = max_amplitude / clipped_max
        global_gain *= clipping_prevention_gain
        mix_cfg['ref_mic_rms'] += mag2db(clipping_prevention_gain)

        logging.debug(
            'Clipping prevented for example %s (protection gain: %.2f dB)',
            base_output_filepath,
            mag2db(clipping_prevention_gain),
        )

    # scale all signal components
    mix *= global_gain
    target_reverberant *= global_gain
    target_anechoic *= global_gain
    if noise is not None:
        noise *= global_gain
    if interference is not None:
        interference *= global_gain

    # save signals
    mic_filepath = base_output_filepath + '_mic.wav'
    sf.write(mic_filepath, mix, sample_rate, 'float')

    target_reverberant_filepath = base_output_filepath + '_target_reverberant.wav'
    sf.write(target_reverberant_filepath, target_reverberant, sample_rate, 'float')

    target_anechoic_filepath = base_output_filepath + '_target_anechoic.wav'
    sf.write(target_anechoic_filepath, target_anechoic, sample_rate, 'float')

    if noise is not None:
        noise_filepath = base_output_filepath + '_noise.wav'
        sf.write(noise_filepath, noise, sample_rate, 'float')
    else:
        noise_filepath = None

    if interference is not None:
        interference_filepath = base_output_filepath + '_interference.wav'
        sf.write(interference_filepath, interference, sample_rate, 'float')
    else:
        interference_filepath = None

    # calculate DRR
    direct_path_delay = np.argmax(target_rir_anechoic, axis=0)
    drr = calculate_drr(target_rir, sample_rate, direct_path_delay)

    metadata = {
        'audio_filepath': mic_filepath,
        'target_reverberant_filepath': target_reverberant_filepath,
        'target_anechoic_filepath': target_anechoic_filepath,
        'noise_filepath': noise_filepath,
        'interference_filepath': interference_filepath,
        'text': target_cfg.get('text'),
        'duration': target_cfg['duration'],
        'target_cfg': target_cfg,
        'noise_cfg': noise_cfg,
        'interference_cfg': interference_cfg,
        'mix_cfg': mix_cfg,
        'rt60': target_cfg.get('rt60'),
        'drr': drr,
        'rsnr': None if noise_cfg is None else mix_cfg['rsnr'],
        'rsir': None if interference_cfg is None else mix_cfg['rsir'],
    }

    return convert_numpy_to_serializable(metadata)


def simulate_room_mix_kwargs(kwargs: dict) -> dict:
    """Wrapper around `simulate_room_mix` to handle kwargs.

    `pool.map(simulate_room_kwargs, examples)` would be
    equivalent to `pool.starstarmap(simulate_room_mix, examples)`
    if `starstarmap` would exist.

    Args:
        kwargs: kwargs that are forwarded to `simulate_room_mix`

    Returns:
        Dictionary with metadata, see `simulate_room_mix`
    """
    return simulate_room_mix(**kwargs)


def plot_mix_manifest_info(filepath: str, plot_filepath: str = None):
    """Plot distribution of parameters from the manifest file.

    Args:
        filepath: path to a RIR corpus manifest file
        plot_filepath: path to save the plot at
    """
    metadata = read_manifest(filepath)

    # target info
    target_distance = []
    target_azimuth = []
    target_elevation = []
    target_duration = []

    # room config
    rt60 = []
    drr = []

    # noise
    rsnr = []
    rsir = []

    # get the required data
    for data in metadata:
        # target info
        target_distance.append(data['target_cfg']['distance'])
        target_azimuth.append(data['target_cfg']['azimuth'])
        target_elevation.append(data['target_cfg']['elevation'])
        target_duration.append(data['duration'])

        # room config
        rt60.append(data['rt60'])
        drr += data['drr']  # average DRR across all mics

        # noise
        rsnr.append(data['rsnr'])
        rsir.append(data['rsir'])

    # plot
    plt.figure(figsize=(12, 6))

    plt.subplot(2, 4, 1)
    plt.hist(target_distance, label='distance')
    plt.xlabel('distance / m')
    plt.ylabel('# examples')
    plt.title('Target-to-array distance')

    plt.subplot(2, 4, 2)
    plt.hist(target_azimuth, label='azimuth')
    plt.xlabel('azimuth / deg')
    plt.ylabel('# examples')
    plt.title('Target-to-array azimuth')

    plt.subplot(2, 4, 3)
    plt.hist(target_elevation, label='elevation')
    plt.xlabel('elevation / deg')
    plt.ylabel('# examples')
    plt.title('Target-to-array elevation')

    plt.subplot(2, 4, 4)
    plt.hist(target_duration, label='duration')
    plt.xlabel('time / s')
    plt.ylabel('# examples')
    plt.title('Target duration')

    plt.subplot(2, 4, 5)
    plt.hist(rt60, label='RT60')
    plt.xlabel('RT60 / s')
    plt.ylabel('# examples')
    plt.title('RT60')

    plt.subplot(2, 4, 6)
    plt.hist(drr, label='DRR')
    plt.xlabel('DRR / dB')
    plt.ylabel('# examples')
    plt.title('DRR (average over mics)')

    if not any([val is None for val in rsnr]):
        plt.subplot(2, 4, 7)
        plt.hist(rsnr, label='RSNR')
        plt.xlabel('RSNR / dB')
        plt.ylabel('# examples')
        plt.title('RSNR')

    if not any([val is None for val in rsir]):
        plt.subplot(2, 4, 8)
        plt.hist(rsir, label='RSIR')
        plt.xlabel('RSIR / dB')
        plt.ylabel('# examples')
        plt.title('RSIR')

    for n in range(8):
        plt.subplot(2, 4, n + 1)
        plt.grid()
        plt.legend(loc='lower left')

    plt.tight_layout()

    if plot_filepath is not None:
        plt.savefig(plot_filepath)
        plt.close()
        logging.info('Plot saved at %s', plot_filepath)<|MERGE_RESOLUTION|>--- conflicted
+++ resolved
@@ -384,6 +384,7 @@
             self._params.data_simulator.session_params.turn_prob = self._turn_prob_min
         if self._params.data_simulator.session_params.max_audio_read_sec < 2.5:
             raise Exception("Max audio read time must be greater than 2.5 seconds")
+
         if self._params.data_simulator.session_params.sentence_length_params[0] <= 0:
             raise Exception(
                 "k (number of success until the exp. ends) in Sentence length parameter value must be a positive number"
@@ -1046,7 +1047,6 @@
         """
         alignment_array = np.array(audio_manifest['alignments'])
         alignment_array_pr = np.array(alignment_array[offset_index:]) - alignment_array[offset_index]
-<<<<<<< HEAD
         subset_alignments = alignment_array_pr[alignment_array_pr < self._max_audio_read_sec]
         if len(subset_alignments) < self._min_alignment_count:
             # Cases where the word next to the offset is longer than the max_audio_read_sec.
@@ -1057,13 +1057,6 @@
                             " Truncating the alignements.")
             # Attach the `_max_audio_read_sec` to the `subset_alignments` to truncate the alignment timestamp.
             subset_alignments = np.concatenate([subset_alignments, np.array([self._max_audio_read_sec])])
-=======
-        subset_alignments = alignment_array_pr[alignment_array_pr < self.max_audio_read_sec]
-        if len(subset_alignments) < self.min_alignment_count:
-            raise ValueError(
-                f"subset_alignments length: {len(subset_alignments)} is less than {self.min_alignment_count}."
-            )
->>>>>>> c13d4b98
         audio_manifest['offset'], audio_manifest['duration'] = (
             alignment_array[offset_index],
             subset_alignments[-1] - subset_alignments[0],
