--- conflicted
+++ resolved
@@ -39,32 +39,17 @@
     DataAnnotator,
     SpeechSampler,
     build_speaker_samples_map,
-<<<<<<< HEAD
     read_noise_manifest,
     perturb_audio,
     normalize_audio,
     load_speaker_sample,
     per_speaker_normalize,
-=======
-    get_background_noise,
->>>>>>> 0fd10771
     get_cleaned_base_path,
     get_random_offset_index,
     get_speaker_ids,
     get_speaker_samples,
     get_split_points_in_alignments,
-<<<<<<< HEAD
 )
-
-=======
-    load_speaker_sample,
-    per_speaker_normalize,
-    perturb_audio,
-    read_audio_from_buffer,
-    read_noise_manifest,
-)
-from nemo.collections.asr.parts.utils.manifest_utils import read_manifest, write_ctm, write_manifest, write_text
->>>>>>> 0fd10771
 from nemo.collections.asr.parts.utils.speaker_utils import (
     get_overlap_range,
     is_overlap,
