# Copyright (c) 2022, NVIDIA CORPORATION.  All rights reserved.
#
# Licensed under the Apache License, Version 2.0 (the "License");
# you may not use this file except in compliance with the License.
# You may obtain a copy of the License at
#
#     http://www.apache.org/licenses/LICENSE-2.0
#
# Unless required by applicable law or agreed to in writing, software
# distributed under the License is distributed on an "AS IS" BASIS,
# WITHOUT WARRANTIES OR CONDITIONS OF ANY KIND, either express or implied.
# See the License for the specific language governing permissions and
# limitations under the License.

import concurrent
import multiprocessing
import os
import shutil
import warnings
from collections import defaultdict
from typing import Dict, Iterable, List, Optional, Tuple, Union

import h5py
import librosa
import matplotlib.pyplot as plt
import numpy as np
import soundfile as sf
import torch
from numpy.random import default_rng
from omegaconf import DictConfig, OmegaConf
from scipy.signal import convolve
from scipy.signal.windows import cosine, hamming, hann
from scipy.spatial.transform import Rotation
from scipy.stats import beta, gamma, halfnorm
from tqdm import tqdm

from nemo.collections.asr.parts.preprocessing.segment import AudioSegment
from nemo.collections.asr.parts.utils.audio_utils import db2mag, mag2db, pow2db, rms
from nemo.collections.asr.parts.utils.manifest_utils import (
    create_manifest,
    create_segment_manifest,
    read_manifest,
    write_ctm,
    write_manifest,
    write_text,
)
from nemo.collections.asr.parts.utils.speaker_utils import getOverlapRange, isOverlap, labels_to_rttmfile
from nemo.utils import logging

try:
    import pyroomacoustics as pra
    from pyroomacoustics.directivities import CardioidFamily, DirectionVector, DirectivityPattern

    PRA = True
except ImportError:
    PRA = False
try:
    from gpuRIR import att2t_SabineEstimator, beta_SabineEstimation, simulateRIR, t2n

    GPURIR = True
except ImportError:
    GPURIR = False


def clamp_min_list(target_list: List[float], min_val: float) -> List[float]:
    """
    Clamp numbers in the given list with `min_val`.
    Args:
        target_list (list):
            List containing floating point numbers
        min_val (float):
            Desired minimum value to clamp the numbers in `target_list`

    Returns:
        (list) List containing clamped numbers
    """
    return [max(x, min_val) for x in target_list]


def clamp_max_list(target_list: List[float], max_val: float) -> List[float]:
    """
    Clamp numbers in the given list with `max_val`.
    Args:
        target_list (list):
            List containing floating point numbers
        min_val (float):
            Desired maximum value to clamp the numbers in `target_list`

    Returns:
        (list) List containing clamped numbers
    """
    return [min(x, max_val) for x in target_list]


class MultiSpeakerSimulator(object):
    """
    Multispeaker Audio Session Simulator - Simulates multispeaker audio sessions using single-speaker audio files and 
    corresponding word alignments.

    Change Log:
    v1.0: Dec 2022
        - First working verison, supports multispeaker simulation with overlaps, silence and RIR
    v1.1: Jan 2023
        - Multi-GPU support for speed up 
        - Faster random sampling routine 
        - Fixed sentence duration bug 
        - Silence sampling algorithm updated to guarantee `mean_silence` approximation

    Args:
        cfg: OmegaConf configuration loaded from yaml file.

    Parameters:
    manifest_filepath (str): Manifest file with paths to single speaker audio files
    sr (int): Sampling rate of the input audio files from the manifest
    random_seed (int): Seed to random number generator
    session_config:
      num_speakers (int): Number of unique speakers per multispeaker audio session
      num_sessions (int): Number of sessions to simulate
      session_length (int): Length of each simulated multispeaker audio session (seconds)
    session_params:
      sentence_length_params (list): k,p values for a negative_binomial distribution which is sampled to get the 
                                     sentence length (in number of words)
      dominance_var (float): Variance in speaker dominance (where each speaker's dominance is sampled from a normal 
                             distribution centered on 1/`num_speakers`, and then the dominance values are together 
                             normalized to 1)
      min_dominance (float): Minimum percentage of speaking time per speaker (note that this can cause the dominance of 
                             the other speakers to be slightly reduced)
      turn_prob (float): Probability of switching speakers after each utterance
      mean_overlap (float): Mean proportion of overlap in the overall speaking time (overlap lengths are sampled from 
                            half normal distribution)
      mean_silence (float): Mean proportion of silence to speaking time in the audio session (overlap lengths are 
                            sampled from half normal distribution)
      mean_silence_var (float): Variance for mean silence in different audio sessions.
      per_silence_var (float):  Variance for each silence in an audio session, set large values (e.g., 20) for de-correlation.
      per_silence_min (float): Minimum duration for each silence, default to 0.
      per_silence_max (float): Maximum duration for each silence, default to -1 for no maximum.
      overlap_prob (float): Proportion of overlap occurrences versus silence between utterances (used to balance the 
                            length of silence gaps and overlapping segments, so a value close to 
                            `mean_overlap`/(`mean_silence`+`mean_overlap`) is suggested)
      start_window (bool): Whether to window the start of sentences to smooth the audio signal (and remove silence at 
                            the start of the clip)
      window_type (str): Type of windowing used when segmenting utterances ("hamming", "hann", "cosine")
      window_size (float): Length of window at the start or the end of segmented utterance (seconds)
      start_buffer (float): Buffer of silence before the start of the sentence (to avoid cutting off speech or starting 
                            abruptly)
      split_buffer (float): Split RTTM labels if greater than twice this amount of silence (to avoid long gaps between 
                            utterances as being labelled as speech)
      release_buffer (float): Buffer before window at end of sentence (to avoid cutting off speech or ending abruptly)
      normalize (bool): Normalize speaker volumes
      normalization_type (str): Normalizing speakers ("equal" - same volume per speaker, "var" - variable volume per 
                                speaker)
      normalization_var (str): Variance in speaker volume (sample from standard deviation centered at 1)
      min_volume (float): Minimum speaker volume (only used when variable normalization is used)
      max_volume (float): Maximum speaker volume (only used when variable normalization is used)
      end_buffer (float): Buffer at the end of the session to leave blank
    outputs:
      output_dir (str): Output directory for audio sessions and corresponding label files
      output_filename (str): Output filename for the wav and rttm files
      overwrite_output (bool): If true, delete the output directory if it exists
      output_precision (int): Number of decimal places in output files
    background_noise: 
      add_bg (bool): Add ambient background noise if true
      background_manifest (str): Path to background noise manifest file
      snr (int): SNR for background noise (using average speaker power)
    speaker_enforcement:
      enforce_num_speakers (bool): Enforce that all requested speakers are present in the output wav file
      enforce_time (list): Percentage of the way through the audio session that enforcement mode is triggered (sampled 
                           between time 1 and 2)
    segment_manifest: (parameters for regenerating the segment manifest file)
      window (float): Window length for segmentation
      shift (float): Shift length for segmentation 
      step_count (int): Number of the unit segments you want to create per utterance
      deci (int): Rounding decimals for segment manifest file
    """

    def __init__(self, cfg):
        self._params = cfg
        # internal params
        self._manifest = read_manifest(self._params.data_simulator.manifest_filepath)
        self._speaker_samples = self._build_speaker_samples_map()
        self._noise_samples = []
        self._sentence = None
        self._text = ""
        self._words = []
        self._alignments = []
        # keep track of furthest sample per speaker to avoid overlapping same speaker
        self._furthest_sample = [0 for n in range(self._params.data_simulator.session_config.num_speakers)]
        # use to ensure overlap percentage is correct
        self._missing_overlap = 0
        # creating manifests during online data simulation
        self.base_manifest_filepath = None
        self.segment_manifest_filepath = None
        self._turn_prob_min = self._params.data_simulator.session_params.get("turn_prob_min", 0.5)
        # variable speaker volume
        self._volume = None
        self._device = torch.device("cuda") if torch.cuda.is_available() else torch.device("cpu")

        self.NB = torch.distributions.negative_binomial.NegativeBinomial(
            torch.tensor(self._params.data_simulator.session_params.sentence_length_params[0]).to(self._device),
            torch.tensor(self._params.data_simulator.session_params.sentence_length_params[1]).to(self._device),
        )

        self._audio_read_buffer_dict = {}
        self._noise_read_buffer_dict = {}

        self.sess_silence_mean = 0
        self.sess_silence_len = 0
        self.per_silence_min_len = 0
        self.per_silence_max_len = 0

        self.sess_overlap_mean = 0
        self.sess_overlap_len = 0
        self.per_overlap_min_len = 0
        self.per_overlap_max_len = 0

        self._check_args()  # error check arguments

    def _check_args(self):
        """
        Checks YAML arguments to ensure they are within valid ranges.
        """
        if self._params.data_simulator.session_config.num_speakers < 1:
            raise Exception("At least one speaker is required for making audio sessions (num_speakers < 1)")
        if (
            self._params.data_simulator.session_params.turn_prob < 0
            or self._params.data_simulator.session_params.turn_prob > 1
        ):
            raise Exception("Turn probability is outside of [0,1]")
        elif (
            self._params.data_simulator.session_params.turn_prob < self._turn_prob_min
            and self._params.data_simulator.speaker_enforcement.enforce_num_speakers == True
        ):
            logging.warning(
                "Turn probability is less than {self._turn_prob_min} while enforce_num_speakers=True, which may result in excessive session lengths. Forcing turn_prob to 0.5."
            )
            self._params.data_simulator.session_params.turn_prob = self._turn_prob_min

        if (
            self._params.data_simulator.session_params.overlap_prob < 0
            or self._params.data_simulator.session_params.overlap_prob > 1
        ):
            raise Exception("Overlap probability is outside of [0,1]")

        if (
            self._params.data_simulator.session_params.mean_overlap < 0
            or self._params.data_simulator.session_params.mean_overlap > 1
        ):
            raise Exception("Mean overlap is outside of [0,1]")
        if (
            self._params.data_simulator.session_params.mean_silence < 0
            or self._params.data_simulator.session_params.mean_silence > 1
        ):
            raise Exception("Mean silence is outside of [0,1]")
        if self._params.data_simulator.session_params.mean_silence_var < 0:
            raise Exception("Mean silence variance is not below 0")
        if self._params.data_simulator.session_params.per_silence_var < 0:
            raise Exception("Per silence variance is below 0")

        if self._params.data_simulator.session_params.mean_overlap_var < 0:
            raise Exception("Mean overlap variance is not larger than 0")
        if self._params.data_simulator.session_params.per_overlap_var < 0:
            raise Exception("Per overlap variance is not larger than 0")

        if (
            self._params.data_simulator.session_params.min_dominance < 0
            or self._params.data_simulator.session_params.min_dominance > 1
        ):
            raise Exception("Minimum dominance is outside of [0,1]")
        if (
            self._params.data_simulator.speaker_enforcement.enforce_time[0] < 0
            or self._params.data_simulator.speaker_enforcement.enforce_time[0] > 1
        ):
            raise Exception("Speaker enforcement start is outside of [0,1]")
        if (
            self._params.data_simulator.speaker_enforcement.enforce_time[1] < 0
            or self._params.data_simulator.speaker_enforcement.enforce_time[1] > 1
        ):
            raise Exception("Speaker enforcement end is outside of [0,1]")

        if (
            self._params.data_simulator.session_params.min_dominance
            * self._params.data_simulator.session_config.num_speakers
            > 1
        ):
            raise Exception("Number of speakers times minimum dominance is greater than 1")

        if (
            self._params.data_simulator.session_params.overlap_prob
            / self._params.data_simulator.session_params.turn_prob
            > 1
        ):
            raise Exception("Overlap probability / turn probability is greater than 1")
        if (
            self._params.data_simulator.session_params.overlap_prob
            / self._params.data_simulator.session_params.turn_prob
            == 1
            and self._params.data_simulator.session_params.mean_silence > 0
        ):
            raise Exception("Overlap probability / turn probability is equal to 1 and mean silence is greater than 0")

        if (
            self._params.data_simulator.session_params.window_type not in ['hamming', 'hann', 'cosine']
            and self._params.data_simulator.session_params.window_type is not None
        ):
            raise Exception("Incorrect window type provided")

        if len(self._manifest) == 0:
            raise Exception("Manifest file is empty. Check that the source path is correct.")

    def clean_up(self):
        self._sentence = None
        self._words = []
        self._alignments = []
        self._audio_read_buffer_dict = {}
        self._noise_read_buffer_dict = {}
        torch.cuda.empty_cache()

    def _get_speaker_ids(self) -> List[str]:
        """
        Randomly select speaker IDs from the loaded manifest file.

        Returns:
            speaker_ids (list): Speaker IDs
        """
        all_speaker_ids = list(self._speaker_samples.keys())
        idx_list = np.random.permutation(len(all_speaker_ids))[
            : self._params.data_simulator.session_config.num_speakers
        ]
        speaker_ids = [all_speaker_ids[i] for i in idx_list]
        return speaker_ids

    def _build_speaker_samples_map(self) -> Dict:
        """
        Build a dictionary for mapping speaker ID to their list of samples

        Returns:
            speaker_samples (Dict[list]):
                Dictionary mapping speaker ID to their list of samples
        """
        speaker_samples = defaultdict(list)
        logging.info("Building speaker to samples map...")
        for sample in tqdm(self._manifest, total=len(self._manifest)):
            speaker_id = sample['speaker_id']
            speaker_samples[speaker_id].append(sample)
        return speaker_samples

    def _sample_noise_manifest(self, noise_manifest) -> list:
        """
        Sample noise manifest to a specified count `num_noise_files` for the current simulated audio session.

        Args:
            noise_manifest (list): 
                List of noise source samples to be sampled from.

        Returns:
            sampled_noise_manifest (list):
                List of noise samples to be used for the current session.
        """
        num_noise_files = min(len(noise_manifest), self._params.data_simulator.background_noise.num_noise_files)
        sampled_noise_manifest = []
        if num_noise_files > 0:
            selected_noise_ids = np.random.choice(range(len(noise_manifest)), num_noise_files, replace=False)
            for k in selected_noise_ids:
                sampled_noise_manifest.append(noise_manifest[k])
        return sampled_noise_manifest

    def _read_noise_manifest(self):
        """
        Read the noise manifest file and sample the noise manifest.

        Returns:
            noise_manifest (list):
                List of the entire noise source samples.
        """
        noise_manifest = []
        if self._params.data_simulator.background_noise.add_bg is True:
            if self._params.data_simulator.background_noise.background_manifest is not None:
                if os.path.exists(self._params.data_simulator.background_noise.background_manifest):
                    noise_manifest = read_manifest(self._params.data_simulator.background_noise.background_manifest)
                else:
                    raise FileNotFoundError(
                        f"Noise manifest file: {self._params.data_simulator.background_noise.background_manifest} file not found."
                    )
            else:
                raise FileNotFoundError(
                    f"Noise manifest file is null. Please provide a valid noise manifest file if add_bg=True."
                )
        return noise_manifest

    def _get_speaker_samples(self, speaker_ids: List[str]) -> Dict[str, list]:
        """
        Get a list of the samples for each of the specified speakers.

        Args:
            speaker_ids (list): LibriSpeech speaker IDs for each speaker in the current session.
        
        Returns:
            speaker_wav_align_map (dict): Dictionary containing speaker IDs and their corresponding wav filepath and alignments.
        """
        speaker_wav_align_map = defaultdict(list)
        for sid in speaker_ids:
            speaker_wav_align_map[sid] = self._speaker_samples[sid]
        return speaker_wav_align_map

    def _load_speaker_sample(
        self, speaker_wav_align_map: List[dict], speaker_ids: List[str], speaker_turn: int
    ) -> str:
        """
        Load a sample for the selected speaker ID.
        The first alignment and word must be silence that determines the start of the alignments.

        Args:
            speaker_wav_align_map (dict): Dictionary containing speaker IDs and their corresponding wav filepath and alignments.
            speaker_ids (list): LibriSpeech speaker IDs for each speaker in the current session.
            speaker_turn (int): Current speaker turn.
        
        Returns:
            file_path (str): Path to the desired audio file
        """
        speaker_id = speaker_ids[speaker_turn]
        file_id = np.random.randint(0, max(len(speaker_wav_align_map[str(speaker_id)]) - 1, 1))
        file_dict = speaker_wav_align_map[str(speaker_id)][file_id]

        # Check whether the first word is silence and insert a silence token if the first token is not silence.
        if file_dict['words'][0] != "":
            file_dict['words'].insert(0, "")
            file_dict['alignments'].insert(0, 1 / (10 ** self._params.data_simulator.outputs.output_precision))

        return file_dict

    def _get_speaker_dominance(self) -> List[float]:
        """
        Get the dominance value for each speaker, accounting for the dominance variance and
        the minimum per-speaker dominance.

        Returns:
            dominance (list): Per-speaker dominance
        """
        dominance_mean = 1.0 / self._params.data_simulator.session_config.num_speakers
        dominance = np.random.normal(
            loc=dominance_mean,
            scale=self._params.data_simulator.session_params.dominance_var,
            size=self._params.data_simulator.session_config.num_speakers,
        )
        dominance = clamp_min_list(dominance, 0)
        # normalize while maintaining minimum dominance
        total = np.sum(dominance)
        if total == 0:
            for i in range(len(dominance)):
                dominance[i] += self._params.data_simulator.session_params.min_dominance
        # scale accounting for min_dominance which has to be added after
        dominance = (dominance / total) * (
            1
            - self._params.data_simulator.session_params.min_dominance
            * self._params.data_simulator.session_config.num_speakers
        )
        for i in range(len(dominance)):
            dominance[i] += self._params.data_simulator.session_params.min_dominance
            if (
                i > 0
            ):  # dominance values are cumulative to make it easy to select the speaker using a random value in [0,1]
                dominance[i] = dominance[i] + dominance[i - 1]
        return dominance

    def _increase_speaker_dominance(
        self, base_speaker_dominance: List[float], factor: int
    ) -> Tuple[List[float], bool]:
        """
        Increase speaker dominance for unrepresented speakers (used only in enforce mode).
        Increases the dominance for these speakers by the input factor (and then renormalizes the probabilities to 1).

        Args:
            base_speaker_dominance (list): Dominance values for each speaker.
            factor (int): Factor to increase dominance of unrepresented speakers by.
        Returns:
            dominance (list): Per-speaker dominance
            enforce (bool): Whether to keep enforce mode turned on
        """
        increase_percent = []
        for i in range(self._params.data_simulator.session_config.num_speakers):
            if self._furthest_sample[i] == 0:
                increase_percent.append(i)
        # ramp up enforce counter until speaker is sampled, then reset once all speakers have spoken
        if len(increase_percent) > 0:
            # extract original per-speaker probabilities
            dominance = np.copy(base_speaker_dominance)
            for i in range(len(dominance) - 1, 0, -1):
                dominance[i] = dominance[i] - dominance[i - 1]
            # increase specified speakers by the desired factor
            for i in increase_percent:
                dominance[i] = dominance[i] * factor
            # renormalize
            dominance = dominance / np.sum(dominance)
            for i in range(1, len(dominance)):
                dominance[i] = dominance[i] + dominance[i - 1]
            enforce = True
        else:  # no unrepresented speakers, so enforce mode can be turned off
            dominance = base_speaker_dominance
            enforce = False
        return dominance, enforce

    def _set_speaker_volume(self):
        """
        Set the volume for each speaker (either equal volume or variable speaker volume).
        """
        if self._params.data_simulator.session_params.normalization_type == 'equal':
            self._volume = np.ones(self._params.data_simulator.session_config.num_speakers)
        elif self._params.data_simulator.session_params.normalization_type == 'variable':
            self._volume = np.random.normal(
                loc=1.0,
                scale=self._params.data_simulator.session_params.normalization_var,
                size=self._params.data_simulator.session_config.num_speakers,
            )
            self._volume = clamp_min_list(self._volume, self._params.data_simulator.session_params.min_volume)
            self._volume = clamp_max_list(self._volume, self._params.data_simulator.session_params.max_volume)

    def _get_next_speaker(self, prev_speaker: int, dominance: List[float]) -> int:
        """
        Get the next speaker (accounting for turn probability and dominance distribution).

        Args:
            prev_speaker (int): Previous speaker turn.
            dominance (list): Dominance values for each speaker.
        Returns:
            prev_speaker/speaker_turn (int): Speaker turn
        """
        if self._params.data_simulator.session_config.num_speakers == 1:
            prev_speaker = 0 if prev_speaker is None else prev_speaker
            return prev_speaker
        else:
            if (
                np.random.uniform(0, 1) > self._params.data_simulator.session_params.turn_prob
                and prev_speaker is not None
            ):
                return prev_speaker
            else:
                speaker_turn = prev_speaker
                while speaker_turn == prev_speaker:  # ensure another speaker goes next
                    rand = np.random.uniform(0, 1)
                    speaker_turn = 0
                    while rand > dominance[speaker_turn]:
                        speaker_turn += 1
                return speaker_turn

    def _get_window(self, window_amount: int, start: bool = False):
        """
        Get window curve to alleviate abrupt change of time-series signal when segmenting audio samples.

        Args:
            window_amount (int): Window length (in terms of number of samples).
            start (bool): If true, return the first half of the window.

        Returns:
            window (tensor): Half window (either first half or second half)
        """
        if self._params.data_simulator.session_params.window_type == 'hamming':
            window = hamming(window_amount * 2)
        elif self._params.data_simulator.session_params.window_type == 'hann':
            window = hann(window_amount * 2)
        elif self._params.data_simulator.session_params.window_type == 'cosine':
            window = cosine(window_amount * 2)
        else:
            raise Exception("Incorrect window type provided")

        window = torch.from_numpy(window).to(self._device)

        # return the first half or second half of the window
        if start:
            return window[:window_amount]
        else:
            return window[window_amount:]

    def _get_start_buffer_and_window(self, first_alignment: int) -> Tuple[int, int]:
        """
        Get the start cutoff and window length for smoothing the start of the sentence.

        Args:
            first_alignment (int): Start of the first word (in terms of number of samples).
        Returns:
            start_cutoff (int): Amount into the audio clip to start
            window_amount (int): Window length
        """
        window_amount = int(self._params.data_simulator.session_params.window_size * self._params.data_simulator.sr)
        start_buffer = int(self._params.data_simulator.session_params.start_buffer * self._params.data_simulator.sr)

        if first_alignment < start_buffer:
            window_amount = 0
            start_cutoff = 0
        elif first_alignment < start_buffer + window_amount:
            window_amount = first_alignment - start_buffer
            start_cutoff = 0
        else:
            start_cutoff = first_alignment - start_buffer - window_amount

        return start_cutoff, window_amount

    def _get_end_buffer_and_window(
        self, current_sample_cursor: int, remaining_dur_sample_count: int, remaining_len_audio_file: int
    ) -> Tuple[int, int]:
        """
        Get the end buffer and window length for smoothing the end of the sentence.

        Args:
            current_sample_cursor (int): Current location in the target file (in terms of number of samples).
            remaining_dur_sample_count (int): Remaining duration in the target file (in terms of number of samples).
            remaining_len_audio_file (int): Length remaining in audio file (in terms of number of samples).
        Returns:
            release_buffer (int): Amount after the end of the last alignment to include
            window_amount (int): Window length
        """

        window_amount = int(self._params.data_simulator.session_params.window_size * self._params.data_simulator.sr)
        release_buffer = int(
            self._params.data_simulator.session_params.release_buffer * self._params.data_simulator.sr
        )

        if current_sample_cursor + release_buffer > remaining_dur_sample_count:
            release_buffer = remaining_dur_sample_count - current_sample_cursor
            window_amount = 0
        elif current_sample_cursor + window_amount + release_buffer > remaining_dur_sample_count:
            window_amount = remaining_dur_sample_count - current_sample_cursor - release_buffer

        if remaining_len_audio_file < release_buffer:
            release_buffer = remaining_len_audio_file
            window_amount = 0
        elif remaining_len_audio_file < release_buffer + window_amount:
            window_amount = remaining_len_audio_file - release_buffer

        return release_buffer, window_amount

    def _sample_from_overlap_model(self, non_silence_len: int):
        """
        Sample from the overlap model to determine the amount of overlap between segments.
        Gamma distribution is employed for modeling  the highly skewed distribution of overlap length distribution.

        overlap_mean = (x + ovl)/(x + ovl + non_ovl)
        (1-overlap_mean) * x = (ovl + non_ovl) * overlap_mean - ovl
        x = (non_silence_len * overlap_mean - ovl)/(1-overlap_mean)

        Args:
            non_silence_len (int): 
                The total amount of non-silence (speech) region regardless of overlap status

        Returns:
            desired_overlap_amount (int): 
                Amount of overlap between segments (in terms of number of samples).
        """
        overlap_mean = ((self.sess_overlap_mean * non_silence_len) - self.sess_overlap_len) / (
            1 - self.sess_overlap_mean
        )
        overlap_mean = max(0, overlap_mean) + max(0, self._missing_overlap)
        if overlap_mean > 0:
            overlap_var = self._params.data_simulator.session_params.per_overlap_var

            desired_overlap_amount = (
                int(gamma(a=overlap_mean ** 2 / overlap_var, scale=overlap_var / overlap_mean).rvs())
                if overlap_var > 0
                else int(overlap_mean)
            )
            desired_overlap_amount = max(
                self.per_overlap_min_len, min(desired_overlap_amount, self.per_overlap_max_len)
            )
        else:
            desired_overlap_amount = 0
        return desired_overlap_amount

    def _sample_from_silence_model(self, running_len: int) -> int:
        """
        Sample from the silence model to determine the amount of silence to add between sentences.
        Gamma distribution is employed for modeling the highly skewed distribution of silence length distribution.

        Args:
            running_len (int): Running length of the session (in terms of number of samples).

        Returns:
            silence_amount (int): Amount of silence to add between sentences (in terms of number of samples).
        """
        silence_mean = (self.sess_silence_mean * running_len - self.sess_silence_len) / (1 - self.sess_silence_mean)
        silence_mean = max(0, silence_mean)  # mean must be larger than 0
        if silence_mean > 0:
            silence_var = self._params.data_simulator.session_params.per_silence_var
            silence_amount = (
                int(gamma(a=silence_mean ** 2 / silence_var, scale=silence_var / silence_mean).rvs())
                if silence_var > 0
                else int(silence_mean)
            )
            silence_amount = max(self.per_silence_min_len, min(silence_amount, self.per_silence_max_len))
        else:
            silence_amount = 0
        print("silence amount: ", silence_amount)
        return silence_amount

    def _add_file(
        self,
        audio_manifest: dict,
        audio_file,
        sentence_word_count: int,
        max_word_count_in_sentence: int,
        max_samples_in_sentence: int,
    ) -> Tuple[int, torch.Tensor]:
        """
        Add audio file to current sentence (up to the desired number of words). 
        Uses the alignments to segment the audio file.

        Args:
            audio_manifest (dict): Line from manifest file for current audio file
            audio_file (tensor): Current loaded audio file
            sentence_word_count (int): Running count for number of words in sentence
            max_word_count_in_sentence (int): Maximum count for number of words in sentence
            max_samples_in_sentence (int): Maximum length for sentence in terms of samples
        Returns:
            sentence_word_count+current_word_count (int): Running word count
            len(self._sentence) (tensor): Current length of the audio file
        """
        if len(audio_manifest['alignments']) <= 1:
            raise ValueError(f"Alignment file has inappropriate length of {len(audio_manifest['alignments'])}")

        offset_idx = np.random.randint(low=1, high=len(audio_manifest['words']))

        first_alignment = int(audio_manifest['alignments'][offset_idx - 1] * self._params.data_simulator.sr)
        start_cutoff, start_window_amount = self._get_start_buffer_and_window(first_alignment)
        if not self._params.data_simulator.session_params.start_window:  # cut off the start of the sentence
            start_window_amount = 0

        # ensure the desired number of words are added and the length of the output session isn't exceeded
        sentence_sample_count = len(self._sentence)

        remaining_dur_sample_count = max_samples_in_sentence - sentence_sample_count
        remaining_duration = max_word_count_in_sentence - sentence_word_count
        prev_dur_sample_count, dur_sample_count, curr_dur_sample_count = 0, 0, 0
        current_word_count = 0
        word_idx = offset_idx
        silence_count = 1
        while (
            current_word_count < remaining_duration
            and dur_sample_count < remaining_dur_sample_count
            and word_idx < len(audio_manifest['words'])
        ):
            dur_sample_count = (
                int(audio_manifest['alignments'][word_idx] * self._params.data_simulator.sr) - start_cutoff
            )

            # check the length of the generated sentence in terms of sample count (int).
            if curr_dur_sample_count + dur_sample_count > remaining_dur_sample_count:
                # if the upcoming loop will exceed the remaining sample count, break out of the loop.
                break

            word = audio_manifest['words'][word_idx]

            if silence_count > 0 and word == "":
                break

            self._words.append(word)
            self._alignments.append(
                float(sentence_sample_count * 1.0 / self._params.data_simulator.sr)
                - float(start_cutoff * 1.0 / self._params.data_simulator.sr)
                + audio_manifest['alignments'][word_idx]
            )

            if word == "":
                word_idx += 1
                silence_count += 1
                continue
            elif self._text == "":
                self._text += word
            else:
                self._text += " " + word

            word_idx += 1
            current_word_count += 1
            prev_dur_sample_count = dur_sample_count
            curr_dur_sample_count += dur_sample_count

        # add audio clip up to the final alignment
        if self._params.data_simulator.session_params.window_type is not None:  # cut off the start of the sentence
            if start_window_amount > 0:  # include window
                window = self._get_window(start_window_amount, start=True)
                self._sentence = self._sentence.to(self._device)
                self._sentence = torch.cat(
                    (
                        self._sentence,
                        torch.multiply(audio_file[start_cutoff : start_cutoff + start_window_amount], window),
                    ),
                    0,
                )
            self._sentence = torch.cat(
                (
                    self._sentence,
                    audio_file[start_cutoff + start_window_amount : start_cutoff + prev_dur_sample_count],
                ),
                0,
            ).to(self._device)

        else:
            self._sentence = torch.cat(
                (self._sentence, audio_file[start_cutoff : start_cutoff + prev_dur_sample_count]), 0
            ).to(self._device)

        # windowing at the end of the sentence
        if (
            word_idx < len(audio_manifest['words'])
        ) and self._params.data_simulator.session_params.window_type is not None:
            release_buffer, end_window_amount = self._get_end_buffer_and_window(
                prev_dur_sample_count,
                remaining_dur_sample_count,
                len(audio_file[start_cutoff + prev_dur_sample_count :]),
            )
            self._sentence = torch.cat(
                (
                    self._sentence,
                    audio_file[
                        start_cutoff + prev_dur_sample_count : start_cutoff + prev_dur_sample_count + release_buffer
                    ],
                ),
                0,
            ).to(self._device)

            if end_window_amount > 0:  # include window
                window = self._get_window(end_window_amount, start=False)
                self._sentence = torch.cat(
                    (
                        self._sentence,
                        torch.multiply(
                            audio_file[
                                start_cutoff
                                + prev_dur_sample_count
                                + release_buffer : start_cutoff
                                + prev_dur_sample_count
                                + release_buffer
                                + end_window_amount
                            ],
                            window,
                        ),
                    ),
                    0,
                ).to(self._device)

        del audio_file
        return sentence_word_count + current_word_count, len(self._sentence)

    def _build_sentence(
        self,
        speaker_turn: int,
        speaker_ids: List[str],
        speaker_wav_align_map: Dict[str, list],
        max_samples_in_sentence: int,
    ):
        """
        Build a new sentence by attaching utterance samples together until the sentence has reached a desired length. 
        While generating the sentence, alignment information is used to segment the audio.

        Args:
            speaker_turn (int): Current speaker turn.
            speaker_ids (list): LibriSpeech speaker IDs for each speaker in the current session.
            speaker_wav_align_map (dict): Dictionary containing speaker IDs and their corresponding wav filepath and alignments.
            max_samples_in_sentence (int): Maximum length for sentence in terms of samples
        """
        # select speaker length
        sl = (
            np.random.negative_binomial(
                self._params.data_simulator.session_params.sentence_length_params[0],
                self._params.data_simulator.session_params.sentence_length_params[1],
            )
            + 1
        )

        # initialize sentence, text, words, alignments
        self._sentence = torch.zeros(0, dtype=torch.float64, device=self._device)
        self._text = ""
        self._words = []
        self._alignments = []
        sentence_word_count = 0
        sentence_sample_count = 0

        # build sentence
        while sentence_word_count < sl and sentence_sample_count < max_samples_in_sentence:
            audio_manifest = self._load_speaker_sample(speaker_wav_align_map, speaker_ids, speaker_turn)
            if audio_manifest['audio_filepath'] in self._audio_read_buffer_dict:
                audio_file, sr = self._audio_read_buffer_dict[audio_manifest['audio_filepath']]
            else:
                audio_file, sr = sf.read(audio_manifest['audio_filepath'])
                audio_file = torch.from_numpy(audio_file).to(self._device)
                if audio_file.ndim > 1:
                    audio_file = torch.mean(audio_file, 1, False).to(self._device)
                self._audio_read_buffer_dict[audio_manifest['audio_filepath']] = (audio_file, sr)

            sentence_word_count, sentence_sample_count = self._add_file(
                audio_manifest, audio_file, sentence_word_count, sl, max_samples_in_sentence
            )

        # look for split locations
        splits = []
        new_start = 0
        for i in range(len(self._words)):
            if self._words[i] == "" and i != 0 and i != len(self._words) - 1:
                silence_length = self._alignments[i] - self._alignments[i - 1]
                if (
                    silence_length > 2 * self._params.data_simulator.session_params.split_buffer
                ):  # split utterance on silence
                    new_end = self._alignments[i - 1] + self._params.data_simulator.session_params.split_buffer
                    splits.append(
                        [
                            int(new_start * self._params.data_simulator.sr),
                            int(new_end * self._params.data_simulator.sr),
                        ]
                    )
                    new_start = self._alignments[i] - self._params.data_simulator.session_params.split_buffer

        splits.append([int(new_start * self._params.data_simulator.sr), len(self._sentence)])

        # per-speaker normalization (accounting for active speaker time)
        if self._params.data_simulator.session_params.normalize:
            if torch.max(torch.abs(self._sentence)) > 0:
                split_length = torch.tensor(0).to(self._device).double()
                split_sum = torch.tensor(0).to(self._device).double()
                for split in splits:
                    split_length += len(self._sentence[split[0] : split[1]])
                    split_sum += torch.sum(self._sentence[split[0] : split[1]] ** 2)
                average_rms = torch.sqrt(split_sum * 1.0 / split_length)
                self._sentence = self._sentence / (1.0 * average_rms) * self._volume[speaker_turn]

    def _silence_vs_overlap_selector(self, running_len: int):
        """
        Compare the current silence ratio to the current overlap ratio. 

        Args:
            running_len (int): Length of the current session in samples.

        Returns:
            add_overlap (bool): True if the current silence ratio is less than the current overlap ratio, False otherwise.
        """
        non_silence_len = running_len - self.sess_silence_len
        if running_len > 0:
            current_silence_ratio = self.sess_silence_len / running_len
            current_overlap_ratio = self.sess_overlap_len / non_silence_len
        else:
            current_silence_ratio, current_overlap_ratio = 0, 0

        silence_discrepancy = current_silence_ratio - self.sess_silence_mean
        overlap_discrepancy = current_overlap_ratio - self.sess_overlap_mean
<<<<<<< HEAD
        add_overlap = overlap_discrepancy <= silence_discrepancy 
        print("\n\n")
        print(f"Silence discrepancy: {silence_discrepancy:0.6f}, current_silence_ratio: {current_silence_ratio:0.6f}, sess_silence_mean: {self.sess_silence_mean:0.6f}")
        print(f"Overlap discrepancy: {overlap_discrepancy:0.6f}, current_overlap_ratio: {current_overlap_ratio:0.6f}, sess_overlap_mean: {self.sess_overlap_mean:0.6f}")
        print(f"Add overlap? {add_overlap}")
=======
        add_overlap = overlap_discrepancy <= silence_discrepancy
>>>>>>> 25e2e52c
        return add_overlap

    # returns new overlapped (or shifted) start position
    def _add_silence_or_overlap(
        self,
        speaker_turn: int,
        prev_speaker: int,
        start: int,
        length: int,
        session_len_sample_count: int,
        prev_len_sample_count: int,
        enforce: bool,
    ) -> int:
        """
        Returns new overlapped (or shifted) start position after inserting overlap or silence.

        Args:
            speaker_turn (int): Current speaker turn.
            prev_speaker (int): Previous speaker turn.
            start (int): Current start of the audio file being inserted.
            length (int): Length of the audio file being inserted.
            session_len_sample_count (int): Maximum length of the session in terms of number of samples
            prev_len_sample_count (int): Length of previous sentence (in terms of number of samples)
            enforce (bool): Whether speaker enforcement mode is being used
        Returns:
            new_start (int): New starting position in the session accounting for overlap or silence
        """
        overlap_prob = self._params.data_simulator.session_params.overlap_prob / (
            self._params.data_simulator.session_params.turn_prob
        )  # accounting for not overlapping the same speaker
        running_len = start + length

        # Compare silence and overlap ratios
        add_overlap = self._silence_vs_overlap_selector(running_len)
        
        # Choose overlap if this speaker is not the same as the previous speaker and add_overlap is True.
        if prev_speaker != speaker_turn and prev_speaker is not None and add_overlap:
            desired_overlap_amount = self._sample_from_overlap_model(running_len - self.sess_silence_len)
            new_start = start - desired_overlap_amount

            # avoid overlap at start of clip
            if new_start < 0:
                desired_overlap_amount -= 0 - new_start
                self._missing_overlap += 0 - new_start
                new_start = 0

            # if same speaker ends up overlapping from any previous clip, pad with silence instead
            if new_start < self._furthest_sample[speaker_turn]:
                desired_overlap_amount -= self._furthest_sample[speaker_turn] - new_start
                self._missing_overlap += self._furthest_sample[speaker_turn] - new_start
                new_start = self._furthest_sample[speaker_turn]

            prev_start = start - prev_len_sample_count
            prev_end = start
            new_end = new_start + length

            # Check overlap amount to calculate the actual amount of generated overlaps
            overlap_amount = 0
            if isOverlap([prev_start, prev_end], [new_start, new_end]):
                overlap_range = getOverlapRange([prev_start, prev_end], [new_start, new_end])
                overlap_amount = max(overlap_range[1] - overlap_range[0], 0)

            if overlap_amount < desired_overlap_amount:
                self._missing_overlap += desired_overlap_amount - overlap_amount
            self.sess_overlap_len += overlap_amount

        # If we are not adding overlap, add silence
        else:
            silence_amount = self._sample_from_silence_model(running_len)

            if start + length + silence_amount > session_len_sample_count and not enforce:
                new_start = max(session_len_sample_count - length, 0)
                self.sess_silence_len += session_len_sample_count - start - length
            else:
                new_start = start + silence_amount
                self.sess_silence_len += silence_amount

        return new_start

    def _get_background(self, len_array: int, power_array: float):
        """
        Augment with background noise (inserting ambient background noise up to the desired SNR for the full clip).

        Args:
            len_array (int): Length of background noise required.
            avg_power_array (float): Average power of the audio file.
        
        Returns:
            bg_array (tensor): Tensor containing background noise
        """
        bg_array = torch.zeros(len_array).to(self._device)
        desired_snr = self._params.data_simulator.background_noise.snr
        ratio = 10 ** (desired_snr / 20)
        desired_avg_power_noise = (power_array / ratio).to(self._device)
        running_len, file_id = 0, 0
        while running_len < len_array:  # build background audio stream (the same length as the full file)
            audio_manifest = self._noise_samples[file_id % len(self._noise_samples)]
            file_id += 1

            if audio_manifest['audio_filepath'] in self._noise_read_buffer_dict:
                audio_file, sr = self._noise_read_buffer_dict[audio_manifest['audio_filepath']]
            else:
                audio_file, sr = sf.read(audio_manifest['audio_filepath'])
                audio_file = torch.from_numpy(audio_file).to(self._device)
                if audio_file.ndim > 1:
                    audio_file = torch.mean(audio_file, 1, False)
                self._noise_read_buffer_dict[audio_manifest['audio_filepath']] = (audio_file, sr)

            if running_len + len(audio_file) < len_array:
                end_audio_file = running_len + len(audio_file)
            else:
                end_audio_file = len_array

            pow_audio_file = torch.mean(audio_file[: end_audio_file - running_len] ** 2).to(self._device)
            scaled_audio_file = audio_file[: end_audio_file - running_len] * torch.sqrt(
                desired_avg_power_noise / pow_audio_file
            ).to(self._device)

            bg_array[running_len:end_audio_file] = scaled_audio_file
            running_len = end_audio_file

        return bg_array

    def _create_new_rttm_entry(self, start: int, end: int, speaker_id: int) -> List[str]:
        """
        Create new RTTM entries (to write to output rttm file)

        Args:
            start (int): Current start of the audio file being inserted.
            end (int): End of the audio file being inserted.
            speaker_id (int): LibriSpeech speaker ID for the current entry.
        
        Returns:
            rttm_list (list): List of rttm entries
        """
        rttm_list = []
        new_start = start
        # look for split locations
        for i in range(len(self._words)):
            if self._words[i] == "" and i != 0 and i != len(self._words) - 1:
                silence_length = self._alignments[i] - self._alignments[i - 1]
                if (
                    silence_length > 2 * self._params.data_simulator.session_params.split_buffer
                ):  # split utterance on silence
                    new_end = start + self._alignments[i - 1] + self._params.data_simulator.session_params.split_buffer
                    t_stt = float(round(new_start, self._params.data_simulator.outputs.output_precision))
                    t_end = float(round(new_end, self._params.data_simulator.outputs.output_precision))
                    rttm_list.append(f"{t_stt} {t_end} {speaker_id}")
                    new_start = start + self._alignments[i] - self._params.data_simulator.session_params.split_buffer

        t_stt = float(round(new_start, self._params.data_simulator.outputs.output_precision))
        t_end = float(round(end, self._params.data_simulator.outputs.output_precision))
        rttm_list.append(f"{t_stt} {t_end} {speaker_id}")
        return rttm_list

    def _create_new_json_entry(
        self, wav_filename: str, start: int, length: int, speaker_id: int, rttm_filepath: str, ctm_filepath: str
    ) -> dict:
        """
        Create new JSON entries (to write to output json file).

        Args:
            wav_filename (str): Output wav filepath.
            start (int): Current start of the audio file being inserted.
            length (int): Length of the audio file being inserted.
            speaker_id (int): LibriSpeech speaker ID for the current entry.
            rttm_filepath (str): Output rttm filepath.
            ctm_filepath (str): Output ctm filepath.
        
        Returns:
            dict (dict): JSON entry
        """
        start = float(round(start, self._params.data_simulator.outputs.output_precision))
        length = float(round(length, self._params.data_simulator.outputs.output_precision))
        meta = {
            "audio_filepath": wav_filename,
            "offset": start,
            "duration": length,
            "label": speaker_id,
            "text": self._text,
            "num_speakers": self._params.data_simulator.session_config.num_speakers,
            "rttm_filepath": rttm_filepath,
            "ctm_filepath": ctm_filepath,
            "uem_filepath": None,
        }
        return meta

    def _create_new_ctm_entry(self, session_name: str, speaker_id: int, start: int) -> List[str]:
        """
        Create new CTM entry (to write to output ctm file)

        Args:
            session_name (str): Current session name.
            start (int): Current start of the audio file being inserted.
            speaker_id (int): LibriSpeech speaker ID for the current entry.
        Returns:
            arr (list): List of ctm entries
        """
        arr = []
        start = float(round(start, self._params.data_simulator.outputs.output_precision))
        for i in range(len(self._words)):
            word = self._words[i]
            if (
                word != ""
            ):  # note that using the current alignments the first word is always empty, so there is no error from indexing the array with i-1
                prev_align = 0 if i == 0 else self._alignments[i - 1]
                align1 = float(round(prev_align + start, self._params.data_simulator.outputs.output_precision))
                align2 = float(
                    round(self._alignments[i] - prev_align, self._params.data_simulator.outputs.output_precision,)
                )
                text = f"{session_name} {speaker_id} {align1} {align2} {word} 0\n"
                arr.append((align1, text))
        return arr

    def create_base_manifest_ds(self) -> str:
        """
        Create base diarization manifest file for online data simulation.

        Returns:
            self.base_manifest_filepath (str): Path to manifest file
        """
        basepath = self._params.data_simulator.outputs.output_dir
        wav_path = os.path.join(basepath, 'synthetic_wav.list')
        text_path = os.path.join(basepath, 'synthetic_txt.list')
        rttm_path = os.path.join(basepath, 'synthetic_rttm.list')
        ctm_path = os.path.join(basepath, 'synthetic_ctm.list')
        manifest_filepath = os.path.join(basepath, 'base_manifest.json')

        create_manifest(
            wav_path,
            manifest_filepath,
            text_path=text_path,
            rttm_path=rttm_path,
            ctm_path=ctm_path,
            add_duration=False,
        )

        self.base_manifest_filepath = manifest_filepath
        return self.base_manifest_filepath

    def create_segment_manifest_ds(self) -> str:
        """
        Create segmented diarization manifest file for online data simulation.

        Returns:
            self.segment_manifest_filepath (str): Path to manifest file
        """
        basepath = self._params.data_simulator.outputs.output_dir
        output_manifest_filepath = os.path.join(basepath, 'segment_manifest.json')
        input_manifest_filepath = self.base_manifest_filepath
        window = self._params.data_simulator.segment_manifest.window
        shift = self._params.data_simulator.segment_manifest.shift
        step_count = self._params.data_simulator.segment_manifest.step_count
        deci = self._params.data_simulator.segment_manifest.deci

        create_segment_manifest(input_manifest_filepath, output_manifest_filepath, window, shift, step_count, deci)

        self.segment_manifest_filepath = output_manifest_filepath
        return self.segment_manifest_filepath

    def _init_silence_params(self):
        """
        Initialize some params for silence insertion in the current session
        """
        self.sess_silence_len = 0
        self.per_silence_min_len = int(
            max(0, self._params.data_simulator.session_params.per_silence_min) * self._params.data_simulator.sr
        )
        if self._params.data_simulator.session_params.per_silence_max > 0:
            self.per_silence_max_len = int(
                self._params.data_simulator.session_params.per_silence_max * self._params.data_simulator.sr
            )
        else:
            self.per_silence_max_len = int(
                self._params.data_simulator.session_config.session_length * self._params.data_simulator.sr
            )

    def _init_overlap_params(self):
        """
        Initialize some params for overlap insertion in the current session
        """
        self.sess_overlap_len = 0
        self.per_overlap_min_len = int(
            max(0, self._params.data_simulator.session_params.per_overlap_min) * self._params.data_simulator.sr
        )
        if self._params.data_simulator.session_params.per_overlap_max > 0:
            self.per_overlap_max_len = int(
                self._params.data_simulator.session_params.per_overlap_max * self._params.data_simulator.sr
            )
        else:
            self.per_overlap_max_len = int(
                self._params.data_simulator.session_config.session_length * self._params.data_simulator.sr
            )

    def _get_session_silence_mean(self):
        """
        Get the target mean silence for current session using reparameterized Beta distribution
        """
        mean = float(self._params.data_simulator.session_params.mean_silence)
        var = float(self._params.data_simulator.session_params.mean_silence_var)
        if var > 0:
            a = mean ** 2 * (1 - mean) / var - mean
            b = mean * (1 - mean) ** 2 / var - (1 - mean)
            silence_mean = beta(a, b).rvs()
        else:
            silence_mean = mean
        return silence_mean

    def _get_session_overlap_mean(self):
        """
        Get the target mean overlap for current session using reparameterized Beta distribution
        """
        mean = float(self._params.data_simulator.session_params.mean_overlap)
        var = float(self._params.data_simulator.session_params.mean_overlap_var)
        if var > 0:
            a = mean ** 2 * (1 - mean) / var - mean
            b = mean * (1 - mean) ** 2 / var - (1 - mean)
            overlap_mean = beta(a, b).rvs()
        else:
            overlap_mean = mean
        return overlap_mean

    def _generate_session(
        self,
        idx: int,
        basepath: str,
        filename: str,
        speaker_ids: List[str],
        speaker_wav_align_map: Dict[str, list],
        noise_samples: list,
        device: torch.device,
        enforce_counter: int = 2,
    ):
        """
        _generate_session function without RIR simulation.
        Generate a multispeaker audio session and corresponding label files.

        Args:
            idx (int): Index for current session (out of total number of sessions).
            basepath (str): Path to output directory.
            filename (str): Filename for output files.
            speaker_ids (list): List of speaker IDs that will be used in this session.
            speaker_wav_align_map (dict): Dictionary containing speaker IDs and their corresponding wav filepath and alignments.
            noise_samples (list): List of randomly sampled noise source files that will be used for generating this session.
            device (torch.device): Device to use for generating this session.
            enforce_counter (int): In enforcement mode, dominance is increased by a factor of enforce_counter for unrepresented speakers
        """
        self._device = device
        speaker_dominance = self._get_speaker_dominance()  # randomly determine speaker dominance
        base_speaker_dominance = np.copy(speaker_dominance)
        self._set_speaker_volume()

        running_len_sample_count, prev_len_sample_count = 0, 0
        prev_speaker = None
        rttm_list, json_list, ctm_list = [], [], []
        self._noise_samples = noise_samples
        self._furthest_sample = [0 for n in range(self._params.data_simulator.session_config.num_speakers)]
        self._missing_overlap = 0

        # hold enforce until all speakers have spoken
        enforce_time = np.random.uniform(
            self._params.data_simulator.speaker_enforcement.enforce_time[0],
            self._params.data_simulator.speaker_enforcement.enforce_time[1],
        )
        enforce = self._params.data_simulator.speaker_enforcement.enforce_num_speakers

        session_len_sample_count = int(
            (self._params.data_simulator.session_config.session_length * self._params.data_simulator.sr)
        )
        array = torch.zeros(session_len_sample_count).to(self._device)
        is_speech = torch.zeros(session_len_sample_count).to(self._device)

        self._init_silence_params()
        self._init_overlap_params()
        self.sess_silence_mean = self._get_session_silence_mean()
        self.sess_overlap_mean = self._get_session_overlap_mean()

        while running_len_sample_count < session_len_sample_count or enforce:
            # enforce num_speakers
            if running_len_sample_count > enforce_time * session_len_sample_count and enforce:
                speaker_dominance, enforce = self._increase_speaker_dominance(base_speaker_dominance, enforce_counter)
                if enforce:
                    enforce_counter += 1

            # Step 1: Select a speaker
            speaker_turn = self._get_next_speaker(prev_speaker, speaker_dominance)

            # build sentence (only add if remaining length >  specific time)
            max_samples_in_sentence = session_len_sample_count - running_len_sample_count
            if enforce:
                max_samples_in_sentence = float('inf')
            elif (
                max_samples_in_sentence
                < self._params.data_simulator.session_params.end_buffer * self._params.data_simulator.sr
            ):
                break

            # Step 2: Generate a sentence
            self._build_sentence(speaker_turn, speaker_ids, speaker_wav_align_map, max_samples_in_sentence)
            length = len(self._sentence)

            # Step 3: Generate a timestamp for either silence or overlap
            start = self._add_silence_or_overlap(
                speaker_turn,
                prev_speaker,
                running_len_sample_count,
                length,
                session_len_sample_count,
                prev_len_sample_count,
                enforce,
            )

            # Step 4: Add sentence to array
            end = start + length
            if end > len(array):  # only occurs in enforce mode
                array = torch.nn.functional.pad(array, (0, end - len(array)))
                is_speech = torch.nn.functional.pad(is_speech, (0, end - len(is_speech)))
            array[start:end] += self._sentence
            is_speech[start:end] = 1

            # Step 5: Build entries for output files
            new_rttm_entries = self._create_new_rttm_entry(
                start / self._params.data_simulator.sr, end / self._params.data_simulator.sr, speaker_ids[speaker_turn]
            )
            for entry in new_rttm_entries:
                rttm_list.append(entry)
            new_json_entry = self._create_new_json_entry(
                os.path.join(basepath, filename + '.wav'),
                start / self._params.data_simulator.sr,
                length / self._params.data_simulator.sr,
                speaker_ids[speaker_turn],
                os.path.join(basepath, filename + '.rttm'),
                os.path.join(basepath, filename + '.ctm'),
            )
            json_list.append(new_json_entry)
            new_ctm_entries = self._create_new_ctm_entry(
                filename, speaker_ids[speaker_turn], start / self._params.data_simulator.sr
            )
            for entry in new_ctm_entries:
                ctm_list.append(entry)

            running_len_sample_count = np.maximum(running_len_sample_count, end)
            self._furthest_sample[speaker_turn] = running_len_sample_count
            prev_speaker = speaker_turn
            prev_len_sample_count = length

        # Step 6: Background noise augmentation
        if self._params.data_simulator.background_noise.add_bg:
            if len(self._noise_samples) > 0:
                avg_power_array = torch.mean(array[is_speech == 1] ** 2)
                bg = self._get_background(len(array), avg_power_array)
                array += bg
            else:
                raise ValueError('No background noise samples found in self._noise_samples.')

        # Step 7: Normalize and write to disk
        array = array / (1.0 * torch.max(torch.abs(array)))  # normalize wav file to avoid clipping
        if torch.is_tensor(array):
            array = array.cpu().numpy()
        sf.write(os.path.join(basepath, filename + '.wav'), array, self._params.data_simulator.sr)
        labels_to_rttmfile(rttm_list, filename, self._params.data_simulator.outputs.output_dir)
        write_manifest(os.path.join(basepath, filename + '.json'), json_list)
        write_ctm(os.path.join(basepath, filename + '.ctm'), ctm_list)
        write_text(os.path.join(basepath, filename + '.txt'), ctm_list)

        del array
        self.clean_up()
        return basepath, filename

    def generate_sessions(self, random_seed: int = None):
        """
        Generate several multispeaker audio sessions and corresponding list files.
        """
        logging.info(f"Generating Diarization Sessions")
        if random_seed is None:
            random_seed = self._params.data_simulator.random_seed
        np.random.seed(random_seed)
        output_dir = self._params.data_simulator.outputs.output_dir

        # delete output directory if it exists or throw warning
        if os.path.isdir(output_dir) and os.listdir(output_dir):
            if self._params.data_simulator.outputs.overwrite_output:
                if os.path.exists(output_dir):
                    shutil.rmtree(output_dir)
                os.mkdir(output_dir)
            else:
                raise Exception("Output directory is nonempty and overwrite_output = false")
        elif not os.path.isdir(output_dir):
            os.mkdir(output_dir)

        # only add root if paths are relative
        if not os.path.isabs(output_dir):
            ROOT = os.getcwd()
            basepath = os.path.join(ROOT, output_dir)
        else:
            basepath = output_dir

        wavlist = open(os.path.join(basepath, "synthetic_wav.list"), "w")
        rttmlist = open(os.path.join(basepath, "synthetic_rttm.list"), "w")
        jsonlist = open(os.path.join(basepath, "synthetic_json.list"), "w")
        ctmlist = open(os.path.join(basepath, "synthetic_ctm.list"), "w")
        textlist = open(os.path.join(basepath, "synthetic_txt.list"), "w")
        num_workers = self._params.get("num_workers", 1)
        tp = concurrent.futures.ProcessPoolExecutor(max_workers=self._params.get("num_workers", 1))
        futures = []

        num_sessions = self._params.data_simulator.session_config.num_sessions
        source_noise_manifest = self._read_noise_manifest()
        queue = []
        # add radomly sampled arguments to a list(queue) for multiprocessing
        for sess_idx in range(num_sessions):
            filename = self._params.data_simulator.outputs.output_filename + f"_{sess_idx}"
            speaker_ids = self._get_speaker_ids()
            speaker_wav_align_map = self._get_speaker_samples(speaker_ids)
            noise_samples = self._sample_noise_manifest(source_noise_manifest)
            if torch.cuda.is_available():
                device = torch.device(f"cuda:{sess_idx % torch.cuda.device_count()}")
            else:
                device = self._device
            queue.append((sess_idx, basepath, filename, speaker_ids, speaker_wav_align_map, noise_samples, device))

        # for multiprocessing speed, we avoid loading potentially huge manifest list and speaker sample files into each process.
        if num_workers > 1:
            self._manifest = None
            self._speaker_samples = None

        for sess_idx in range(num_sessions):
            self._furthest_sample = [0 for n in range(self._params.data_simulator.session_config.num_speakers)]
            self._missing_overlap = 0
            self._audio_read_buffer_dict = {}
            if num_workers > 1:
                futures.append(tp.submit(self._generate_session, *queue[sess_idx]))
            else:
                futures.append(queue[sess_idx])

        if num_workers > 1:
            generator = concurrent.futures.as_completed(futures)
        else:
            generator = futures

        for future in tqdm(generator, desc="Waiting for generators to finish", unit="jobs", total=len(futures)):
            if num_workers > 1:
                basepath, filename = future.result()
            else:
                self._noise_samples = self._sample_noise_manifest(source_noise_manifest)
                basepath, filename = self._generate_session(*future)

            wavlist.write(os.path.join(basepath, filename + '.wav\n'))
            rttmlist.write(os.path.join(basepath, filename + '.rttm\n'))
            jsonlist.write(os.path.join(basepath, filename + '.json\n'))
            ctmlist.write(os.path.join(basepath, filename + '.ctm\n'))
            textlist.write(os.path.join(basepath, filename + '.txt\n'))

            # throw warning if number of speakers is less than requested
            num_missing = 0
            for k in range(len(self._furthest_sample)):
                if self._furthest_sample[k] == 0:
                    num_missing += 1
            if num_missing != 0:
                warnings.warn(
                    f"{self._params.data_simulator.session_config.num_speakers-num_missing} speakers were included in the clip instead of the requested amount of {self._params.data_simulator.session_config.num_speakers}"
                )

        tp.shutdown()

        wavlist.close()
        rttmlist.close()
        jsonlist.close()
        ctmlist.close()
        textlist.close()

        logging.info(f"Data simulation has been completed, results saved at: {basepath}")


class RIRMultiSpeakerSimulator(MultiSpeakerSimulator):
    """
    RIR Augmented Multispeaker Audio Session Simulator - simulates multispeaker audio sessions using single-speaker 
    audio files and corresponding word alignments, as well as simulated RIRs for augmentation.

    Args:
        cfg: OmegaConf configuration loaded from yaml file.

    Parameters (in addition to the base MultiSpeakerSimulator parameters):
    rir_generation:
      use_rir (bool): Whether to generate synthetic RIR
      toolkit (str): Which toolkit to use ("pyroomacoustics", "gpuRIR")
      room_config:
        room_sz (list): Size of the shoebox room environment (1d array for specific, 2d array for random range to be 
                        sampled from)
        pos_src (list): Positions of the speakers in the simulated room environment (2d array for specific, 3d array 
                        for random ranges to be sampled from)
        noise_src_pos (list): Position in room for the ambient background noise source
      mic_config:
        num_channels (int): Number of output audio channels
        pos_rcv (list): Microphone positions in the simulated room environment (1d/2d array for specific, 2d/3d array 
                        for range assuming num_channels is 1/2+)
        orV_rcv (list or null): Microphone orientations (needed for non-omnidirectional microphones)
        mic_pattern (str): Microphone type ("omni" - omnidirectional) - currently only omnidirectional microphones are 
                           supported for pyroomacoustics
      absorbtion_params: (Note that only `T60` is used for pyroomacoustics simulations)
        abs_weights (list): Absorption coefficient ratios for each surface
        T60 (float): Room reverberation time (`T60` is the time it takes for the RIR to decay by 60DB)
        att_diff (float): Starting attenuation (if this is different than att_max, the diffuse reverberation model is
                          used by gpuRIR)
        att_max (float): End attenuation when using the diffuse reverberation model (gpuRIR)
    """

    def __init__(self, cfg):
        super().__init__(cfg)
        self._check_args_rir()

    def _check_args_rir(self):
        """
        Checks RIR YAML arguments to ensure they are within valid ranges
        """

        if not (self._params.data_simulator.rir_generation.toolkit in ['pyroomacoustics', 'gpuRIR']):
            raise Exception("Toolkit must be pyroomacoustics or gpuRIR")
        if self._params.data_simulator.rir_generation.toolkit == 'pyroomacoustics' and not PRA:
            raise ImportError("pyroomacoustics should be installed to run this simulator with RIR augmentation")

        if self._params.data_simulator.rir_generation.toolkit == 'gpuRIR' and not GPURIR:
            raise ImportError("gpuRIR should be installed to run this simulator with RIR augmentation")

        if len(self._params.data_simulator.rir_generation.room_config.room_sz) != 3:
            raise Exception("Incorrect room dimensions provided")
        if self._params.data_simulator.rir_generation.mic_config.num_channels == 0:
            raise Exception("Number of channels should be greater or equal to 1")
        if len(self._params.data_simulator.rir_generation.room_config.pos_src) < 2:
            raise Exception("Less than 2 provided source positions")
        for sublist in self._params.data_simulator.rir_generation.room_config.pos_src:
            if len(sublist) != 3:
                raise Exception("Three coordinates must be provided for sources positions")
        if len(self._params.data_simulator.rir_generation.mic_config.pos_rcv) == 0:
            raise Exception("No provided mic positions")
        for sublist in self._params.data_simulator.rir_generation.room_config.pos_src:
            if len(sublist) != 3:
                raise Exception("Three coordinates must be provided for mic positions")

        if self._params.data_simulator.session_config.num_speakers != len(
            self._params.data_simulator.rir_generation.room_config.pos_src
        ):
            raise Exception("Number of speakers is not equal to the number of provided source positions")
        if self._params.data_simulator.rir_generation.mic_config.num_channels != len(
            self._params.data_simulator.rir_generation.mic_config.pos_rcv
        ):
            raise Exception("Number of channels is not equal to the number of provided microphone positions")

        if (
            not self._params.data_simulator.rir_generation.mic_config.orV_rcv
            and self._params.data_simulator.rir_generation.mic_config.mic_pattern != 'omni'
        ):
            raise Exception("Microphone orientations must be provided if mic_pattern != omni")
        if self._params.data_simulator.rir_generation.mic_config.orV_rcv is not None:
            if len(self._params.data_simulator.rir_generation.mic_config.orV_rcv) != len(
                self._params.data_simulator.rir_generation.mic_config.pos_rcv
            ):
                raise Exception("A different number of microphone orientations and microphone positions were provided")
            for sublist in self._params.data_simulator.rir_generation.mic_config.orV_rcv:
                if len(sublist) != 3:
                    raise Exception("Three coordinates must be provided for orientations")

    def _generate_rir_gpuRIR(self):
        """
        Create simulated RIR using the gpuRIR library

        Returns:
            RIR (tensor): Generated RIR
            RIR_pad (int): Length of padding added when convolving the RIR with an audio file
        """
        room_sz_tmp = np.array(self._params.data_simulator.rir_generation.room_config.room_sz)
        if room_sz_tmp.ndim == 2:  # randomize
            room_sz = np.zeros(room_sz_tmp.shape[0])
            for i in range(room_sz_tmp.shape[0]):
                room_sz[i] = np.random.uniform(room_sz_tmp[i, 0], room_sz_tmp[i, 1])
        else:
            room_sz = room_sz_tmp

        pos_src_tmp = np.array(self._params.data_simulator.rir_generation.room_config.pos_src)
        if pos_src_tmp.ndim == 3:  # randomize
            pos_src = np.zeros((pos_src_tmp.shape[0], pos_src_tmp.shape[1]))
            for i in range(pos_src_tmp.shape[0]):
                for j in range(pos_src_tmp.shape[1]):
                    pos_src[i] = np.random.uniform(pos_src_tmp[i, j, 0], pos_src_tmp[i, j, 1])
        else:
            pos_src = pos_src_tmp

        if self._params.data_simulator.background_noise.add_bg:
            pos_src = np.vstack((pos_src, self._params.data_simulator.rir_generation.room_config.noise_src_pos))

        mic_pos_tmp = np.array(self._params.data_simulator.rir_generation.mic_config.pos_rcv)
        if mic_pos_tmp.ndim == 3:  # randomize
            mic_pos = np.zeros((mic_pos_tmp.shape[0], mic_pos_tmp.shape[1]))
            for i in range(mic_pos_tmp.shape[0]):
                for j in range(mic_pos_tmp.shape[1]):
                    mic_pos[i] = np.random.uniform(mic_pos_tmp[i, j, 0], mic_pos_tmp[i, j, 1])
        else:
            mic_pos = mic_pos_tmp

        orV_rcv = self._params.data_simulator.rir_generation.mic_config.orV_rcv
        if orV_rcv:  # not needed for omni mics
            orV_rcv = np.array(orV_rcv)
        mic_pattern = self._params.data_simulator.rir_generation.mic_config.mic_pattern
        abs_weights = self._params.data_simulator.rir_generation.absorbtion_params.abs_weights
        T60 = self._params.data_simulator.rir_generation.absorbtion_params.T60
        att_diff = self._params.data_simulator.rir_generation.absorbtion_params.att_diff
        att_max = self._params.data_simulator.rir_generation.absorbtion_params.att_max
        sr = self._params.data_simulator.sr

        beta = beta_SabineEstimation(room_sz, T60, abs_weights=abs_weights)  # Reflection coefficients
        Tdiff = att2t_SabineEstimator(att_diff, T60)  # Time to start the diffuse reverberation model [s]
        Tmax = att2t_SabineEstimator(att_max, T60)  # Time to stop the simulation [s]
        nb_img = t2n(Tdiff, room_sz)  # Number of image sources in each dimension
        RIR = simulateRIR(
            room_sz, beta, pos_src, mic_pos, nb_img, Tmax, sr, Tdiff=Tdiff, orV_rcv=orV_rcv, mic_pattern=mic_pattern
        )
        RIR_pad = RIR.shape[2] - 1
        return RIR, RIR_pad

    def _generate_rir_pyroomacoustics(self) -> Tuple[torch.Tensor, int]:
        """
        Create simulated RIR using the pyroomacoustics library

        Returns:
            RIR (tensor): Generated RIR
            RIR_pad (int): Length of padding added when convolving the RIR with an audio file
        """

        rt60 = self._params.data_simulator.rir_generation.absorbtion_params.T60  # The desired reverberation time
        sr = self._params.data_simulator.sr

        room_sz_tmp = np.array(self._params.data_simulator.rir_generation.room_config.room_sz)
        if room_sz_tmp.ndim == 2:  # randomize
            room_sz = np.zeros(room_sz_tmp.shape[0])
            for i in range(room_sz_tmp.shape[0]):
                room_sz[i] = np.random.uniform(room_sz_tmp[i, 0], room_sz_tmp[i, 1])
        else:
            room_sz = room_sz_tmp

        pos_src_tmp = np.array(self._params.data_simulator.rir_generation.room_config.pos_src)
        if pos_src_tmp.ndim == 3:  # randomize
            pos_src = np.zeros((pos_src_tmp.shape[0], pos_src_tmp.shape[1]))
            for i in range(pos_src_tmp.shape[0]):
                for j in range(pos_src_tmp.shape[1]):
                    pos_src[i] = np.random.uniform(pos_src_tmp[i, j, 0], pos_src_tmp[i, j, 1])
        else:
            pos_src = pos_src_tmp

        # We invert Sabine's formula to obtain the parameters for the ISM simulator
        e_absorption, max_order = pra.inverse_sabine(rt60, room_sz)
        room = pra.ShoeBox(room_sz, fs=sr, materials=pra.Material(e_absorption), max_order=max_order)

        if self._params.data_simulator.background_noise.add_bg:
            pos_src = np.vstack((pos_src, self._params.data_simulator.rir_generation.room_config.noise_src_pos))
        for pos in pos_src:
            room.add_source(pos)

        # currently only supports omnidirectional microphones
        mic_pattern = self._params.data_simulator.rir_generation.mic_config.mic_pattern
        if self._params.data_simulator.rir_generation.mic_config.mic_pattern == 'omni':
            mic_pattern = DirectivityPattern.OMNI
            dir_vec = DirectionVector(azimuth=0, colatitude=90, degrees=True)
        dir_obj = CardioidFamily(orientation=dir_vec, pattern_enum=mic_pattern,)

        mic_pos_tmp = np.array(self._params.data_simulator.rir_generation.mic_config.pos_rcv)
        if mic_pos_tmp.ndim == 3:  # randomize
            mic_pos = np.zeros((mic_pos_tmp.shape[0], mic_pos_tmp.shape[1]))
            for i in range(mic_pos_tmp.shape[0]):
                for j in range(mic_pos_tmp.shape[1]):
                    mic_pos[i] = np.random.uniform(mic_pos_tmp[i, j, 0], mic_pos_tmp[i, j, 1])
        else:
            mic_pos = mic_pos_tmp

        room.add_microphone_array(mic_pos.T, directivity=dir_obj)

        room.compute_rir()
        rir_pad = 0
        for channel in room.rir:
            for pos in channel:
                if pos.shape[0] - 1 > rir_pad:
                    rir_pad = pos.shape[0] - 1
        return room.rir, rir_pad

    def _convolve_rir(self, input, speaker_turn: int, RIR: torch.Tensor) -> Tuple[list, int]:
        """
        Augment one sentence (or background noise segment) using a synthetic RIR.

        Args:
            input (torch.tensor): Input audio.
            speaker_turn (int): Current speaker turn.
            RIR (torch.tensor): Room Impulse Response.
        Returns:
            output_sound (list): List of tensors containing augmented audio
            length (int): Length of output audio channels (or of the longest if they have different lengths)
        """
        output_sound = []
        length = 0
        for channel in range(self._params.data_simulator.rir_generation.mic_config.num_channels):
            if self._params.data_simulator.rir_generation.toolkit == 'gpuRIR':
                out_channel = convolve(input, RIR[speaker_turn, channel, : len(input)]).tolist()
            elif self._params.data_simulator.rir_generation.toolkit == 'pyroomacoustics':
                out_channel = convolve(input, RIR[channel][speaker_turn][: len(input)]).tolist()
            if len(out_channel) > length:
                length = len(out_channel)
            output_sound.append(torch.tensor(out_channel))
        return output_sound, length

    def _generate_session(
        self,
        idx: int,
        basepath: str,
        filename: str,
        speaker_ids: list,
        speaker_wav_align_map: dict,
        noise_samples: list,
        device: torch.device,
        enforce_counter: int = 2,
    ):
        """
        Generate a multispeaker audio session and corresponding label files.

        Args:
            idx (int): Index for current session (out of total number of sessions).
            basepath (str): Path to output directory.
            filename (str): Filename for output files.
            speaker_ids (list): List of speaker IDs that will be used in this session.
            speaker_wav_align_map (dict): Dictionary containing speaker IDs and their corresponding wav filepath and alignments.
            noise_samples (list): List of randomly sampled noise source files that will be used for generating this session.
            device (torch.device): Device to use for generating this session.
            enforce_counter (int): In enforcement mode, dominance is increased by a factor of enforce_counter for unrepresented speakers
        """
        self._device = device
        speaker_dominance = self._get_speaker_dominance()  # randomly determine speaker dominance
        base_speaker_dominance = np.copy(speaker_dominance)
        self._set_speaker_volume()

        running_len_sample_count, prev_len_sample_count = 0, 0  # starting point for each sentence
        prev_speaker = None
        rttm_list, json_list, ctm_list = [], [], []
        self._noise_samples = noise_samples
        self._furthest_sample = [0 for n in range(self._params.data_simulator.session_config.num_speakers)]
        self._missing_overlap = 0

        # Room Impulse Response Generation (performed once per batch of sessions)
        if self._params.data_simulator.rir_generation.toolkit == 'gpuRIR':
            RIR, RIR_pad = self._generate_rir_gpuRIR()
        elif self._params.data_simulator.rir_generation.toolkit == 'pyroomacoustics':
            RIR, RIR_pad = self._generate_rir_pyroomacoustics()
        else:
            raise Exception("Toolkit must be pyroomacoustics or gpuRIR")

        # hold enforce until all speakers have spoken
        enforce_time = np.random.uniform(
            self._params.data_simulator.speaker_enforcement.enforce_time[0],
            self._params.data_simulator.speaker_enforcement.enforce_time[1],
        )
        enforce = self._params.data_simulator.speaker_enforcement.enforce_num_speakers

        session_len_sample_count = int(
            (self._params.data_simulator.session_config.session_length * self._params.data_simulator.sr)
        )
        array = torch.zeros(
            (session_len_sample_count, self._params.data_simulator.rir_generation.mic_config.num_channels)
        )
        is_speech = torch.zeros(session_len_sample_count)

        while running_len_sample_count < session_len_sample_count or enforce:
            # enforce num_speakers
            if running_len_sample_count > enforce_time * session_len_sample_count and enforce:
                speaker_dominance, enforce = self._increase_speaker_dominance(base_speaker_dominance, enforce_counter)
                if enforce:
                    enforce_counter += 1

            # select speaker
            speaker_turn = self._get_next_speaker(prev_speaker, speaker_dominance)

            # build sentence (only add if remaining length >  specific time)
            max_samples_in_sentence = (
                session_len_sample_count - running_len_sample_count - RIR_pad
            )  # sentence will be RIR_len - 1 longer than the audio was pre-augmentation
            if enforce:
                max_samples_in_sentence = float('inf')
            elif (
                max_samples_in_sentence
                < self._params.data_simulator.session_params.end_buffer * self._params.data_simulator.sr
            ):
                break

            # Step 1: Generate a sentence
            self._build_sentence(speaker_turn, speaker_ids, speaker_wav_align_map, max_samples_in_sentence)
            augmented_sentence, length = self._convolve_rir(self._sentence, speaker_turn, RIR)

            # Step 2: Generate a time-stamp for either silence or overlap
            start = self._add_silence_or_overlap(
                speaker_turn,
                prev_speaker,
                running_len_sample_count,
                length,
                session_len_sample_count,
                prev_len_sample_count,
                enforce,
            )
            end = start + length
            if end > len(array):
                array = torch.nn.functional.pad(array, (0, 0, 0, end - len(array)))
                is_speech = torch.nn.functional.pad(is_speech, (0, end - len(is_speech)))

            is_speech[start:end] = 1

            for channel in range(self._params.data_simulator.rir_generation.mic_config.num_channels):
                len_ch = len(augmented_sentence[channel])  # accounts for how channels are slightly different lengths
                array[start : start + len_ch, channel] += augmented_sentence[channel]

            # build entries for output files
            new_rttm_entries = self._create_new_rttm_entry(
                start / self._params.data_simulator.sr, end / self._params.data_simulator.sr, speaker_ids[speaker_turn]
            )
            for entry in new_rttm_entries:
                rttm_list.append(entry)
            new_json_entry = self._create_new_json_entry(
                os.path.join(basepath, filename + '.wav'),
                start / self._params.data_simulator.sr,
                length / self._params.data_simulator.sr,
                speaker_ids[speaker_turn],
                os.path.join(basepath, filename + '.rttm'),
                os.path.join(basepath, filename + '.ctm'),
            )
            json_list.append(new_json_entry)
            new_ctm_entries = self._create_new_ctm_entry(
                filename, speaker_ids[speaker_turn], start / self._params.data_simulator.sr
            )
            for entry in new_ctm_entries:
                ctm_list.append(entry)

            running_len_sample_count = np.maximum(running_len_sample_count, end)
            self._furthest_sample[speaker_turn] = running_len_sample_count
            prev_speaker = speaker_turn
            prev_len_sample_count = length

        # background noise augmentation
        if self._params.data_simulator.background_noise.add_bg:
            avg_power_array = torch.mean(array[is_speech == 1] ** 2)
            length = array.shape[0]
            bg = self._get_background(length, avg_power_array)
            augmented_bg, _ = self._convolve_rir(bg, -1, RIR)
            for channel in range(self._params.data_simulator.rir_generation.mic_config.num_channels):
                array[:, channel] += augmented_bg[channel][:length]

        array = array / (1.0 * torch.max(torch.abs(array)))  # normalize wav file to avoid clipping
        sf.write(os.path.join(basepath, filename + '.wav'), array, self._params.data_simulator.sr)
        labels_to_rttmfile(rttm_list, filename, self._params.data_simulator.outputs.output_dir)
        write_manifest(os.path.join(basepath, filename + '.json'), json_list)
        write_ctm(os.path.join(basepath, filename + '.ctm'), ctm_list)
        write_text(os.path.join(basepath, filename + '.txt'), ctm_list)
        del array
        self.clean_up()
        return basepath, filename


def check_angle(key: str, val: Union[float, Iterable[float]]) -> bool:
    """Check if the angle value is within the expected range. Input
    values are in degrees.

    Note:
        azimuth: angle between a projection on the horizontal (xy) plane and
                positive x axis. Increases counter-clockwise. Range: [-180, 180].
        elevation: angle between a vector an its projection on the horizontal (xy) plane.
                Positive above, negative below, i.e., north=+90, south=-90. Range: [-90, 90]
        yaw: rotation around the z axis. Defined accoding to right-hand rule.
            Range: [-180, 180]
        pitch: rotation around the yʹ axis. Defined accoding to right-hand rule.
            Range: [-90, 90]
        roll: rotation around the xʺ axis. Defined accoding to right-hand rule.
            Range: [-180, 180]

    Args:
        key: angle type
        val: values in degrees

    Returns:
        True if all values are within the expected range.
    """
    if np.isscalar(val):
        min_val = max_val = val
    else:
        min_val = min(val)
        max_val = max(val)

    if key == 'azimuth' and -180 <= min_val <= max_val <= 180:
        return True
    if key == 'elevation' and -90 <= min_val <= max_val <= 90:
        return True
    if key == 'yaw' and -180 <= min_val <= max_val <= 180:
        return True
    if key == 'pitch' and -90 <= min_val <= max_val <= 90:
        return True
    if key == 'roll' and -180 <= min_val <= max_val <= 180:
        return True

    raise ValueError(f'Invalid value for angle {key} = {val}')


def wrap_to_180(angle: float) -> float:
    """Wrap an angle to range ±180 degrees.

    Args:
        angle: angle in degrees

    Returns:
        Angle in degrees wrapped to ±180 degrees.
    """
    return angle - np.floor(angle / 360 + 1 / 2) * 360


class ArrayGeometry(object):
    """A class to simplify handling of array geometry.
    
    Supports translation and rotation of the array and calculation of
    spherical coordinates of a given point relative to the internal
    coordinate system of the array.

    Args:
        mic_positions: 3D coordinates, with shape (num_mics, 3)
        center: optional position of the center of the array. Defaults to the average of the coordinates.
        internal_cs: internal coordinate system for the array relative to the global coordinate system.
                    Defaults to (x, y, z), and is rotated with the array.
    """

    def __init__(
        self,
        mic_positions: Union[np.ndarray, List],
        center: Optional[np.ndarray] = None,
        internal_cs: Optional[np.ndarray] = None,
    ):
        if isinstance(mic_positions, Iterable):
            mic_positions = np.array(mic_positions)

        if not mic_positions.ndim == 2:
            raise ValueError(
                f'Expecting a 2D array specifying mic positions, but received {mic_positions.ndim}-dim array'
            )

        if not mic_positions.shape[1] == 3:
            raise ValueError(f'Expecting 3D positions, but received {mic_positions.shape[1]}-dim positions')

        mic_positions_center = np.mean(mic_positions, axis=0)
        self.centered_positions = mic_positions - mic_positions_center
        self.center = mic_positions_center if center is None else center

        # Internal coordinate system
        if internal_cs is None:
            # Initially aligned with the global
            self.internal_cs = np.eye(3)
        else:
            self.internal_cs = internal_cs

    @property
    def num_mics(self):
        """Return the number of microphones for the current array.
        """
        return self.centered_positions.shape[0]

    @property
    def positions(self):
        """Absolute positions of the microphones.
        """
        return self.centered_positions + self.center

    @property
    def internal_positions(self):
        """Positions in the internal coordinate system.
        """
        return np.matmul(self.centered_positions, self.internal_cs.T)

    @property
    def radius(self):
        """Radius of the array, relative to the center.
        """
        return max(np.linalg.norm(self.centered_positions, axis=1))

    @staticmethod
    def get_rotation(yaw: float = 0, pitch: float = 0, roll: float = 0) -> Rotation:
        """Get a Rotation object for given angles.

        All angles are defined according to the right-hand rule.

        Args:
            yaw: rotation around the z axis
            pitch: rotation around the yʹ axis
            roll: rotation around the xʺ axis

        Returns:
            A rotation object constructed using the provided angles.
        """
        check_angle('yaw', yaw)
        check_angle('pitch', pitch)
        check_angle('roll', roll)

        return Rotation.from_euler('ZYX', [yaw, pitch, roll], degrees=True)

    def translate(self, to: np.ndarray):
        """Translate the array center to a new point.

        Translation does not change the centered positions or the internal coordinate system.

        Args:
            to: 3D point, shape (3,)
        """
        self.center = to

    def rotate(self, yaw: float = 0, pitch: float = 0, roll: float = 0):
        """Apply rotation on the mic array.

        This rotates the centered microphone positions and the internal
        coordinate system, it doesn't change the center of the array.

        All angles are defined according to the right-hand rule.
        For example, this means that a positive pitch will result in a rotation from z
        to x axis, which will result in a reduced elevation with respect to the global
        horizontal plane.

        Args:
            yaw: rotation around the z axis
            pitch: rotation around the yʹ axis
            roll: rotation around the xʺ axis
        """
        # construct rotation using TB angles
        rotation = self.get_rotation(yaw=yaw, pitch=pitch, roll=roll)

        # rotate centered positions
        self.centered_positions = rotation.apply(self.centered_positions)

        # apply the same transformation on the internal coordinate system
        self.internal_cs = rotation.apply(self.internal_cs)

    def new_rotated_array(self, yaw: float = 0, pitch: float = 0, roll: float = 0):
        """Create a new array by rotating this array.

        Args:
            yaw: rotation around the z axis
            pitch: rotation around the yʹ axis
            roll: rotation around the xʺ axis

        Returns:
            A new ArrayGeometry object constructed using the provided angles.
        """
        new_array = ArrayGeometry(mic_positions=self.positions, center=self.center, internal_cs=self.internal_cs)
        new_array.rotate(yaw=yaw, pitch=pitch, roll=roll)
        return new_array

    def spherical_relative_to_array(
        self, point: np.ndarray, use_internal_cs: bool = True
    ) -> Tuple[float, float, float]:
        """Return spherical coordinates of a point relative to the internal coordinate system.

        Args:
            point: 3D coordinate, shape (3,)
            use_internal_cs: Calculate position relative to the internal coordinate system.
                            If `False`, the positions will be calculated relative to the
                            external coordinate system centered at `self.center`.

        Returns:
            A tuple (distance, azimuth, elevation) relative to the mic array.
        """
        rel_position = point - self.center
        distance = np.linalg.norm(rel_position)

        if use_internal_cs:
            # transform from the absolute coordinate system to the internal coordinate system
            rel_position = np.matmul(self.internal_cs, rel_position)

        # get azimuth
        azimuth = np.arctan2(rel_position[1], rel_position[0]) / np.pi * 180
        # get elevation
        elevation = np.arcsin(rel_position[2] / distance) / np.pi * 180

        return distance, azimuth, elevation

    def __str__(self):
        with np.printoptions(precision=3, suppress=True):
            desc = f"{type(self)}:\ncenter =\n{self.center}\ncentered positions =\n{self.centered_positions}\nradius = \n{self.radius:.3}\nabsolute positions =\n{self.positions}\ninternal coordinate system =\n{self.internal_cs}\n\n"
        return desc

    def plot(self, elev=30, azim=-55, mic_size=25):
        """Plot microphone positions.

        Args:
            elev: elevation for the view of the plot
            azim: azimuth for the view of the plot
            mic_size: size of the microphone marker in the plot
        """
        fig = plt.figure()
        ax = fig.add_subplot(projection='3d')

        # show mic positions
        for m in range(self.num_mics):
            # show mic
            ax.scatter(
                self.positions[m, 0],
                self.positions[m, 1],
                self.positions[m, 2],
                marker='o',
                c='black',
                s=mic_size,
                depthshade=False,
            )
            # add label
            ax.text(self.positions[m, 0], self.positions[m, 1], self.positions[m, 2], str(m), c='red', zorder=10)

        # show the internal coordinate system
        ax.quiver(
            self.center[0],
            self.center[1],
            self.center[2],
            self.internal_cs[:, 0],
            self.internal_cs[:, 1],
            self.internal_cs[:, 2],
            length=self.radius,
            label='internal cs',
            normalize=False,
            linestyle=':',
            linewidth=1.0,
        )
        for dim, label in enumerate(['x′', 'y′', 'z′']):
            label_pos = self.center + self.radius * self.internal_cs[dim]
            ax.text(label_pos[0], label_pos[1], label_pos[2], label, tuple(self.internal_cs[dim]), c='blue')
        try:
            # Unfortunately, equal aspect ratio has been added very recently to Axes3D
            ax.set_aspect('equal')
        except NotImplementedError:
            logging.warning('Equal aspect ratio not supported by Axes3D')
        # Set view
        ax.view_init(elev=elev, azim=azim)
        # Set reasonable limits for all axes, even for the case of an unequal aspect ratio
        ax.set_xlim([self.center[0] - self.radius, self.center[0] + self.radius])
        ax.set_ylim([self.center[1] - self.radius, self.center[1] + self.radius])
        ax.set_zlim([self.center[2] - self.radius, self.center[2] + self.radius])

        ax.set_xlabel('x/m')
        ax.set_ylabel('y/m')
        ax.set_zlabel('z/m')
        ax.set_title('Microphone positions')
        ax.legend()
        plt.show()


def convert_placement_to_range(
    placement: Dict, room_dim: Iterable[float], object_radius: float = 0
) -> List[List[float]]:
    """Given a placement dictionary, return ranges for each dimension.

    Args:
        placement: dictionary containing x, y, height, and min_to_wall
        room_dim: dimensions of the room, shape (3,)
        object_radius: radius of the object to be placed

    Returns
        List with a range of values for each dimensions.
    """
    if not np.all(np.array(room_dim) > 0):
        raise ValueError(f'Room dimensions must be positive: {room_dim}')

    placement_range = [None] * 3
    min_to_wall = placement.get('min_to_wall', 0)

    if min_to_wall < 0:
        raise ValueError(f'Min distance to wall must be positive: {min_to_wall}')

    for idx, key in enumerate(['x', 'y', 'height']):
        # Room dimension
        dim = room_dim[idx]
        # Construct the range
        val = placement.get(key)
        if val is None:
            # No constrained specified on the coordinate of the mic center
            min_val, max_val = 0, dim
        elif np.isscalar(val):
            min_val = max_val = val
        else:
            if len(val) != 2:
                raise ValueError(f'Invalid value for placement for dim {idx}/{key}: {str(placement)}')
            min_val, max_val = val

        # Make sure the array is not too close to a wall
        min_val = max(min_val, min_to_wall + object_radius)
        max_val = min(max_val, dim - min_to_wall - object_radius)

        if min_val > max_val or min(min_val, max_val) < 0:
            raise ValueError(f'Invalid range dim {idx}/{key}: min={min_val}, max={max_val}')

        placement_range[idx] = [min_val, max_val]

    return placement_range


class RIRCorpusGenerator(object):
    """Creates a corpus of RIRs based on a defined configuration of rooms and microphone array.

    RIRs are generated using `generate` method.
    """

    def __init__(self, cfg: DictConfig):
        """
        Args:
            cfg: dictionary with parameters of the simulation
        """
        logging.info("Initialize RIRCorpusGenerator")
        self._cfg = cfg
        self.check_cfg()

    @property
    def cfg(self):
        """Property holding the internal config of the object.

        Note:
            Changes to this config are not reflected in the state of the object.
            Please create a new model with the updated config.
        """
        return self._cfg

    @property
    def sample_rate(self):
        return self._cfg.sample_rate

    @cfg.setter
    def cfg(self, cfg):
        """Property holding the internal config of the object.

        Note:
            Changes to this config are not reflected in the state of the object.
            Please create a new model with the updated config.
        """
        self._cfg = cfg

    def check_cfg(self):
        """
        Checks provided configuration to ensure it has the minimal required
        configuration the values are in a reasonable range.
        """
        # sample rate
        sample_rate = self.cfg.get('sample_rate')
        if sample_rate is None:
            raise ValueError('Sample rate not provided.')
        elif sample_rate < 0:
            raise ValueError(f'Sample rate must to be positive: {sample_rate}')

        # room configuration
        room_cfg = self.cfg.get('room')
        if room_cfg is None:
            raise ValueError('Room configuration not provided')

        if room_cfg.get('num') is None:
            raise ValueError('Number of rooms per subset not provided')

        if room_cfg.get('dim') is None:
            raise ValueError('Room dimensions not provided')

        for idx, key in enumerate(['width', 'length', 'height']):
            dim = room_cfg.dim.get(key)

            if dim is None:
                # not provided
                raise ValueError(f'Room {key} needs to be a scalar or a range, currently it is None')
            elif np.isscalar(dim) and dim <= 0:
                # fixed dimension
                raise ValueError(f'A fixed dimension must be positive for {key}: {dim}')
            elif len(dim) != 2 or not 0 < dim[0] < dim[1]:
                # not a valid range
                raise ValueError(f'Range must be specified with two positive increasing elements for {key}: {dim}')

        rt60 = room_cfg.get('rt60')
        if rt60 is None:
            # not provided
            raise ValueError(f'RT60 needs to be a scalar or a range, currently it is None')
        elif np.isscalar(rt60) and rt60 <= 0:
            # fixed dimension
            raise ValueError(f'RT60 must be positive: {rt60}')
        elif len(rt60) != 2 or not 0 < rt60[0] < rt60[1]:
            # not a valid range
            raise ValueError(f'RT60 range must be specified with two positive increasing elements: {rt60}')

        # mic array
        mic_cfg = self.cfg.get('mic_array')
        if mic_cfg is None:
            raise ValueError('Mic configuration not provided')

        for key in ['positions', 'placement', 'orientation']:
            if key not in mic_cfg:
                raise ValueError(f'Mic array {key} not provided')

        # source
        source_cfg = self.cfg.get('source')
        if source_cfg is None:
            raise ValueError('Source configuration not provided')

        if source_cfg.get('num') is None:
            raise ValueError('Number of sources per room not provided')
        elif source_cfg.num <= 0:
            raise ValueError(f'Number of sources must be positive: {source_cfg.num}')

        if 'placement' not in source_cfg:
            raise ValueError('Source placement dictionary not provided')

        # anechoic
        if self.cfg.get('anechoic') is None:
            raise ValueError(f'Anechoic configuratio not provided.')

    def generate_room_params(self) -> dict:
        """Generate randomized room parameters based on the provided
        configuration.
        """
        # Prepare room sim parameters
        if not PRA:
            raise ImportError('pyroomacoustics is required for room simulation')

        room_cfg = self.cfg.room

        # width, length, height
        room_dim = np.zeros(3)

        # prepare dimensions
        for idx, key in enumerate(['width', 'length', 'height']):
            # get configured dimension
            dim = room_cfg.dim[key]

            # set a value
            if dim is None:
                raise ValueError(f'Room {key} needs to be a scalar or a range, currently it is None')
            elif np.isscalar(dim):
                assert dim > 0, f'Dimension should be positive for {key}: {dim}'
                room_dim[idx] = dim
            elif len(dim) == 2:
                assert 0 < dim[0] <= dim[1], f'Expecting two non-decreasing values for {key}, received {dim}'
                room_dim[idx] = self.random.uniform(low=dim[0], high=dim[1])
            else:
                raise ValueError(f'Unexpected value for {key}: {dim}')

        # prepare rt60
        if room_cfg.rt60 is None:
            raise ValueError(f'Room RT60 needs to be a scalar or a range, currently it is None')

        if np.isscalar(room_cfg.rt60):
            assert room_cfg.rt60 > 0, f'RT60 should be positive: {room_cfg.rt60}'
            rt60 = room_cfg.rt60
        elif len(room_cfg.rt60) == 2:
            assert (
                0 < room_cfg.rt60[0] <= room_cfg.rt60[1]
            ), f'Expecting two non-decreasing values for RT60, received {room_cfg.rt60}'
            rt60 = self.random.uniform(low=room_cfg.rt60[0], high=room_cfg.rt60[1])
        else:
            raise ValueError(f'Unexpected value for RT60: {room_cfg.rt60}')

        # Get parameters from size and RT60
        room_absorption, room_max_order = pra.inverse_sabine(rt60, room_dim)

        # Return the required values
        room_params = {
            'dim': room_dim,
            'absorption': room_absorption,
            'max_order': room_max_order,
            'rt60_theoretical': rt60,
            'anechoic_absorption': self.cfg.anechoic.absorption,
            'anechoic_max_order': self.cfg.anechoic.max_order,
            'sample_rate': self.cfg.sample_rate,
        }
        return room_params

    def generate_array(self, room_dim: Iterable[float]) -> ArrayGeometry:
        """Generate array placement for the current room and config.

        Args:
            room_dim: dimensions of the room, [width, length, height]

        Returns:
            Randomly placed microphone array.
        """
        mic_cfg = self.cfg.mic_array
        mic_array = ArrayGeometry(mic_cfg.positions)

        # Randomize center placement
        center = np.zeros(3)
        placement_range = convert_placement_to_range(
            placement=mic_cfg.placement, room_dim=room_dim, object_radius=mic_array.radius
        )

        for idx in range(len(center)):
            center[idx] = self.random.uniform(low=placement_range[idx][0], high=placement_range[idx][1])

        # Place the array at the configured center point
        mic_array.translate(to=center)

        # Randomize orientation
        orientation = dict()
        for key in ['yaw', 'roll', 'pitch']:
            # angle for current orientation
            angle = mic_cfg.orientation[key]

            if angle is None:
                raise ValueError(f'Mic array {key} should be a scalar or a range, currently it is set to None.')

            # check it's within the expected range
            check_angle(key, angle)

            if np.isscalar(angle):
                orientation[key] = angle
            elif len(angle) == 2:
                assert angle[0] <= angle[1], f"Expecting two non-decreasing values for {key}, received {angle}"
                # generate integer values, for easier bucketing, if necessary
                orientation[key] = self.random.uniform(low=angle[0], high=angle[1])
            else:
                raise ValueError(f'Unexpected value for orientation {key}: {angle}')

        # Rotate the array to match the selected orientation
        mic_array.rotate(**orientation)

        return mic_array

    def generate_source_position(self, room_dim: Iterable[float]) -> List[List[float]]:
        """Generate position for all sources in a room.

        Args:
            room_dim: dimensions of a 3D shoebox room

        Returns:
            List of source positions, with each position characterized with a 3D coordinate
        """
        source_cfg = self.cfg.source
        placement_range = convert_placement_to_range(placement=source_cfg.placement, room_dim=room_dim)
        source_position = []

        for n in range(source_cfg.num):
            # generate a random point withing the range
            s_pos = [None] * 3
            for idx in range(len(s_pos)):
                s_pos[idx] = self.random.uniform(low=placement_range[idx][0], high=placement_range[idx][1])
            source_position.append(s_pos)

        return source_position

    def generate(self):
        """Generate RIR corpus.
        
        This method will prepare randomized examples based on the current configuration,
        run room simulations and save results to output_dir.
        """
        logging.info("Generate RIR corpus")

        # Initialize
        self.random = default_rng(seed=self.cfg.random_seed)

        # Prepare output dir
        output_dir = self.cfg.output_dir
        if output_dir.endswith('.yaml'):
            output_dir = output_dir[:-5]

        # Create absolute path
        logging.info('Output dir set to: %s', output_dir)

        # Generate all cases
        for subset, num_rooms in self.cfg.room.num.items():

            output_dir_subset = os.path.join(output_dir, subset)
            examples = []

            if not os.path.exists(output_dir_subset):
                logging.info('Creating output directory: %s', output_dir_subset)
                os.makedirs(output_dir_subset)
            elif os.path.isdir(output_dir_subset) and len(os.listdir(output_dir_subset)) > 0:
                raise RuntimeError(f'Output directory {output_dir_subset} is not empty.')

            # Generate examples
            for n_room in range(num_rooms):

                # room info
                room_params = self.generate_room_params()

                # array placement
                mic_array = self.generate_array(room_params['dim'])

                # source placement
                source_position = self.generate_source_position(room_params['dim'])

                # file name for the file
                room_filepath = os.path.join(output_dir_subset, f'{subset}_room_{n_room:06d}.h5')

                # prepare example
                example = {
                    'room_params': room_params,
                    'mic_array': mic_array,
                    'source_position': source_position,
                    'room_filepath': room_filepath,
                }
                examples.append(example)

            # Simulation
            num_workers = self.cfg.num_workers
            if num_workers is not None and num_workers > 1:
                logging.info(f'Simulate using {num_workers} workers')
                with multiprocessing.Pool(processes=num_workers) as pool:
                    metadata = list(tqdm(pool.imap(simulate_room_kwargs, examples), total=len(examples)))

            else:
                logging.info('Simulate using a single worker')
                metadata = []
                for example in tqdm(examples, total=len(examples)):
                    metadata.append(simulate_room(**example))

            # Save manifest
            manifest_filepath = os.path.join(output_dir, f'{subset}_manifest.json')

            if os.path.exists(manifest_filepath) and os.path.isfile(manifest_filepath):
                raise RuntimeError(f'Manifest config file exists: {manifest_filepath}')

            # Make all paths in the manifest relative to the output dir
            for data in metadata:
                data['room_filepath'] = os.path.relpath(data['room_filepath'], start=output_dir)

            write_manifest(manifest_filepath, metadata)

            # Generate plots with information about generated data
            plot_filepath = os.path.join(output_dir, f'{subset}_info.png')

            if os.path.exists(plot_filepath) and os.path.isfile(plot_filepath):
                raise RuntimeError(f'Plot file exists: {plot_filepath}')

            plot_rir_manifest_info(manifest_filepath, plot_filepath=plot_filepath)

        # Save used configuration for reference
        config_filepath = os.path.join(output_dir, 'config.yaml')
        if os.path.exists(config_filepath) and os.path.isfile(config_filepath):
            raise RuntimeError(f'Output config file exists: {config_filepath}')

        OmegaConf.save(self.cfg, config_filepath, resolve=True)


def simulate_room_kwargs(kwargs: dict) -> dict:
    """Wrapper around `simulate_room` to handle kwargs.
    
    `pool.map(simulate_room_kwargs, examples)` would be
    equivalent to `pool.starstarmap(simulate_room, examples)`
    if `starstarmap` would exist.

    Args:
        kwargs: kwargs that are forwarded to `simulate_room`

    Returns:
        Dictionary with metadata, see `simulate_room`
    """
    return simulate_room(**kwargs)


def simulate_room(
    room_params: dict, mic_array: ArrayGeometry, source_position: Iterable[Iterable[float]], room_filepath: str,
) -> dict:
    """Simulate room

    Args:
        room_params: parameters of the room to be simulated
        mic_array: defines positions of the microphones
        source_positions: positions for all sources to be simulated
        room_filepath: results are saved to this path

    Returns:
        Dictionary with metadata based on simulation setup
        and simulation results. Used to create the corresponding
        manifest file.
    """
    # room with the selected parameters
    room_sim = pra.ShoeBox(
        room_params['dim'],
        fs=room_params['sample_rate'],
        materials=pra.Material(room_params['absorption']),
        max_order=room_params['max_order'],
    )

    # same geometry for generating anechoic responses
    room_anechoic = pra.ShoeBox(
        room_params['dim'],
        fs=room_params['sample_rate'],
        materials=pra.Material(room_params['anechoic_absorption']),
        max_order=room_params['anechoic_max_order'],
    )

    # Compute RIRs
    for room in [room_sim, room_anechoic]:
        # place the array
        room.add_microphone_array(mic_array.positions.T)

        # place the sources
        for s_pos in source_position:
            room.add_source(s_pos)

        # generate RIRs
        room.compute_rir()

    # Get metadata for sources
    source_distance = []
    source_azimuth = []
    source_elevation = []
    for s_pos in source_position:
        distance, azimuth, elevation = mic_array.spherical_relative_to_array(s_pos)
        source_distance.append(distance)
        source_azimuth.append(azimuth)
        source_elevation.append(elevation)

    # RIRs
    rir_dataset = {
        'rir': convert_rir_to_multichannel(room_sim.rir),
        'anechoic': convert_rir_to_multichannel(room_anechoic.rir),
    }

    # Prepare metadata dict and return
    metadata = {
        'room_filepath': room_filepath,
        'sample_rate': room_params['sample_rate'],
        'dim': room_params['dim'],
        'rir_absorption': room_params['absorption'],
        'rir_max_order': room_params['max_order'],
        'rir_rt60_theory': room_sim.rt60_theory(),
        'rir_rt60_measured': room_sim.measure_rt60().mean(axis=0),  # average across mics for each source
        'anechoic_rt60_theory': room_anechoic.rt60_theory(),
        'anechoic_rt60_measured': room_anechoic.measure_rt60().mean(axis=0),  # average across mics for each source
        'anechoic_absorption': room_params['anechoic_absorption'],
        'anechoic_max_order': room_params['anechoic_max_order'],
        'mic_positions': mic_array.positions,
        'mic_center': mic_array.center,
        'source_position': source_position,
        'source_distance': source_distance,
        'source_azimuth': source_azimuth,
        'source_elevation': source_elevation,
        'num_sources': len(source_position),
    }

    # Save simulated RIR
    save_rir_simulation(room_filepath, rir_dataset, metadata)

    return convert_numpy_to_serializable(metadata)


def save_rir_simulation(filepath: str, rir_dataset: Dict[str, List[np.array]], metadata: dict):
    """Save simulated RIRs and metadata.

    Args:
        filepath: Path to the file where the data will be saved.
        rir_dataset: Dictionary with RIR data. Each item is a set of multi-channel RIRs.
        metadata: Dictionary with related metadata.
    """
    if os.path.exists(filepath):
        raise RuntimeError(f'Output file exists: {room_filepath}')

    num_sources = metadata['num_sources']

    with h5py.File(filepath, 'w') as h5f:
        # Save RIRs, each RIR set in a separate group
        for rir_key, rir_value in rir_dataset.items():
            if len(rir_value) != num_sources:
                raise ValueError(
                    f'Each RIR dataset should have exactly {num_sources} elements. Current RIR {key} has {len(rir_value)} elements'
                )

            rir_group = h5f.create_group(rir_key)

            # RIRs for different sources are saved under [group]['idx']
            for idx, rir in enumerate(rir_value):
                rir_group.create_dataset(f'{idx}', data=rir_value[idx])

        # Save metadata
        metadata_group = h5f.create_group('metadata')
        for key, value in metadata.items():
            metadata_group.create_dataset(key, data=value)


def load_rir_simulation(filepath: str, source: int = 0, rir_key: str = 'rir') -> Tuple[np.ndarray, float]:
    """Load simulated RIRs and metadata.

    Args:
        filepath: Path to simulated RIR data
        source: Index of a source.
        rir_key: String to denote which RIR to load, if there are multiple available.

    Returns:
        Multichannel RIR as ndarray with shape (num_samples, num_channels) and scalar sample rate.
    """
    with h5py.File(filepath, 'r') as h5f:
        # Load RIR
        rir = h5f[rir_key][f'{source}'][:]

        # Load metadata
        sample_rate = h5f['metadata']['sample_rate'][()]

    return rir, sample_rate


def convert_numpy_to_serializable(data: Union[dict, float, np.ndarray]) -> Union[dict, float, np.ndarray]:
    """Convert all numpy estries to list.
    Can be used to preprocess data before writing to a JSON file.

    Args:
        data: Dictionary, array or scalar.

    Returns:
        The same structure, but converted to list if
        the input is np.ndarray, so `data` can be seralized.
    """
    if isinstance(data, dict):
        for key, val in data.items():
            data[key] = convert_numpy_to_serializable(val)
    elif isinstance(data, list):
        data = [convert_numpy_to_serializable(d) for d in data]
    elif isinstance(data, np.ndarray):
        data = data.tolist()
    elif isinstance(data, np.integer):
        data = int(data)
    elif isinstance(data, np.floating):
        data = float(data)
    elif isinstance(data, np.generic):
        data = data.item()

    return data


def convert_rir_to_multichannel(rir: List[List[np.ndarray]]) -> List[np.ndarray]:
    """Convert RIR to a list of arrays.

    Args:
        rir: list of lists, each element is a single-channel RIR

    Returns:
        List of multichannel RIRs
    """
    num_mics = len(rir)
    num_sources = len(rir[0])

    mc_rir = [None] * num_sources

    for n_source in range(num_sources):
        rir_len = [len(rir[m][n_source]) for m in range(num_mics)]
        max_len = max(rir_len)
        mc_rir[n_source] = np.zeros((max_len, num_mics))
        for n_mic, len_mic in enumerate(rir_len):
            mc_rir[n_source][:len_mic, n_mic] = rir[n_mic][n_source]

    return mc_rir


def plot_rir_manifest_info(filepath: str, plot_filepath: str = None):
    """Plot distribution of parameters from manifest file.

    Args:
        filepath: path to a RIR corpus manifest file
        plot_filepath: path to save the plot at
    """
    metadata = read_manifest(filepath)

    # source placement
    source_distance = []
    source_azimuth = []
    source_elevation = []
    source_height = []

    # room config
    rir_rt60_theory = []
    rir_rt60_measured = []
    anechoic_rt60_theory = []
    anechoic_rt60_measured = []

    # get the required data
    for data in metadata:
        # source config
        source_distance += data['source_distance']
        source_azimuth += data['source_azimuth']
        source_elevation += data['source_elevation']
        source_height += [s_pos[2] for s_pos in data['source_position']]

        # room config
        rir_rt60_theory.append(data['rir_rt60_theory'])
        rir_rt60_measured += data['rir_rt60_measured']
        anechoic_rt60_theory.append(data['anechoic_rt60_theory'])
        anechoic_rt60_measured += data['anechoic_rt60_measured']

    # plot
    plt.figure(figsize=(12, 6))

    plt.subplot(2, 4, 1)
    plt.hist(source_distance, label='distance')
    plt.xlabel('distance / m')
    plt.ylabel('# examples')
    plt.title('Source-to-array center distance')

    plt.subplot(2, 4, 2)
    plt.hist(source_azimuth, label='azimuth')
    plt.xlabel('azimuth / deg')
    plt.ylabel('# examples')
    plt.title('Source-to-array center azimuth')

    plt.subplot(2, 4, 3)
    plt.hist(source_elevation, label='elevation')
    plt.xlabel('elevation / deg')
    plt.ylabel('# examples')
    plt.title('Source-to-array center elevation')

    plt.subplot(2, 4, 4)
    plt.hist(source_height, label='source height')
    plt.xlabel('height / m')
    plt.ylabel('# examples')
    plt.title('Source height')

    plt.subplot(2, 4, 5)
    plt.hist(rir_rt60_theory, label='theory')
    plt.xlabel('RT60 / s')
    plt.ylabel('# examples')
    plt.title('RT60 theory')

    plt.subplot(2, 4, 6)
    plt.hist(rir_rt60_measured, label='measured')
    plt.xlabel('RT60 / s')
    plt.ylabel('# examples')
    plt.title('RT60 measured')

    plt.subplot(2, 4, 7)
    plt.hist(anechoic_rt60_theory, label='theory')
    plt.xlabel('RT60 / s')
    plt.ylabel('# examples')
    plt.title('RT60 theory (anechoic)')

    plt.subplot(2, 4, 8)
    plt.hist(anechoic_rt60_measured, label='measured')
    plt.xlabel('RT60 / s')
    plt.ylabel('# examples')
    plt.title('RT60 measured (anechoic)')

    for n in range(8):
        plt.subplot(2, 4, n + 1)
        plt.grid()
        plt.legend(loc='lower left')

    plt.tight_layout()

    if plot_filepath is not None:
        plt.savefig(plot_filepath)
        plt.close()
        logging.info('Plot saved at %s', plot_filepath)


class RIRMixGenerator(object):
    """Creates a dataset of mixed signals at the microphone
    by combining target speech, background noise and interference.

    Correspnding signals are are generated and saved
    using the `generate` method.

    Input configuration is expexted to have the following structure
    ```
    sample_rate: sample rate used for simulation
    room:
        subset: manifest for RIR data
    target:
        subset: manifest for target source data
    noise:
        subset: manifest for noise data
    interference:
        subset: manifest for interference data
        interference_probability: probability that interference is present
        max_num_interferers: max number of interferers, randomly selected between 0 and max
    mix:
        subset:
            num: number of examples to generate
            rsnr: range of RSNR
            rsir: range of RSIR
        ref_mic: reference microphone
        ref_mic_rms: desired RMS at ref_mic
    ```
    """

    def __init__(self, cfg: DictConfig):
        """
        Instantiate a RIRMixGenerator object.

        Args:
            cfg: generator configuration defining data for room,
                 target signal, noise, interference and mixture
        """
        logging.info("Initialize RIRMixGenerator")
        self._cfg = cfg
        self.check_cfg()

        self.subsets = self.cfg.room.keys()
        logging.info('Initialized with %d subsets: %s', len(self.subsets), str(self.subsets))

        # load manifests
        self.metadata = dict()
        for subset in self.subsets:
            subset_data = dict()

            logging.info('Loading data for %s', subset)
            for key in ['room', 'target', 'noise', 'interference']:
                try:
                    subset_data[key] = read_manifest(self.cfg[key][subset])
                    logging.info('\t%-*s: \t%d files', 15, key, len(subset_data[key]))
                except Exception as e:
                    subset_data[key] = None
                    logging.info('\t%-*s: \t0 files', 15, key)
                    logging.warning('\t\tManifest data not loaded. Exception: %s', str(e))

            self.metadata[subset] = subset_data

        logging.info('Loaded all manifests')

        self.num_retries = self.cfg.get('num_retries', 5)

    @property
    def cfg(self):
        """Property holding the internal config of the object.

        Note:
            Changes to this config are not reflected in the state of the object.
            Please create a new model with the updated config.
        """
        return self._cfg

    @property
    def sample_rate(self):
        return self._cfg.sample_rate

    @cfg.setter
    def cfg(self, cfg):
        """Property holding the internal config of the object.

        Note:
            Changes to this config are not reflected in the state of the object.
            Please create a new model with the updated config.
        """
        self._cfg = cfg

    def check_cfg(self):
        """
        Checks provided configuration to ensure it has the minimal required
        configuration the values are in a reasonable range.
        """
        # sample rate
        sample_rate = self.cfg.get('sample_rate')
        if sample_rate is None:
            raise ValueError('Sample rate not provided.')
        elif sample_rate < 0:
            raise ValueError(f'Sample rate must be positive: {sample_rate}')

        # room configuration
        room_cfg = self.cfg.get('room')
        if not room_cfg:
            raise ValueError(
                'Room configuration not provided. Expecting RIR manifests in format {subset: path_to_manifest}'
            )

        # target configuration
        target_cfg = self.cfg.get('target')
        if not target_cfg:
            raise ValueError(
                'Target configuration not provided. Expecting audio manifests in format {subset: path_to_manifest}'
            )

        for key in ['azimuth', 'elevation', 'distance']:
            value = target_cfg.get(key)

            if value is None or np.isscalar(value):
                # no constraint or a fixed dimension is ok
                pass
            elif len(value) != 2 or not value[0] < value[1]:
                # not a valid range
                raise ValueError(f'Range must be specified with two positive increasing elements for {key}: {value}')

        # noise configuration
        noise_cfg = self.cfg.get('noise')
        if not noise_cfg:
            raise ValueError(
                'Noise configuration not provided. Expecting audio manifests in format {subset: path_to_manifest}'
            )

        # interference configuration
        interference_cfg = self.cfg.get('interference')
        if not interference_cfg:
            raise ValueError(
                'Interference configuration not provided. Expecting audio manifests in format {subset: path_to_manifest}'
            )
        interference_probability = interference_cfg.get('interference_probability', 0)
        max_num_interferers = interference_cfg.get('max_num_interferers', 0)
        min_azimuth_to_target = interference_cfg.get('min_azimuth_to_target', 0)
        if interference_probability is not None:
            if interference_probability < 0:
                raise ValueError(f'Interference probability must be non-negative. Current value: {interference_prob}')
            elif interference_probability > 0:
                assert (
                    max_num_interferers is not None and max_num_interferers > 0
                ), f'Max number of interferers must be positive. Current value: {max_num_interferers}'
                assert (
                    min_azimuth_to_target is not None and min_azimuth_to_target >= 0
                ), f'Min azimuth to target must be non-negative'

        # mix configuration
        mix_cfg = self.cfg.get('mix')
        if not mix_cfg:
            raise ValueError('Mix configuration not provided. Expecting configuration for each subset.')
        if 'ref_mic' not in mix_cfg:
            raise ValueError('Reference microphone not defined.')
        if 'ref_mic_rms' not in mix_cfg:
            raise ValueError('Reference microphone RMS not defined.')

    def get_audio_list(
        self, metadata: List[dict], min_duration: float, manifest_filepath: str = None, duration_eps: float = 0.01
    ) -> List[dict]:
        """Prepare a list of audio files with duration of at least min_duration.
        Audio files are randomly selected from manifest metadata.

        If a selected file is longer than required duration, then a random offset is selected
        before taking a min_duration segment.
        If a selected file is shorter than the required duration, then a the whole file is selected
        and a next file is randomly selected.
        Needs manifest filepath to support relative path resolution.

        Args:
            metadata: metadata loaded from a manifest file
            min_duration: minimal duration for the output file
            manifest_filepath: path to the manifest file, used to resolve relative paths.
                               For relative paths, manifest parent directory is assume to
                               be the base directory.
            duration_eps: A small extra duration selected from each file. This is to make
                          sure that the signal will be long enough even if it needs to be
                          resampled, etc.
        
        Returns:
            List of audio files with some metadata (offset, duration).
        """
        # load a bit more than required, to compensate to floor rounding
        # when loading samples from a file
        total_duration = additional_duration = 0

        audio_list = []

        while total_duration < min_duration + additional_duration:

            data = self.random.choice(metadata)
            audio_filepath = data['audio_filepath']
            if not os.path.isabs(audio_filepath) and manifest_filepath is not None:
                manifest_dir = os.path.dirname(manifest_filepath)
                audio_filepath = os.path.join(manifest_dir, audio_filepath)

            remaining_duration = min_duration - total_duration + additional_duration

            # select a random offset
            if data['duration'] <= remaining_duration:
                # take the whole noise file
                offset = 0
                duration = data['duration']
                additional_duration += duration_eps
            else:
                # select a random offset in seconds
                max_offset = data['duration'] - remaining_duration
                offset = self.random.uniform(low=0, high=max_offset)
                duration = remaining_duration

            audio_example = {
                'audio_filepath': audio_filepath,
                'offset': offset,
                'duration': duration,
                'type': data.get('type'),
            }

            audio_list.append(audio_example)
            total_duration += duration

        return audio_list

    def generate_target(self, subset: str) -> dict:
        """
        Prepare a dictionary with target configuration.

        The output dictionary contains the following information
        ```
            room_index: index of the selected room from the RIR corpus
            room_filepath: path to the room simulation file
            source: index of the selected source for the target
            rt60: reverberation time of the selected room
            num_mics: number of microphones
            azimuth: azimuth of the target source, relative to the microphone array
            elevation: elevation of the target source, relative to the microphone array
            distance: distance of the target source, relative to the microphone array
            audio_filepath: path to the audio file for the target source
            text: text for the target source audio signal, if available
            duration: duration of the target source audio signal
        ```

        Args:
            subset: string denoting a subset which will be used to selected target
                    audio and room parameters.
        
        Returns:
            Dictionary with target configuration, including room, source index, and audio information.
        """
        # Prepare room & source position
        room_metadata = self.metadata[subset]['room']

        for _ in range(self.num_retries):
            # Select room
            room_index = self.random.integers(low=0, high=len(room_metadata))
            room_data = room_metadata[room_index]

            # Select target source in this room
            for _ in range(self.num_retries):
                # Select a source for the target
                source = self.random.integers(low=0, high=room_data['num_sources'])
                # Check constraints
                for constraint in ['azimuth', 'elevation', 'distance']:
                    if self.cfg.target.get(constraint) is None:
                        continue
                    else:
                        # Check that the selected source is in the range
                        source_value = room_data[f'source_{constraint}'][source]
                        if self.cfg.target[constraint][0] <= source_value <= self.cfg.target[constraint][1]:
                            continue
                        else:
                            # Pick a new one
                            source = None
                            break

            if source is not None:
                # A feasible source has been found
                break

        if source is None:
            raise RuntimeError(f'Could not find a feasible source given target constraints {self.cfg.target}')

        # Prepare audio data
        audio_data = self.random.choice(self.metadata[subset]['target'])

        # Handle relative paths
        room_filepath = room_data['room_filepath']
        if not os.path.isabs(room_filepath):
            manifest_dir = os.path.dirname(self.cfg.room[subset])
            room_filepath = os.path.join(manifest_dir, room_filepath)

        audio_filepath = audio_data['audio_filepath']
        if not os.path.isabs(audio_filepath):
            manifest_dir = os.path.dirname(self.cfg.target[subset])
            audio_filepath = os.path.join(manifest_dir, audio_filepath)

        target_cfg = {
            'room_index': int(room_index),
            'room_filepath': room_filepath,
            'source': source,
            'rt60': room_data['rir_rt60_measured'][source],
            'num_mics': len(room_data['mic_positions']),
            'azimuth': room_data['source_azimuth'][source],
            'elevation': room_data['source_elevation'][source],
            'distance': room_data['source_distance'][source],
            'audio_filepath': audio_filepath,
            'text': audio_data.get('text'),
            'duration': audio_data['duration'],
        }

        return target_cfg

    def generate_noise(self, subset: str, target_cfg: dict) -> List[dict]:
        """
        Prepare a list of dictionaries with noise configuration.

        Args:
            subset: string denoting a subset which will be used to select noise audio.
            target_cfg: dictionary with target configuration. This is used determine
                        the minimal required duration for the noise signal.
        
        Returns:
            List of dictionary with noise configuration, including audio information
            for one or more noise files.
        """
        if (noise_metadata := self.metadata[subset]['noise']) is None:
            return None

        noise_cfg = self.get_audio_list(
            noise_metadata, min_duration=target_cfg['duration'], manifest_filepath=self.cfg.noise[subset]
        )

        return noise_cfg

    def generate_interference(self, subset: str, target_cfg: dict) -> List[dict]:
        """
        Prepare a list of dictionaries with interference configuration.

        Args:
            subset: string denoting a subset which will be used to select interference audio.
            target_cfg: dictionary with target configuration. This is used to determine
                        the minimal required duration for the noise signal.
        
        Returns:
            List of dictionary with interference configuration, including source index and audio information
            for one or more interference sources.
        """
        if (interference_metadata := self.metadata[subset]['interference']) is None:
            # No interference to be configured
            return None

        # Configure interfering sources
        max_num_sources = self.cfg.interference.get('max_num_interferers', 0)
        interference_probability = self.cfg.interference.get('interference_probability', 0)

        if (
            max_num_sources >= 1
            and interference_probability > 0
            and self.random.uniform(low=0.0, high=1.0) < interference_probability
        ):
            # interference present
            num_interferers = self.random.integers(low=1, high=max_num_sources + 1)
        else:
            # interference not present
            return None

        # Room setup: same room as target
        room_index = target_cfg['room_index']
        room_data = self.metadata[subset]['room'][room_index]
        feasible_sources = list(range(room_data['num_sources']))
        # target source is not eligible
        feasible_sources.remove(target_cfg['source'])

        # Constraints for interfering sources
        min_azimuth_to_target = self.cfg.interference.get('min_azimuth_to_target', 0)

        # Prepare interference configuration
        interference_cfg = []
        for n in range(num_interferers):

            # Select a source
            source = None
            while len(feasible_sources) > 0 and source is None:

                # Select a potential source for the target
                source = self.random.choice(feasible_sources)
                feasible_sources.remove(source)

                # Check azimuth separation
                if min_azimuth_to_target > 0:
                    source_azimuth = room_data['source_azimuth'][source]
                    azimuth_diff = wrap_to_180(source_azimuth - target_cfg['azimuth'])
                    if abs(azimuth_diff) < min_azimuth_to_target:
                        # Try again
                        source = None
                        continue

            if source is None:
                logging.warning('Could not select a feasible interference source %d of %s', n, num_interferers)

                # Return what we have for now or None
                return interference_cfg if interference_cfg else None

            # Current source setup
            interfering_source = {
                'source': source,
                'azimuth': room_data['source_azimuth'][source],
                'elevation': room_data['source_elevation'][source],
                'distance': room_data['source_distance'][source],
                'audio': self.get_audio_list(
                    interference_metadata,
                    min_duration=target_cfg['duration'],
                    manifest_filepath=self.cfg.interference[subset],
                ),
            }

            # Done with interference for this source
            interference_cfg.append(interfering_source)

        return interference_cfg

    def generate_mix(self, subset: str) -> dict:
        """Generate scaling parameters for mixing
        the target speech at the microphone, background noise
        and interference signal at the microphone.

        The output dictionary contains the following information
        ```
            rsnr: reverberant signal-to-noise ratio
            rsir: reverberant signal-to-interference ratio
            ref_mic: reference microphone for calculating the metrics
            ref_mic_rms: RMS of the signal at the reference microphone
        ```

        Args:
            subset: string denoting the subset of configuration

        Returns:
            Dictionary containing configured RSNR, RSIR, ref_mic
            and RMS on ref_mic.
        """
        mix_cfg = dict()

        for key in ['rsnr', 'rsir', 'ref_mic', 'ref_mic_rms']:
            if key in self.cfg.mix[subset]:
                # Take the value from subset config
                value = self.cfg.mix[subset][key]
            else:
                # Take the global value
                value = self.cfg.mix[key]

            if value is None:
                mix_cfg[key] = None
            elif np.isscalar(value):
                mix_cfg[key] = value
            elif len(value) == 2:
                # Select from the given range, including the upper bound
                mix_cfg[key] = self.random.integers(low=value[0], high=value[1] + 1)
            else:
                # Select one of the multiple values
                mix_cfg[key] = self.random.choice(value)

        return mix_cfg

    def generate(self):
        """Generate a corpus of microphone signals by mixing target, background noise
        and interference signals.

        This method will prepare randomized examples based on the current configuration,
        run simulations and save results to output_dir.
        """
        logging.info('Generate mixed signals')

        # Initialize
        self.random = default_rng(seed=self.cfg.random_seed)

        # Prepare output dir
        output_dir = self.cfg.output_dir
        if output_dir.endswith('.yaml'):
            output_dir = output_dir[:-5]

        # Create absolute path
        logging.info('Output dir set to: %s', output_dir)

        # Generate all cases
        for subset in self.subsets:

            output_dir_subset = os.path.join(output_dir, subset)
            examples = []

            if not os.path.exists(output_dir_subset):
                logging.info('Creating output directory: %s', output_dir_subset)
                os.makedirs(output_dir_subset)
            elif os.path.isdir(output_dir_subset) and len(os.listdir(output_dir_subset)) > 0:
                raise RuntimeError(f'Output directory {output_dir_subset} is not empty.')

            num_examples = self.cfg.mix[subset].num
            logging.info('Preparing %d examples for subset %s', num_examples, subset)

            # Generate examples
            for n_example in tqdm(range(num_examples), total=num_examples, desc=f'Preparing {subset}'):
                # prepare configuration
                target_cfg = self.generate_target(subset)
                noise_cfg = self.generate_noise(subset, target_cfg)
                interference_cfg = self.generate_interference(subset, target_cfg)
                mix_cfg = self.generate_mix(subset)

                # base file name
                base_output_filepath = os.path.join(output_dir_subset, f'{subset}_example_{n_example:09d}')

                # prepare example
                example = {
                    'sample_rate': self.sample_rate,
                    'target_cfg': target_cfg,
                    'noise_cfg': noise_cfg,
                    'interference_cfg': interference_cfg,
                    'mix_cfg': mix_cfg,
                    'base_output_filepath': base_output_filepath,
                }

                examples.append(example)

            # Simulation
            num_workers = self.cfg.num_workers
            if num_workers is not None and num_workers > 1:
                logging.info(f'Simulate using {num_workers} workers')
                with multiprocessing.Pool(processes=num_workers) as pool:
                    metadata = list(
                        tqdm(
                            pool.imap(simulate_room_mix_kwargs, examples),
                            total=len(examples),
                            desc=f'Simulating {subset}',
                        )
                    )
            else:
                logging.info('Simulate using a single worker')
                metadata = []
                for example in tqdm(examples, total=len(examples), desc=f'Simulating {subset}'):
                    metadata.append(simulate_room_mix(**example))

            # Save manifest
            manifest_filepath = os.path.join(output_dir, f'{subset}_manifest.json')

            if os.path.exists(manifest_filepath) and os.path.isfile(manifest_filepath):
                raise RuntimeError(f'Manifest config file exists: {manifest_filepath}')

            # Make all paths in the manifest relative to the output dir
            for data in tqdm(metadata, total=len(metadata), desc=f'Making filepaths relative {subset}'):
                for key, val in data.items():
                    if key.endswith('_filepath') and val is not None:
                        data[key] = os.path.relpath(val, start=output_dir)

            write_manifest(manifest_filepath, metadata)

            # Generate plots with information about generated data
            plot_filepath = os.path.join(output_dir, f'{subset}_info.png')

            if os.path.exists(plot_filepath) and os.path.isfile(plot_filepath):
                raise RuntimeError(f'Plot file exists: {plot_filepath}')

            plot_mix_manifest_info(manifest_filepath, plot_filepath=plot_filepath)

        # Save used configuration for reference
        config_filepath = os.path.join(output_dir, 'config.yaml')
        if os.path.exists(config_filepath) and os.path.isfile(config_filepath):
            raise RuntimeError(f'Output config file exists: {config_filepath}')

        OmegaConf.save(self.cfg, config_filepath, resolve=True)


def convolve_rir(signal: np.ndarray, rir: np.ndarray) -> np.ndarray:
    """Convolve signal with a possibly multichannel IR in rir, i.e.,
    calculate the following for each channel m:

        signal_m = rir_m \ast signal

    Args:
        signal: single-channel signal (samples,)
        rir: single- or multi-channel IR, (samples,) or (samples, channels)

    Returns:
        out: same length as signal, same number of channels as rir, shape (samples, channels)
    """
    num_samples = len(signal)
    if rir.ndim == 1:
        # convolve and trim to length
        out = convolve(signal, rir)[:num_samples]
    elif rir.ndim == 2:
        num_channels = rir.shape[1]
        out = np.zeros((num_samples, num_channels))
        for m in range(num_channels):
            out[:, m] = convolve(signal, rir[:, m])[:num_samples]
    else:
        raise RuntimeError(f'RIR with {rir.ndim} not supported')

    return out


def calculate_drr(rir: np.ndarray, sample_rate: float, n_direct: List[int], n_0_ms=2.5) -> List[float]:
    """Calculate direct-to-reverberant ratio (DRR) from the measured RIR.
    
    Calculation is done as in eq. (3) from [1].

    Args:
        rir: room impulse response, shape (num_samples, num_channels)
        sample_rate: sample rate for the impulse response
        n_direct: direct path delay
        n_0_ms: window around n_direct for calculating the direct path energy

    Returns:
        Calculated DRR for each channel of the input RIR.

    References:
        [1] Eaton et al, The ACE challenge: Corpus description and performance evaluation, WASPAA 2015
    """
    # Define a window around the direct path delay
    n_0 = int(n_0_ms * sample_rate / 1000)

    len_rir, num_channels = rir.shape
    drr = [None] * num_channels
    for m in range(num_channels):

        # Window around the direct path
        dir_start = max(n_direct[m] - n_0, 0)
        dir_end = n_direct[m] + n_0

        # Power of the direct component
        pow_dir = np.sum(np.abs(rir[dir_start:dir_end, m]) ** 2) / len_rir

        # Power of the reverberant component
        pow_reverberant = (np.sum(np.abs(rir[0:dir_start, m]) ** 2) + np.sum(np.abs(rir[dir_end:, m]) ** 2)) / len_rir

        # DRR in dB
        drr[m] = pow2db(pow_dir / pow_reverberant)

    return drr


def normalize_max(x: np.ndarray, max_db: float = 0, eps: float = 1e-16) -> np.ndarray:
    """Normalize max input value to max_db full scale (±1).

    Args:
        x: input signal
        max_db: desired max magnitude compared to full scale
        eps: small regularization constant

    Returns:
        Normalized signal with max absolute value max_db. 
    """
    max_val = db2mag(max_db)
    return max_val * x / (np.max(np.abs(x)) + eps)


def simultaneously_active_rms(
    x: np.ndarray,
    y: np.ndarray,
    sample_rate: float,
    rms_threshold_db: float = -40,
    window_len_ms: float = 200,
    min_active_duration: float = 0.5,
) -> Tuple[float, float]:
    """Calculate RMS over segments where both input signals are active.
    
    Args:
        x: first input signal
        y: second input signal
        sample_rate: sample rate for input signals in Hz
        rms_threshold_db: threshold for determining activity of the signal, relative
                          to max absolute value
        window_len_ms: window length in milliseconds, used for calculating segmental RMS
        min_active_duration: minimal duration of the active segments

    Returns:
        RMS value over active segments for x and y.
    """
    if len(x) != len(y):
        raise RuntimeError(f'Expecting signals of same length: len(x)={len(x)}, len(y)={len(y)}')
    window_len = int(window_len_ms * sample_rate / 1000)
    rms_threshold = db2mag(rms_threshold_db)  # linear scale

    x_normalized = normalize_max(x)
    y_normalized = normalize_max(y)

    x_active_power = y_active_power = active_len = 0
    for start in range(0, len(x) - window_len, window_len):
        window = slice(start, start + window_len)

        # check activity on the scaled signal
        x_window_rms = rms(x_normalized[window])
        y_window_rms = rms(y_normalized[window])

        if x_window_rms > rms_threshold and y_window_rms > rms_threshold:
            # sum the power of the original non-scaled signal
            x_active_power += np.sum(np.abs(x[window]) ** 2)
            y_active_power += np.sum(np.abs(y[window]) ** 2)
            active_len += window_len

    if active_len < int(min_active_duration * sample_rate):
        raise RuntimeError(
            f'Signals are simultaneously active less than {min_active_duration} s: only {active_len/sample_rate} s'
        )

    # normalize
    x_active_power /= active_len
    y_active_power /= active_len

    return np.sqrt(x_active_power), np.sqrt(y_active_power)


def scaled_disturbance(
    signal: np.ndarray,
    disturbance: np.ndarray,
    sdr: float,
    sample_rate: float = None,
    ref_channel: int = 0,
    eps: float = 1e-16,
) -> np.ndarray:
    """
    Args:
        signal: numpy array, shape (num_samples, num_channels)
        disturbance: numpy array, same shape as signal
        sdr: desired signal-to-disturbance ration
        sample_rate: sample rate of the input signals
        ref_channel: ref mic used to calculate RMS
        eps: regularization constant

    Returns:
        Scaled disturbance, so that signal-to-disturbance ratio at ref_channel
        is approximately equal to input SDR during simultaneously active
        segment of signal and disturbance.
    """
    if signal.shape != disturbance.shape:
        raise ValueError(f'Signal and disturbance shapes do not match: {signal.shape} != {disturbance.shape}')

    # set scaling based on RMS at ref_mic
    signal_rms, disturbance_rms = simultaneously_active_rms(
        signal[:, ref_channel], disturbance[:, ref_channel], sample_rate=sample_rate
    )
    disturbance_gain = db2mag(-sdr) * signal_rms / (disturbance_rms + eps)
    # scale disturbance
    scaled_disturbance = disturbance_gain * disturbance
    return scaled_disturbance


def load_audio_from_multiple_files(items: List[Dict], sample_rate: int, total_len: int) -> np.ndarray:
    """Load an audio from multiple files and concatenate into a single signal.

    Args:
        items: list of dictionaries, each item has audio_filepath, offset, and duration
        sample_rate: desired sample rate of the signal
        total_len: total length in samples

    Returns:
        Numpy array, shape (total_len, num_channels)
    """
    if items is None:
        # Nothing is provided
        return None

    signal = None
    samples_to_load = total_len
    # if necessary, load multiple from files
    for item in items:
        check_min_sample_rate(item['audio_filepath'], sample_rate)
        # load the pre-defined segment
        segment = AudioSegment.from_file(
            item['audio_filepath'], target_sr=sample_rate, offset=item['offset'], duration=item['duration'],
        )
        # not perfect, since different files may have different distributions
        segment_samples = normalize_max(segment.samples)
        # concatenate
        signal = np.concatenate((signal, segment_samples)) if signal is not None else segment_samples
        # remaining samples
        samples_to_load -= len(segment_samples)

        if samples_to_load <= 0:
            break
    # trim to length
    signal = signal[:total_len, ...]

    return signal


def check_min_sample_rate(filepath: str, sample_rate: float):
    """Make sure the file's sample rate is at least sample_rate.
    This will make sure that we have only downsampling if loading
    this file, while upsampling is not permitted.

    Args:
        filepath: path to a file
        sample_rate: desired sample rate
    """
    file_sample_rate = librosa.get_samplerate(path=filepath)
    if file_sample_rate < sample_rate:
        raise RuntimeError(
            f'Sample rate ({file_sample_rate}) is lower than the desired sample rate ({sample_rate}). File: {filepath}.'
        )


def simulate_room_mix(
    sample_rate: int,
    target_cfg: dict,
    noise_cfg: List[dict],
    interference_cfg: dict,
    mix_cfg: dict,
    base_output_filepath: str,
    max_amplitude: float = 0.999,
    eps: float = 1e-16,
) -> dict:
    """Simulate mixture signal at the microphone, including target, noise and
    interference signals and mixed at specific RSNR and RSIR.

    Args:
        sample_rate: Sample rate for all signals
        target_cfg: Dictionary with configuration of the target. Includes
                    room_filepath, source index, audio_filepath, duration
        noise_cfg: List of dictionaries, where each item includes audio_filepath,
                   offset and duration.
        interference_cfg: List of dictionaries, where each item contains source
                          index 
        mix_cfg: Dictionary with the mixture configuration. Includes RSNR, RSIR,
                 ref_mic and ref_mic_rms.
        base_output_filepath: All output audio files will be saved with this prefix by
                              adding a diffierent suffix for each component, e.g., _mic.wav.
        max_amplitude: Maximum amplitude of the mic signal, used to prevent clipping.
        eps: Small regularization constant.

    Returns:
        Dictionary with metadata based on the mixture setup and
        simulation results. This corresponds to a line of the
        output manifest file.
    """
    # Local utilities
    def load_rir(room_filepath: str, source: int, sample_rate: float, rir_key: str = 'rir') -> np.ndarray:
        """Load a RIR and check that the sample rate is matching the desired sample rate

        Args:
            room_filepath: Path to a room simulation in an h5 file
            source: Index of the desired source
            sample_rate: Sample rate of the simulation
            rir_key: Key of the RIR to load from the simulation.

        Returns:
            Numpy array with shape (num_samples, num_channels)
        """
        rir, rir_sample_rate = load_rir_simulation(room_filepath, source=source, rir_key=rir_key)
        if rir_sample_rate != sample_rate:
            raise RuntimeError(
                f'RIR sample rate ({sample_rate}) is not matching the expected sample rate ({sample_rate}). File: {room_filepath}'
            )
        return rir

    # Target RIRs
    target_rir = load_rir(target_cfg['room_filepath'], source=target_cfg['source'], sample_rate=sample_rate)
    target_rir_anechoic = load_rir(
        target_cfg['room_filepath'], source=target_cfg['source'], sample_rate=sample_rate, rir_key='anechoic'
    )

    # Target signals
    check_min_sample_rate(target_cfg['audio_filepath'], sample_rate)
    target_segment = AudioSegment.from_file(
        target_cfg['audio_filepath'], target_sr=sample_rate, duration=target_cfg['duration']
    )
    if target_segment.num_channels > 1:
        raise RuntimeError(
            f'Expecting single-channel source signal, but received {target_segment.num_channels}. File: {target_cfg["audio_filepath"]}'
        )
    target_signal = normalize_max(target_segment.samples)

    # Convolve
    target_reverberant = convolve_rir(target_signal, target_rir)
    target_anechoic = convolve_rir(target_signal, target_rir_anechoic)

    # Prepare noise signal
    noise = load_audio_from_multiple_files(noise_cfg, sample_rate=sample_rate, total_len=len(target_reverberant))

    # Prepare interference signal
    if interference_cfg is None:
        interference = None
    else:
        # Load interference signals
        interference = 0
        for i_cfg in interference_cfg:
            # Load signal
            i_signal = load_audio_from_multiple_files(
                i_cfg['audio'], sample_rate=sample_rate, total_len=len(target_reverberant)
            )
            # Load RIR from the same room as the target, but a difference source
            i_rir = load_rir(target_cfg['room_filepath'], source=i_cfg['source'], sample_rate=sample_rate)
            # Convolve
            i_reverberant = convolve_rir(i_signal, i_rir)
            # Sum
            interference += i_reverberant

    # Scale and add components of the signal
    mix = target_reverberant.copy()

    if noise is not None:
        noise = scaled_disturbance(
            signal=target_reverberant,
            disturbance=noise,
            sdr=mix_cfg['rsnr'],
            sample_rate=sample_rate,
            ref_channel=mix_cfg['ref_mic'],
        )
        # Update mic signal
        mix += noise

    if interference is not None:
        interference = scaled_disturbance(
            signal=target_reverberant,
            disturbance=interference,
            sdr=mix_cfg['rsir'],
            sample_rate=sample_rate,
            ref_channel=mix_cfg['ref_mic'],
        )
        # Update mic signal
        mix += interference

    # Set the final mic signal level
    mix_rms = rms(mix[:, mix_cfg['ref_mic']])
    global_gain = db2mag(mix_cfg['ref_mic_rms']) / (mix_rms + eps)
    mix_max = np.max(np.abs(mix))
    if (clipped_max := mix_max * global_gain) > max_amplitude:
        # Downscale the global gain to prevent clipping + adjust ref_mic_rms accordingly
        clipping_prevention_gain = max_amplitude / clipped_max
        global_gain *= clipping_prevention_gain
        mix_cfg['ref_mic_rms'] += mag2db(clipping_prevention_gain)

        logging.debug(
            'Clipping prevented for example %s (protection gain: %.2f dB)',
            base_output_filepath,
            mag2db(clipping_prevention_gain),
        )

    # scale all signal components
    mix *= global_gain
    target_reverberant *= global_gain
    target_anechoic *= global_gain
    if noise is not None:
        noise *= global_gain
    if interference is not None:
        interference *= global_gain

    # save signals
    mic_filepath = base_output_filepath + '_mic.wav'
    sf.write(mic_filepath, mix, sample_rate, 'float')

    target_reverberant_filepath = base_output_filepath + '_target_reverberant.wav'
    sf.write(target_reverberant_filepath, target_reverberant, sample_rate, 'float')

    target_anechoic_filepath = base_output_filepath + '_target_anechoic.wav'
    sf.write(target_anechoic_filepath, target_anechoic, sample_rate, 'float')

    if noise is not None:
        noise_filepath = base_output_filepath + '_noise.wav'
        sf.write(noise_filepath, noise, sample_rate, 'float')
    else:
        noise_filepath = None

    if interference is not None:
        interference_filepath = base_output_filepath + '_interference.wav'
        sf.write(interference_filepath, interference, sample_rate, 'float')
    else:
        interference_filepath = None

    # calculate DRR
    direct_path_delay = np.argmax(target_rir_anechoic, axis=0)
    drr = calculate_drr(target_rir, sample_rate, direct_path_delay)

    metadata = {
        'audio_filepath': mic_filepath,
        'target_reverberant_filepath': target_reverberant_filepath,
        'target_anechoic_filepath': target_anechoic_filepath,
        'noise_filepath': noise_filepath,
        'interference_filepath': interference_filepath,
        'text': target_cfg.get('text'),
        'duration': target_cfg['duration'],
        'target_cfg': target_cfg,
        'noise_cfg': noise_cfg,
        'interference_cfg': interference_cfg,
        'mix_cfg': mix_cfg,
        'rt60': target_cfg.get('rt60'),
        'drr': drr,
        'rsnr': None if noise_cfg is None else mix_cfg['rsnr'],
        'rsir': None if interference_cfg is None else mix_cfg['rsir'],
    }

    return convert_numpy_to_serializable(metadata)


def simulate_room_mix_kwargs(kwargs: dict) -> dict:
    """Wrapper around `simulate_room_mix` to handle kwargs.

    `pool.map(simulate_room_kwargs, examples)` would be
    equivalent to `pool.starstarmap(simulate_room_mix, examples)`
    if `starstarmap` would exist.

    Args:
        kwargs: kwargs that are forwarded to `simulate_room_mix`

    Returns:
        Dictionary with metadata, see `simulate_room_mix`
    """
    return simulate_room_mix(**kwargs)


def plot_mix_manifest_info(filepath: str, plot_filepath: str = None):
    """Plot distribution of parameters from the manifest file.

    Args:
        filepath: path to a RIR corpus manifest file
        plot_filepath: path to save the plot at
    """
    metadata = read_manifest(filepath)

    # target info
    target_distance = []
    target_azimuth = []
    target_elevation = []
    target_duration = []

    # room config
    rt60 = []
    drr = []

    # noise
    rsnr = []
    rsir = []

    # get the required data
    for data in metadata:
        # target info
        target_distance.append(data['target_cfg']['distance'])
        target_azimuth.append(data['target_cfg']['azimuth'])
        target_elevation.append(data['target_cfg']['elevation'])
        target_duration.append(data['duration'])

        # room config
        rt60.append(data['rt60'])
        drr += data['drr']  # average DRR across all mics

        # noise
        rsnr.append(data['rsnr'])
        rsir.append(data['rsir'])

    # plot
    plt.figure(figsize=(12, 6))

    plt.subplot(2, 4, 1)
    plt.hist(target_distance, label='distance')
    plt.xlabel('distance / m')
    plt.ylabel('# examples')
    plt.title('Target-to-array distance')

    plt.subplot(2, 4, 2)
    plt.hist(target_azimuth, label='azimuth')
    plt.xlabel('azimuth / deg')
    plt.ylabel('# examples')
    plt.title('Target-to-array azimuth')

    plt.subplot(2, 4, 3)
    plt.hist(target_elevation, label='elevation')
    plt.xlabel('elevation / deg')
    plt.ylabel('# examples')
    plt.title('Target-to-array elevation')

    plt.subplot(2, 4, 4)
    plt.hist(target_duration, label='duration')
    plt.xlabel('time / s')
    plt.ylabel('# examples')
    plt.title('Target duration')

    plt.subplot(2, 4, 5)
    plt.hist(rt60, label='RT60')
    plt.xlabel('RT60 / s')
    plt.ylabel('# examples')
    plt.title('RT60')

    plt.subplot(2, 4, 6)
    plt.hist(drr, label='DRR')
    plt.xlabel('DRR / dB')
    plt.ylabel('# examples')
    plt.title('DRR (average over mics)')

    if not any([val is None for val in rsnr]):
        plt.subplot(2, 4, 7)
        plt.hist(rsnr, label='RSNR')
        plt.xlabel('RSNR / dB')
        plt.ylabel('# examples')
        plt.title('RSNR')

    if not any([val is None for val in rsir]):
        plt.subplot(2, 4, 8)
        plt.hist(rsir, label='RSIR')
        plt.xlabel('RSIR / dB')
        plt.ylabel('# examples')
        plt.title('RSIR')

    for n in range(8):
        plt.subplot(2, 4, n + 1)
        plt.grid()
        plt.legend(loc='lower left')

    plt.tight_layout()

    if plot_filepath is not None:
        plt.savefig(plot_filepath)
        plt.close()
        logging.info('Plot saved at %s', plot_filepath)<|MERGE_RESOLUTION|>--- conflicted
+++ resolved
@@ -687,7 +687,6 @@
             silence_amount = max(self.per_silence_min_len, min(silence_amount, self.per_silence_max_len))
         else:
             silence_amount = 0
-        print("silence amount: ", silence_amount)
         return silence_amount
 
     def _add_file(
@@ -938,15 +937,7 @@
 
         silence_discrepancy = current_silence_ratio - self.sess_silence_mean
         overlap_discrepancy = current_overlap_ratio - self.sess_overlap_mean
-<<<<<<< HEAD
         add_overlap = overlap_discrepancy <= silence_discrepancy 
-        print("\n\n")
-        print(f"Silence discrepancy: {silence_discrepancy:0.6f}, current_silence_ratio: {current_silence_ratio:0.6f}, sess_silence_mean: {self.sess_silence_mean:0.6f}")
-        print(f"Overlap discrepancy: {overlap_discrepancy:0.6f}, current_overlap_ratio: {current_overlap_ratio:0.6f}, sess_overlap_mean: {self.sess_overlap_mean:0.6f}")
-        print(f"Add overlap? {add_overlap}")
-=======
-        add_overlap = overlap_discrepancy <= silence_discrepancy
->>>>>>> 25e2e52c
         return add_overlap
 
     # returns new overlapped (or shifted) start position
