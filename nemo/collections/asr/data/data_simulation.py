# Copyright (c) 2022, NVIDIA CORPORATION.  All rights reserved.
#
# Licensed under the Apache License, Version 2.0 (the "License");
# you may not use this file except in compliance with the License.
# You may obtain a copy of the License at
#
#     http://www.apache.org/licenses/LICENSE-2.0
#
# Unless required by applicable law or agreed to in writing, software
# distributed under the License is distributed on an "AS IS" BASIS,
# WITHOUT WARRANTIES OR CONDITIONS OF ANY KIND, either express or implied.
# See the License for the specific language governing permissions and
# limitations under the License.

import concurrent
import copy
import multiprocessing
import os
import shutil
import warnings
from collections import defaultdict
from typing import Dict, Iterable, List, Optional, Tuple, Union

import h5py
import librosa
import matplotlib.pyplot as plt
import numpy as np
import soundfile as sf
import torch
from numpy.random import default_rng
from omegaconf import DictConfig, OmegaConf
from scipy.signal import convolve
from scipy.signal.windows import cosine, hamming, hann
from scipy.spatial.transform import Rotation
from scipy.stats import beta, gamma
from tqdm import tqdm

from nemo.collections.asr.parts.preprocessing.perturb import process_augmentations
from nemo.collections.asr.parts.preprocessing.segment import AudioSegment
from nemo.collections.asr.parts.utils.audio_utils import db2mag, mag2db, pow2db, rms
from nemo.collections.asr.parts.utils.manifest_utils import (
    read_manifest,
    write_ctm,
    write_manifest,
    write_text,
)
from nemo.collections.asr.parts.utils.data_simulation_utils import (
    AnnotationGenerator,
    clamp_max_list,
    clamp_min_list,
    read_audio_from_buffer,
    perturb_audio,
    get_random_offset_index,
    get_speaker_ids,
    build_speaker_samples_map,
    sample_noise_manifest,
    read_noise_manifest,
    get_speaker_samples,
    load_speaker_sample,
    get_split_points_in_alignments,
    per_speaker_normalize,
    get_session_overlap_mean,
    get_session_silence_mean,
    sample_from_overlap_model,
    sample_from_silence_model,
    )

from nemo.collections.asr.parts.utils.speaker_utils import (
    get_overlap_range,
    is_overlap,
    labels_to_rttmfile,
    merge_float_intervals,
)
from nemo.utils import logging

try:
    import pyroomacoustics as pra
    from pyroomacoustics.directivities import CardioidFamily, DirectionVector, DirectivityPattern

    PRA = True
except ImportError:
    PRA = False
try:
    from gpuRIR import att2t_SabineEstimator, beta_SabineEstimation, simulateRIR, t2n

    GPURIR = True
except ImportError:
    GPURIR = False


<<<<<<< HEAD
=======
def clamp_min_list(target_list: List[float], min_val: float) -> List[float]:
    """
    Clamp numbers in the given list with `min_val`.
    Args:
        target_list (list):
            List containing floating point numbers
        min_val (float):
            Desired minimum value to clamp the numbers in `target_list`

    Returns:
        (list) List containing clamped numbers
    """
    return [max(x, min_val) for x in target_list]


def clamp_max_list(target_list: List[float], max_val: float) -> List[float]:
    """
    Clamp numbers in the given list with `max_val`.
    Args:
        target_list (list):
            List containing floating point numbers
        min_val (float):
            Desired maximum value to clamp the numbers in `target_list`

    Returns:
        (list) List containing clamped numbers
    """
    return [min(x, max_val) for x in target_list]


def binary_search_alignments(
    inds: List[int], max_audio_read_sec: float, min_alignment_count: int, audio_manifest: dict
) -> int:
    """
    Binary search to find the index of the alignment that satisfies the maximum audio read duration, 
    `max_audio_read_sec`. This is used to avoid reading the short audio files.
    NOTE: `offset_max` should be at least 1 to avoid feeding max=0 to random sampling function.

    Args:
        inds (list): List of indices to search from
        audio_manifest (dict): Dictionary containing the audio file's alignments

    Returns:
        offset_max (int) Index of the alignment that satisfies the maximum audio read duration
    """
    left, right = 0, len(inds) - min_alignment_count
    while left < right:
        mid = left + (right - left) // 2
        dur_left = audio_manifest['alignments'][-1 * min_alignment_count] - audio_manifest['alignments'][inds[mid]]
        if dur_left < max_audio_read_sec:
            right = mid - 1
        elif dur_left > max_audio_read_sec:
            left = mid + 1
        else:
            break
    offset_max = max(left + (right - left) // 2, 1)
    return offset_max
>>>>>>> cf2acde4


class MultiSpeakerSimulator(object):
    """
    Multispeaker Audio Session Simulator - Simulates multispeaker audio sessions using single-speaker audio files and 
    corresponding word alignments.

    Change Log:
    v1.0: Dec 2022
        - First working verison, supports multispeaker simulation with overlaps, silence and RIR
        v1.0.1: Feb 2023
            - Multi-GPU support for speed up 
            - Faster random sampling routine 
            - Fixed sentence duration bug 
            - Silence and overlap length sampling algorithms are updated to guarantee `mean_silence` approximation
        v1.0.2: March 2023
            - Added support for segment-level gain perturbation and session-level white-noise perturbation
            - Modified speaker sampling mechanism to include as many speakers as possible in each data-generation run
            - Added chunking mechanism to avoid freezing in multiprocessing processes
        v1.0.3 March 2023
            - Faster audio-file loading with maximum audio duration parameter

    Args:
        cfg: OmegaConf configuration loaded from yaml file.

    Parameters:
      manifest_filepath (str): Manifest file with paths to single speaker audio files
      sr (int): Sampling rate of the input audio files from the manifest
      random_seed (int): Seed to random number generator

    session_config:
      num_speakers (int): Number of unique speakers per multispeaker audio session
      num_sessions (int): Number of sessions to simulate
      session_length (int): Length of each simulated multispeaker audio session (seconds). Short sessions 
                            (e.g. ~240 seconds) tend to fall short of the expected overlap-ratio and silence-ratio.
    
    session_params:
      sentence_length_params (list): k,p values for a negative_binomial distribution which is sampled to get the 
                                     sentence length (in number of words)
      dominance_var (float): Variance in speaker dominance (where each speaker's dominance is sampled from a normal 
                             distribution centered on 1/`num_speakers`, and then the dominance values are together 
                             normalized to 1)
      min_dominance (float): Minimum percentage of speaking time per speaker (note that this can cause the dominance of 
                             the other speakers to be slightly reduced)
      turn_prob (float): Probability of switching speakers after each utterance
      mean_overlap (float): Mean proportion of overlap in the overall speaking time (overlap lengths are sampled from 
                            half normal distribution)
      mean_silence (float): Mean proportion of silence to speaking time in the audio session. Should be in range [0, 1).
      mean_silence_var (float): Variance for mean silence in all audio sessions. 
                                This value should be 0 <= mean_silence_var < mean_silence * (1 - mean_silence).
      per_silence_var (float):  Variance for each silence in an audio session, set large values (e.g., 20) for de-correlation.
      per_silence_min (float): Minimum duration for each silence, default to 0.
      per_silence_max (float): Maximum duration for each silence, default to -1 for no maximum.
      mean_overlap (float): Mean proportion of overlap in the overall non-silence duration. Should be in range [0, 1) and 
                            recommend [0, 0.15] range for accurate results.
      mean_overlap_var (float): Variance for mean overlap in all audio sessions. 
                                This value should be 0 <= mean_overlap_var < mean_overlap * (1 - mean_overlap).
      per_overlap_var (float): Variance for per overlap in each session, set large values to de-correlate silence lengths 
                               with the latest speech segment lengths
      per_overlap_min (float): Minimum per overlap duration in seconds
      per_overlap_max (float): Maximum per overlap duration in seconds, set -1 for no maximum
      start_window (bool): Whether to window the start of sentences to smooth the audio signal (and remove silence at 
                            the start of the clip)
      window_type (str): Type of windowing used when segmenting utterances ("hamming", "hann", "cosine")
      window_size (float): Length of window at the start or the end of segmented utterance (seconds)
      start_buffer (float): Buffer of silence before the start of the sentence (to avoid cutting off speech or starting 
                            abruptly)
      split_buffer (float): Split RTTM labels if greater than twice this amount of silence (to avoid long gaps between 
                            utterances as being labelled as speech)
      release_buffer (float): Buffer before window at end of sentence (to avoid cutting off speech or ending abruptly)
      normalize (bool): Normalize speaker volumes
      normalization_type (str): Normalizing speakers ("equal" - same volume per speaker, "var" - variable volume per 
                                speaker)
      normalization_var (str): Variance in speaker volume (sample from standard deviation centered at 1)
      min_volume (float): Minimum speaker volume (only used when variable normalization is used)
      max_volume (float): Maximum speaker volume (only used when variable normalization is used)
      end_buffer (float): Buffer at the end of the session to leave blank
    
    outputs:
      output_dir (str): Output directory for audio sessions and corresponding label files
      output_filename (str): Output filename for the wav and RTTM files
      overwrite_output (bool): If true, delete the output directory if it exists
      output_precision (int): Number of decimal places in output files
    
    background_noise: 
      add_bg (bool): Add ambient background noise if true
      background_manifest (str): Path to background noise manifest file
      snr (int): SNR for background noise (using average speaker power)
    
    add_seg_aug (bool): False  # set True to enable augmentation on each speech segment
    segment_augmentor:
      gain:
        prob: 0.5 # probability of applying gain augmentation
        min_gain_dbfs: -10.0
        max_gain_dbfs: 10.0

    add_sess_aug: False # set True to enable audio augmentation on the whole session
    session_augmentor:
      white_noise:
        prob (float): 1.0  # probability of adding white noise
        min_level: -90
        max_level: -46

    speaker_enforcement:
      enforce_num_speakers (bool): Enforce that all requested speakers are present in the output wav file
      enforce_time (list): Percentage of the way through the audio session that enforcement mode is triggered (sampled 
                           between time 1 and 2)
    
    segment_manifest: (parameters for regenerating the segment manifest file)
      window (float): Window length for segmentation
      shift (float): Shift length for segmentation 
      step_count (int): Number of the unit segments you want to create per utterance
      deci (int): Rounding decimals for segment manifest file
    """

    def __init__(self, cfg):
        self._params = cfg
        self.annotator = AnnotationGenerator(cfg)
        # internal params
        self._manifest = read_manifest(self._params.data_simulator.manifest_filepath)
        self._speaker_samples = build_speaker_samples_map(self._manifest)
        self._noise_samples = []
        self._sentence = None
        self._text = ""
        self._words = []
        self._alignments = []
        # Minimum number of alignments for a manifest to be considered valid
        self._min_alignment_count = 2
        self._merged_speech_intervals = []
        # keep track of furthest sample per speaker to avoid overlapping same speaker
        self._furthest_sample = [0 for n in range(self._params.data_simulator.session_config.num_speakers)]
        # use to ensure overlap percentage is correct
        self._missing_overlap = 0
        # creating manifests during online data simulation
        self.base_manifest_filepath = None
        self.segment_manifest_filepath = None
        self._max_audio_read_sec = self._params.data_simulator.session_params.max_audio_read_sec

        self._turn_prob_min = self._params.data_simulator.session_params.get("turn_prob_min", 0.5)
        # variable speaker volume
        self._volume = None
        self._device = torch.device("cuda") if torch.cuda.is_available() else torch.device("cpu")

        self._audio_read_buffer_dict = {}
        self._noise_read_buffer_dict = {}

        # Initialize the audio processing varialbes to zero
        self.running_speech_len_samples = 0
        self.running_silence_len_samples = 0
        self.running_overlap_len_samples = 0

        self.sess_silence_mean = 0
        self.per_silence_min_len = 0
        self.per_silence_max_len = 0

        self.sess_overlap_mean = 0
        self.per_overlap_min_len = 0
        self.per_overlap_max_len = 0

        self.add_missing_overlap = self._params.data_simulator.session_params.get("add_missing_overlap", False)

        self.segment_augmentor = (
            process_augmentations(augmenter=self._params.data_simulator.segment_augmentor)
            if self._params.data_simulator.get("segment_augmentor", None) and self._params.data_simulator.add_seg_aug
            else None
        )
        self.session_augmentor = (
            process_augmentations(augmenter=self._params.data_simulator.session_augmentor)
            if self._params.data_simulator.get("session_augmentor", None) and self._params.data_simulator.add_sess_aug
            else None
        )

        # Error check the input arguments for simulation
        self._check_args()

        # Initialize speaker permutations to maximize the number of speakers in the created dataset
        self._permutated_speaker_inds = self._init_speaker_permutations(
            num_sess=self._params.data_simulator.session_config.num_sessions,
            num_speakers=self._params.data_simulator.session_config.num_speakers,
            all_speaker_ids=self._speaker_samples.keys(),
            random_seed=self._params.data_simulator.random_seed,
        )
        # Intialize multiprocessing related variables
        self.num_workers = self._params.get("num_workers", 1)
        self.multiprocessing_chunksize = self._params.data_simulator.get('multiprocessing_chunksize', 10000)
        self.chunk_count = self._init_chunk_count()

    def _init_speaker_permutations(self, num_sess: int, num_speakers: int, all_speaker_ids: List, random_seed: int):
        """
        Initialize the speaker permutations for the number of speakers in the session.
        When generating the simulated sessions, we want to include as many speakers as possible.
        This function generates a set of permutations that can be used to sweep all speakers in 
        the source dataset to make sure we maximize the total number of speakers included in 
        the simulated sessions.

        Args:
            num_sess (int): Number of sessions to generate
            num_speakers (int): Number of speakers in each session
            all_speaker_ids (list): List of all speaker IDs

        Returns:
            permuted_inds (np.array): 
                Array of permuted speaker indices to use for each session
                Dimensions: (num_sess, num_speakers)
        """
        np.random.seed(random_seed)
        all_speaker_id_counts = len(list(all_speaker_ids))

        # Calculate how many permutations are needed
        perm_set_count = int(np.ceil(num_speakers * num_sess / all_speaker_id_counts))

        target_count = num_speakers * num_sess
        for count in range(perm_set_count):
            if target_count < all_speaker_id_counts:
                seq_len = target_count
            else:
                seq_len = all_speaker_id_counts
            if seq_len <= 0:
                raise ValueError(f"seq_len is {seq_len} at count {count} and should be greater than 0")

            if count == 0:
                permuted_inds = np.random.permutation(len(all_speaker_ids))[:seq_len]
            else:
                permuted_inds = np.hstack((permuted_inds, np.random.permutation(len(all_speaker_ids))[:seq_len]))
            target_count -= seq_len

        logging.info(f"Total {all_speaker_id_counts} speakers in the source dataset.")
        logging.info(f"Initialized speaker permutations for {num_sess} sessions with {num_speakers} speakers each.")
        return permuted_inds.reshape(num_sess, num_speakers)

    def _init_chunk_count(self):
        """
        Initialize the chunk count for multi-processing to prevent over-flow of job counts.
        The multi-processing pipeline can freeze if there are more than approximately 10,000 jobs 
        in the pipeline at the same time.        
        """
        return int(np.ceil(self._params.data_simulator.session_config.num_sessions / self.multiprocessing_chunksize))

    def _check_args(self):
        """
        Checks YAML arguments to ensure they are within valid ranges.
        """
        if self._params.data_simulator.session_config.num_speakers < 1:
            raise Exception("At least one speaker is required for making audio sessions (num_speakers < 1)")
        if (
            self._params.data_simulator.session_params.turn_prob < 0
            or self._params.data_simulator.session_params.turn_prob > 1
        ):
            raise Exception("Turn probability is outside of [0,1]")
        if (
            self._params.data_simulator.session_params.turn_prob < 0
            or self._params.data_simulator.session_params.turn_prob > 1
        ):
            raise Exception("Turn probability is outside of [0,1]")
        elif (
            self._params.data_simulator.session_params.turn_prob < self._turn_prob_min
            and self._params.data_simulator.speaker_enforcement.enforce_num_speakers == True
        ):
            logging.warning(
                "Turn probability is less than {self._turn_prob_min} while enforce_num_speakers=True, which may result in excessive session lengths. Forcing turn_prob to 0.5."
            )
            self._params.data_simulator.session_params.turn_prob = self._turn_prob_min
        if self._params.data_simulator.session_params.max_audio_read_sec < 2.5:
            raise Exception("Max audio read time must be greater than 2.5 seconds")

        if self._params.data_simulator.session_params.sentence_length_params[0] <= 0:
            raise Exception(
                "k (number of success until the exp. ends) in Sentence length parameter value must be a positive number"
            )

        if not (0 < self._params.data_simulator.session_params.sentence_length_params[1] <= 1):
            raise Exception("p (success probability) value in sentence length parameter must be in range (0,1]")

        if (
            self._params.data_simulator.session_params.mean_overlap < 0
            or self._params.data_simulator.session_params.mean_overlap > 1
        ):
            raise Exception("Mean overlap is outside of [0,1]")
        if (
            self._params.data_simulator.session_params.mean_silence < 0
            or self._params.data_simulator.session_params.mean_silence > 1
        ):
            raise Exception("Mean silence is outside of [0,1]")
        if self._params.data_simulator.session_params.mean_silence_var < 0:
            raise Exception("Mean silence variance is not below 0")
        if (
            self._params.data_simulator.session_params.mean_silence > 0
            and self._params.data_simulator.session_params.mean_silence_var
            >= self._params.data_simulator.session_params.mean_silence
            * (1 - self._params.data_simulator.session_params.mean_silence)
        ):
            raise Exception("Mean silence variance should be lower than mean_silence * (1-mean_silence)")
        if self._params.data_simulator.session_params.per_silence_var < 0:
            raise Exception("Per silence variance is below 0")

        if self._params.data_simulator.session_params.mean_overlap_var < 0:
            raise Exception("Mean overlap variance is not larger than 0")
        if (
            self._params.data_simulator.session_params.mean_overlap > 0
            and self._params.data_simulator.session_params.mean_overlap_var
            >= self._params.data_simulator.session_params.mean_overlap
            * (1 - self._params.data_simulator.session_params.mean_overlap)
        ):
            raise Exception("Mean overlap variance should be lower than mean_overlap * (1-mean_overlap)")
        if self._params.data_simulator.session_params.per_overlap_var < 0:
            raise Exception("Per overlap variance is not larger than 0")

        if (
            self._params.data_simulator.session_params.min_dominance < 0
            or self._params.data_simulator.session_params.min_dominance > 1
        ):
            raise Exception("Minimum dominance is outside of [0,1]")
        if (
            self._params.data_simulator.speaker_enforcement.enforce_time[0] < 0
            or self._params.data_simulator.speaker_enforcement.enforce_time[0] > 1
        ):
            raise Exception("Speaker enforcement start is outside of [0,1]")
        if (
            self._params.data_simulator.speaker_enforcement.enforce_time[1] < 0
            or self._params.data_simulator.speaker_enforcement.enforce_time[1] > 1
        ):
            raise Exception("Speaker enforcement end is outside of [0,1]")

        if (
            self._params.data_simulator.session_params.min_dominance
            * self._params.data_simulator.session_config.num_speakers
            > 1
        ):
            raise Exception("Number of speakers times minimum dominance is greater than 1")

        if (
            self._params.data_simulator.session_params.window_type not in ['hamming', 'hann', 'cosine']
            and self._params.data_simulator.session_params.window_type is not None
        ):
            raise Exception("Incorrect window type provided")

        if len(self._manifest) == 0:
            raise Exception("Manifest file is empty. Check that the source path is correct.")

    def clean_up(self):
        """
        Clear the system memory. Cache data for audio files and alignments are removed.
        """
        self._sentence = None
        self._words = []
        self._alignments = []
        self._audio_read_buffer_dict = {}
        self._noise_read_buffer_dict = {}
        torch.cuda.empty_cache()

    def _get_speaker_dominance(self) -> List[float]:
        """
        Get the dominance value for each speaker, accounting for the dominance variance and
        the minimum per-speaker dominance.

        Returns:
            dominance (list): Per-speaker dominance
        """
        dominance_mean = 1.0 / self._params.data_simulator.session_config.num_speakers
        dominance = np.random.normal(
            loc=dominance_mean,
            scale=self._params.data_simulator.session_params.dominance_var,
            size=self._params.data_simulator.session_config.num_speakers,
        )
        dominance = clamp_min_list(dominance, 0)
        # normalize while maintaining minimum dominance
        total = np.sum(dominance)
        if total == 0:
            for i in range(len(dominance)):
                dominance[i] += self._params.data_simulator.session_params.min_dominance
        # scale accounting for min_dominance which has to be added after
        dominance = (dominance / total) * (
            1
            - self._params.data_simulator.session_params.min_dominance
            * self._params.data_simulator.session_config.num_speakers
        )
        for i in range(len(dominance)):
            dominance[i] += self._params.data_simulator.session_params.min_dominance
            if (
                i > 0
            ):  # dominance values are cumulative to make it easy to select the speaker using a random value in [0,1]
                dominance[i] = dominance[i] + dominance[i - 1]
        return dominance

    def _increase_speaker_dominance(
        self, base_speaker_dominance: List[float], factor: int
    ) -> Tuple[List[float], bool]:
        """
        Increase speaker dominance for unrepresented speakers (used only in enforce mode).
        Increases the dominance for these speakers by the input factor (and then re-normalizes the probabilities to 1).

        Args:
            base_speaker_dominance (list): Dominance values for each speaker.
            factor (int): Factor to increase dominance of unrepresented speakers by.
        Returns:
            dominance (list): Per-speaker dominance
            enforce (bool): Whether to keep enforce mode turned on
        """
        increase_percent = []
        for i in range(self._params.data_simulator.session_config.num_speakers):
            if self._furthest_sample[i] == 0:
                increase_percent.append(i)
        # ramp up enforce counter until speaker is sampled, then reset once all speakers have spoken
        if len(increase_percent) > 0:
            # extract original per-speaker probabilities
            dominance = np.copy(base_speaker_dominance)
            for i in range(len(dominance) - 1, 0, -1):
                dominance[i] = dominance[i] - dominance[i - 1]
            # increase specified speakers by the desired factor
            for i in increase_percent:
                dominance[i] = dominance[i] * factor
            # renormalize
            dominance = dominance / np.sum(dominance)
            for i in range(1, len(dominance)):
                dominance[i] = dominance[i] + dominance[i - 1]
            enforce = True
        else:  # no unrepresented speakers, so enforce mode can be turned off
            dominance = base_speaker_dominance
            enforce = False
        return dominance, enforce

    def _init_silence_params(self):
        """
        Initialize parameters for silence insertion in the current session.
        """
        self.running_silence_len_samples = 0
        self.running_speech_len_samples = 0
        self.per_silence_min_len = int(
            max(0, self._params.data_simulator.session_params.per_silence_min) * self._params.data_simulator.sr
        )
        if self._params.data_simulator.session_params.per_silence_max > 0:
            self.per_silence_max_len = int(
                self._params.data_simulator.session_params.per_silence_max * self._params.data_simulator.sr
            )
        else:
            self.per_silence_max_len = int(
                self._params.data_simulator.session_config.session_length * self._params.data_simulator.sr
            )

    def _init_overlap_params(self):
        """
        Initialize parameters for overlap insertion in the current session.
        """
        self.running_overlap_len_samples = 0
        self.per_overlap_min_len = int(
            max(0, self._params.data_simulator.session_params.per_overlap_min) * self._params.data_simulator.sr
        )
        if self._params.data_simulator.session_params.per_overlap_max > 0:
            self.per_overlap_max_len = int(
                self._params.data_simulator.session_params.per_overlap_max * self._params.data_simulator.sr
            )
        else:
            self.per_overlap_max_len = int(
                self._params.data_simulator.session_config.session_length * self._params.data_simulator.sr
            )

    def _set_speaker_volume(self):
        """
        Set the volume for each speaker (either equal volume or variable speaker volume).
        """
        if self._params.data_simulator.session_params.normalization_type == 'equal':
            self._volume = np.ones(self._params.data_simulator.session_config.num_speakers)
        elif self._params.data_simulator.session_params.normalization_type == 'variable':
            self._volume = np.random.normal(
                loc=1.0,
                scale=self._params.data_simulator.session_params.normalization_var,
                size=self._params.data_simulator.session_config.num_speakers,
            )
            self._volume = clamp_min_list(self._volume, self._params.data_simulator.session_params.min_volume)
            self._volume = clamp_max_list(self._volume, self._params.data_simulator.session_params.max_volume)

    def _get_next_speaker(self, prev_speaker: int, dominance: List[float]) -> int:
        """
        Get the next speaker (accounting for turn probability and dominance distribution).

        Args:
            prev_speaker (int): Previous speaker turn.
            dominance (list): Dominance values for each speaker.
        Returns:
            prev_speaker/speaker_turn (int): Speaker turn
        """
        if self._params.data_simulator.session_config.num_speakers == 1:
            prev_speaker = 0 if prev_speaker is None else prev_speaker
            return prev_speaker
        else:
            if (
                np.random.uniform(0, 1) > self._params.data_simulator.session_params.turn_prob
                and prev_speaker is not None
            ):
                return prev_speaker
            else:
                speaker_turn = prev_speaker
                while speaker_turn == prev_speaker:  # ensure another speaker goes next
                    rand = np.random.uniform(0, 1)
                    speaker_turn = 0
                    while rand > dominance[speaker_turn]:
                        speaker_turn += 1
                return speaker_turn

    def _get_window(self, window_amount: int, start: bool = False):
        """
        Get window curve to alleviate abrupt change of time-series signal when segmenting audio samples.

        Args:
            window_amount (int): Window length (in terms of number of samples).
            start (bool): If true, return the first half of the window.

        Returns:
            window (tensor): Half window (either first half or second half)
        """
        if self._params.data_simulator.session_params.window_type == 'hamming':
            window = hamming(window_amount * 2)
        elif self._params.data_simulator.session_params.window_type == 'hann':
            window = hann(window_amount * 2)
        elif self._params.data_simulator.session_params.window_type == 'cosine':
            window = cosine(window_amount * 2)
        else:
            raise Exception("Incorrect window type provided")

        window = torch.from_numpy(window).to(self._device)

        # return the first half or second half of the window
        if start:
            return window[:window_amount]
        else:
            return window[window_amount:]

    def _get_start_buffer_and_window(self, first_alignment: int) -> Tuple[int, int]:
        """
        Get the start cutoff and window length for smoothing the start of the sentence.

        Args:
            first_alignment (int): Start of the first word (in terms of number of samples).
        Returns:
            start_cutoff (int): Amount into the audio clip to start
            window_amount (int): Window length
        """
        window_amount = int(self._params.data_simulator.session_params.window_size * self._params.data_simulator.sr)
        start_buffer = int(self._params.data_simulator.session_params.start_buffer * self._params.data_simulator.sr)

        if first_alignment < start_buffer:
            window_amount = 0
            start_cutoff = 0
        elif first_alignment < start_buffer + window_amount:
            window_amount = first_alignment - start_buffer
            start_cutoff = 0
        else:
            start_cutoff = first_alignment - start_buffer - window_amount

        return start_cutoff, window_amount

    def _get_end_buffer_and_window(
        self, current_sample_cursor: int, remaining_dur_samples: int, remaining_len_audio_file: int
    ) -> Tuple[int, int]:
        """
        Get the end buffer and window length for smoothing the end of the sentence.

        Args:
            current_sample_cursor (int): Current location in the target file (in terms of number of samples).
            remaining_dur_samples (int): Remaining duration in the target file (in terms of number of samples).
            remaining_len_audio_file (int): Length remaining in audio file (in terms of number of samples).
        Returns:
            release_buffer (int): Amount after the end of the last alignment to include
            window_amount (int): Window length
        """

        window_amount = int(self._params.data_simulator.session_params.window_size * self._params.data_simulator.sr)
        release_buffer = int(
            self._params.data_simulator.session_params.release_buffer * self._params.data_simulator.sr
        )

        if current_sample_cursor + release_buffer > remaining_dur_samples:
            release_buffer = remaining_dur_samples - current_sample_cursor
            window_amount = 0
        elif current_sample_cursor + window_amount + release_buffer > remaining_dur_samples:
            window_amount = remaining_dur_samples - current_sample_cursor - release_buffer

        if remaining_len_audio_file < release_buffer:
            release_buffer = remaining_len_audio_file
            window_amount = 0
        elif remaining_len_audio_file < release_buffer + window_amount:
            window_amount = remaining_len_audio_file - release_buffer

        return release_buffer, window_amount

    def _add_file(
        self,
        audio_manifest: dict,
        audio_file,
        sentence_word_count: int,
        max_word_count_in_sentence: int,
        max_samples_in_sentence: int,
        random_offset: bool = False,
    ) -> Tuple[int, torch.Tensor]:
        """
        Add audio file to current sentence (up to the desired number of words). 
        Uses the alignments to segment the audio file.
        NOTE: 0 index is always silence in `audio_manifest['words']`, so we choose `offset_idx=1` as the first word

        Args:
            audio_manifest (dict): Line from manifest file for current audio file
            audio_file (tensor): Current loaded audio file
            sentence_word_count (int): Running count for number of words in sentence
            max_word_count_in_sentence (int): Maximum count for number of words in sentence
            max_samples_in_sentence (int): Maximum length for sentence in terms of samples
        
        Returns:
            sentence_word_count+current_word_count (int): Running word count
            len(self._sentence) (tensor): Current length of the audio file
        """
        # In general, random offset is not needed since random silence index has already been chosen
        if random_offset:
            offset_idx = np.random.randint(low=1, high=len(audio_manifest['words']))
        else:
            offset_idx = 1

        first_alignment = int(audio_manifest['alignments'][offset_idx - 1] * self._params.data_simulator.sr)
        start_cutoff, start_window_amount = self._get_start_buffer_and_window(first_alignment)
        if not self._params.data_simulator.session_params.start_window:  # cut off the start of the sentence
            start_window_amount = 0

        # Ensure the desired number of words are added and the length of the output session isn't exceeded
        sentence_samples = len(self._sentence)

        remaining_dur_samples = max_samples_in_sentence - sentence_samples
        remaining_duration = max_word_count_in_sentence - sentence_word_count
        prev_dur_samples, dur_samples, curr_dur_samples = 0, 0, 0
        current_word_count = 0
        word_idx = offset_idx
        silence_count = 1
        while (
            current_word_count < remaining_duration
            and dur_samples < remaining_dur_samples
            and word_idx < len(audio_manifest['words'])
        ):
            dur_samples = int(audio_manifest['alignments'][word_idx] * self._params.data_simulator.sr) - start_cutoff

            # check the length of the generated sentence in terms of sample count (int).
            if curr_dur_samples + dur_samples > remaining_dur_samples:
                # if the upcoming loop will exceed the remaining sample count, break out of the loop.
                break

            word = audio_manifest['words'][word_idx]

            if silence_count > 0 and word == "":
                break

            self._words.append(word)
            self._alignments.append(
                float(sentence_samples * 1.0 / self._params.data_simulator.sr)
                - float(start_cutoff * 1.0 / self._params.data_simulator.sr)
                + audio_manifest['alignments'][word_idx]
            )

            if word == "":
                word_idx += 1
                silence_count += 1
                continue
            elif self._text == "":
                self._text += word
            else:
                self._text += " " + word

            word_idx += 1
            current_word_count += 1
            prev_dur_samples = dur_samples
            curr_dur_samples += dur_samples

        # add audio clip up to the final alignment
        if self._params.data_simulator.session_params.window_type is not None:  # cut off the start of the sentence
            if start_window_amount > 0:  # include window
                window = self._get_window(start_window_amount, start=True)
                self._sentence = self._sentence.to(self._device)
                self._sentence = torch.cat(
                    (
                        self._sentence,
                        torch.multiply(audio_file[start_cutoff : start_cutoff + start_window_amount], window),
                    ),
                    0,
                )
            self._sentence = torch.cat(
                (self._sentence, audio_file[start_cutoff + start_window_amount : start_cutoff + prev_dur_samples],), 0,
            ).to(self._device)

        else:
            self._sentence = torch.cat(
                (self._sentence, audio_file[start_cutoff : start_cutoff + prev_dur_samples]), 0
            ).to(self._device)

        # windowing at the end of the sentence
        if (
            word_idx < len(audio_manifest['words'])
        ) and self._params.data_simulator.session_params.window_type is not None:
            release_buffer, end_window_amount = self._get_end_buffer_and_window(
                prev_dur_samples, remaining_dur_samples, len(audio_file[start_cutoff + prev_dur_samples :]),
            )
            self._sentence = torch.cat(
                (
                    self._sentence,
                    audio_file[start_cutoff + prev_dur_samples : start_cutoff + prev_dur_samples + release_buffer],
                ),
                0,
            ).to(self._device)

            if end_window_amount > 0:  # include window
                window = self._get_window(end_window_amount, start=False)
                self._sentence = torch.cat(
                    (
                        self._sentence,
                        torch.multiply(
                            audio_file[
                                start_cutoff
                                + prev_dur_samples
                                + release_buffer : start_cutoff
                                + prev_dur_samples
                                + release_buffer
                                + end_window_amount
                            ],
                            window,
                        ),
                    ),
                    0,
                ).to(self._device)

        del audio_file
        return sentence_word_count + current_word_count, len(self._sentence)

<<<<<<< HEAD
=======
    def _get_subset_of_audio_manifest(self, audio_manifest: dict, offset_index: int) -> dict:
        """
        Get a subset of `audio_manifest` for faster audio-file reading.

        Args:
            audio_manifest (dict): Audio manifest dictionary.
                keys: 'offset', 'duration', 'alignments', 'words'
            offset_index (int): Index of the offset.

        Returns:
            audio_manifest (dict): Subset of `audio_manifest` is returned for `words` and `alignments` keys.
        """
        alignment_array = np.array(audio_manifest['alignments'])
        alignment_array_pr = np.array(alignment_array[offset_index:]) - alignment_array[offset_index]
        subset_alignments = alignment_array_pr[alignment_array_pr < self._max_audio_read_sec]
        if len(subset_alignments) < self._min_alignment_count:
            # Cases where the word next to the offset is longer than the max_audio_read_sec.
            logging.warning(
                f"subset_alignments of {audio_manifest['audio_filepath']} \n"
                f"has subset alignment length:{len(subset_alignments)} at offset_index:{offset_index}, "
                f"word:{audio_manifest['words'][offset_index:offset_index+self._min_alignment_count]}, "
                f"alignments:{alignment_array_pr[:self._min_alignment_count]} which is longer than _max_audio_read_sec:{[0, self._max_audio_read_sec]}."
                " Truncating the alignements."
            )
            # Attach the `_max_audio_read_sec` to the `subset_alignments` to truncate the alignment timestamp.
            subset_alignments = np.concatenate([subset_alignments, np.array([self._max_audio_read_sec])])
        audio_manifest['offset'], audio_manifest['duration'] = (
            alignment_array[offset_index],
            subset_alignments[-1] - subset_alignments[0],
        )
        audio_manifest['alignments'] = subset_alignments.tolist()
        audio_manifest['words'] = audio_manifest['words'][offset_index : offset_index + len(subset_alignments)]
        return audio_manifest

    def _read_audio_from_buffer(
        self, audio_manifest: dict, buffer_dict: dict, offset_index: int, read_subset: bool = True
    ) -> Tuple[torch.Tensor, int, dict]:
        """
        Read from the provided file path while maintaining a hash-table that saves loading time.
        Also, this function only reads a subset of the audio file if `read_subset` is True for faster audio-file reading.

        Args:
            audio_manifest (dict): Audio manifest dictionary.
                keys: 'audio_filepath', 'duration', 'alignments', 'words'
            buffer_dict (dict): Hash-table that saves loaded audio files.
            offset_index (int): Index of the offset for the audio file.
            read_subset (bool): If True, read a subset of the audio file.
                                To control the length of the audio file, use data_simulator.session_params.max_audio_read_sec.
                                Note that using large value (greater than 3~4 sec) for `max_audio_read_sec` will slow down the generation process.
                                If False, read the entire audio file.

        Returns:
            audio_file (torch.Tensor): Time-series audio data in a tensor.
            sr (int): Sample rate of the audio file.
            audio_manifest (dict): (modified) audio manifest dictionary.
        """
        audio_file_id = f"{audio_manifest['audio_filepath']}#{offset_index}"
        if audio_file_id in buffer_dict:
            audio_file, sr, audio_manifest = buffer_dict[audio_file_id]
        else:
            if read_subset:
                audio_manifest = self._get_subset_of_audio_manifest(audio_manifest, offset_index)
                segment = AudioSegment.from_file(
                    audio_file=audio_manifest['audio_filepath'],
                    offset=audio_manifest['offset'],
                    duration=audio_manifest['duration'],
                )
            else:
                segment = AudioSegment.from_file(audio_file=audio_manifest['audio_filepath'])
            audio_file, sr = torch.from_numpy(segment.samples).to(self._device), segment.sample_rate
            if read_subset and segment.duration < (audio_manifest['alignments'][-1] - audio_manifest['alignments'][0]):
                audio_manifest['alignments'][-1] = min(segment.duration, audio_manifest['alignments'][-1])
            if audio_file.ndim > 1:
                audio_file = torch.mean(audio_file, 1, False).to(self._device)
            buffer_dict[audio_file_id] = (audio_file, sr, audio_manifest)
        return audio_file, sr, audio_manifest

    def _get_random_offset_index(self, audio_manifest: dict, offset_min: int = 0) -> int:
        """
        Get an index for randomly accessing the silence in alignment timestamps. 

        Args:
            audio_manifest (dict): Audio manifest dictionary.
                keys: 'audio_filepath', 'duration', 'alignments', 'words'

        Returns: 
            (int): Random offset index smaller than `offset_count`.
        """
        if len(audio_manifest['alignments']) <= self._min_alignment_count:
            raise ValueError(
                f"Audio file {audio_manifest['audio_filepath']} has less than {self._min_alignment_count} alignment timestamps."
            )
        index_file_id = f"{audio_manifest['audio_filepath']}#index"

        # Avoid multiple indexings of the same audio file by using a hash-table.
        if index_file_id in self._audio_read_buffer_dict:
            (sil_inds, offset_max) = self._audio_read_buffer_dict[index_file_id]
        else:
            # Find all silence indices
            sil_inds = np.where((np.array(audio_manifest['words']) == '') == True)[0]
            if audio_manifest['alignments'][-1] - audio_manifest['alignments'][0] < self._max_audio_read_sec:
                # The total duration is already short, therefore skip range search.
                offset_max = 1
            else:
                # Find the range that satisfies `self._max_audio_read_sec` duration.
                offset_max = binary_search_alignments(
                    inds=sil_inds,
                    max_audio_read_sec=self._max_audio_read_sec,
                    min_alignment_count=self._min_alignment_count,
                    audio_manifest=audio_manifest,
                )
            self._audio_read_buffer_dict[index_file_id] = (sil_inds, offset_max)

        # If the audio file is shorter than the max_audio_read_sec, then we don't need to read a subset of the audio file.
        if (
            len(sil_inds) <= self._min_alignment_count
            or (audio_manifest['alignments'][-1] - audio_manifest['alignments'][0]) < self._max_audio_read_sec
        ):
            return offset_min
        else:
            offset_index = np.random.randint(offset_min, offset_max)
            return sil_inds[offset_index]

    def _get_split_points_in_alignments(
        self,
        words: List[str],
        alignments: List[float],
        split_buffer: float,
        sr: int,
        sentence_audio_len: int,
        new_start: float = 0,
    ):
        """
        Collect split points in the alignment based on silence.
        Silence is defined as a blank symbol between two words that is longer than 2 * split_buffer.

        Args:
            words (List[str]): List of words in the sentence.
            alignments (List[float]): List of alignment timestamps in the sentence.
            split_buffer (float): Buffer length in seconds.
            sr (int): Sample rate of the audio.
            sentence_audio_len (int): Length of the sentence audio in samples.
            new_start (float): Start of the sentence audio in seconds.

        Returns:
            splits (List[List[int]]): List of integer split points in the sentence audio.
        """
        splits = []
        for i in range(len(words)):
            if words[i] == "" and i != 0 and i != len(words) - 1:
                silence_length = alignments[i] - alignments[i - 1]
                if silence_length > 2 * split_buffer:  # split utterance on silence
                    new_end = alignments[i - 1] + split_buffer
                    splits.append(
                        [int(new_start * sr), int(new_end * sr),]
                    )
                    new_start = alignments[i] - split_buffer
        # The last split point should be added
        splits.append([int(new_start * sr), sentence_audio_len])
        return splits

    def _per_speaker_normalize(
        self, sentence_audio: torch.Tensor, splits: List[List[int]], speaker_turn: int
    ) -> torch.Tensor:
        """
        Normalize time-series audio signal per speaker.

        Args:
            sentence_audio (torch.Tensor): Time-series audio signal.
            splits (List[List[int]]): List of integer split points in the sentence audio.
            speaker_turn (int): Speaker ID of the current speaker.

        Returns:
            sentence_audio (torch.Tensor): Normalized time-series audio signal.
        """
        split_length = torch.tensor(0).to(self._device).double()
        split_sum = torch.tensor(0).to(self._device).double()
        for split in splits:
            split_length += len(sentence_audio[split[0] : split[1]])
            split_sum += torch.sum(sentence_audio[split[0] : split[1]] ** 2)
        average_rms = torch.sqrt(split_sum * 1.0 / split_length)
        sentence_audio = sentence_audio / (1.0 * average_rms) * self._volume[speaker_turn]
        return sentence_audio

>>>>>>> cf2acde4
    def _build_sentence(
        self,
        speaker_turn: int,
        speaker_ids: List[str],
        speaker_wav_align_map: Dict[str, list],
        max_samples_in_sentence: int,
    ):
        """
        Build a new sentence by attaching utterance samples together until the sentence has reached a desired length. 
        While generating the sentence, alignment information is used to segment the audio.

        Args:
            speaker_turn (int): Current speaker turn.
            speaker_ids (list): LibriSpeech speaker IDs for each speaker in the current session.
            speaker_wav_align_map (dict): Dictionary containing speaker IDs and their corresponding wav filepath and alignments.
            max_samples_in_sentence (int): Maximum length for sentence in terms of samples
        """
        # select speaker length
        sl = (
            np.random.negative_binomial(
                self._params.data_simulator.session_params.sentence_length_params[0],
                self._params.data_simulator.session_params.sentence_length_params[1],
            )
            + 1
        )

        # initialize sentence, text, words, alignments
        self._sentence = torch.zeros(0, dtype=torch.float64, device=self._device)
        self._text = ""
        self._words, self._alignments = [], []
        sentence_word_count, sentence_samples = 0, 0

        # build sentence
        while sentence_word_count < sl and sentence_samples < max_samples_in_sentence:
            audio_manifest = load_speaker_sample(speaker_wav_align_map=speaker_wav_align_map, 
                                                 speaker_ids=speaker_ids, 
                                                 speaker_turn=speaker_turn, 
                                                 output_precision=self._params.data_simulator.outputs.output_precision)

            offset_index = get_random_offset_index(audio_manifest=audio_manifest,
                                                   audio_read_buffer_dict=self._audio_read_buffer_dict,
                                                   offset_min=0,
                                                   max_audio_read_sec=self._max_audio_read_sec,
                                                   min_alignment_count=self._min_alignment_count)

            audio_file, sr, audio_manifest = read_audio_from_buffer(audio_manifest=audio_manifest, 
                                                                    buffer_dict=self._audio_read_buffer_dict, 
                                                                    offset_index=offset_index, 
                                                                    device=self._device,
                                                                    max_audio_read_sec=self._max_audio_read_sec,
                                                                    min_alignment_count=self._min_alignment_count,
                                                                    read_subset=True)

            # audio perturbation, such as gain, impulse response, and white noise
            audio_file = perturb_audio(audio_file, sr, self.segment_augmentor, device=self._device)

            sentence_word_count, sentence_samples = self._add_file(
                audio_manifest, audio_file, sentence_word_count, sl, max_samples_in_sentence
            )

        # per-speaker normalization (accounting for active speaker time)
        if self._params.data_simulator.session_params.normalize and torch.max(torch.abs(self._sentence)) > 0:
            splits = get_split_points_in_alignments(
                words=self._words,
                alignments=self._alignments,
                split_buffer=self._params.data_simulator.session_params.split_buffer,
                sr=self._params.data_simulator.sr,
                sentence_audio_len=len(self._sentence),
            )
            self._sentence = per_speaker_normalize(
                sentence_audio=self._sentence, 
                splits=splits, 
                speaker_turn=speaker_turn, 
                volume=self._volume,
                device=self._device
            )

    def _silence_vs_overlap_selector(self, running_len_samples: int, non_silence_len_samples: int) -> bool:
        """
        Compare the current silence ratio to the current overlap ratio. Switch to either silence or overlap mode according 
        to the amount of the gap between current ratio and session mean in config.

        Args:
            running_len_samples (int): Length of the current session in samples.
            non_silence_len_samples (int): Length of the signal that is not silence in samples.

        Returns:
            add_overlap (bool): True if the current silence ratio is less than the current overlap ratio, False otherwise.
        """
        if running_len_samples > 0:
            self.current_silence_ratio = (running_len_samples - self.running_speech_len_samples) / running_len_samples
            self.current_overlap_ratio = self.running_overlap_len_samples / non_silence_len_samples
        else:
            self.current_silence_ratio, self.current_overlap_ratio = 0, 0

        self.silence_discrepancy = self.current_silence_ratio - self.sess_silence_mean
        self.overlap_discrepancy = self.current_overlap_ratio - self.sess_overlap_mean
        add_overlap = self.overlap_discrepancy <= self.silence_discrepancy
        return add_overlap

    def _add_silence_or_overlap(
        self,
        speaker_turn: int,
        prev_speaker: int,
        start: int,
        length: int,
        session_len_samples: int,
        prev_len_samples: int,
        enforce: bool,
    ) -> int:
        """
        Returns new overlapped (or shifted) start position after inserting overlap or silence.

        Args:
            speaker_turn (int): The integer index of the current speaker turn.
            prev_speaker (int): The integer index of the previous speaker turn.
            start (int): Current start of the audio file being inserted.
            length (int): Length of the audio file being inserted.
            session_len_samples (int): Maximum length of the session in terms of number of samples
            prev_len_samples (int): Length of previous sentence (in terms of number of samples)
            enforce (bool): Whether speaker enforcement mode is being used
        Returns:
            new_start (int): New starting position in the session accounting for overlap or silence
        """
        running_len_samples = start + length
        # `length` is the length of the current sentence to be added, so not included in self.running_speech_len_samples
        non_silence_len_samples = self.running_speech_len_samples + length

        # compare silence and overlap ratios
        add_overlap = self._silence_vs_overlap_selector(running_len_samples, non_silence_len_samples)

        # choose overlap if this speaker is not the same as the previous speaker and add_overlap is True.
        if prev_speaker != speaker_turn and prev_speaker is not None and add_overlap:
            desired_overlap_amount= sample_from_overlap_model(non_silence_len_samples=non_silence_len_samples,
                                                              sess_overlap_mean=self.sess_overlap_mean,
                                                              running_overlap_len_samples=self.running_overlap_len_samples,
                                                              per_overlap_min_len=self.per_overlap_min_len,
                                                              per_overlap_max_len=self.per_overlap_max_len,
                                                              missing_overlap=self._missing_overlap,
                                                              per_overlap_var=self._params.data_simulator.session_params.per_overlap_var,
                                                              add_missing_overlap=self.add_missing_overlap,
            )
            new_start = start - desired_overlap_amount

            # avoid overlap at start of clip
            if new_start < 0:
                desired_overlap_amount -= 0 - new_start
                self._missing_overlap += 0 - new_start
                new_start = 0

            # if same speaker ends up overlapping from any previous clip, pad with silence instead
            if new_start < self._furthest_sample[speaker_turn]:
                desired_overlap_amount -= self._furthest_sample[speaker_turn] - new_start
                self._missing_overlap += self._furthest_sample[speaker_turn] - new_start
                new_start = self._furthest_sample[speaker_turn]

            prev_start = start - prev_len_samples
            prev_end = start
            new_end = new_start + length

            # check overlap amount to calculate the actual amount of generated overlaps
            overlap_amount = 0
            if is_overlap([prev_start, prev_end], [new_start, new_end]):
                overlap_range = get_overlap_range([prev_start, prev_end], [new_start, new_end])
                overlap_amount = max(overlap_range[1] - overlap_range[0], 0)

            if overlap_amount < desired_overlap_amount:
                self._missing_overlap += desired_overlap_amount - overlap_amount
            self.running_overlap_len_samples += overlap_amount

        # if we are not adding overlap, add silence
        else:
            silence_amount = sample_from_silence_model(running_len_samples=running_len_samples,
                                                       session_len_samples=session_len_samples,
                                                       sess_silence_mean=self.sess_silence_mean,
                                                       running_silence_len_samples=self.running_silence_len_samples,
                                                       per_silence_min_len=self.per_silence_min_len,
                                                       per_silence_max_len=self.per_silence_max_len,
                                                       per_silence_var=self._params.data_simulator.session_params.per_silence_var,
            )
            # truncate the silence if it is going beyond the session length.
            if start + length + silence_amount > session_len_samples and not enforce:
                new_start = max(session_len_samples - length, start)
            else:
                new_start = start + silence_amount

        return new_start

    def _get_background(self, len_array: int, power_array: float):
        """
        Augment with background noise (inserting ambient background noise up to the desired SNR for the full clip).

        Args:
            len_array (int): Length of background noise required.
            avg_power_array (float): Average power of the audio file.
        
        Returns:
            bg_array (tensor): Tensor containing background noise
        """
        bg_array = torch.zeros(len_array).to(self._device)
        snr_min = self._params.data_simulator.background_noise.snr_min
        snr_max = self._params.data_simulator.background_noise.snr_max
        if (snr_min is not None) and (snr_max is not None) and (0 <= snr_min <= snr_max):
            desired_snr = np.random.uniform(snr_min, snr_max)
        else:
            desired_snr = self._params.data_simulator.background_noise.snr
        ratio = 10 ** (desired_snr / 20)
        desired_avg_power_noise = (power_array / ratio).to(self._device)
        running_len_samples = 0

        while running_len_samples < len_array:  # build background audio stream (the same length as the full file)
            file_id = np.random.randint(0, len(self._noise_samples))
            audio_manifest = self._noise_samples[file_id]

            audio_file, sr, audio_manifest = read_audio_from_buffer(audio_manifest, 
                                                                    buffer_dict=self._audio_read_buffer_dict, 
                                                                    offset_index=0, 
                                                                    device=self._device,
                                                                    read_subset=False
            )
            if running_len_samples + len(audio_file) < len_array:
                end_audio_file = running_len_samples + len(audio_file)
            else:
                end_audio_file = len_array

            pow_audio_file = torch.mean(audio_file[: end_audio_file - running_len_samples] ** 2).to(self._device)
            scaled_audio_file = audio_file[: end_audio_file - running_len_samples] * torch.sqrt(
                desired_avg_power_noise / pow_audio_file
            ).to(self._device)

            bg_array[running_len_samples:end_audio_file] = scaled_audio_file
            running_len_samples = end_audio_file

        return bg_array, desired_snr



    def _get_session_silence_from_rttm(self, rttm_list: List[str], running_len_samples: int):
        """
        Calculate the total speech and silence duration in the current session using RTTM file.

        Args:
            rttm_list (list):
                List of RTTM timestamps
            running_len_samples (int):
                Total number of samples generated so far in the current session

        Returns:
            sess_speech_len_rttm (int):
                The total number of speech samples in the current session
            sess_silence_len_rttm (int):
                The total number of silence samples in the current session
        """
        all_sample_list = []
        for x_raw in rttm_list:
            x = [token for token in x_raw.split()]
            all_sample_list.append([float(x[0]), float(x[1])])

        self._merged_speech_intervals = merge_float_intervals(all_sample_list)
        total_speech_in_secs = sum([x[1] - x[0] for x in self._merged_speech_intervals])
        total_silence_in_secs = running_len_samples / self._params.data_simulator.sr - total_speech_in_secs
        sess_speech_len = int(total_speech_in_secs * self._params.data_simulator.sr)
        sess_silence_len = int(total_silence_in_secs * self._params.data_simulator.sr)
        return sess_speech_len, sess_silence_len

    def _generate_session(
        self,
        idx: int,
        basepath: str,
        filename: str,
        speaker_ids: List[str],
        speaker_wav_align_map: Dict[str, list],
        noise_samples: list,
        device: torch.device,
        enforce_counter: int = 2,
    ):
        """
        _generate_session function without RIR simulation.
        Generate a multispeaker audio session and corresponding label files.

        Args:
            idx (int): Index for current session (out of total number of sessions).
            basepath (str): Path to output directory.
            filename (str): Filename for output files.
            speaker_ids (list): List of speaker IDs that will be used in this session.
            speaker_wav_align_map (dict): Dictionary containing speaker IDs and their corresponding wav filepath and alignments.
            noise_samples (list): List of randomly sampled noise source files that will be used for generating this session.
            device (torch.device): Device to use for generating this session.
            enforce_counter (int): In enforcement mode, dominance is increased by a factor of enforce_counter for unrepresented speakers
        """
        random_seed = self._params.data_simulator.random_seed
        np.random.seed(random_seed + idx)

        self._device = device
        speaker_dominance = self._get_speaker_dominance()  # randomly determine speaker dominance
        base_speaker_dominance = np.copy(speaker_dominance)
        self._set_speaker_volume()

        running_len_samples, prev_len_samples = 0, 0
        prev_speaker = None
        rttm_list, json_list, ctm_list = [], [], []
        self._noise_samples = noise_samples
        self._furthest_sample = [0 for n in range(self._params.data_simulator.session_config.num_speakers)]
        self._missing_silence = 0

        # hold enforce until all speakers have spoken
        enforce_time = np.random.uniform(
            self._params.data_simulator.speaker_enforcement.enforce_time[0],
            self._params.data_simulator.speaker_enforcement.enforce_time[1],
        )
        enforce = self._params.data_simulator.speaker_enforcement.enforce_num_speakers

        session_len_samples = int(
            (self._params.data_simulator.session_config.session_length * self._params.data_simulator.sr)
        )
        array = torch.zeros(session_len_samples).to(self._device)
        is_speech = torch.zeros(session_len_samples).to(self._device)

        self._init_silence_params()
        self._init_overlap_params()
        self.sess_silence_mean = get_session_silence_mean(mean=float(self._params.data_simulator.session_params.mean_silence),
                                                          var=float(self._params.data_simulator.session_params.mean_silence_var))
        self.sess_overlap_mean = get_session_overlap_mean(mean=float(self._params.data_simulator.session_params.mean_overlap),
                                                          var=float(self._params.data_simulator.session_params.mean_overlap_var))

        while running_len_samples < session_len_samples or enforce:
            # enforce num_speakers
            if running_len_samples > enforce_time * session_len_samples and enforce:
                speaker_dominance, enforce = self._increase_speaker_dominance(base_speaker_dominance, enforce_counter)
                if enforce:
                    enforce_counter += 1

            # Step 1: Select a speaker
            speaker_turn = self._get_next_speaker(prev_speaker, speaker_dominance)

            # build sentence (only add if remaining length >  specific time)
            max_samples_in_sentence = session_len_samples - running_len_samples
            if enforce:
                max_samples_in_sentence = float('inf')
            elif (
                max_samples_in_sentence
                < self._params.data_simulator.session_params.end_buffer * self._params.data_simulator.sr
            ):
                break

            # Step 2: Generate a sentence
            self._build_sentence(speaker_turn, speaker_ids, speaker_wav_align_map, max_samples_in_sentence)
            length = len(self._sentence)

            # Step 3: Generate a timestamp for either silence or overlap
            start = self._add_silence_or_overlap(
                speaker_turn,
                prev_speaker,
                running_len_samples,
                length,
                session_len_samples,
                prev_len_samples,
                enforce,
            )

            # Step 4: Add sentence to array
            end = start + length
            if end > len(array):  # only occurs in enforce mode
                array = torch.nn.functional.pad(array, (0, end - len(array)))
                is_speech = torch.nn.functional.pad(is_speech, (0, end - len(is_speech)))
            array[start:end] += self._sentence
            is_speech[start:end] = 1

            # Step 5: Build entries for output files
            new_rttm_entries = self.annotator._create_new_rttm_entry(
                self._words, 
                self._alignments,
                start / self._params.data_simulator.sr, 
                end / self._params.data_simulator.sr, 
                speaker_ids[speaker_turn]
            )

            for entry in new_rttm_entries:
                rttm_list.append(entry)

            new_json_entry = self.annotator._create_new_json_entry(
                self._text,
                os.path.join(basepath, filename + '.wav'),
                start / self._params.data_simulator.sr,
                length / self._params.data_simulator.sr,
                speaker_ids[speaker_turn],
                os.path.join(basepath, filename + '.rttm'),
                os.path.join(basepath, filename + '.ctm'),
            )
            json_list.append(new_json_entry)
            new_ctm_entries = self.annotator._create_new_ctm_entry(
                self._words, self._alignments,
                filename, speaker_ids[speaker_turn], start / self._params.data_simulator.sr
            )
            for entry in new_ctm_entries:
                ctm_list.append(entry)

            running_len_samples = np.maximum(running_len_samples, end)
            self.running_speech_len_samples, self.running_silence_len_samples = self._get_session_silence_from_rttm(
                rttm_list, running_len_samples
            )

            self._furthest_sample[speaker_turn] = running_len_samples
            prev_speaker = speaker_turn
            prev_len_samples = length

        # Step 6: Background noise augmentation
        if self._params.data_simulator.background_noise.add_bg:
            if len(self._noise_samples) > 0:
                avg_power_array = torch.mean(array[is_speech == 1] ** 2)
                bg, snr = self._get_background(len(array), avg_power_array)
                array += bg
            else:
                raise ValueError('No background noise samples found in self._noise_samples.')
        else:
            snr = "N/A"

        # Add optional perturbations to the whole session, such as white noise, reverb, etc.
        array = perturb_audio(array, self._params.data_simulator.sr, self.session_augmentor, device=self._device)

        # Step 7: Normalize and write to disk
        array = array / (1.0 * torch.max(torch.abs(array)))  # normalize wav file to avoid clipping
        if torch.is_tensor(array):
            array = array.cpu().numpy()
        sf.write(os.path.join(basepath, filename + '.wav'), array, self._params.data_simulator.sr)

        labels_to_rttmfile(rttm_list, filename, self._params.data_simulator.outputs.output_dir)
        write_manifest(os.path.join(basepath, filename + '.json'), json_list)
        write_ctm(os.path.join(basepath, filename + '.ctm'), ctm_list)
        write_text(os.path.join(basepath, filename + '.txt'), ctm_list)

        meta_data = {
            "duration": array.shape[0] / self._params.data_simulator.sr,
            "session_silence_mean": self.sess_silence_mean,
            "session_overlap_mean": self.sess_overlap_mean,
            "session_snr": snr,
        }
        write_manifest(os.path.join(basepath, filename + '.meta'), [meta_data])

        # Step 8: Clean up memory
        del array
        self.clean_up()
        return basepath, filename

    def _get_cleaned_base_path(self, output_dir: str) -> str:
        """
        Delete output directory if it exists or throw warning.

        Args:
            output_dir (str): Path to output directory

        Returns:
            basepath (str): Path to base-path directory for writing output files
        """
        if os.path.isdir(output_dir) and os.listdir(output_dir):
            if self._params.data_simulator.outputs.overwrite_output:
                if os.path.exists(output_dir):
                    shutil.rmtree(output_dir)
                os.mkdir(output_dir)
            else:
                raise Exception("Output directory is nonempty and overwrite_output = false")
        elif not os.path.isdir(output_dir):
            os.makedirs(output_dir)

        # only add root if paths are relative
        if not os.path.isabs(output_dir):
            ROOT = os.getcwd()
            basepath = os.path.join(ROOT, output_dir)
        else:
            basepath = output_dir
        return basepath

    def generate_sessions(self, random_seed: int = None):
        """
        Generate several multispeaker audio sessions and corresponding list files.

        Args:
            random_seed (int): random seed for reproducibility
        """
        logging.info(f"Generating Diarization Sessions")
        if random_seed is None:
            random_seed = self._params.data_simulator.random_seed
        np.random.seed(random_seed)

        output_dir = self._params.data_simulator.outputs.output_dir

        basepath = self._get_cleaned_base_path(output_dir)
        OmegaConf.save(self._params, os.path.join(output_dir, "params.yaml"))

        wavlist = open(os.path.join(basepath, "synthetic_wav.list"), "w")
        rttmlist = open(os.path.join(basepath, "synthetic_rttm.list"), "w")
        jsonlist = open(os.path.join(basepath, "synthetic_json.list"), "w")
        ctmlist = open(os.path.join(basepath, "synthetic_ctm.list"), "w")
        textlist = open(os.path.join(basepath, "synthetic_txt.list"), "w")
        metalist = open(os.path.join(basepath, "synthetic_meta.list"), "w")

        tp = concurrent.futures.ProcessPoolExecutor(max_workers=self.num_workers)
        futures = []

        num_sessions = self._params.data_simulator.session_config.num_sessions
        source_noise_manifest = read_noise_manifest(add_bg=self._params.data_simulator.background_noise.add_bg,
                                                    background_manifest=self._params.data_simulator.background_noise.background_manifest) 
        queue = []

        # add radomly sampled arguments to a list(queue) for multiprocessing
        for sess_idx in range(num_sessions):
            filename = self._params.data_simulator.outputs.output_filename + f"_{sess_idx}"
            speaker_ids = get_speaker_ids(sess_idx=sess_idx, 
                                          speaker_samples=self._speaker_samples, 
                                          permutated_speaker_inds=self._permutated_speaker_inds)
            speaker_wav_align_map = get_speaker_samples(speaker_ids=speaker_ids, speaker_samples=self._speaker_samples)
            # noise_samples = self._sample_noise_manifest(source_noise_manifest)
            noise_samples = sample_noise_manifest(noise_manifest=source_noise_manifest, num_noise_files=self._params.data_simulator.background_noise.num_noise_files)
            if torch.cuda.is_available():
                device = torch.device(f"cuda:{sess_idx % torch.cuda.device_count()}")
            else:
                device = self._device
            queue.append((sess_idx, basepath, filename, speaker_ids, speaker_wav_align_map, noise_samples, device))

        # for multiprocessing speed, we avoid loading potentially huge manifest list and speaker sample files into each process.
        if self.num_workers > 1:
            self._manifest = None
            self._speaker_samples = None

        for chunk_idx in range(self.chunk_count):
            futures = []
            stt_idx, end_idx = (
                chunk_idx * self.multiprocessing_chunksize,
                min((chunk_idx + 1) * self.multiprocessing_chunksize, num_sessions),
            )
            for sess_idx in range(stt_idx, end_idx):
                self._furthest_sample = [0 for n in range(self._params.data_simulator.session_config.num_speakers)]
                self._audio_read_buffer_dict = {}
                if self.num_workers > 1:
                    futures.append(tp.submit(self._generate_session, *queue[sess_idx]))
                else:
                    futures.append(queue[sess_idx])

            if self.num_workers > 1:
                generator = concurrent.futures.as_completed(futures)
            else:
                generator = futures

            for future in tqdm(
                generator,
                desc=f"[{chunk_idx+1}/{self.chunk_count}] Waiting jobs from {stt_idx+1: 2} to {end_idx: 2}",
                unit="jobs",
                total=len(futures),
            ):
                if self.num_workers > 1:
                    basepath, filename = future.result()
                else:
                    self._noise_samples = sample_noise_manifest(noise_manifest=source_noise_manifest, num_noise_files=self._params.data_simulator.background_noise.num_noise_files)
                    basepath, filename = self._generate_session(*future)

                wavlist.write(os.path.join(basepath, filename + '.wav\n'))
                rttmlist.write(os.path.join(basepath, filename + '.rttm\n'))
                jsonlist.write(os.path.join(basepath, filename + '.json\n'))
                ctmlist.write(os.path.join(basepath, filename + '.ctm\n'))
                textlist.write(os.path.join(basepath, filename + '.txt\n'))
                metalist.write(os.path.join(basepath, filename + '.meta\n'))

                # throw warning if number of speakers is less than requested
                num_missing = 0
                for k in range(len(self._furthest_sample)):
                    if self._furthest_sample[k] == 0:
                        num_missing += 1
                if num_missing != 0:
                    warnings.warn(
                        f"{self._params.data_simulator.session_config.num_speakers-num_missing} speakers were included in the clip instead of the requested amount of {self._params.data_simulator.session_config.num_speakers}"
                    )

        tp.shutdown()

        wavlist.close()
        rttmlist.close()
        jsonlist.close()
        ctmlist.close()
        textlist.close()
        metalist.close()

        logging.info(f"Data simulation has been completed, results saved at: {basepath}")


class RIRMultiSpeakerSimulator(MultiSpeakerSimulator):
    """
    RIR Augmented Multispeaker Audio Session Simulator - simulates multispeaker audio sessions using single-speaker 
    audio files and corresponding word alignments, as well as simulated RIRs for augmentation.

    Args:
        cfg: OmegaConf configuration loaded from yaml file.

    Parameters (in addition to the base MultiSpeakerSimulator parameters):
    rir_generation:
      use_rir (bool): Whether to generate synthetic RIR
      toolkit (str): Which toolkit to use ("pyroomacoustics", "gpuRIR")
      room_config:
        room_sz (list): Size of the shoebox room environment (1d array for specific, 2d array for random range to be 
                        sampled from)
        pos_src (list): Positions of the speakers in the simulated room environment (2d array for specific, 3d array 
                        for random ranges to be sampled from)
        noise_src_pos (list): Position in room for the ambient background noise source
      mic_config:
        num_channels (int): Number of output audio channels
        pos_rcv (list): Microphone positions in the simulated room environment (1d/2d array for specific, 2d/3d array 
                        for range assuming num_channels is 1/2+)
        orV_rcv (list or null): Microphone orientations (needed for non-omnidirectional microphones)
        mic_pattern (str): Microphone type ("omni" - omnidirectional) - currently only omnidirectional microphones are 
                           supported for pyroomacoustics
      absorbtion_params: (Note that only `T60` is used for pyroomacoustics simulations)
        abs_weights (list): Absorption coefficient ratios for each surface
        T60 (float): Room reverberation time (`T60` is the time it takes for the RIR to decay by 60DB)
        att_diff (float): Starting attenuation (if this is different than att_max, the diffuse reverberation model is
                          used by gpuRIR)
        att_max (float): End attenuation when using the diffuse reverberation model (gpuRIR)
    """

    def __init__(self, cfg):
        super().__init__(cfg)
        self._check_args_rir()

    def _check_args_rir(self):
        """
        Checks RIR YAML arguments to ensure they are within valid ranges
        """

        if not (self._params.data_simulator.rir_generation.toolkit in ['pyroomacoustics', 'gpuRIR']):
            raise Exception("Toolkit must be pyroomacoustics or gpuRIR")
        if self._params.data_simulator.rir_generation.toolkit == 'pyroomacoustics' and not PRA:
            raise ImportError("pyroomacoustics should be installed to run this simulator with RIR augmentation")

        if self._params.data_simulator.rir_generation.toolkit == 'gpuRIR' and not GPURIR:
            raise ImportError("gpuRIR should be installed to run this simulator with RIR augmentation")

        if len(self._params.data_simulator.rir_generation.room_config.room_sz) != 3:
            raise Exception("Incorrect room dimensions provided")
        if self._params.data_simulator.rir_generation.mic_config.num_channels == 0:
            raise Exception("Number of channels should be greater or equal to 1")
        if len(self._params.data_simulator.rir_generation.room_config.pos_src) < 2:
            raise Exception("Less than 2 provided source positions")
        for sublist in self._params.data_simulator.rir_generation.room_config.pos_src:
            if len(sublist) != 3:
                raise Exception("Three coordinates must be provided for sources positions")
        if len(self._params.data_simulator.rir_generation.mic_config.pos_rcv) == 0:
            raise Exception("No provided mic positions")
        for sublist in self._params.data_simulator.rir_generation.room_config.pos_src:
            if len(sublist) != 3:
                raise Exception("Three coordinates must be provided for mic positions")

        if self._params.data_simulator.session_config.num_speakers != len(
            self._params.data_simulator.rir_generation.room_config.pos_src
        ):
            raise Exception("Number of speakers is not equal to the number of provided source positions")
        if self._params.data_simulator.rir_generation.mic_config.num_channels != len(
            self._params.data_simulator.rir_generation.mic_config.pos_rcv
        ):
            raise Exception("Number of channels is not equal to the number of provided microphone positions")

        if (
            not self._params.data_simulator.rir_generation.mic_config.orV_rcv
            and self._params.data_simulator.rir_generation.mic_config.mic_pattern != 'omni'
        ):
            raise Exception("Microphone orientations must be provided if mic_pattern != omni")
        if self._params.data_simulator.rir_generation.mic_config.orV_rcv is not None:
            if len(self._params.data_simulator.rir_generation.mic_config.orV_rcv) != len(
                self._params.data_simulator.rir_generation.mic_config.pos_rcv
            ):
                raise Exception("A different number of microphone orientations and microphone positions were provided")
            for sublist in self._params.data_simulator.rir_generation.mic_config.orV_rcv:
                if len(sublist) != 3:
                    raise Exception("Three coordinates must be provided for orientations")

    def _generate_rir_gpuRIR(self):
        """
        Create simulated RIR using the gpuRIR library

        Returns:
            RIR (tensor): Generated RIR
            RIR_pad (int): Length of padding added when convolving the RIR with an audio file
        """
        room_sz_tmp = np.array(self._params.data_simulator.rir_generation.room_config.room_sz)
        if room_sz_tmp.ndim == 2:  # randomize
            room_sz = np.zeros(room_sz_tmp.shape[0])
            for i in range(room_sz_tmp.shape[0]):
                room_sz[i] = np.random.uniform(room_sz_tmp[i, 0], room_sz_tmp[i, 1])
        else:
            room_sz = room_sz_tmp

        pos_src_tmp = np.array(self._params.data_simulator.rir_generation.room_config.pos_src)
        if pos_src_tmp.ndim == 3:  # randomize
            pos_src = np.zeros((pos_src_tmp.shape[0], pos_src_tmp.shape[1]))
            for i in range(pos_src_tmp.shape[0]):
                for j in range(pos_src_tmp.shape[1]):
                    pos_src[i] = np.random.uniform(pos_src_tmp[i, j, 0], pos_src_tmp[i, j, 1])
        else:
            pos_src = pos_src_tmp

        if self._params.data_simulator.background_noise.add_bg:
            pos_src = np.vstack((pos_src, self._params.data_simulator.rir_generation.room_config.noise_src_pos))

        mic_pos_tmp = np.array(self._params.data_simulator.rir_generation.mic_config.pos_rcv)
        if mic_pos_tmp.ndim == 3:  # randomize
            mic_pos = np.zeros((mic_pos_tmp.shape[0], mic_pos_tmp.shape[1]))
            for i in range(mic_pos_tmp.shape[0]):
                for j in range(mic_pos_tmp.shape[1]):
                    mic_pos[i] = np.random.uniform(mic_pos_tmp[i, j, 0], mic_pos_tmp[i, j, 1])
        else:
            mic_pos = mic_pos_tmp

        orV_rcv = self._params.data_simulator.rir_generation.mic_config.orV_rcv
        if orV_rcv:  # not needed for omni mics
            orV_rcv = np.array(orV_rcv)
        mic_pattern = self._params.data_simulator.rir_generation.mic_config.mic_pattern
        abs_weights = self._params.data_simulator.rir_generation.absorbtion_params.abs_weights
        T60 = self._params.data_simulator.rir_generation.absorbtion_params.T60
        att_diff = self._params.data_simulator.rir_generation.absorbtion_params.att_diff
        att_max = self._params.data_simulator.rir_generation.absorbtion_params.att_max
        sr = self._params.data_simulator.sr

        beta = beta_SabineEstimation(room_sz, T60, abs_weights=abs_weights)  # Reflection coefficients
        Tdiff = att2t_SabineEstimator(att_diff, T60)  # Time to start the diffuse reverberation model [s]
        Tmax = att2t_SabineEstimator(att_max, T60)  # Time to stop the simulation [s]
        nb_img = t2n(Tdiff, room_sz)  # Number of image sources in each dimension
        RIR = simulateRIR(
            room_sz, beta, pos_src, mic_pos, nb_img, Tmax, sr, Tdiff=Tdiff, orV_rcv=orV_rcv, mic_pattern=mic_pattern
        )
        RIR_pad = RIR.shape[2] - 1
        return RIR, RIR_pad

    def _generate_rir_pyroomacoustics(self) -> Tuple[torch.Tensor, int]:
        """
        Create simulated RIR using the pyroomacoustics library

        Returns:
            RIR (tensor): Generated RIR
            RIR_pad (int): Length of padding added when convolving the RIR with an audio file
        """

        rt60 = self._params.data_simulator.rir_generation.absorbtion_params.T60  # The desired reverberation time
        sr = self._params.data_simulator.sr

        room_sz_tmp = np.array(self._params.data_simulator.rir_generation.room_config.room_sz)
        if room_sz_tmp.ndim == 2:  # randomize
            room_sz = np.zeros(room_sz_tmp.shape[0])
            for i in range(room_sz_tmp.shape[0]):
                room_sz[i] = np.random.uniform(room_sz_tmp[i, 0], room_sz_tmp[i, 1])
        else:
            room_sz = room_sz_tmp

        pos_src_tmp = np.array(self._params.data_simulator.rir_generation.room_config.pos_src)
        if pos_src_tmp.ndim == 3:  # randomize
            pos_src = np.zeros((pos_src_tmp.shape[0], pos_src_tmp.shape[1]))
            for i in range(pos_src_tmp.shape[0]):
                for j in range(pos_src_tmp.shape[1]):
                    pos_src[i] = np.random.uniform(pos_src_tmp[i, j, 0], pos_src_tmp[i, j, 1])
        else:
            pos_src = pos_src_tmp

        # We invert Sabine's formula to obtain the parameters for the ISM simulator
        e_absorption, max_order = pra.inverse_sabine(rt60, room_sz)
        room = pra.ShoeBox(room_sz, fs=sr, materials=pra.Material(e_absorption), max_order=max_order)

        if self._params.data_simulator.background_noise.add_bg:
            pos_src = np.vstack((pos_src, self._params.data_simulator.rir_generation.room_config.noise_src_pos))
        for pos in pos_src:
            room.add_source(pos)

        # currently only supports omnidirectional microphones
        mic_pattern = self._params.data_simulator.rir_generation.mic_config.mic_pattern
        if self._params.data_simulator.rir_generation.mic_config.mic_pattern == 'omni':
            mic_pattern = DirectivityPattern.OMNI
            dir_vec = DirectionVector(azimuth=0, colatitude=90, degrees=True)
        dir_obj = CardioidFamily(orientation=dir_vec, pattern_enum=mic_pattern,)

        mic_pos_tmp = np.array(self._params.data_simulator.rir_generation.mic_config.pos_rcv)
        if mic_pos_tmp.ndim == 3:  # randomize
            mic_pos = np.zeros((mic_pos_tmp.shape[0], mic_pos_tmp.shape[1]))
            for i in range(mic_pos_tmp.shape[0]):
                for j in range(mic_pos_tmp.shape[1]):
                    mic_pos[i] = np.random.uniform(mic_pos_tmp[i, j, 0], mic_pos_tmp[i, j, 1])
        else:
            mic_pos = mic_pos_tmp

        room.add_microphone_array(mic_pos.T, directivity=dir_obj)

        room.compute_rir()
        rir_pad = 0
        for channel in room.rir:
            for pos in channel:
                if pos.shape[0] - 1 > rir_pad:
                    rir_pad = pos.shape[0] - 1
        return room.rir, rir_pad

    def _convolve_rir(self, input, speaker_turn: int, RIR: torch.Tensor) -> Tuple[list, int]:
        """
        Augment one sentence (or background noise segment) using a synthetic RIR.

        Args:
            input (torch.tensor): Input audio.
            speaker_turn (int): Current speaker turn.
            RIR (torch.tensor): Room Impulse Response.
        Returns:
            output_sound (list): List of tensors containing augmented audio
            length (int): Length of output audio channels (or of the longest if they have different lengths)
        """
        output_sound = []
        length = 0
        for channel in range(self._params.data_simulator.rir_generation.mic_config.num_channels):
            if self._params.data_simulator.rir_generation.toolkit == 'gpuRIR':
                out_channel = convolve(input, RIR[speaker_turn, channel, : len(input)]).tolist()
            elif self._params.data_simulator.rir_generation.toolkit == 'pyroomacoustics':
                out_channel = convolve(input, RIR[channel][speaker_turn][: len(input)]).tolist()
            if len(out_channel) > length:
                length = len(out_channel)
            output_sound.append(torch.tensor(out_channel))
        return output_sound, length

    def _generate_session(
        self,
        idx: int,
        basepath: str,
        filename: str,
        speaker_ids: list,
        speaker_wav_align_map: dict,
        noise_samples: list,
        device: torch.device,
        enforce_counter: int = 2,
    ):
        """
        Generate a multispeaker audio session and corresponding label files.

        Args:
            idx (int): Index for current session (out of total number of sessions).
            basepath (str): Path to output directory.
            filename (str): Filename for output files.
            speaker_ids (list): List of speaker IDs that will be used in this session.
            speaker_wav_align_map (dict): Dictionary containing speaker IDs and their corresponding wav filepath and alignments.
            noise_samples (list): List of randomly sampled noise source files that will be used for generating this session.
            device (torch.device): Device to use for generating this session.
            enforce_counter (int): In enforcement mode, dominance is increased by a factor of enforce_counter for unrepresented speakers
        """
        random_seed = self._params.data_simulator.random_seed
        np.random.seed(random_seed + idx)

        self._device = device
        speaker_dominance = self._get_speaker_dominance()  # randomly determine speaker dominance
        base_speaker_dominance = np.copy(speaker_dominance)
        self._set_speaker_volume()

        running_len_samples, prev_len_samples = 0, 0  # starting point for each sentence
        prev_speaker = None
        rttm_list, json_list, ctm_list = [], [], []
        self._noise_samples = noise_samples
        self._furthest_sample = [0 for n in range(self._params.data_simulator.session_config.num_speakers)]

        # Room Impulse Response Generation (performed once per batch of sessions)
        if self._params.data_simulator.rir_generation.toolkit == 'gpuRIR':
            RIR, RIR_pad = self._generate_rir_gpuRIR()
        elif self._params.data_simulator.rir_generation.toolkit == 'pyroomacoustics':
            RIR, RIR_pad = self._generate_rir_pyroomacoustics()
        else:
            raise Exception("Toolkit must be pyroomacoustics or gpuRIR")

        # hold enforce until all speakers have spoken
        enforce_time = np.random.uniform(
            self._params.data_simulator.speaker_enforcement.enforce_time[0],
            self._params.data_simulator.speaker_enforcement.enforce_time[1],
        )
        enforce = self._params.data_simulator.speaker_enforcement.enforce_num_speakers

        session_len_samples = int(
            (self._params.data_simulator.session_config.session_length * self._params.data_simulator.sr)
        )
        array = torch.zeros((session_len_samples, self._params.data_simulator.rir_generation.mic_config.num_channels))
        is_speech = torch.zeros(session_len_samples)

        while running_len_samples < session_len_samples or enforce:
            # enforce num_speakers
            if running_len_samples > enforce_time * session_len_samples and enforce:
                speaker_dominance, enforce = self._increase_speaker_dominance(base_speaker_dominance, enforce_counter)
                if enforce:
                    enforce_counter += 1

            # select speaker
            speaker_turn = self._get_next_speaker(prev_speaker, speaker_dominance)

            # build sentence (only add if remaining length >  specific time)
            max_samples_in_sentence = (
                session_len_samples - running_len_samples - RIR_pad
            )  # sentence will be RIR_len - 1 longer than the audio was pre-augmentation
            if enforce:
                max_samples_in_sentence = float('inf')
            elif (
                max_samples_in_sentence
                < self._params.data_simulator.session_params.end_buffer * self._params.data_simulator.sr
            ):
                break

            # Step 1: Generate a sentence
            self._build_sentence(speaker_turn, speaker_ids, speaker_wav_align_map, max_samples_in_sentence)
            augmented_sentence, length = self._convolve_rir(self._sentence, speaker_turn, RIR)

            # Step 2: Generate a time-stamp for either silence or overlap
            start = self._add_silence_or_overlap(
                speaker_turn,
                prev_speaker,
                running_len_samples,
                length,
                session_len_samples,
                prev_len_samples,
                enforce,
            )
            end = start + length
            if end > len(array):
                array = torch.nn.functional.pad(array, (0, 0, 0, end - len(array)))
                is_speech = torch.nn.functional.pad(is_speech, (0, end - len(is_speech)))

            is_speech[start:end] = 1

            for channel in range(self._params.data_simulator.rir_generation.mic_config.num_channels):
                len_ch = len(augmented_sentence[channel])  # accounts for how channels are slightly different lengths
                array[start : start + len_ch, channel] += augmented_sentence[channel]

            # build entries for output files
            new_rttm_entries = self.annotator._create_new_rttm_entry(
                self._words, 
                self._alignments,
                start / self._params.data_simulator.sr, 
                end / self._params.data_simulator.sr, 
                speaker_ids[speaker_turn]
            )

            for entry in new_rttm_entries:
                rttm_list.append(entry)
            new_json_entry = self.annotator._create_new_json_entry(
                self._text,
                os.path.join(basepath, filename + '.wav'),
                start / self._params.data_simulator.sr,
                length / self._params.data_simulator.sr,
                speaker_ids[speaker_turn],
                os.path.join(basepath, filename + '.rttm'),
                os.path.join(basepath, filename + '.ctm'),
            )
            json_list.append(new_json_entry)
            new_ctm_entries = self.annotator._create_new_ctm_entry(
                filename, speaker_ids[speaker_turn], start / self._params.data_simulator.sr
            )
            for entry in new_ctm_entries:
                ctm_list.append(entry)

            running_len_samples = np.maximum(running_len_samples, end)
            self._furthest_sample[speaker_turn] = running_len_samples
            prev_speaker = speaker_turn
            prev_len_samples = length

        # background noise augmentation
        if self._params.data_simulator.background_noise.add_bg:
            avg_power_array = torch.mean(array[is_speech == 1] ** 2)
            length = array.shape[0]
            bg, snr = self._get_background(length, avg_power_array)
            augmented_bg, _ = self._convolve_rir(bg, -1, RIR)
            for channel in range(self._params.data_simulator.rir_generation.mic_config.num_channels):
                array[:, channel] += augmented_bg[channel][:length]
        else:
            snr = "N/A"

        # Add optional perturbations to the whole session, such as white noise, reverb, etc.
        array = self._perturb_audio(array, self._params.data_simulator.sr, self.session_augmentor)

        meta_data = {
            "duration": array.shape[0] / self._params.data_simulator.sr,
            "session_silence_mean": self.sess_silence_mean,
            "session_overlap_mean": self.sess_overlap_mean,
            "session_snr": snr,
        }
        write_manifest(os.path.join(basepath, filename + '.meta'), [meta_data])

        array = array / (1.0 * torch.max(torch.abs(array)))  # normalize wav file to avoid clipping
        sf.write(os.path.join(basepath, filename + '.wav'), array, self._params.data_simulator.sr)
        labels_to_rttmfile(rttm_list, filename, self._params.data_simulator.outputs.output_dir)
        write_manifest(os.path.join(basepath, filename + '.json'), json_list)
        write_ctm(os.path.join(basepath, filename + '.ctm'), ctm_list)
        write_text(os.path.join(basepath, filename + '.txt'), ctm_list)
        del array
        self.clean_up()
        return basepath, filename


def check_angle(key: str, val: Union[float, Iterable[float]]) -> bool:
    """Check if the angle value is within the expected range. Input
    values are in degrees.

    Note:
        azimuth: angle between a projection on the horizontal (xy) plane and
                positive x axis. Increases counter-clockwise. Range: [-180, 180].
        elevation: angle between a vector an its projection on the horizontal (xy) plane.
                Positive above, negative below, i.e., north=+90, south=-90. Range: [-90, 90]
        yaw: rotation around the z axis. Defined accoding to right-hand rule.
            Range: [-180, 180]
        pitch: rotation around the yʹ axis. Defined accoding to right-hand rule.
            Range: [-90, 90]
        roll: rotation around the xʺ axis. Defined accoding to right-hand rule.
            Range: [-180, 180]

    Args:
        key: angle type
        val: values in degrees

    Returns:
        True if all values are within the expected range.
    """
    if np.isscalar(val):
        min_val = max_val = val
    else:
        min_val = min(val)
        max_val = max(val)

    if key == 'azimuth' and -180 <= min_val <= max_val <= 180:
        return True
    if key == 'elevation' and -90 <= min_val <= max_val <= 90:
        return True
    if key == 'yaw' and -180 <= min_val <= max_val <= 180:
        return True
    if key == 'pitch' and -90 <= min_val <= max_val <= 90:
        return True
    if key == 'roll' and -180 <= min_val <= max_val <= 180:
        return True

    raise ValueError(f'Invalid value for angle {key} = {val}')


def wrap_to_180(angle: float) -> float:
    """Wrap an angle to range ±180 degrees.

    Args:
        angle: angle in degrees

    Returns:
        Angle in degrees wrapped to ±180 degrees.
    """
    return angle - np.floor(angle / 360 + 1 / 2) * 360


class ArrayGeometry(object):
    """A class to simplify handling of array geometry.
    
    Supports translation and rotation of the array and calculation of
    spherical coordinates of a given point relative to the internal
    coordinate system of the array.

    Args:
        mic_positions: 3D coordinates, with shape (num_mics, 3)
        center: optional position of the center of the array. Defaults to the average of the coordinates.
        internal_cs: internal coordinate system for the array relative to the global coordinate system.
                    Defaults to (x, y, z), and is rotated with the array.
    """

    def __init__(
        self,
        mic_positions: Union[np.ndarray, List],
        center: Optional[np.ndarray] = None,
        internal_cs: Optional[np.ndarray] = None,
    ):
        if isinstance(mic_positions, Iterable):
            mic_positions = np.array(mic_positions)

        if not mic_positions.ndim == 2:
            raise ValueError(
                f'Expecting a 2D array specifying mic positions, but received {mic_positions.ndim}-dim array'
            )

        if not mic_positions.shape[1] == 3:
            raise ValueError(f'Expecting 3D positions, but received {mic_positions.shape[1]}-dim positions')

        mic_positions_center = np.mean(mic_positions, axis=0)
        self.centered_positions = mic_positions - mic_positions_center
        self.center = mic_positions_center if center is None else center

        # Internal coordinate system
        if internal_cs is None:
            # Initially aligned with the global
            self.internal_cs = np.eye(3)
        else:
            self.internal_cs = internal_cs

    @property
    def num_mics(self):
        """Return the number of microphones for the current array.
        """
        return self.centered_positions.shape[0]

    @property
    def positions(self):
        """Absolute positions of the microphones.
        """
        return self.centered_positions + self.center

    @property
    def internal_positions(self):
        """Positions in the internal coordinate system.
        """
        return np.matmul(self.centered_positions, self.internal_cs.T)

    @property
    def radius(self):
        """Radius of the array, relative to the center.
        """
        return max(np.linalg.norm(self.centered_positions, axis=1))

    @staticmethod
    def get_rotation(yaw: float = 0, pitch: float = 0, roll: float = 0) -> Rotation:
        """Get a Rotation object for given angles.

        All angles are defined according to the right-hand rule.

        Args:
            yaw: rotation around the z axis
            pitch: rotation around the yʹ axis
            roll: rotation around the xʺ axis

        Returns:
            A rotation object constructed using the provided angles.
        """
        check_angle('yaw', yaw)
        check_angle('pitch', pitch)
        check_angle('roll', roll)

        return Rotation.from_euler('ZYX', [yaw, pitch, roll], degrees=True)

    def translate(self, to: np.ndarray):
        """Translate the array center to a new point.

        Translation does not change the centered positions or the internal coordinate system.

        Args:
            to: 3D point, shape (3,)
        """
        self.center = to

    def rotate(self, yaw: float = 0, pitch: float = 0, roll: float = 0):
        """Apply rotation on the mic array.

        This rotates the centered microphone positions and the internal
        coordinate system, it doesn't change the center of the array.

        All angles are defined according to the right-hand rule.
        For example, this means that a positive pitch will result in a rotation from z
        to x axis, which will result in a reduced elevation with respect to the global
        horizontal plane.

        Args:
            yaw: rotation around the z axis
            pitch: rotation around the yʹ axis
            roll: rotation around the xʺ axis
        """
        # construct rotation using TB angles
        rotation = self.get_rotation(yaw=yaw, pitch=pitch, roll=roll)

        # rotate centered positions
        self.centered_positions = rotation.apply(self.centered_positions)

        # apply the same transformation on the internal coordinate system
        self.internal_cs = rotation.apply(self.internal_cs)

    def new_rotated_array(self, yaw: float = 0, pitch: float = 0, roll: float = 0):
        """Create a new array by rotating this array.

        Args:
            yaw: rotation around the z axis
            pitch: rotation around the yʹ axis
            roll: rotation around the xʺ axis

        Returns:
            A new ArrayGeometry object constructed using the provided angles.
        """
        new_array = ArrayGeometry(mic_positions=self.positions, center=self.center, internal_cs=self.internal_cs)
        new_array.rotate(yaw=yaw, pitch=pitch, roll=roll)
        return new_array

    def spherical_relative_to_array(
        self, point: np.ndarray, use_internal_cs: bool = True
    ) -> Tuple[float, float, float]:
        """Return spherical coordinates of a point relative to the internal coordinate system.

        Args:
            point: 3D coordinate, shape (3,)
            use_internal_cs: Calculate position relative to the internal coordinate system.
                            If `False`, the positions will be calculated relative to the
                            external coordinate system centered at `self.center`.

        Returns:
            A tuple (distance, azimuth, elevation) relative to the mic array.
        """
        rel_position = point - self.center
        distance = np.linalg.norm(rel_position)

        if use_internal_cs:
            # transform from the absolute coordinate system to the internal coordinate system
            rel_position = np.matmul(self.internal_cs, rel_position)

        # get azimuth
        azimuth = np.arctan2(rel_position[1], rel_position[0]) / np.pi * 180
        # get elevation
        elevation = np.arcsin(rel_position[2] / distance) / np.pi * 180

        return distance, azimuth, elevation

    def __str__(self):
        with np.printoptions(precision=3, suppress=True):
            desc = f"{type(self)}:\ncenter =\n{self.center}\ncentered positions =\n{self.centered_positions}\nradius = \n{self.radius:.3}\nabsolute positions =\n{self.positions}\ninternal coordinate system =\n{self.internal_cs}\n\n"
        return desc

    def plot(self, elev=30, azim=-55, mic_size=25):
        """Plot microphone positions.

        Args:
            elev: elevation for the view of the plot
            azim: azimuth for the view of the plot
            mic_size: size of the microphone marker in the plot
        """
        fig = plt.figure()
        ax = fig.add_subplot(projection='3d')

        # show mic positions
        for m in range(self.num_mics):
            # show mic
            ax.scatter(
                self.positions[m, 0],
                self.positions[m, 1],
                self.positions[m, 2],
                marker='o',
                c='black',
                s=mic_size,
                depthshade=False,
            )
            # add label
            ax.text(self.positions[m, 0], self.positions[m, 1], self.positions[m, 2], str(m), c='red', zorder=10)

        # show the internal coordinate system
        ax.quiver(
            self.center[0],
            self.center[1],
            self.center[2],
            self.internal_cs[:, 0],
            self.internal_cs[:, 1],
            self.internal_cs[:, 2],
            length=self.radius,
            label='internal cs',
            normalize=False,
            linestyle=':',
            linewidth=1.0,
        )
        for dim, label in enumerate(['x′', 'y′', 'z′']):
            label_pos = self.center + self.radius * self.internal_cs[dim]
            ax.text(label_pos[0], label_pos[1], label_pos[2], label, tuple(self.internal_cs[dim]), c='blue')
        try:
            # Unfortunately, equal aspect ratio has been added very recently to Axes3D
            ax.set_aspect('equal')
        except NotImplementedError:
            logging.warning('Equal aspect ratio not supported by Axes3D')
        # Set view
        ax.view_init(elev=elev, azim=azim)
        # Set reasonable limits for all axes, even for the case of an unequal aspect ratio
        ax.set_xlim([self.center[0] - self.radius, self.center[0] + self.radius])
        ax.set_ylim([self.center[1] - self.radius, self.center[1] + self.radius])
        ax.set_zlim([self.center[2] - self.radius, self.center[2] + self.radius])

        ax.set_xlabel('x/m')
        ax.set_ylabel('y/m')
        ax.set_zlabel('z/m')
        ax.set_title('Microphone positions')
        ax.legend()
        plt.show()


def convert_placement_to_range(
    placement: dict, room_dim: Iterable[float], object_radius: float = 0
) -> List[List[float]]:
    """Given a placement dictionary, return ranges for each dimension.

    Args:
        placement: dictionary containing x, y, height, and min_to_wall
        room_dim: dimensions of the room, shape (3,)
        object_radius: radius of the object to be placed

    Returns
        List with a range of values for each dimensions.
    """
    if not np.all(np.array(room_dim) > 0):
        raise ValueError(f'Room dimensions must be positive: {room_dim}')

    placement_range = [None] * 3
    min_to_wall = placement.get('min_to_wall', 0)

    if min_to_wall < 0:
        raise ValueError(f'Min distance to wall must be positive: {min_to_wall}')

    for idx, key in enumerate(['x', 'y', 'height']):
        # Room dimension
        dim = room_dim[idx]
        # Construct the range
        val = placement.get(key)
        if val is None:
            # No constrained specified on the coordinate of the mic center
            min_val, max_val = 0, dim
        elif np.isscalar(val):
            min_val = max_val = val
        else:
            if len(val) != 2:
                raise ValueError(f'Invalid value for placement for dim {idx}/{key}: {str(placement)}')
            min_val, max_val = val

        # Make sure the array is not too close to a wall
        min_val = max(min_val, min_to_wall + object_radius)
        max_val = min(max_val, dim - min_to_wall - object_radius)

        if min_val > max_val or min(min_val, max_val) < 0:
            raise ValueError(f'Invalid range dim {idx}/{key}: min={min_val}, max={max_val}')

        placement_range[idx] = [min_val, max_val]

    return placement_range


class RIRCorpusGenerator(object):
    """Creates a corpus of RIRs based on a defined configuration of rooms and microphone array.

    RIRs are generated using `generate` method.
    """

    def __init__(self, cfg: DictConfig):
        """
        Args:
            cfg: dictionary with parameters of the simulation
        """
        logging.info("Initialize RIRCorpusGenerator")
        self._cfg = cfg
        self.check_cfg()

    @property
    def cfg(self):
        """Property holding the internal config of the object.

        Note:
            Changes to this config are not reflected in the state of the object.
            Please create a new model with the updated config.
        """
        return self._cfg

    @property
    def sample_rate(self):
        return self._cfg.sample_rate

    @cfg.setter
    def cfg(self, cfg):
        """Property holding the internal config of the object.

        Note:
            Changes to this config are not reflected in the state of the object.
            Please create a new model with the updated config.
        """
        self._cfg = cfg

    def check_cfg(self):
        """
        Checks provided configuration to ensure it has the minimal required
        configuration the values are in a reasonable range.
        """
        # sample rate
        sample_rate = self.cfg.get('sample_rate')
        if sample_rate is None:
            raise ValueError('Sample rate not provided.')
        elif sample_rate < 0:
            raise ValueError(f'Sample rate must to be positive: {sample_rate}')

        # room configuration
        room_cfg = self.cfg.get('room')
        if room_cfg is None:
            raise ValueError('Room configuration not provided')

        if room_cfg.get('num') is None:
            raise ValueError('Number of rooms per subset not provided')

        if room_cfg.get('dim') is None:
            raise ValueError('Room dimensions not provided')

        for idx, key in enumerate(['width', 'length', 'height']):
            dim = room_cfg.dim.get(key)

            if dim is None:
                # not provided
                raise ValueError(f'Room {key} needs to be a scalar or a range, currently it is None')
            elif np.isscalar(dim) and dim <= 0:
                # fixed dimension
                raise ValueError(f'A fixed dimension must be positive for {key}: {dim}')
            elif len(dim) != 2 or not 0 < dim[0] < dim[1]:
                # not a valid range
                raise ValueError(f'Range must be specified with two positive increasing elements for {key}: {dim}')

        rt60 = room_cfg.get('rt60')
        if rt60 is None:
            # not provided
            raise ValueError(f'RT60 needs to be a scalar or a range, currently it is None')
        elif np.isscalar(rt60) and rt60 <= 0:
            # fixed dimension
            raise ValueError(f'RT60 must be positive: {rt60}')
        elif len(rt60) != 2 or not 0 < rt60[0] < rt60[1]:
            # not a valid range
            raise ValueError(f'RT60 range must be specified with two positive increasing elements: {rt60}')

        # mic array
        mic_cfg = self.cfg.get('mic_array')
        if mic_cfg is None:
            raise ValueError('Mic configuration not provided')

        for key in ['positions', 'placement', 'orientation']:
            if key not in mic_cfg:
                raise ValueError(f'Mic array {key} not provided')

        # source
        source_cfg = self.cfg.get('source')
        if source_cfg is None:
            raise ValueError('Source configuration not provided')

        if source_cfg.get('num') is None:
            raise ValueError('Number of sources per room not provided')
        elif source_cfg.num <= 0:
            raise ValueError(f'Number of sources must be positive: {source_cfg.num}')

        if 'placement' not in source_cfg:
            raise ValueError('Source placement dictionary not provided')

        # anechoic
        if self.cfg.get('anechoic') is None:
            raise ValueError(f'Anechoic configuratio not provided.')

    def generate_room_params(self) -> dict:
        """Generate randomized room parameters based on the provided
        configuration.
        """
        # Prepare room sim parameters
        if not PRA:
            raise ImportError('pyroomacoustics is required for room simulation')

        room_cfg = self.cfg.room

        # width, length, height
        room_dim = np.zeros(3)

        # prepare dimensions
        for idx, key in enumerate(['width', 'length', 'height']):
            # get configured dimension
            dim = room_cfg.dim[key]

            # set a value
            if dim is None:
                raise ValueError(f'Room {key} needs to be a scalar or a range, currently it is None')
            elif np.isscalar(dim):
                assert dim > 0, f'Dimension should be positive for {key}: {dim}'
                room_dim[idx] = dim
            elif len(dim) == 2:
                assert 0 < dim[0] <= dim[1], f'Expecting two non-decreasing values for {key}, received {dim}'
                room_dim[idx] = self.random.uniform(low=dim[0], high=dim[1])
            else:
                raise ValueError(f'Unexpected value for {key}: {dim}')

        # prepare rt60
        if room_cfg.rt60 is None:
            raise ValueError(f'Room RT60 needs to be a scalar or a range, currently it is None')

        if np.isscalar(room_cfg.rt60):
            assert room_cfg.rt60 > 0, f'RT60 should be positive: {room_cfg.rt60}'
            rt60 = room_cfg.rt60
        elif len(room_cfg.rt60) == 2:
            assert (
                0 < room_cfg.rt60[0] <= room_cfg.rt60[1]
            ), f'Expecting two non-decreasing values for RT60, received {room_cfg.rt60}'
            rt60 = self.random.uniform(low=room_cfg.rt60[0], high=room_cfg.rt60[1])
        else:
            raise ValueError(f'Unexpected value for RT60: {room_cfg.rt60}')

        # Get parameters from size and RT60
        room_absorption, room_max_order = pra.inverse_sabine(rt60, room_dim)

        # Return the required values
        room_params = {
            'dim': room_dim,
            'absorption': room_absorption,
            'max_order': room_max_order,
            'rt60_theoretical': rt60,
            'anechoic_absorption': self.cfg.anechoic.absorption,
            'anechoic_max_order': self.cfg.anechoic.max_order,
            'sample_rate': self.cfg.sample_rate,
        }
        return room_params

    def generate_array(self, room_dim: Iterable[float]) -> ArrayGeometry:
        """Generate array placement for the current room and config.

        Args:
            room_dim: dimensions of the room, [width, length, height]

        Returns:
            Randomly placed microphone array.
        """
        mic_cfg = self.cfg.mic_array
        mic_array = ArrayGeometry(mic_cfg.positions)

        # Randomize center placement
        center = np.zeros(3)
        placement_range = convert_placement_to_range(
            placement=mic_cfg.placement, room_dim=room_dim, object_radius=mic_array.radius
        )

        for idx in range(len(center)):
            center[idx] = self.random.uniform(low=placement_range[idx][0], high=placement_range[idx][1])

        # Place the array at the configured center point
        mic_array.translate(to=center)

        # Randomize orientation
        orientation = dict()
        for key in ['yaw', 'roll', 'pitch']:
            # angle for current orientation
            angle = mic_cfg.orientation[key]

            if angle is None:
                raise ValueError(f'Mic array {key} should be a scalar or a range, currently it is set to None.')

            # check it's within the expected range
            check_angle(key, angle)

            if np.isscalar(angle):
                orientation[key] = angle
            elif len(angle) == 2:
                assert angle[0] <= angle[1], f"Expecting two non-decreasing values for {key}, received {angle}"
                # generate integer values, for easier bucketing, if necessary
                orientation[key] = self.random.uniform(low=angle[0], high=angle[1])
            else:
                raise ValueError(f'Unexpected value for orientation {key}: {angle}')

        # Rotate the array to match the selected orientation
        mic_array.rotate(**orientation)

        return mic_array

    def generate_source_position(self, room_dim: Iterable[float]) -> List[List[float]]:
        """Generate position for all sources in a room.

        Args:
            room_dim: dimensions of a 3D shoebox room

        Returns:
            List of source positions, with each position characterized with a 3D coordinate
        """
        source_cfg = self.cfg.source
        placement_range = convert_placement_to_range(placement=source_cfg.placement, room_dim=room_dim)
        source_position = []

        for n in range(source_cfg.num):
            # generate a random point withing the range
            s_pos = [None] * 3
            for idx in range(len(s_pos)):
                s_pos[idx] = self.random.uniform(low=placement_range[idx][0], high=placement_range[idx][1])
            source_position.append(s_pos)

        return source_position

    def generate(self):
        """Generate RIR corpus.
        
        This method will prepare randomized examples based on the current configuration,
        run room simulations and save results to output_dir.
        """
        logging.info("Generate RIR corpus")

        # Initialize
        self.random = default_rng(seed=self.cfg.random_seed)

        # Prepare output dir
        output_dir = self.cfg.output_dir
        if output_dir.endswith('.yaml'):
            output_dir = output_dir[:-5]

        # Create absolute path
        logging.info('Output dir set to: %s', output_dir)

        # Generate all cases
        for subset, num_rooms in self.cfg.room.num.items():

            output_dir_subset = os.path.join(output_dir, subset)
            examples = []

            if not os.path.exists(output_dir_subset):
                logging.info('Creating output directory: %s', output_dir_subset)
                os.makedirs(output_dir_subset)
            elif os.path.isdir(output_dir_subset) and len(os.listdir(output_dir_subset)) > 0:
                raise RuntimeError(f'Output directory {output_dir_subset} is not empty.')

            # Generate examples
            for n_room in range(num_rooms):

                # room info
                room_params = self.generate_room_params()

                # array placement
                mic_array = self.generate_array(room_params['dim'])

                # source placement
                source_position = self.generate_source_position(room_params['dim'])

                # file name for the file
                room_filepath = os.path.join(output_dir_subset, f'{subset}_room_{n_room:06d}.h5')

                # prepare example
                example = {
                    'room_params': room_params,
                    'mic_array': mic_array,
                    'source_position': source_position,
                    'room_filepath': room_filepath,
                }
                examples.append(example)

            # Simulation
            if self.num_workers is not None and self.num_workers > 1:
                logging.info(f'Simulate using {self.num_workers} workers')
                with multiprocessing.Pool(processes=self.num_workers) as pool:
                    metadata = list(tqdm(pool.imap(simulate_room_kwargs, examples), total=len(examples)))

            else:
                logging.info('Simulate using a single worker')
                metadata = []
                for example in tqdm(examples, total=len(examples)):
                    metadata.append(simulate_room(**example))

            # Save manifest
            manifest_filepath = os.path.join(output_dir, f'{subset}_manifest.json')

            if os.path.exists(manifest_filepath) and os.path.isfile(manifest_filepath):
                raise RuntimeError(f'Manifest config file exists: {manifest_filepath}')

            # Make all paths in the manifest relative to the output dir
            for data in metadata:
                data['room_filepath'] = os.path.relpath(data['room_filepath'], start=output_dir)

            write_manifest(manifest_filepath, metadata)

            # Generate plots with information about generated data
            plot_filepath = os.path.join(output_dir, f'{subset}_info.png')

            if os.path.exists(plot_filepath) and os.path.isfile(plot_filepath):
                raise RuntimeError(f'Plot file exists: {plot_filepath}')

            plot_rir_manifest_info(manifest_filepath, plot_filepath=plot_filepath)

        # Save used configuration for reference
        config_filepath = os.path.join(output_dir, 'config.yaml')
        if os.path.exists(config_filepath) and os.path.isfile(config_filepath):
            raise RuntimeError(f'Output config file exists: {config_filepath}')

        OmegaConf.save(self.cfg, config_filepath, resolve=True)


def simulate_room_kwargs(kwargs: dict) -> dict:
    """Wrapper around `simulate_room` to handle kwargs.
    
    `pool.map(simulate_room_kwargs, examples)` would be
    equivalent to `pool.starstarmap(simulate_room, examples)`
    if `starstarmap` would exist.

    Args:
        kwargs: kwargs that are forwarded to `simulate_room`

    Returns:
        Dictionary with metadata, see `simulate_room`
    """
    return simulate_room(**kwargs)


def simulate_room(
    room_params: dict, mic_array: ArrayGeometry, source_position: Iterable[Iterable[float]], room_filepath: str,
) -> dict:
    """Simulate room

    Args:
        room_params: parameters of the room to be simulated
        mic_array: defines positions of the microphones
        source_positions: positions for all sources to be simulated
        room_filepath: results are saved to this path

    Returns:
        Dictionary with metadata based on simulation setup
        and simulation results. Used to create the corresponding
        manifest file.
    """
    # room with the selected parameters
    room_sim = pra.ShoeBox(
        room_params['dim'],
        fs=room_params['sample_rate'],
        materials=pra.Material(room_params['absorption']),
        max_order=room_params['max_order'],
    )

    # same geometry for generating anechoic responses
    room_anechoic = pra.ShoeBox(
        room_params['dim'],
        fs=room_params['sample_rate'],
        materials=pra.Material(room_params['anechoic_absorption']),
        max_order=room_params['anechoic_max_order'],
    )

    # Compute RIRs
    for room in [room_sim, room_anechoic]:
        # place the array
        room.add_microphone_array(mic_array.positions.T)

        # place the sources
        for s_pos in source_position:
            room.add_source(s_pos)

        # generate RIRs
        room.compute_rir()

    # Get metadata for sources
    source_distance = []
    source_azimuth = []
    source_elevation = []
    for s_pos in source_position:
        distance, azimuth, elevation = mic_array.spherical_relative_to_array(s_pos)
        source_distance.append(distance)
        source_azimuth.append(azimuth)
        source_elevation.append(elevation)

    # RIRs
    rir_dataset = {
        'rir': convert_rir_to_multichannel(room_sim.rir),
        'anechoic': convert_rir_to_multichannel(room_anechoic.rir),
    }

    # Prepare metadata dict and return
    metadata = {
        'room_filepath': room_filepath,
        'sample_rate': room_params['sample_rate'],
        'dim': room_params['dim'],
        'rir_absorption': room_params['absorption'],
        'rir_max_order': room_params['max_order'],
        'rir_rt60_theory': room_sim.rt60_theory(),
        'rir_rt60_measured': room_sim.measure_rt60().mean(axis=0),  # average across mics for each source
        'anechoic_rt60_theory': room_anechoic.rt60_theory(),
        'anechoic_rt60_measured': room_anechoic.measure_rt60().mean(axis=0),  # average across mics for each source
        'anechoic_absorption': room_params['anechoic_absorption'],
        'anechoic_max_order': room_params['anechoic_max_order'],
        'mic_positions': mic_array.positions,
        'mic_center': mic_array.center,
        'source_position': source_position,
        'source_distance': source_distance,
        'source_azimuth': source_azimuth,
        'source_elevation': source_elevation,
        'num_sources': len(source_position),
    }

    # Save simulated RIR
    save_rir_simulation(room_filepath, rir_dataset, metadata)

    return convert_numpy_to_serializable(metadata)


def save_rir_simulation(filepath: str, rir_dataset: Dict[str, List[np.array]], metadata: dict):
    """Save simulated RIRs and metadata.

    Args:
        filepath: Path to the file where the data will be saved.
        rir_dataset: Dictionary with RIR data. Each item is a set of multi-channel RIRs.
        metadata: Dictionary with related metadata.
    """
    if os.path.exists(filepath):
        raise RuntimeError(f'Output file exists: {room_filepath}')

    num_sources = metadata['num_sources']

    with h5py.File(filepath, 'w') as h5f:
        # Save RIRs, each RIR set in a separate group
        for rir_key, rir_value in rir_dataset.items():
            if len(rir_value) != num_sources:
                raise ValueError(
                    f'Each RIR dataset should have exactly {num_sources} elements. Current RIR {key} has {len(rir_value)} elements'
                )

            rir_group = h5f.create_group(rir_key)

            # RIRs for different sources are saved under [group]['idx']
            for idx, rir in enumerate(rir_value):
                rir_group.create_dataset(f'{idx}', data=rir_value[idx])

        # Save metadata
        metadata_group = h5f.create_group('metadata')
        for key, value in metadata.items():
            metadata_group.create_dataset(key, data=value)


def load_rir_simulation(filepath: str, source: int = 0, rir_key: str = 'rir') -> Tuple[np.ndarray, float]:
    """Load simulated RIRs and metadata.

    Args:
        filepath: Path to simulated RIR data
        source: Index of a source.
        rir_key: String to denote which RIR to load, if there are multiple available.

    Returns:
        Multichannel RIR as ndarray with shape (num_samples, num_channels) and scalar sample rate.
    """
    with h5py.File(filepath, 'r') as h5f:
        # Load RIR
        rir = h5f[rir_key][f'{source}'][:]

        # Load metadata
        sample_rate = h5f['metadata']['sample_rate'][()]

    return rir, sample_rate


def convert_numpy_to_serializable(data: Union[dict, float, np.ndarray]) -> Union[dict, float, np.ndarray]:
    """Convert all numpy estries to list.
    Can be used to preprocess data before writing to a JSON file.

    Args:
        data: Dictionary, array or scalar.

    Returns:
        The same structure, but converted to list if
        the input is np.ndarray, so `data` can be seralized.
    """
    if isinstance(data, dict):
        for key, val in data.items():
            data[key] = convert_numpy_to_serializable(val)
    elif isinstance(data, list):
        data = [convert_numpy_to_serializable(d) for d in data]
    elif isinstance(data, np.ndarray):
        data = data.tolist()
    elif isinstance(data, np.integer):
        data = int(data)
    elif isinstance(data, np.floating):
        data = float(data)
    elif isinstance(data, np.generic):
        data = data.item()

    return data


def convert_rir_to_multichannel(rir: List[List[np.ndarray]]) -> List[np.ndarray]:
    """Convert RIR to a list of arrays.

    Args:
        rir: list of lists, each element is a single-channel RIR

    Returns:
        List of multichannel RIRs
    """
    num_mics = len(rir)
    num_sources = len(rir[0])

    mc_rir = [None] * num_sources

    for n_source in range(num_sources):
        rir_len = [len(rir[m][n_source]) for m in range(num_mics)]
        max_len = max(rir_len)
        mc_rir[n_source] = np.zeros((max_len, num_mics))
        for n_mic, len_mic in enumerate(rir_len):
            mc_rir[n_source][:len_mic, n_mic] = rir[n_mic][n_source]

    return mc_rir


def plot_rir_manifest_info(filepath: str, plot_filepath: str = None):
    """Plot distribution of parameters from manifest file.

    Args:
        filepath: path to a RIR corpus manifest file
        plot_filepath: path to save the plot at
    """
    metadata = read_manifest(filepath)

    # source placement
    source_distance = []
    source_azimuth = []
    source_elevation = []
    source_height = []

    # room config
    rir_rt60_theory = []
    rir_rt60_measured = []
    anechoic_rt60_theory = []
    anechoic_rt60_measured = []

    # get the required data
    for data in metadata:
        # source config
        source_distance += data['source_distance']
        source_azimuth += data['source_azimuth']
        source_elevation += data['source_elevation']
        source_height += [s_pos[2] for s_pos in data['source_position']]

        # room config
        rir_rt60_theory.append(data['rir_rt60_theory'])
        rir_rt60_measured += data['rir_rt60_measured']
        anechoic_rt60_theory.append(data['anechoic_rt60_theory'])
        anechoic_rt60_measured += data['anechoic_rt60_measured']

    # plot
    plt.figure(figsize=(12, 6))

    plt.subplot(2, 4, 1)
    plt.hist(source_distance, label='distance')
    plt.xlabel('distance / m')
    plt.ylabel('# examples')
    plt.title('Source-to-array center distance')

    plt.subplot(2, 4, 2)
    plt.hist(source_azimuth, label='azimuth')
    plt.xlabel('azimuth / deg')
    plt.ylabel('# examples')
    plt.title('Source-to-array center azimuth')

    plt.subplot(2, 4, 3)
    plt.hist(source_elevation, label='elevation')
    plt.xlabel('elevation / deg')
    plt.ylabel('# examples')
    plt.title('Source-to-array center elevation')

    plt.subplot(2, 4, 4)
    plt.hist(source_height, label='source height')
    plt.xlabel('height / m')
    plt.ylabel('# examples')
    plt.title('Source height')

    plt.subplot(2, 4, 5)
    plt.hist(rir_rt60_theory, label='theory')
    plt.xlabel('RT60 / s')
    plt.ylabel('# examples')
    plt.title('RT60 theory')

    plt.subplot(2, 4, 6)
    plt.hist(rir_rt60_measured, label='measured')
    plt.xlabel('RT60 / s')
    plt.ylabel('# examples')
    plt.title('RT60 measured')

    plt.subplot(2, 4, 7)
    plt.hist(anechoic_rt60_theory, label='theory')
    plt.xlabel('RT60 / s')
    plt.ylabel('# examples')
    plt.title('RT60 theory (anechoic)')

    plt.subplot(2, 4, 8)
    plt.hist(anechoic_rt60_measured, label='measured')
    plt.xlabel('RT60 / s')
    plt.ylabel('# examples')
    plt.title('RT60 measured (anechoic)')

    for n in range(8):
        plt.subplot(2, 4, n + 1)
        plt.grid()
        plt.legend(loc='lower left')

    plt.tight_layout()

    if plot_filepath is not None:
        plt.savefig(plot_filepath)
        plt.close()
        logging.info('Plot saved at %s', plot_filepath)


class RIRMixGenerator(object):
    """Creates a dataset of mixed signals at the microphone
    by combining target speech, background noise and interference.

    Correspnding signals are are generated and saved
    using the `generate` method.

    Input configuration is expexted to have the following structure
    ```
    sample_rate: sample rate used for simulation
    room:
        subset: manifest for RIR data
    target:
        subset: manifest for target source data
    noise:
        subset: manifest for noise data
    interference:
        subset: manifest for interference data
        interference_probability: probability that interference is present
        max_num_interferers: max number of interferers, randomly selected between 0 and max
    mix:
        subset:
            num: number of examples to generate
            rsnr: range of RSNR
            rsir: range of RSIR
        ref_mic: reference microphone
        ref_mic_rms: desired RMS at ref_mic
    ```
    """

    def __init__(self, cfg: DictConfig):
        """
        Instantiate a RIRMixGenerator object.

        Args:
            cfg: generator configuration defining data for room,
                 target signal, noise, interference and mixture
        """
        logging.info("Initialize RIRMixGenerator")
        self._cfg = cfg
        self.check_cfg()

        self.subsets = self.cfg.room.keys()
        logging.info('Initialized with %d subsets: %s', len(self.subsets), str(self.subsets))

        # load manifests
        self.metadata = dict()
        for subset in self.subsets:
            subset_data = dict()

            logging.info('Loading data for %s', subset)
            for key in ['room', 'target', 'noise', 'interference']:
                try:
                    subset_data[key] = read_manifest(self.cfg[key][subset])
                    logging.info('\t%-*s: \t%d files', 15, key, len(subset_data[key]))
                except Exception as e:
                    subset_data[key] = None
                    logging.info('\t%-*s: \t0 files', 15, key)
                    logging.warning('\t\tManifest data not loaded. Exception: %s', str(e))

            self.metadata[subset] = subset_data

        logging.info('Loaded all manifests')

        self.num_retries = self.cfg.get('num_retries', 5)

    @property
    def cfg(self):
        """Property holding the internal config of the object.

        Note:
            Changes to this config are not reflected in the state of the object.
            Please create a new model with the updated config.
        """
        return self._cfg

    @property
    def sample_rate(self):
        return self._cfg.sample_rate

    @cfg.setter
    def cfg(self, cfg):
        """Property holding the internal config of the object.

        Note:
            Changes to this config are not reflected in the state of the object.
            Please create a new model with the updated config.
        """
        self._cfg = cfg

    def check_cfg(self):
        """
        Checks provided configuration to ensure it has the minimal required
        configuration the values are in a reasonable range.
        """
        # sample rate
        sample_rate = self.cfg.get('sample_rate')
        if sample_rate is None:
            raise ValueError('Sample rate not provided.')
        elif sample_rate < 0:
            raise ValueError(f'Sample rate must be positive: {sample_rate}')

        # room configuration
        room_cfg = self.cfg.get('room')
        if not room_cfg:
            raise ValueError(
                'Room configuration not provided. Expecting RIR manifests in format {subset: path_to_manifest}'
            )

        # target configuration
        target_cfg = self.cfg.get('target')
        if not target_cfg:
            raise ValueError(
                'Target configuration not provided. Expecting audio manifests in format {subset: path_to_manifest}'
            )

        for key in ['azimuth', 'elevation', 'distance']:
            value = target_cfg.get(key)

            if value is None or np.isscalar(value):
                # no constraint or a fixed dimension is ok
                pass
            elif len(value) != 2 or not value[0] < value[1]:
                # not a valid range
                raise ValueError(f'Range must be specified with two positive increasing elements for {key}: {value}')

        # noise configuration
        noise_cfg = self.cfg.get('noise')
        if not noise_cfg:
            raise ValueError(
                'Noise configuration not provided. Expecting audio manifests in format {subset: path_to_manifest}'
            )

        # interference configuration
        interference_cfg = self.cfg.get('interference')
        if not interference_cfg:
            raise ValueError(
                'Interference configuration not provided. Expecting audio manifests in format {subset: path_to_manifest}'
            )
        interference_probability = interference_cfg.get('interference_probability', 0)
        max_num_interferers = interference_cfg.get('max_num_interferers', 0)
        min_azimuth_to_target = interference_cfg.get('min_azimuth_to_target', 0)
        if interference_probability is not None:
            if interference_probability < 0:
                raise ValueError(f'Interference probability must be non-negative. Current value: {interference_prob}')
            elif interference_probability > 0:
                assert (
                    max_num_interferers is not None and max_num_interferers > 0
                ), f'Max number of interferers must be positive. Current value: {max_num_interferers}'
                assert (
                    min_azimuth_to_target is not None and min_azimuth_to_target >= 0
                ), f'Min azimuth to target must be non-negative'

        # mix configuration
        mix_cfg = self.cfg.get('mix')
        if not mix_cfg:
            raise ValueError('Mix configuration not provided. Expecting configuration for each subset.')
        if 'ref_mic' not in mix_cfg:
            raise ValueError('Reference microphone not defined.')
        if 'ref_mic_rms' not in mix_cfg:
            raise ValueError('Reference microphone RMS not defined.')

    def get_audio_list(
        self, metadata: List[dict], min_duration: float, manifest_filepath: str = None, duration_eps: float = 0.01
    ) -> List[dict]:
        """Prepare a list of audio files with duration of at least min_duration.
        Audio files are randomly selected from manifest metadata.

        If a selected file is longer than required duration, then a random offset is selected
        before taking a min_duration segment.
        If a selected file is shorter than the required duration, then a the whole file is selected
        and a next file is randomly selected.
        Needs manifest filepath to support relative path resolution.

        Args:
            metadata: metadata loaded from a manifest file
            min_duration: minimal duration for the output file
            manifest_filepath: path to the manifest file, used to resolve relative paths.
                               For relative paths, manifest parent directory is assume to
                               be the base directory.
            duration_eps: A small extra duration selected from each file. This is to make
                          sure that the signal will be long enough even if it needs to be
                          resampled, etc.
        
        Returns:
            List of audio files with some metadata (offset, duration).
        """
        # load a bit more than required, to compensate to floor rounding
        # when loading samples from a file
        total_duration = additional_duration = 0

        audio_list = []

        while total_duration < min_duration + additional_duration:

            data = self.random.choice(metadata)
            audio_filepath = data['audio_filepath']
            if not os.path.isabs(audio_filepath) and manifest_filepath is not None:
                manifest_dir = os.path.dirname(manifest_filepath)
                audio_filepath = os.path.join(manifest_dir, audio_filepath)

            remaining_duration = min_duration - total_duration + additional_duration

            # select a random offset
            if data['duration'] <= remaining_duration:
                # take the whole noise file
                offset = 0
                duration = data['duration']
                additional_duration += duration_eps
            else:
                # select a random offset in seconds
                max_offset = data['duration'] - remaining_duration
                offset = self.random.uniform(low=0, high=max_offset)
                duration = remaining_duration

            audio_example = {
                'audio_filepath': audio_filepath,
                'offset': offset,
                'duration': duration,
                'type': data.get('type'),
            }

            audio_list.append(audio_example)
            total_duration += duration

        return audio_list

    def generate_target(self, subset: str) -> dict:
        """
        Prepare a dictionary with target configuration.

        The output dictionary contains the following information
        ```
            room_index: index of the selected room from the RIR corpus
            room_filepath: path to the room simulation file
            source: index of the selected source for the target
            rt60: reverberation time of the selected room
            num_mics: number of microphones
            azimuth: azimuth of the target source, relative to the microphone array
            elevation: elevation of the target source, relative to the microphone array
            distance: distance of the target source, relative to the microphone array
            audio_filepath: path to the audio file for the target source
            text: text for the target source audio signal, if available
            duration: duration of the target source audio signal
        ```

        Args:
            subset: string denoting a subset which will be used to selected target
                    audio and room parameters.
        
        Returns:
            Dictionary with target configuration, including room, source index, and audio information.
        """
        # Prepare room & source position
        room_metadata = self.metadata[subset]['room']

        for _ in range(self.num_retries):
            # Select room
            room_index = self.random.integers(low=0, high=len(room_metadata))
            room_data = room_metadata[room_index]

            # Select target source in this room
            for _ in range(self.num_retries):
                # Select a source for the target
                source = self.random.integers(low=0, high=room_data['num_sources'])
                # Check constraints
                for constraint in ['azimuth', 'elevation', 'distance']:
                    if self.cfg.target.get(constraint) is None:
                        continue
                    else:
                        # Check that the selected source is in the range
                        source_value = room_data[f'source_{constraint}'][source]
                        if self.cfg.target[constraint][0] <= source_value <= self.cfg.target[constraint][1]:
                            continue
                        else:
                            # Pick a new one
                            source = None
                            break

            if source is not None:
                # A feasible source has been found
                break

        if source is None:
            raise RuntimeError(f'Could not find a feasible source given target constraints {self.cfg.target}')

        # Prepare audio data
        audio_data = self.random.choice(self.metadata[subset]['target'])

        # Handle relative paths
        room_filepath = room_data['room_filepath']
        if not os.path.isabs(room_filepath):
            manifest_dir = os.path.dirname(self.cfg.room[subset])
            room_filepath = os.path.join(manifest_dir, room_filepath)

        audio_filepath = audio_data['audio_filepath']
        if not os.path.isabs(audio_filepath):
            manifest_dir = os.path.dirname(self.cfg.target[subset])
            audio_filepath = os.path.join(manifest_dir, audio_filepath)

        target_cfg = {
            'room_index': int(room_index),
            'room_filepath': room_filepath,
            'source': source,
            'rt60': room_data['rir_rt60_measured'][source],
            'num_mics': len(room_data['mic_positions']),
            'azimuth': room_data['source_azimuth'][source],
            'elevation': room_data['source_elevation'][source],
            'distance': room_data['source_distance'][source],
            'audio_filepath': audio_filepath,
            'text': audio_data.get('text'),
            'duration': audio_data['duration'],
        }

        return target_cfg

    def generate_noise(self, subset: str, target_cfg: dict) -> List[dict]:
        """
        Prepare a list of dictionaries with noise configuration.

        Args:
            subset: string denoting a subset which will be used to select noise audio.
            target_cfg: dictionary with target configuration. This is used determine
                        the minimal required duration for the noise signal.
        
        Returns:
            List of dictionary with noise configuration, including audio information
            for one or more noise files.
        """
        if (noise_metadata := self.metadata[subset]['noise']) is None:
            return None

        noise_cfg = self.get_audio_list(
            noise_metadata, min_duration=target_cfg['duration'], manifest_filepath=self.cfg.noise[subset]
        )

        return noise_cfg

    def generate_interference(self, subset: str, target_cfg: dict) -> List[dict]:
        """
        Prepare a list of dictionaries with interference configuration.

        Args:
            subset: string denoting a subset which will be used to select interference audio.
            target_cfg: dictionary with target configuration. This is used to determine
                        the minimal required duration for the noise signal.
        
        Returns:
            List of dictionary with interference configuration, including source index and audio information
            for one or more interference sources.
        """
        if (interference_metadata := self.metadata[subset]['interference']) is None:
            # No interference to be configured
            return None

        # Configure interfering sources
        max_num_sources = self.cfg.interference.get('max_num_interferers', 0)
        interference_probability = self.cfg.interference.get('interference_probability', 0)

        if (
            max_num_sources >= 1
            and interference_probability > 0
            and self.random.uniform(low=0.0, high=1.0) < interference_probability
        ):
            # interference present
            num_interferers = self.random.integers(low=1, high=max_num_sources + 1)
        else:
            # interference not present
            return None

        # Room setup: same room as target
        room_index = target_cfg['room_index']
        room_data = self.metadata[subset]['room'][room_index]
        feasible_sources = list(range(room_data['num_sources']))
        # target source is not eligible
        feasible_sources.remove(target_cfg['source'])

        # Constraints for interfering sources
        min_azimuth_to_target = self.cfg.interference.get('min_azimuth_to_target', 0)

        # Prepare interference configuration
        interference_cfg = []
        for n in range(num_interferers):

            # Select a source
            source = None
            while len(feasible_sources) > 0 and source is None:

                # Select a potential source for the target
                source = self.random.choice(feasible_sources)
                feasible_sources.remove(source)

                # Check azimuth separation
                if min_azimuth_to_target > 0:
                    source_azimuth = room_data['source_azimuth'][source]
                    azimuth_diff = wrap_to_180(source_azimuth - target_cfg['azimuth'])
                    if abs(azimuth_diff) < min_azimuth_to_target:
                        # Try again
                        source = None
                        continue

            if source is None:
                logging.warning('Could not select a feasible interference source %d of %s', n, num_interferers)

                # Return what we have for now or None
                return interference_cfg if interference_cfg else None

            # Current source setup
            interfering_source = {
                'source': source,
                'azimuth': room_data['source_azimuth'][source],
                'elevation': room_data['source_elevation'][source],
                'distance': room_data['source_distance'][source],
                'audio': self.get_audio_list(
                    interference_metadata,
                    min_duration=target_cfg['duration'],
                    manifest_filepath=self.cfg.interference[subset],
                ),
            }

            # Done with interference for this source
            interference_cfg.append(interfering_source)

        return interference_cfg

    def generate_mix(self, subset: str) -> dict:
        """Generate scaling parameters for mixing
        the target speech at the microphone, background noise
        and interference signal at the microphone.

        The output dictionary contains the following information
        ```
            rsnr: reverberant signal-to-noise ratio
            rsir: reverberant signal-to-interference ratio
            ref_mic: reference microphone for calculating the metrics
            ref_mic_rms: RMS of the signal at the reference microphone
        ```

        Args:
            subset: string denoting the subset of configuration

        Returns:
            Dictionary containing configured RSNR, RSIR, ref_mic
            and RMS on ref_mic.
        """
        mix_cfg = dict()

        for key in ['rsnr', 'rsir', 'ref_mic', 'ref_mic_rms']:
            if key in self.cfg.mix[subset]:
                # Take the value from subset config
                value = self.cfg.mix[subset][key]
            else:
                # Take the global value
                value = self.cfg.mix[key]

            if value is None:
                mix_cfg[key] = None
            elif np.isscalar(value):
                mix_cfg[key] = value
            elif len(value) == 2:
                # Select from the given range, including the upper bound
                mix_cfg[key] = self.random.integers(low=value[0], high=value[1] + 1)
            else:
                # Select one of the multiple values
                mix_cfg[key] = self.random.choice(value)

        return mix_cfg

    def generate(self):
        """Generate a corpus of microphone signals by mixing target, background noise
        and interference signals.

        This method will prepare randomized examples based on the current configuration,
        run simulations and save results to output_dir.
        """
        logging.info('Generate mixed signals')

        # Initialize
        self.random = default_rng(seed=self.cfg.random_seed)

        # Prepare output dir
        output_dir = self.cfg.output_dir
        if output_dir.endswith('.yaml'):
            output_dir = output_dir[:-5]

        # Create absolute path
        logging.info('Output dir set to: %s', output_dir)

        # Generate all cases
        for subset in self.subsets:

            output_dir_subset = os.path.join(output_dir, subset)
            examples = []

            if not os.path.exists(output_dir_subset):
                logging.info('Creating output directory: %s', output_dir_subset)
                os.makedirs(output_dir_subset)
            elif os.path.isdir(output_dir_subset) and len(os.listdir(output_dir_subset)) > 0:
                raise RuntimeError(f'Output directory {output_dir_subset} is not empty.')

            num_examples = self.cfg.mix[subset].num
            logging.info('Preparing %d examples for subset %s', num_examples, subset)

            # Generate examples
            for n_example in tqdm(range(num_examples), total=num_examples, desc=f'Preparing {subset}'):
                # prepare configuration
                target_cfg = self.generate_target(subset)
                noise_cfg = self.generate_noise(subset, target_cfg)
                interference_cfg = self.generate_interference(subset, target_cfg)
                mix_cfg = self.generate_mix(subset)

                # base file name
                base_output_filepath = os.path.join(output_dir_subset, f'{subset}_example_{n_example:09d}')

                # prepare example
                example = {
                    'sample_rate': self.sample_rate,
                    'target_cfg': target_cfg,
                    'noise_cfg': noise_cfg,
                    'interference_cfg': interference_cfg,
                    'mix_cfg': mix_cfg,
                    'base_output_filepath': base_output_filepath,
                }

                examples.append(example)

            # Simulation
            if self.num_workers is not None and self.num_workers > 1:
                logging.info(f'Simulate using {self.num_workers} workers')
                with multiprocessing.Pool(processes=self.num_workers) as pool:
                    metadata = list(
                        tqdm(
                            pool.imap(simulate_room_mix_kwargs, examples),
                            total=len(examples),
                            desc=f'Simulating {subset}',
                        )
                    )
            else:
                logging.info('Simulate using a single worker')
                metadata = []
                for example in tqdm(examples, total=len(examples), desc=f'Simulating {subset}'):
                    metadata.append(simulate_room_mix(**example))

            # Save manifest
            manifest_filepath = os.path.join(output_dir, f'{subset}_manifest.json')

            if os.path.exists(manifest_filepath) and os.path.isfile(manifest_filepath):
                raise RuntimeError(f'Manifest config file exists: {manifest_filepath}')

            # Make all paths in the manifest relative to the output dir
            for data in tqdm(metadata, total=len(metadata), desc=f'Making filepaths relative {subset}'):
                for key, val in data.items():
                    if key.endswith('_filepath') and val is not None:
                        data[key] = os.path.relpath(val, start=output_dir)

            write_manifest(manifest_filepath, metadata)

            # Generate plots with information about generated data
            plot_filepath = os.path.join(output_dir, f'{subset}_info.png')

            if os.path.exists(plot_filepath) and os.path.isfile(plot_filepath):
                raise RuntimeError(f'Plot file exists: {plot_filepath}')

            plot_mix_manifest_info(manifest_filepath, plot_filepath=plot_filepath)

        # Save used configuration for reference
        config_filepath = os.path.join(output_dir, 'config.yaml')
        if os.path.exists(config_filepath) and os.path.isfile(config_filepath):
            raise RuntimeError(f'Output config file exists: {config_filepath}')

        OmegaConf.save(self.cfg, config_filepath, resolve=True)


def convolve_rir(signal: np.ndarray, rir: np.ndarray) -> np.ndarray:
    """Convolve signal with a possibly multichannel IR in rir, i.e.,
    calculate the following for each channel m:

        signal_m = rir_m \ast signal

    Args:
        signal: single-channel signal (samples,)
        rir: single- or multi-channel IR, (samples,) or (samples, channels)

    Returns:
        out: same length as signal, same number of channels as rir, shape (samples, channels)
    """
    num_samples = len(signal)
    if rir.ndim == 1:
        # convolve and trim to length
        out = convolve(signal, rir)[:num_samples]
    elif rir.ndim == 2:
        num_channels = rir.shape[1]
        out = np.zeros((num_samples, num_channels))
        for m in range(num_channels):
            out[:, m] = convolve(signal, rir[:, m])[:num_samples]
    else:
        raise RuntimeError(f'RIR with {rir.ndim} not supported')

    return out


def calculate_drr(rir: np.ndarray, sample_rate: float, n_direct: List[int], n_0_ms=2.5) -> List[float]:
    """Calculate direct-to-reverberant ratio (DRR) from the measured RIR.
    
    Calculation is done as in eq. (3) from [1].

    Args:
        rir: room impulse response, shape (num_samples, num_channels)
        sample_rate: sample rate for the impulse response
        n_direct: direct path delay
        n_0_ms: window around n_direct for calculating the direct path energy

    Returns:
        Calculated DRR for each channel of the input RIR.

    References:
        [1] Eaton et al, The ACE challenge: Corpus description and performance evaluation, WASPAA 2015
    """
    # Define a window around the direct path delay
    n_0 = int(n_0_ms * sample_rate / 1000)

    len_rir, num_channels = rir.shape
    drr = [None] * num_channels
    for m in range(num_channels):

        # Window around the direct path
        dir_start = max(n_direct[m] - n_0, 0)
        dir_end = n_direct[m] + n_0

        # Power of the direct component
        pow_dir = np.sum(np.abs(rir[dir_start:dir_end, m]) ** 2) / len_rir

        # Power of the reverberant component
        pow_reverberant = (np.sum(np.abs(rir[0:dir_start, m]) ** 2) + np.sum(np.abs(rir[dir_end:, m]) ** 2)) / len_rir

        # DRR in dB
        drr[m] = pow2db(pow_dir / pow_reverberant)

    return drr


def normalize_max(x: np.ndarray, max_db: float = 0, eps: float = 1e-16) -> np.ndarray:
    """Normalize max input value to max_db full scale (±1).

    Args:
        x: input signal
        max_db: desired max magnitude compared to full scale
        eps: small regularization constant

    Returns:
        Normalized signal with max absolute value max_db. 
    """
    max_val = db2mag(max_db)
    return max_val * x / (np.max(np.abs(x)) + eps)


def simultaneously_active_rms(
    x: np.ndarray,
    y: np.ndarray,
    sample_rate: float,
    rms_threshold_db: float = -40,
    window_len_ms: float = 200,
    min_active_duration: float = 0.5,
) -> Tuple[float, float]:
    """Calculate RMS over segments where both input signals are active.
    
    Args:
        x: first input signal
        y: second input signal
        sample_rate: sample rate for input signals in Hz
        rms_threshold_db: threshold for determining activity of the signal, relative
                          to max absolute value
        window_len_ms: window length in milliseconds, used for calculating segmental RMS
        min_active_duration: minimal duration of the active segments

    Returns:
        RMS value over active segments for x and y.
    """
    if len(x) != len(y):
        raise RuntimeError(f'Expecting signals of same length: len(x)={len(x)}, len(y)={len(y)}')
    window_len = int(window_len_ms * sample_rate / 1000)
    rms_threshold = db2mag(rms_threshold_db)  # linear scale

    x_normalized = normalize_max(x)
    y_normalized = normalize_max(y)

    x_active_power = y_active_power = active_len = 0
    for start in range(0, len(x) - window_len, window_len):
        window = slice(start, start + window_len)

        # check activity on the scaled signal
        x_window_rms = rms(x_normalized[window])
        y_window_rms = rms(y_normalized[window])

        if x_window_rms > rms_threshold and y_window_rms > rms_threshold:
            # sum the power of the original non-scaled signal
            x_active_power += np.sum(np.abs(x[window]) ** 2)
            y_active_power += np.sum(np.abs(y[window]) ** 2)
            active_len += window_len

    if active_len < int(min_active_duration * sample_rate):
        raise RuntimeError(
            f'Signals are simultaneously active less than {min_active_duration} s: only {active_len/sample_rate} s'
        )

    # normalize
    x_active_power /= active_len
    y_active_power /= active_len

    return np.sqrt(x_active_power), np.sqrt(y_active_power)


def scaled_disturbance(
    signal: np.ndarray,
    disturbance: np.ndarray,
    sdr: float,
    sample_rate: float = None,
    ref_channel: int = 0,
    eps: float = 1e-16,
) -> np.ndarray:
    """
    Args:
        signal: numpy array, shape (num_samples, num_channels)
        disturbance: numpy array, same shape as signal
        sdr: desired signal-to-disturbance ration
        sample_rate: sample rate of the input signals
        ref_channel: ref mic used to calculate RMS
        eps: regularization constant

    Returns:
        Scaled disturbance, so that signal-to-disturbance ratio at ref_channel
        is approximately equal to input SDR during simultaneously active
        segment of signal and disturbance.
    """
    if signal.shape != disturbance.shape:
        raise ValueError(f'Signal and disturbance shapes do not match: {signal.shape} != {disturbance.shape}')

    # set scaling based on RMS at ref_mic
    signal_rms, disturbance_rms = simultaneously_active_rms(
        signal[:, ref_channel], disturbance[:, ref_channel], sample_rate=sample_rate
    )
    disturbance_gain = db2mag(-sdr) * signal_rms / (disturbance_rms + eps)
    # scale disturbance
    scaled_disturbance = disturbance_gain * disturbance
    return scaled_disturbance


def load_audio_from_multiple_files(items: List[Dict], sample_rate: int, total_len: int) -> np.ndarray:
    """Load an audio from multiple files and concatenate into a single signal.

    Args:
        items: list of dictionaries, each item has audio_filepath, offset, and duration
        sample_rate: desired sample rate of the signal
        total_len: total length in samples

    Returns:
        Numpy array, shape (total_len, num_channels)
    """
    if items is None:
        # Nothing is provided
        return None

    signal = None
    samples_to_load = total_len
    # if necessary, load multiple from files
    for item in items:
        check_min_sample_rate(item['audio_filepath'], sample_rate)
        # load the pre-defined segment
        segment = AudioSegment.from_file(
            audio_file=item['audio_filepath'], target_sr=sample_rate, offset=item['offset'], duration=item['duration'],
        )
        # not perfect, since different files may have different distributions
        segment_samples = normalize_max(segment.samples)
        # concatenate
        signal = np.concatenate((signal, segment_samples)) if signal is not None else segment_samples
        # remaining samples
        samples_to_load -= len(segment_samples)

        if samples_to_load <= 0:
            break
    # trim to length
    signal = signal[:total_len, ...]

    return signal


def check_min_sample_rate(filepath: str, sample_rate: float):
    """Make sure the file's sample rate is at least sample_rate.
    This will make sure that we have only downsampling if loading
    this file, while upsampling is not permitted.

    Args:
        filepath: path to a file
        sample_rate: desired sample rate
    """
    file_sample_rate = librosa.get_samplerate(path=filepath)
    if file_sample_rate < sample_rate:
        raise RuntimeError(
            f'Sample rate ({file_sample_rate}) is lower than the desired sample rate ({sample_rate}). File: {filepath}.'
        )


def simulate_room_mix(
    sample_rate: int,
    target_cfg: dict,
    noise_cfg: List[dict],
    interference_cfg: dict,
    mix_cfg: dict,
    base_output_filepath: str,
    max_amplitude: float = 0.999,
    eps: float = 1e-16,
) -> dict:
    """Simulate mixture signal at the microphone, including target, noise and
    interference signals and mixed at specific RSNR and RSIR.

    Args:
        sample_rate: Sample rate for all signals
        target_cfg: Dictionary with configuration of the target. Includes
                    room_filepath, source index, audio_filepath, duration
        noise_cfg: List of dictionaries, where each item includes audio_filepath,
                   offset and duration.
        interference_cfg: List of dictionaries, where each item contains source
                          index 
        mix_cfg: Dictionary with the mixture configuration. Includes RSNR, RSIR,
                 ref_mic and ref_mic_rms.
        base_output_filepath: All output audio files will be saved with this prefix by
                              adding a diffierent suffix for each component, e.g., _mic.wav.
        max_amplitude: Maximum amplitude of the mic signal, used to prevent clipping.
        eps: Small regularization constant.

    Returns:
        Dictionary with metadata based on the mixture setup and
        simulation results. This corresponds to a line of the
        output manifest file.
    """
    # Local utilities
    def load_rir(room_filepath: str, source: int, sample_rate: float, rir_key: str = 'rir') -> np.ndarray:
        """Load a RIR and check that the sample rate is matching the desired sample rate

        Args:
            room_filepath: Path to a room simulation in an h5 file
            source: Index of the desired source
            sample_rate: Sample rate of the simulation
            rir_key: Key of the RIR to load from the simulation.

        Returns:
            Numpy array with shape (num_samples, num_channels)
        """
        rir, rir_sample_rate = load_rir_simulation(room_filepath, source=source, rir_key=rir_key)
        if rir_sample_rate != sample_rate:
            raise RuntimeError(
                f'RIR sample rate ({sample_rate}) is not matching the expected sample rate ({sample_rate}). File: {room_filepath}'
            )
        return rir

    # Target RIRs
    target_rir = load_rir(target_cfg['room_filepath'], source=target_cfg['source'], sample_rate=sample_rate)
    target_rir_anechoic = load_rir(
        target_cfg['room_filepath'], source=target_cfg['source'], sample_rate=sample_rate, rir_key='anechoic'
    )

    # Target signals
    check_min_sample_rate(target_cfg['audio_filepath'], sample_rate)
    target_segment = AudioSegment.from_file(
        audio_file=target_cfg['audio_filepath'], target_sr=sample_rate, duration=target_cfg['duration']
    )
    if target_segment.num_channels > 1:
        raise RuntimeError(
            f'Expecting single-channel source signal, but received {target_segment.num_channels}. File: {target_cfg["audio_filepath"]}'
        )
    target_signal = normalize_max(target_segment.samples)

    # Convolve
    target_reverberant = convolve_rir(target_signal, target_rir)
    target_anechoic = convolve_rir(target_signal, target_rir_anechoic)

    # Prepare noise signal
    noise = load_audio_from_multiple_files(noise_cfg, sample_rate=sample_rate, total_len=len(target_reverberant))

    # Prepare interference signal
    if interference_cfg is None:
        interference = None
    else:
        # Load interference signals
        interference = 0
        for i_cfg in interference_cfg:
            # Load signal
            i_signal = load_audio_from_multiple_files(
                i_cfg['audio'], sample_rate=sample_rate, total_len=len(target_reverberant)
            )
            # Load RIR from the same room as the target, but a difference source
            i_rir = load_rir(target_cfg['room_filepath'], source=i_cfg['source'], sample_rate=sample_rate)
            # Convolve
            i_reverberant = convolve_rir(i_signal, i_rir)
            # Sum
            interference += i_reverberant

    # Scale and add components of the signal
    mix = target_reverberant.copy()

    if noise is not None:
        noise = scaled_disturbance(
            signal=target_reverberant,
            disturbance=noise,
            sdr=mix_cfg['rsnr'],
            sample_rate=sample_rate,
            ref_channel=mix_cfg['ref_mic'],
        )
        # Update mic signal
        mix += noise

    if interference is not None:
        interference = scaled_disturbance(
            signal=target_reverberant,
            disturbance=interference,
            sdr=mix_cfg['rsir'],
            sample_rate=sample_rate,
            ref_channel=mix_cfg['ref_mic'],
        )
        # Update mic signal
        mix += interference

    # Set the final mic signal level
    mix_rms = rms(mix[:, mix_cfg['ref_mic']])
    global_gain = db2mag(mix_cfg['ref_mic_rms']) / (mix_rms + eps)
    mix_max = np.max(np.abs(mix))
    if (clipped_max := mix_max * global_gain) > max_amplitude:
        # Downscale the global gain to prevent clipping + adjust ref_mic_rms accordingly
        clipping_prevention_gain = max_amplitude / clipped_max
        global_gain *= clipping_prevention_gain
        mix_cfg['ref_mic_rms'] += mag2db(clipping_prevention_gain)

        logging.debug(
            'Clipping prevented for example %s (protection gain: %.2f dB)',
            base_output_filepath,
            mag2db(clipping_prevention_gain),
        )

    # scale all signal components
    mix *= global_gain
    target_reverberant *= global_gain
    target_anechoic *= global_gain
    if noise is not None:
        noise *= global_gain
    if interference is not None:
        interference *= global_gain

    # save signals
    mic_filepath = base_output_filepath + '_mic.wav'
    sf.write(mic_filepath, mix, sample_rate, 'float')

    target_reverberant_filepath = base_output_filepath + '_target_reverberant.wav'
    sf.write(target_reverberant_filepath, target_reverberant, sample_rate, 'float')

    target_anechoic_filepath = base_output_filepath + '_target_anechoic.wav'
    sf.write(target_anechoic_filepath, target_anechoic, sample_rate, 'float')

    if noise is not None:
        noise_filepath = base_output_filepath + '_noise.wav'
        sf.write(noise_filepath, noise, sample_rate, 'float')
    else:
        noise_filepath = None

    if interference is not None:
        interference_filepath = base_output_filepath + '_interference.wav'
        sf.write(interference_filepath, interference, sample_rate, 'float')
    else:
        interference_filepath = None

    # calculate DRR
    direct_path_delay = np.argmax(target_rir_anechoic, axis=0)
    drr = calculate_drr(target_rir, sample_rate, direct_path_delay)

    metadata = {
        'audio_filepath': mic_filepath,
        'target_reverberant_filepath': target_reverberant_filepath,
        'target_anechoic_filepath': target_anechoic_filepath,
        'noise_filepath': noise_filepath,
        'interference_filepath': interference_filepath,
        'text': target_cfg.get('text'),
        'duration': target_cfg['duration'],
        'target_cfg': target_cfg,
        'noise_cfg': noise_cfg,
        'interference_cfg': interference_cfg,
        'mix_cfg': mix_cfg,
        'rt60': target_cfg.get('rt60'),
        'drr': drr,
        'rsnr': None if noise_cfg is None else mix_cfg['rsnr'],
        'rsir': None if interference_cfg is None else mix_cfg['rsir'],
    }

    return convert_numpy_to_serializable(metadata)


def simulate_room_mix_kwargs(kwargs: dict) -> dict:
    """Wrapper around `simulate_room_mix` to handle kwargs.

    `pool.map(simulate_room_kwargs, examples)` would be
    equivalent to `pool.starstarmap(simulate_room_mix, examples)`
    if `starstarmap` would exist.

    Args:
        kwargs: kwargs that are forwarded to `simulate_room_mix`

    Returns:
        Dictionary with metadata, see `simulate_room_mix`
    """
    return simulate_room_mix(**kwargs)


def plot_mix_manifest_info(filepath: str, plot_filepath: str = None):
    """Plot distribution of parameters from the manifest file.

    Args:
        filepath: path to a RIR corpus manifest file
        plot_filepath: path to save the plot at
    """
    metadata = read_manifest(filepath)

    # target info
    target_distance = []
    target_azimuth = []
    target_elevation = []
    target_duration = []

    # room config
    rt60 = []
    drr = []

    # noise
    rsnr = []
    rsir = []

    # get the required data
    for data in metadata:
        # target info
        target_distance.append(data['target_cfg']['distance'])
        target_azimuth.append(data['target_cfg']['azimuth'])
        target_elevation.append(data['target_cfg']['elevation'])
        target_duration.append(data['duration'])

        # room config
        rt60.append(data['rt60'])
        drr += data['drr']  # average DRR across all mics

        # noise
        rsnr.append(data['rsnr'])
        rsir.append(data['rsir'])

    # plot
    plt.figure(figsize=(12, 6))

    plt.subplot(2, 4, 1)
    plt.hist(target_distance, label='distance')
    plt.xlabel('distance / m')
    plt.ylabel('# examples')
    plt.title('Target-to-array distance')

    plt.subplot(2, 4, 2)
    plt.hist(target_azimuth, label='azimuth')
    plt.xlabel('azimuth / deg')
    plt.ylabel('# examples')
    plt.title('Target-to-array azimuth')

    plt.subplot(2, 4, 3)
    plt.hist(target_elevation, label='elevation')
    plt.xlabel('elevation / deg')
    plt.ylabel('# examples')
    plt.title('Target-to-array elevation')

    plt.subplot(2, 4, 4)
    plt.hist(target_duration, label='duration')
    plt.xlabel('time / s')
    plt.ylabel('# examples')
    plt.title('Target duration')

    plt.subplot(2, 4, 5)
    plt.hist(rt60, label='RT60')
    plt.xlabel('RT60 / s')
    plt.ylabel('# examples')
    plt.title('RT60')

    plt.subplot(2, 4, 6)
    plt.hist(drr, label='DRR')
    plt.xlabel('DRR / dB')
    plt.ylabel('# examples')
    plt.title('DRR (average over mics)')

    if not any([val is None for val in rsnr]):
        plt.subplot(2, 4, 7)
        plt.hist(rsnr, label='RSNR')
        plt.xlabel('RSNR / dB')
        plt.ylabel('# examples')
        plt.title('RSNR')

    if not any([val is None for val in rsir]):
        plt.subplot(2, 4, 8)
        plt.hist(rsir, label='RSIR')
        plt.xlabel('RSIR / dB')
        plt.ylabel('# examples')
        plt.title('RSIR')

    for n in range(8):
        plt.subplot(2, 4, n + 1)
        plt.grid()
        plt.legend(loc='lower left')

    plt.tight_layout()

    if plot_filepath is not None:
        plt.savefig(plot_filepath)
        plt.close()
        logging.info('Plot saved at %s', plot_filepath)<|MERGE_RESOLUTION|>--- conflicted
+++ resolved
@@ -87,67 +87,6 @@
 except ImportError:
     GPURIR = False
 
-
-<<<<<<< HEAD
-=======
-def clamp_min_list(target_list: List[float], min_val: float) -> List[float]:
-    """
-    Clamp numbers in the given list with `min_val`.
-    Args:
-        target_list (list):
-            List containing floating point numbers
-        min_val (float):
-            Desired minimum value to clamp the numbers in `target_list`
-
-    Returns:
-        (list) List containing clamped numbers
-    """
-    return [max(x, min_val) for x in target_list]
-
-
-def clamp_max_list(target_list: List[float], max_val: float) -> List[float]:
-    """
-    Clamp numbers in the given list with `max_val`.
-    Args:
-        target_list (list):
-            List containing floating point numbers
-        min_val (float):
-            Desired maximum value to clamp the numbers in `target_list`
-
-    Returns:
-        (list) List containing clamped numbers
-    """
-    return [min(x, max_val) for x in target_list]
-
-
-def binary_search_alignments(
-    inds: List[int], max_audio_read_sec: float, min_alignment_count: int, audio_manifest: dict
-) -> int:
-    """
-    Binary search to find the index of the alignment that satisfies the maximum audio read duration, 
-    `max_audio_read_sec`. This is used to avoid reading the short audio files.
-    NOTE: `offset_max` should be at least 1 to avoid feeding max=0 to random sampling function.
-
-    Args:
-        inds (list): List of indices to search from
-        audio_manifest (dict): Dictionary containing the audio file's alignments
-
-    Returns:
-        offset_max (int) Index of the alignment that satisfies the maximum audio read duration
-    """
-    left, right = 0, len(inds) - min_alignment_count
-    while left < right:
-        mid = left + (right - left) // 2
-        dur_left = audio_manifest['alignments'][-1 * min_alignment_count] - audio_manifest['alignments'][inds[mid]]
-        if dur_left < max_audio_read_sec:
-            right = mid - 1
-        elif dur_left > max_audio_read_sec:
-            left = mid + 1
-        else:
-            break
-    offset_max = max(left + (right - left) // 2, 1)
-    return offset_max
->>>>>>> cf2acde4
 
 
 class MultiSpeakerSimulator(object):
@@ -328,8 +267,7 @@
             num_sess=self._params.data_simulator.session_config.num_sessions,
             num_speakers=self._params.data_simulator.session_config.num_speakers,
             all_speaker_ids=self._speaker_samples.keys(),
-            random_seed=self._params.data_simulator.random_seed,
-        )
+            random_seed=self._params.data_simulator.random_seed)
         # Intialize multiprocessing related variables
         self.num_workers = self._params.get("num_workers", 1)
         self.multiprocessing_chunksize = self._params.data_simulator.get('multiprocessing_chunksize', 10000)
@@ -758,11 +696,11 @@
             sentence_word_count+current_word_count (int): Running word count
             len(self._sentence) (tensor): Current length of the audio file
         """
-        # In general, random offset is not needed since random silence index has already been chosen
+        # In general, random offset is not needed since random silence index has already been chosen 
         if random_offset:
             offset_idx = np.random.randint(low=1, high=len(audio_manifest['words']))
         else:
-            offset_idx = 1
+            offset_idx = 1 
 
         first_alignment = int(audio_manifest['alignments'][offset_idx - 1] * self._params.data_simulator.sr)
         start_cutoff, start_window_amount = self._get_start_buffer_and_window(first_alignment)
@@ -875,193 +813,6 @@
         del audio_file
         return sentence_word_count + current_word_count, len(self._sentence)
 
-<<<<<<< HEAD
-=======
-    def _get_subset_of_audio_manifest(self, audio_manifest: dict, offset_index: int) -> dict:
-        """
-        Get a subset of `audio_manifest` for faster audio-file reading.
-
-        Args:
-            audio_manifest (dict): Audio manifest dictionary.
-                keys: 'offset', 'duration', 'alignments', 'words'
-            offset_index (int): Index of the offset.
-
-        Returns:
-            audio_manifest (dict): Subset of `audio_manifest` is returned for `words` and `alignments` keys.
-        """
-        alignment_array = np.array(audio_manifest['alignments'])
-        alignment_array_pr = np.array(alignment_array[offset_index:]) - alignment_array[offset_index]
-        subset_alignments = alignment_array_pr[alignment_array_pr < self._max_audio_read_sec]
-        if len(subset_alignments) < self._min_alignment_count:
-            # Cases where the word next to the offset is longer than the max_audio_read_sec.
-            logging.warning(
-                f"subset_alignments of {audio_manifest['audio_filepath']} \n"
-                f"has subset alignment length:{len(subset_alignments)} at offset_index:{offset_index}, "
-                f"word:{audio_manifest['words'][offset_index:offset_index+self._min_alignment_count]}, "
-                f"alignments:{alignment_array_pr[:self._min_alignment_count]} which is longer than _max_audio_read_sec:{[0, self._max_audio_read_sec]}."
-                " Truncating the alignements."
-            )
-            # Attach the `_max_audio_read_sec` to the `subset_alignments` to truncate the alignment timestamp.
-            subset_alignments = np.concatenate([subset_alignments, np.array([self._max_audio_read_sec])])
-        audio_manifest['offset'], audio_manifest['duration'] = (
-            alignment_array[offset_index],
-            subset_alignments[-1] - subset_alignments[0],
-        )
-        audio_manifest['alignments'] = subset_alignments.tolist()
-        audio_manifest['words'] = audio_manifest['words'][offset_index : offset_index + len(subset_alignments)]
-        return audio_manifest
-
-    def _read_audio_from_buffer(
-        self, audio_manifest: dict, buffer_dict: dict, offset_index: int, read_subset: bool = True
-    ) -> Tuple[torch.Tensor, int, dict]:
-        """
-        Read from the provided file path while maintaining a hash-table that saves loading time.
-        Also, this function only reads a subset of the audio file if `read_subset` is True for faster audio-file reading.
-
-        Args:
-            audio_manifest (dict): Audio manifest dictionary.
-                keys: 'audio_filepath', 'duration', 'alignments', 'words'
-            buffer_dict (dict): Hash-table that saves loaded audio files.
-            offset_index (int): Index of the offset for the audio file.
-            read_subset (bool): If True, read a subset of the audio file.
-                                To control the length of the audio file, use data_simulator.session_params.max_audio_read_sec.
-                                Note that using large value (greater than 3~4 sec) for `max_audio_read_sec` will slow down the generation process.
-                                If False, read the entire audio file.
-
-        Returns:
-            audio_file (torch.Tensor): Time-series audio data in a tensor.
-            sr (int): Sample rate of the audio file.
-            audio_manifest (dict): (modified) audio manifest dictionary.
-        """
-        audio_file_id = f"{audio_manifest['audio_filepath']}#{offset_index}"
-        if audio_file_id in buffer_dict:
-            audio_file, sr, audio_manifest = buffer_dict[audio_file_id]
-        else:
-            if read_subset:
-                audio_manifest = self._get_subset_of_audio_manifest(audio_manifest, offset_index)
-                segment = AudioSegment.from_file(
-                    audio_file=audio_manifest['audio_filepath'],
-                    offset=audio_manifest['offset'],
-                    duration=audio_manifest['duration'],
-                )
-            else:
-                segment = AudioSegment.from_file(audio_file=audio_manifest['audio_filepath'])
-            audio_file, sr = torch.from_numpy(segment.samples).to(self._device), segment.sample_rate
-            if read_subset and segment.duration < (audio_manifest['alignments'][-1] - audio_manifest['alignments'][0]):
-                audio_manifest['alignments'][-1] = min(segment.duration, audio_manifest['alignments'][-1])
-            if audio_file.ndim > 1:
-                audio_file = torch.mean(audio_file, 1, False).to(self._device)
-            buffer_dict[audio_file_id] = (audio_file, sr, audio_manifest)
-        return audio_file, sr, audio_manifest
-
-    def _get_random_offset_index(self, audio_manifest: dict, offset_min: int = 0) -> int:
-        """
-        Get an index for randomly accessing the silence in alignment timestamps. 
-
-        Args:
-            audio_manifest (dict): Audio manifest dictionary.
-                keys: 'audio_filepath', 'duration', 'alignments', 'words'
-
-        Returns: 
-            (int): Random offset index smaller than `offset_count`.
-        """
-        if len(audio_manifest['alignments']) <= self._min_alignment_count:
-            raise ValueError(
-                f"Audio file {audio_manifest['audio_filepath']} has less than {self._min_alignment_count} alignment timestamps."
-            )
-        index_file_id = f"{audio_manifest['audio_filepath']}#index"
-
-        # Avoid multiple indexings of the same audio file by using a hash-table.
-        if index_file_id in self._audio_read_buffer_dict:
-            (sil_inds, offset_max) = self._audio_read_buffer_dict[index_file_id]
-        else:
-            # Find all silence indices
-            sil_inds = np.where((np.array(audio_manifest['words']) == '') == True)[0]
-            if audio_manifest['alignments'][-1] - audio_manifest['alignments'][0] < self._max_audio_read_sec:
-                # The total duration is already short, therefore skip range search.
-                offset_max = 1
-            else:
-                # Find the range that satisfies `self._max_audio_read_sec` duration.
-                offset_max = binary_search_alignments(
-                    inds=sil_inds,
-                    max_audio_read_sec=self._max_audio_read_sec,
-                    min_alignment_count=self._min_alignment_count,
-                    audio_manifest=audio_manifest,
-                )
-            self._audio_read_buffer_dict[index_file_id] = (sil_inds, offset_max)
-
-        # If the audio file is shorter than the max_audio_read_sec, then we don't need to read a subset of the audio file.
-        if (
-            len(sil_inds) <= self._min_alignment_count
-            or (audio_manifest['alignments'][-1] - audio_manifest['alignments'][0]) < self._max_audio_read_sec
-        ):
-            return offset_min
-        else:
-            offset_index = np.random.randint(offset_min, offset_max)
-            return sil_inds[offset_index]
-
-    def _get_split_points_in_alignments(
-        self,
-        words: List[str],
-        alignments: List[float],
-        split_buffer: float,
-        sr: int,
-        sentence_audio_len: int,
-        new_start: float = 0,
-    ):
-        """
-        Collect split points in the alignment based on silence.
-        Silence is defined as a blank symbol between two words that is longer than 2 * split_buffer.
-
-        Args:
-            words (List[str]): List of words in the sentence.
-            alignments (List[float]): List of alignment timestamps in the sentence.
-            split_buffer (float): Buffer length in seconds.
-            sr (int): Sample rate of the audio.
-            sentence_audio_len (int): Length of the sentence audio in samples.
-            new_start (float): Start of the sentence audio in seconds.
-
-        Returns:
-            splits (List[List[int]]): List of integer split points in the sentence audio.
-        """
-        splits = []
-        for i in range(len(words)):
-            if words[i] == "" and i != 0 and i != len(words) - 1:
-                silence_length = alignments[i] - alignments[i - 1]
-                if silence_length > 2 * split_buffer:  # split utterance on silence
-                    new_end = alignments[i - 1] + split_buffer
-                    splits.append(
-                        [int(new_start * sr), int(new_end * sr),]
-                    )
-                    new_start = alignments[i] - split_buffer
-        # The last split point should be added
-        splits.append([int(new_start * sr), sentence_audio_len])
-        return splits
-
-    def _per_speaker_normalize(
-        self, sentence_audio: torch.Tensor, splits: List[List[int]], speaker_turn: int
-    ) -> torch.Tensor:
-        """
-        Normalize time-series audio signal per speaker.
-
-        Args:
-            sentence_audio (torch.Tensor): Time-series audio signal.
-            splits (List[List[int]]): List of integer split points in the sentence audio.
-            speaker_turn (int): Speaker ID of the current speaker.
-
-        Returns:
-            sentence_audio (torch.Tensor): Normalized time-series audio signal.
-        """
-        split_length = torch.tensor(0).to(self._device).double()
-        split_sum = torch.tensor(0).to(self._device).double()
-        for split in splits:
-            split_length += len(sentence_audio[split[0] : split[1]])
-            split_sum += torch.sum(sentence_audio[split[0] : split[1]] ** 2)
-        average_rms = torch.sqrt(split_sum * 1.0 / split_length)
-        sentence_audio = sentence_audio / (1.0 * average_rms) * self._volume[speaker_turn]
-        return sentence_audio
-
->>>>>>> cf2acde4
     def _build_sentence(
         self,
         speaker_turn: int,
@@ -1297,8 +1048,6 @@
 
         return bg_array, desired_snr
 
-
-
     def _get_session_silence_from_rttm(self, rttm_list: List[str], running_len_samples: int):
         """
         Calculate the total speech and silence duration in the current session using RTTM file.
@@ -1506,34 +1255,6 @@
         self.clean_up()
         return basepath, filename
 
-    def _get_cleaned_base_path(self, output_dir: str) -> str:
-        """
-        Delete output directory if it exists or throw warning.
-
-        Args:
-            output_dir (str): Path to output directory
-
-        Returns:
-            basepath (str): Path to base-path directory for writing output files
-        """
-        if os.path.isdir(output_dir) and os.listdir(output_dir):
-            if self._params.data_simulator.outputs.overwrite_output:
-                if os.path.exists(output_dir):
-                    shutil.rmtree(output_dir)
-                os.mkdir(output_dir)
-            else:
-                raise Exception("Output directory is nonempty and overwrite_output = false")
-        elif not os.path.isdir(output_dir):
-            os.makedirs(output_dir)
-
-        # only add root if paths are relative
-        if not os.path.isabs(output_dir):
-            ROOT = os.getcwd()
-            basepath = os.path.join(ROOT, output_dir)
-        else:
-            basepath = output_dir
-        return basepath
-
     def generate_sessions(self, random_seed: int = None):
         """
         Generate several multispeaker audio sessions and corresponding list files.
@@ -1545,7 +1266,7 @@
         if random_seed is None:
             random_seed = self._params.data_simulator.random_seed
         np.random.seed(random_seed)
-
+        
         output_dir = self._params.data_simulator.outputs.output_dir
 
         basepath = self._get_cleaned_base_path(output_dir)
