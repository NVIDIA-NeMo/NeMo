--- conflicted
+++ resolved
@@ -669,7 +669,6 @@
             session_len_samples * (self.sess_silence_mean) - self.running_silence_len_samples
         ) * running_ratio
         silence_mean = max(self.per_silence_min_len, min(silence_mean, self.per_silence_max_len))
-<<<<<<< HEAD
         if silence_mean > 0:
             silence_var = self._params.data_simulator.session_params.per_silence_var
             silence_amount = (
@@ -680,16 +679,7 @@
             silence_amount = max(self.per_silence_min_len, min(silence_amount, self.per_silence_max_len))
         else:
             silence_amount = 0
-=======
-        silence_var = self._params.data_simulator.session_params.per_silence_var
-        silence_amount = (
-            int(gamma(a=(silence_mean ** 2) / silence_var, scale=silence_var / silence_mean).rvs())
-            if silence_var > 0
-            else int(silence_mean)
-        )
-        silence_amount = max(self.per_silence_min_len, min(silence_amount, self.per_silence_max_len))
-
->>>>>>> 8de8a203
+
         return silence_amount
 
     def _sample_from_overlap_model(self, non_silence_len_samples: int):
@@ -715,11 +705,7 @@
         overlap_mean = ((self.sess_overlap_mean * non_silence_len_samples) - self.running_overlap_len_samples) / (
             1 - self.sess_overlap_mean
         )
-<<<<<<< HEAD
         overlap_mean = max(self.per_overlap_min_len, min(max(0, overlap_mean), self.per_overlap_max_len))
-=======
-        overlap_mean = max(self.per_overlap_min_len, min(overlap_mean, self.per_overlap_max_len))
->>>>>>> 8de8a203
         if self.add_missing_overlap:
             overlap_mean += self._missing_overlap
 
