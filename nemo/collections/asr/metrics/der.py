# Copyright (c) 2022, NVIDIA CORPORATION.  All rights reserved.
#
# Licensed under the Apache License, Version 2.0 (the "License");
# you may not use this file except in compliance with the License.
# You may obtain a copy of the License at
#
#     http://www.apache.org/licenses/LICENSE-2.0
#
# Unless required by applicable law or agreed to in writing, software
# distributed under the License is distributed on an "AS IS" BASIS,
# WITHOUT WARRANTIES OR CONDITIONS OF ANY KIND, either express or implied.
# See the License for the specific language governing permissions and
# limitations under the License.

import itertools
from itertools import permutations
from typing import Dict, List, Optional, Tuple

import numpy as np
from pyannote.core import Segment, Timeline
from pyannote.metrics.diarization import DiarizationErrorRate

from nemo.collections.asr.metrics.wer import word_error_rate
from nemo.collections.asr.parts.utils.optimization_utils import linear_sum_assignment
from nemo.utils import logging

__all__ = [
    'score_labels',
    'calculate_session_cpWER',
    'calculate_session_cpWER_bruteforce',
    'concat_perm_word_error_rate',
]

<<<<<<< HEAD
def get_partial_ref_labels(pred_labels: List[str], ref_labels: List[str]) -> List[str]:
    """
    For evaluation of online diarization performance, generate partial reference labels 
    from the last prediction time.

    Args:
        pred_labels (list[str]): list of prediction labels
        ref_labels (list[str]): list of reference labels

    Returns:
        ref_labels_out (list[str]): list of partial reference labels
    """
    # The lastest prediction time in the prediction labels
=======

def get_partial_ref_labels(pred_labels, ref_labels):
>>>>>>> 49d4e80d
    last_pred_time = float(pred_labels[-1].split()[1])
    ref_labels_out = []
    for label in ref_labels:
        start, end, speaker = label.split()
        start, end = float(start), float(end)
        # If the current [start, end] interval is latching the last prediction time
        if start < last_pred_time <= end:
            label = f"{start} {last_pred_time} {speaker}"
            ref_labels_out.append(label)
        # Other cases where the current [start, end] interval is before the last prediction time
        elif end < last_pred_time:
            ref_labels_out.append(label)
    return ref_labels_out

<<<<<<< HEAD
def get_online_DER_stats(
    DER: float, 
    CER: float, 
    FA: float, 
    MISS: float, 
    diar_eval_count: int, 
    der_stat_dict: Dict[str, float], 
    deci: int=3) -> Tuple[Dict[str, float], Dict[str, float]]:
    """
    For evaluation of online diarization performance, add cumulative, average, and maximum DER/CER.

    Args:
        DER (float): Diarization Error Rate
        CER (float): Clustering Error Rate
        FA (float): False Alarm
        MISS (float): Miss
        diar_eval_count (int): Number of evaluation sessions
        der_stat_dict (dict): Dictionary containing cumulative, average, and maximum DER/CER
        deci (int): Number of decimal places to round

    Returns:
        der_dict (dict): Dictionary containing DER, CER, FA, and MISS
        der_stat_dict (dict): Dictionary containing cumulative, average, and maximum DER/CER
    """
=======

def get_online_DER_stats(DER, CER, FA, MISS, diar_eval_count, der_stat_dict, deci=3):
>>>>>>> 49d4e80d
    der_dict = {
        "DER": round(100 * DER, deci),
        "CER": round(100 * CER, deci),
        "FA": round(100 * FA, deci),
        "MISS": round(100 * MISS, deci),
    }
    der_stat_dict['cum_DER'] += DER
    der_stat_dict['cum_CER'] += CER
    der_stat_dict['avg_DER'] = round(100 * der_stat_dict['cum_DER'] / diar_eval_count, deci)
    der_stat_dict['avg_CER'] = round(100 * der_stat_dict['cum_CER'] / diar_eval_count, deci)
    der_stat_dict['max_DER'] = round(max(der_dict['DER'], der_stat_dict['max_DER']), deci)
    der_stat_dict['max_CER'] = round(max(der_dict['CER'], der_stat_dict['max_CER']), deci)
    return der_dict, der_stat_dict


def uem_timeline_from_file(uem_file, uniq_name=''):
    """
    Generate pyannote timeline segments for uem file

     <UEM> file format
     UNIQ_SPEAKER_ID CHANNEL START_TIME END_TIME
    """
    timeline = Timeline(uri=uniq_name)
    with open(uem_file, 'r') as f:
        lines = f.readlines()
        for line in lines:
            line = line.strip()
            speaker_id, channel, start_time, end_time = line.split()
            timeline.add(Segment(float(start_time), float(end_time)))

    return timeline


def score_labels(
    AUDIO_RTTM_MAP, all_reference, all_hypothesis, collar=0.25, ignore_overlap=True, verbose: bool = True
) -> Optional[Tuple[DiarizationErrorRate, Dict]]:
    """
    Calculate DER, CER, FA and MISS rate from hypotheses and references. Hypothesis results are
    coming from Pyannote-formatted speaker diarization results and References are coming from
    Pyannote-formatted RTTM data.


    Args:
        AUDIO_RTTM_MAP (dict): Dictionary containing information provided from manifestpath
        all_reference (list[uniq_name,Annotation]): reference annotations for score calculation
        all_hypothesis (list[uniq_name,Annotation]): hypothesis annotations for score calculation
        verbose (bool): Warns if RTTM file is not found.

    Returns:
        metric (pyannote.DiarizationErrorRate): Pyannote Diarization Error Rate metric object. This object contains detailed scores of each audiofile.
        mapping (dict): Mapping dict containing the mapping speaker label for each audio input

    < Caveat >
    Unlike md-eval.pl, "no score" collar in pyannote.metrics is the maximum length of
    "no score" collar from left to right. Therefore, if 0.25s is applied for "no score"
    collar in md-eval.pl, 0.5s should be applied for pyannote.metrics.
    """
    metric = None
    if len(all_reference) == len(all_hypothesis):
        metric = DiarizationErrorRate(collar=2 * collar, skip_overlap=ignore_overlap)

        mapping_dict = {}
        for (reference, hypothesis) in zip(all_reference, all_hypothesis):
            ref_key, ref_labels = reference
            _, hyp_labels = hypothesis
            uem = AUDIO_RTTM_MAP[ref_key].get('uem_filepath', None)
            if uem is not None:
                uem = uem_timeline_from_file(uem_file=uem, uniq_name=ref_key)
            metric(ref_labels, hyp_labels, uem=uem, detailed=True)
            mapping_dict[ref_key] = metric.optimal_mapping(ref_labels, hyp_labels)

        DER = abs(metric)
        CER = metric['confusion'] / metric['total']
        FA = metric['false alarm'] / metric['total']
        MISS = metric['missed detection'] / metric['total']
        itemized_errors = (DER, CER, FA, MISS)

        logging.info(
            "Cumulative Results for collar {} sec and ignore_overlap {}: \n FA: {:.4f}\t MISS {:.4f}\t \
                Diarization ER: {:.4f}\t, Confusion ER:{:.4f}".format(
                collar, ignore_overlap, FA, MISS, DER, CER
            )
        )

        return metric, mapping_dict, itemized_errors
    elif verbose:
        logging.warning(
            "Check if each ground truth RTTMs were present in the provided manifest file. Skipping calculation of Diariazation Error Rate"
        )
    return None


def evaluate_der(audio_rttm_map_dict, all_reference, all_hypothesis, diar_eval_mode='all'):
    """
    Evaluate with a selected diarization evaluation scheme

    AUDIO_RTTM_MAP (dict):
        Dictionary containing information provided from manifestpath
    all_reference (list[uniq_name,annotation]):
        reference annotations for score calculation
    all_hypothesis (list[uniq_name,annotation]):
        hypothesis annotations for score calculation
    diar_eval_mode (str):
        Diarization evaluation modes

        diar_eval_mode == "full":
            DIHARD challenge style evaluation, the most strict way of evaluating diarization
            (collar, ignore_overlap) = (0.0, False)
        diar_eval_mode == "fair":
            Evaluation setup used in VoxSRC challenge
            (collar, ignore_overlap) = (0.25, False)
        diar_eval_mode == "forgiving":
            Traditional evaluation setup
            (collar, ignore_overlap) = (0.25, True)
        diar_eval_mode == "all":
            Compute all three modes (default)
    """
    eval_settings = []
    if diar_eval_mode == "full":
        eval_settings = [(0.0, False)]
    elif diar_eval_mode == "fair":
        eval_settings = [(0.25, False)]
    elif diar_eval_mode == "forgiving":
        eval_settings = [(0.25, True)]
    elif diar_eval_mode == "all":
        eval_settings = [(0.0, False), (0.25, False), (0.25, True)]
    else:
        raise ValueError("`diar_eval_mode` variable contains an unsupported value")

    for collar, ignore_overlap in eval_settings:
        diar_score = score_labels(
            AUDIO_RTTM_MAP=audio_rttm_map_dict,
            all_reference=all_reference,
            all_hypothesis=all_hypothesis,
            collar=collar,
            ignore_overlap=ignore_overlap,
        )
    return diar_score


def calculate_session_cpWER_bruteforce(spk_hypothesis: List[str], spk_reference: List[str]) -> Tuple[float, str, str]:
    """
    Calculate cpWER with actual permutations in brute-force way when LSA algorithm cannot deliver the correct result.

    Args:
        spk_hypothesis (list):
            List containing the hypothesis transcript for each speaker. A list containing the sequence
            of words is assigned for each speaker.

            Example:
            >>> spk_hypothesis = ["hey how are you we that's nice", "i'm good yes hi is your sister"]

        spk_reference (list):
            List containing the reference transcript for each speaker. A list containing the sequence
            of words is assigned for each speaker.

            Example:
            >>> spk_reference = ["hi how are you well that's nice", "i'm good yeah how is your sister"]

    Returns:
        cpWER (float):
            cpWER value for the given session.
        min_perm_hyp_trans (str):
            Hypothesis transcript containing the permutation that minimizes WER. Words are separated by spaces.
        ref_trans (str):
            Reference transcript in an arbitrary permutation. Words are separated by spaces.
    """
    p_wer_list, permed_hyp_lists = [], []
    ref_word_list = []

    # Concatenate the hypothesis transcripts into a list
    for spk_id, word_list in enumerate(spk_reference):
        ref_word_list.append(word_list)
    ref_trans = " ".join(ref_word_list)

    # Calculate WER for every permutation
    for hyp_word_list in permutations(spk_hypothesis):
        hyp_trans = " ".join(hyp_word_list)
        permed_hyp_lists.append(hyp_trans)

        # Calculate a WER value of the permuted and concatenated transcripts
        p_wer = word_error_rate(hypotheses=[hyp_trans], references=[ref_trans])
        p_wer_list.append(p_wer)

    # Find the lowest WER and its hypothesis transcript
    argmin_idx = np.argmin(p_wer_list)
    min_perm_hyp_trans = permed_hyp_lists[argmin_idx]
    cpWER = p_wer_list[argmin_idx]
    return cpWER, min_perm_hyp_trans, ref_trans


def calculate_session_cpWER(
    spk_hypothesis: List[str], spk_reference: List[str], use_lsa_only: bool = False
) -> Tuple[float, str, str]:
    """
    Calculate a session-level concatenated minimum-permutation word error rate (cpWER) value. cpWER is
    a scoring method that can evaluate speaker diarization and speech recognition performance at the same time.
    cpWER is calculated by going through the following steps.

    1. Concatenate all utterances of each speaker for both reference and hypothesis files.
    2. Compute the WER between the reference and all possible speaker permutations of the hypothesis.
    3. Pick the lowest WER among them (this is assumed to be the best permutation: `min_perm_hyp_trans`).

    cpWER was proposed in the following article:
        CHiME-6 Challenge: Tackling Multispeaker Speech Recognition for Unsegmented Recordings
        https://arxiv.org/pdf/2004.09249.pdf

    Implementation:
        - Brute force permutation method for calculating cpWER has a time complexity of `O(n!)`.
        - To reduce the computational burden, linear sum assignment (LSA) algorithm is applied
          (also known as Hungarian algorithm) to find the permutation that leads to the lowest WER.
        - In this implementation, instead of calculating all WER values for all permutation of hypotheses,
          we only calculate WER values of (estimated number of speakers) x (reference number of speakers)
          combinations with `O(n^2)`) time complexity and then select the permutation that yields the lowest
          WER based on LSA algorithm.
        - LSA algorithm has `O(n^3)` time complexity in the worst case.
        - We cannot use LSA algorithm to find the best permutation when there are more hypothesis speakers
          than reference speakers. In this case, we use the brute-force permutation method instead.

          Example:
              >>> transcript_A = ['a', 'b', 'c', 'd', 'e', 'f'] # 6 speakers
              >>> transcript_B = ['a c b d', 'e f'] # 2 speakers

              [case1] hypothesis is transcript_A, reference is transcript_B
              [case2] hypothesis is transcript_B, reference is transcript_A

              LSA algorithm based cpWER is:
                [case1] 4/6 (4 deletion)
                [case2] 2/6 (2 substitution)
              brute force permutation based cpWER is:
                [case1] 0
                [case2] 2/6 (2 substitution)

    Args:
        spk_hypothesis (list):
            List containing the hypothesis transcript for each speaker. A list containing the sequence
            of words is assigned for each speaker.

            Example:
            >>> spk_hypothesis = ["hey how are you we that's nice", "i'm good yes hi is your sister"]

        spk_reference (list):
            List containing the reference transcript for each speaker. A list containing the sequence
            of words is assigned for each speaker.

            Example:
            >>> spk_reference = ["hi how are you well that's nice", "i'm good yeah how is your sister"]

    Returns:
        cpWER (float):
            cpWER value for the given session.
        min_perm_hyp_trans (str):
            Hypothesis transcript containing the permutation that minimizes WER. Words are separated by spaces.
        ref_trans (str):
            Reference transcript in an arbitrary permutation. Words are separated by spaces.
    """
    # Get all pairs of (estimated num of spks) x (reference num of spks) combinations
    hyp_ref_pair = [spk_hypothesis, spk_reference]
    all_pairs = list(itertools.product(*hyp_ref_pair))

    num_hyp_spks, num_ref_spks = len(spk_hypothesis), len(spk_reference)

    if not use_lsa_only and num_ref_spks < num_hyp_spks:
        # Brute force algorithm when there are more speakers in the hypothesis
        cpWER, min_perm_hyp_trans, ref_trans = calculate_session_cpWER_bruteforce(spk_hypothesis, spk_reference)
    else:
        # Calculate WER for each speaker in hypothesis with reference
        # There are (number of hyp speakers) x (number of ref speakers) combinations
        lsa_wer_list = []
        for (spk_hyp_trans, spk_ref_trans) in all_pairs:
            spk_wer = word_error_rate(hypotheses=[spk_hyp_trans], references=[spk_ref_trans])
            lsa_wer_list.append(spk_wer)

        # Make a cost matrix and calculate a linear sum assignment on the cost matrix.
        # Row is hypothesis index and column is reference index
        cost_wer = np.array(lsa_wer_list).reshape([len(spk_hypothesis), len(spk_reference)])
        row_hyp_ind, col_ref_ind = linear_sum_assignment(cost_wer)

        # In case where hypothesis has more speakers, add words from residual speakers
        hyp_permed = [spk_hypothesis[k] for k in np.argsort(col_ref_ind)]
        min_perm_hyp_trans = " ".join(hyp_permed)

        # Concatenate the reference transcripts into a string variable
        ref_trans = " ".join(spk_reference)

        # Calculate a WER value from the permutation that yields the lowest WER.
        cpWER = word_error_rate(hypotheses=[min_perm_hyp_trans], references=[ref_trans])

    return cpWER, min_perm_hyp_trans, ref_trans


def concat_perm_word_error_rate(
    spk_hypotheses: List[List[str]], spk_references: List[List[str]]
) -> Tuple[List[float], List[str], List[str]]:
    """
    Launcher function for `calculate_session_cpWER`. Calculate session-level cpWER and average cpWER.
    For detailed information about cpWER, see docstrings of `calculate_session_cpWER` function.

    As opposed to `cpWER`, `WER` is the regular WER value where the hypothesis transcript contains
    words in temporal order regardless of the speakers. `WER` value can be different from cpWER value,
    depending on the speaker diarization results.

    Args:
        spk_hypotheses (list):
            List containing the lists of speaker-separated hypothesis transcripts.
        spk_references (list):
            List containing the lists of speaker-separated reference transcripts.

    Returns:
        cpWER (float):
            List containing cpWER values for each session
        min_perm_hyp_trans (list):
            List containing transcripts that lead to the minimum WER in string format
        ref_trans (list):
            List containing concatenated reference transcripts
    """
    if len(spk_hypotheses) != len(spk_references):
        raise ValueError(
            "In concatenated-minimum permutation word error rate calculation, "
            "hypotheses and reference lists must have the same number of elements. But got arguments:"
            f"{len(spk_hypotheses)} and {len(spk_references)} correspondingly"
        )
    cpWER_values, hyps_spk, refs_spk = [], [], []
    for (spk_hypothesis, spk_reference) in zip(spk_hypotheses, spk_references):
        cpWER, min_hypothesis, concat_reference = calculate_session_cpWER(spk_hypothesis, spk_reference)
        cpWER_values.append(cpWER)
        hyps_spk.append(min_hypothesis)
        refs_spk.append(concat_reference)
    return cpWER_values, hyps_spk, refs_spk<|MERGE_RESOLUTION|>--- conflicted
+++ resolved
@@ -31,7 +31,6 @@
     'concat_perm_word_error_rate',
 ]
 
-<<<<<<< HEAD
 def get_partial_ref_labels(pred_labels: List[str], ref_labels: List[str]) -> List[str]:
     """
     For evaluation of online diarization performance, generate partial reference labels 
@@ -45,10 +44,6 @@
         ref_labels_out (list[str]): list of partial reference labels
     """
     # The lastest prediction time in the prediction labels
-=======
-
-def get_partial_ref_labels(pred_labels, ref_labels):
->>>>>>> 49d4e80d
     last_pred_time = float(pred_labels[-1].split()[1])
     ref_labels_out = []
     for label in ref_labels:
@@ -63,7 +58,6 @@
             ref_labels_out.append(label)
     return ref_labels_out
 
-<<<<<<< HEAD
 def get_online_DER_stats(
     DER: float, 
     CER: float, 
@@ -88,10 +82,6 @@
         der_dict (dict): Dictionary containing DER, CER, FA, and MISS
         der_stat_dict (dict): Dictionary containing cumulative, average, and maximum DER/CER
     """
-=======
-
-def get_online_DER_stats(DER, CER, FA, MISS, diar_eval_count, der_stat_dict, deci=3):
->>>>>>> 49d4e80d
     der_dict = {
         "DER": round(100 * DER, deci),
         "CER": round(100 * CER, deci),
