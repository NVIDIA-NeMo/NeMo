# Copyright (c) 2022, NVIDIA CORPORATION.  All rights reserved.
#
# Licensed under the Apache License, Version 2.0 (the "License");
# you may not use this file except in compliance with the License.
# You may obtain a copy of the License at
#
#     http://www.apache.org/licenses/LICENSE-2.0
#
# Unless required by applicable law or agreed to in writing, software
# distributed under the License is distributed on an "AS IS" BASIS,
# WITHOUT WARRANTIES OR CONDITIONS OF ANY KIND, either express or implied.
# See the License for the specific language governing permissions and
# limitations under the License.

import logging

import torch
from torchmetrics import Metric

__all__ = ['MultiBinaryAccuracy']


class MultiBinaryAccuracy(Metric):
    """
    This metric computes accuracies that are needed to evaluate multiple binary outputs.
    For example, if a model returns a set of multiple sigmoid outputs per each sample or at each time step,
    F1 score can be calculated to monitor Type 1 error and Type 2 error together.

    Example:
        def validation_step(self, batch, batch_idx):
            ...
            signals, signal_lengths, targets = batch
            preds, _ = self.forward(input_signal=signals,
                                    signal_lengths=signal_lengths,
                                    targets=targets)
            loss = self.loss(logits=preds, labels=targets)
            self._accuracy_valid(preds, targets, signal_lengths)
            f1_acc = self._accuracy.compute()
            self.val_outputs = {'val_loss': loss, 'val_f1_acc': f1_acc}
            return self.val_outputs

        def on_validation_epoch_end(self):
            ...
            val_loss_mean = torch.stack([x['val_loss'] for x in self.val_outputs]).mean()
            correct_counts = torch.stack([x['val_correct_counts'] for x in self.val_outputs]).sum(axis=0)
            total_counts = torch.stack([x['val_total_counts'] for x in self.val_outputs]).sum(axis=0)

            self._accuracy_valid.correct_counts_k = correct_counts
            self._accuracy_valid.total_counts_k = total_counts
            f1_acc = self._accuracy_valid.compute()
            self._accuracy_valid.reset()

            self.log('val_loss', val_loss_mean)
            self.log('val_f1_acc', f1_acc)
            self.val_outputs.clear()  # free memory
            return {'val_loss': val_loss_mean, 'val_f1_acc': f1_acc}

    Args:
        preds (torch.Tensor):
            Predicted values which should be in range of [0, 1].
        targets (torch.Tensor):
            Target values which should be in range of [0, 1].
        signal_lengths (torch.Tensor):
            Length of each sequence in the batch input. signal_lengths values are used to
            filter out zero-padded parts in each sequence.

    Returns:
        f1_score (torch.Tensor):
            F1 score calculated from the predicted value and binarized target values.
    """

    full_state_update = False

    def __init__(self, dist_sync_on_step=False):
        super().__init__(dist_sync_on_step=dist_sync_on_step)
        self.add_state("total_correct_counts", default=torch.tensor(0), dist_reduce_fx='sum', persistent=False)
        self.add_state("total_sample_counts", default=torch.tensor(0), dist_reduce_fx='sum', persistent=False)
        self.add_state("true_positive_count", default=torch.tensor(0), dist_reduce_fx='sum', persistent=False)
        self.add_state("false_positive_count", default=torch.tensor(0), dist_reduce_fx='sum', persistent=False)
        self.add_state("false_negative_count", default=torch.tensor(0), dist_reduce_fx='sum', persistent=False)
        self.add_state("positive_count", default=torch.tensor(0), dist_reduce_fx='sum', persistent=False)
        self.eps = 1e-6

    def update(
        self, preds: torch.Tensor, targets: torch.Tensor, signal_lengths: torch.Tensor, cumulative=False
    ) -> torch.Tensor:
        """
        Update the metric with the given predictions, targets, and signal lengths to the metric instance.
<<<<<<< HEAD

        Args:
            preds (torch.Tensor): Predicted values.
            targets (torch.Tensor): Target values.
            signal_lengths (torch.Tensor): Length of each sequence in the batch input.
            cumulative (bool): Whether to accumulate the values over time.

        Returns:
            f1_score (torch.Tensor): F1 score calculated from the predicted value and binarized target values.
=======

        Args:
            preds (torch.Tensor): Predicted values.
            targets (torch.Tensor): Target values.
            signal_lengths (torch.Tensor): Length of each sequence in the batch input.
            cumulative (bool): Whether to accumulate the values over time.
>>>>>>> 07c42422
        """
        with torch.no_grad():
            preds_list = [preds[k, : signal_lengths[k], :] for k in range(preds.shape[0])]
            targets_list = [targets[k, : signal_lengths[k], :] for k in range(targets.shape[0])]
            self.preds = torch.cat(preds_list, dim=0)
            self.targets = torch.cat(targets_list, dim=0)

            self.true = self.preds.round().bool() == self.targets.round().bool()
            self.false = self.preds.round().bool() != self.targets.round().bool()
            self.positive = self.preds.round().bool() == 1
            self.negative = self.preds.round().bool() == 0

            if cumulative:
                self.positive_count += torch.sum(self.preds.round().bool() == True)
                self.true_positive_count += torch.sum(torch.logical_and(self.true, self.positive))
                self.false_positive_count += torch.sum(torch.logical_and(self.false, self.positive))
                self.false_negative_count += torch.sum(torch.logical_and(self.false, self.negative))
                self.total_correct_counts += torch.sum(self.preds.round().bool() == self.targets.round().bool())
                self.total_sample_counts += torch.prod(torch.tensor(self.targets.shape))
            else:
                self.positive_count = torch.sum(self.preds.round().bool() == True)
                self.true_positive_count = torch.sum(torch.logical_and(self.true, self.positive))
                self.false_positive_count = torch.sum(torch.logical_and(self.false, self.positive))
                self.false_negative_count = torch.sum(torch.logical_and(self.false, self.negative))
                self.total_correct_counts = torch.sum(self.preds.round().bool() == self.targets.round().bool())
                self.total_sample_counts = torch.prod(torch.tensor(self.targets.shape))

    def compute(self):
        """
        Compute F1 score from the accumulated values. Return -1 if the F1 score is NaN.

        Returns:
            f1_score (torch.Tensor): F1 score calculated from the accumulated values.
            precision (torch.Tensor): Precision calculated from the accumulated values.
            recall (torch.Tensor): Recall calculated from the accumulated values.
        """
        precision = self.true_positive_count / (self.true_positive_count + self.false_positive_count + self.eps)
        recall = self.true_positive_count / (self.true_positive_count + self.false_negative_count + self.eps)
        f1_score = (2 * precision * recall / (precision + recall + self.eps)).detach().clone()

        if torch.isnan(f1_score):
            logging.warn("self.f1_score contains NaN value. Returning -1 instead of NaN value.")
            f1_score = -1
        return f1_score.float(), precision.float(), recall.float()<|MERGE_RESOLUTION|>--- conflicted
+++ resolved
@@ -86,24 +86,12 @@
     ) -> torch.Tensor:
         """
         Update the metric with the given predictions, targets, and signal lengths to the metric instance.
-<<<<<<< HEAD
 
         Args:
             preds (torch.Tensor): Predicted values.
             targets (torch.Tensor): Target values.
             signal_lengths (torch.Tensor): Length of each sequence in the batch input.
             cumulative (bool): Whether to accumulate the values over time.
-
-        Returns:
-            f1_score (torch.Tensor): F1 score calculated from the predicted value and binarized target values.
-=======
-
-        Args:
-            preds (torch.Tensor): Predicted values.
-            targets (torch.Tensor): Target values.
-            signal_lengths (torch.Tensor): Length of each sequence in the batch input.
-            cumulative (bool): Whether to accumulate the values over time.
->>>>>>> 07c42422
         """
         with torch.no_grad():
             preds_list = [preds[k, : signal_lengths[k], :] for k in range(preds.shape[0])]
