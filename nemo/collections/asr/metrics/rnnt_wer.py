# Copyright (c) 2020, NVIDIA CORPORATION.  All rights reserved.
#
# Licensed under the Apache License, Version 2.0 (the "License");
# you may not use this file except in compliance with the License.
# You may obtain a copy of the License at
#
#     http://www.apache.org/licenses/LICENSE-2.0
#
# Unless required by applicable law or agreed to in writing, software
# distributed under the License is distributed on an "AS IS" BASIS,
# WITHOUT WARRANTIES OR CONDITIONS OF ANY KIND, either express or implied.
# See the License for the specific language governing permissions and
# limitations under the License.

import copy
import re
from abc import abstractmethod
from dataclasses import dataclass, field, is_dataclass
from typing import Callable, Dict, List, Optional, Tuple, Union

import editdistance
import numpy as np
import torch
from omegaconf import OmegaConf
from torchmetrics import Metric

from nemo.collections.asr.metrics.wer import move_dimension_to_the_front
from nemo.collections.asr.parts.submodules import rnnt_beam_decoding as beam_decode
from nemo.collections.asr.parts.submodules import rnnt_greedy_decoding as greedy_decode
from nemo.collections.asr.parts.utils.asr_confidence_utils import ConfidenceConfig, ConfidenceMixin
from nemo.collections.asr.parts.utils.rnnt_utils import Hypothesis, NBestHypotheses
from nemo.utils import logging

__all__ = ['RNNTDecoding', 'RNNTWER']


class AbstractRNNTDecoding(ConfidenceMixin):
    """
    Used for performing RNN-T auto-regressive decoding of the Decoder+Joint network given the encoder state.

    Args:
        decoding_cfg: A dict-like object which contains the following key-value pairs.
            strategy: str value which represents the type of decoding that can occur.
                Possible values are :
                -   greedy, greedy_batch (for greedy decoding).
                -   beam, tsd, alsd (for beam search decoding).

            compute_hypothesis_token_set: A bool flag, which determines whether to compute a list of decoded
                tokens as well as the decoded string. Default is False in order to avoid double decoding
                unless required.

            preserve_alignments: Bool flag which preserves the history of logprobs generated during
                decoding (sample / batched). When set to true, the Hypothesis will contain
                the non-null value for `alignments` in it. Here, `alignments` is a List of List of
                Tuple(Tensor (of length V + 1), Tensor(scalar, label after argmax)).

                In order to obtain this hypothesis, please utilize `rnnt_decoder_predictions_tensor` function
                with the `return_hypotheses` flag set to True.

                The length of the list corresponds to the Acoustic Length (T).
                Each value in the list (Ti) is a torch.Tensor (U), representing 1 or more targets from a vocabulary.
                U is the number of target tokens for the current timestep Ti.

            compute_timestamps: A bool flag, which determines whether to compute the character/subword, or
                word based timestamp mapping the output log-probabilities to discrete intervals of timestamps.
                The timestamps will be available in the returned Hypothesis.timestep as a dictionary.

            rnnt_timestamp_type: A str value, which represents the types of timestamps that should be calculated.
                Can take the following values - "char" for character/subword time stamps, "word" for word level
                time stamps and "all" (default), for both character level and word level time stamps.

            word_seperator: Str token representing the seperator between words.

            preserve_frame_confidence: Bool flag which preserves the history of per-frame confidence scores
                generated during decoding (sample / batched). When set to true, the Hypothesis will contain
                the non-null value for `frame_confidence` in it. Here, `alignments` is a List of List of ints.

            confidence_cfg: A dict-like object which contains the following key-value pairs related to confidence
                scores. In order to obtain hypotheses with confidence scores, please utilize
                `rnnt_decoder_predictions_tensor` function with the `preserve_frame_confidence` flag set to True.

                preserve_frame_confidence: Bool flag which preserves the history of per-frame confidence scores
                    generated during decoding (sample / batched). When set to true, the Hypothesis will contain
                    the non-null value for `frame_confidence` in it. Here, `alignments` is a List of List of floats.

                    The length of the list corresponds to the Acoustic Length (T).
                    Each value in the list (Ti) is a torch.Tensor (U), representing 1 or more confidence scores.
                    U is the number of target tokens for the current timestep Ti.
                preserve_token_confidence: Bool flag which preserves the history of per-token confidence scores
                    generated during greedy decoding (sample / batched). When set to true, the Hypothesis will contain
                    the non-null value for `token_confidence` in it. Here, `token_confidence` is a List of floats.

                    The length of the list corresponds to the number of recognized tokens.
                preserve_word_confidence: Bool flag which preserves the history of per-word confidence scores
                    generated during greedy decoding (sample / batched). When set to true, the Hypothesis will contain
                    the non-null value for `word_confidence` in it. Here, `word_confidence` is a List of floats.

                    The length of the list corresponds to the number of recognized words.
                exclude_blank: Bool flag indicating that blank token confidence scores are to be excluded
                    from the `token_confidence`.
                aggregation: Which aggregation type to use for collapsing per-token confidence into per-word confidence.
                    Valid options are `mean`, `min`, `max`, `prod`.
                measure_cfg: A dict-like object which contains the measure name and settings to compute per-frame
                    confidence scores.

                    name: The measure name (str).
                        Supported values:
                            - 'max_prob' for using the maximum token probability as a confidence.
                            - 'entropy' for using a normalized entropy of a log-likelihood vector.

                    entropy_type: Which type of entropy to use (str).
                        Used if confidence_measure_cfg.name is set to `entropy`.
                        Supported values:
                            - 'gibbs' for the (standard) Gibbs entropy. If the alpha (α) is provided,
                                the formula is the following: H_α = -sum_i((p^α_i)*log(p^α_i)).
                                Note that for this entropy, the alpha should comply the following inequality:
                                (log(V)+2-sqrt(log^2(V)+4))/(2*log(V)) <= α <= (1+log(V-1))/log(V-1)
                                where V is the model vocabulary size.
                            - 'tsallis' for the Tsallis entropy with the Boltzmann constant one.
                                Tsallis entropy formula is the following: H_α = 1/(α-1)*(1-sum_i(p^α_i)),
                                where α is a parameter. When α == 1, it works like the Gibbs entropy.
                                More: https://en.wikipedia.org/wiki/Tsallis_entropy
                            - 'renyi' for the Rényi entropy.
                                Rényi entropy formula is the following: H_α = 1/(1-α)*log_2(sum_i(p^α_i)),
                                where α is a parameter. When α == 1, it works like the Gibbs entropy.
                                More: https://en.wikipedia.org/wiki/R%C3%A9nyi_entropy

                    alpha: Power scale for logsoftmax (α for entropies). Here we restrict it to be > 0.
                        When the alpha equals one, scaling is not applied to 'max_prob',
                        and any entropy type behaves like the Shannon entropy: H = -sum_i(p_i*log(p_i))

                    entropy_norm: A mapping of the entropy value to the interval [0,1].
                        Supported values:
                            - 'lin' for using the linear mapping.
                            - 'exp' for using exponential mapping with linear shift.

            The config may further contain the following sub-dictionaries:
            "greedy":
                max_symbols: int, describing the maximum number of target tokens to decode per
                    timestep during greedy decoding. Setting to larger values allows longer sentences
                    to be decoded, at the cost of increased execution time.
                preserve_frame_confidence: Same as above, overrides above value.
<<<<<<< HEAD
                confidence_measure_cfg: Same as above, overrides confidence_cfg.measure_cfg.
=======
                confidence_method_cfg: Same as above, overrides confidence_cfg.method_cfg.
>>>>>>> 4f947ced

            "beam":
                beam_size: int, defining the beam size for beam search. Must be >= 1.
                    If beam_size == 1, will perform cached greedy search. This might be slightly different
                    results compared to the greedy search above.

                score_norm: optional bool, whether to normalize the returned beam score in the hypotheses.
                    Set to True by default.

                return_best_hypothesis: optional bool, whether to return just the best hypothesis or all of the
                    hypotheses after beam search has concluded. This flag is set by default.

                tsd_max_sym_exp: optional int, determines number of symmetric expansions of the target symbols
                    per timestep of the acoustic model. Larger values will allow longer sentences to be decoded,
                    at increased cost to execution time.

                alsd_max_target_len: optional int or float, determines the potential maximum target sequence length.
                    If an integer is provided, it can decode sequences of that particular maximum length.
                    If a float is provided, it can decode sequences of int(alsd_max_target_len * seq_len),
                    where seq_len is the length of the acoustic model output (T).

                    NOTE:
                        If a float is provided, it can be greater than 1!
                        By default, a float of 2.0 is used so that a target sequence can be at most twice
                        as long as the acoustic model output length T.

                maes_num_steps: Number of adaptive steps to take. From the paper, 2 steps is generally sufficient,
                    and can be reduced to 1 to improve decoding speed while sacrificing some accuracy. int > 0.

                maes_prefix_alpha: Maximum prefix length in prefix search. Must be an integer, and is advised to keep this as 1
                    in order to reduce expensive beam search cost later. int >= 0.

                maes_expansion_beta: Maximum number of prefix expansions allowed, in addition to the beam size.
                    Effectively, the number of hypothesis = beam_size + maes_expansion_beta. Must be an int >= 0,
                    and affects the speed of inference since large values will perform large beam search in the next step.

                maes_expansion_gamma: Float pruning threshold used in the prune-by-value step when computing the expansions.
                    The default (2.3) is selected from the paper. It performs a comparison (max_log_prob - gamma <= log_prob[v])
                    where v is all vocabulary indices in the Vocab set and max_log_prob is the "most" likely token to be
                    predicted. Gamma therefore provides a margin of additional tokens which can be potential candidates for
                    expansion apart from the "most likely" candidate.
                    Lower values will reduce the number of expansions (by increasing pruning-by-value, thereby improving speed
                    but hurting accuracy). Higher values will increase the number of expansions (by reducing pruning-by-value,
                    thereby reducing speed but potentially improving accuracy). This is a hyper parameter to be experimentally
                    tuned on a validation set.

                softmax_temperature: Scales the logits of the joint prior to computing log_softmax.

        decoder: The Decoder/Prediction network module.
        joint: The Joint network module.
        blank_id: The id of the RNNT blank token.
    """

    def __init__(self, decoding_cfg, decoder, joint, blank_id: int):
        super(AbstractRNNTDecoding, self).__init__()

        # Convert dataclass to config object
        if is_dataclass(decoding_cfg):
            decoding_cfg = OmegaConf.structured(decoding_cfg)

        self.cfg = decoding_cfg
        self.blank_id = blank_id
        self.num_extra_outputs = joint.num_extra_outputs
        self.big_blank_durations = self.cfg.get("big_blank_durations", None)
        self.durations = self.cfg.get("durations", None)
        self.compute_hypothesis_token_set = self.cfg.get("compute_hypothesis_token_set", False)
        self.compute_langs = decoding_cfg.get('compute_langs', False)
        self.preserve_alignments = self.cfg.get('preserve_alignments', None)
        self.joint_fused_batch_size = self.cfg.get('fused_batch_size', None)
        self.compute_timestamps = self.cfg.get('compute_timestamps', None)
        self.word_seperator = self.cfg.get('word_seperator', ' ')

        if self.durations is not None:  # this means it's a TDT model.
            if blank_id == 0:
                raise ValueError("blank_id must equal len(non_blank_vocabs) for TDT models")
            if self.big_blank_durations is not None:
                raise ValueError("duration and big_blank_durations can't both be not None")
            if self.cfg.strategy not in ['greedy', 'greedy_batch']:
                raise ValueError("currently only greedy and greedy_batch inference is supported for TDT models")

        if self.big_blank_durations is not None:  # this means it's a multi-blank model.
            if blank_id == 0:
                raise ValueError("blank_id must equal len(vocabs) for multi-blank RNN-T models")
            if self.cfg.strategy not in ['greedy', 'greedy_batch']:
                raise ValueError(
                    "currently only greedy and greedy_batch inference is supported for multi-blank models"
                )

        possible_strategies = ['greedy', 'greedy_batch', 'beam', 'tsd', 'alsd', 'maes']
        if self.cfg.strategy not in possible_strategies:
            raise ValueError(f"Decoding strategy must be one of {possible_strategies}")

        # Update preserve alignments
        if self.preserve_alignments is None:
            if self.cfg.strategy in ['greedy', 'greedy_batch']:
                self.preserve_alignments = self.cfg.greedy.get('preserve_alignments', False)

            elif self.cfg.strategy in ['beam', 'tsd', 'alsd', 'maes']:
                self.preserve_alignments = self.cfg.beam.get('preserve_alignments', False)

        # Update compute timestamps
        if self.compute_timestamps is None:
            if self.cfg.strategy in ['greedy', 'greedy_batch']:
                self.compute_timestamps = self.cfg.greedy.get('compute_timestamps', False)

            elif self.cfg.strategy in ['beam', 'tsd', 'alsd', 'maes']:
                self.compute_timestamps = self.cfg.beam.get('compute_timestamps', False)

        # Test if alignments are being preserved for RNNT
        if self.compute_timestamps is True and self.preserve_alignments is False:
            raise ValueError("If `compute_timesteps` flag is set, then `preserve_alignments` flag must also be set.")

        # initialize confidence-related fields
        self._init_confidence(self.cfg.get('confidence_cfg', None))

        # Confidence estimation is not implemented for these strategies
        if (
            not self.preserve_frame_confidence
            and self.cfg.strategy in ['beam', 'tsd', 'alsd', 'maes']
            and self.cfg.beam.get('preserve_frame_confidence', False)
        ):
            raise NotImplementedError(f"Confidence calculation is not supported for strategy `{self.cfg.strategy}`")

        if self.cfg.strategy == 'greedy':
            if self.big_blank_durations is None:
                if self.durations is None:
                    self.decoding = greedy_decode.GreedyRNNTInfer(
                        decoder_model=decoder,
                        joint_model=joint,
                        blank_index=self.blank_id,
                        max_symbols_per_step=(
                            self.cfg.greedy.get('max_symbols', None)
                            or self.cfg.greedy.get('max_symbols_per_step', None)
                        ),
                        preserve_alignments=self.preserve_alignments,
                        preserve_frame_confidence=self.preserve_frame_confidence,
                        confidence_measure_cfg=self.confidence_measure_cfg,
                    )
                else:
                    self.decoding = greedy_decode.GreedyTDTInfer(
                        decoder_model=decoder,
                        joint_model=joint,
                        blank_index=self.blank_id,
                        durations=self.durations,
                        max_symbols_per_step=(
                            self.cfg.greedy.get('max_symbols', None)
                            or self.cfg.greedy.get('max_symbols_per_step', None)
                        ),
                        preserve_alignments=self.preserve_alignments,
                        preserve_frame_confidence=self.preserve_frame_confidence,
                        confidence_measure_cfg=self.confidence_measure_cfg,
                    )
            else:
                self.decoding = greedy_decode.GreedyMultiblankRNNTInfer(
                    decoder_model=decoder,
                    joint_model=joint,
                    blank_index=self.blank_id,
                    big_blank_durations=self.big_blank_durations,
                    max_symbols_per_step=(
                        self.cfg.greedy.get('max_symbols', None) or self.cfg.greedy.get('max_symbols_per_step', None)
                    ),
                    preserve_alignments=self.preserve_alignments,
                    preserve_frame_confidence=self.preserve_frame_confidence,
                    confidence_measure_cfg=self.confidence_measure_cfg,
                )

        elif self.cfg.strategy == 'greedy_batch':
            if self.big_blank_durations is None:
                if self.durations is None:
                    self.decoding = greedy_decode.GreedyBatchedRNNTInfer(
                        decoder_model=decoder,
                        joint_model=joint,
                        blank_index=self.blank_id,
                        max_symbols_per_step=(
                            self.cfg.greedy.get('max_symbols', None)
                            or self.cfg.greedy.get('max_symbols_per_step', None)
                        ),
                        preserve_alignments=self.preserve_alignments,
                        preserve_frame_confidence=self.preserve_frame_confidence,
                        confidence_measure_cfg=self.confidence_measure_cfg,
                    )
                else:
                    self.decoding = greedy_decode.GreedyBatchedTDTInfer(
                        decoder_model=decoder,
                        joint_model=joint,
                        blank_index=self.blank_id,
                        durations=self.durations,
                        max_symbols_per_step=(
                            self.cfg.greedy.get('max_symbols', None)
                            or self.cfg.greedy.get('max_symbols_per_step', None)
                        ),
                        preserve_alignments=self.preserve_alignments,
                        preserve_frame_confidence=self.preserve_frame_confidence,
                        confidence_measure_cfg=self.confidence_measure_cfg,
                    )

            else:
                self.decoding = greedy_decode.GreedyBatchedMultiblankRNNTInfer(
                    decoder_model=decoder,
                    joint_model=joint,
                    blank_index=self.blank_id,
                    big_blank_durations=self.big_blank_durations,
                    max_symbols_per_step=(
                        self.cfg.greedy.get('max_symbols', None) or self.cfg.greedy.get('max_symbols_per_step', None)
                    ),
                    preserve_alignments=self.preserve_alignments,
                    preserve_frame_confidence=self.preserve_frame_confidence,
                    confidence_measure_cfg=self.confidence_measure_cfg,
                )

        elif self.cfg.strategy == 'beam':

            self.decoding = beam_decode.BeamRNNTInfer(
                decoder_model=decoder,
                joint_model=joint,
                beam_size=self.cfg.beam.beam_size,
                return_best_hypothesis=decoding_cfg.beam.get('return_best_hypothesis', True),
                search_type='default',
                score_norm=self.cfg.beam.get('score_norm', True),
                softmax_temperature=self.cfg.beam.get('softmax_temperature', 1.0),
                preserve_alignments=self.preserve_alignments,
            )

        elif self.cfg.strategy == 'tsd':

            self.decoding = beam_decode.BeamRNNTInfer(
                decoder_model=decoder,
                joint_model=joint,
                beam_size=self.cfg.beam.beam_size,
                return_best_hypothesis=decoding_cfg.beam.get('return_best_hypothesis', True),
                search_type='tsd',
                score_norm=self.cfg.beam.get('score_norm', True),
                tsd_max_sym_exp_per_step=self.cfg.beam.get('tsd_max_sym_exp', 10),
                softmax_temperature=self.cfg.beam.get('softmax_temperature', 1.0),
                preserve_alignments=self.preserve_alignments,
            )

        elif self.cfg.strategy == 'alsd':

            self.decoding = beam_decode.BeamRNNTInfer(
                decoder_model=decoder,
                joint_model=joint,
                beam_size=self.cfg.beam.beam_size,
                return_best_hypothesis=decoding_cfg.beam.get('return_best_hypothesis', True),
                search_type='alsd',
                score_norm=self.cfg.beam.get('score_norm', True),
                alsd_max_target_len=self.cfg.beam.get('alsd_max_target_len', 2),
                softmax_temperature=self.cfg.beam.get('softmax_temperature', 1.0),
                preserve_alignments=self.preserve_alignments,
            )

        elif self.cfg.strategy == 'maes':

            self.decoding = beam_decode.BeamRNNTInfer(
                decoder_model=decoder,
                joint_model=joint,
                beam_size=self.cfg.beam.beam_size,
                return_best_hypothesis=decoding_cfg.beam.get('return_best_hypothesis', True),
                search_type='maes',
                score_norm=self.cfg.beam.get('score_norm', True),
                maes_num_steps=self.cfg.beam.get('maes_num_steps', 2),
                maes_prefix_alpha=self.cfg.beam.get('maes_prefix_alpha', 1),
                maes_expansion_gamma=self.cfg.beam.get('maes_expansion_gamma', 2.3),
                maes_expansion_beta=self.cfg.beam.get('maes_expansion_beta', 2.0),
                softmax_temperature=self.cfg.beam.get('softmax_temperature', 1.0),
                preserve_alignments=self.preserve_alignments,
                ngram_lm_model=self.cfg.beam.get('ngram_lm_model', None),
                ngram_lm_alpha=self.cfg.beam.get('ngram_lm_alpha', 0.0),
                hat_subtract_ilm=self.cfg.beam.get('hat_subtract_ilm', False),
                hat_ilm_weight=self.cfg.beam.get('hat_ilm_weight', 0.0),
            )

        else:

            raise ValueError(
                f"Incorrect decoding strategy supplied. Must be one of {possible_strategies}\n"
                f"but was provided {self.cfg.strategy}"
            )

        # Update the joint fused batch size or disable it entirely if needed.
        self.update_joint_fused_batch_size()

    def rnnt_decoder_predictions_tensor(
        self,
        encoder_output: torch.Tensor,
        encoded_lengths: torch.Tensor,
        return_hypotheses: bool = False,
        partial_hypotheses: Optional[List[Hypothesis]] = None,
    ) -> Tuple[List[str], Optional[List[List[str]]], Optional[Union[Hypothesis, NBestHypotheses]]]:
        """
        Decode an encoder output by autoregressive decoding of the Decoder+Joint networks.

        Args:
            encoder_output: torch.Tensor of shape [B, D, T].
            encoded_lengths: torch.Tensor containing lengths of the padded encoder outputs. Shape [B].
            return_hypotheses: bool. If set to True it will return list of Hypothesis or NBestHypotheses

        Returns:
            If `return_best_hypothesis` is set:
                A tuple (hypotheses, None):
                hypotheses - list of Hypothesis (best hypothesis per sample).
                    Look at rnnt_utils.Hypothesis for more information.

            If `return_best_hypothesis` is not set:
                A tuple(hypotheses, all_hypotheses)
                hypotheses - list of Hypothesis (best hypothesis per sample).
                    Look at rnnt_utils.Hypothesis for more information.
                all_hypotheses - list of NBestHypotheses. Each NBestHypotheses further contains a sorted
                    list of all the hypotheses of the model per sample.
                    Look at rnnt_utils.NBestHypotheses for more information.
        """
        # Compute hypotheses
        with torch.inference_mode():
            hypotheses_list = self.decoding(
                encoder_output=encoder_output, encoded_lengths=encoded_lengths, partial_hypotheses=partial_hypotheses
            )  # type: [List[Hypothesis]]

            # extract the hypotheses
            hypotheses_list = hypotheses_list[0]  # type: List[Hypothesis]

        prediction_list = hypotheses_list

        if isinstance(prediction_list[0], NBestHypotheses):
            hypotheses = []
            all_hypotheses = []

            for nbest_hyp in prediction_list:  # type: NBestHypotheses
                n_hyps = nbest_hyp.n_best_hypotheses  # Extract all hypotheses for this sample
                decoded_hyps = self.decode_hypothesis(n_hyps)  # type: List[str]

                # If computing timestamps
                if self.compute_timestamps is True:
                    timestamp_type = self.cfg.get('rnnt_timestamp_type', 'all')
                    for hyp_idx in range(len(decoded_hyps)):
                        decoded_hyps[hyp_idx] = self.compute_rnnt_timestamps(decoded_hyps[hyp_idx], timestamp_type)

                hypotheses.append(decoded_hyps[0])  # best hypothesis
                all_hypotheses.append(decoded_hyps)

            if return_hypotheses:
                return hypotheses, all_hypotheses

            best_hyp_text = [h.text for h in hypotheses]
            all_hyp_text = [h.text for hh in all_hypotheses for h in hh]
            return best_hyp_text, all_hyp_text

        else:
            hypotheses = self.decode_hypothesis(prediction_list)  # type: List[str]

            # If computing timestamps
            if self.compute_timestamps is True:
                timestamp_type = self.cfg.get('rnnt_timestamp_type', 'all')
                for hyp_idx in range(len(hypotheses)):
                    hypotheses[hyp_idx] = self.compute_rnnt_timestamps(hypotheses[hyp_idx], timestamp_type)

            if return_hypotheses:
                # greedy decoding, can get high-level confidence scores
                if self.preserve_frame_confidence and (
                    self.preserve_word_confidence or self.preserve_token_confidence
                ):
                    hypotheses = self.compute_confidence(hypotheses)
                return hypotheses, None

            best_hyp_text = [h.text for h in hypotheses]
            return best_hyp_text, None

    def decode_hypothesis(self, hypotheses_list: List[Hypothesis]) -> List[Union[Hypothesis, NBestHypotheses]]:
        """
        Decode a list of hypotheses into a list of strings.

        Args:
            hypotheses_list: List of Hypothesis.

        Returns:
            A list of strings.
        """
        for ind in range(len(hypotheses_list)):
            # Extract the integer encoded hypothesis
            prediction = hypotheses_list[ind].y_sequence

            if type(prediction) != list:
                prediction = prediction.tolist()

            # RNN-T sample level is already preprocessed by implicit RNNT decoding
            # Simply remove any blank and possibly big blank tokens
            if self.big_blank_durations is not None:  # multi-blank RNNT
                num_extra_outputs = len(self.big_blank_durations)
                prediction = [p for p in prediction if p < self.blank_id - num_extra_outputs]
            elif self.durations is not None:  # TDT model.
                prediction = [p for p in prediction if p < self.blank_id]
            else:  # standard RNN-T
                prediction = [p for p in prediction if p != self.blank_id]

            # De-tokenize the integer tokens; if not computing timestamps
            if self.compute_timestamps is True:
                # keep the original predictions, wrap with the number of repetitions per token and alignments
                # this is done so that `rnnt_decoder_predictions_tensor()` can process this hypothesis
                # in order to compute exact time stamps.
                alignments = copy.deepcopy(hypotheses_list[ind].alignments)
                token_repetitions = [1] * len(alignments)  # preserve number of repetitions per token
                hypothesis = (prediction, alignments, token_repetitions)
            else:
                hypothesis = self.decode_tokens_to_str(prediction)

                # TODO: remove
                # collapse leading spaces before . , ? for PC models
                hypothesis = re.sub(r'(\s+)([\.\,\?])', r'\2', hypothesis)

                if self.compute_hypothesis_token_set:
                    hypotheses_list[ind].tokens = self.decode_ids_to_tokens(prediction)

            # De-tokenize the integer tokens
            hypotheses_list[ind].text = hypothesis

        return hypotheses_list

    def compute_confidence(self, hypotheses_list: List[Hypothesis]) -> List[Hypothesis]:
        """
        Computes high-level (per-token and/or per-word) confidence scores for a list of hypotheses.
        Assumes that `frame_confidence` is present in the hypotheses.

        Args:
            hypotheses_list: List of Hypothesis.

        Returns:
            A list of hypotheses with high-level confidence scores.
        """
        if self.exclude_blank_from_confidence:
            for hyp in hypotheses_list:
                hyp.token_confidence = hyp.non_blank_frame_confidence
        else:
            for hyp in hypotheses_list:
                offset = 0
                token_confidence = []
                if len(hyp.timestep) > 0:
                    for ts, te in zip(hyp.timestep, hyp.timestep[1:] + [len(hyp.frame_confidence)]):
                        if ts != te:
                            # <blank> tokens are considered to belong to the last non-blank token, if any.
                            token_confidence.append(
                                self._aggregate_confidence(
                                    [hyp.frame_confidence[ts][offset]]
                                    + [fc[0] for fc in hyp.frame_confidence[ts + 1 : te]]
                                )
                            )
                            offset = 0
                        else:
                            token_confidence.append(hyp.frame_confidence[ts][offset])
                            offset += 1
                hyp.token_confidence = token_confidence
        if self.preserve_word_confidence:
            for hyp in hypotheses_list:
                hyp.word_confidence = self._aggregate_token_confidence(hyp)
        return hypotheses_list

    @abstractmethod
    def decode_tokens_to_str(self, tokens: List[int]) -> str:
        """
        Implemented by subclass in order to decoder a token id list into a string.

        Args:
            tokens: List of int representing the token ids.

        Returns:
            A decoded string.
        """
        raise NotImplementedError()

    @abstractmethod
    def decode_ids_to_tokens(self, tokens: List[int]) -> List[str]:
        """
        Implemented by subclass in order to decode a token id list into a token list.
        A token list is the string representation of each token id.

        Args:
            tokens: List of int representing the token ids.

        Returns:
            A list of decoded tokens.
        """
        raise NotImplementedError()

    @abstractmethod
    def decode_tokens_to_lang(self, tokens: List[int]) -> str:
        """
        Implemented by subclass in order to
        compute the most likely language ID (LID) string given the tokens.

        Args:
            tokens: List of int representing the token ids.

        Returns:
            A decoded LID string.
        """
        raise NotImplementedError()

    @abstractmethod
    def decode_ids_to_langs(self, tokens: List[int]) -> List[str]:
        """
        Implemented by subclass in order to
        decode a token id list into language ID (LID) list.

        Args:
            tokens: List of int representing the token ids.

        Returns:
            A list of decoded LIDS.
        """
        raise NotImplementedError()

    def update_joint_fused_batch_size(self):
        if self.joint_fused_batch_size is None:
            # do nothing and let the Joint itself handle setting up of the fused batch
            return

        if not hasattr(self.decoding.joint, 'set_fused_batch_size'):
            logging.warning(
                "The joint module does not have `set_fused_batch_size(int)` as a setter function.\n"
                "Ignoring update of joint fused batch size."
            )
            return

        if not hasattr(self.decoding.joint, 'set_fuse_loss_wer'):
            logging.warning(
                "The joint module does not have `set_fuse_loss_wer(bool, RNNTLoss, RNNTWER)` "
                "as a setter function.\n"
                "Ignoring update of joint fused batch size."
            )
            return

        if self.joint_fused_batch_size > 0:
            self.decoding.joint.set_fused_batch_size(self.joint_fused_batch_size)
        else:
            logging.info("Joint fused batch size <= 0; Will temporarily disable fused batch step in the Joint.")
            self.decoding.joint.set_fuse_loss_wer(False)

    def compute_rnnt_timestamps(self, hypothesis: Hypothesis, timestamp_type: str = "all"):
        assert timestamp_type in ['char', 'word', 'all']

        # Unpack the temporary storage
        decoded_prediction, alignments, token_repetitions = hypothesis.text

        # Retrieve offsets
        char_offsets = word_offsets = None
        char_offsets = self._compute_offsets(hypothesis, token_repetitions, self.blank_id)

        # finally, set the flattened decoded predictions to text field for later text decoding
        hypothesis.text = decoded_prediction

        # Assert number of offsets and hypothesis tokens are 1:1 match.
        num_flattened_tokens = 0
        for t in range(len(char_offsets)):
            # Subtract one here for the extra RNNT BLANK token emitted to designate "End of timestep"
            num_flattened_tokens += len(char_offsets[t]['char']) - 1

        if num_flattened_tokens != len(hypothesis.text):
            raise ValueError(
                f"`char_offsets`: {char_offsets} and `processed_tokens`: {hypothesis.text}"
                " have to be of the same length, but are: "
                f"`len(offsets)`: {len(char_offsets)} and `len(processed_tokens)`:"
                f" {len(hypothesis.text)}"
            )

        encoded_char_offsets = copy.deepcopy(char_offsets)

        # Correctly process the token ids to chars/subwords.
        for i, offsets in enumerate(char_offsets):
            decoded_chars = []
            for char in offsets['char'][:-1]:  # ignore the RNNT Blank token at end of every timestep with -1 subset
                decoded_chars.append(self.decode_tokens_to_str([int(char)]))
            char_offsets[i]["char"] = decoded_chars

        # detect char vs subword models
        lens = []
        for v in char_offsets:
            tokens = v["char"]
            # each token may be either 1 unicode token or multiple unicode token
            # for character based models, only 1 token is used
            # for subword, more than one token can be used.
            # Computing max, then summing up total lens is a test to check for char vs subword
            # For char models, len(lens) == sum(lens)
            # but this is violated for subword models.
            max_len = max(len(c) for c in tokens)
            lens.append(max_len)

        # array of one or more chars implies subword based model with multiple char emitted per TxU step (via subword)
        if sum(lens) > len(lens):
            text_type = 'subword'
        else:
            # full array of ones implies character based model with 1 char emitted per TxU step
            text_type = 'char'

        # retrieve word offsets from character offsets
        word_offsets = None
        if timestamp_type in ['word', 'all']:
            if text_type == 'char':
                word_offsets = self._get_word_offsets_chars(char_offsets, word_delimiter_char=self.word_seperator)
            else:
                # utilize the copy of char offsets with the correct integer ids for tokens
                # so as to avoid tokenize -> detokenize -> compare -> merge steps.
                word_offsets = self._get_word_offsets_subwords_sentencepiece(
                    encoded_char_offsets,
                    hypothesis,
                    decode_ids_to_tokens=self.decode_ids_to_tokens,
                    decode_tokens_to_str=self.decode_tokens_to_str,
                )

        # attach results
        if len(hypothesis.timestep) > 0:
            timestep_info = hypothesis.timestep
        else:
            timestep_info = []

        # Setup defaults
        hypothesis.timestep = {"timestep": timestep_info}

        # Add char / subword time stamps
        if char_offsets is not None and timestamp_type in ['char', 'all']:
            hypothesis.timestep['char'] = char_offsets

        # Add word time stamps
        if word_offsets is not None and timestamp_type in ['word', 'all']:
            hypothesis.timestep['word'] = word_offsets

        # Convert the flattened token indices to text
        hypothesis.text = self.decode_tokens_to_str(hypothesis.text)

        return hypothesis

    @staticmethod
    def _compute_offsets(
        hypothesis: Hypothesis, token_repetitions: List[int], rnnt_token: int
    ) -> List[Dict[str, Union[str, int]]]:
        """
        Utility method that calculates the indidual time indices where a token starts and ends.

        Args:
            hypothesis: A Hypothesis object that contains `text` field that holds the character / subword token
                emitted at every time step after rnnt collapse.
            token_repetitions: A list of ints representing the number of repetitions of each emitted token.
            rnnt_token: The integer of the rnnt blank token used during rnnt collapse.

        Returns:

        """
        start_index = 0

        # If the exact timestep information is available, utilize the 1st non-rnnt blank token timestep
        # as the start index.
        if hypothesis.timestep is not None and len(hypothesis.timestep) > 0:
            start_index = max(0, hypothesis.timestep[0] - 1)

        # Construct the start and end indices brackets
        end_indices = np.asarray(token_repetitions).cumsum()
        start_indices = np.concatenate(([start_index], end_indices[:-1]))

        # Process the TxU dangling alignment tensor, containing pairs of (logits, label)
        alignment_labels = [al_logits_labels for al_logits_labels in hypothesis.text[1]]
        for t in range(len(alignment_labels)):
            for u in range(len(alignment_labels[t])):
                alignment_labels[t][u] = alignment_labels[t][u][1]  # pick label from (logit, label) tuple

        # Merge the results per token into a list of dictionaries
        offsets = [
            {"char": a, "start_offset": s, "end_offset": e}
            for a, s, e in zip(alignment_labels, start_indices, end_indices)
        ]

        # Filter out RNNT token (blank at [t][0] position). This is because blank can only occur at end of a
        # time step for RNNT, so if 0th token is blank, then that timestep is skipped.
        offsets = list(filter(lambda offsets: offsets["char"][0] != rnnt_token, offsets))
        return offsets

    @staticmethod
    def _get_word_offsets_chars(
        offsets: Dict[str, Union[str, float]], word_delimiter_char: str = " "
    ) -> Dict[str, Union[str, float]]:
        """
        Utility method which constructs word time stamps out of character time stamps.

        References:
            This code is a port of the Hugging Face code for word time stamp construction.

        Args:
            offsets: A list of dictionaries, each containing "char", "start_offset" and "end_offset".
            word_delimiter_char: Character token that represents the word delimiter. By default, " ".

        Returns:
            A list of dictionaries containing the word offsets. Each item contains "word", "start_offset" and
            "end_offset".
        """
        word_offsets = []

        last_state = "SPACE"
        word = ""
        start_offset = 0
        end_offset = 0
        for i, offset in enumerate(offsets):
            chars = offset["char"]
            for char in chars:
                state = "SPACE" if char == word_delimiter_char else "WORD"

                if state == last_state:
                    # If we are in the same state as before, we simply repeat what we've done before
                    end_offset = offset["end_offset"]
                    word += char
                else:
                    # Switching state
                    if state == "SPACE":
                        # Finishing a word
                        word_offsets.append({"word": word, "start_offset": start_offset, "end_offset": end_offset})
                    else:
                        # Starting a new word
                        start_offset = offset["start_offset"]
                        end_offset = offset["end_offset"]
                        word = char

                last_state = state

        if last_state == "WORD":
            word_offsets.append({"word": word, "start_offset": start_offset, "end_offset": end_offset})

        return word_offsets

    @staticmethod
    def _get_word_offsets_subwords_sentencepiece(
        offsets: Dict[str, Union[str, float]],
        hypothesis: Hypothesis,
        decode_ids_to_tokens: Callable[[List[int]], str],
        decode_tokens_to_str: Callable[[List[int]], str],
    ) -> Dict[str, Union[str, float]]:
        """
        Utility method which constructs word time stamps out of sub-word time stamps.

        **Note**: Only supports Sentencepiece based tokenizers !

        Args:
            offsets: A list of dictionaries, each containing "char", "start_offset" and "end_offset".
            hypothesis: Hypothesis object that contains `text` field, where each token is a sub-word id
                after rnnt collapse.
            decode_ids_to_tokens: A Callable function that accepts a list of integers and maps it to a sub-word.
            decode_tokens_to_str: A Callable function that accepts a list of integers and maps it to text / str.

        Returns:
            A list of dictionaries containing the word offsets. Each item contains "word", "start_offset" and
            "end_offset".
        """
        word_offsets = []
        built_token = []
        previous_token_index = 0
        # For every offset token
        for i, offset in enumerate(offsets):
            # For every subword token in offset token list (ignoring the RNNT Blank token at the end)
            for char in offset['char'][:-1]:
                char = int(char)

                # Compute the sub-word text representation, and the decoded text (stripped of sub-word markers).
                token = decode_ids_to_tokens([char])[0]
                token_text = decode_tokens_to_str([char])

                # It is a sub-word token, or contains an identifier at the beginning such as _ or ## that was stripped
                # after forcing partial text conversion of the token.
                if token != token_text:
                    # If there are any partially or fully built sub-word token ids, construct to text.
                    # Note: This is "old" subword, that occurs *after* current sub-word has started.
                    if built_token:
                        word_offsets.append(
                            {
                                "word": decode_tokens_to_str(built_token),
                                "start_offset": offsets[previous_token_index]["start_offset"],
                                "end_offset": offsets[i]["start_offset"],
                            }
                        )

                    # Prepare list of new sub-word ids
                    built_token.clear()
                    built_token.append(char)
                    previous_token_index = i
                else:
                    # If the token does not contain any sub-word start mark, then the sub-word has not completed yet
                    # Append to current sub-word list.
                    built_token.append(char)

        # Inject the start offset of the first token to word offsets
        # This is because we always skip the delay the injection of the first sub-word due to the loop
        # condition and check whether built token is ready or not.
        # Therefore without this forced injection, the start_offset appears as off by 1.
        # This should only be done when these arrays contain more than one element.
        if offsets and word_offsets:
            word_offsets[0]["start_offset"] = offsets[0]["start_offset"]

        # If there are any remaining tokens left, inject them all into the final word offset.
        # The start offset of this token is the start time of the next token to process.
        # The end offset of this token is the end time of the last token from offsets.
        # Note that built_token is a flat list; but offsets contains a nested list which
        # may have different dimensionality.
        # As such, we can't rely on the length of the list of built_token to index offsets.
        if built_token:
            # start from the previous token index as this hasn't been committed to word_offsets yet
            # if we still have content in built_token
            start_offset = offsets[previous_token_index]["start_offset"]
            word_offsets.append(
                {
                    "word": decode_tokens_to_str(built_token),
                    "start_offset": start_offset,
                    "end_offset": offsets[-1]["end_offset"],
                }
            )
        built_token.clear()

        return word_offsets


class RNNTDecoding(AbstractRNNTDecoding):
    """
    Used for performing RNN-T auto-regressive decoding of the Decoder+Joint network given the encoder state.

    Args:
        decoding_cfg: A dict-like object which contains the following key-value pairs.
            strategy: str value which represents the type of decoding that can occur.
                Possible values are :
                -   greedy, greedy_batch (for greedy decoding).
                -   beam, tsd, alsd (for beam search decoding).

            compute_hypothesis_token_set: A bool flag, which determines whether to compute a list of decoded
                tokens as well as the decoded string. Default is False in order to avoid double decoding
                unless required.

            preserve_alignments: Bool flag which preserves the history of logprobs generated during
                decoding (sample / batched). When set to true, the Hypothesis will contain
                the non-null value for `logprobs` in it. Here, `alignments` is a List of List of
                Tuple(Tensor (of length V + 1), Tensor(scalar, label after argmax)).

                In order to obtain this hypothesis, please utilize `rnnt_decoder_predictions_tensor` function
                with the `return_hypotheses` flag set to True.

                The length of the list corresponds to the Acoustic Length (T).
                Each value in the list (Ti) is a torch.Tensor (U), representing 1 or more targets from a vocabulary.
                U is the number of target tokens for the current timestep Ti.

            confidence_cfg: A dict-like object which contains the following key-value pairs related to confidence
                scores. In order to obtain hypotheses with confidence scores, please utilize
                `rnnt_decoder_predictions_tensor` function with the `preserve_frame_confidence` flag set to True.

                preserve_frame_confidence: Bool flag which preserves the history of per-frame confidence scores
                    generated during decoding (sample / batched). When set to true, the Hypothesis will contain
                    the non-null value for `frame_confidence` in it. Here, `alignments` is a List of List of floats.

                    The length of the list corresponds to the Acoustic Length (T).
                    Each value in the list (Ti) is a torch.Tensor (U), representing 1 or more confidence scores.
                    U is the number of target tokens for the current timestep Ti.
                preserve_token_confidence: Bool flag which preserves the history of per-token confidence scores
                    generated during greedy decoding (sample / batched). When set to true, the Hypothesis will contain
                    the non-null value for `token_confidence` in it. Here, `token_confidence` is a List of floats.

                    The length of the list corresponds to the number of recognized tokens.
                preserve_word_confidence: Bool flag which preserves the history of per-word confidence scores
                    generated during greedy decoding (sample / batched). When set to true, the Hypothesis will contain
                    the non-null value for `word_confidence` in it. Here, `word_confidence` is a List of floats.

                    The length of the list corresponds to the number of recognized words.
                exclude_blank: Bool flag indicating that blank token confidence scores are to be excluded
                    from the `token_confidence`.
                aggregation: Which aggregation type to use for collapsing per-token confidence into per-word confidence.
                    Valid options are `mean`, `min`, `max`, `prod`.
                measure_cfg: A dict-like object which contains the measure name and settings to compute per-frame
                    confidence scores.

                    name: The measure name (str).
                        Supported values:
                            - 'max_prob' for using the maximum token probability as a confidence.
                            - 'entropy' for using a normalized entropy of a log-likelihood vector.

                    entropy_type: Which type of entropy to use (str).
                        Used if confidence_measure_cfg.name is set to `entropy`.
                        Supported values:
                            - 'gibbs' for the (standard) Gibbs entropy. If the alpha (α) is provided,
                                the formula is the following: H_α = -sum_i((p^α_i)*log(p^α_i)).
                                Note that for this entropy, the alpha should comply the following inequality:
                                (log(V)+2-sqrt(log^2(V)+4))/(2*log(V)) <= α <= (1+log(V-1))/log(V-1)
                                where V is the model vocabulary size.
                            - 'tsallis' for the Tsallis entropy with the Boltzmann constant one.
                                Tsallis entropy formula is the following: H_α = 1/(α-1)*(1-sum_i(p^α_i)),
                                where α is a parameter. When α == 1, it works like the Gibbs entropy.
                                More: https://en.wikipedia.org/wiki/Tsallis_entropy
                            - 'renyi' for the Rényi entropy.
                                Rényi entropy formula is the following: H_α = 1/(1-α)*log_2(sum_i(p^α_i)),
                                where α is a parameter. When α == 1, it works like the Gibbs entropy.
                                More: https://en.wikipedia.org/wiki/R%C3%A9nyi_entropy

                    alpha: Power scale for logsoftmax (α for entropies). Here we restrict it to be > 0.
                        When the alpha equals one, scaling is not applied to 'max_prob',
                        and any entropy type behaves like the Shannon entropy: H = -sum_i(p_i*log(p_i))

                    entropy_norm: A mapping of the entropy value to the interval [0,1].
                        Supported values:
                            - 'lin' for using the linear mapping.
                            - 'exp' for using exponential mapping with linear shift.

            The config may further contain the following sub-dictionaries:
            "greedy":
                max_symbols: int, describing the maximum number of target tokens to decode per
                    timestep during greedy decoding. Setting to larger values allows longer sentences
                    to be decoded, at the cost of increased execution time.

                preserve_frame_confidence: Same as above, overrides above value.

<<<<<<< HEAD
                confidence_measure_cfg: Same as above, overrides confidence_cfg.measure_cfg.
=======
                confidence_method_cfg: Same as above, overrides confidence_cfg.method_cfg.
>>>>>>> 4f947ced

            "beam":
                beam_size: int, defining the beam size for beam search. Must be >= 1.
                    If beam_size == 1, will perform cached greedy search. This might be slightly different
                    results compared to the greedy search above.

                score_norm: optional bool, whether to normalize the returned beam score in the hypotheses.
                    Set to True by default.

                return_best_hypothesis: optional bool, whether to return just the best hypothesis or all of the
                    hypotheses after beam search has concluded. This flag is set by default.

                tsd_max_sym_exp: optional int, determines number of symmetric expansions of the target symbols
                    per timestep of the acoustic model. Larger values will allow longer sentences to be decoded,
                    at increased cost to execution time.

                alsd_max_target_len: optional int or float, determines the potential maximum target sequence length.
                    If an integer is provided, it can decode sequences of that particular maximum length.
                    If a float is provided, it can decode sequences of int(alsd_max_target_len * seq_len),
                    where seq_len is the length of the acoustic model output (T).

                    NOTE:
                        If a float is provided, it can be greater than 1!
                        By default, a float of 2.0 is used so that a target sequence can be at most twice
                        as long as the acoustic model output length T.

                maes_num_steps: Number of adaptive steps to take. From the paper, 2 steps is generally sufficient,
                    and can be reduced to 1 to improve decoding speed while sacrificing some accuracy. int > 0.

                maes_prefix_alpha: Maximum prefix length in prefix search. Must be an integer, and is advised to keep this as 1
                    in order to reduce expensive beam search cost later. int >= 0.

                maes_expansion_beta: Maximum number of prefix expansions allowed, in addition to the beam size.
                    Effectively, the number of hypothesis = beam_size + maes_expansion_beta. Must be an int >= 0,
                    and affects the speed of inference since large values will perform large beam search in the next step.

                maes_expansion_gamma: Float pruning threshold used in the prune-by-value step when computing the expansions.
                    The default (2.3) is selected from the paper. It performs a comparison (max_log_prob - gamma <= log_prob[v])
                    where v is all vocabulary indices in the Vocab set and max_log_prob is the "most" likely token to be
                    predicted. Gamma therefore provides a margin of additional tokens which can be potential candidates for
                    expansion apart from the "most likely" candidate.
                    Lower values will reduce the number of expansions (by increasing pruning-by-value, thereby improving speed
                    but hurting accuracy). Higher values will increase the number of expansions (by reducing pruning-by-value,
                    thereby reducing speed but potentially improving accuracy). This is a hyper parameter to be experimentally
                    tuned on a validation set.

                softmax_temperature: Scales the logits of the joint prior to computing log_softmax.

        decoder: The Decoder/Prediction network module.
        joint: The Joint network module.
        vocabulary: The vocabulary (excluding the RNNT blank token) which will be used for decoding.
    """

    def __init__(
        self, decoding_cfg, decoder, joint, vocabulary,
    ):
        # we need to ensure blank is the last token in the vocab for the case of RNNT and Multi-blank RNNT.
        blank_id = len(vocabulary) + joint.num_extra_outputs

        if hasattr(decoding_cfg, 'model_type') and decoding_cfg.model_type == 'tdt':
            blank_id = len(vocabulary)

        self.labels_map = dict([(i, vocabulary[i]) for i in range(len(vocabulary))])

        super(RNNTDecoding, self).__init__(
            decoding_cfg=decoding_cfg, decoder=decoder, joint=joint, blank_id=blank_id,
        )

        if isinstance(self.decoding, beam_decode.BeamRNNTInfer):
            self.decoding.set_decoding_type('char')

    def _aggregate_token_confidence(self, hypothesis: Hypothesis) -> List[float]:
        """
        Implemented by subclass in order to aggregate token confidence to a word-level confidence.

        Args:
            hypothesis: Hypothesis

        Returns:
            A list of word-level confidence scores.
        """
        return self._aggregate_token_confidence_chars(hypothesis.words, hypothesis.token_confidence)

    def decode_tokens_to_str(self, tokens: List[int]) -> str:
        """
        Implemented by subclass in order to decoder a token list into a string.

        Args:
            tokens: List of int representing the token ids.

        Returns:
            A decoded string.
        """
        hypothesis = ''.join(self.decode_ids_to_tokens(tokens))
        return hypothesis

    def decode_ids_to_tokens(self, tokens: List[int]) -> List[str]:
        """
        Implemented by subclass in order to decode a token id list into a token list.
        A token list is the string representation of each token id.

        Args:
            tokens: List of int representing the token ids.

        Returns:
            A list of decoded tokens.
        """
        token_list = [self.labels_map[c] for c in tokens if c < self.blank_id - self.num_extra_outputs]
        return token_list

    def decode_tokens_to_lang(self, tokens: List[int]) -> str:
        """
        Compute the most likely language ID (LID) string given the tokens.

        Args:
            tokens: List of int representing the token ids.

        Returns:
            A decoded LID string.
        """
        lang = self.tokenizer.ids_to_lang(tokens)
        return lang

    def decode_ids_to_langs(self, tokens: List[int]) -> List[str]:
        """
        Decode a token id list into language ID (LID) list.

        Args:
            tokens: List of int representing the token ids.

        Returns:
            A list of decoded LIDS.
        """
        lang_list = self.tokenizer.ids_to_text_and_langs(tokens)
        return lang_list


class RNNTWER(Metric):
    """
    This metric computes numerator and denominator for Overall Word Error Rate (WER) between prediction and reference texts.
    When doing distributed training/evaluation the result of res=WER(predictions, targets, target_lengths) calls
    will be all-reduced between all workers using SUM operations.
    Here contains two numbers res=[wer_numerator, wer_denominator]. WER=wer_numerator/wer_denominator.

    If used with PytorchLightning LightningModule, include wer_numerator and wer_denominators inside validation_step results.
    Then aggregate (sum) then at the end of validation epoch to correctly compute validation WER.

    Example:
        def validation_step(self, batch, batch_idx):
            ...
            wer_num, wer_denom = self.__wer(predictions, transcript, transcript_len)
            self.val_outputs = {'val_loss': loss_value, 'val_wer_num': wer_num, 'val_wer_denom': wer_denom}
            return self.val_outputs

        def on_validation_epoch_end(self):
            ...
            wer_num = torch.stack([x['val_wer_num'] for x in self.val_outputs]).sum()
            wer_denom = torch.stack([x['val_wer_denom'] for x in self.val_outputs]).sum()
            tensorboard_logs = {'validation_loss': val_loss_mean, 'validation_avg_wer': wer_num / wer_denom}
            self.val_outputs.clear()  # free memory
            return {'val_loss': val_loss_mean, 'log': tensorboard_logs}

    Args:
        decoding: RNNTDecoding object that will perform autoregressive decoding of the RNNT model.
        batch_dim_index: Index of the batch dimension.
        use_cer: Whether to use Character Error Rate isntead of Word Error Rate.
        log_prediction: Whether to log a single decoded sample per call.

    Returns:
        res: a tuple of 3 zero dimensional float32 ``torch.Tensor` objects: a WER score, a sum of Levenshtein's
            distances for all prediction - reference pairs, total number of words in all references.
    """

    full_state_update = True

    def __init__(
        self, decoding: RNNTDecoding, batch_dim_index=0, use_cer=False, log_prediction=True, dist_sync_on_step=False
    ):
        super(RNNTWER, self).__init__(dist_sync_on_step=dist_sync_on_step)
        self.decoding = decoding
        self.batch_dim_index = batch_dim_index
        self.use_cer = use_cer
        self.log_prediction = log_prediction
        self.blank_id = self.decoding.blank_id
        self.labels_map = self.decoding.labels_map

        self.add_state("scores", default=torch.tensor(0), dist_reduce_fx='sum', persistent=False)
        self.add_state("words", default=torch.tensor(0), dist_reduce_fx='sum', persistent=False)

    def update(
        self,
        encoder_output: torch.Tensor,
        encoded_lengths: torch.Tensor,
        targets: torch.Tensor,
        target_lengths: torch.Tensor,
    ) -> torch.Tensor:
        words = 0
        scores = 0
        references = []
        with torch.no_grad():
            # prediction_cpu_tensor = tensors[0].long().cpu()
            targets_cpu_tensor = targets.long().cpu()
            targets_cpu_tensor = move_dimension_to_the_front(targets_cpu_tensor, self.batch_dim_index)
            tgt_lenths_cpu_tensor = target_lengths.long().cpu()

            # iterate over batch
            for ind in range(targets_cpu_tensor.shape[0]):
                tgt_len = tgt_lenths_cpu_tensor[ind].item()
                target = targets_cpu_tensor[ind][:tgt_len].numpy().tolist()

                reference = self.decoding.decode_tokens_to_str(target)
                references.append(reference)

            hypotheses, _ = self.decoding.rnnt_decoder_predictions_tensor(encoder_output, encoded_lengths)

        if self.log_prediction:
            logging.info(f"\n")
            logging.info(f"reference :{references[0]}")
            logging.info(f"predicted :{hypotheses[0]}")

        for h, r in zip(hypotheses, references):
            if self.use_cer:
                h_list = list(h)
                r_list = list(r)
            else:
                h_list = h.split()
                r_list = r.split()
            words += len(r_list)
            # Compute Levenshtein's distance
            scores += editdistance.eval(h_list, r_list)

        self.scores += torch.tensor(scores, device=self.scores.device, dtype=self.scores.dtype)
        self.words += torch.tensor(words, device=self.words.device, dtype=self.words.dtype)
        # return torch.tensor([scores, words]).to(predictions.device)

    def compute(self):
        wer = self.scores.float() / self.words
        return wer, self.scores.detach(), self.words.detach()


@dataclass
class RNNTDecodingConfig:
    model_type: str = "rnnt"  # one of "rnnt", "multiblank" or "tdt"
    strategy: str = "greedy_batch"

    compute_hypothesis_token_set: bool = False

    # preserve decoding alignments
    preserve_alignments: Optional[bool] = None

    #  confidence config
    confidence_cfg: ConfidenceConfig = field(default_factory=lambda: ConfidenceConfig())

    # RNNT Joint fused batch size
    fused_batch_size: Optional[int] = None

    # compute RNNT time stamps
    compute_timestamps: Optional[bool] = None

    # compute language IDs
    compute_langs: bool = False

    # token representing word seperator
    word_seperator: str = " "

    # type of timestamps to calculate
    rnnt_timestamp_type: str = "all"  # can be char, word or all for both

    # greedy decoding config
    greedy: greedy_decode.GreedyRNNTInferConfig = field(default_factory=lambda: greedy_decode.GreedyRNNTInferConfig())

    # beam decoding config
    beam: beam_decode.BeamRNNTInferConfig = field(default_factory=lambda: beam_decode.BeamRNNTInferConfig(beam_size=4))

    # can be used to change temperature for decoding
    temperature: float = 1.0<|MERGE_RESOLUTION|>--- conflicted
+++ resolved
@@ -140,11 +140,7 @@
                     timestep during greedy decoding. Setting to larger values allows longer sentences
                     to be decoded, at the cost of increased execution time.
                 preserve_frame_confidence: Same as above, overrides above value.
-<<<<<<< HEAD
-                confidence_measure_cfg: Same as above, overrides confidence_cfg.measure_cfg.
-=======
                 confidence_method_cfg: Same as above, overrides confidence_cfg.method_cfg.
->>>>>>> 4f947ced
 
             "beam":
                 beam_size: int, defining the beam size for beam search. Must be >= 1.
@@ -281,7 +277,7 @@
                         ),
                         preserve_alignments=self.preserve_alignments,
                         preserve_frame_confidence=self.preserve_frame_confidence,
-                        confidence_measure_cfg=self.confidence_measure_cfg,
+                        confidence_measure_cfg=self.confidence_method_cfg,
                     )
                 else:
                     self.decoding = greedy_decode.GreedyTDTInfer(
@@ -295,7 +291,7 @@
                         ),
                         preserve_alignments=self.preserve_alignments,
                         preserve_frame_confidence=self.preserve_frame_confidence,
-                        confidence_measure_cfg=self.confidence_measure_cfg,
+                        confidence_measure_cfg=self.confidence_method_cfg,
                     )
             else:
                 self.decoding = greedy_decode.GreedyMultiblankRNNTInfer(
@@ -308,7 +304,7 @@
                     ),
                     preserve_alignments=self.preserve_alignments,
                     preserve_frame_confidence=self.preserve_frame_confidence,
-                    confidence_measure_cfg=self.confidence_measure_cfg,
+                    confidence_measure_cfg=self.confidence_method_cfg,
                 )
 
         elif self.cfg.strategy == 'greedy_batch':
@@ -324,7 +320,7 @@
                         ),
                         preserve_alignments=self.preserve_alignments,
                         preserve_frame_confidence=self.preserve_frame_confidence,
-                        confidence_measure_cfg=self.confidence_measure_cfg,
+                        confidence_measure_cfg=self.confidence_method_cfg,
                     )
                 else:
                     self.decoding = greedy_decode.GreedyBatchedTDTInfer(
@@ -338,7 +334,7 @@
                         ),
                         preserve_alignments=self.preserve_alignments,
                         preserve_frame_confidence=self.preserve_frame_confidence,
-                        confidence_measure_cfg=self.confidence_measure_cfg,
+                        confidence_measure_cfg=self.confidence_method_cfg,
                     )
 
             else:
@@ -352,7 +348,7 @@
                     ),
                     preserve_alignments=self.preserve_alignments,
                     preserve_frame_confidence=self.preserve_frame_confidence,
-                    confidence_measure_cfg=self.confidence_measure_cfg,
+                    confidence_measure_cfg=self.confidence_method_cfg,
                 )
 
         elif self.cfg.strategy == 'beam':
@@ -1051,11 +1047,7 @@
 
                 preserve_frame_confidence: Same as above, overrides above value.
 
-<<<<<<< HEAD
-                confidence_measure_cfg: Same as above, overrides confidence_cfg.measure_cfg.
-=======
                 confidence_method_cfg: Same as above, overrides confidence_cfg.method_cfg.
->>>>>>> 4f947ced
 
             "beam":
                 beam_size: int, defining the beam size for beam search. Must be >= 1.
