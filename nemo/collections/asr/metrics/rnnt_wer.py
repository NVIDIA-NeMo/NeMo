--- conflicted
+++ resolved
@@ -685,14 +685,9 @@
         # may have different dimensionality.
         # As such, we can't rely on the length of the list of built_token to index offsets.
         if built_token:
-<<<<<<< HEAD
-            # start from the last processed token + (1 if anything was processed else 0)
-            start_offset = offsets[previous_token_index + (1 if word_offsets else 0)]["start_offset"]
-=======
             # start from the previous token index as this hasn't been committed to word_offsets yet
             # if we still have content in built_token
             start_offset = offsets[previous_token_index]["start_offset"]
->>>>>>> 3ba26729
             word_offsets.append(
                 {
                     "word": decode_tokens_to_str(built_token),
