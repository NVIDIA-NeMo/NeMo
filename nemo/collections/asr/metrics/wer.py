--- conflicted
+++ resolved
@@ -186,20 +186,6 @@
             Either a list of str which represent the CTC decoded strings per sample,
             or a list of Hypothesis objects containing additional information.
         """
-<<<<<<< HEAD
-        hypotheses = []
-        # Drop predictions to CPU
-        if isinstance(predictions, torch.Tensor):
-            predictions = move_dimension_to_the_front(predictions, self.batch_dim_index)
-            prediction_cpu_tensor = predictions.long().cpu()
-        else:
-            prediction_cpu_tensor = predictions
-
-        # iterate over batch
-        for ind in range(len(prediction_cpu_tensor)):
-            if self.fold_consecutive:
-                prediction = prediction_cpu_tensor[ind].detach().numpy().tolist()
-=======
         decoder_outputs = move_dimension_to_the_front(decoder_outputs, self.batch_dim_index)
 
         with torch.inference_mode():
@@ -277,7 +263,6 @@
                 if type(prediction) != list:
                     prediction = prediction.numpy().tolist()
 
->>>>>>> e542d7f9
                 if predictions_len is not None:
                     prediction = prediction[:predictions_len]
 
