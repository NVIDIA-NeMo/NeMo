--- conflicted
+++ resolved
@@ -148,100 +148,6 @@
         self.add_state("scores", default=torch.tensor(0), dist_reduce_fx='sum', persistent=False)
         self.add_state("words", default=torch.tensor(0), dist_reduce_fx='sum', persistent=False)
 
-<<<<<<< HEAD
-    def ctc_decoder_predictions_tensor(
-        self, predictions: torch.Tensor, predictions_len: torch.Tensor = None, return_hypotheses: bool = False
-    ) -> List[str]:
-        """
-        Decodes a sequence of labels to words
-
-        Args:
-            predictions: An integer torch.Tensor of shape [Batch, Time] (if ``batch_index_dim == 0``) or [Time, Batch]
-                (if ``batch_index_dim == 1``) of integer indices that correspond to the index of some character in the
-                label set.
-            predictions_len: Optional tensor of length `Batch` which contains the integer lengths
-                of the sequence in the padded `predictions` tensor.
-            return_hypotheses: Bool flag whether to return just the decoding predictions of the model
-                or a Hypothesis object that holds information such as the decoded `text`,
-                the `alignment` of emited by the CTC Model, and the `length` of the sequence (if available).
-                May also contain the log-probabilities of the decoder (if this method is called via
-                transcribe()) inside `y_sequence`, otherwise it is set None as it is a duplicate of
-                `alignments`.
-
-        Returns:
-            Either a list of str which represent the CTC decoded strings per sample,
-            or a list of Hypothesis objects containing additional information.
-        """
-        hypotheses = []
-        # Drop predictions to CPU
-        if isinstance(predictions, torch.Tensor):
-            predictions = move_dimension_to_the_front(predictions, self.batch_dim_index)
-            prediction_cpu_tensor = predictions.long().cpu()
-        else:
-            prediction_cpu_tensor = predictions
-        # iterate over batch
-        for ind in range(len(prediction_cpu_tensor)):
-            if self.fold_consecutive:
-                prediction = prediction_cpu_tensor[ind].detach().numpy().tolist()
-                if predictions_len is not None:
-                    prediction = prediction[: predictions_len[ind]]
-                # CTC decoding procedure
-                decoded_prediction = []
-                previous = self.blank_id
-                for p in prediction:
-                    if (p != previous or previous == self.blank_id) and p != self.blank_id:
-                        decoded_prediction.append(p)
-                    previous = p
-            else:
-                prediction = prediction_cpu_tensor[ind].detach()
-                if predictions_len is not None:
-                    prediction = prediction[: predictions_len[ind]]
-                decoded_prediction = prediction[prediction != self.blank_id].tolist()
-
-            text = self.decode_tokens_to_str(decoded_prediction)
-
-            if not return_hypotheses:
-                hypothesis = text
-            else:
-                hypothesis = Hypothesis(
-                    y_sequence=None,  # logprob info added by transcribe method
-                    score=-1.0,
-                    text=text,
-                    alignments=prediction,
-                    length=predictions_len[ind] if predictions_len is not None else 0,
-                )
-            hypotheses.append(hypothesis)
-        return hypotheses
-
-    def decode_tokens_to_str(self, tokens: List[int]) -> str:
-        """
-        Implemented in order to decoder a token list into a string.
-
-        Args:
-            tokens: List of int representing the token ids.
-
-        Returns:
-            A decoded string.
-        """
-        hypothesis = self.tokenizer.ids_to_text(tokens)
-        return hypothesis
-
-    def decode_ids_to_tokens(self, tokens: List[int]) -> List[str]:
-        """
-        Implemented in order to decode a token id list into a token list.
-        A token list is the string representation of each token id.
-
-        Args:
-            tokens: List of int representing the token ids.
-
-        Returns:
-            A list of decoded tokens.
-        """
-        token_list = self.tokenizer.ids_to_tokens(tokens)
-        return token_list
-
-=======
->>>>>>> e542d7f9
     def update(
         self,
         predictions: torch.Tensor,
