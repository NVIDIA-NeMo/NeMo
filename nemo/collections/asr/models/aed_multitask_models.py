# Copyright (c) 2024, NVIDIA CORPORATION.  All rights reserved.
#
# Licensed under the Apache License, Version 2.0 (the "License");
# you may not use this file except in compliance with the License.
# You may obtain a copy of the License at
#
#     http://www.apache.org/licenses/LICENSE-2.0
#
# Unless required by applicable law or agreed to in writing, software
# distributed under the License is distributed on an "AS IS" BASIS,
# WITHOUT WARRANTIES OR CONDITIONS OF ANY KIND, either express or implied.
# See the License for the specific language governing permissions and
# limitations under the License.

import itertools
import os
import tempfile
from dataclasses import dataclass, field
from math import ceil
from typing import Any, Dict, List, Optional, Union

import editdistance
import numpy as np
import torch
import torch.distributed as dist
from omegaconf import DictConfig, OmegaConf, open_dict
from pytorch_lightning import Trainer
from torchmetrics.text import SacreBLEUScore
from tqdm.auto import tqdm

from nemo.collections.asr.data.audio_to_text_lhotse_prompted import (
    PromptedAudioToTextLhotseDataset,
    get_prompt_format_fn,
)
from nemo.collections.asr.models.asr_model import ASRModel, ExportableEncDecModel
from nemo.collections.asr.parts.mixins import ASRBPEMixin, ASRTranscriptionMixin
from nemo.collections.asr.parts.mixins.transcription import (
    GenericTranscriptionType,
    InternalTranscribeConfig,
    TranscribeConfig,
)
from nemo.collections.asr.parts.submodules.multitask_decoding import MultiTaskDecoding, MultiTaskDecodingConfig
from nemo.collections.asr.parts.submodules.token_classifier import TokenClassifier
from nemo.collections.asr.parts.utils import manifest_utils
from nemo.collections.asr.parts.utils.audio_utils import ChannelSelectorType
from nemo.collections.asr.parts.utils.rnnt_utils import Hypothesis
from nemo.collections.common import tokenizers
from nemo.collections.common.data.lhotse import get_lhotse_dataloader_from_config
from nemo.collections.common.metrics import GlobalAverageLossMetric
from nemo.collections.common.parts import transformer_weights_init
from nemo.collections.common.parts.preprocessing.manifest import get_full_path
from nemo.core.classes.common import typecheck
from nemo.core.neural_types import (
    AudioSignal,
    ChannelType,
    LabelsType,
    LengthsType,
    LogprobsType,
    MaskType,
    NeuralType,
    SpectrogramType,
)
from nemo.utils import logging, model_utils

__all__ = ['EncDecMultiTaskModel']


def lens_to_mask(lens, max_length):
    batch_size = lens.shape[0]
    mask = torch.arange(max_length).repeat(batch_size, 1).to(lens.device) < lens[:, None]
    return mask


@dataclass
class MultiTaskTranscriptionInternalConfig(InternalTranscribeConfig):
    """
    Configuration for Multi Task Transcription
    """

    manifest_filepath: Optional[str] = None
    primary_language: Optional[str] = None


@dataclass
class MultiTaskTranscriptionConfig(TranscribeConfig):
    """
    Configuration for Multi Task Transcription
    """

    task: Optional[str] = None
    pnc: Optional[bool] = None
    source_lang: Optional[str] = None
    target_lang: Optional[str] = None

    _internal: Optional[MultiTaskTranscriptionInternalConfig] = None


class EncDecMultiTaskModel(ASRModel, ExportableEncDecModel, ASRBPEMixin, ASRTranscriptionMixin):
    """Base class for AED multi-task models"""

    def __init__(self, cfg: DictConfig, trainer: Trainer = None):

        # Convert to Hydra 1.0 compatible DictConfig
        cfg = model_utils.convert_model_config_to_dict_config(cfg)
        cfg = model_utils.maybe_update_config_version(cfg)

        if 'tokenizer' not in cfg:
            raise ValueError("`cfg` must have `tokenizer` config to create a tokenizer !")

        # Setup the tokenizer
        self._setup_tokenizer(cfg.tokenizer)

        # Assert config has "prompt_format"
        if "prompt_format" not in cfg:
            raise ValueError("`cfg` must have `prompt_format` config to create a multi task model !")
        self.prompt_format = cfg.prompt_format

        if "sample_rate" not in cfg:
            raise ValueError("`cfg` must have `sample_rate` config to create a multi task model !")
        self.sample_rate = cfg.sample_rate

        super().__init__(cfg=cfg, trainer=trainer)

        # Setup audio preprocessor
        self.preprocessor = EncDecMultiTaskModel.from_config_dict(self.cfg.preprocessor)

        # Setup audio encoder
        self.encoder = EncDecMultiTaskModel.from_config_dict(self.cfg.encoder)

        # Assert config has `model_defaults`
        if 'model_defaults' not in self.cfg:
            raise ValueError("`cfg` must have `model_defaults` config to create a model !")
        if "asr_enc_hidden" not in self.cfg.model_defaults:
            raise ValueError("`cfg.model_defaults` must have `asr_enc_hidden` key !")
        if "lm_enc_hidden" not in self.cfg.model_defaults:
            raise ValueError("`cfg.model_defaults` must have `lm_enc_hidden` key !")
        if "lm_dec_hidden" not in self.cfg.model_defaults:
            raise ValueError("`cfg.model_defaults` must have `lm_dec_hidden` key !")

        # Add projection layer if encoder and decoder differ in hidden size
        asr_enc_hidden_size = self.cfg.model_defaults.asr_enc_hidden
        decoder_hidden_size = self.cfg.model_defaults.lm_dec_hidden
        if asr_enc_hidden_size != decoder_hidden_size:
            self.encoder_decoder_proj = torch.nn.Linear(asr_enc_hidden_size, decoder_hidden_size)
        else:
            self.encoder_decoder_proj = torch.nn.Identity()

        transf_encoder_cfg_dict = self.cfg.get('transf_encoder', None)

        # Whether to add Transformer Encoder block between Conformer and Transformer Decoder
        self.use_transf_encoder = False
        if transf_encoder_cfg_dict is not None and transf_encoder_cfg_dict['num_layers'] > 0:
            self.use_transf_encoder = True

            self.transf_encoder = EncDecMultiTaskModel.from_config_dict(transf_encoder_cfg_dict)

            # Initialize weights
            std_init_range = 1 / self.cfg.model_defaults.lm_enc_hidden ** 0.5
            self.transf_encoder.apply(lambda module: transformer_weights_init(module, std_init_range))

        transf_decoder_cfg_dict = cfg.transf_decoder

        # Transformer decoder
        vocab_size = 8 * ceil(self.tokenizer.vocab_size / 8)

        # Auto inject vocab size for `get_transformer`
        with open_dict(transf_decoder_cfg_dict):
            if 'config_dict' in transf_decoder_cfg_dict:
                transf_decoder_cfg_dict['config_dict']['vocab_size'] = vocab_size

        self.transf_decoder = EncDecMultiTaskModel.from_config_dict(transf_decoder_cfg_dict)

        # Setup token classifier
        with open_dict(self.cfg.head):
            self.cfg.head.num_classes = vocab_size

        self.log_softmax = EncDecMultiTaskModel.from_config_dict(self.cfg.head)

        # Weight tying - if using TokenClassifier only
        if isinstance(self.log_softmax, TokenClassifier):
            self.log_softmax.mlp.layer0.weight = self.transf_decoder.embedding.token_embedding.weight

        # Initialize weights
        std_init_range = 1 / self.cfg.model_defaults.lm_dec_hidden ** 0.5
        self.transf_decoder.apply(lambda module: transformer_weights_init(module, std_init_range))
        self.log_softmax.apply(lambda module: transformer_weights_init(module, std_init_range))

        # Setup decoding objects
        decoding_cfg = self.cfg.get('decoding', None)

        # In case decoding config not found, use default config
        if decoding_cfg is None:
            decoding_cfg = OmegaConf.structured(MultiTaskDecodingConfig)
            with open_dict(self.cfg):
                self.cfg.decoding = decoding_cfg

        self.decoding = MultiTaskDecoding(
            decoding_cfg=self.cfg.decoding,
            transformer_decoder=self.transf_decoder,
            log_softmax_module=self.log_softmax,
            tokenizer=self.tokenizer,
        )

        self.context_len_for_AR_decoding = self.cfg.get("context_len_for_AR_decoding", 5)

        # Define autoregressive CE loss
        with open_dict(self.cfg.loss):
            self.cfg.loss.pad_id = self.tokenizer.pad_id

        self.loss = EncDecMultiTaskModel.from_config_dict(self.cfg.loss)

        if hasattr(self.cfg, 'spec_augment') and self.cfg.spec_augment is not None:
            self.spec_augmentation = EncDecMultiTaskModel.from_config_dict(self.cfg.spec_augment)
        else:
            self.spec_augmentation = None

        self.val_loss = GlobalAverageLossMetric(dist_sync_on_step=False, take_avg_loss=True)

    def change_decoding_strategy(self, decoding_cfg: DictConfig):
        """
        Changes decoding strategy used during Multi Task decoding process.

        Args:
            decoding_cfg: A config for the decoder, which is optional. If the decoding type
                needs to be changed (from say Greedy to Beam decoding etc), the config can be passed here.
        """
        if decoding_cfg is None:
            # Assume same decoding config as before
            logging.info("No `decoding_cfg` passed when changing decoding strategy, using internal config")
            decoding_cfg = self.cfg.decoding

        # Assert the decoding config with all hyper parameters
        decoding_cls = OmegaConf.structured(MultiTaskDecodingConfig)
        decoding_cls = OmegaConf.create(OmegaConf.to_container(decoding_cls))
        decoding_cfg = OmegaConf.merge(decoding_cls, decoding_cfg)

        self.decoding = MultiTaskDecoding(
            decoding_cfg=decoding_cfg,
            transformer_decoder=self.transf_decoder,
            log_softmax_module=self.log_softmax,
            tokenizer=self.tokenizer,
        )

        # Update config
        with open_dict(self.cfg.decoding):
            self.cfg.decoding = decoding_cfg

        logging.info(f"Changed decoding strategy to \n{OmegaConf.to_yaml(self.cfg.decoding)}")

    @torch.no_grad()
    def transcribe(
        self,
        audio: Union[List[str], str],
        batch_size: int = 4,
        return_hypotheses: bool = False,
        task: Optional[str] = None,
        pnc: Optional[bool] = None,
        source_lang: Optional[str] = None,
        target_lang: Optional[str] = None,
        num_workers: int = 0,
        channel_selector: Optional[ChannelSelectorType] = None,
        augmentor: DictConfig = None,
        verbose: bool = True,
        override_config: Optional[MultiTaskTranscriptionConfig] = None,
    ) -> Union[List[str], List[Hypothesis]]:
        """
        Uses greedy decoding to transcribe audio files. Use this method for debugging and prototyping.
        Args:
            audio: (a list) of paths to audio files. \
                Recommended length per file is between 5 and 25 seconds. \
                But it is possible to pass a few hours long file if enough GPU memory is available.
            batch_size: (int) batch size to use during inference.
                Bigger will result in better throughput performance but would use more memory.
            return_hypotheses: (bool) Either return hypotheses or text
                With hypotheses can do some postprocessing like getting timestamp or rescoring
            task: (str) task name. Defaults to `asr`.
            pnc: (bool) whether to apply punctuation and capitalization or not. Defaults to True.
            source_lang: (str) source language. Defaults to `en`.
            target_lang: (str) target language. Defaults to `en`.
            num_workers: (int) number of workers for DataLoader
            channel_selector (int | Iterable[int] | str): select a single channel or a subset of channels from multi-channel audio. If set to `'average'`, it performs averaging across channels. Disabled if set to `None`. Defaults to `None`.
            augmentor: (DictConfig): Augment audio samples during transcription if augmentor is applied.
            verbose: (bool) whether to display tqdm progress bar
            override_config: (Optional[MultiTaskTranscriptionConfig]) A config to override the default config.

        Returns:
            A list of transcriptions (or raw log probabilities if logprobs is True) in the same order as paths2audio_files
        """
        if override_config is None:
            trcfg = MultiTaskTranscriptionConfig(
                batch_size=batch_size,
                return_hypotheses=return_hypotheses,
                num_workers=num_workers,
                channel_selector=channel_selector,
                augmentor=augmentor,
                verbose=verbose,
                task=task,
                pnc=pnc,
                source_lang=source_lang,
                target_lang=target_lang,
            )
        else:
            if not isinstance(override_config, MultiTaskTranscriptionConfig):
                raise ValueError(
                    f"override_config must be of type {MultiTaskTranscriptionConfig}, "
                    f"but got {type(override_config)}"
                )
            trcfg = override_config

<<<<<<< HEAD
        # get ready for new transcribe API
        if logprobs is not None:
            logging.warning("logprobs is deprecated, please use return_hypotheses instead")
            return_hypotheses = logprobs
        audio = paths2audio_files

        if audio is None or len(audio) == 0:
            return {}

        manifest_path = None
        if isinstance(audio, list):
            logging.debug(f"Found 'paths2audio_files' to be a list of {len(audio)} items.")
            logging.debug(f"Assuming each item in 'audio' is a path to audio file.")

            if isinstance(self.tokenizer, tokenizers.AggregateTokenizer):
                primary_language = self.tokenizer.langs[0]
                logging.debug(f"Transcribing with default setting of {primary_language}.")

        elif isinstance(audio, str):
            logging.debug(f"Found 'paths2audio_files' to be a string. Assuming it is a path to manifest file.")
            assert os.path.exists(audio), f"File {audio} doesn't exist"
            assert audio.endswith('.json') or audio.endswith('.jsonl'), f"File {audio} must be a json or jsonl file"

            # load json lines
            manifest_path = audio  # need to save this as we are overwriting paths2audio_files in nextline
            audio = manifest_utils.read_manifest(manifest_path)

        def _may_be_make_dict_and_fix_paths(json_items, manifest_path):
            out_json_items = []
            for item in json_items:
                if isinstance(item, str):
                    # assume it is a path to audio file
                    entry = {
                        'audio_filepath': item,
                        'duration': 100000,
                        'source_lang': 'en',
                        'taskname': 'asr',
                        'target_lang': 'en',
                        'pnc': 'yes',
                        'answer': 'nothing',
                    }
                elif isinstance(item, dict):
                    entry = item
                    entry['audio_filepath'] = get_full_path(entry['audio_filepath'], manifest_file=manifest_path)
                else:
                    raise ValueError(f"Expected str or dict, got {type(item)}")
                out_json_items.append(entry)
            return out_json_items

        paths2audio_files = _may_be_make_dict_and_fix_paths(audio, manifest_path)

        if num_workers is None:
            num_workers = min(batch_size, os.cpu_count() - 1)

        # We will store transcriptions here
        hypotheses = []
        all_hypotheses = []

        # Model's mode and device
        mode = self.training
        device = next(self.parameters()).device
        dither_value = self.preprocessor.featurizer.dither
        pad_to_value = self.preprocessor.featurizer.pad_to

        try:
            self.preprocessor.featurizer.dither = 0.0
            self.preprocessor.featurizer.pad_to = 0
            # Switch model to evaluation mode
            self.eval()
            # Freeze the encoder and decoder modules
            self.encoder.freeze()
            self.transf_decoder.freeze()
            logging_level = logging.get_verbosity()
            logging.set_verbosity(logging.WARNING)
            # Work in tmp directory - will store manifest file there
            with tempfile.TemporaryDirectory() as tmpdir:
                with open(os.path.join(tmpdir, 'manifest.json'), 'w') as fp:
                    for audio_file in paths2audio_files:
                        fp.write(json.dumps(audio_file) + '\n')

                config = {
                    'paths2audio_files': paths2audio_files,
                    'batch_size': batch_size,
                    'temp_dir': tmpdir,
                    'num_workers': num_workers,
                    'channel_selector': channel_selector,
                }

                if augmentor:
                    config['augmentor'] = augmentor

                temporary_datalayer = self._setup_transcribe_dataloader(config)
                for test_batch in tqdm(temporary_datalayer, desc="Transcribing", disable=not verbose):
                    log_probs, encoded_len, enc_states, enc_mask = self.forward(
                        input_signal=test_batch[0].to(device), input_signal_length=test_batch[1].to(device)
                    )

                    beam_hypotheses, topk_hypotheses = self.decoding.decode_predictions_tensor(
                        encoder_hidden_states=enc_states,
                        encoder_input_mask=enc_mask,
                        decoder_input_ids=test_batch[2][:, : self.context_len_for_AR_decoding].to(device)
                        if self.context_len_for_AR_decoding > 0
                        else None,
                        return_hypotheses=return_hypotheses,
                    )

                    if not return_hypotheses:
                        beam_hypotheses = [self.decoding.strip_special_tokens(text) for text in beam_hypotheses]
                        if topk_hypotheses is not None:
                            topk_hypotheses = [self.decoding.strip_special_tokens(text) for text in topk_hypotheses]
                    else:
                        for hyp in beam_hypotheses:
                            hyp.text = self.decoding.strip_special_tokens(hyp.text)

                        if topk_hypotheses is not None:
                            for topk_hyp in topk_hypotheses:
                                for hyp in topk_hyp:
                                    hyp.text = self.decoding.strip_special_tokens(hyp.text)

                    hypotheses += beam_hypotheses
                    all_hypotheses += topk_hypotheses

                    del test_batch, log_probs, encoded_len, enc_states, enc_mask
        finally:
            # set mode back to its original value
            self.train(mode=mode)
            self.preprocessor.featurizer.dither = dither_value
            self.preprocessor.featurizer.pad_to = pad_to_value
            if mode is True:
                self.encoder.unfreeze()
                self.transf_decoder.unfreeze()
            logging.set_verbosity(logging_level)

        return hypotheses, all_hypotheses
=======
        return super().transcribe(audio=audio, override_config=trcfg)
>>>>>>> 6865c39d

    def _setup_dataloader_from_config(self, config: Optional[Dict]):
        assert config.get("use_lhotse", False), (
            "Multi-task model only supports dataloading with Lhotse. "
            "Please set config.{train,validation,test}_ds.use_lhotse=True"
        )
        return get_lhotse_dataloader_from_config(
            config,
            global_rank=self.global_rank,
            world_size=self.world_size,
            dataset=PromptedAudioToTextLhotseDataset(
                tokenizer=self.tokenizer, prompt_format_fn=get_prompt_format_fn(self.prompt_format),
            ),
        )

    def setup_training_data(self, train_data_config: Optional[DictConfig]):

        # create audio-only data loader
        self._update_dataset_config(dataset_name='train', config=train_data_config)
        self._train_dl = self._setup_dataloader_from_config(config=train_data_config)

        # Need to set this because if using an IterableDataset, the length of the
        # dataloader is the total number of samples rather than the number of batches,
        # and this messes up the tqdm progress bar. So we set the number of steps manually
        # (to the correct number) to fix this.
        if 'is_tarred' in train_data_config and train_data_config['is_tarred']:
            # We also need to check if limit_train_batches is already set.
            # If it's an int, we assume that the user has set it to something sane,
            # i.e. <= # training batches, and don't change it. Otherwise, adjust
            # batches accordingly if it's a float (including 1.0).
            if self._trainer is not None and isinstance(self._trainer.limit_train_batches, float):
                self._trainer.limit_train_batches = int(
                    self._trainer.limit_train_batches
                    * ceil((len(self._train_dl.dataset) / self.world_size) / train_data_config['batch_size'])
                )
            elif self._trainer is None:
                logging.warning(
                    "Model Trainer was not set before constructing the dataset, incorrect number of "
                    "training batches will be used. Please set the trainer and rebuild the dataset."
                )

    def setup_validation_data(self, val_data_config: Optional[Union[DictConfig, Dict]]):
        """
        Sets up the validation data loader via a Dict-like object.
        Args:
            val_data_config: A config that contains the information regarding construction
                of an ASR Training dataset.
        Supported Datasets:
            -   :class:`~nemo.collections.asr.data.audio_to_text_lhotse_prompted.PromptedAudioToTextLhotseDataset`
        """
        if 'shuffle' not in val_data_config:
            val_data_config['shuffle'] = False

        # preserve config
        self._update_dataset_config(dataset_name='validation', config=val_data_config)
        self._validation_dl = self._setup_dataloader_from_config(config=val_data_config)

    def setup_test_data(self, test_data_config: Optional[Union[DictConfig, Dict]]):
        """
        Sets up the test data loader via a Dict-like object.
        Args:
            test_data_config: A config that contains the information regarding construction
                of an ASR Training dataset.
        Supported Datasets:
            -   :class:`~nemo.collections.asr.data.audio_to_text_lhotse_prompted.PromptedAudioToTextLhotseDataset`
        """
        if 'shuffle' not in test_data_config:
            test_data_config['shuffle'] = False

        # preserve config
        self._update_dataset_config(dataset_name='test', config=test_data_config)
        self._test_dl = self._setup_dataloader_from_config(config=test_data_config)

    @property
    def input_types(self) -> Optional[Dict[str, NeuralType]]:
        if hasattr(self.preprocessor, '_sample_rate'):
            input_signal_eltype = AudioSignal(freq=self.preprocessor._sample_rate)
        else:
            input_signal_eltype = AudioSignal()
        return {
            "input_signal": NeuralType(('B', 'T'), input_signal_eltype, optional=True),
            "input_signal_length": NeuralType(tuple('B'), LengthsType(), optional=True),
            "processed_signal": NeuralType(('B', 'D', 'T'), SpectrogramType(), optional=True),
            "processed_signal_length": NeuralType(tuple('B'), LengthsType(), optional=True),
            "transcript": NeuralType(('B', 'T'), LabelsType(), optional=True),
            "transcript_length": NeuralType(tuple('B'), LengthsType(), optional=True),
            "sample_id": NeuralType(tuple('B'), LengthsType(), optional=True),
        }

    @property
    def output_types(self) -> Optional[Dict[str, NeuralType]]:
        return {
            "transf_log_probs": NeuralType(('B', 'T', 'D'), LogprobsType()),
            "encoded_lengths": NeuralType(tuple('B'), LengthsType()),
            "encoder_states": NeuralType(('B', 'T', 'D'), ChannelType()),
            "encoder_mask": NeuralType(('B', 'T'), MaskType()),
        }

    @typecheck()
    def forward(
        self,
        input_signal=None,
        input_signal_length=None,
        processed_signal=None,
        processed_signal_length=None,
        transcript=None,
        transcript_length=None,
    ):
        """
        Forward pass of the model.
        Args:
            input_signal: Tensor that represents a batch of raw audio signals,
                of shape [B, T]. T here represents timesteps, with 1 second of audio represented as
                `self.sample_rate` number of floating point values.
            input_signal_length: Vector of length B, that contains the individual lengths of the audio
                sequences.
            processed_signal: Tensor that represents a batch of processed audio signals,
                of shape (B, D, T).
            processed_signal_length: Vector of length B, that contains the individual lengths of the
                processed audio sequences.
            # TODO: Add support for `transcript` and `transcript_length` in the docstring

        Returns:
            A tuple of 3 elements -
            1) The log probabilities tensor of shape [B, T, D].
            2) The lengths of the acoustic sequence after propagation through the encoder, of shape [B].
            3) The greedy token predictions of the model of shape [B, T] (via argmax)
        """
        has_input_signal = input_signal is not None and input_signal_length is not None
        has_processed_signal = processed_signal is not None and processed_signal_length is not None
        if (has_input_signal ^ has_processed_signal) == False:
            raise ValueError(
                f"{self} Arguments ``input_signal`` and ``input_signal_length`` are mutually exclusive "
                " with ``processed_signal`` and ``processed_signal_len`` arguments."
            )

        if not has_processed_signal:
            processed_signal, processed_signal_length = self.preprocessor(
                input_signal=input_signal, length=input_signal_length
            )

        if self.spec_augmentation is not None and self.training:
            processed_signal = self.spec_augmentation(input_spec=processed_signal, length=processed_signal_length)

        encoded, encoded_len = self.encoder(audio_signal=processed_signal, length=processed_signal_length)

        enc_states = encoded.permute(0, 2, 1)
        enc_states = self.encoder_decoder_proj(enc_states)
        enc_mask = lens_to_mask(encoded_len, enc_states.shape[1]).to(enc_states.dtype)
        if self.use_transf_encoder:
            enc_states = self.transf_encoder(encoder_states=enc_states, encoder_mask=enc_mask)

        transf_log_probs = None
        if transcript is not None:
            dec_mask = lens_to_mask(transcript_length, transcript.shape[1]).to(transcript.dtype)
            dec_states = self.transf_decoder(
                input_ids=transcript, decoder_mask=dec_mask, encoder_embeddings=enc_states, encoder_mask=enc_mask
            )
            transf_log_probs = self.log_softmax(hidden_states=dec_states)

        return transf_log_probs, encoded_len, enc_states, enc_mask

    def compute_loss(
        self, batch: tuple[torch.Tensor, torch.Tensor, torch.Tensor, torch.Tensor] | None
    ) -> torch.Tensor:
        """
        Run forward pass through the model and compute the loss.

        Args:
            batch: a tuple of 4 tensors (signal, signal_len, tokens, tokens_len) as returned
                by :class:`~nemo.collections.asr.data.audio_to_text_lhotse_prompted.PromptedAudioToTextLhotseDataset`.
                When batch is ``None``, we'll return a zero tensor.
        Returns:
            The computed loss value as a single-element tensor.
        """

        if batch is None:
            return torch.tensor([0.0])

        signal, signal_len, transcript, transcript_len = batch
        input_ids, labels = transcript[:, :-1], transcript[:, 1:]

        transf_log_probs, encoded_len, enc_states, enc_mask = self.forward(
            input_signal=signal,
            input_signal_length=signal_len,
            transcript=input_ids,
            transcript_length=transcript_len,
        )

        transf_loss = self.loss(log_probs=transf_log_probs, labels=labels)

        return transf_loss

    # PTL-specific methods
    def training_step(self, batch, batch_nb):

        audio_loss = self.compute_loss(batch)

        tensorboard_logs = {
            'train_loss': audio_loss,
            'learning_rate': self._optimizer.param_groups[0]['lr'],
        }

        return {'loss': audio_loss, 'log': tensorboard_logs}

    def validation_step(self, batch, batch_idx, dataloader_idx=0, eval_mode="val"):
        signal, signal_len, transcript, transcript_len = batch
        input_ids, labels = transcript[:, :-1], transcript[:, 1:]

        transf_log_probs, encoded_len, enc_states, enc_mask = self.forward(
            input_signal=signal,
            input_signal_length=signal_len,
            transcript=input_ids,
            transcript_length=transcript_len,
        )

        beam_hypotheses = self.decoding.decode_predictions_tensor(
            encoder_hidden_states=enc_states,
            encoder_input_mask=enc_mask,
            decoder_input_ids=input_ids[:, : self.context_len_for_AR_decoding]
            if self.context_len_for_AR_decoding > 0
            else None,
            return_hypotheses=False,
        )[0]

        transf_loss = self.loss(log_probs=transf_log_probs, labels=labels)

        ground_truths = [self.tokenizer.ids_to_text(sent) for sent in transcript.detach().cpu().tolist()]
        translations = [hyp for hyp in beam_hypotheses]

        self.val_loss(loss=transf_loss, num_measurements=transf_log_probs.shape[0] * transf_log_probs.shape[1])

        output_dict = {
            f'{eval_mode}_loss': transf_loss,
            'translations': [self.decoding.strip_special_tokens(t) for t in translations],
            'ground_truths': [self.decoding.strip_special_tokens(g) for g in ground_truths],
        }

        if type(self.trainer.val_dataloaders) == list and len(self.trainer.val_dataloaders) > 1:
            self.validation_step_outputs[dataloader_idx].append(output_dict)
        else:
            self.validation_step_outputs.append(output_dict)

        return output_dict

    def test_step(self, batch, batch_idx, dataloader_idx=0):
        return self.validation_step(batch, batch_idx, dataloader_idx, eval_mode="test")

    def multi_validation_epoch_end(self, outputs, dataloader_idx: int = 0, eval_mode: str = "val"):
        """
        Called at the end of validation to aggregate outputs.
        :param outputs: list of individual outputs of each validation step.
        """
        if not outputs:
            return

        if isinstance(outputs[0], dict):
            outputs = [outputs]

        for output in outputs:
            eval_loss = getattr(self, 'val_loss').compute()
            translations = list(itertools.chain(*[x['translations'] for x in output]))
            ground_truths = list(itertools.chain(*[x['ground_truths'] for x in output]))

            # Gather translations and ground truths from all workers
            tr_and_gt = [None for _ in range(self.world_size)]
            # we also need to drop pairs where ground truth is an empty string
            if self.world_size > 1:
                dist.all_gather_object(
                    tr_and_gt, [(t, g) for (t, g) in zip(translations, ground_truths) if g.strip() != '']
                )
            else:
                tr_and_gt[0] = [(t, g) for (t, g) in zip(translations, ground_truths) if g.strip() != '']

            if self.global_rank == 0:
                _translations = []
                _ground_truths = []
                for rank in range(0, self.world_size):
                    _translations += [t for (t, g) in tr_and_gt[rank]]
                    _ground_truths += [g for (t, g) in tr_and_gt[rank]]

                sacre_bleu = SacreBLEUScore()(_translations, [[x] for x in _ground_truths]).item()
                sb_score = sacre_bleu * self.world_size

                wer_scores, wer_words = 0, 0
                for h, r in zip(_translations, _ground_truths):
                    wer_words += len(r.split())
                    wer_scores += editdistance.eval(h.split(), r.split())
                wer_score = 1.0 * wer_scores * self.world_size / wer_words

            else:
                sb_score = 0.0
                wer_score = 0.0

            # logging here only.
            dataloader_prefix = self.get_validation_dataloader_prefix(dataloader_idx)
            self.log(f"{dataloader_prefix}{eval_mode}_loss", eval_loss, sync_dist=True)
            self.log(f"{dataloader_prefix}{eval_mode}_sacreBLEU", sb_score, sync_dist=True)
            self.log(f"{dataloader_prefix}{eval_mode}_WER", wer_score, sync_dist=True)

            # in multi-validation case, anything after first one will become NaN
            # as we are resetting the metric here.
            # TODO: fix this, (not sure which hook will be ideal for this)
            self.val_loss.reset()

    def multi_test_epoch_end(self, outputs, dataloader_idx: int = 0):
        return self.multi_validation_epoch_end(outputs, dataloader_idx, eval_mode="test")

    def test_dataloader(self):
        if self._test_dl is not None:
            return self._test_dl

    """ Transcription methods """

    def _transcribe_on_begin(self, audio, trcfg: MultiTaskTranscriptionConfig):
        """
        Transcription setup method.
        Args:
            audio: A list of paths to audio files or a path to a manifest file.
            trcfg: A config for the transcription, which is optional. If the decoding type
                needs to be changed (from say Greedy to Beam decoding etc), the config can be passed here.
        """
        super()._transcribe_on_begin(audio, trcfg)

        # Switch model to evaluation mode
        self.transf_decoder.freeze()

        if isinstance(audio, list):
            logging.debug(f"Found 'audio' to be a list of {len(audio)} items.")
            logging.debug(f"Assuming each item in 'audio' is a path to audio file.")

            if isinstance(self.tokenizer, tokenizers.AggregateTokenizer):
                if hasattr(trcfg, '_internal') and hasattr(trcfg._internal, 'primary_language'):
                    trcfg._internal.primary_language = self.tokenizer.langs[0]
                    logging.debug(f"Transcribing with default setting of {trcfg._internal.primary_language}.")

        elif isinstance(audio, str):
            logging.debug(f"Found 'audio' to be a string. Assuming it is a path to manifest file.")
            assert os.path.exists(audio), f"File {audio} doesn't exist"
            # assert audio.endswith('.json') or audio.endswith('.jsonl'), f"File {audio} must be a json or jsonl file"

            # load json lines
            manifest_path = audio  # need to save this as we are overwriting paths2audio_files in nextline
            if audio.endswith('.json') or audio.endswith('.jsonl'):
                if hasattr(trcfg, '_internal') and hasattr(trcfg._internal, 'manifest_path'):
                    trcfg._internal.manifest_filepath = manifest_path

        elif isinstance(audio, (np.ndarray, torch.Tensor)):
            raise NotImplementedError("Transcribing from numpy or torch tensors is not supported yet.")

    def _transcribe_input_manifest_processing(
        self, audio_files: List[str], temp_dir: str, trcfg: MultiTaskTranscriptionConfig
    ) -> Dict[str, Any]:
        """
        Internal function to process the input audio filepaths and return a config dict for the dataloader.
        This implementation adds support for dictionaries as manifest items.

        Args:
            audio_files: A list of string filepaths for audio files, or a single string filepath for a manifest file.
            temp_dir: A temporary directory to store intermediate files.
            trcfg: The transcription config dataclass. Subclasses can change this to a different dataclass if needed.

        Returns:
            A config dict that is used to setup the dataloader for transcription.
        """
        manifest_filepath = None
        if len(audio_files) == 1 and isinstance(audio_files[0], str):
            # Check if manifest file is provided
            if hasattr(trcfg._internal, 'manifest_filepath'):
                manifest_filepath = trcfg._internal.manifest_filepath

            elif audio_files[0].endswith('.json') or audio_files[0].endswith('.jsonl'):
                # Assume it is a path to a manifest file
                manifest_filepath = audio_files[0]

            if manifest_filepath is not None:
                audio_files = manifest_utils.read_manifest(audio_files[0])

        audio_files = self._may_be_make_dict_and_fix_paths(audio_files, manifest_filepath, trcfg)

        return super()._transcribe_input_manifest_processing(audio_files, temp_dir, trcfg)

    def _transcribe_forward(self, batch: Any, trcfg: MultiTaskTranscriptionConfig):
        """
        Internal function to perform the model's custom forward pass to return outputs that are processed by
        `_transcribe_output_processing()`.
        This function is called by `transcribe()` and `transcribe_generator()` to perform the model's forward pass.

        Args:
            batch: A batch of input data from the data loader that is used to perform the model's forward pass.
            trcfg: The transcription config dataclass. Subclasses can change this to a different dataclass if needed.

        Returns:
            The model's outputs that are processed by `_transcribe_output_processing()`.
        """
        log_probs, encoded_len, enc_states, enc_mask = self.forward(
            input_signal=batch[0], input_signal_length=batch[1]
        )

        decoder_input_ids = (
            batch[2][:, : self.context_len_for_AR_decoding].to(trcfg._internal.device)
            if self.context_len_for_AR_decoding > 0
            else None
        )
        # decoder_input_ids = None

        output = dict(
            log_probs=log_probs,
            encoded_lengths=encoded_len,
            encoder_states=enc_states,
            encoder_mask=enc_mask,
            decoder_input_ids=decoder_input_ids,
        )
        return output

    def _transcribe_output_processing(self, outputs, trcfg: MultiTaskTranscriptionConfig) -> GenericTranscriptionType:
        """
        Internal function to process the model's outputs to return the results to the user. This function is called by
        `transcribe()` and `transcribe_generator()` to process the model's outputs.

        Args:
            outputs: The model's outputs that are processed by `_transcribe_forward()`.
            trcfg: The transcription config dataclass. Subclasses can change this to a different dataclass if needed.

        Returns:
            The output can be a list of
            objects, list of list of objects, tuple of objects, tuple of list of objects, or a dict of list of objects.
            Its type is defined in `TranscriptionReturnType`.
        """
        log_probs = outputs.pop('log_probs')
        encoded_len = outputs.pop('encoded_lengths')
        enc_states = outputs.pop('encoder_states')
        enc_mask = outputs.pop('encoder_mask')
        decoder_input_ids = outputs.pop('decoder_input_ids')

        del log_probs, encoded_len

        beam_hypotheses = self.decoding.decode_predictions_tensor(
            encoder_hidden_states=enc_states,
            encoder_input_mask=enc_mask,
            decoder_input_ids=decoder_input_ids if self.context_len_for_AR_decoding > 0 else None,
            return_hypotheses=trcfg.return_hypotheses,
        )[
            0
        ]  # type: List[str] | List[Hypothesis]

        if trcfg.return_hypotheses:
            for hyp in beam_hypotheses:
                hyp.text = self.decoding.strip_special_tokens(hyp.text)
        else:
            beam_hypotheses = [self.decoding.strip_special_tokens(text) for text in beam_hypotheses]

        del enc_states, enc_mask, decoder_input_ids
        return beam_hypotheses

    def _setup_transcribe_dataloader(self, config: Dict) -> 'torch.utils.data.DataLoader':
        """
        Setup function for a temporary data loader which wraps the provided audio file.
        Args:
            config: A python dictionary which contains the following keys:
            paths2audio_files: (a list) of paths to audio files. The files should be relatively short fragments. \
                Recommended length per file is between 5 and 25 seconds.
            batch_size: (int) batch size to use during inference. \
                Bigger will result in better throughput performance but would use more memory.
            temp_dir: (str) A temporary directory where the audio manifest is temporarily
                stored.
        Returns:
            A pytorch DataLoader for the given audio file(s).
        """
        batch_size = min(config['batch_size'], len(config['paths2audio_files']))
        dl_config = {
            'manifest_filepath': os.path.join(config['temp_dir'], 'manifest.json'),
            'sample_rate': self.preprocessor._sample_rate,
            'batch_size': batch_size,
            'trim_silence': False,
            'shuffle': False,
            'num_workers': min(batch_size, os.cpu_count() - 1),
            'pin_memory': True,
            'use_lhotse': True,
            'use_bucketing': False,
            'drop_last': False,
            'text_field': 'answer',
            'lang_field': 'target_lang',
        }

        temporary_datalayer = self._setup_dataloader_from_config(config=DictConfig(dl_config))
        return temporary_datalayer

    def _transcribe_on_end(self, trcfg: MultiTaskTranscriptionConfig):
        """
        Internal function to teardown the model after transcription. Perform all teardown and post-checks here.

        Args:
            trcfg: The transcription config dataclass. Subclasses can change this to a different dataclass if needed.
        """
        super()._transcribe_on_end(trcfg)

        self.transf_decoder.unfreeze()

    def _may_be_make_dict_and_fix_paths(self, json_items, manifest_path, trcfg: MultiTaskTranscriptionConfig):
        """
        Utility method to convert a list of strings to a list of dictionaries.

        Args:
            json_items: A list of strings or dictionaries.
            manifest_path: A path to a manifest file.
            trcfg: The transcription config dataclass. Subclasses can change this to a different dataclass if needed.

        Returns:
            A list of dictionaries with the audio file paths fixed.
        """
        out_json_items = []
        for item in json_items:
            if isinstance(item, str):
                # assume it is a path to audio file
                entry = {
                    'audio_filepath': item,
                    'duration': 100000,
                    'source_lang': 'en' if trcfg.source_lang is None else trcfg.source_lang,
                    'taskname': 'asr' if trcfg.task is None else trcfg.task,
                    'target_lang': 'en' if trcfg.target_lang is None else trcfg.target_lang,
                    'pnc': 'yes' if trcfg.pnc is None else 'yes' if trcfg.pnc else 'no',
                    'answer': 'nothing',
                }
            elif isinstance(item, dict):
                entry = item
                entry['audio_filepath'] = get_full_path(entry['audio_filepath'], manifest_file=manifest_path)

                if 'source_lang' not in entry:
                    entry['source_lang'] = 'en' if trcfg.source_lang is None else trcfg.source_lang
                if 'taskname' not in entry:
                    entry['taskname'] = 'asr' if trcfg.task is None else trcfg.task
                if 'target_lang' not in entry:
                    entry['target_lang'] = 'en' if trcfg.target_lang is None else trcfg.target_lang
                if 'pnc' not in entry:
                    entry['pnc'] = 'yes' if trcfg.pnc is None else 'yes' if trcfg.pnc else 'no'
            else:
                raise ValueError(f"Expected str or dict, got {type(item)}")
            out_json_items.append(entry)
        return out_json_items

    @classmethod
    def get_transcribe_config(cls) -> MultiTaskTranscriptionConfig:
        """
        Utility method that returns the default config for transcribe() function.

        Returns:
            A dataclass
        """
        return MultiTaskTranscriptionConfig()

    def predict_step(self, batch, batch_idx=0, dataloader_idx=0, has_processed_signal=False):
        signal, signal_len, transcript, transcript_len = batch

        processed_signal = None
        processed_signal_length = None
        if has_processed_signal:
            processed_signal = signal
            processed_signal_length = signal_len
            signal = None
            signal_len = None

        transf_log_probs, encoded_len, enc_states, enc_mask = self.forward(
            input_signal=signal,
            input_signal_length=signal_len,
            processed_signal=processed_signal,
            processed_signal_length=processed_signal_length,
            transcript=transcript,
            transcript_length=transcript_len,
        )

        text = self.decoding.decode_predictions_tensor(
            encoder_hidden_states=enc_states,
            encoder_input_mask=enc_mask,
            decoder_input_ids=transcript[:, : self.context_len_for_AR_decoding]
            if self.context_len_for_AR_decoding > 0
            else None,
            return_hypotheses=False,
        )[0]

        text = [self.decoding.strip_special_tokens(t) for t in text]
        return text<|MERGE_RESOLUTION|>--- conflicted
+++ resolved
@@ -307,144 +307,7 @@
                 )
             trcfg = override_config
 
-<<<<<<< HEAD
-        # get ready for new transcribe API
-        if logprobs is not None:
-            logging.warning("logprobs is deprecated, please use return_hypotheses instead")
-            return_hypotheses = logprobs
-        audio = paths2audio_files
-
-        if audio is None or len(audio) == 0:
-            return {}
-
-        manifest_path = None
-        if isinstance(audio, list):
-            logging.debug(f"Found 'paths2audio_files' to be a list of {len(audio)} items.")
-            logging.debug(f"Assuming each item in 'audio' is a path to audio file.")
-
-            if isinstance(self.tokenizer, tokenizers.AggregateTokenizer):
-                primary_language = self.tokenizer.langs[0]
-                logging.debug(f"Transcribing with default setting of {primary_language}.")
-
-        elif isinstance(audio, str):
-            logging.debug(f"Found 'paths2audio_files' to be a string. Assuming it is a path to manifest file.")
-            assert os.path.exists(audio), f"File {audio} doesn't exist"
-            assert audio.endswith('.json') or audio.endswith('.jsonl'), f"File {audio} must be a json or jsonl file"
-
-            # load json lines
-            manifest_path = audio  # need to save this as we are overwriting paths2audio_files in nextline
-            audio = manifest_utils.read_manifest(manifest_path)
-
-        def _may_be_make_dict_and_fix_paths(json_items, manifest_path):
-            out_json_items = []
-            for item in json_items:
-                if isinstance(item, str):
-                    # assume it is a path to audio file
-                    entry = {
-                        'audio_filepath': item,
-                        'duration': 100000,
-                        'source_lang': 'en',
-                        'taskname': 'asr',
-                        'target_lang': 'en',
-                        'pnc': 'yes',
-                        'answer': 'nothing',
-                    }
-                elif isinstance(item, dict):
-                    entry = item
-                    entry['audio_filepath'] = get_full_path(entry['audio_filepath'], manifest_file=manifest_path)
-                else:
-                    raise ValueError(f"Expected str or dict, got {type(item)}")
-                out_json_items.append(entry)
-            return out_json_items
-
-        paths2audio_files = _may_be_make_dict_and_fix_paths(audio, manifest_path)
-
-        if num_workers is None:
-            num_workers = min(batch_size, os.cpu_count() - 1)
-
-        # We will store transcriptions here
-        hypotheses = []
-        all_hypotheses = []
-
-        # Model's mode and device
-        mode = self.training
-        device = next(self.parameters()).device
-        dither_value = self.preprocessor.featurizer.dither
-        pad_to_value = self.preprocessor.featurizer.pad_to
-
-        try:
-            self.preprocessor.featurizer.dither = 0.0
-            self.preprocessor.featurizer.pad_to = 0
-            # Switch model to evaluation mode
-            self.eval()
-            # Freeze the encoder and decoder modules
-            self.encoder.freeze()
-            self.transf_decoder.freeze()
-            logging_level = logging.get_verbosity()
-            logging.set_verbosity(logging.WARNING)
-            # Work in tmp directory - will store manifest file there
-            with tempfile.TemporaryDirectory() as tmpdir:
-                with open(os.path.join(tmpdir, 'manifest.json'), 'w') as fp:
-                    for audio_file in paths2audio_files:
-                        fp.write(json.dumps(audio_file) + '\n')
-
-                config = {
-                    'paths2audio_files': paths2audio_files,
-                    'batch_size': batch_size,
-                    'temp_dir': tmpdir,
-                    'num_workers': num_workers,
-                    'channel_selector': channel_selector,
-                }
-
-                if augmentor:
-                    config['augmentor'] = augmentor
-
-                temporary_datalayer = self._setup_transcribe_dataloader(config)
-                for test_batch in tqdm(temporary_datalayer, desc="Transcribing", disable=not verbose):
-                    log_probs, encoded_len, enc_states, enc_mask = self.forward(
-                        input_signal=test_batch[0].to(device), input_signal_length=test_batch[1].to(device)
-                    )
-
-                    beam_hypotheses, topk_hypotheses = self.decoding.decode_predictions_tensor(
-                        encoder_hidden_states=enc_states,
-                        encoder_input_mask=enc_mask,
-                        decoder_input_ids=test_batch[2][:, : self.context_len_for_AR_decoding].to(device)
-                        if self.context_len_for_AR_decoding > 0
-                        else None,
-                        return_hypotheses=return_hypotheses,
-                    )
-
-                    if not return_hypotheses:
-                        beam_hypotheses = [self.decoding.strip_special_tokens(text) for text in beam_hypotheses]
-                        if topk_hypotheses is not None:
-                            topk_hypotheses = [self.decoding.strip_special_tokens(text) for text in topk_hypotheses]
-                    else:
-                        for hyp in beam_hypotheses:
-                            hyp.text = self.decoding.strip_special_tokens(hyp.text)
-
-                        if topk_hypotheses is not None:
-                            for topk_hyp in topk_hypotheses:
-                                for hyp in topk_hyp:
-                                    hyp.text = self.decoding.strip_special_tokens(hyp.text)
-
-                    hypotheses += beam_hypotheses
-                    all_hypotheses += topk_hypotheses
-
-                    del test_batch, log_probs, encoded_len, enc_states, enc_mask
-        finally:
-            # set mode back to its original value
-            self.train(mode=mode)
-            self.preprocessor.featurizer.dither = dither_value
-            self.preprocessor.featurizer.pad_to = pad_to_value
-            if mode is True:
-                self.encoder.unfreeze()
-                self.transf_decoder.unfreeze()
-            logging.set_verbosity(logging_level)
-
-        return hypotheses, all_hypotheses
-=======
         return super().transcribe(audio=audio, override_config=trcfg)
->>>>>>> 6865c39d
 
     def _setup_dataloader_from_config(self, config: Optional[Dict]):
         assert config.get("use_lhotse", False), (
