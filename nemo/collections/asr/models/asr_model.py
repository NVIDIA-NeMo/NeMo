--- conflicted
+++ resolved
@@ -62,24 +62,6 @@
         list_of_models = model_utils.resolve_subclass_pretrained_model_info(cls)
         return list_of_models
 
-<<<<<<< HEAD
-    # def on_after_backward(self):
-    #     """
-    #     zero-out the gradients which any of them is NAN or INF
-    #     """
-    #     super().on_after_backward()
-    #     if "skip_nan_grad" in self._cfg and self._cfg["skip_nan_grad"]:
-    #         valid_gradients = True
-    #         for param_name, param in self.named_parameters():
-    #             if param.grad is not None:
-    #                 valid_gradients = not (torch.isnan(param.grad).any() or torch.isinf(param.grad).any())
-    #                 if not valid_gradients:
-    #                     break
-    #
-    #         if not valid_gradients:
-    #             logging.warning(f'detected inf or nan values in gradients! Setting gradients to zero.')
-    #             self.zero_grad()
-=======
     def setup_optimization_flags(self):
         """
         Utility method that must be explicitly called by the subclass in order to support optional optimization flags.
@@ -116,7 +98,6 @@
             if valid_gradients < 1:
                 logging.warning(f'detected inf or nan values in gradients! Setting gradients to zero.')
                 self.zero_grad()
->>>>>>> 6da257a1
 
 
 class ExportableEncDecModel(Exportable):
