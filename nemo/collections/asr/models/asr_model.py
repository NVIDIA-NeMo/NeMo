--- conflicted
+++ resolved
@@ -246,13 +246,4 @@
             self.encoder.export_cache_support = enable
             logging.info(f"Caching support enabled: {enable}")
             self.encoder.setup_streaming_params()
-<<<<<<< HEAD
-        if 'decoder_type' in kwargs:
-            if hasattr(self, 'change_decoding_strategy'):
-                self.change_decoding_strategy(decoder_type=kwargs['decoder_type'])
-            else:
-                raise Exception("Model does not have decoder type option")
-        super().set_export_config(**kwargs)
-=======
-        super().set_export_config(args)
->>>>>>> 6392c43c
+        super().set_export_config(args)