# Copyright (c) 2020, NVIDIA CORPORATION.  All rights reserved.
#
# Licensed under the Apache License, Version 2.0 (the "License");
# you may not use this file except in compliance with the License.
# You may obtain a copy of the License at
#
#     http://www.apache.org/licenses/LICENSE-2.0
#
# Unless required by applicable law or agreed to in writing, software
# distributed under the License is distributed on an "AS IS" BASIS,
# WITHOUT WARRANTIES OR CONDITIONS OF ANY KIND, either express or implied.
# See the License for the specific language governing permissions and
# limitations under the License.
import logging
from abc import ABC, abstractmethod
from typing import List, Optional, Union

import torch

from nemo.core.classes import ModelPT
from nemo.core.classes.exportable import Exportable
from nemo.core.classes.mixins import AccessMixin
from nemo.utils import logging, model_utils
from nemo.utils.export_utils import cast_all

__all__ = ['ASRModel']


class ASRModel(ModelPT, ABC):
    @abstractmethod
    def transcribe(self, paths2audio_files: List[str], batch_size: int = 4) -> List[str]:
        """
        Takes paths to audio files and returns text transcription
        Args:
            paths2audio_files: paths to audio fragment to be transcribed

        Returns:
            transcription texts
        """
        pass

    def multi_validation_epoch_end(self, outputs, dataloader_idx: int = 0):
        val_loss_mean = torch.stack([x['val_loss'] for x in outputs]).mean()
        wer_num = torch.stack([x['val_wer_num'] for x in outputs]).sum()
        wer_denom = torch.stack([x['val_wer_denom'] for x in outputs]).sum()
        tensorboard_logs = {'val_loss': val_loss_mean, 'val_wer': wer_num / wer_denom}
        return {'val_loss': val_loss_mean, 'log': tensorboard_logs}

    def multi_test_epoch_end(self, outputs, dataloader_idx: int = 0):
        val_loss_mean = torch.stack([x['test_loss'] for x in outputs]).mean()
        wer_num = torch.stack([x['test_wer_num'] for x in outputs]).sum()
        wer_denom = torch.stack([x['test_wer_denom'] for x in outputs]).sum()
        tensorboard_logs = {'test_loss': val_loss_mean, 'test_wer': wer_num / wer_denom}
        return {'test_loss': val_loss_mean, 'log': tensorboard_logs}

    @classmethod
    def list_available_models(cls) -> 'List[PretrainedModelInfo]':
        """
        This method returns a list of pre-trained model which can be instantiated directly from NVIDIA's NGC cloud.
        Returns:
            List of available pre-trained models.
        """
        # recursively walk the subclasses to generate pretrained model info
        list_of_models = model_utils.resolve_subclass_pretrained_model_info(cls)
        return list_of_models

    def add_auxiliary_losses(self, loss: torch.Tensor, reset_registry: bool = False) -> torch.Tensor:
        """
        Utility method to enable calculation of auxiliary losses for ASR training.

        Args:
            loss: The output loss value prior to addition with auxiliary losses.
            reset_registry: Bool, whether to reset the AccessMixin registry after adding auxiliary losses.

        Returns:
            Loss tensor used for back propagation.
        """
        # Add adapter auxiliary losses, if registered
        if AccessMixin.is_access_enabled():
            registry = AccessMixin.get_module_registry(self)
            log_dict = {}

            for loss_key, loss_registry in registry.items():
                # Add auxiliary loss to total loss
                loss_list = loss_registry['adapter_loss']
                loss_value = sum(loss_list)
                loss += loss_value

                # Log current loss name and value
                keys = loss_key.split(".")
                key = "/".join(keys)
                key = "adapter_loss/" + key
                log_dict[key] = loss_value.detach()

            if len(log_dict) > 0:
                self.log_dict(log_dict)

        if reset_registry:
            AccessMixin.reset_registry(self)

        # return total loss
        return loss

    def setup_optimization_flags(self):
        """
        Utility method that must be explicitly called by the subclass in order to support optional optimization flags.
        This method is the only valid place to access self.cfg prior to DDP training occurs.

        The subclass may chose not to support this method, therefore all variables here must be checked via hasattr()
        """
        # Skip update if nan/inf grads appear on any rank.
        self._skip_nan_grad = False
        if "skip_nan_grad" in self._cfg and self._cfg["skip_nan_grad"]:
            self._skip_nan_grad = self._cfg["skip_nan_grad"]

    def on_after_backward(self):
        """
        zero-out the gradients which any of them is NAN or INF
        """
        super().on_after_backward()

        if hasattr(self, '_skip_nan_grad') and self._skip_nan_grad:
            device = next(self.parameters()).device
            valid_gradients = torch.tensor([1], device=device, dtype=torch.float32)

            # valid_gradients = True
            for param_name, param in self.named_parameters():
                if param.grad is not None:
                    is_not_nan_or_inf = not (torch.isnan(param.grad).any() or torch.isinf(param.grad).any())
                    if not is_not_nan_or_inf:
                        valid_gradients = valid_gradients * 0
                        break

            if torch.distributed.is_initialized():
                torch.distributed.all_reduce(valid_gradients, op=torch.distributed.ReduceOp.MIN)

            if valid_gradients < 1:
                logging.warning(f'detected inf or nan values in gradients! Setting gradients to zero.')
                self.zero_grad()


class ExportableEncDecModel(Exportable):
    """
    Simple utiliy mix-in to export models that consist of encoder/decoder pair 
    plus pre/post processor, but have to be exported as encoder/decoder pair only
    (covers most ASR classes)
    """

    @property
    def input_module(self):
        return self.encoder

    @property
    def output_module(self):
        return self.decoder

    def forward_for_export(self, input, length=None, cache_last_channel=None, cache_last_time=None):
        """
        This forward is used when we need to export the model to ONNX format.
        Inputs cache_last_channel and cache_last_time are needed to be passed for exporting streaming models.
        When they are passed, it just passes the inputs through the encoder part and currently the ONNX conversion does not fully work for this case.
        Args:
            input: Tensor that represents a batch of raw audio signals,
                of shape [B, T]. T here represents timesteps.
            length: Vector of length B, that contains the individual lengths of the audio sequences.
            cache_last_channel: Tensor of shape [N, B, T, H] which contains the cache for last channel layers
            cache_last_time: Tensor of shape [N, B, H, T] which contains the cache for last time layers
                N is the number of such layers which need caching, B is batch size, H is the hidden size of activations,
                and T is the length of the cache

        Returns:
            the output of the model
        """
        if hasattr(self.input_module, 'forward_for_export'):
            if cache_last_channel is None and cache_last_time is None:
                encoder_output = self.input_module.forward_for_export(input, length)
            else:
                encoder_output = self.input_module.forward_for_export(
                    input, length, cache_last_channel, cache_last_time
                )
        else:
            if cache_last_channel is None and cache_last_time is None:
                encoder_output = self.input_module(input, length)
            else:
                encoder_output = self.input_module(input, length, cache_last_channel, cache_last_time)
        if isinstance(encoder_output, tuple):
            decoder_input = encoder_output[0]
        else:
            decoder_input = encoder_output
        if hasattr(self.output_module, 'forward_for_export'):
<<<<<<< HEAD
            if cache_last_channel is None and cache_last_time is None:
                return self.output_module.forward_for_export(decoder_input)
            else:
                # TODO: update this part to support full encoder/decoder export
                return encoder_output
        else:
            if cache_last_channel is None and cache_last_time is None:
                return self.output_module(decoder_input)
            else:
                # TODO: update this part to support full encoder/decoder export
                return encoder_output

    @property
    def disabled_deployment_input_names(self):
        return self.encoder.disabled_deployment_input_names
=======
            ret = self.output_module.forward_for_export(decoder_input)
        else:
            ret = self.output_module(decoder_input)
        # convert all FP16 results to FP32 for consistency
        return cast_all(ret, from_dtype=torch.float16, to_dtype=torch.float32)
>>>>>>> 1a9daa54
<|MERGE_RESOLUTION|>--- conflicted
+++ resolved
@@ -188,26 +188,19 @@
         else:
             decoder_input = encoder_output
         if hasattr(self.output_module, 'forward_for_export'):
-<<<<<<< HEAD
-            if cache_last_channel is None and cache_last_time is None:
-                return self.output_module.forward_for_export(decoder_input)
+            if cache_last_channel is None and cache_last_time is None:
+                ret = self.output_module.forward_for_export(decoder_input)
             else:
                 # TODO: update this part to support full encoder/decoder export
-                return encoder_output
+                ret = encoder_output
         else:
             if cache_last_channel is None and cache_last_time is None:
-                return self.output_module(decoder_input)
+                ret = self.output_module(decoder_input)
             else:
                 # TODO: update this part to support full encoder/decoder export
-                return encoder_output
+                ret = encoder_output
+        return cast_all(ret, from_dtype=torch.float16, to_dtype=torch.float32)
 
     @property
     def disabled_deployment_input_names(self):
-        return self.encoder.disabled_deployment_input_names
-=======
-            ret = self.output_module.forward_for_export(decoder_input)
-        else:
-            ret = self.output_module(decoder_input)
-        # convert all FP16 results to FP32 for consistency
-        return cast_all(ret, from_dtype=torch.float16, to_dtype=torch.float32)
->>>>>>> 1a9daa54
+        return self.encoder.disabled_deployment_input_names