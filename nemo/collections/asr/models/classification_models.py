--- conflicted
+++ resolved
@@ -17,11 +17,7 @@
 import os
 import tempfile
 from abc import abstractmethod
-<<<<<<< HEAD
-from dataclasses import dataclass
-=======
 from dataclasses import dataclass, field
->>>>>>> 05d5218c
 from math import ceil, floor
 from typing import Any, Dict, List, Optional, Union
 
@@ -52,11 +48,7 @@
     batch_size: int = 4
     logprobs: bool = False
 
-<<<<<<< HEAD
-    _internal: InternalTranscribeConfig = InternalTranscribeConfig()
-=======
     _internal: InternalTranscribeConfig = field(default_factory=lambda: InternalTranscribeConfig())
->>>>>>> 05d5218c
 
 
 @dataclass
@@ -64,11 +56,7 @@
     batch_size: int = 4
     logprobs: bool = True
 
-<<<<<<< HEAD
-    _internal: InternalTranscribeConfig = InternalTranscribeConfig()
-=======
     _internal: InternalTranscribeConfig = field(default_factory=lambda: InternalTranscribeConfig())
->>>>>>> 05d5218c
 
 
 class _EncDecBaseModel(ASRModel, ExportableEncDecModel, TranscriptionMixin):
