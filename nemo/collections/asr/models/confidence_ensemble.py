# Copyright (c) 2023, NVIDIA CORPORATION.  All rights reserved.
#
# Licensed under the Apache License, Version 2.0 (the "License");
# you may not use this file except in compliance with the License.
# You may obtain a copy of the License at
#
#     http://www.apache.org/licenses/LICENSE-2.0
#
# Unless required by applicable law or agreed to in writing, software
# distributed under the License is distributed on an "AS IS" BASIS,
# WITHOUT WARRANTIES OR CONDITIONS OF ANY KIND, either express or implied.
# See the License for the specific language governing permissions and
# limitations under the License.

from dataclasses import dataclass
from typing import Dict, List, Optional, Union

import joblib
import numpy as np
import torch
from omegaconf import DictConfig, open_dict
from pytorch_lightning import Trainer

from nemo.collections.asr.models.asr_model import ASRModel
from nemo.collections.asr.models.hybrid_rnnt_ctc_models import EncDecHybridRNNTCTCModel
from nemo.collections.asr.parts.utils.asr_confidence_utils import (
    ConfidenceConfig,
    ConfidenceMeasureConfig,
    get_confidence_aggregation_bank,
    get_confidence_measure_bank,
)
from nemo.collections.asr.parts.utils.audio_utils import ChannelSelectorType
from nemo.collections.asr.parts.utils.rnnt_utils import Hypothesis
from nemo.core.classes import ModelPT
from nemo.utils import model_utils


# frozen is required to allow hashing of this class and use it
# as a dictionary key when running confidence tuning
@dataclass(frozen=True)
class ConfidenceSpec:
    exclude_blank: bool
    aggregation: str
    confidence_type: str
    alpha: float

    def to_confidence_config(self) -> ConfidenceConfig:
        """Converts confidence spec to the confidence config.

        Internally, the tuning procedure uses this "spec" objects as they
        are more aligned with how things are implemented. But when it's time
        to save the models or call transcribe, we need to use the proper
        object of type ``ConfidenceConfig``.
        """
        if self.confidence_type == 'max_prob':
            name = 'max_prob'
            entropy_type = 'tsallis'  # can be any
            entropy_norm = 'lin'  # can be any
        else:
            name, entropy_type, entropy_norm = self.confidence_type.split("_")
        return ConfidenceConfig(
            exclude_blank=self.exclude_blank,
            aggregation=self.aggregation,
<<<<<<< HEAD
            measure_cfg=ConfidenceMeasureConfig(
=======
            method_cfg=ConfidenceMethodConfig(
>>>>>>> 4f947ced
                name=name, entropy_type=entropy_type, alpha=self.alpha, entropy_norm=entropy_norm,
            ),
        )


def get_filtered_logprobs(hypothesis: Hypothesis, exclude_blank: bool) -> torch.Tensor:
    """Returns logprobs from the hypothesis object with optional blanks filter.

    This function supports both CTC and Transducer hypotheses. Will place the
    logprobs on GPU if it's available.

    Args:
        hypothesis: generated hypothesis as returned from the transcribe
            method of the ASR model.
        exclude_blank: whether to filter out all ``<blank>`` tokens.

    Returns:
        torch.Tensor: of shape [S, V], where S is (filtered) sequence length and
        V is the vocabulary size.
    """
    if isinstance(hypothesis.alignments, list):  # Transducer
        filtered_logprobs = []
        for alignment in hypothesis.alignments:
            for align_elem in alignment:
                if not exclude_blank:
                    filtered_logprobs.append(align_elem[0])
                elif align_elem[1].item() != align_elem[0].shape[-1] - 1:
                    filtered_logprobs.append(align_elem[0])
        if not filtered_logprobs:  # for the edge-case of all blanks
            filtered_logprobs.append(align_elem[0])
        filtered_logprobs = torch.stack(filtered_logprobs)
        if torch.cuda.is_available():  # by default logprobs are placed on cpu in nemo
            filtered_logprobs = filtered_logprobs.cuda()
    else:  # CTC
        logprobs = hypothesis.y_sequence
        if torch.cuda.is_available():  # by default logprobs are placed on cpu in nemo
            logprobs = logprobs.cuda()
        if exclude_blank:  # filtering blanks
            labels = logprobs.argmax(dim=-1)
            filtered_logprobs = logprobs[labels != logprobs.shape[1] - 1]
            if filtered_logprobs.shape[0] == 0:  # for the edge-case of all blanks
                filtered_logprobs = logprobs[:1]
        else:
            filtered_logprobs = logprobs

    # need to make sure logprobs are always normalized, so checking if they sum up to 1
    if not torch.allclose(filtered_logprobs[0].exp().sum(), torch.tensor(1.0)):
        filtered_logprobs = torch.log_softmax(filtered_logprobs, dim=1)

    return filtered_logprobs


def compute_confidence(hypothesis: Hypothesis, confidence_cfg: ConfidenceConfig) -> float:
    """Computes confidence score of the full utterance from a given hypothesis.

    This is essentially a re-implementation of the built-in confidence
    computation in NeMo. The difference is that we aggregate full-utterance
    scores, while core functionality only supports word and token level
    aggregations.

    Args:
        hypothesis: generated hypothesis as returned from the transcribe
            method of the ASR model.
        confidence_cfg: confidence config specifying what kind of
            method/aggregation should be used.

    Returns:
        float: confidence score.

    """
    filtered_logprobs = get_filtered_logprobs(hypothesis, confidence_cfg.exclude_blank)
    vocab_size = filtered_logprobs.shape[1]
    aggr_func = get_confidence_aggregation_bank()[confidence_cfg.aggregation]
    if confidence_cfg.measure_cfg.name == "max_prob":
        conf_type = "max_prob"
        alpha = 1.0
    else:
<<<<<<< HEAD
        conf_type = f"entropy_{confidence_cfg.measure_cfg.entropy_type}_{confidence_cfg.measure_cfg.entropy_norm}"
        alpha = confidence_cfg.measure_cfg.alpha
=======
        conf_type = f"entropy_{confidence_cfg.method_cfg.entropy_type}_{confidence_cfg.method_cfg.entropy_norm}"
        alpha = confidence_cfg.method_cfg.alpha
>>>>>>> 4f947ced
    conf_func = get_confidence_measure_bank()[conf_type]

    conf_value = aggr_func(conf_func(filtered_logprobs, v=vocab_size, t=alpha)).cpu().item()

    return conf_value


class ConfidenceEnsembleModel(ModelPT):
    """Implementation of the confidence ensemble model.

    See https://arxiv.org/abs/2306.15824 for details.

    .. note::
        Currently this class only support `transcribe` method as it requires
        full-utterance confidence scores to operate.
    """

    def __init__(
        self, cfg: DictConfig, trainer: 'Trainer' = None,
    ):
        super().__init__(cfg=cfg, trainer=trainer)

        # either we load all models from ``load_models`` cfg parameter
        # or all of them are specified in the config as modelX alongside the num_models key
        #
        # ideally, we'd like to directly store all models in a list, but that
        # is not currently supported by the submodule logic
        # so to access all the models, we do something like
        #
        # for model_idx in range(self.num_models):
        #    model = getattr(self, f"model{model_idx}")

        if 'num_models' in self.cfg:
            self.num_models = self.cfg.num_models
            for idx in range(self.num_models):
                cfg_field = f"model{idx}"
                model_cfg = self.cfg[cfg_field]
                model_class = model_utils.import_class_by_path(model_cfg['target'])
                self.register_nemo_submodule(
                    name=cfg_field, config_field=cfg_field, model=model_class(model_cfg, trainer=trainer),
                )
        else:
            self.num_models = len(cfg.load_models)
            with open_dict(self.cfg):
                self.cfg.num_models = self.num_models
            for idx, model in enumerate(cfg.load_models):
                cfg_field = f"model{idx}"
                if model.endswith(".nemo"):
                    self.register_nemo_submodule(
                        name=cfg_field,
                        config_field=cfg_field,
                        model=ASRModel.restore_from(model, trainer=trainer, map_location="cpu"),
                    )
                else:
                    self.register_nemo_submodule(
                        cfg_field, config_field=cfg_field, model=ASRModel.from_pretrained(model, map_location="cpu"),
                    )

        # registering model selection block - this is expected to be a joblib-saved
        # pretrained sklearn pipeline containing standardization + logistic regression
        # trained to predict "most-confident" model index from the confidence scores of all models
        model_selection_block_path = self.register_artifact("model_selection_block", cfg.model_selection_block)
        self.model_selection_block = joblib.load(model_selection_block_path)
        self.confidence_cfg = ConfidenceConfig(**self.cfg.confidence)

        # making sure each model has correct temperature setting in the decoder strategy
        for model_idx in range(self.num_models):
            model = getattr(self, f"model{model_idx}")
            # for now we assume users are direclty responsible for matching
            # decoder type when building ensemble with inference type
            # TODO: add automatic checks for errors
            if isinstance(model, EncDecHybridRNNTCTCModel):
                self.update_decoding_parameters(model.cfg.decoding)
                model.change_decoding_strategy(model.cfg.decoding, decoder_type="rnnt")
                self.update_decoding_parameters(model.cfg.aux_ctc.decoding)
                model.change_decoding_strategy(model.cfg.aux_ctc.decoding, decoder_type="ctc")
            else:
                self.update_decoding_parameters(model.cfg.decoding)
                model.change_decoding_strategy(model.cfg.decoding)

    def update_decoding_parameters(self, decoding_cfg: DictConfig):
        """Updating temperature/preserve_alignment parameters of the config."""
        with open_dict(decoding_cfg):
            decoding_cfg.temperature = self.cfg.temperature
            decoding_cfg.preserve_alignments = True

    def setup_training_data(self, train_data_config: Union[DictConfig, Dict]):
        """Pass-through to the ensemble models.

        Note that training is not actually supported for this class!
        """
        for model_idx in range(self.num_models):
            getattr(self, f"model{model_idx}").setup_training_data(train_data_config)

    def setup_validation_data(self, val_data_config: Union[DictConfig, Dict]):
        """Pass-through to the ensemble models."""
        for model_idx in range(self.num_models):
            getattr(self, f"model{model_idx}").setup_validation_data(val_data_config)

    def change_attention_model(
        self, self_attention_model: str = None, att_context_size: List[int] = None, update_config: bool = True
    ):
        """Pass-through to the ensemble models."""
        for model_idx in range(self.num_models):
            getattr(self, f"model{model_idx}").change_attention_model(
                self_attention_model, att_context_size, update_config
            )

    def change_decoding_strategy(self, decoding_cfg: Optional[DictConfig] = None, decoder_type: str = None):
        """Pass-through to the ensemble models.

        The only change here is that we always require expected temperature
        to be set as well as ``decoding_cfg.preserve_alignments = True``
        """
        self.update_decoding_parameters(decoding_cfg)
        for model_idx in range(self.num_models):
            model = getattr(self, f"model{model_idx}")
            if isinstance(model, EncDecHybridRNNTCTCModel):
                model.change_decoding_strategy(decoding_cfg, decoder_type=decoder_type)
            else:
                model.change_decoding_strategy(decoding_cfg)

    @torch.no_grad()
    def transcribe(
        self,
        paths2audio_files: List[str],
        batch_size: int = 4,
        return_hypotheses: bool = False,
        num_workers: int = 0,
        channel_selector: Optional[ChannelSelectorType] = None,
        augmentor: DictConfig = None,
        verbose: bool = True,
        **kwargs,  # any other model specific parameters are passed directly
    ) -> List[str]:
        """Confidence-ensemble transcribe method.

        Consists of the following steps:

            1. Run all models (TODO: in parallel)
            2. Compute confidence for each model
            3. Use logistic regression to pick the "most confident" model
            4. Return the output of that model
        """
        confidences = []
        all_transcriptions = []
        # always requiring to return hypothesis
        # TODO: make sure to return text only if was False originally
        return_hypotheses = True
        for model_idx in range(self.num_models):
            model = getattr(self, f"model{model_idx}")
            transcriptions = model.transcribe(
                paths2audio_files=paths2audio_files,
                batch_size=batch_size,
                return_hypotheses=return_hypotheses,
                num_workers=num_workers,
                channel_selector=channel_selector,
                augmentor=augmentor,
                verbose=verbose,
                **kwargs,
            )
            if isinstance(transcriptions, tuple):  # transducers return a tuple
                transcriptions = transcriptions[0]

            model_confidences = []
            for transcription in transcriptions:
                model_confidences.append(compute_confidence(transcription, self.confidence_cfg))
            confidences.append(model_confidences)
            all_transcriptions.append(transcriptions)

        # transposing with zip(*list)
        features = np.array(list(zip(*confidences)))
        model_indices = self.model_selection_block.predict(features)
        final_transcriptions = []
        for transcrption_idx in range(len(all_transcriptions[0])):
            final_transcriptions.append(all_transcriptions[model_indices[transcrption_idx]][transcrption_idx])

        return final_transcriptions

    def list_available_models(self):
        return []<|MERGE_RESOLUTION|>--- conflicted
+++ resolved
@@ -61,11 +61,7 @@
         return ConfidenceConfig(
             exclude_blank=self.exclude_blank,
             aggregation=self.aggregation,
-<<<<<<< HEAD
-            measure_cfg=ConfidenceMeasureConfig(
-=======
             method_cfg=ConfidenceMethodConfig(
->>>>>>> 4f947ced
                 name=name, entropy_type=entropy_type, alpha=self.alpha, entropy_norm=entropy_norm,
             ),
         )
@@ -143,13 +139,8 @@
         conf_type = "max_prob"
         alpha = 1.0
     else:
-<<<<<<< HEAD
-        conf_type = f"entropy_{confidence_cfg.measure_cfg.entropy_type}_{confidence_cfg.measure_cfg.entropy_norm}"
-        alpha = confidence_cfg.measure_cfg.alpha
-=======
         conf_type = f"entropy_{confidence_cfg.method_cfg.entropy_type}_{confidence_cfg.method_cfg.entropy_norm}"
         alpha = confidence_cfg.method_cfg.alpha
->>>>>>> 4f947ced
     conf_func = get_confidence_measure_bank()[conf_type]
 
     conf_value = aggr_func(conf_func(filtered_logprobs, v=vocab_size, t=alpha)).cpu().item()
