# Copyright (c) 2020, NVIDIA CORPORATION.  All rights reserved.
#
# Licensed under the Apache License, Version 2.0 (the "License");
# you may not use this file except in compliance with the License.
# You may obtain a copy of the License at
#
#     http://www.apache.org/licenses/LICENSE-2.0
#
# Unless required by applicable law or agreed to in writing, software
# distributed under the License is distributed on an "AS IS" BASIS,
# WITHOUT WARRANTIES OR CONDITIONS OF ANY KIND, either express or implied.
# See the License for the specific language governing permissions and
# limitations under the License.

import copy
import os
from typing import Dict, Optional

import torch
from omegaconf import DictConfig, ListConfig, OmegaConf, open_dict

from nemo.collections.asr.data import audio_to_text_dataset
from nemo.collections.asr.losses.ctc import CTCLoss
from nemo.collections.asr.metrics.wer_bpe import WERBPE
from nemo.collections.asr.models.ctc_models import EncDecCTCModel
from nemo.collections.asr.parts.mixins import ASRBPEMixin
from nemo.collections.asr.parts.perturb import process_augmentations
from nemo.core.classes.common import PretrainedModelInfo
from nemo.utils import logging, model_utils

__all__ = ['EncDecCTCModelBPE', 'JasperNetBPE', 'QuartzNetBPE']


class EncDecCTCModelBPE(EncDecCTCModel, ASRBPEMixin):
    """Encoder decoder CTC-based models with Byte Pair Encoding."""

    @classmethod
    def list_available_models(cls) -> Optional[PretrainedModelInfo]:
        """
        This method returns a list of pre-trained model which can be instantiated directly from NVIDIA's NGC cloud.

        Returns:
            List of available pre-trained models.
        """
        result = []
        model = PretrainedModelInfo(
            pretrained_model_name="ContextNet-192-WPE-1024-8x-Stride",
            location="https://api.ngc.nvidia.com/v2/models/nvidia/nemospeechmodels/versions/1.0.0a5/files/ContextNet-192-WPE-1024-8x-Stride.nemo",
            description="ContextNet initial implementation with CTC loss model trained on the Librispeech corpus and achieves a WER of 10.09% on test-other and 10.11% on dev-other.",
        )
        result.append(model)
        return result

    def __init__(self, cfg: DictConfig, trainer=None):
        # Convert to Hydra 1.0 compatible DictConfig
        cfg = model_utils.convert_model_config_to_dict_config(cfg)
        cfg = model_utils.maybe_update_config_version(cfg)

        if 'tokenizer' not in cfg:
            raise ValueError("`cfg` must have `tokenizer` config to create a tokenizer !")

        # Setup the tokenizer
        self._setup_tokenizer(cfg.tokenizer)

        # Initialize a dummy vocabulary
        vocabulary = self.tokenizer.tokenizer.get_vocab()

        # Set the new vocabulary
        with open_dict(cfg):
<<<<<<< HEAD
            if "params" in cfg.decoder:
                cfg.decoder.params.vocabulary = ListConfig(list(vocabulary.keys()))
            else:
                cfg.decoder.vocabulary = ListConfig(list(vocabulary.keys()))
=======
            cfg.decoder.vocabulary = ListConfig(list(vocabulary.values()))
>>>>>>> 08d1ccc5

        # Override number of classes if placeholder provided
        num_classes = cfg.decoder["num_classes"]

        if num_classes < 1:
            logging.info(
                "\nReplacing placeholder number of classes ({}) with actual number of classes - {}".format(
                    num_classes, len(vocabulary)
                )
            )
            cfg.decoder["num_classes"] = len(vocabulary)

        super().__init__(cfg=cfg, trainer=trainer)

        # Setup metric objects
        self._wer = WERBPE(
            tokenizer=self.tokenizer,
            batch_dim_index=0,
            use_cer=self._cfg.get('use_cer', False),
            ctc_decode=True,
            dist_sync_on_step=True,
            log_prediction=self._cfg.get("log_prediction", False),
        )

    def _setup_dataloader_from_config(self, config: Optional[Dict]):
        if 'augmentor' in config:
            augmentor = process_augmentations(config['augmentor'])
        else:
            augmentor = None

        shuffle = config['shuffle']

        # Instantiate tarred dataset loader or normal dataset loader
        if config.get('is_tarred', False):
            if ('tarred_audio_filepaths' in config and config['tarred_audio_filepaths'] is None) or (
                'manifest_filepath' in config and config['manifest_filepath'] is None
            ):
                logging.warning(
                    "Could not load dataset as `manifest_filepath` was None or "
                    f"`tarred_audio_filepaths` is None. Provided config : {config}"
                )
                return None

            shuffle_n = config.get('shuffle_n', 4 * config['batch_size']) if shuffle else 0
            dataset = audio_to_text_dataset.get_tarred_bpe_dataset(
                config=config,
                tokenizer=self.tokenizer,
                shuffle_n=shuffle_n,
                global_rank=self.global_rank,
                world_size=self.world_size,
                augmentor=augmentor,
            )
            shuffle = False
        else:
            if 'manifest_filepath' in config and config['manifest_filepath'] is None:
                logging.warning(f"Could not load dataset as `manifest_filepath` was None. Provided config : {config}")
                return None

            dataset = audio_to_text_dataset.get_bpe_dataset(
                config=config, tokenizer=self.tokenizer, augmentor=augmentor
            )

        return torch.utils.data.DataLoader(
            dataset=dataset,
            batch_size=config['batch_size'],
            collate_fn=dataset.collate_fn,
            drop_last=config.get('drop_last', False),
            shuffle=shuffle,
            num_workers=config.get('num_workers', 0),
            pin_memory=config.get('pin_memory', False),
        )

    def _setup_transcribe_dataloader(self, config: Dict) -> 'torch.utils.data.DataLoader':
        """
        Setup function for a temporary data loader which wraps the provided audio file.

        Args:
            config: A python dictionary which contains the following keys:
            paths2audio_files: (a list) of paths to audio files. The files should be relatively short fragments. \
                Recommended length per file is between 5 and 25 seconds.
            batch_size: (int) batch size to use during inference. \
                Bigger will result in better throughput performance but would use more memory.
            temp_dir: (str) A temporary directory where the audio manifest is temporarily
                stored.

        Returns:
            A pytorch DataLoader for the given audio file(s).
        """
        dl_config = {
            'manifest_filepath': os.path.join(config['temp_dir'], 'manifest.json'),
            'sample_rate': self.preprocessor._sample_rate,
            'batch_size': min(config['batch_size'], len(config['paths2audio_files'])),
            'shuffle': False,
        }

        temporary_datalayer = self._setup_dataloader_from_config(config=DictConfig(dl_config))
        return temporary_datalayer

    def change_vocabulary(self, new_tokenizer_dir: str, new_tokenizer_type: str):
        """
        Changes vocabulary of the tokenizer used during CTC decoding process.
        Use this method when fine-tuning on from pre-trained model.
        This method changes only decoder and leaves encoder and pre-processing modules unchanged. For example, you would
        use it if you want to use pretrained encoder when fine-tuning on a data in another language, or when you'd need
        model to learn capitalization, punctuation and/or special characters.

        Args:
            new_tokenizer_dir: Path to the new tokenizer directory.
            new_tokenizer_type: Either `bpe` or `wpe`. `bpe` is used for SentencePiece tokenizers,
                whereas `wpe` is used for `BertTokenizer`.

        Returns: None

        """
        if not os.path.isdir(new_tokenizer_dir):
            raise NotADirectoryError(
                f'New tokenizer dir must be non-empty path to a directory. But I got: {new_tokenizer_dir}'
            )

        if new_tokenizer_type.lower() not in ('bpe', 'wpe'):
            raise ValueError(f'New tokenizer type must be either `bpe` or `wpe`')

        tokenizer_cfg = OmegaConf.create({'dir': new_tokenizer_dir, 'type': new_tokenizer_type})

        # Setup the tokenizer
        self._setup_tokenizer(tokenizer_cfg)

        # Initialize a dummy vocabulary
        vocabulary = self.tokenizer.tokenizer.get_vocab()

        # Set the new vocabulary
        decoder_config = copy.deepcopy(self.decoder.to_config_dict())
        decoder_config.vocabulary = ListConfig(list(vocabulary.values()))

        decoder_num_classes = decoder_config['num_classes']

        # Override number of classes if placeholder provided
        logging.info(
            "\nReplacing old number of classes ({}) with new number of classes - {}".format(
                decoder_num_classes, len(vocabulary)
            )
        )

        decoder_config['num_classes'] = len(vocabulary)

        del self.decoder
        self.decoder = EncDecCTCModelBPE.from_config_dict(decoder_config)
        del self.loss
        self.loss = CTCLoss(
            num_classes=self.decoder.num_classes_with_blank - 1,
            zero_infinity=True,
            reduction=self._cfg.get("ctc_reduction", "mean_batch"),
        )
        self._wer = WERBPE(
            tokenizer=self.tokenizer,
            batch_dim_index=0,
            use_cer=self._cfg.get('use_cer', False),
            ctc_decode=True,
            log_prediction=self._cfg.get("log_prediction", False),
        )

        # Update config
        OmegaConf.set_struct(self._cfg.decoder, False)
        self._cfg.decoder = decoder_config
        OmegaConf.set_struct(self._cfg.decoder, True)

        logging.info(f"Changed tokenizer to {self.decoder.vocabulary} vocabulary.")


class JasperNetBPE(EncDecCTCModelBPE):
    pass


class QuartzNetBPE(EncDecCTCModelBPE):
    pass<|MERGE_RESOLUTION|>--- conflicted
+++ resolved
@@ -67,14 +67,7 @@
 
         # Set the new vocabulary
         with open_dict(cfg):
-<<<<<<< HEAD
-            if "params" in cfg.decoder:
-                cfg.decoder.params.vocabulary = ListConfig(list(vocabulary.keys()))
-            else:
-                cfg.decoder.vocabulary = ListConfig(list(vocabulary.keys()))
-=======
             cfg.decoder.vocabulary = ListConfig(list(vocabulary.values()))
->>>>>>> 08d1ccc5
 
         # Override number of classes if placeholder provided
         num_classes = cfg.decoder["num_classes"]
