# Copyright (c) 2020, NVIDIA CORPORATION.  All rights reserved.
#
# Licensed under the Apache License, Version 2.0 (the "License");
# you may not use this file except in compliance with the License.
# You may obtain a copy of the License at
#
#     http://www.apache.org/licenses/LICENSE-2.0
#
# Unless required by applicable law or agreed to in writing, software
# distributed under the License is distributed on an "AS IS" BASIS,
# WITHOUT WARRANTIES OR CONDITIONS OF ANY KIND, either express or implied.
# See the License for the specific language governing permissions and
# limitations under the License.
import copy
import json
import os
import tempfile
from math import ceil
from typing import Dict, List, Optional, Union

import onnx
import torch
from omegaconf import DictConfig, OmegaConf
from pytorch_lightning import Trainer

from nemo.collections.asr.data.audio_to_text import AudioToCharDataset, TarredAudioToCharDataset
from nemo.collections.asr.data.audio_to_text_dali import AudioToCharDALIDataset, DALIOutputs
from nemo.collections.asr.losses.ctc import CTCLoss
from nemo.collections.asr.metrics.wer import WER
from nemo.collections.asr.models.asr_model import ASRModel
from nemo.collections.asr.parts.perturb import process_augmentations
from nemo.core.classes.common import PretrainedModelInfo, typecheck
from nemo.core.classes.exportable import Exportable
from nemo.core.neural_types import AudioSignal, LabelsType, LengthsType, LogprobsType, NeuralType, SpectrogramType
from nemo.utils import logging
from nemo.utils.export_utils import attach_onnx_to_onnx

__all__ = ['EncDecCTCModel', 'JasperNet', 'QuartzNet']


class EncDecCTCModel(ASRModel, Exportable):
    """Base class for encoder decoder CTC-based models."""

    @classmethod
    def list_available_models(cls) -> Optional[PretrainedModelInfo]:
        """
        This method returns a list of pre-trained model which can be instantiated directly from NVIDIA's NGC cloud.

        Returns:
            List of available pre-trained models.
        """
        result = []
        model = PretrainedModelInfo(
            pretrained_model_name="QuartzNet15x5Base-En",
            location="https://api.ngc.nvidia.com/v2/models/nvidia/nemospeechmodels/versions/1.0.0a5/files/QuartzNet15x5Base-En.nemo",
            description="QuartzNet15x5 model trained on six datasets: LibriSpeech, Mozilla Common Voice (validated clips from en_1488h_2019-12-10), WSJ, Fisher, Switchboard, and NSC Singapore English. It was trained with Apex/Amp optimization level O1 for 600 epochs. The model achieves a WER of 3.79% on LibriSpeech dev-clean, and a WER of 10.05% on dev-other.",
        )
        result.append(model)

        model = PretrainedModelInfo(
            pretrained_model_name="QuartzNet15x5Base-Zh",
            location="https://api.ngc.nvidia.com/v2/models/nvidia/nemospeechmodels/versions/1.0.0a5/files/QuartzNet15x5Base-Zh.nemo",
            description="QuartzNet15x5 model trained on ai-shell2 Mandarin Chinese dataset.",
        )
        result.append(model)

        model = PretrainedModelInfo(
            pretrained_model_name="QuartzNet5x5LS-En",
            location="https://api.ngc.nvidia.com/v2/models/nvidia/nemospeechmodels/versions/1.0.0a5/files/QuartzNet5x5LS-En.nemo",
            description="QuartzNet5x5 model trained on LibriSpeech dataset only. The model achieves a WER of 5.37% on LibriSpeech dev-clean, and a WER of 15.69% on dev-other.",
        )
        result.append(model)

        model = PretrainedModelInfo(
            pretrained_model_name="QuartzNet15x5NR-En",
            location="https://api.ngc.nvidia.com/v2/models/nvidia/nemospeechmodels/versions/1.0.0a5/files/QuartzNet15x5NR-En.nemo",
            description="QuartzNet15x5Base-En was finetuned with RIR and noise augmentation to make it more robust to noise. This model should be preferred for noisy speech transcription. This model achieves a WER of 3.96% on LibriSpeech dev-clean and a WER of 10.14% on dev-other.",
        )
        result.append(model)

        model = PretrainedModelInfo(
            pretrained_model_name="Jasper10x5Dr-En",
            location="https://api.ngc.nvidia.com/v2/models/nvidia/nemospeechmodels/versions/1.0.0a5/files/Jasper10x5Dr-En.nemo",
            description="JasperNet10x5Dr model trained on six datasets: LibriSpeech, Mozilla Common Voice (validated clips from en_1488h_2019-12-10), WSJ, Fisher, Switchboard, and NSC Singapore English. It was trained with Apex/Amp optimization level O1. The model achieves a WER of 3.37% on LibriSpeech dev-clean, 9.81% on dev-other.",
        )
        result.append(model)
        return result

    def __init__(self, cfg: DictConfig, trainer: Trainer = None):
        # Get global rank and total number of GPU workers for IterableDataset partitioning, if applicable
        self.global_rank = 0
        self.world_size = 1
        self.local_rank = 0
        if trainer is not None:
            self.global_rank = (trainer.node_rank * trainer.num_gpus) + trainer.local_rank
            self.world_size = trainer.num_nodes * trainer.num_gpus
            self.local_rank = trainer.local_rank

        super().__init__(cfg=cfg, trainer=trainer)
        self.preprocessor = EncDecCTCModel.from_config_dict(self._cfg.preprocessor)
        self.encoder = EncDecCTCModel.from_config_dict(self._cfg.encoder)
        self.decoder = EncDecCTCModel.from_config_dict(self._cfg.decoder)
        self.loss = CTCLoss(num_classes=self.decoder.num_classes_with_blank - 1, zero_infinity=True)
        if hasattr(self._cfg, 'spec_augment') and self._cfg.spec_augment is not None:
            self.spec_augmentation = EncDecCTCModel.from_config_dict(self._cfg.spec_augment)
        else:
            self.spec_augmentation = None

        # Setup metric objects
        self._wer = WER(
            vocabulary=self.decoder.vocabulary,
            batch_dim_index=0,
            use_cer=False,
            ctc_decode=True,
            dist_sync_on_step=True,
        )

    @torch.no_grad()
    def transcribe(self, paths2audio_files: List[str], batch_size: int = 4, logprobs=False) -> List[str]:
        """
        Uses greedy decoding to transcribe audio files. Use this method for debugging and prototyping.

        Args:

            paths2audio_files: (a list) of paths to audio files. \
        Recommended length per file is between 5 and 25 seconds. \
        But it is possible to pass a few hours long file if enough GPU memory is available.
            batch_size: (int) batch size to use during inference. \
        Bigger will result in better throughput performance but would use more memory.
            logprobs: (bool) pass True to get log probabilities instead of transcripts.

        Returns:

            A list of transcriptions (or raw log probabilities if logprobs is True) in the same order as paths2audio_files
        """
        if paths2audio_files is None or len(paths2audio_files) == 0:
            return {}
        # We will store transcriptions here
        hypotheses = []
        # Model's mode and device
        mode = self.training
        device = next(self.parameters()).device
        try:
            # Switch model to evaluation mode
            self.eval()
            logging_level = logging.get_verbosity()
            logging.set_verbosity(logging.WARNING)
            # Work in tmp directory - will store manifest file there
            with tempfile.TemporaryDirectory() as tmpdir:
                with open(os.path.join(tmpdir, 'manifest.json'), 'w') as fp:
                    for audio_file in paths2audio_files:
                        entry = {'audio_filepath': audio_file, 'duration': 100000, 'text': 'nothing'}
                        fp.write(json.dumps(entry) + '\n')

                config = {'paths2audio_files': paths2audio_files, 'batch_size': batch_size, 'temp_dir': tmpdir}

                temporary_datalayer = self._setup_transcribe_dataloader(config)
                for test_batch in temporary_datalayer:
                    logits, logits_len, greedy_predictions = self.forward(
                        input_signal=test_batch[0].to(device), input_signal_length=test_batch[1].to(device)
                    )
                    if logprobs:
                        # dump log probs per file
                        for idx in range(logits.shape[0]):
                            hypotheses.append(logits[idx][: logits_len[idx]])
                    else:
                        hypotheses += self._wer.ctc_decoder_predictions_tensor(greedy_predictions)
                    del test_batch
        finally:
            # set mode back to its original value
            self.train(mode=mode)
            logging.set_verbosity(logging_level)
        return hypotheses

    def change_vocabulary(self, new_vocabulary: List[str]):
        """
        Changes vocabulary used during CTC decoding process. Use this method when fine-tuning on from pre-trained model.
        This method changes only decoder and leaves encoder and pre-processing modules unchanged. For example, you would
        use it if you want to use pretrained encoder when fine-tuning on a data in another language, or when you'd need
        model to learn capitalization, punctuation and/or special characters.

        If new_vocabulary == self.decoder.vocabulary then nothing will be changed.

        Args:

            new_vocabulary: list with new vocabulary. Must contain at least 2 elements. Typically, \
            this is target alphabet.

        Returns: None

        """
        if self.decoder.vocabulary == new_vocabulary:
            logging.warning(f"Old {self.decoder.vocabulary} and new {new_vocabulary} match. Not changing anything.")
        else:
            if new_vocabulary is None or len(new_vocabulary) == 0:
                raise ValueError(f'New vocabulary must be non-empty list of chars. But I got: {new_vocabulary}')
            decoder_config = self.decoder.to_config_dict()
            new_decoder_config = copy.deepcopy(decoder_config)
            new_decoder_config['params']['vocabulary'] = new_vocabulary
            new_decoder_config['params']['num_classes'] = len(new_vocabulary)
            del self.decoder
            self.decoder = EncDecCTCModel.from_config_dict(new_decoder_config)
            del self.loss
            self.loss = CTCLoss(num_classes=self.decoder.num_classes_with_blank - 1, zero_infinity=True)
            self._wer = WER(
                vocabulary=self.decoder.vocabulary,
                batch_dim_index=0,
                use_cer=False,
                ctc_decode=True,
                dist_sync_on_step=True,
            )

            # Update config
            OmegaConf.set_struct(self._cfg.decoder, False)
            self._cfg.decoder = new_decoder_config
            OmegaConf.set_struct(self._cfg.decoder, True)

            logging.info(f"Changed decoder to output to {self.decoder.vocabulary} vocabulary.")

    def _setup_dataloader_from_config(self, config: Optional[Dict]):
        if 'augmentor' in config:
            augmentor = process_augmentations(config['augmentor'])
        else:
            augmentor = None

        shuffle = config['shuffle']
        device = 'gpu' if torch.cuda.is_available() else 'cpu'
        if config.get('use_dali', False):
            device_id = self.local_rank if device == 'gpu' else None
            dataset = AudioToCharDALIDataset(
                manifest_filepath=config['manifest_filepath'],
                device=device,
                batch_size=config['batch_size'],
                labels=config['labels'],
                sample_rate=config['sample_rate'],
                max_duration=config.get('max_duration', None),
                min_duration=config.get('min_duration', None),
                blank_index=config.get('blank_index', -1),
                unk_index=config.get('unk_index', -1),
                normalize=config.get('normalize_transcripts', False),
                trim=config.get('trim_silence', True),
                parser=config.get('parser', 'en'),
                shuffle=shuffle,
                device_id=device_id,
                global_rank=self.global_rank,
                world_size=self.world_size,
                preprocessor_cfg=self._cfg.preprocessor,
            )
            return dataset

        # Instantiate tarred dataset loader or normal dataset loader
        if config.get('is_tarred', False):
            if ('tarred_audio_filepaths' in config and config['tarred_audio_filepaths'] is None) or (
                'manifest_filepath' in config and config['manifest_filepath'] is None
            ):
                logging.warning(
                    "Could not load dataset as `manifest_filepath` was None or "
                    f"`tarred_audio_filepaths` is None. Provided config : {config}"
                )
                return None

            shuffle_n = config.get('shuffle_n', 4 * config['batch_size'])
            dataset = TarredAudioToCharDataset(
                audio_tar_filepaths=config['tarred_audio_filepaths'],
                manifest_filepath=config['manifest_filepath'],
                labels=config['labels'],
                sample_rate=config['sample_rate'],
                int_values=config.get('int_values', False),
                augmentor=augmentor,
                shuffle_n=shuffle_n,
                max_duration=config.get('max_duration', None),
                min_duration=config.get('min_duration', None),
                max_utts=config.get('max_utts', 0),
                blank_index=config.get('blank_index', -1),
                unk_index=config.get('unk_index', -1),
                normalize=config.get('normalize_transcripts', False),
                trim=config.get('trim_silence', True),
                parser=config.get('parser', 'en'),
                add_misc=config.get('add_misc', False),
                global_rank=self.global_rank,
                world_size=self.world_size,
            )
            shuffle = False
        else:
            if 'manifest_filepath' in config and config['manifest_filepath'] is None:
                logging.warning(f"Could not load dataset as `manifest_filepath` was None. Provided config : {config}")
                return None

            dataset = AudioToCharDataset(
                manifest_filepath=config['manifest_filepath'],
                labels=config['labels'],
                sample_rate=config['sample_rate'],
                int_values=config.get('int_values', False),
                augmentor=augmentor,
                max_duration=config.get('max_duration', None),
                min_duration=config.get('min_duration', None),
                max_utts=config.get('max_utts', 0),
                blank_index=config.get('blank_index', -1),
                unk_index=config.get('unk_index', -1),
                normalize=config.get('normalize_transcripts', False),
                trim=config.get('trim_silence', True),
                load_audio=config.get('load_audio', True),
                parser=config.get('parser', 'en'),
                add_misc=config.get('add_misc', False),
            )

        return torch.utils.data.DataLoader(
            dataset=dataset,
            batch_size=config['batch_size'],
            collate_fn=dataset.collate_fn,
            drop_last=config.get('drop_last', False),
            shuffle=shuffle,
            num_workers=config.get('num_workers', 0),
            pin_memory=config.get('pin_memory', False),
        )

    def setup_training_data(self, train_data_config: Optional[Union[DictConfig, Dict]]):
        if 'shuffle' not in train_data_config:
            train_data_config['shuffle'] = True

        # preserve config
        self._update_dataset_config(dataset_name='train', config=train_data_config)

        self._train_dl = self._setup_dataloader_from_config(config=train_data_config)

        # Need to set this because if using an IterableDataset, the length of the dataloader is the total number
        # of samples rather than the number of batches, and this messes up the tqdm progress bar.
        # So we set the number of steps manually (to the correct number) to fix this.
        if 'is_tarred' in train_data_config and train_data_config['is_tarred']:
            # We also need to check if limit_train_batches is already set.
            # If it's an int, we assume that the user has set it to something sane, i.e. <= # training batches,
            # and don't change it. Otherwise, adjust batches accordingly if it's a float (including 1.0).
            if isinstance(self._trainer.limit_train_batches, float):
                self._trainer.limit_train_batches = int(
                    self._trainer.limit_train_batches
                    * ceil((len(self._train_dl.dataset) / self.world_size) / train_data_config['batch_size'])
                )

    def setup_validation_data(self, val_data_config: Optional[Union[DictConfig, Dict]]):
        if 'shuffle' not in val_data_config:
            val_data_config['shuffle'] = False

        # preserve config
        self._update_dataset_config(dataset_name='validation', config=val_data_config)

        self._validation_dl = self._setup_dataloader_from_config(config=val_data_config)

    def setup_test_data(self, test_data_config: Optional[Union[DictConfig, Dict]]):
        if 'shuffle' not in test_data_config:
            test_data_config['shuffle'] = False

        # preserve config
        self._update_dataset_config(dataset_name='test', config=test_data_config)

        self._test_dl = self._setup_dataloader_from_config(config=test_data_config)

    @property
    def input_types(self) -> Optional[Dict[str, NeuralType]]:
        if hasattr(self.preprocessor, '_sample_rate'):
            input_signal_eltype = AudioSignal(freq=self.preprocessor._sample_rate)
        else:
            input_signal_eltype = AudioSignal()
        return {
            "input_signal": NeuralType(('B', 'T'), input_signal_eltype, optional=True),
            "input_signal_length": NeuralType(tuple('B'), LengthsType(), optional=True),
            "processed_signal": NeuralType(('B', 'D', 'T'), SpectrogramType(), optional=True),
            "processed_signal_length": NeuralType(tuple('B'), LengthsType(), optional=True),
        }

    @property
    def output_types(self) -> Optional[Dict[str, NeuralType]]:
        return {
            "outputs": NeuralType(('B', 'T', 'D'), LogprobsType()),
            "encoded_lengths": NeuralType(tuple('B'), LengthsType()),
            "greedy_predictions": NeuralType(('B', 'T'), LabelsType()),
        }

    @typecheck()
    def forward(
        self, input_signal=None, input_signal_length=None, processed_signal=None, processed_signal_length=None
    ):
        has_input_signal = input_signal is not None and input_signal_length is not None
        has_processed_signal = processed_signal is not None and processed_signal_length is not None
        if (has_input_signal ^ has_processed_signal) == False:
            raise ValueError(
                f"{self} Arguments ``input_signal`` and ``input_signal_length`` are mutually exclusive "
                " with ``processed_signal`` and ``processed_signal_len`` arguments."
            )

        if not has_processed_signal:
            processed_signal, processed_signal_length = self.preprocessor(
                input_signal=input_signal, length=input_signal_length,
            )

        if self.spec_augmentation is not None and self.training:
            processed_signal = self.spec_augmentation(input_spec=processed_signal)

        encoded, encoded_len = self.encoder(audio_signal=processed_signal, length=processed_signal_length)
        log_probs = self.decoder(encoder_output=encoded)
        greedy_predictions = log_probs.argmax(dim=-1, keepdim=False)
        return log_probs, encoded_len, greedy_predictions

    # PTL-specific methods
    def training_step(self, batch, batch_nb):
        signal, signal_len, transcript, transcript_len = batch
        if isinstance(batch, DALIOutputs) and batch.has_processed_signal:
            log_probs, encoded_len, predictions = self.forward(
                processed_signal=signal, processed_signal_length=signal_len
            )
        else:
            log_probs, encoded_len, predictions = self.forward(input_signal=signal, input_signal_length=signal_len)

        loss_value = self.loss(
            log_probs=log_probs, targets=transcript, input_lengths=encoded_len, target_lengths=transcript_len
        )

        tensorboard_logs = {'train_loss': loss_value, 'learning_rate': self._optimizer.param_groups[0]['lr']}

        if hasattr(self, '_trainer') and self._trainer is not None:
            log_every_n_steps = self._trainer.log_every_n_steps
        else:
            log_every_n_steps = 1

        if (batch_nb + 1) % log_every_n_steps == 0:
<<<<<<< HEAD
            wer = self._wer(predictions, transcript, transcript_len)
=======
            self._wer.update(predictions, transcript, transcript_len)
            wer, _, _ = self._wer.compute()
>>>>>>> 89579d87
            tensorboard_logs.update({'training_batch_wer': wer})

        return {'loss': loss_value, 'log': tensorboard_logs}

    def validation_step(self, batch, batch_idx, dataloader_idx=0):
        signal, signal_len, transcript, transcript_len = batch
        if isinstance(batch, DALIOutputs) and batch.has_processed_signal:
            log_probs, encoded_len, predictions = self.forward(
                processed_signal=signal, processed_signal_length=signal_len
            )
        else:
            log_probs, encoded_len, predictions = self.forward(input_signal=signal, input_signal_length=signal_len)

        loss_value = self.loss(
            log_probs=log_probs, targets=transcript, input_lengths=encoded_len, target_lengths=transcript_len
        )
<<<<<<< HEAD
        wer = self._wer(predictions, transcript, transcript_len)
        wer_num, wer_denom = self._wer.scores, self._wer.words
=======
        self._wer.update(predictions, transcript, transcript_len)
        wer, wer_num, wer_denom = self._wer.compute()
>>>>>>> 89579d87
        return {
            'val_loss': loss_value,
            'val_wer_num': wer_num,
            'val_wer_denom': wer_denom,
            'val_wer': wer,
        }

    def test_step(self, batch, batch_idx, dataloader_idx=0):
        logs = self.validation_step(batch, batch_idx, dataloader_idx=dataloader_idx)
        test_logs = {
            'test_loss': logs['val_loss'],
            'test_wer_num': logs['val_wer_num'],
            'test_wer_denom': logs['val_wer_denom'],
            'test_wer': logs['val_wer'],
        }
        return test_logs

    def test_dataloader(self):
        if self._test_dl is not None:
            return self._test_dl

    def _setup_transcribe_dataloader(self, config: Dict) -> 'torch.utils.data.DataLoader':
        """
        Setup function for a temporary data loader which wraps the provided audio file.

        Args:
            config: A python dictionary which contains the following keys:
            paths2audio_files: (a list) of paths to audio files. The files should be relatively short fragments. \
                Recommended length per file is between 5 and 25 seconds.
            batch_size: (int) batch size to use during inference. \
                Bigger will result in better throughput performance but would use more memory.
            temp_dir: (str) A temporary directory where the audio manifest is temporarily
                stored.

        Returns:
            A pytorch DataLoader for the given audio file(s).
        """
        dl_config = {
            'manifest_filepath': os.path.join(config['temp_dir'], 'manifest.json'),
            'sample_rate': self.preprocessor._sample_rate,
            'labels': self.decoder.vocabulary,
            'batch_size': min(config['batch_size'], len(config['paths2audio_files'])),
            'trim_silence': True,
            'shuffle': False,
        }

        temporary_datalayer = self._setup_dataloader_from_config(config=DictConfig(dl_config))
        return temporary_datalayer

    def export(
        self,
        output: str,
        input_example=None,
        output_example=None,
        verbose=False,
        export_params=True,
        do_constant_folding=True,
        keep_initializers_as_inputs=False,
        onnx_opset_version: int = 12,
        try_script: bool = False,
        set_eval: bool = True,
        check_trace: bool = True,
        use_dynamic_axes: bool = True,
    ):
        if input_example is not None or output_example is not None:
            logging.warning(
                "Passed input and output examples will be ignored and recomputed since"
                " EncDecCTCModel consists of two separate models (encoder and decoder) with different"
                " inputs and outputs."
            )

        encoder_onnx = self.encoder.export(
            os.path.join(os.path.dirname(output), 'encoder_' + os.path.basename(output)),
            None,  # computed by input_example()
            None,
            verbose,
            export_params,
            do_constant_folding,
            keep_initializers_as_inputs,
            onnx_opset_version,
            try_script,
            set_eval,
            check_trace,
            use_dynamic_axes,
        )

        decoder_onnx = self.decoder.export(
            os.path.join(os.path.dirname(output), 'decoder_' + os.path.basename(output)),
            None,  # computed by input_example()
            None,
            verbose,
            export_params,
            do_constant_folding,
            keep_initializers_as_inputs,
            onnx_opset_version,
            try_script,
            set_eval,
            check_trace,
            use_dynamic_axes,
        )

        output_model = attach_onnx_to_onnx(encoder_onnx, decoder_onnx, "DC")
        onnx.save(output_model, output)


class JasperNet(EncDecCTCModel):
    pass


class QuartzNet(EncDecCTCModel):
    pass<|MERGE_RESOLUTION|>--- conflicted
+++ resolved
@@ -422,12 +422,8 @@
             log_every_n_steps = 1
 
         if (batch_nb + 1) % log_every_n_steps == 0:
-<<<<<<< HEAD
-            wer = self._wer(predictions, transcript, transcript_len)
-=======
             self._wer.update(predictions, transcript, transcript_len)
             wer, _, _ = self._wer.compute()
->>>>>>> 89579d87
             tensorboard_logs.update({'training_batch_wer': wer})
 
         return {'loss': loss_value, 'log': tensorboard_logs}
@@ -444,13 +440,8 @@
         loss_value = self.loss(
             log_probs=log_probs, targets=transcript, input_lengths=encoded_len, target_lengths=transcript_len
         )
-<<<<<<< HEAD
-        wer = self._wer(predictions, transcript, transcript_len)
-        wer_num, wer_denom = self._wer.scores, self._wer.words
-=======
         self._wer.update(predictions, transcript, transcript_len)
         wer, wer_num, wer_denom = self._wer.compute()
->>>>>>> 89579d87
         return {
             'val_loss': loss_value,
             'val_wer_num': wer_num,
