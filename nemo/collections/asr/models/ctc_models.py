--- conflicted
+++ resolved
@@ -605,25 +605,7 @@
         }
 
         temporary_datalayer = self._setup_dataloader_from_config(config=DictConfig(dl_config))
-<<<<<<< HEAD
         return temporary_datalayer
-=======
-        return temporary_datalayer
-
-    def load_state_dict(self, state_dict, strict=True):
-        """Stopgap measure to keep old checkpoints working before full model deprecation.
-
-        This override fiddles with the state_dict in order to keep functionality from old checkpoints after the
-        switch from torch_stft. It will be removed when the TalkNet Aligner model is deprecated.
-        """
-        # TODO: Remove this function once TalkNet Aligner is deprecated in 1.9.0
-        if 'preprocessor.featurizer.stft.forward_basis' in state_dict:
-            logging.warning("Loading old checkpoint, defaulting to hann window.")
-            window_dim = state_dict['preprocessor.featurizer.stft.forward_basis'].shape[-1]
-            state_dict['preprocessor.featurizer.window'] = torch.hann_window(window_dim)
-            del state_dict['preprocessor.featurizer.stft.forward_basis']
-            del state_dict['preprocessor.featurizer.stft.inverse_basis']
-        super().load_state_dict(state_dict, strict=strict)
 
     @classmethod
     def list_available_models(cls) -> Optional[PretrainedModelInfo]:
@@ -734,5 +716,4 @@
         )
         results.append(model)
 
-        return results
->>>>>>> f45f56bb
+        return results