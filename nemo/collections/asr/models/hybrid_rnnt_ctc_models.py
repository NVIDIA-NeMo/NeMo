--- conflicted
+++ resolved
@@ -155,10 +155,6 @@
                     decoding_cfg.preserve_alignments = True
                 self.change_decoding_strategy(decoding_cfg, decoder_type=self.cur_decoder, verbose=False)
             else:
-<<<<<<< HEAD
-                return_hypotheses = False
-=======
->>>>>>> b1f5aa3a
                 with open_dict(decoding_cfg):
                     decoding_cfg.compute_timestamps = False
                     decoding_cfg.preserve_alignments = False
