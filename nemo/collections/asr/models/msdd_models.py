# Copyright (c) 2022, NVIDIA CORPORATION.  All rights reserved.
#
# Licensed under the Apache License, Version 2.0 (the "License");
# you may not use this file except in compliance with the License.
# You may obtain a copy of the License at
#
#     http://www.apache.org/licenses/LICENSE-2.0
#
# Unless required by applicable law or agreed to in writing, software
# distributed under the License is distributed on an "AS IS" BASIS,
# WITHOUT WARRANTIES OR CONDITIONS OF ANY KIND, either express or implied.
# See the License for the specific language governing permissions and
# limitations under the License.

import copy
import json
import os
import pickle as pkl
import tempfile
from collections import OrderedDict
from statistics import mode
from typing import Any, Dict, List, Optional, Tuple, Union

import numpy as np
import torch
from hydra.utils import instantiate
from omegaconf import DictConfig, open_dict
from pyannote.metrics.diarization import DiarizationErrorRate
from pytorch_lightning import Trainer
from pytorch_lightning.utilities import rank_zero_only
from tqdm import tqdm

from nemo.collections.asr.data.audio_to_diar_label import AudioToSpeechMSDDInferDataset, AudioToSpeechMSDDTrainDataset
from nemo.collections.asr.metrics.multi_binary_acc import MultiBinaryAccuracy
from nemo.collections.asr.models import ClusteringDiarizer
from nemo.collections.asr.models.asr_model import ExportableEncDecModel
from nemo.collections.asr.models.clustering_diarizer import (
    _MODEL_CONFIG_YAML,
    _SPEAKER_MODEL,
    _VAD_MODEL,
    get_available_model_names,
)
from nemo.collections.asr.models.label_models import EncDecSpeakerLabelModel
from nemo.collections.asr.parts.preprocessing.features import WaveformFeaturizer
from nemo.collections.asr.parts.utils.speaker_utils import (
    audio_rttm_map,
    get_embs_and_timestamps,
    get_id_tup_dict,
    get_scale_mapping_argmat,
    get_uniq_id_list_from_manifest,
    make_rttm_with_overlap,
    parse_scale_configs,
    score_labels,
)
from nemo.core.classes import ModelPT
from nemo.core.classes.common import PretrainedModelInfo, typecheck
from nemo.core.neural_types import AudioSignal, LengthsType, NeuralType
from nemo.core.neural_types.elements import ProbsType
from nemo.utils import logging

try:
    from torch.cuda.amp import autocast
except ImportError:
    from contextlib import contextmanager

    @contextmanager
    def autocast(enabled=None):
        yield


__all__ = ['EncDecDiarLabelModel', 'ClusterEmbedding', 'NeuralDiarizer']


class EncDecDiarLabelModel(ModelPT, ExportableEncDecModel):
    """
    Encoder decoder class for multiscale diarization decoder (MSDD). Model class creates training, validation methods for setting
    up data performing model forward pass.

    This model class expects config dict for:
        * preprocessor
        * msdd_model
        * speaker_model
    """

    @classmethod
    def list_available_models(cls) -> List[PretrainedModelInfo]:
        """
        This method returns a list of pre-trained model which can be instantiated directly from NVIDIA's NGC cloud.

        Returns:
            List of available pre-trained models.
        """
        result = []

        model = PretrainedModelInfo(
            pretrained_model_name="diar_msdd_telephonic",
            location="https://api.ngc.nvidia.com/v2/models/nvidia/nemo/diar_msdd_telephonic/versions/1.0.0/files/diar_msdd_telephonic.nemo",
            description="For details about this model, please visit https://ngc.nvidia.com/catalog/models/nvidia:nemo:diar_msdd_telephonic",
        )
        result.append(model)
        return result

    def __init__(self, cfg: DictConfig, trainer: Trainer = None):
        """
        Initialize an MSDD model and the specified speaker embedding model. In this init function, training and validation datasets are prepared.
        """
        self._trainer = trainer if trainer else None
        self.cfg_msdd_model = cfg

        if self._trainer:
            self._init_segmentation_info()
            self.world_size = trainer.num_nodes * trainer.num_devices
            self.emb_batch_size = self.cfg_msdd_model.emb_batch_size
            self.pairwise_infer = False
        else:
            self.world_size = 1
            self.pairwise_infer = True
        super().__init__(cfg=self.cfg_msdd_model, trainer=trainer)

        window_length_in_sec = self.cfg_msdd_model.diarizer.speaker_embeddings.parameters.window_length_in_sec
        if isinstance(window_length_in_sec, int) or len(window_length_in_sec) <= 1:
            raise ValueError("window_length_in_sec should be a list containing multiple segment (window) lengths")
        else:
            self.cfg_msdd_model.scale_n = len(window_length_in_sec)
            self.cfg_msdd_model.msdd_module.scale_n = self.cfg_msdd_model.scale_n
            self.scale_n = self.cfg_msdd_model.scale_n

        self.preprocessor = EncDecSpeakerLabelModel.from_config_dict(self.cfg_msdd_model.preprocessor)
        self.frame_per_sec = int(1 / self.preprocessor._cfg.window_stride)
        self.msdd = EncDecDiarLabelModel.from_config_dict(self.cfg_msdd_model.msdd_module)

        if trainer is not None:
            self._init_speaker_model()
            self.add_speaker_model_config(cfg)
        else:
            self.msdd._speaker_model = EncDecSpeakerLabelModel.from_config_dict(cfg.speaker_model_cfg)

        # Call `self.save_hyperparameters` in modelPT.py again since cfg should contain speaker model's config.
        self.save_hyperparameters("cfg")

        self.loss = instantiate(self.cfg_msdd_model.loss)
        self._accuracy_test = MultiBinaryAccuracy()
        self._accuracy_train = MultiBinaryAccuracy()
        self._accuracy_valid = MultiBinaryAccuracy()

    def add_speaker_model_config(self, cfg):
        """
        Add config dictionary of the speaker model to the model's config dictionary. This is required to
        save and load speaker model with MSDD model.

        Args:
            cfg (DictConfig): DictConfig type variable that conatains hyperparameters of MSDD model.
        """
        with open_dict(cfg):
            cfg_cp = copy.copy(self.msdd._speaker_model.cfg)
            cfg.speaker_model_cfg = cfg_cp
            del cfg.speaker_model_cfg.train_ds
            del cfg.speaker_model_cfg.validation_ds

    def _init_segmentation_info(self):
        """Initialize segmentation settings: window, shift and multiscale weights.
        """
        self._diarizer_params = self.cfg_msdd_model.diarizer
        self.multiscale_args_dict = parse_scale_configs(
            self._diarizer_params.speaker_embeddings.parameters.window_length_in_sec,
            self._diarizer_params.speaker_embeddings.parameters.shift_length_in_sec,
            self._diarizer_params.speaker_embeddings.parameters.multiscale_weights,
        )

    def _init_speaker_model(self):
        """
        Initialize speaker embedding model with model name or path passed through config. Note that speaker embedding model is loaded to
        `self.msdd` to enable multi-gpu and multi-node training. In addition, speaker embedding model is also saved with msdd model when
        `.ckpt` files are saved.
        """
        model_path = self.cfg_msdd_model.diarizer.speaker_embeddings.model_path
        self._diarizer_params = self.cfg_msdd_model.diarizer

        if not torch.cuda.is_available():
            rank_id = torch.device('cpu')
        elif self._trainer:
            rank_id = torch.device(self._trainer.global_rank)
        else:
            rank_id = None

        if model_path is not None and model_path.endswith('.nemo'):
            self.msdd._speaker_model = EncDecSpeakerLabelModel.restore_from(model_path, map_location=rank_id)
            logging.info("Speaker Model restored locally from {}".format(model_path))
        elif model_path.endswith('.ckpt'):
            self._speaker_model = EncDecSpeakerLabelModel.load_from_checkpoint(model_path, map_location=rank_id)
            logging.info("Speaker Model restored locally from {}".format(model_path))
        else:
            if model_path not in get_available_model_names(EncDecSpeakerLabelModel):
                logging.warning(
                    "requested {} model name not available in pretrained models, instead".format(model_path)
                )
                model_path = "titanet_large"
            logging.info("Loading pretrained {} model from NGC".format(model_path))
            self.msdd._speaker_model = EncDecSpeakerLabelModel.from_pretrained(
                model_name=model_path, map_location=rank_id
            )
        self._speaker_params = self.cfg_msdd_model.diarizer.speaker_embeddings.parameters

    def __setup_dataloader_from_config(self, config):
        featurizer = WaveformFeaturizer(
            sample_rate=config['sample_rate'], int_values=config.get('int_values', False), augmentor=None
        )

        if 'manifest_filepath' in config and config['manifest_filepath'] is None:
            logging.warning(f"Could not load dataset as `manifest_filepath` was None. Provided config : {config}")
            return None
        dataset = AudioToSpeechMSDDTrainDataset(
            manifest_filepath=config.manifest_filepath,
            emb_dir=config.emb_dir,
            multiscale_args_dict=self.multiscale_args_dict,
            soft_label_thres=config.soft_label_thres,
            featurizer=featurizer,
            window_stride=self.cfg_msdd_model.preprocessor.window_stride,
            emb_batch_size=config.emb_batch_size,
            pairwise_infer=False,
            global_rank=self._trainer.global_rank,
        )

        self.data_collection = dataset.collection
        collate_ds = dataset
        collate_fn = collate_ds.msdd_train_collate_fn
        batch_size = config['batch_size']
        return torch.utils.data.DataLoader(
            dataset=dataset,
            batch_size=batch_size,
            collate_fn=collate_fn,
            drop_last=config.get('drop_last', False),
            shuffle=False,
            num_workers=config.get('num_workers', 0),
            pin_memory=config.get('pin_memory', False),
        )

    def __setup_dataloader_from_config_infer(
        self, config: DictConfig, emb_dict: dict, emb_seq: dict, clus_label_dict: dict, pairwise_infer=False
    ):
        shuffle = config.get('shuffle', False)

        if 'manifest_filepath' in config and config['manifest_filepath'] is None:
            logging.warning(f"Could not load dataset as `manifest_filepath` was None. Provided config : {config}")
            return None

        dataset = AudioToSpeechMSDDInferDataset(
            manifest_filepath=config['manifest_filepath'],
            emb_dict=emb_dict,
            clus_label_dict=clus_label_dict,
            emb_seq=emb_seq,
            soft_label_thres=config.soft_label_thres,
            seq_eval_mode=config.seq_eval_mode,
            window_stride=self._cfg.preprocessor.window_stride,
            use_single_scale_clus=False,
            pairwise_infer=pairwise_infer,
        )
        self.data_collection = dataset.collection
        collate_ds = dataset
        collate_fn = collate_ds.msdd_infer_collate_fn
        batch_size = config['batch_size']
        return torch.utils.data.DataLoader(
            dataset=dataset,
            batch_size=batch_size,
            collate_fn=collate_fn,
            drop_last=config.get('drop_last', False),
            shuffle=shuffle,
            num_workers=config.get('num_workers', 0),
            pin_memory=config.get('pin_memory', False),
        )

    def setup_training_data(self, train_data_config: Optional[Union[DictConfig, Dict]]):
        self._train_dl = self.__setup_dataloader_from_config(config=train_data_config,)

    def setup_validation_data(self, val_data_layer_config: Optional[Union[DictConfig, Dict]]):
        self._validation_dl = self.__setup_dataloader_from_config(config=val_data_layer_config,)

    def setup_test_data(self, test_data_config: Optional[Union[DictConfig, Dict]]):
        if self.pairwise_infer:
            self._test_dl = self.__setup_dataloader_from_config_infer(
                config=test_data_config,
                emb_dict=self.emb_sess_test_dict,
                emb_seq=self.emb_seq_test,
                clus_label_dict=self.clus_test_label_dict,
                pairwise_infer=self.pairwise_infer,
            )

    def setup_multiple_test_data(self, test_data_config):
        """
        MSDD does not use multiple_test_data template. This function is a placeholder for preventing error.
        """
        return None

    def test_dataloader(self):
        if self._test_dl is not None:
            return self._test_dl

    @property
    def input_types(self) -> Optional[Dict[str, NeuralType]]:
        if hasattr(self.preprocessor, '_sample_rate'):
            audio_eltype = AudioSignal(freq=self.preprocessor._sample_rate)
        else:
            audio_eltype = AudioSignal()
        return {
            "features": NeuralType(('B', 'T'), audio_eltype),
            "feature_length": NeuralType(('B',), LengthsType()),
            "ms_seg_timestamps": NeuralType(('B', 'C', 'T', 'D'), LengthsType()),
            "ms_seg_counts": NeuralType(('B', 'C'), LengthsType()),
            "clus_label_index": NeuralType(('B', 'T'), LengthsType()),
            "scale_mapping": NeuralType(('B', 'C', 'T'), LengthsType()),
            "targets": NeuralType(('B', 'T', 'C'), ProbsType()),
        }

    @property
    def output_types(self) -> Dict[str, NeuralType]:
        return OrderedDict(
            {
                "probs": NeuralType(('B', 'T', 'C'), ProbsType()),
                "scale_weights": NeuralType(('B', 'T', 'C', 'D'), ProbsType()),
            }
        )

    def get_ms_emb_seq(
        self, embs: torch.Tensor, scale_mapping: torch.Tensor, ms_seg_counts: torch.Tensor
    ) -> torch.Tensor:
        """
        Reshape the given tensor and organize the embedding sequence based on the original sequence counts.
        Repeat the embeddings according to the scale_mapping information so that the final embedding sequence has
        the identical length for all scales.

        Args:
            embs (Tensor):
                Merged embeddings without zero-padding in the batch. See `ms_seg_counts` for details.
                Shape: (Total number of segments in the batch, emb_dim)
            scale_mapping (Tensor):
		The element at the m-th row and the n-th column of the scale mapping matrix indicates the (m+1)-th scale
		segment index which has the closest center distance with (n+1)-th segment in the base scale.
		Example:
		    scale_mapping_argmat[2][101] = 85
		In the above example, it means that 86-th segment in the 3rd scale (python index is 2) is mapped with
		102-th segment in the base scale. Thus, the longer segments bound to have more repeating numbers since
		multiple base scale segments (since the base scale has the shortest length) fall into the range of the
		longer segments. At the same time, each row contains N numbers of indices where N is number of
		segments in the base-scale (i.e., the finest scale).
                Shape: (batch_size, scale_n, self.diar_window_length)
            ms_seg_counts (Tensor):
                Cumulative sum of the number of segments in each scale. This information is needed to reconstruct
                the multi-scale input matrix during forward propagating.

		Example: `batch_size=3, scale_n=6, emb_dim=192`
                    ms_seg_counts =  
                     [[8,  9, 12, 16, 25, 51],  
                      [11, 13, 14, 17, 25, 51],  
                      [ 9,  9, 11, 16, 23, 50]]  

		In this function, `ms_seg_counts` is used to get the actual length of each embedding sequence without
		zero-padding.

        Returns:
            ms_emb_seq (Tensor):
	        Multi-scale embedding sequence that is mapped, matched and repeated. The longer scales are less repeated,
                while shorter scales are more frequently repeated following the scale mapping tensor.
        """
        scale_n, batch_size = scale_mapping[0].shape[0], scale_mapping.shape[0]
        split_emb_tup = torch.split(embs, ms_seg_counts.view(-1).tolist(), dim=0)
        batch_emb_list = [split_emb_tup[i : i + scale_n] for i in range(0, len(split_emb_tup), scale_n)]
        ms_emb_seq_list = []
        for batch_idx in range(batch_size):
            feats_list = []
            for scale_index in range(scale_n):
                repeat_mat = scale_mapping[batch_idx][scale_index]
                feats_list.append(batch_emb_list[batch_idx][scale_index][repeat_mat, :])
            repp = torch.stack(feats_list).permute(1, 0, 2)
            ms_emb_seq_list.append(repp)
        ms_emb_seq = torch.stack(ms_emb_seq_list)
        return ms_emb_seq

    @torch.no_grad()
    def get_cluster_avg_embs_model(
        self, embs: torch.Tensor, clus_label_index: torch.Tensor, ms_seg_counts: torch.Tensor, scale_mapping
    ) -> torch.Tensor:
        """
        Calculate the cluster-average speaker embedding based on the ground-truth speaker labels (i.e., cluster labels).

        Args:
            embs (Tensor):
                Merged embeddings without zero-padding in the batch. See `ms_seg_counts` for details.
                Shape: (Total number of segments in the batch, emb_dim)
            clus_label_index (Tensor):
                Merged ground-truth cluster labels from all scales with zero-padding. Each scale's index can be
                retrieved by using segment index in `ms_seg_counts`.
                Shape: (batch_size, maximum total segment count among the samples in the batch)
            ms_seg_counts (Tensor):
                Cumulative sum of the number of segments in each scale. This information is needed to reconstruct
                multi-scale input tensors during forward propagating.

<<<<<<< HEAD
                Example:
                    batch_size=3, scale_n=6, emb_dim=192`
                    ms_seg_counts =
                     [[8,  9, 12, 16, 25, 51],
                      [11, 13, 14, 17, 25, 51],
                      [ 9,  9, 11, 16, 23, 50]]
                    Counts of merged segments: (121, 131, 118)
                    embs has shape of (370, 192)
                    clus_label_index has shape of (3, 131)
=======
                Example: `batch_size=3, scale_n=6, emb_dim=192`
                    ms_seg_counts =  
                     [[8,  9, 12, 16, 25, 51],  
                      [11, 13, 14, 17, 25, 51],  
                      [ 9,  9, 11, 16, 23, 50]]  
                    Counts of merged segments: (121, 131, 118)  
                    embs has shape of (370, 192)  
                    clus_label_index has shape of (3, 131)  
>>>>>>> 29449ab7

                Shape: (batch_size, scale_n)

        Returns:
            ms_avg_embs (Tensor):
                Multi-scale cluster-average speaker embedding vectors. These embedding vectors are used as reference for
                each speaker to predict the speaker label for the given multi-scale embedding sequences.
                Shape: (batch_size, scale_n, emb_dim, self.num_spks_per_model)
        """
        scale_n, batch_size = scale_mapping[0].shape[0], scale_mapping.shape[0]
        split_emb_tup = torch.split(embs, ms_seg_counts.view(-1).tolist(), dim=0)
        batch_emb_list = [split_emb_tup[i : i + scale_n] for i in range(0, len(split_emb_tup), scale_n)]
        ms_avg_embs_list = []
        for batch_idx in range(batch_size):
            oracle_clus_idx = clus_label_index[batch_idx]
            max_seq_len = sum(ms_seg_counts[batch_idx])
            clus_label_index_batch = torch.split(oracle_clus_idx[:max_seq_len], ms_seg_counts[batch_idx].tolist())
            session_avg_emb_set_list = []
            for scale_index in range(scale_n):
                spk_set_list = []
                for idx in range(self.cfg_msdd_model.max_num_of_spks):
                    _where = (clus_label_index_batch[scale_index] == idx).clone().detach()
                    if not torch.any(_where):
                        avg_emb = torch.zeros(self.msdd._speaker_model._cfg.decoder.emb_sizes).to(embs.device)
                    else:
                        avg_emb = torch.mean(batch_emb_list[batch_idx][scale_index][_where], dim=0)
                    spk_set_list.append(avg_emb)
                session_avg_emb_set_list.append(torch.stack(spk_set_list))
            session_avg_emb_set = torch.stack(session_avg_emb_set_list)
            ms_avg_embs_list.append(session_avg_emb_set)

        ms_avg_embs = torch.stack(ms_avg_embs_list).permute(0, 1, 3, 2)
        ms_avg_embs = ms_avg_embs.float().detach().to(embs.device)
        assert (
            not ms_avg_embs.requires_grad
        ), "ms_avg_embs.requires_grad = True. ms_avg_embs should be detached from the torch graph."
        return ms_avg_embs

    @torch.no_grad()
    def get_ms_mel_feat(
        self,
        processed_signal: torch.Tensor,
        processed_signal_len: torch.Tensor,
        ms_seg_timestamps: torch.Tensor,
        ms_seg_counts: torch.Tensor,
    ) -> Tuple[torch.Tensor, torch.Tensor, torch.Tensor, Tuple[torch.Tensor, torch.Tensor]]:
        """
        Load acoustic feature from audio segments for each scale and save it into a torch.tensor matrix.
        In addition, create variables containing the information of the multiscale subsegmentation information.

        Note: `self.emb_batch_size` determines the number of embedding tensors attached to the computational graph.
        If `self.emb_batch_size` is greater than 0, speaker embedding models are simultaneosly trained. Due to the
        constrant of GPU memory size, only a subset of embedding tensors can be attached to the computational graph.
        By default, the graph-attached embeddings are selected randomly by `torch.randperm`. Default value of
        `self.emb_batch_size` is 0.

        Args:
            processed_signal (Tensor):
                Zero-padded Feature input.
                Shape: (batch_size, feat_dim, the longest feature sequence length)
            processed_signal_len (Tensor):
                The actual legnth of feature input without zero-padding.
                Shape: (batch_size,)
            ms_seg_timestamps (Tensor):
                Timestamps of the base-scale segments.
                Shape: (batch_size, scale_n, number of base-scale segments, self.num_spks_per_model)
            ms_seg_counts (Tensor):
                Cumulative sum of the number of segments in each scale. This information is needed to reconstruct
                the multi-scale input matrix during forward propagating.
                Shape: (batch_size, scale_n)

        Returns:
            ms_mel_feat (Tensor):
                Feature input stream split into the same length.
                Shape: (total number of segments, feat_dim, self.frame_per_sec * the-longest-scale-length)
            ms_mel_feat_len (Tensor):
                The actual length of feature without zero-padding.
                Shape: (total number of segments,)
            seq_len (Tensor):
                The length of the input embedding sequences.
                Shape: (total number of segments,)
            detach_ids (tuple):
                Tuple containing both detached embeding indices and attached embedding indices
        """
        device = processed_signal.device
        _emb_batch_size = min(self.emb_batch_size, ms_seg_counts.sum().item())
        feat_dim = self.preprocessor._cfg.features
        max_sample_count = int(self.multiscale_args_dict["scale_dict"][0][0] * self.frame_per_sec)
        ms_mel_feat_len_list, sequence_lengths_list, ms_mel_feat_list = [], [], []
        total_seg_count = torch.sum(ms_seg_counts)

        batch_size = processed_signal.shape[0]
        for batch_idx in range(batch_size):
            for scale_idx in range(self.scale_n):
                scale_seg_num = ms_seg_counts[batch_idx][scale_idx]
                for k, (stt, end) in enumerate(ms_seg_timestamps[batch_idx][scale_idx][:scale_seg_num]):
                    stt, end = int(stt.detach().item()), int(end.detach().item())
                    end = min(end, stt + max_sample_count)
                    _features = torch.zeros(feat_dim, max_sample_count).to(torch.float32).to(device)
                    _features[:, : (end - stt)] = processed_signal[batch_idx][:, stt:end]
                    ms_mel_feat_list.append(_features)
                    ms_mel_feat_len_list.append(end - stt)
            sequence_lengths_list.append(ms_seg_counts[batch_idx][-1])
        ms_mel_feat = torch.stack(ms_mel_feat_list).to(device)
        ms_mel_feat_len = torch.tensor(ms_mel_feat_len_list).to(device)
        seq_len = torch.tensor(sequence_lengths_list).to(device)

        if _emb_batch_size == 0:
            attached, _emb_batch_size = torch.tensor([]), 0
            detached = torch.arange(total_seg_count)
        else:
            torch.manual_seed(self._trainer.current_epoch)
            attached = torch.randperm(total_seg_count)[:_emb_batch_size]
            detached = torch.randperm(total_seg_count)[_emb_batch_size:]
        detach_ids = (attached, detached)
        return ms_mel_feat, ms_mel_feat_len, seq_len, detach_ids

    def forward_infer(self, input_signal, input_signal_length, emb_vectors, targets):
        """
        Wrapper function for inference case.
        """
        preds, scale_weights = self.msdd(
            ms_emb_seq=input_signal, length=input_signal_length, ms_avg_embs=emb_vectors, targets=targets
        )
        return preds, scale_weights

    @typecheck()
    def forward(
        self, features, feature_length, ms_seg_timestamps, ms_seg_counts, clus_label_index, scale_mapping, targets
    ):
        processed_signal, processed_signal_len = self.msdd._speaker_model.preprocessor(
            input_signal=features, length=feature_length
        )
        audio_signal, audio_signal_len, sequence_lengths, detach_ids = self.get_ms_mel_feat(
            processed_signal, processed_signal_len, ms_seg_timestamps, ms_seg_counts
        )

        # For detached embeddings
        with torch.no_grad():
            self.msdd._speaker_model.eval()
            logits, embs_d = self.msdd._speaker_model.forward_for_export(
                processed_signal=audio_signal[detach_ids[1]], processed_signal_len=audio_signal_len[detach_ids[1]]
            )
            embs = torch.zeros(audio_signal.shape[0], embs_d.shape[1]).to(embs_d.device)
            embs[detach_ids[1], :] = embs_d.detach()

        # For attached embeddings
        self.msdd._speaker_model.train()
        if len(detach_ids[0]) > 1:
            logits, embs_a = self.msdd._speaker_model.forward_for_export(
                processed_signal=audio_signal[detach_ids[0]], processed_signal_len=audio_signal_len[detach_ids[0]]
            )
            embs[detach_ids[0], :] = embs_a

        ms_emb_seq = self.get_ms_emb_seq(embs, scale_mapping, ms_seg_counts)
        ms_avg_embs = self.get_cluster_avg_embs_model(embs, clus_label_index, ms_seg_counts, scale_mapping)
        preds, scale_weights = self.msdd(
            ms_emb_seq=ms_emb_seq, length=sequence_lengths, ms_avg_embs=ms_avg_embs, targets=targets
        )
        return preds, scale_weights

    def training_step(self, batch: list, batch_idx: int):
        features, feature_length, ms_seg_timestamps, ms_seg_counts, clus_label_index, scale_mapping, targets = batch
        sequence_lengths = torch.tensor([x[-1] for x in ms_seg_counts.detach()])
        preds, _ = self.forward(
            features=features,
            feature_length=feature_length,
            ms_seg_timestamps=ms_seg_timestamps,
            ms_seg_counts=ms_seg_counts,
            clus_label_index=clus_label_index,
            scale_mapping=scale_mapping,
            targets=targets,
        )
        loss = self.loss(probs=preds, labels=targets, signal_lengths=sequence_lengths)
        self._accuracy_train(preds, targets, sequence_lengths)
        torch.cuda.empty_cache()
        f1_acc = self._accuracy_train.compute()
        self.log('loss', loss, sync_dist=True)
        self.log('learning_rate', self._optimizer.param_groups[0]['lr'], sync_dist=True)
        self.log('train_f1_acc', f1_acc, sync_dist=True)
        self._accuracy_train.reset()
        return {'loss': loss}

    def validation_step(self, batch: list, batch_idx: int, dataloader_idx: int = 0):
        features, feature_length, ms_seg_timestamps, ms_seg_counts, clus_label_index, scale_mapping, targets = batch
        sequence_lengths = torch.tensor([x[-1] for x in ms_seg_counts])
        preds, _ = self.forward(
            features=features,
            feature_length=feature_length,
            ms_seg_timestamps=ms_seg_timestamps,
            ms_seg_counts=ms_seg_counts,
            clus_label_index=clus_label_index,
            scale_mapping=scale_mapping,
            targets=targets,
        )
        loss = self.loss(probs=preds, labels=targets, signal_lengths=sequence_lengths)
        self._accuracy_valid(preds, targets, sequence_lengths)
        f1_acc = self._accuracy_valid.compute()
        self.log('val_loss', loss, sync_dist=True)
        self.log('val_f1_acc', f1_acc, sync_dist=True)
        return {
            'val_loss': loss,
            'val_f1_acc': f1_acc,
        }

    def multi_validation_epoch_end(self, outputs: list, dataloader_idx: int = 0):
        val_loss_mean = torch.stack([x['val_loss'] for x in outputs]).mean()
        f1_acc = self._accuracy_valid.compute()
        self._accuracy_valid.reset()

        self.log('val_loss', val_loss_mean, sync_dist=True)
        self.log('val_f1_acc', f1_acc, sync_dist=True)
        return {
            'val_loss': val_loss_mean,
            'val_f1_acc': f1_acc,
        }

    def multi_test_epoch_end(self, outputs: List[Dict[str, torch.Tensor]], dataloader_idx: int = 0):
        test_loss_mean = torch.stack([x['test_loss'] for x in outputs]).mean()
        f1_acc = self._accuracy_test.compute()
        self._accuracy_test.reset()
        self.log('test_f1_acc', f1_acc, sync_dist=True)
        return {
            'test_loss': test_loss_mean,
            'test_f1_acc': f1_acc,
        }

    def compute_accuracies(self):
        """
        Calculate F1 score and accuracy of the predicted sigmoid values.

        Returns:
            f1_score (float):
                F1 score of the estimated diarized speaker label sequences.
            simple_acc (float):
                Accuracy of predicted speaker labels: (total # of correct labels)/(total # of sigmoid values)
        """
        f1_score = self._accuracy_test.compute()
        num_correct = torch.sum(self._accuracy_test.true.bool())
        total_count = torch.prod(torch.tensor(self._accuracy_test.targets.shape))
        simple_acc = num_correct / total_count
        return f1_score, simple_acc


class ClusterEmbedding:
    """
    This class is built for calculating cluster-average embeddings, segmentation and load/save of the estimated cluster labels.
    The methods in this class is used for the inference of MSDD models.

    Args:
        cfg_diar_infer (DictConfig):
            Config dictionary from diarization inference YAML file
        cfg_msdd_model (DictConfig):
            Config dictionary from MSDD model checkpoint file

    Class Variables:
        self.cfg_diar_infer (DictConfig):
            Config dictionary from diarization inference YAML file
        cfg_msdd_model (DictConfig):
            Config dictionary from MSDD model checkpoint file
        self._speaker_model (class `EncDecSpeakerLabelModel`):
            This is a placeholder for class instance of `EncDecSpeakerLabelModel`
        self.scale_window_length_list (list):
            List containing the window lengths (i.e., scale length) of each scale.
        self.scale_n (int):
            Number of scales for multi-scale clustering diarizer
        self.base_scale_index (int):
            The index of the base-scale which is the shortest scale among the given multiple scales
    """

    def __init__(self, cfg_diar_infer: DictConfig, cfg_msdd_model: DictConfig):
        self.cfg_diar_infer = cfg_diar_infer
        self._cfg_msdd = cfg_msdd_model
        self.clus_diar_model = None
        self._speaker_model = None
        self.scale_window_length_list = list(
            self.cfg_diar_infer.diarizer.speaker_embeddings.parameters.window_length_in_sec
        )
        self.scale_n = len(self.scale_window_length_list)
        self.base_scale_index = len(self.scale_window_length_list) - 1

    def prepare_cluster_embs_infer(self):
        """
        Launch clustering diarizer to prepare embedding vectors and clustering results.
        """
        self.max_num_speakers = self.cfg_diar_infer.diarizer.clustering.parameters.max_num_speakers
        self.emb_sess_test_dict, self.emb_seq_test, self.clus_test_label_dict, _ = self.run_clustering_diarizer(
            self._cfg_msdd.test_ds.manifest_filepath, self._cfg_msdd.test_ds.emb_dir
        )

    def assign_labels_to_longer_segs(self, base_clus_label_dict: Dict, session_scale_mapping_dict: Dict):
        """
        In multi-scale speaker diarization system, clustering result is solely based on the base-scale (the shortest scale).
        To calculate cluster-average speaker embeddings for each scale that are longer than the base-scale, this function assigns
        clustering results for the base-scale to the longer scales by measuring the distance between subsegment timestamps in the
        base-scale and non-base-scales.

        Args:
            base_clus_label_dict (dict):
                Dictionary containing clustering results for base-scale segments. Indexed by `uniq_id` string.
            session_scale_mapping_dict (dict):
                Dictionary containing multiscale mapping information for each session. Indexed by `uniq_id` string.

        Returns:
            all_scale_clus_label_dict (dict):
                Dictionary containing clustering labels of all scales. Indexed by scale_index in integer format.

        """
        all_scale_clus_label_dict = {scale_index: {} for scale_index in range(self.scale_n)}
        for uniq_id, uniq_scale_mapping_dict in session_scale_mapping_dict.items():
            base_scale_clus_label = np.array([x[-1] for x in base_clus_label_dict[uniq_id]])
            all_scale_clus_label_dict[self.base_scale_index][uniq_id] = base_scale_clus_label
            for scale_index in range(self.scale_n - 1):
                new_clus_label = []
                assert (
                    uniq_scale_mapping_dict[scale_index].shape[0] == base_scale_clus_label.shape[0]
                ), "The number of base scale labels does not match the segment numbers in uniq_scale_mapping_dict"
                max_index = max(uniq_scale_mapping_dict[scale_index])
                for seg_idx in range(max_index + 1):
                    if seg_idx in uniq_scale_mapping_dict[scale_index]:
                        seg_clus_label = mode(base_scale_clus_label[uniq_scale_mapping_dict[scale_index] == seg_idx])
                    else:
                        seg_clus_label = 0 if len(new_clus_label) == 0 else new_clus_label[-1]
                    new_clus_label.append(seg_clus_label)
                all_scale_clus_label_dict[scale_index][uniq_id] = new_clus_label
        return all_scale_clus_label_dict

    def get_base_clus_label_dict(self, clus_labels: List[str], emb_scale_seq_dict: Dict[int, dict]):
        """
        Retrieve base scale clustering labels from `emb_scale_seq_dict`.

        Args:
            clus_labels (list):
                List containing cluster results generated by clustering diarizer.
            emb_scale_seq_dict (dict):
                Dictionary containing multiscale embedding input sequences.
        Returns:
            base_clus_label_dict (dict):
                Dictionary containing start and end of base scale segments and its cluster label. Indexed by `uniq_id`.
            emb_dim (int):
                Embedding dimension in integer.
        """
        base_clus_label_dict = {key: [] for key in emb_scale_seq_dict[self.base_scale_index].keys()}
        for line in clus_labels:
            uniq_id = line.split()[0]
            label = int(line.split()[-1].split('_')[-1])
            stt, end = [round(float(x), 2) for x in line.split()[1:3]]
            base_clus_label_dict[uniq_id].append([stt, end, label])
        emb_dim = emb_scale_seq_dict[0][uniq_id][0].shape[0]
        return base_clus_label_dict, emb_dim

    def get_cluster_avg_embs(
        self, emb_scale_seq_dict: Dict, clus_labels: List, speaker_mapping_dict: Dict, session_scale_mapping_dict: Dict
    ):
        """
        MSDD requires cluster-average speaker embedding vectors for each scale. This function calculates an average embedding vector for each cluster (speaker)
        and each scale.

        Args:
            emb_scale_seq_dict (dict):
                Dictionary containing embedding sequence for each scale. Keys are scale index in integer.
            clus_labels (list):
                Clustering results from clustering diarizer including all the sessions provided in input manifest files.
            speaker_mapping_dict (dict):
                Speaker mapping dictionary in case RTTM files are provided. This is mapping between integer based speaker index and
                speaker ID tokens in RTTM files.
                Example:
                    {'en_0638': {'speaker_0': 'en_0638_A', 'speaker_1': 'en_0638_B'},
                     'en_4065': {'speaker_0': 'en_4065_B', 'speaker_1': 'en_4065_A'}, ...,}
            session_scale_mapping_dict (dict):
                Dictionary containing multiscale mapping information for each session. Indexed by `uniq_id` string.

        Returns:
            emb_sess_avg_dict (dict):
                Dictionary containing speaker mapping information and cluster-average speaker embedding vector.
                Each session-level dictionary is indexed by scale index in integer.
            output_clus_label_dict (dict):
                Subegmentation timestamps in float type and Clustering result in integer type. Indexed by `uniq_id` keys.
        """
        self.scale_n = len(emb_scale_seq_dict.keys())
        emb_sess_avg_dict = {
            scale_index: {key: [] for key in emb_scale_seq_dict[self.scale_n - 1].keys()}
            for scale_index in emb_scale_seq_dict.keys()
        }
        output_clus_label_dict, emb_dim = self.get_base_clus_label_dict(clus_labels, emb_scale_seq_dict)
        all_scale_clus_label_dict = self.assign_labels_to_longer_segs(
            output_clus_label_dict, session_scale_mapping_dict
        )
        for scale_index in emb_scale_seq_dict.keys():
            for uniq_id, _emb_tensor in emb_scale_seq_dict[scale_index].items():
                if type(_emb_tensor) == list:
                    emb_tensor = torch.tensor(np.array(_emb_tensor))
                else:
                    emb_tensor = _emb_tensor
                clus_label_list = all_scale_clus_label_dict[scale_index][uniq_id]
                spk_set = set(clus_label_list)

                # Create a label array which identifies clustering result for each segment.
                label_array = torch.Tensor(clus_label_list)
                avg_embs = torch.zeros(emb_dim, self.max_num_speakers)
                for spk_idx in spk_set:
                    selected_embs = emb_tensor[label_array == spk_idx]
                    avg_embs[:, spk_idx] = torch.mean(selected_embs, dim=0)

                if speaker_mapping_dict is not None:
                    inv_map = {clus_key: rttm_key for rttm_key, clus_key in speaker_mapping_dict[uniq_id].items()}
                else:
                    inv_map = None

                emb_sess_avg_dict[scale_index][uniq_id] = {'mapping': inv_map, 'avg_embs': avg_embs}
        return emb_sess_avg_dict, output_clus_label_dict

    def run_clustering_diarizer(self, manifest_filepath: str, emb_dir: str):
        """
        If no pre-existing data is provided, run clustering diarizer from scratch. This will create scale-wise speaker embedding
        sequence, cluster-average embeddings, scale mapping and base scale clustering labels. Note that speaker embedding `state_dict`
        is loaded from the `state_dict` in the provided MSDD checkpoint.

        Args:
            manifest_filepath (str):
                Input manifest file for creating audio-to-RTTM mapping.
            emb_dir (str):
                Output directory where embedding files and timestamp files are saved.

        Returns:
            emb_sess_avg_dict (dict):
                Dictionary containing cluster-average embeddings for each session.
            emb_scale_seq_dict (dict):
                Dictionary containing embedding tensors which are indexed by scale numbers.
            base_clus_label_dict (dict):
                Dictionary containing clustering results. Clustering results are cluster labels for the base scale segments.
        """
        self.cfg_diar_infer.diarizer.manifest_filepath = manifest_filepath
        self.cfg_diar_infer.diarizer.out_dir = emb_dir

        # Run ClusteringDiarizer which includes system VAD or oracle VAD.
        self.clus_diar_model = ClusteringDiarizer(cfg=self.cfg_diar_infer, speaker_model=self._speaker_model)
        self._out_dir = self.clus_diar_model._diarizer_params.out_dir
        self.out_rttm_dir = os.path.join(self._out_dir, 'pred_ovl_rttms')
        os.makedirs(self.out_rttm_dir, exist_ok=True)

        self.clus_diar_model._cluster_params = self.cfg_diar_infer.diarizer.clustering.parameters
        self.clus_diar_model.multiscale_args_dict[
            "multiscale_weights"
        ] = self.cfg_diar_infer.diarizer.speaker_embeddings.parameters.multiscale_weights
        self.clus_diar_model._diarizer_params.speaker_embeddings.parameters = (
            self.cfg_diar_infer.diarizer.speaker_embeddings.parameters
        )
        clustering_params_str = json.dumps(dict(self.clus_diar_model._cluster_params), indent=4)

        logging.info(f"Multiscale Weights: {self.clus_diar_model.multiscale_args_dict['multiscale_weights']}")
        logging.info(f"Clustering Parameters: {clustering_params_str}")
        scores = self.clus_diar_model.diarize(batch_size=self.cfg_diar_infer.batch_size)

        # If RTTM (ground-truth diarization annotation) files do not exist, scores is None.
        if scores is not None:
            metric, speaker_mapping_dict = scores
        else:
            metric, speaker_mapping_dict = None, None

        # Get the mapping between segments in different scales.
        self._embs_and_timestamps = get_embs_and_timestamps(
            self.clus_diar_model.multiscale_embeddings_and_timestamps, self.clus_diar_model.multiscale_args_dict
        )
        session_scale_mapping_dict = self.get_scale_map(self._embs_and_timestamps)
        emb_scale_seq_dict = self.load_emb_scale_seq_dict(emb_dir)
        clus_labels = self.load_clustering_labels(emb_dir)
        emb_sess_avg_dict, base_clus_label_dict = self.get_cluster_avg_embs(
            emb_scale_seq_dict, clus_labels, speaker_mapping_dict, session_scale_mapping_dict
        )
        emb_scale_seq_dict['session_scale_mapping'] = session_scale_mapping_dict
        return emb_sess_avg_dict, emb_scale_seq_dict, base_clus_label_dict, metric

    def get_scale_map(self, embs_and_timestamps):
        """
        Save multiscale mapping data into dictionary format.

        Args:
            embs_and_timestamps (dict):
                Dictionary containing embedding tensors and timestamp tensors. Indexed by `uniq_id` string.
        Returns:
            session_scale_mapping_dict (dict):
                Dictionary containing multiscale mapping information for each session. Indexed by `uniq_id` string.
        """
        session_scale_mapping_dict = {}
        for uniq_id, uniq_embs_and_timestamps in embs_and_timestamps.items():
            scale_mapping_dict = get_scale_mapping_argmat(uniq_embs_and_timestamps)
            session_scale_mapping_dict[uniq_id] = scale_mapping_dict
        return session_scale_mapping_dict

    def check_clustering_labels(self, out_dir):
        """
        Check whether the laoded clustering label file is including clustering results for all sessions.
        This function is used for inference mode of MSDD.

        Args:
            out_dir (str):
                Path to the directory where clustering result files are saved.
        Returns:
            file_exists (bool):
                Boolean that indicates whether clustering result file exists.
            clus_label_path (str):
                Path to the clustering label output file.
        """
        clus_label_path = os.path.join(
            out_dir, 'speaker_outputs', f'subsegments_scale{self.base_scale_index}_cluster.label'
        )
        file_exists = os.path.exists(clus_label_path)
        if not file_exists:
            logging.info(f"Clustering label file {clus_label_path} does not exist.")
        return file_exists, clus_label_path

    def load_clustering_labels(self, out_dir):
        """
        Load clustering labels generated by clustering diarizer. This function is used for inference mode of MSDD.

        Args:
            out_dir (str):
                Path to the directory where clustering result files are saved.
        Returns:
            emb_scale_seq_dict (dict):
                List containing clustering results in string format.
        """
        file_exists, clus_label_path = self.check_clustering_labels(out_dir)
        logging.info(f"Loading cluster label file from {clus_label_path}")
        with open(clus_label_path) as f:
            clus_labels = f.readlines()
        return clus_labels

    def load_emb_scale_seq_dict(self, out_dir):
        """
        Load saved embeddings generated by clustering diarizer. This function is used for inference mode of MSDD.

        Args:
            out_dir (str):
                Path to the directory where embedding pickle files are saved.
        Returns:
            emb_scale_seq_dict (dict):
                Dictionary containing embedding tensors which are indexed by scale numbers.
        """
        window_len_list = list(self.cfg_diar_infer.diarizer.speaker_embeddings.parameters.window_length_in_sec)
        emb_scale_seq_dict = {scale_index: None for scale_index in range(len(window_len_list))}
        for scale_index in range(len(window_len_list)):
            pickle_path = os.path.join(
                out_dir, 'speaker_outputs', 'embeddings', f'subsegments_scale{scale_index}_embeddings.pkl'
            )
            logging.info(f"Loading embedding pickle file of scale:{scale_index} at {pickle_path}")
            with open(pickle_path, "rb") as input_file:
                emb_dict = pkl.load(input_file)
            for key, val in emb_dict.items():
                emb_dict[key] = val
            emb_scale_seq_dict[scale_index] = emb_dict
        return emb_scale_seq_dict


class NeuralDiarizer:
    """
    Class for inference based on multiscale diarization decoder (MSDD). MSDD requires initializing clustering results from
    clustering diarizer. Overlap-aware diarizer requires separate RTTM generation and evaluation modules to check the effect of
    overlap detection in speaker diarization.
    """

    def __init__(self, cfg: DictConfig):
        """ """
        self._cfg = cfg

        # Parameter settings for MSDD model
        self.use_speaker_model_from_ckpt = cfg.diarizer.msdd_model.parameters.get('use_speaker_model_from_ckpt', True)
        self.use_clus_as_main = cfg.diarizer.msdd_model.parameters.get('use_clus_as_main', False)
        self.max_overlap_spks = cfg.diarizer.msdd_model.parameters.get('max_overlap_spks', 2)
        self.num_spks_per_model = cfg.diarizer.msdd_model.parameters.get('num_spks_per_model', 2)
        self.use_adaptive_thres = cfg.diarizer.msdd_model.parameters.get('use_adaptive_thres', True)
        self.max_pred_length = cfg.diarizer.msdd_model.parameters.get('max_pred_length', 0)
        self.diar_eval_settings = cfg.diarizer.msdd_model.parameters.get(
            'diar_eval_settings', [(0.25, True), (0.25, False), (0.0, False)]
        )

        self._init_msdd_model(cfg)
        self.diar_window_length = cfg.diarizer.msdd_model.parameters.diar_window_length
        self.msdd_model.cfg = self.transfer_diar_params_to_model_params(self.msdd_model, cfg)
        self.manifest_filepath = self.msdd_model.cfg.test_ds.manifest_filepath
        self.AUDIO_RTTM_MAP = audio_rttm_map(self.manifest_filepath)

        # Initialize clustering and embedding preparation instance (as a diarization encoder).
        self.clustering_embedding = ClusterEmbedding(cfg_diar_infer=cfg, cfg_msdd_model=self.msdd_model.cfg)
        self.clustering_embedding._speaker_model = self._speaker_model

        # Parameters for creating diarization results from MSDD outputs.
        self.clustering_max_spks = self.msdd_model._cfg.max_num_of_spks
        self.overlap_infer_spk_limit = cfg.diarizer.msdd_model.parameters.get(
            'overlap_infer_spk_limit', self.clustering_max_spks
        )

    def transfer_diar_params_to_model_params(self, msdd_model, cfg):
        """
        Transfer the parameters that are needed for MSDD inference from the diarization inference config files
        to MSDD model config `msdd_model.cfg`.
        """
        msdd_model.cfg.diarizer.out_dir = cfg.diarizer.out_dir
        msdd_model.cfg.test_ds.manifest_filepath = cfg.diarizer.manifest_filepath
        msdd_model.cfg.test_ds.emb_dir = cfg.diarizer.out_dir
        msdd_model.cfg.test_ds.batch_size = cfg.diarizer.msdd_model.parameters.infer_batch_size
        msdd_model.cfg.test_ds.seq_eval_mode = cfg.diarizer.msdd_model.parameters.seq_eval_mode
        msdd_model._cfg.max_num_of_spks = cfg.diarizer.clustering.parameters.max_num_speakers
        return msdd_model.cfg

    @rank_zero_only
    def save_to(self, save_path: str):
        """
        Saves model instances (weights and configuration) into EFF archive.
        You can use "restore_from" method to fully restore instance from .nemo file.

        .nemo file is an archive (tar.gz) with the following:
            model_config.yaml - model configuration in .yaml format. You can deserialize this into cfg argument for model's constructor
            model_wights.chpt - model checkpoint

        Args:
            save_path: Path to .nemo file where model instance should be saved
        """
        self.clus_diar = self.clustering_embedding.clus_diar_model
        _NEURAL_DIAR_MODEL = "msdd_model.nemo"

        with tempfile.TemporaryDirectory() as tmpdir:
            config_yaml = os.path.join(tmpdir, _MODEL_CONFIG_YAML)
            spkr_model = os.path.join(tmpdir, _SPEAKER_MODEL)
            neural_diar_model = os.path.join(tmpdir, _NEURAL_DIAR_MODEL)

            self.clus_diar.to_config_file(path2yaml_file=config_yaml)
            if self.clus_diar.has_vad_model:
                vad_model = os.path.join(tmpdir, _VAD_MODEL)
                self.clus_diar._vad_model.save_to(vad_model)
            self.clus_diar._speaker_model.save_to(spkr_model)
            self.msdd_model.save_to(neural_diar_model)
            self.clus_diar.__make_nemo_file_from_folder(filename=save_path, source_dir=tmpdir)

    def extract_standalone_speaker_model(self, prefix: str = 'msdd._speaker_model.') -> Dict:
        """
        MSDD model file contains speaker embedding model and MSDD model. This function extracts standalone speaker model and save it to
        `self.spk_emb_state_dict` to be loaded separately for clustering diarizer.

        Args:
            ext (str):
                File-name extension of the provided model path.
        Returns:
            standalone_model_path (str):
                Path to the extracted standalone model without speaker embedding extractor model.
        """
        model_state_dict = self.msdd_model.state_dict()
        spk_emb_module_names = []
        for name in model_state_dict.keys():
            if prefix in name:
                spk_emb_module_names.append(name)

        spk_emb_state_dict = {}
        for name in spk_emb_module_names:
            org_name = name.replace(prefix, '')
            spk_emb_state_dict[org_name] = model_state_dict[name]

        _speaker_model = EncDecSpeakerLabelModel.from_config_dict(self.msdd_model.cfg.speaker_model_cfg)
        _speaker_model.load_state_dict(spk_emb_state_dict)
        return _speaker_model

    def _init_msdd_model(self, cfg: DictConfig):
        """
        Initialized MSDD model with the provided config. Load either from `.nemo` file or `.ckpt` checkpoint files.
        """
        model_path = cfg.diarizer.msdd_model.model_path
        if model_path.endswith('.nemo'):
            logging.info(f"Using local nemo file from {model_path}")
            self.msdd_model = EncDecDiarLabelModel.restore_from(restore_path=model_path)
        elif model_path.endswith('.ckpt'):
            logging.info(f"Using local checkpoint from {model_path}")
            self.msdd_model = EncDecDiarLabelModel.load_from_checkpoint(checkpoint_path=model_path)
        else:
            if model_path not in get_available_model_names(EncDecDiarLabelModel):
                logging.warning(f"requested {model_path} model name not available in pretrained models, instead")
            logging.info("Loading pretrained {} model from NGC".format(model_path))
            self.msdd_model = EncDecDiarLabelModel.from_pretrained(model_name=model_path)

        # Load speaker embedding model state_dict which is loaded from the MSDD checkpoint.
        if self.use_speaker_model_from_ckpt:
            self._speaker_model = self.extract_standalone_speaker_model()
        else:
            self._speaker_model = None

    def get_pred_mat(self, data_list: List[Union[Tuple[int], List[torch.Tensor]]]) -> torch.Tensor:
        """
        This module puts together the pairwise, two-speaker, predicted results to form a finalized matrix that has dimension of
        `(total_len, n_est_spks)`. The pairwise results are evenutally averaged. For example, in 4 speaker case (speaker 1, 2, 3, 4),
        the sum of the pairwise results (1, 2), (1, 3), (1, 4) are then divided by 3 to take average of the sigmoid values.

        Args:
            data_list (list):
                List containing data points from `test_data_collection` variable. `data_list` has sublists `data` as follows:
                data[0]: `target_spks` tuple
                    Examples: (0, 1, 2)
                data[1]: Tensor containing estimaged sigmoid values.
                   [[0.0264, 0.9995],
		            [0.0112, 1.0000],
		            ...,
		            [1.0000, 0.0512]]

        Returns:
            sum_pred (Tensor):
                Tensor containing the averaged sigmoid values for each speaker.
        """
        all_tups = tuple()
        for data in data_list:
            all_tups += data[0]
        n_est_spks = len(set(all_tups))
        digit_map = dict(zip(sorted(set(all_tups)), range(n_est_spks)))
        total_len = max([sess[1].shape[1] for sess in data_list])
        sum_pred = torch.zeros(total_len, n_est_spks)
        for (_dim_tup, pred_mat) in data_list:
            dim_tup = [digit_map[x] for x in _dim_tup]
            if len(pred_mat.shape) == 3:
                pred_mat = pred_mat.squeeze(0)
            if n_est_spks <= self.num_spks_per_model:
                sum_pred = pred_mat
            else:
                _end = pred_mat.shape[0]
                sum_pred[:_end, dim_tup] += pred_mat.cpu().float()
        sum_pred = sum_pred / (n_est_spks - 1)
        return sum_pred

    def get_integrated_preds_list(
        self, uniq_id_list: List[str], test_data_collection: List[Any], preds_list: List[torch.Tensor]
    ) -> List[torch.Tensor]:
        """
        Merge multiple sequence inference outputs into a session level result.

        Args:
            uniq_id_list (list):
                List containing `uniq_id` values.
            test_data_collection (collections.DiarizationLabelEntity):
                Class instance that is containing session information such as targeted speaker indices, audio filepaths and RTTM filepaths.
            preds_list (list):
                List containing tensors filled with sigmoid values.

        Returns:
            output_list (list):
                List containing session-level estimated prediction matrix.
        """
        session_dict = get_id_tup_dict(uniq_id_list, test_data_collection, preds_list)
        output_dict = {uniq_id: [] for uniq_id in uniq_id_list}
        for uniq_id, data_list in session_dict.items():
            sum_pred = self.get_pred_mat(data_list)
            output_dict[uniq_id] = sum_pred.unsqueeze(0)
        output_list = [output_dict[uniq_id] for uniq_id in uniq_id_list]
        return output_list

    def get_emb_clus_infer(self, cluster_embeddings):
        """Assign dictionaries containing the clustering results from the class instance `cluster_embeddings`.
        """
        self.msdd_model.emb_sess_test_dict = cluster_embeddings.emb_sess_test_dict
        self.msdd_model.clus_test_label_dict = cluster_embeddings.clus_test_label_dict
        self.msdd_model.emb_seq_test = cluster_embeddings.emb_seq_test

    def diarize(self) -> List[Optional[List[Tuple[DiarizationErrorRate, Dict]]]]:
        """
        Launch diarization pipeline which starts from VAD (or a oracle VAD stamp generation), initialization clustering and multiscale diarization decoder (MSDD).
        Note that the result of MSDD can include multiple speakers at the same time. Therefore, RTTM output of MSDD needs to be based on `make_rttm_with_overlap()`
        function that can generate overlapping timestamps. `self.run_overlap_aware_eval()` function performs DER evaluation.
        """
        torch.set_grad_enabled(False)
        self.clustering_embedding.prepare_cluster_embs_infer()
        self.msdd_model.pairwise_infer = True
        self.get_emb_clus_infer(self.clustering_embedding)
        preds_list, targets_list, signal_lengths_list = self.run_pairwise_diarization()
        thresholds = list(self._cfg.diarizer.msdd_model.parameters.sigmoid_threshold)
        return [self.run_overlap_aware_eval(preds_list, threshold) for threshold in thresholds]

    def get_range_average(
        self, signals: torch.Tensor, emb_vectors: torch.Tensor, diar_window_index: int, test_data_collection: List[Any]
    ) -> Tuple[torch.Tensor, torch.Tensor, int]:
        """
        This function is only used when `split_infer=True`. This module calculates cluster-average embeddings for the given short range.
        The range length is set by `self.diar_window_length`, and each cluster-average is only calculated for the specified range.
        Note that if the specified range does not contain some speakers (e.g. the range contains speaker 1, 3) compared to the global speaker sets
        (e.g. speaker 1, 2, 3, 4) then the missing speakers (e.g. speakers 2, 4) are assigned with zero-filled cluster-average speaker embedding.

        Args:
            signals (Tensor):
                Zero-padded Input multi-scale embedding sequences.
                Shape: (length, scale_n, emb_vectors, emb_dim)
            emb_vectors (Tensor):
                Cluster-average multi-scale embedding vectors.
                Shape: (length, scale_n, emb_vectors, emb_dim)
            diar_window_index (int):
                Index of split diarization wondows.
            test_data_collection (collections.DiarizationLabelEntity)
                Class instance that is containing session information such as targeted speaker indices, audio filepath and RTTM filepath.

        Returns:
            return emb_vectors_split (Tensor):
                Cluster-average speaker embedding vectors for each scale.
            emb_seq (Tensor):
                Zero-padded multi-scale embedding sequences.
            seq_len (int):
                Length of the sequence determined by `self.diar_window_length` variable.
        """
        emb_vectors_split = torch.zeros_like(emb_vectors)
        uniq_id = os.path.splitext(os.path.basename(test_data_collection.audio_file))[0]
        clus_label_tensor = torch.tensor([x[-1] for x in self.msdd_model.clus_test_label_dict[uniq_id]])
        for spk_idx in range(len(test_data_collection.target_spks)):
            stt, end = (
                diar_window_index * self.diar_window_length,
                min((diar_window_index + 1) * self.diar_window_length, clus_label_tensor.shape[0]),
            )
            seq_len = end - stt
            if stt < clus_label_tensor.shape[0]:
                target_clus_label_tensor = clus_label_tensor[stt:end]
                emb_seq, seg_length = (
                    signals[stt:end, :, :],
                    min(
                        self.diar_window_length,
                        clus_label_tensor.shape[0] - diar_window_index * self.diar_window_length,
                    ),
                )
                target_clus_label_bool = target_clus_label_tensor == test_data_collection.target_spks[spk_idx]

                # There are cases where there is no corresponding speaker in split range, so any(target_clus_label_bool) could be False.
                if any(target_clus_label_bool) == True:
                    emb_vectors_split[:, :, spk_idx] = torch.mean(emb_seq[target_clus_label_bool], dim=0)

                # In case when the loop reaches the end of the sequence
                if seq_len < self.diar_window_length:
                    emb_seq = torch.cat(
                        [
                            emb_seq,
                            torch.zeros(self.diar_window_length - seq_len, emb_seq.shape[1], emb_seq.shape[2]).to(
                                signals.device
                            ),
                        ],
                        dim=0,
                    )
            else:
                emb_seq = torch.zeros(self.diar_window_length, emb_vectors.shape[0], emb_vectors.shape[1]).to(
                    signals.device
                )
                seq_len = 0
        return emb_vectors_split, emb_seq, seq_len

    def get_range_clus_avg_emb(
        self, test_batch: List[torch.Tensor], _test_data_collection: List[Any], device: torch.device('cpu')
    ) -> Tuple[torch.Tensor, torch.Tensor, torch.Tensor]:
        """
        This function is only used when `get_range_average` function is called. This module calculates cluster-average embeddings for
        the given short range. The range length is set by `self.diar_window_length`, and each cluster-average is only calculated for the specified range.

        Args:
            test_batch: (list)
                List containing embedding sequences, length of embedding sequences, ground truth labels (if exists) and initializing embedding vectors.
            test_data_collection: (list)
                List containing test-set dataloader contents. test_data_collection includes wav file path, RTTM file path, clustered speaker indices.

        Returns:
            sess_emb_vectors (Tensor):
                Tensor of cluster-average speaker embedding vectors.
                Shape: (batch_size, scale_n, emb_dim, 2*num_of_spks)
            sess_emb_seq (Tensor):
                Tensor of input multi-scale embedding sequences.
                Shape: (batch_size, length, scale_n, emb_dim)
            sess_sig_lengths (Tensor):
                Tensor of the actucal sequence length without zero-padding.
                Shape: (batch_size)
        """
        _signals, signal_lengths, _targets, _emb_vectors = test_batch
        sess_emb_vectors, sess_emb_seq, sess_sig_lengths = [], [], []
        split_count = torch.ceil(torch.tensor(_signals.shape[1] / self.diar_window_length)).int()
        self.max_pred_length = max(self.max_pred_length, self.diar_window_length * split_count)
        for k in range(_signals.shape[0]):
            signals, emb_vectors, test_data_collection = _signals[k], _emb_vectors[k], _test_data_collection[k]
            for diar_window_index in range(split_count):
                emb_vectors_split, emb_seq, seq_len = self.get_range_average(
                    signals, emb_vectors, diar_window_index, test_data_collection
                )
                sess_emb_vectors.append(emb_vectors_split)
                sess_emb_seq.append(emb_seq)
                sess_sig_lengths.append(seq_len)
        sess_emb_vectors = torch.stack(sess_emb_vectors).to(device)
        sess_emb_seq = torch.stack(sess_emb_seq).to(device)
        sess_sig_lengths = torch.tensor(sess_sig_lengths).to(device)
        return sess_emb_vectors, sess_emb_seq, sess_sig_lengths

    def diar_infer(
        self, test_batch: List[torch.Tensor], test_data_collection: List[Any]
    ) -> Tuple[torch.Tensor, torch.Tensor, torch.Tensor]:
        """
        Launch forward_infer() function by feeding the session-wise embedding sequences to get pairwise speaker prediction values.
        If split_infer is True, the input audio clips are broken into short sequences then cluster average embeddings are calculated
        for inference. Split-infer might result in an improved results if calculating clustering average on the shorter tim-espan can
        help speaker assignment.

        Args:
            test_batch: (list)
                List containing embedding sequences, length of embedding sequences, ground truth labels (if exists) and initializing embedding vectors.
            test_data_collection: (list)
                List containing test-set dataloader contents. test_data_collection includes wav file path, RTTM file path, clustered speaker indices.

        Returns:
            preds (Tensor):
                Tensor containing predicted values which are generated from MSDD model.
            targets (Tensor):
                Tensor containing binary ground-truth values.
            signal_lengths (Tensor):
                The actual Session length (number of steps = number of base-scale segments) without zero padding.
        """
        signals, signal_lengths, _targets, emb_vectors = test_batch
        if self._cfg.diarizer.msdd_model.parameters.split_infer:
            split_count = torch.ceil(torch.tensor(signals.shape[1] / self.diar_window_length)).int()
            sess_emb_vectors, sess_emb_seq, sess_sig_lengths = self.get_range_clus_avg_emb(
                test_batch, test_data_collection, device=self.msdd_model.device
            )
            with autocast():
                _preds, scale_weights = self.msdd_model.forward_infer(
                    input_signal=sess_emb_seq,
                    input_signal_length=sess_sig_lengths,
                    emb_vectors=sess_emb_vectors,
                    targets=None,
                )
            _preds = _preds.reshape(len(signal_lengths), split_count * self.diar_window_length, -1)
            _preds = _preds[:, : signals.shape[1], :]
        else:
            with autocast():
                _preds, scale_weights = self.msdd_model.forward_infer(
                    input_signal=signals, input_signal_length=signal_lengths, emb_vectors=emb_vectors, targets=None
                )
        self.max_pred_length = max(_preds.shape[1], self.max_pred_length)
        preds = torch.zeros(_preds.shape[0], self.max_pred_length, _preds.shape[2])
        targets = torch.zeros(_preds.shape[0], self.max_pred_length, _preds.shape[2])
        preds[:, : _preds.shape[1], :] = _preds
        return preds, targets, signal_lengths

    def run_pairwise_diarization(self) -> Tuple[List[torch.Tensor], List[torch.Tensor], List[torch.Tensor]]:
        """
        Setup the parameters needed for batch inference and run batch inference. Note that each sample is pairwise speaker input.
        The pairwise inference results are reconstructed to make session-wise prediction results.

        Returns:
            integrated_preds_list: (list)
                List containing the session-wise speaker predictions in torch.tensor format.
            targets_list: (list)
                List containing the ground-truth labels in matrix format filled with  0 or 1.
            signal_lengths_list: (list)
                List containing the actual length of each sequence in session.
        """
        self.out_rttm_dir = self.clustering_embedding.out_rttm_dir
        self.msdd_model.setup_test_data(self.msdd_model.cfg.test_ds)
        self.msdd_model.eval()
        torch.set_grad_enabled(False)
        cumul_sample_count = [0]
        preds_list, targets_list, signal_lengths_list = [], [], []
        uniq_id_list = get_uniq_id_list_from_manifest(self.manifest_filepath)
        test_data_collection = [d for d in self.msdd_model.data_collection]
        for sidx, test_batch in enumerate(tqdm(self.msdd_model.test_dataloader())):
            signals, signal_lengths, _targets, emb_vectors = test_batch
            cumul_sample_count.append(cumul_sample_count[-1] + signal_lengths.shape[0])
            preds, targets, signal_lengths = self.diar_infer(
                test_batch, test_data_collection[cumul_sample_count[-2] : cumul_sample_count[-1]]
            )
            if self._cfg.diarizer.msdd_model.parameters.seq_eval_mode:
                self.msdd_model._accuracy_test(preds, targets, signal_lengths)

            preds_list.extend(list(torch.split(preds, 1)))
            targets_list.extend(list(torch.split(targets, 1)))
            signal_lengths_list.extend(list(torch.split(signal_lengths, 1)))

        if self._cfg.diarizer.msdd_model.parameters.seq_eval_mode:
            f1_score, simple_acc = self.msdd_model.compute_accuracies()
            logging.info(f"Test Inference F1 score. {f1_score:.4f}, simple Acc. {simple_acc:.4f}")
        integrated_preds_list = self.get_integrated_preds_list(uniq_id_list, test_data_collection, preds_list)
        return integrated_preds_list, targets_list, signal_lengths_list

    def run_overlap_aware_eval(
        self, preds_list: List[torch.Tensor], threshold: float
    ) -> List[Optional[Tuple[DiarizationErrorRate, Dict]]]:
        """
        Based on the predicted sigmoid values, render RTTM files then evaluate the overlap-aware diarization results.

        Args:
            preds_list: (list)
                List containing predicted pairwise speaker labels.
            threshold: (float)
                A floating-point threshold value that determines overlapped speech detection.
                    - If threshold is 1.0, no overlap speech is detected and only detect major speaker.
                    - If threshold is 0.0, all speakers are considered active at any time step.
        """
        logging.info(
            f"     [Threshold: {threshold:.4f}] [use_clus_as_main={self.use_clus_as_main}] [diar_window={self.diar_window_length}]"
        )
        outputs = []
        for k, (collar, ignore_overlap) in enumerate(self.diar_eval_settings):
            all_reference, all_hypothesis = make_rttm_with_overlap(
                self.manifest_filepath,
                self.msdd_model.clus_test_label_dict,
                preds_list,
                threshold=threshold,
                infer_overlap=True,
                use_clus_as_main=self.use_clus_as_main,
                overlap_infer_spk_limit=self.overlap_infer_spk_limit,
                use_adaptive_thres=self.use_adaptive_thres,
                max_overlap_spks=self.max_overlap_spks,
                out_rttm_dir=self.out_rttm_dir,
            )
            output = score_labels(
                self.AUDIO_RTTM_MAP, all_reference, all_hypothesis, collar=collar, ignore_overlap=ignore_overlap,
            )
            outputs.append(output)
        logging.info(f"  \n")
        return outputs<|MERGE_RESOLUTION|>--- conflicted
+++ resolved
@@ -394,17 +394,6 @@
                 Cumulative sum of the number of segments in each scale. This information is needed to reconstruct
                 multi-scale input tensors during forward propagating.
 
-<<<<<<< HEAD
-                Example:
-                    batch_size=3, scale_n=6, emb_dim=192`
-                    ms_seg_counts =
-                     [[8,  9, 12, 16, 25, 51],
-                      [11, 13, 14, 17, 25, 51],
-                      [ 9,  9, 11, 16, 23, 50]]
-                    Counts of merged segments: (121, 131, 118)
-                    embs has shape of (370, 192)
-                    clus_label_index has shape of (3, 131)
-=======
                 Example: `batch_size=3, scale_n=6, emb_dim=192`
                     ms_seg_counts =  
                      [[8,  9, 12, 16, 25, 51],  
@@ -413,7 +402,6 @@
                     Counts of merged segments: (121, 131, 118)  
                     embs has shape of (370, 192)  
                     clus_label_index has shape of (3, 131)  
->>>>>>> 29449ab7
 
                 Shape: (batch_size, scale_n)
 
