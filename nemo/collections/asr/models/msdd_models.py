--- conflicted
+++ resolved
@@ -188,16 +188,6 @@
         elif model_path.endswith('.ckpt'):
             self._speaker_model = EncDecSpeakerLabelModel.load_from_checkpoint(model_path, map_location=rank_id)
             logging.info("Speaker Model restored locally from {}".format(model_path))
-<<<<<<< HEAD
-=======
-        else:
-            if model_path not in EncDecSpeakerLabelModel.get_available_model_names():
-                logging.warning(
-                    "requested {} model name not available in pretrained models, instead".format(model_path)
-                )
-            logging.info("Loading pretrained {} model from NGC".format(model_path))
-            self._speaker_model = EncDecSpeakerLabelModel.from_pretrained(model_name=model_path)
->>>>>>> a4ff215e
         self._speaker_params = self.cfg_msdd_model.diarizer.speaker_embeddings.parameters
 
     def __setup_dataloader_from_config(self, config):
@@ -1007,7 +997,6 @@
         msdd_model._cfg.max_num_of_spks = cfg.diarizer.clustering.parameters.max_num_speakers
         return msdd_model.cfg
 
-<<<<<<< HEAD
     @rank_zero_only
     def save_to(self, save_path: str):
         """
@@ -1037,10 +1026,7 @@
             self.msdd_model.save_to(neural_diar_model)
             self.clus_diar.__make_nemo_file_from_folder(filename=save_path, source_dir=tmpdir)
 
-    def extract_standalone_speaker_model(self, prefix: str = 'msdd._speaker_model.') -> str:
-=======
-    def extract_standalone_speaker_model(self, ext: str = '.ckpt') -> Dict:
->>>>>>> a4ff215e
+    def extract_standalone_speaker_model(self, prefix: str = 'msdd._speaker_model.') -> Dict:
         """
         MSDD model file contains speaker embedding model and MSDD model. This function extracts standalone speaker model and save it to
         `self.spk_emb_state_dict` to be loaded separately for clustering diarizer.
