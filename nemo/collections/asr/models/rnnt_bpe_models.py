# Copyright (c) 2020, NVIDIA CORPORATION.  All rights reserved.
#
# Licensed under the Apache License, Version 2.0 (the "License");
# you may not use this file except in compliance with the License.
# You may obtain a copy of the License at
#
#     http://www.apache.org/licenses/LICENSE-2.0
#
# Unless required by applicable law or agreed to in writing, software
# distributed under the License is distributed on an "AS IS" BASIS,
# WITHOUT WARRANTIES OR CONDITIONS OF ANY KIND, either express or implied.
# See the License for the specific language governing permissions and
# limitations under the License.

import copy
import os
from typing import Dict, List, Optional, Union

import torch
from omegaconf import DictConfig, ListConfig, OmegaConf, open_dict
from pytorch_lightning import Trainer

from nemo.collections.asr.data import audio_to_text_dataset
from nemo.collections.asr.data.audio_to_text_dali import AudioToBPEDALIDataset
from nemo.collections.asr.losses.rnnt import RNNTLoss
from nemo.collections.asr.metrics.rnnt_wer_bpe import RNNTBPEWER, RNNTBPEDecoding, RNNTBPEDecodingConfig
from nemo.collections.asr.models.rnnt_models import EncDecRNNTModel
from nemo.collections.asr.parts.mixins import ASRBPEMixin
from nemo.core.classes.common import PretrainedModelInfo
from nemo.utils import logging, model_utils


class EncDecRNNTBPEModel(EncDecRNNTModel, ASRBPEMixin):
    """Base class for encoder decoder RNNT-based models with subword tokenization."""

    @classmethod
    def list_available_models(cls) -> List[PretrainedModelInfo]:
        """
        This method returns a list of pre-trained model which can be instantiated directly from NVIDIA's NGC cloud.

        Returns:
            List of available pre-trained models.
        """
        results = []

        model = PretrainedModelInfo(
            pretrained_model_name="stt_en_contextnet_256",
            description="For details about this model, please visit https://ngc.nvidia.com/catalog/models/nvidia:nemo:stt_en_contextnet_256",
            location="https://api.ngc.nvidia.com/v2/models/nvidia/nemo/stt_en_contextnet_256/versions/1.6.0/files/stt_en_contextnet_256.nemo",
        )
        results.append(model)

        model = PretrainedModelInfo(
            pretrained_model_name="stt_en_contextnet_512",
            description="For details about this model, please visit https://ngc.nvidia.com/catalog/models/nvidia:nemo:stt_en_contextnet_512",
            location="https://api.ngc.nvidia.com/v2/models/nvidia/nemo/stt_en_contextnet_512/versions/1.6.0/files/stt_en_contextnet_512.nemo",
        )
        results.append(model)

        model = PretrainedModelInfo(
            pretrained_model_name="stt_en_contextnet_1024",
            description="For details about this model, please visit https://ngc.nvidia.com/catalog/models/nvidia:nemo:stt_en_contextnet_1024",
            location="https://api.ngc.nvidia.com/v2/models/nvidia/nemo/stt_en_contextnet_1024/versions/1.9.0/files/stt_en_contextnet_1024.nemo",
        )
        results.append(model)

        model = PretrainedModelInfo(
            pretrained_model_name="stt_en_contextnet_256_mls",
            description="For details about this model, please visit https://ngc.nvidia.com/catalog/models/nvidia:nemo:stt_en_contextnet_256_mls",
            location="https://api.ngc.nvidia.com/v2/models/nvidia/nemo/stt_en_contextnet_256_mls/versions/1.0.0/files/stt_en_contextnet_256_mls.nemo",
        )
        results.append(model)

        model = PretrainedModelInfo(
            pretrained_model_name="stt_en_contextnet_512_mls",
            description="For details about this model, please visit https://ngc.nvidia.com/catalog/models/nvidia:nemo:stt_en_contextnet_512_mls",
            location="https://api.ngc.nvidia.com/v2/models/nvidia/nemo/stt_en_contextnet_512_mls/versions/1.0.0/files/stt_en_contextnet_512_mls.nemo",
        )
        results.append(model)

        model = PretrainedModelInfo(
            pretrained_model_name="stt_en_contextnet_1024_mls",
            description="For details about this model, please visit https://ngc.nvidia.com/catalog/models/nvidia:nemo:stt_en_contextnet_1024_mls",
            location="https://api.ngc.nvidia.com/v2/models/nvidia/nemo/stt_en_contextnet_1024_mls/versions/1.0.0/files/stt_en_contextnet_1024_mls.nemo",
        )
        results.append(model)

        model = PretrainedModelInfo(
            pretrained_model_name="stt_en_conformer_transducer_small",
            description="For details about this model, please visit https://ngc.nvidia.com/catalog/models/nvidia:nemo:stt_en_conformer_transducer_small",
            location="https://api.ngc.nvidia.com/v2/models/nvidia/nemo/stt_en_conformer_transducer_small/versions/1.6.0/files/stt_en_conformer_transducer_small.nemo",
        )
        results.append(model)

        model = PretrainedModelInfo(
            pretrained_model_name="stt_en_conformer_transducer_medium",
            description="For details about this model, please visit https://ngc.nvidia.com/catalog/models/nvidia:nemo:stt_en_conformer_transducer_medium",
            location="https://api.ngc.nvidia.com/v2/models/nvidia/nemo/stt_en_conformer_transducer_medium/versions/1.6.0/files/stt_en_conformer_transducer_medium.nemo",
        )
        results.append(model)

        model = PretrainedModelInfo(
            pretrained_model_name="stt_en_conformer_transducer_large",
            description="For details about this model, please visit https://ngc.nvidia.com/catalog/models/nvidia:nemo:stt_en_conformer_transducer_large",
            location="https://api.ngc.nvidia.com/v2/models/nvidia/nemo/stt_en_conformer_transducer_large/versions/1.10.0/files/stt_en_conformer_transducer_large.nemo",
        )
        results.append(model)

        model = PretrainedModelInfo(
            pretrained_model_name="stt_en_conformer_transducer_large_ls",
            description="For details about this model, please visit https://ngc.nvidia.com/catalog/models/nvidia:nemo:stt_en_conformer_transducer_large_ls",
            location="https://api.ngc.nvidia.com/v2/models/nvidia/nemo/stt_en_conformer_transducer_large_ls/versions/1.8.0/files/stt_en_conformer_transducer_large_ls.nemo",
        )
        results.append(model)

        model = PretrainedModelInfo(
            pretrained_model_name="stt_en_conformer_transducer_xlarge",
            description="For details about this model, please visit https://ngc.nvidia.com/catalog/models/nvidia:nemo:stt_en_conformer_transducer_xlarge",
            location="https://api.ngc.nvidia.com/v2/models/nvidia/nemo/stt_en_conformer_transducer_xlarge/versions/1.10.0/files/stt_en_conformer_transducer_xlarge.nemo",
        )
        results.append(model)

        model = PretrainedModelInfo(
            pretrained_model_name="stt_en_conformer_transducer_xxlarge",
            description="For details about this model, please visit https://ngc.nvidia.com/catalog/models/nvidia:nemo:stt_en_conformer_transducer_xxlarge",
            location="https://api.ngc.nvidia.com/v2/models/nvidia/nemo/stt_en_conformer_transducer_xxlarge/versions/1.8.0/files/stt_en_conformer_transducer_xxlarge.nemo",
        )
        results.append(model)

        model = PretrainedModelInfo(
            pretrained_model_name="stt_de_contextnet_1024",
            description="For details about this model, please visit https://ngc.nvidia.com/catalog/models/nvidia:nemo:stt_de_contextnet_1024",
            location="https://api.ngc.nvidia.com/v2/models/nvidia/nemo/stt_de_contextnet_1024/versions/1.4.0/files/stt_de_contextnet_1024.nemo",
        )
        results.append(model)

        model = PretrainedModelInfo(
            pretrained_model_name="stt_fr_contextnet_1024",
            description="For details about this model, please visit https://ngc.nvidia.com/catalog/models/nvidia:nemo:stt_fr_contextnet_1024",
            location="https://api.ngc.nvidia.com/v2/models/nvidia/nemo/stt_fr_contextnet_1024/versions/1.5/files/stt_fr_contextnet_1024.nemo",
        )
        results.append(model)

        model = PretrainedModelInfo(
            pretrained_model_name="stt_es_contextnet_1024",
            description="For details about this model, please visit https://ngc.nvidia.com/catalog/models/nvidia:nemo:stt_es_contextnet_1024",
            location="https://api.ngc.nvidia.com/v2/models/nvidia/nemo/stt_es_contextnet_1024/versions/1.8.0/files/stt_es_contextnet_1024.nemo",
        )
        results.append(model)

        model = PretrainedModelInfo(
            pretrained_model_name="stt_de_conformer_transducer_large",
            description="For details about this model, please visit https://ngc.nvidia.com/catalog/models/nvidia:nemo:stt_de_conformer_transducer_large",
            location="https://api.ngc.nvidia.com/v2/models/nvidia/nemo/stt_de_conformer_transducer_large/versions/1.5.0/files/stt_de_conformer_transducer_large.nemo",
        )
        results.append(model)

        model = PretrainedModelInfo(
            pretrained_model_name="stt_fr_conformer_transducer_large",
            description="For details about this model, please visit https://catalog.ngc.nvidia.com/orgs/nvidia/teams/nemo/models/stt_fr_conformer_transducer_large",
            location="https://api.ngc.nvidia.com/v2/models/nvidia/nemo/stt_fr_conformer_transducer_large/versions/1.5/files/stt_fr_conformer_transducer_large.nemo",
        )
        results.append(model)

        model = PretrainedModelInfo(
            pretrained_model_name="stt_es_conformer_transducer_large",
            description="For details about this model, please visit https://ngc.nvidia.com/catalog/models/nvidia:nemo:stt_es_conformer_transducer_large",
            location="https://api.ngc.nvidia.com/v2/models/nvidia/nemo/stt_es_conformer_transducer_large/versions/1.8.0/files/stt_es_conformer_transducer_large.nemo",
        )
        results.append(model)

        model = PretrainedModelInfo(
            pretrained_model_name="stt_enes_conformer_transducer_large",
            description="For details about this model, please visit https://ngc.nvidia.com/catalog/models/nvidia:nemo:stt_enes_conformer_transducer_large",
            location="https://api.ngc.nvidia.com/v2/models/nvidia/nemo/stt_enes_conformer_transducer_large/versions/1.0.0/files/stt_enes_conformer_transducer_large.nemo",
        )
        results.append(model)

        model = PretrainedModelInfo(
            pretrained_model_name="stt_enes_contextnet_large",
            description="For details about this model, please visit https://ngc.nvidia.com/catalog/models/nvidia:nemo:stt_enes_contextnet_large",
            location="https://api.ngc.nvidia.com/v2/models/nvidia/nemo/stt_enes_contextnet_large/versions/1.0.0/files/stt_enes_contextnet_large.nemo",
        )
        results.append(model)

        model = PretrainedModelInfo(
            pretrained_model_name="stt_ca_conformer_transducer_large",
            description="For details about this model, please visit https://ngc.nvidia.com/catalog/models/nvidia:nemo:stt_ca_conformer_transducer_large",
            location="https://api.ngc.nvidia.com/v2/models/nvidia/nemo/stt_ca_conformer_transducer_large/versions/1.11.0/files/stt_ca_conformer_transducer_large.nemo",
        )
        results.append(model)

        model = PretrainedModelInfo(
            pretrained_model_name="stt_rw_conformer_transducer_large",
            description="For details about this model, please visit https://ngc.nvidia.com/catalog/models/nvidia:nemo:stt_rw_conformer_transducer_large",
            location="https://api.ngc.nvidia.com/v2/models/nvidia/nemo/stt_rw_conformer_transducer_large/versions/1.11.0/files/stt_rw_conformer_transducer_large.nemo",
        )
        results.append(model)

        model = PretrainedModelInfo(
<<<<<<< HEAD
=======
            pretrained_model_name="stt_enes_conformer_transducer_large_codesw",
            description="For details about this model, please visit https://ngc.nvidia.com/catalog/models/nvidia:nemo:stt_enes_conformer_transducer_large_codesw",
            location="https://api.ngc.nvidia.com/v2/models/nvidia/nemo/stt_enes_conformer_transducer_large_codesw/versions/1.0.0/files/stt_enes_conformer_transducer_large_codesw.nemo",
        )
        results.append(model)

        model = PretrainedModelInfo(
            pretrained_model_name="stt_kab_conformer_transducer_large",
            description="For details about this model, please visit https://ngc.nvidia.com/catalog/models/nvidia:nemo:stt_kab_conformer_transducer_large",
            location="https://api.ngc.nvidia.com/v2/models/nvidia/nemo/stt_kab_conformer_transducer_large/versions/1.12.0/files/stt_kab_conformer_transducer_large.nemo",
        )
        results.append(model)

        model = PretrainedModelInfo(
            pretrained_model_name="stt_be_conformer_transducer_large",
            description="For details about this model, please visit https://ngc.nvidia.com/catalog/models/nvidia:nemo:stt_be_conformer_transducer_large",
            location="https://api.ngc.nvidia.com/v2/models/nvidia/nemo/stt_be_conformer_transducer_large/versions/1.12.0/files/stt_be_conformer_transducer_large.nemo",
        )
        results.append(model)

        model = PretrainedModelInfo(
>>>>>>> 4a93d287
            pretrained_model_name="stt_hr_conformer_transducer_large",
            description="For details about this model, please visit https://ngc.nvidia.com/catalog/models/nvidia:nemo:stt_hr_conformer_transducer_large",
            location="https://api.ngc.nvidia.com/v2/models/nvidia/nemo/stt_hr_conformer_transducer_large/versions/1.11.0/files/stt_hr_conformer_transducer_large.nemo",
        )
        results.append(model)

<<<<<<< HEAD
=======
        model = PretrainedModelInfo(
            pretrained_model_name="stt_it_conformer_transducer_large",
            description="For details about this model, please visit https://ngc.nvidia.com/catalog/models/nvidia:nemo:stt_it_conformer_transducer_large",
            location="https://api.ngc.nvidia.com/v2/models/nvidia/nemo/stt_it_conformer_transducer_large/versions/1.13.0/files/stt_it_conformer_transducer_large.nemo",
        )
        results.append(model)

        model = PretrainedModelInfo(
            pretrained_model_name="stt_ru_conformer_transducer_large",
            description="For details about this model, please visit https://ngc.nvidia.com/catalog/models/nvidia:nemo:stt_ru_conformer_transducer_large",
            location="https://api.ngc.nvidia.com/v2/models/nvidia/nemo/stt_ru_conformer_transducer_large/versions/1.13.0/files/stt_ru_conformer_transducer_large.nemo",
        )
        results.append(model)

        model = PretrainedModelInfo(
            pretrained_model_name="stt_eo_conformer_transducer_large",
            description="For details about this model, please visit https://ngc.nvidia.com/catalog/models/nvidia:nemo:stt_eo_conformer_transducer_large",
            location="https://api.ngc.nvidia.com/v2/models/nvidia/nemo/stt_eo_conformer_transducer_large/versions/1.14.0/files/stt_eo_conformer_transducer_large.nemo",
        )
        results.append(model)

>>>>>>> 4a93d287
        return results

    def __init__(self, cfg: DictConfig, trainer: Trainer = None):
        # Convert to Hydra 1.0 compatible DictConfig
        cfg = model_utils.convert_model_config_to_dict_config(cfg)
        cfg = model_utils.maybe_update_config_version(cfg)

        # Tokenizer is necessary for this model
        if 'tokenizer' not in cfg:
            raise ValueError("`cfg` must have `tokenizer` config to create a tokenizer !")

        if not isinstance(cfg, DictConfig):
            cfg = OmegaConf.create(cfg)

        # Setup the tokenizer
        self._setup_tokenizer(cfg.tokenizer)

        # Initialize a dummy vocabulary
        vocabulary = self.tokenizer.tokenizer.get_vocab()

        # Set the new vocabulary
        with open_dict(cfg):
            cfg.labels = ListConfig(list(vocabulary))

        with open_dict(cfg.decoder):
            cfg.decoder.vocab_size = len(vocabulary)

        with open_dict(cfg.joint):
            cfg.joint.num_classes = len(vocabulary)
            cfg.joint.vocabulary = ListConfig(list(vocabulary))
            cfg.joint.jointnet.encoder_hidden = cfg.model_defaults.enc_hidden
            cfg.joint.jointnet.pred_hidden = cfg.model_defaults.pred_hidden

        super().__init__(cfg=cfg, trainer=trainer)

        # Setup decoding object
        self.decoding = RNNTBPEDecoding(
            decoding_cfg=self.cfg.decoding, decoder=self.decoder, joint=self.joint, tokenizer=self.tokenizer,
        )

        # Setup wer object
        self.wer = RNNTBPEWER(
            decoding=self.decoding,
            batch_dim_index=0,
            use_cer=self._cfg.get('use_cer', False),
            log_prediction=self._cfg.get('log_prediction', True),
            dist_sync_on_step=True,
        )

        # Setup fused Joint step if flag is set
        if self.joint.fuse_loss_wer:
            self.joint.set_loss(self.loss)
            self.joint.set_wer(self.wer)

    def change_vocabulary(
        self,
        new_tokenizer_dir: Union[str, DictConfig],
        new_tokenizer_type: str,
        decoding_cfg: Optional[DictConfig] = None,
    ):
        """
        Changes vocabulary used during RNNT decoding process. Use this method when fine-tuning on from pre-trained model.
        This method changes only decoder and leaves encoder and pre-processing modules unchanged. For example, you would
        use it if you want to use pretrained encoder when fine-tuning on data in another language, or when you'd need
        model to learn capitalization, punctuation and/or special characters.

        Args:
            new_tokenizer_dir: Directory path to tokenizer or a config for a new tokenizer (if the tokenizer type is `agg`)
            new_tokenizer_type: Type of tokenizer. Can be either `agg`, `bpe` or `wpe`.
            decoding_cfg: A config for the decoder, which is optional. If the decoding type
                needs to be changed (from say Greedy to Beam decoding etc), the config can be passed here.

        Returns: None

        """
        if isinstance(new_tokenizer_dir, DictConfig):
            if new_tokenizer_type == 'agg':
                new_tokenizer_cfg = new_tokenizer_dir
            else:
                raise ValueError(
                    f'New tokenizer dir should be a string unless the tokenizer is `agg`, but this tokenizer type is: {new_tokenizer_type}'
                )
        else:
            new_tokenizer_cfg = None

        if new_tokenizer_cfg is not None:
            tokenizer_cfg = new_tokenizer_cfg
        else:
            if not os.path.isdir(new_tokenizer_dir):
                raise NotADirectoryError(
                    f'New tokenizer dir must be non-empty path to a directory. But I got: {new_tokenizer_dir}'
                )

            if new_tokenizer_type.lower() not in ('bpe', 'wpe'):
                raise ValueError(f'New tokenizer type must be either `bpe` or `wpe`')

            tokenizer_cfg = OmegaConf.create({'dir': new_tokenizer_dir, 'type': new_tokenizer_type})

        # Setup the tokenizer
        self._setup_tokenizer(tokenizer_cfg)

        # Initialize a dummy vocabulary
        vocabulary = self.tokenizer.tokenizer.get_vocab()

        joint_config = self.joint.to_config_dict()
        new_joint_config = copy.deepcopy(joint_config)
        if self.tokenizer_type == "agg":
            new_joint_config["vocabulary"] = ListConfig(vocabulary)
        else:
            new_joint_config["vocabulary"] = ListConfig(list(vocabulary.keys()))

        new_joint_config['num_classes'] = len(vocabulary)
        del self.joint
        self.joint = EncDecRNNTBPEModel.from_config_dict(new_joint_config)

        decoder_config = self.decoder.to_config_dict()
        new_decoder_config = copy.deepcopy(decoder_config)
        new_decoder_config.vocab_size = len(vocabulary)
        del self.decoder
        self.decoder = EncDecRNNTBPEModel.from_config_dict(new_decoder_config)

        del self.loss
        self.loss = RNNTLoss(num_classes=self.joint.num_classes_with_blank - 1)

        if decoding_cfg is None:
            # Assume same decoding config as before
            decoding_cfg = self.cfg.decoding

        # Assert the decoding config with all hyper parameters
        decoding_cls = OmegaConf.structured(RNNTBPEDecodingConfig)
        decoding_cls = OmegaConf.create(OmegaConf.to_container(decoding_cls))
        decoding_cfg = OmegaConf.merge(decoding_cls, decoding_cfg)

        self.decoding = RNNTBPEDecoding(
            decoding_cfg=decoding_cfg, decoder=self.decoder, joint=self.joint, tokenizer=self.tokenizer,
        )

        self.wer = RNNTBPEWER(
            decoding=self.decoding,
            batch_dim_index=self.wer.batch_dim_index,
            use_cer=self.wer.use_cer,
            log_prediction=self.wer.log_prediction,
            dist_sync_on_step=True,
        )

        # Setup fused Joint step
        if self.joint.fuse_loss_wer or (
            self.decoding.joint_fused_batch_size is not None and self.decoding.joint_fused_batch_size > 0
        ):
            self.joint.set_loss(self.loss)
            self.joint.set_wer(self.wer)

        # Update config
        with open_dict(self.cfg.joint):
            self.cfg.joint = new_joint_config

        with open_dict(self.cfg.decoder):
            self.cfg.decoder = new_decoder_config

        with open_dict(self.cfg.decoding):
            self.cfg.decoding = decoding_cfg

        logging.info(f"Changed decoder to output to {self.joint.vocabulary} vocabulary.")

    def change_decoding_strategy(self, decoding_cfg: DictConfig):
        """
        Changes decoding strategy used during RNNT decoding process.

        Args:
            decoding_cfg: A config for the decoder, which is optional. If the decoding type
                needs to be changed (from say Greedy to Beam decoding etc), the config can be passed here.
        """
        if decoding_cfg is None:
            # Assume same decoding config as before
            logging.info("No `decoding_cfg` passed when changing decoding strategy, using internal config")
            decoding_cfg = self.cfg.decoding

        # Assert the decoding config with all hyper parameters
        decoding_cls = OmegaConf.structured(RNNTBPEDecodingConfig)
        decoding_cls = OmegaConf.create(OmegaConf.to_container(decoding_cls))
        decoding_cfg = OmegaConf.merge(decoding_cls, decoding_cfg)

        self.decoding = RNNTBPEDecoding(
            decoding_cfg=decoding_cfg, decoder=self.decoder, joint=self.joint, tokenizer=self.tokenizer,
        )

        self.wer = RNNTBPEWER(
            decoding=self.decoding,
            batch_dim_index=self.wer.batch_dim_index,
            use_cer=self.wer.use_cer,
            log_prediction=self.wer.log_prediction,
            dist_sync_on_step=True,
        )

        # Setup fused Joint step
        if self.joint.fuse_loss_wer or (
            self.decoding.joint_fused_batch_size is not None and self.decoding.joint_fused_batch_size > 0
        ):
            self.joint.set_loss(self.loss)
            self.joint.set_wer(self.wer)

        # Update config
        with open_dict(self.cfg.decoding):
            self.cfg.decoding = decoding_cfg

        logging.info(f"Changed decoding strategy to \n{OmegaConf.to_yaml(self.cfg.decoding)}")

    def _setup_dataloader_from_config(self, config: Optional[Dict]):
        dataset = audio_to_text_dataset.get_audio_to_text_bpe_dataset_from_config(
            config=config,
            local_rank=self.local_rank,
            global_rank=self.global_rank,
            world_size=self.world_size,
            tokenizer=self.tokenizer,
            preprocessor_cfg=self.cfg.get("preprocessor", None),
        )

        if dataset is None:
            return None

        if isinstance(dataset, AudioToBPEDALIDataset):
            # DALI Dataset implements dataloader interface
            return dataset

        shuffle = config['shuffle']
        if config.get('is_tarred', False):
            shuffle = False

        if hasattr(dataset, 'collate_fn'):
            collate_fn = dataset.collate_fn
        elif hasattr(dataset.datasets[0], 'collate_fn'):
            # support datasets that are lists of entries
            collate_fn = dataset.datasets[0].collate_fn
        else:
            # support datasets that are lists of lists
            collate_fn = dataset.datasets[0].datasets[0].collate_fn

        return torch.utils.data.DataLoader(
            dataset=dataset,
            batch_size=config['batch_size'],
            collate_fn=collate_fn,
            drop_last=config.get('drop_last', False),
            shuffle=shuffle,
            num_workers=config.get('num_workers', 0),
            pin_memory=config.get('pin_memory', False),
        )

    def _setup_transcribe_dataloader(self, config: Dict) -> 'torch.utils.data.DataLoader':
        """
        Setup function for a temporary data loader which wraps the provided audio file.

        Args:
            config: A python dictionary which contains the following keys:
            paths2audio_files: (a list) of paths to audio files. The files should be relatively short fragments. \
                Recommended length per file is between 5 and 25 seconds.
            batch_size: (int) batch size to use during inference. \
                Bigger will result in better throughput performance but would use more memory.
            temp_dir: (str) A temporary directory where the audio manifest is temporarily
                stored.

        Returns:
            A pytorch DataLoader for the given audio file(s).
        """
        if 'manifest_filepath' in config:
            manifest_filepath = config['manifest_filepath']
            batch_size = config['batch_size']
        else:
            manifest_filepath = os.path.join(config['temp_dir'], 'manifest.json')
            batch_size = min(config['batch_size'], len(config['paths2audio_files']))

        dl_config = {
            'manifest_filepath': manifest_filepath,
            'sample_rate': self.preprocessor._sample_rate,
            'batch_size': batch_size,
            'shuffle': False,
            'num_workers': config.get('num_workers', min(batch_size, os.cpu_count() - 1)),
            'pin_memory': True,
            'channel_selector': config.get('channel_selector', None),
            'use_start_end_token': self.cfg.validation_ds.get('use_start_end_token', False),
        }

        if config.get("augmentor"):
            dl_config['augmentor'] = config.get("augmentor")

        temporary_datalayer = self._setup_dataloader_from_config(config=DictConfig(dl_config))
        return temporary_datalayer<|MERGE_RESOLUTION|>--- conflicted
+++ resolved
@@ -198,8 +198,6 @@
         results.append(model)
 
         model = PretrainedModelInfo(
-<<<<<<< HEAD
-=======
             pretrained_model_name="stt_enes_conformer_transducer_large_codesw",
             description="For details about this model, please visit https://ngc.nvidia.com/catalog/models/nvidia:nemo:stt_enes_conformer_transducer_large_codesw",
             location="https://api.ngc.nvidia.com/v2/models/nvidia/nemo/stt_enes_conformer_transducer_large_codesw/versions/1.0.0/files/stt_enes_conformer_transducer_large_codesw.nemo",
@@ -221,15 +219,12 @@
         results.append(model)
 
         model = PretrainedModelInfo(
->>>>>>> 4a93d287
             pretrained_model_name="stt_hr_conformer_transducer_large",
             description="For details about this model, please visit https://ngc.nvidia.com/catalog/models/nvidia:nemo:stt_hr_conformer_transducer_large",
             location="https://api.ngc.nvidia.com/v2/models/nvidia/nemo/stt_hr_conformer_transducer_large/versions/1.11.0/files/stt_hr_conformer_transducer_large.nemo",
         )
         results.append(model)
 
-<<<<<<< HEAD
-=======
         model = PretrainedModelInfo(
             pretrained_model_name="stt_it_conformer_transducer_large",
             description="For details about this model, please visit https://ngc.nvidia.com/catalog/models/nvidia:nemo:stt_it_conformer_transducer_large",
@@ -251,7 +246,6 @@
         )
         results.append(model)
 
->>>>>>> 4a93d287
         return results
 
     def __init__(self, cfg: DictConfig, trainer: Trainer = None):
