--- conflicted
+++ resolved
@@ -20,19 +20,14 @@
 from omegaconf import DictConfig, ListConfig, OmegaConf, open_dict
 from pytorch_lightning import Trainer
 
-<<<<<<< HEAD
+from nemo.collections.asr.data import audio_to_text_dataset
 from nemo.collections.asr.data.audio_to_text import _AudioTextDataset
-=======
->>>>>>> 5b501a4d
-from nemo.collections.asr.data import audio_to_text_dataset
-from nemo.collections.asr.data.audio_to_text import _TarredAudioToTextDataset
 from nemo.collections.asr.data.audio_to_text_dali import AudioToBPEDALIDataset
 from nemo.collections.asr.losses.rnnt import RNNTLoss
 from nemo.collections.asr.metrics.rnnt_wer_bpe import RNNTBPEWER, RNNTBPEDecoding, RNNTBPEDecodingConfig
 from nemo.collections.asr.models.rnnt_models import EncDecRNNTModel
 from nemo.collections.asr.parts.mixins import ASRBPEMixin
 from nemo.collections.asr.parts.utils.asr_batching import get_semi_sorted_batch_sampler
-from nemo.collections.common.data.dataset import ConcatDataset
 from nemo.core.classes.common import PretrainedModelInfo
 from nemo.utils import logging, model_utils
 
@@ -521,18 +516,11 @@
             collate_fn = dataset.datasets[0].datasets[0].collate_fn
 
         if config.get('use_semi_sorted_batching', False):
-<<<<<<< HEAD
             if not isinstance(dataset, _AudioTextDataset):
                 raise RuntimeError(
                     "Semi Sorted Batch sampler can be used with AudioToCharDataset or AudioToBPEDataset "
                     f"but found dataset of type {type(dataset)}"
                 )
-=======
-            if isinstance(dataset, _TarredAudioToTextDataset) or (
-                isinstance(dataset, ConcatDataset) and isinstance(dataset.datasets, _TarredAudioToTextDataset)
-            ):
-                raise RuntimeError('Semi Sorted Batch sampler can\'t be used with tarred datasets.')
->>>>>>> 5b501a4d
 
             batch_sampler = get_semi_sorted_batch_sampler(self, dataset, config)
             # set batch_size and batch_sampler to None to disable automatic batching
