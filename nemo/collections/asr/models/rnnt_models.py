# Copyright (c) 2020, NVIDIA CORPORATION.  All rights reserved.
#
# Licensed under the Apache License, Version 2.0 (the "License");
# you may not use this file except in compliance with the License.
# You may obtain a copy of the License at
#
#     http://www.apache.org/licenses/LICENSE-2.0
#
# Unless required by applicable law or agreed to in writing, software
# distributed under the License is distributed on an "AS IS" BASIS,
# WITHOUT WARRANTIES OR CONDITIONS OF ANY KIND, either express or implied.
# See the License for the specific language governing permissions and
# limitations under the License.

import copy
import json
import os
import tempfile
from math import ceil, isclose
from typing import Dict, List, Optional, Tuple, Union

import torch
from omegaconf import DictConfig, OmegaConf, open_dict
from pytorch_lightning import Trainer
from tqdm.auto import tqdm

from nemo.collections.asr.data import audio_to_text_dataset
from nemo.collections.asr.data.audio_to_text_dali import DALIOutputs
from nemo.collections.asr.losses.rnnt import RNNTLoss, resolve_rnnt_default_loss_name
from nemo.collections.asr.metrics.rnnt_wer import RNNTWER, RNNTDecoding, RNNTDecodingConfig
from nemo.collections.asr.models.asr_model import ASRModel
from nemo.collections.asr.modules.rnnt import RNNTDecoderJoint
from nemo.collections.asr.parts.mixins import ASRModuleMixin
from nemo.collections.asr.parts.preprocessing.perturb import process_augmentations
from nemo.collections.asr.parts.utils.audio_utils import ChannelSelectorType
from nemo.core.classes import Exportable
from nemo.core.classes.common import PretrainedModelInfo, typecheck
from nemo.core.classes.mixins import AccessMixin
from nemo.core.neural_types import AcousticEncodedRepresentation, AudioSignal, LengthsType, NeuralType, SpectrogramType
from nemo.utils import logging


class EncDecRNNTModel(ASRModel, ASRModuleMixin, Exportable):
    """Base class for encoder decoder RNNT-based models."""

    def __init__(self, cfg: DictConfig, trainer: Trainer = None):
        # Get global rank and total number of GPU workers for IterableDataset partitioning, if applicable
        # Global_rank and local_rank is set by LightningModule in Lightning 1.2.0
        self.world_size = 1
        if trainer is not None:
            self.world_size = trainer.world_size

        super().__init__(cfg=cfg, trainer=trainer)

        # Initialize components
        self.preprocessor = EncDecRNNTModel.from_config_dict(self.cfg.preprocessor)
        self.encoder = EncDecRNNTModel.from_config_dict(self.cfg.encoder)

        # Update config values required by components dynamically
        with open_dict(self.cfg.decoder):
            self.cfg.decoder.vocab_size = len(self.cfg.labels)

        with open_dict(self.cfg.joint):
            self.cfg.joint.num_classes = len(self.cfg.labels)
            self.cfg.joint.vocabulary = self.cfg.labels
            self.cfg.joint.jointnet.encoder_hidden = self.cfg.model_defaults.enc_hidden
            self.cfg.joint.jointnet.pred_hidden = self.cfg.model_defaults.pred_hidden

        self.decoder = EncDecRNNTModel.from_config_dict(self.cfg.decoder)
        self.joint = EncDecRNNTModel.from_config_dict(self.cfg.joint)

        # Setup RNNT Loss
        loss_name, loss_kwargs = self.extract_rnnt_loss_cfg(self.cfg.get("loss", None))

        self.loss = RNNTLoss(
<<<<<<< HEAD
            num_classes=self.joint.num_classes_with_blank - 1 - self.joint.num_extra_outputs,
            loss_name=loss_name,
            loss_kwargs=loss_kwargs,
=======
            num_classes=self.joint.num_classes_with_blank - 1,
            loss_name=loss_name,
            loss_kwargs=loss_kwargs,
            reduction=self.cfg.get("rnnt_reduction", "mean_batch"),
>>>>>>> 21b088be
        )

        if hasattr(self.cfg, 'spec_augment') and self._cfg.spec_augment is not None:
            self.spec_augmentation = EncDecRNNTModel.from_config_dict(self.cfg.spec_augment)
        else:
            self.spec_augmentation = None

        # Setup decoding objects
        self.decoding = RNNTDecoding(
            decoding_cfg=self.cfg.decoding, decoder=self.decoder, joint=self.joint, vocabulary=self.joint.vocabulary,
        )
        # Setup WER calculation
        self.wer = RNNTWER(
            decoding=self.decoding,
            batch_dim_index=0,
            use_cer=self._cfg.get('use_cer', False),
            log_prediction=self._cfg.get('log_prediction', True),
            dist_sync_on_step=True,
        )

        # Whether to compute loss during evaluation
        if 'compute_eval_loss' in self.cfg:
            self.compute_eval_loss = self.cfg.compute_eval_loss
        else:
            self.compute_eval_loss = True

        # Setup fused Joint step if flag is set
        if self.joint.fuse_loss_wer or (
            self.decoding.joint_fused_batch_size is not None and self.decoding.joint_fused_batch_size > 0
        ):
            self.joint.set_loss(self.loss)
            self.joint.set_wer(self.wer)

        # Setup optimization normalization (if provided in config)
        self.setup_optim_normalization()

        # Setup optional Optimization flags
        self.setup_optimization_flags()

        # Setup encoder adapters (from ASRAdapterModelMixin)
        self.setup_adapters()

    def setup_optim_normalization(self):
        """
        Helper method to setup normalization of certain parts of the model prior to the optimization step.

        Supported pre-optimization normalizations are as follows:

        .. code-block:: yaml

            # Variation Noise injection
            model:
                variational_noise:
                    std: 0.0
                    start_step: 0

            # Joint - Length normalization
            model:
                normalize_joint_txu: false

            # Encoder Network - gradient normalization
            model:
                normalize_encoder_norm: false

            # Decoder / Prediction Network - gradient normalization
            model:
                normalize_decoder_norm: false

            # Joint - gradient normalization
            model:
                normalize_joint_norm: false
        """
        # setting up the variational noise for the decoder
        if hasattr(self.cfg, 'variational_noise'):
            self._optim_variational_noise_std = self.cfg['variational_noise'].get('std', 0)
            self._optim_variational_noise_start = self.cfg['variational_noise'].get('start_step', 0)
        else:
            self._optim_variational_noise_std = 0
            self._optim_variational_noise_start = 0

        # Setup normalized gradients for model joint by T x U scaling factor (joint length normalization)
        self._optim_normalize_joint_txu = self.cfg.get('normalize_joint_txu', False)
        self._optim_normalize_txu = None

        # Setup normalized encoder norm for model
        self._optim_normalize_encoder_norm = self.cfg.get('normalize_encoder_norm', False)

        # Setup normalized decoder norm for model
        self._optim_normalize_decoder_norm = self.cfg.get('normalize_decoder_norm', False)

        # Setup normalized joint norm for model
        self._optim_normalize_joint_norm = self.cfg.get('normalize_joint_norm', False)

    def extract_rnnt_loss_cfg(self, cfg: Optional[DictConfig]):
        """
        Helper method to extract the rnnt loss name, and potentially its kwargs
        to be passed.

        Args:
            cfg: Should contain `loss_name` as a string which is resolved to a RNNT loss name.
                If the default should be used, then `default` can be used.
                Optionally, one can pass additional kwargs to the loss function. The subdict
                should have a keyname as follows : `{loss_name}_kwargs`.

                Note that whichever loss_name is selected, that corresponding kwargs will be
                selected. For the "default" case, the "{resolved_default}_kwargs" will be used.

        Examples:
            .. code-block:: yaml

                loss_name: "default"
                warprnnt_numba_kwargs:
                    kwargs2: some_other_val

        Returns:
            A tuple, the resolved loss name as well as its kwargs (if found).
        """
        if cfg is None:
            cfg = DictConfig({})

        loss_name = cfg.get("loss_name", "default")

        if loss_name == "default":
            loss_name = resolve_rnnt_default_loss_name()

        loss_kwargs = cfg.get(f"{loss_name}_kwargs", None)

        logging.info(f"Using RNNT Loss : {loss_name}\n" f"Loss {loss_name}_kwargs: {loss_kwargs}")

        return loss_name, loss_kwargs

    @torch.no_grad()
    def transcribe(
        self,
        paths2audio_files: List[str],
        batch_size: int = 4,
        return_hypotheses: bool = False,
        partial_hypothesis: Optional[List['Hypothesis']] = None,
        num_workers: int = 0,
        channel_selector: Optional[ChannelSelectorType] = None,
    ) -> Tuple[List[str], Optional[List['Hypothesis']]]:
        """
        Uses greedy decoding to transcribe audio files. Use this method for debugging and prototyping.

        Args:

            paths2audio_files: (a list) of paths to audio files. \
        Recommended length per file is between 5 and 25 seconds. \
        But it is possible to pass a few hours long file if enough GPU memory is available.
            batch_size: (int) batch size to use during inference. \
        Bigger will result in better throughput performance but would use more memory.
            return_hypotheses: (bool) Either return hypotheses or text
        With hypotheses can do some postprocessing like getting timestamp or rescoring
            num_workers: (int) number of workers for DataLoader
            channel_selector (int | Iterable[int] | str): select a single channel or a subset of channels from multi-channel audio. If set to `'average'`, it performs averaging across channels. Disabled if set to `None`. Defaults to `None`. Uses zero-based indexing.

        Returns:
            A list of transcriptions in the same order as paths2audio_files. Will also return
        """
        if paths2audio_files is None or len(paths2audio_files) == 0:
            return {}
        # We will store transcriptions here
        hypotheses = []
        all_hypotheses = []
        # Model's mode and device
        mode = self.training
        device = next(self.parameters()).device
        dither_value = self.preprocessor.featurizer.dither
        pad_to_value = self.preprocessor.featurizer.pad_to

        if num_workers is None:
            num_workers = min(batch_size, os.cpu_count() - 1)

        try:
            self.preprocessor.featurizer.dither = 0.0
            self.preprocessor.featurizer.pad_to = 0

            # Switch model to evaluation mode
            self.eval()
            # Freeze the encoder and decoder modules
            self.encoder.freeze()
            self.decoder.freeze()
            self.joint.freeze()
            logging_level = logging.get_verbosity()
            logging.set_verbosity(logging.WARNING)
            # Work in tmp directory - will store manifest file there
            with tempfile.TemporaryDirectory() as tmpdir:
                with open(os.path.join(tmpdir, 'manifest.json'), 'w', encoding='utf-8') as fp:
                    for audio_file in paths2audio_files:
                        entry = {'audio_filepath': audio_file, 'duration': 100000, 'text': ''}
                        fp.write(json.dumps(entry) + '\n')

                config = {
                    'paths2audio_files': paths2audio_files,
                    'batch_size': batch_size,
                    'temp_dir': tmpdir,
                    'num_workers': num_workers,
                    'channel_selector': channel_selector,
                }

                temporary_datalayer = self._setup_transcribe_dataloader(config)
                for test_batch in tqdm(temporary_datalayer, desc="Transcribing"):
                    encoded, encoded_len = self.forward(
                        input_signal=test_batch[0].to(device), input_signal_length=test_batch[1].to(device)
                    )
                    best_hyp, all_hyp = self.decoding.rnnt_decoder_predictions_tensor(
                        encoded,
                        encoded_len,
                        return_hypotheses=return_hypotheses,
                        partial_hypotheses=partial_hypothesis,
                    )

                    hypotheses += best_hyp
                    if all_hyp is not None:
                        all_hypotheses += all_hyp
                    else:
                        all_hypotheses += best_hyp

                    del encoded
                    del test_batch
        finally:
            # set mode back to its original value
            self.train(mode=mode)
            self.preprocessor.featurizer.dither = dither_value
            self.preprocessor.featurizer.pad_to = pad_to_value

            logging.set_verbosity(logging_level)
            if mode is True:
                self.encoder.unfreeze()
                self.decoder.unfreeze()
                self.joint.unfreeze()
        return hypotheses, all_hypotheses

    def change_vocabulary(self, new_vocabulary: List[str], decoding_cfg: Optional[DictConfig] = None):
        """
        Changes vocabulary used during RNNT decoding process. Use this method when fine-tuning a pre-trained model.
        This method changes only decoder and leaves encoder and pre-processing modules unchanged. For example, you would
        use it if you want to use pretrained encoder when fine-tuning on data in another language, or when you'd need
        model to learn capitalization, punctuation and/or special characters.

        Args:
            new_vocabulary: list with new vocabulary. Must contain at least 2 elements. Typically, \
                this is target alphabet.
            decoding_cfg: A config for the decoder, which is optional. If the decoding type
                needs to be changed (from say Greedy to Beam decoding etc), the config can be passed here.

        Returns: None

        """
        if self.joint.vocabulary == new_vocabulary:
            logging.warning(f"Old {self.joint.vocabulary} and new {new_vocabulary} match. Not changing anything.")
        else:
            if new_vocabulary is None or len(new_vocabulary) == 0:
                raise ValueError(f'New vocabulary must be non-empty list of chars. But I got: {new_vocabulary}')

            joint_config = self.joint.to_config_dict()
            new_joint_config = copy.deepcopy(joint_config)
            new_joint_config['vocabulary'] = new_vocabulary
            new_joint_config['num_classes'] = len(new_vocabulary)
            del self.joint
            self.joint = EncDecRNNTModel.from_config_dict(new_joint_config)

            decoder_config = self.decoder.to_config_dict()
            new_decoder_config = copy.deepcopy(decoder_config)
            new_decoder_config.vocab_size = len(new_vocabulary)
            del self.decoder
            self.decoder = EncDecRNNTModel.from_config_dict(new_decoder_config)

            del self.loss
            loss_name, loss_kwargs = self.extract_rnnt_loss_cfg(self.cfg.get('loss', None))
            self.loss = RNNTLoss(
                num_classes=self.joint.num_classes_with_blank - 1, loss_name=loss_name, loss_kwargs=loss_kwargs
            )

            if decoding_cfg is None:
                # Assume same decoding config as before
                decoding_cfg = self.cfg.decoding

            # Assert the decoding config with all hyper parameters
            decoding_cls = OmegaConf.structured(RNNTDecodingConfig)
            decoding_cls = OmegaConf.create(OmegaConf.to_container(decoding_cls))
            decoding_cfg = OmegaConf.merge(decoding_cls, decoding_cfg)

            self.decoding = RNNTDecoding(
                decoding_cfg=decoding_cfg, decoder=self.decoder, joint=self.joint, vocabulary=self.joint.vocabulary,
            )

            self.wer = RNNTWER(
                decoding=self.decoding,
                batch_dim_index=self.wer.batch_dim_index,
                use_cer=self.wer.use_cer,
                log_prediction=self.wer.log_prediction,
                dist_sync_on_step=True,
            )

            # Setup fused Joint step
            if self.joint.fuse_loss_wer or (
                self.decoding.joint_fused_batch_size is not None and self.decoding.joint_fused_batch_size > 0
            ):
                self.joint.set_loss(self.loss)
                self.joint.set_wer(self.wer)

            # Update config
            with open_dict(self.cfg.joint):
                self.cfg.joint = new_joint_config

            with open_dict(self.cfg.decoder):
                self.cfg.decoder = new_decoder_config

            with open_dict(self.cfg.decoding):
                self.cfg.decoding = decoding_cfg

            ds_keys = ['train_ds', 'validation_ds', 'test_ds']
            for key in ds_keys:
                if key in self.cfg:
                    with open_dict(self.cfg[key]):
                        self.cfg[key]['labels'] = OmegaConf.create(new_vocabulary)

            logging.info(f"Changed decoder to output to {self.joint.vocabulary} vocabulary.")

    def change_decoding_strategy(self, decoding_cfg: DictConfig):
        """
        Changes decoding strategy used during RNNT decoding process.

        Args:
            decoding_cfg: A config for the decoder, which is optional. If the decoding type
                needs to be changed (from say Greedy to Beam decoding etc), the config can be passed here.
        """
        if decoding_cfg is None:
            # Assume same decoding config as before
            logging.info("No `decoding_cfg` passed when changing decoding strategy, using internal config")
            decoding_cfg = self.cfg.decoding

        # Assert the decoding config with all hyper parameters
        decoding_cls = OmegaConf.structured(RNNTDecodingConfig)
        decoding_cls = OmegaConf.create(OmegaConf.to_container(decoding_cls))
        decoding_cfg = OmegaConf.merge(decoding_cls, decoding_cfg)

        self.decoding = RNNTDecoding(
            decoding_cfg=decoding_cfg, decoder=self.decoder, joint=self.joint, vocabulary=self.joint.vocabulary,
        )

        self.wer = RNNTWER(
            decoding=self.decoding,
            batch_dim_index=self.wer.batch_dim_index,
            use_cer=self.wer.use_cer,
            log_prediction=self.wer.log_prediction,
            dist_sync_on_step=True,
        )

        # Setup fused Joint step
        if self.joint.fuse_loss_wer or (
            self.decoding.joint_fused_batch_size is not None and self.decoding.joint_fused_batch_size > 0
        ):
            self.joint.set_loss(self.loss)
            self.joint.set_wer(self.wer)

        # Update config
        with open_dict(self.cfg.decoding):
            self.cfg.decoding = decoding_cfg

        logging.info(f"Changed decoding strategy to \n{OmegaConf.to_yaml(self.cfg.decoding)}")

    def _setup_dataloader_from_config(self, config: Optional[Dict]):
        if 'augmentor' in config:
            augmentor = process_augmentations(config['augmentor'])
        else:
            augmentor = None

        is_concat = config.get('is_concat', False)
        if is_concat:
            if 'concat_sampling' in config and config['concat_sampling'] is None:
                logging.warning(
                    f"Concat dataset requires `contact_sampling` but it was not provided. Config: {config}"
                )
                return None

            if not 'concat_probabilities' in config:
                logging.warning(
                    f"Concat dataset requires `contact_probabilities` list but it was not provided. Config: {config}"
                )
                return None
            else:
                if not isclose(sum(config['concat_probabilities']), 1, abs_tol=1e-6):
                    logging.warning(f"`contact_probabilities` need to sum to 1. Config: {config}")
                    return None

        # Automatically inject args from model config to dataloader config
        audio_to_text_dataset.inject_dataloader_value_from_model_config(self.cfg, config, key='sample_rate')
        audio_to_text_dataset.inject_dataloader_value_from_model_config(self.cfg, config, key='labels')

        shuffle = config['shuffle']
        device = 'gpu' if torch.cuda.is_available() else 'cpu'
        if config.get('use_dali', False):
            device_id = self.local_rank if device == 'gpu' else None
            dataset = audio_to_text_dataset.get_dali_char_dataset(
                config=config,
                shuffle=shuffle,
                device_id=device_id,
                global_rank=self.global_rank,
                world_size=self.world_size,
                preprocessor_cfg=self._cfg.preprocessor,
            )
            return dataset

        # Instantiate tarred dataset loader or normal dataset loader
        if config.get('is_tarred', False):
            if ('tarred_audio_filepaths' in config and config['tarred_audio_filepaths'] is None) or (
                'manifest_filepath' in config and config['manifest_filepath'] is None
            ):
                logging.warning(
                    "Could not load dataset as `manifest_filepath` was None or "
                    f"`tarred_audio_filepaths` is None. Provided config : {config}"
                )
                return None

            shuffle_n = config.get('shuffle_n', 4 * config['batch_size']) if shuffle else 0
            if is_concat:
                dataset = audio_to_text_dataset.get_concat_tarred_dataset(
                    config=config,
                    shuffle_n=shuffle_n,
                    global_rank=self.global_rank,
                    world_size=self.world_size,
                    augmentor=augmentor,
                )
            else:
                dataset = audio_to_text_dataset.get_tarred_dataset(
                    config=config,
                    shuffle_n=shuffle_n,
                    global_rank=self.global_rank,
                    world_size=self.world_size,
                    augmentor=augmentor,
                )
            shuffle = False
        else:
            if 'manifest_filepath' in config and config['manifest_filepath'] is None:
                logging.warning(f"Could not load dataset as `manifest_filepath` was None. Provided config : {config}")
                return None
            if is_concat:
                dataset = audio_to_text_dataset.get_concat_char_dataset(
                    config=config, global_rank=self.global_rank, world_size=self.world_size, augmentor=augmentor
                )
            else:
                dataset = audio_to_text_dataset.get_char_dataset(config=config, augmentor=augmentor)

        if hasattr(dataset, 'collate_fn'):
            collate_fn = dataset.collate_fn
        else:
            collate_fn = dataset.datasets[0].collate_fn

        return torch.utils.data.DataLoader(
            dataset=dataset,
            batch_size=config['batch_size'],
            collate_fn=collate_fn,
            drop_last=config.get('drop_last', False),
            shuffle=shuffle,
            num_workers=config.get('num_workers', 0),
            pin_memory=config.get('pin_memory', False),
        )

    def setup_training_data(self, train_data_config: Optional[Union[DictConfig, Dict]]):
        """
        Sets up the training data loader via a Dict-like object.

        Args:
            train_data_config: A config that contains the information regarding construction
                of an ASR Training dataset.

        Supported Datasets:
            -   :class:`~nemo.collections.asr.data.audio_to_text.AudioToCharDataset`
            -   :class:`~nemo.collections.asr.data.audio_to_text.AudioToBPEDataset`
            -   :class:`~nemo.collections.asr.data.audio_to_text.TarredAudioToCharDataset`
            -   :class:`~nemo.collections.asr.data.audio_to_text.TarredAudioToBPEDataset`
            -   :class:`~nemo.collections.asr.data.audio_to_text_dali.AudioToCharDALIDataset`
        """
        if 'shuffle' not in train_data_config:
            train_data_config['shuffle'] = True

        # preserve config
        self._update_dataset_config(dataset_name='train', config=train_data_config)

        self._train_dl = self._setup_dataloader_from_config(config=train_data_config)

        # Need to set this because if using an IterableDataset, the length of the dataloader is the total number
        # of samples rather than the number of batches, and this messes up the tqdm progress bar.
        # So we set the number of steps manually (to the correct number) to fix this.
        if 'is_tarred' in train_data_config and train_data_config['is_tarred']:
            # We also need to check if limit_train_batches is already set.
            # If it's an int, we assume that the user has set it to something sane, i.e. <= # training batches,
            # and don't change it. Otherwise, adjust batches accordingly if it's a float (including 1.0).
            if self._trainer is not None and isinstance(self._trainer.limit_train_batches, float):
                self._trainer.limit_train_batches = int(
                    self._trainer.limit_train_batches
                    * ceil((len(self._train_dl.dataset) / self.world_size) / train_data_config['batch_size'])
                )
            elif self._trainer is None:
                logging.warning(
                    "Model Trainer was not set before constructing the dataset, incorrect number of "
                    "training batches will be used. Please set the trainer and rebuild the dataset."
                )

    def setup_validation_data(self, val_data_config: Optional[Union[DictConfig, Dict]]):
        """
        Sets up the validation data loader via a Dict-like object.

        Args:
            val_data_config: A config that contains the information regarding construction
                of an ASR Training dataset.

        Supported Datasets:
            -   :class:`~nemo.collections.asr.data.audio_to_text.AudioToCharDataset`
            -   :class:`~nemo.collections.asr.data.audio_to_text.AudioToBPEDataset`
            -   :class:`~nemo.collections.asr.data.audio_to_text.TarredAudioToCharDataset`
            -   :class:`~nemo.collections.asr.data.audio_to_text.TarredAudioToBPEDataset`
            -   :class:`~nemo.collections.asr.data.audio_to_text_dali.AudioToCharDALIDataset`
        """
        if 'shuffle' not in val_data_config:
            val_data_config['shuffle'] = False

        # preserve config
        self._update_dataset_config(dataset_name='validation', config=val_data_config)

        self._validation_dl = self._setup_dataloader_from_config(config=val_data_config)

    def setup_test_data(self, test_data_config: Optional[Union[DictConfig, Dict]]):
        """
        Sets up the test data loader via a Dict-like object.

        Args:
            test_data_config: A config that contains the information regarding construction
                of an ASR Training dataset.

        Supported Datasets:
            -   :class:`~nemo.collections.asr.data.audio_to_text.AudioToCharDataset`
            -   :class:`~nemo.collections.asr.data.audio_to_text.AudioToBPEDataset`
            -   :class:`~nemo.collections.asr.data.audio_to_text.TarredAudioToCharDataset`
            -   :class:`~nemo.collections.asr.data.audio_to_text.TarredAudioToBPEDataset`
            -   :class:`~nemo.collections.asr.data.audio_to_text_dali.AudioToCharDALIDataset`
        """
        if 'shuffle' not in test_data_config:
            test_data_config['shuffle'] = False

        # preserve config
        self._update_dataset_config(dataset_name='test', config=test_data_config)

        self._test_dl = self._setup_dataloader_from_config(config=test_data_config)

    @property
    def input_types(self) -> Optional[Dict[str, NeuralType]]:
        if hasattr(self.preprocessor, '_sample_rate'):
            input_signal_eltype = AudioSignal(freq=self.preprocessor._sample_rate)
        else:
            input_signal_eltype = AudioSignal()

        return {
            "input_signal": NeuralType(('B', 'T'), input_signal_eltype, optional=True),
            "input_signal_length": NeuralType(tuple('B'), LengthsType(), optional=True),
            "processed_signal": NeuralType(('B', 'D', 'T'), SpectrogramType(), optional=True),
            "processed_signal_length": NeuralType(tuple('B'), LengthsType(), optional=True),
        }

    @property
    def output_types(self) -> Optional[Dict[str, NeuralType]]:
        return {
            "outputs": NeuralType(('B', 'D', 'T'), AcousticEncodedRepresentation()),
            "encoded_lengths": NeuralType(tuple('B'), LengthsType()),
        }

    @typecheck()
    def forward(
        self, input_signal=None, input_signal_length=None, processed_signal=None, processed_signal_length=None
    ):
        """
        Forward pass of the model. Note that for RNNT Models, the forward pass of the model is a 3 step process,
        and this method only performs the first step - forward of the acoustic model.

        Please refer to the `training_step` in order to see the full `forward` step for training - which
        performs the forward of the acoustic model, the prediction network and then the joint network.
        Finally, it computes the loss and possibly compute the detokenized text via the `decoding` step.

        Please refer to the `validation_step` in order to see the full `forward` step for inference - which
        performs the forward of the acoustic model, the prediction network and then the joint network.
        Finally, it computes the decoded tokens via the `decoding` step and possibly compute the batch metrics.

        Args:
            input_signal: Tensor that represents a batch of raw audio signals,
                of shape [B, T]. T here represents timesteps, with 1 second of audio represented as
                `self.sample_rate` number of floating point values.
            input_signal_length: Vector of length B, that contains the individual lengths of the audio
                sequences.
            processed_signal: Tensor that represents a batch of processed audio signals,
                of shape (B, D, T) that has undergone processing via some DALI preprocessor.
            processed_signal_length: Vector of length B, that contains the individual lengths of the
                processed audio sequences.

        Returns:
            A tuple of 2 elements -
            1) The log probabilities tensor of shape [B, T, D].
            2) The lengths of the acoustic sequence after propagation through the encoder, of shape [B].
        """
        has_input_signal = input_signal is not None and input_signal_length is not None
        has_processed_signal = processed_signal is not None and processed_signal_length is not None
        if (has_input_signal ^ has_processed_signal) is False:
            raise ValueError(
                f"{self} Arguments ``input_signal`` and ``input_signal_length`` are mutually exclusive "
                " with ``processed_signal`` and ``processed_signal_len`` arguments."
            )

        if not has_processed_signal:
            processed_signal, processed_signal_length = self.preprocessor(
                input_signal=input_signal, length=input_signal_length,
            )

        # Spec augment is not applied during evaluation/testing
        if self.spec_augmentation is not None and self.training:
            processed_signal = self.spec_augmentation(input_spec=processed_signal, length=processed_signal_length)

        encoded, encoded_len = self.encoder(audio_signal=processed_signal, length=processed_signal_length)
        return encoded, encoded_len

    # PTL-specific methods
    def training_step(self, batch, batch_nb):
        # Reset access registry
        if AccessMixin.is_access_enabled():
            AccessMixin.reset_registry(self)

        signal, signal_len, transcript, transcript_len = batch

        # forward() only performs encoder forward
        if isinstance(batch, DALIOutputs) and batch.has_processed_signal:
            encoded, encoded_len = self.forward(processed_signal=signal, processed_signal_length=signal_len)
        else:
            encoded, encoded_len = self.forward(input_signal=signal, input_signal_length=signal_len)
        del signal

        # During training, loss must be computed, so decoder forward is necessary
        decoder, target_length, states = self.decoder(targets=transcript, target_length=transcript_len)

        if hasattr(self, '_trainer') and self._trainer is not None:
            log_every_n_steps = self._trainer.log_every_n_steps
            sample_id = self._trainer.global_step
        else:
            log_every_n_steps = 1
            sample_id = batch_nb

        # If experimental fused Joint-Loss-WER is not used
        if not self.joint.fuse_loss_wer:
            # Compute full joint and loss
            joint = self.joint(encoder_outputs=encoded, decoder_outputs=decoder)
            loss_value = self.loss(
                log_probs=joint, targets=transcript, input_lengths=encoded_len, target_lengths=target_length
            )

            # Add auxiliary losses, if registered
            loss_value = self.add_auxiliary_losses(loss_value)

            # Reset access registry
            if AccessMixin.is_access_enabled():
                AccessMixin.reset_registry(self)

            tensorboard_logs = {
                'train_loss': loss_value,
                'learning_rate': self._optimizer.param_groups[0]['lr'],
                'global_step': torch.tensor(self.trainer.global_step, dtype=torch.float32),
            }

            if (sample_id + 1) % log_every_n_steps == 0:
                self.wer.update(encoded, encoded_len, transcript, transcript_len)
                _, scores, words = self.wer.compute()
                self.wer.reset()
                tensorboard_logs.update({'training_batch_wer': scores.float() / words})

        else:
            # If experimental fused Joint-Loss-WER is used
            if (sample_id + 1) % log_every_n_steps == 0:
                compute_wer = True
            else:
                compute_wer = False

            # Fused joint step
            loss_value, wer, _, _ = self.joint(
                encoder_outputs=encoded,
                decoder_outputs=decoder,
                encoder_lengths=encoded_len,
                transcripts=transcript,
                transcript_lengths=transcript_len,
                compute_wer=compute_wer,
            )

            # Add auxiliary losses, if registered
            loss_value = self.add_auxiliary_losses(loss_value)

            # Reset access registry
            if AccessMixin.is_access_enabled():
                AccessMixin.reset_registry(self)

            tensorboard_logs = {
                'train_loss': loss_value,
                'learning_rate': self._optimizer.param_groups[0]['lr'],
                'global_step': torch.tensor(self.trainer.global_step, dtype=torch.float32),
            }

            if compute_wer:
                tensorboard_logs.update({'training_batch_wer': wer})

        # Log items
        self.log_dict(tensorboard_logs)

        # Preserve batch acoustic model T and language model U parameters if normalizing
        if self._optim_normalize_joint_txu:
            self._optim_normalize_txu = [encoded_len.max(), transcript_len.max()]

        return {'loss': loss_value}

    def predict_step(self, batch, batch_idx, dataloader_idx=0):
        signal, signal_len, transcript, transcript_len, sample_id = batch

        # forward() only performs encoder forward
        if isinstance(batch, DALIOutputs) and batch.has_processed_signal:
            encoded, encoded_len = self.forward(processed_signal=signal, processed_signal_length=signal_len)
        else:
            encoded, encoded_len = self.forward(input_signal=signal, input_signal_length=signal_len)
        del signal

        best_hyp_text, all_hyp_text = self.decoding.rnnt_decoder_predictions_tensor(
            encoder_output=encoded, encoded_lengths=encoded_len, return_hypotheses=False
        )

        sample_id = sample_id.cpu().detach().numpy()
        return list(zip(sample_id, best_hyp_text))

    def validation_step(self, batch, batch_idx, dataloader_idx=0):
        signal, signal_len, transcript, transcript_len = batch

        # forward() only performs encoder forward
        if isinstance(batch, DALIOutputs) and batch.has_processed_signal:
            encoded, encoded_len = self.forward(processed_signal=signal, processed_signal_length=signal_len)
        else:
            encoded, encoded_len = self.forward(input_signal=signal, input_signal_length=signal_len)
        del signal

        tensorboard_logs = {}

        # If experimental fused Joint-Loss-WER is not used
        if not self.joint.fuse_loss_wer:
            if self.compute_eval_loss:
                decoder, target_length, states = self.decoder(targets=transcript, target_length=transcript_len)
                joint = self.joint(encoder_outputs=encoded, decoder_outputs=decoder)

                loss_value = self.loss(
                    log_probs=joint, targets=transcript, input_lengths=encoded_len, target_lengths=target_length
                )

                tensorboard_logs['val_loss'] = loss_value

            self.wer.update(encoded, encoded_len, transcript, transcript_len)
            wer, wer_num, wer_denom = self.wer.compute()
            self.wer.reset()

            tensorboard_logs['val_wer_num'] = wer_num
            tensorboard_logs['val_wer_denom'] = wer_denom
            tensorboard_logs['val_wer'] = wer

        else:
            # If experimental fused Joint-Loss-WER is used
            compute_wer = True

            if self.compute_eval_loss:
                decoded, target_len, states = self.decoder(targets=transcript, target_length=transcript_len)
            else:
                decoded = None
                target_len = transcript_len

            # Fused joint step
            loss_value, wer, wer_num, wer_denom = self.joint(
                encoder_outputs=encoded,
                decoder_outputs=decoded,
                encoder_lengths=encoded_len,
                transcripts=transcript,
                transcript_lengths=target_len,
                compute_wer=compute_wer,
            )

            if loss_value is not None:
                tensorboard_logs['val_loss'] = loss_value

            tensorboard_logs['val_wer_num'] = wer_num
            tensorboard_logs['val_wer_denom'] = wer_denom
            tensorboard_logs['val_wer'] = wer

        self.log('global_step', torch.tensor(self.trainer.global_step, dtype=torch.float32))

        return tensorboard_logs

    def test_step(self, batch, batch_idx, dataloader_idx=0):
        logs = self.validation_step(batch, batch_idx, dataloader_idx=dataloader_idx)
        test_logs = {
            'test_wer_num': logs['val_wer_num'],
            'test_wer_denom': logs['val_wer_denom'],
            # 'test_wer': logs['val_wer'],
        }
        if 'val_loss' in logs:
            test_logs['test_loss'] = logs['val_loss']
        return test_logs

    def multi_validation_epoch_end(self, outputs, dataloader_idx: int = 0):
        if self.compute_eval_loss:
            val_loss_mean = torch.stack([x['val_loss'] for x in outputs]).mean()
            val_loss_log = {'val_loss': val_loss_mean}
        else:
            val_loss_log = {}
        wer_num = torch.stack([x['val_wer_num'] for x in outputs]).sum()
        wer_denom = torch.stack([x['val_wer_denom'] for x in outputs]).sum()
        tensorboard_logs = {**val_loss_log, 'val_wer': wer_num.float() / wer_denom}
        return {**val_loss_log, 'log': tensorboard_logs}

    def multi_test_epoch_end(self, outputs, dataloader_idx: int = 0):
        if self.compute_eval_loss:
            test_loss_mean = torch.stack([x['test_loss'] for x in outputs]).mean()
            test_loss_log = {'test_loss': test_loss_mean}
        else:
            test_loss_log = {}
        wer_num = torch.stack([x['test_wer_num'] for x in outputs]).sum()
        wer_denom = torch.stack([x['test_wer_denom'] for x in outputs]).sum()
        tensorboard_logs = {**test_loss_log, 'test_wer': wer_num.float() / wer_denom}
        return {**test_loss_log, 'log': tensorboard_logs}

    def _setup_transcribe_dataloader(self, config: Dict) -> 'torch.utils.data.DataLoader':
        """
        Setup function for a temporary data loader which wraps the provided audio file.

        Args:
            config: A python dictionary which contains the following keys:
            paths2audio_files: (a list) of paths to audio files. The files should be relatively short fragments. \
                Recommended length per file is between 5 and 25 seconds.
            batch_size: (int) batch size to use during inference. \
                Bigger will result in better throughput performance but would use more memory.
            temp_dir: (str) A temporary directory where the audio manifest is temporarily
                stored.

        Returns:
            A pytorch DataLoader for the given audio file(s).
        """
        if 'manifest_filepath' in config:
            manifest_filepath = config['manifest_filepath']
            batch_size = config['batch_size']
        else:
            manifest_filepath = os.path.join(config['temp_dir'], 'manifest.json')
            batch_size = min(config['batch_size'], len(config['paths2audio_files']))

        dl_config = {
            'manifest_filepath': manifest_filepath,
            'sample_rate': self.preprocessor._sample_rate,
            'labels': self.joint.vocabulary,
            'batch_size': batch_size,
            'trim_silence': False,
            'shuffle': False,
            'num_workers': config.get('num_workers', min(batch_size, os.cpu_count() - 1)),
            'pin_memory': True,
        }

        temporary_datalayer = self._setup_dataloader_from_config(config=DictConfig(dl_config))
        return temporary_datalayer

    def on_after_backward(self):
        super().on_after_backward()
        if self._optim_variational_noise_std > 0 and self.global_step >= self._optim_variational_noise_start:
            for param_name, param in self.decoder.named_parameters():
                if param.grad is not None:
                    noise = torch.normal(
                        mean=0.0,
                        std=self._optim_variational_noise_std,
                        size=param.size(),
                        device=param.device,
                        dtype=param.dtype,
                    )
                    param.grad.data.add_(noise)

        if self._optim_normalize_joint_txu:
            T, U = self._optim_normalize_txu
            if T is not None and U is not None:
                for param_name, param in self.encoder.named_parameters():
                    if param.grad is not None:
                        param.grad.data.div_(U)

                for param_name, param in self.decoder.named_parameters():
                    if param.grad is not None:
                        param.grad.data.div_(T)

        if self._optim_normalize_encoder_norm:
            for param_name, param in self.encoder.named_parameters():
                if param.grad is not None:
                    norm = param.grad.norm()
                    param.grad.data.div_(norm)

        if self._optim_normalize_decoder_norm:
            for param_name, param in self.decoder.named_parameters():
                if param.grad is not None:
                    norm = param.grad.norm()
                    param.grad.data.div_(norm)

        if self._optim_normalize_joint_norm:
            for param_name, param in self.joint.named_parameters():
                if param.grad is not None:
                    norm = param.grad.norm()
                    param.grad.data.div_(norm)

    # EncDecRNNTModel is exported in 2 parts
    def list_export_subnets(self):
        return ['encoder', 'decoder_joint']

    # for export
    @property
    def decoder_joint(self):
        return RNNTDecoderJoint(self.decoder, self.joint)

    @classmethod
    def list_available_models(cls) -> List[PretrainedModelInfo]:
        """
        This method returns a list of pre-trained model which can be instantiated directly from NVIDIA's NGC cloud.

        Returns:
            List of available pre-trained models.
        """
        results = []

        model = PretrainedModelInfo(
            pretrained_model_name="stt_zh_conformer_transducer_large",
            description="For details about this model, please visit https://catalog.ngc.nvidia.com/orgs/nvidia/teams/nemo/models/stt_zh_conformer_transducer_large",
            location="https://api.ngc.nvidia.com/v2/models/nvidia/nemo/stt_zh_conformer_transducer_large/versions/1.8.0/files/stt_zh_conformer_transducer_large.nemo",
        )
        results.append(model)

        return results<|MERGE_RESOLUTION|>--- conflicted
+++ resolved
@@ -73,16 +73,10 @@
         loss_name, loss_kwargs = self.extract_rnnt_loss_cfg(self.cfg.get("loss", None))
 
         self.loss = RNNTLoss(
-<<<<<<< HEAD
             num_classes=self.joint.num_classes_with_blank - 1 - self.joint.num_extra_outputs,
             loss_name=loss_name,
             loss_kwargs=loss_kwargs,
-=======
-            num_classes=self.joint.num_classes_with_blank - 1,
-            loss_name=loss_name,
-            loss_kwargs=loss_kwargs,
             reduction=self.cfg.get("rnnt_reduction", "mean_batch"),
->>>>>>> 21b088be
         )
 
         if hasattr(self.cfg, 'spec_augment') and self._cfg.spec_augment is not None:
