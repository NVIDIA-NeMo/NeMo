--- conflicted
+++ resolved
@@ -24,11 +24,8 @@
     ConvASRDecoder,
     ConvASRDecoderClassification,
     ConvASREncoder,
-<<<<<<< HEAD
+    ECAPAEncoder,
     ParallelConvASREncoder,
-=======
-    ECAPAEncoder,
->>>>>>> 6ebbcb8e
     SpeakerDecoder,
 )
 from nemo.collections.asr.modules.lstm_decoder import LSTMDecoder
