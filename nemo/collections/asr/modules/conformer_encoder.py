# Copyright (c) 2020, NVIDIA CORPORATION.  All rights reserved.
#
# Licensed under the Apache License, Version 2.0 (the "License");
# you may not use this file except in compliance with the License.
# You may obtain a copy of the License at
#
#     http://www.apache.org/licenses/LICENSE-2.0
#
# Unless required by applicable law or agreed to in writing, software
# distributed under the License is distributed on an "AS IS" BASIS,
# WITHOUT WARRANTIES OR CONDITIONS OF ANY KIND, either express or implied.
# See the License for the specific language governing permissions and
# limitations under the License.

import math
import random
from collections import OrderedDict
from typing import List, Optional

import torch
import torch.distributed
import torch.nn as nn
from omegaconf import DictConfig, ListConfig, open_dict

from nemo.collections.asr.models.configs import CacheAwareStreamingConfig
from nemo.collections.asr.parts.mixins.streaming import StreamingEncoder
from nemo.collections.asr.parts.submodules.causal_convs import CausalConv1D
from nemo.collections.asr.parts.submodules.conformer_modules import ConformerLayer
from nemo.collections.asr.parts.submodules.multi_head_attention import (
    MultiHeadAttention,
    PositionalEncoding,
    RelPositionalEncoding,
)
from nemo.collections.asr.parts.submodules.subsampling import (
    ConvSubsampling,
    StackingSubsampling,
    SubsamplingReductionModule,
)
from nemo.collections.asr.parts.utils import adapter_utils
from nemo.core.classes.common import typecheck
from nemo.core.classes.exportable import Exportable
from nemo.core.classes.mixins import adapter_mixins
from nemo.core.classes.module import NeuralModule
from nemo.core.neural_types import AcousticEncodedRepresentation, ChannelType, LengthsType, NeuralType, SpectrogramType

__all__ = ['ConformerEncoder']


class ConformerEncoder(NeuralModule, StreamingEncoder, Exportable):
    """
    The encoder for ASR model of Conformer.
    Based on this paper:
    'Conformer: Convolution-augmented Transformer for Speech Recognition' by Anmol Gulati et al.
    https://arxiv.org/abs/2005.08100

    Args:
        feat_in (int): the size of feature channels
        n_layers (int): number of layers of ConformerBlock
        d_model (int): the hidden size of the model
        feat_out (int): the size of the output features
            Defaults to -1 (means feat_out is d_model)
        subsampling (str): the method of subsampling, choices=['vggnet', 'striding']
            Defaults to striding.
        subsampling_factor (int): the subsampling factor which should be power of 2
            Defaults to 4.
        subsampling_conv_channels (int): the size of the convolutions in the subsampling module
            Defaults to -1 which would set it to d_model.
        reduction (str, Optional): the method of reduction, choices=['pooling', 'striding']. If no value
            is passed, then no reduction is performed and the models runs with the original 4x subsampling.
        reduction_position (int, Optional): the index of the layer to apply reduction. If -1, apply reduction
            at the end.
        reduction_factor (int): the reduction factor which should be either 1 or a power of 2
            Defaults to 1.
        ff_expansion_factor (int): the expansion factor in feed forward layers
            Defaults to 4.
        self_attention_model (str): type of the attention layer and positional encoding
            'rel_pos': relative positional embedding and Transformer-XL
            'abs_pos': absolute positional embedding and Transformer
            default is rel_pos.
        pos_emb_max_len (int): the maximum length of positional embeddings
            Defaulst to 5000
        n_heads (int): number of heads in multi-headed attention layers
            Defaults to 4.
        att_context_size (list): specifies the context sizes on each side. Each context size can be a list of two integers like [100,100] or string of "offline_dual".
            A list of context sizes like [[100,100],[100,50],"offline_dual"] can also be passed.
            -1 means unlimited context, "offline_dual" has also unlimited context but with independent layer norms and dual masked convolutions.
            Defaults to [-1,-1]
        att_context_probs (list): a list of probabilities of each one of the att_context_size when a list of them is passed. If not specified, uniform distribution is being used.
            Defaults to None
        att_context_style (str): 'regular' or 'chunked_limited'.
            Defaults to 'regular'
        xscaling (bool): enables scaling the inputs to the multi-headed attention layers by sqrt(d_model)
            Defaults to True.
        untie_biases (bool): whether to not share (untie) the bias weights between layers of Transformer-XL
            Defaults to True.
        conv_kernel_size (int): the size of the convolutions in the convolutional modules
            Defaults to 31.
        conv_norm_type (str): the type of the normalization in the convolutional modules
            Defaults to 'batch_norm'.
        conv_context_size (list): it can be"causal" or a list of two integers while conv_context_size[0]+conv_context_size[1]+1==conv_kernel_size.
            None means [(kernel_size-1)//2, (kernel_size-1)//2], and 'causal' means [(kernel_size-1), 0].
            Defaults to None.
        conv_dual_mode (bool): specifies if convolution should be dual mode when dual_offline mode is being used. When enables, the left half of the convolution kernel would get masked in streaming cases.
            Defaults to False
        dropout (float): the dropout rate used in all layers except the attention layers
            Defaults to 0.1.
        dropout_pre_encoder (float): the dropout rate used before the encoder
            Defaults to 0.1.
        dropout_emb (float): the dropout rate used for the positional embeddings
            Defaults to 0.1.
        dropout_att (float): the dropout rate used for the attention layer
            Defaults to 0.0.
<<<<<<< HEAD
=======
        stochastic_depth_drop_prob (float): if non-zero, will randomly drop
            layers during training. The higher this value, the more often layers
            are dropped. Defaults to 0.0.
        stochastic_depth_mode (str): can be either "linear" or "uniform". If
            set to "uniform", all layers have the same probability of drop. If
            set to "linear", the drop probability grows linearly from 0 for the
            first layer to the desired value for the final layer. Defaults to
            "linear".
        stochastic_depth_start_layer (int): starting layer for stochastic depth.
            All layers before this will never be dropped. Note that drop
            probability will be adjusted accordingly if mode is "linear" when
            start layer is > 1. Defaults to 1.
        global_tokens (int): number of tokens to be used for global attention.
            Only relevant if self_attention_model is 'rel_pos_local_attn'.
            Defaults to 0.
        global_tokens_spacing (int): how far apart the global tokens are
            Defaults to 1.
        global_attn_separate (bool): whether the q, k, v layers used for global tokens should be separate.
            Defaults to False.

>>>>>>> efec347d
    """

    def input_example(self, max_batch=1, max_dim=256):
        """
        Generates input examples for tracing etc.
        Returns:
            A tuple of input examples.
        """
        dev = next(self.parameters()).device
        if self.export_cache_support:
            window_size = max_dim
            if self.streaming_cfg is not None:
                if isinstance(self.streaming_cfg.chunk_size, list):
                    chunk_size = self.streaming_cfg.chunk_size[1]
                else:
                    chunk_size = self.streaming_cfg.chunk_size
                if isinstance(self.streaming_cfg.pre_encode_cache_size, list):
                    pre_encode_cache_size = self.streaming_cfg.pre_encode_cache_size[1]
                else:
                    pre_encode_cache_size = self.streaming_cfg.pre_encode_cache_size
                window_size = chunk_size + pre_encode_cache_size
            input_example = torch.randn(max_batch, self._feat_in, window_size, device=dev)
            input_example_length = torch.randint(
                window_size // 4, window_size, (max_batch,), device=dev, dtype=torch.int64
            )
            cache_last_channel, cache_last_time, cache_last_channel_len = self.get_initial_cache_state(
                batch_size=max_batch, device=dev, max_dim=max_dim
            )
            all_input_example = tuple(
                [
                    input_example,
                    input_example_length,
                    cache_last_channel.transpose(0, 1),
                    cache_last_time.transpose(0, 1),
                    cache_last_channel_len,
                ]
            )
        else:
            input_example = torch.randn(max_batch, self._feat_in, max_dim, device=dev)
            input_example_length = torch.randint(max_dim // 4, max_dim, (max_batch,), device=dev, dtype=torch.int64)
            all_input_example = tuple([input_example, input_example_length])

        return all_input_example

    @property
    def input_types(self):
        """Returns definitions of module input ports."""
        return OrderedDict(
            {
                "audio_signal": NeuralType(('B', 'D', 'T'), SpectrogramType()),
                "length": NeuralType(tuple('B'), LengthsType()),
                "cache_last_channel": NeuralType(('D', 'B', 'T', 'D'), ChannelType(), optional=True),
                "cache_last_time": NeuralType(('D', 'B', 'D', 'T'), ChannelType(), optional=True),
                "cache_last_channel_len": NeuralType(tuple('B'), LengthsType(), optional=True),
            }
        )

    @property
    def input_types_for_export(self):
        """Returns definitions of module input ports."""
        return OrderedDict(
            {
                "audio_signal": NeuralType(('B', 'D', 'T'), SpectrogramType()),
                "length": NeuralType(tuple('B'), LengthsType()),
                "cache_last_channel": NeuralType(('B', 'D', 'T', 'D'), ChannelType(), optional=True),
                "cache_last_time": NeuralType(('B', 'D', 'D', 'T'), ChannelType(), optional=True),
                "cache_last_channel_len": NeuralType(tuple('B'), LengthsType(), optional=True),
            }
        )

    @property
    def output_types(self):
        """Returns definitions of module output ports."""
        return OrderedDict(
            {
                "outputs": NeuralType(('B', 'D', 'T'), AcousticEncodedRepresentation()),
                "encoded_lengths": NeuralType(tuple('B'), LengthsType()),
                "cache_last_channel_next": NeuralType(('D', 'B', 'T', 'D'), ChannelType(), optional=True),
                "cache_last_time_next": NeuralType(('D', 'B', 'D', 'T'), ChannelType(), optional=True),
                "cache_last_channel_next_len": NeuralType(tuple('B'), LengthsType(), optional=True),
            }
        )

    @property
    def output_types_for_export(self):
        """Returns definitions of module output ports."""
        return OrderedDict(
            {
                "outputs": NeuralType(('B', 'D', 'T'), AcousticEncodedRepresentation()),
                "encoded_lengths": NeuralType(tuple('B'), LengthsType()),
                "cache_last_channel_next": NeuralType(('B', 'D', 'T', 'D'), ChannelType(), optional=True),
                "cache_last_time_next": NeuralType(('B', 'D', 'D', 'T'), ChannelType(), optional=True),
                "cache_last_channel_next_len": NeuralType(tuple('B'), LengthsType(), optional=True),
            }
        )

    @property
    def disabled_deployment_input_names(self):
        if not self.export_cache_support:
            return set(["cache_last_channel", "cache_last_time", "cache_last_channel_len"])
        else:
            return set()

    @property
    def disabled_deployment_output_names(self):
        if not self.export_cache_support:
            return set(["cache_last_channel_next", "cache_last_time_next", "cache_last_channel_next_len"])
        else:
            return set()

    def __init__(
        self,
        feat_in,
        n_layers,
        d_model,
        feat_out=-1,
        causal_downsampling=False,
        subsampling='striding',
        subsampling_factor=4,
        subsampling_conv_channels=-1,
        reduction=None,
        reduction_position=None,
        reduction_factor=1,
        ff_expansion_factor=4,
        self_attention_model='rel_pos',
        n_heads=4,
        att_context_size=None,
        att_context_probs=None,
        att_context_style='regular',
        xscaling=True,
        untie_biases=True,
        pos_emb_max_len=5000,
        conv_kernel_size=31,
        conv_norm_type='batch_norm',
        conv_context_size=None,
        conv_dual_mode=False,
        dropout=0.1,
        dropout_pre_encoder=0.1,
        dropout_emb=0.1,
        dropout_att=0.0,
<<<<<<< HEAD
=======
        stochastic_depth_drop_prob: float = 0.0,
        stochastic_depth_mode: str = "linear",
        stochastic_depth_start_layer: int = 1,
        global_tokens: int = 0,
        global_tokens_spacing: int = 1,
        global_attn_separate: bool = False,
>>>>>>> efec347d
    ):
        super().__init__()
        d_ff = d_model * ff_expansion_factor
        self.d_model = d_model
        self.n_layers = n_layers
        self._feat_in = feat_in
        self.scale = math.sqrt(self.d_model)
        self.att_context_style = att_context_style
        self.subsampling_factor = subsampling_factor
<<<<<<< HEAD
=======

        self.self_attention_model = self_attention_model
        self.global_tokens = global_tokens
        self.global_attn_separate = global_attn_separate
        self.global_tokens_spacing = global_tokens_spacing

        if att_context_size:
            self.att_context_size = list(att_context_size)
        else:
            self.att_context_size = [-1, -1]

        if isinstance(conv_context_size, ListConfig):
            conv_context_size = list(conv_context_size)

        if conv_context_size is not None:
            if (
                not isinstance(conv_context_size, list)
                and not isinstance(conv_context_size, str)
                and not isinstance(conv_context_size, ListConfig)
            ):
                raise ValueError(
                    f"Invalid conv_context_size! It should be the string 'causal' or a list of two integers."
                )
            if conv_context_size == "causal":
                conv_context_size = [conv_kernel_size - 1, 0]
            else:
                if conv_context_size[0] + conv_context_size[1] + 1 != conv_kernel_size:
                    raise ValueError(f"Invalid conv_context_size: {self.conv_context_size}!")
        else:
            conv_context_size = [(conv_kernel_size - 1) // 2, (conv_kernel_size - 1) // 2]
        self.conv_context_size = conv_context_size
>>>>>>> efec347d

        # Setting up the att_context_size
        self._set_context_sizes(
            att_context_size=att_context_size,
            att_context_probs=att_context_probs,
            conv_context_size=conv_context_size,
            att_context_style=att_context_style,
            conv_kernel_size=conv_kernel_size,
        )
        if conv_dual_mode and self.conv_context_size != [(conv_kernel_size - 1) // 2, (conv_kernel_size - 1) // 2]:
            raise ValueError(
                f"conv_dual_mode requires conv_context_size to be [(conv_kernel_size - 1) // 2, (conv_kernel_size - 1) // 2]"
            )
        if "offline_dual" in self.att_context_size:
            norm_dual_mode = True
        else:
            norm_dual_mode = False

        if xscaling:
            self.xscale = math.sqrt(d_model)
        else:
            self.xscale = None

        # Subsampling
        if subsampling_conv_channels == -1:
            subsampling_conv_channels = d_model
        if subsampling and subsampling_factor > 1:
            if subsampling in ['stacking', 'stacking_norm']:
                # stacking_norm has an extra layer norm after stacking comparing to stacking
                self.pre_encode = StackingSubsampling(
                    subsampling_factor=subsampling_factor,
                    feat_in=feat_in,
                    feat_out=d_model,
                    norm=True if subsampling == 'stacking_norm' else False,
                )
            else:
                self.pre_encode = ConvSubsampling(
                    subsampling=subsampling,
                    subsampling_factor=subsampling_factor,
                    feat_in=feat_in,
                    feat_out=d_model,
                    conv_channels=subsampling_conv_channels,
                    activation=nn.ReLU(),
                    is_causal=causal_downsampling,
                )
        else:
            self.pre_encode = nn.Linear(feat_in, d_model)

        # Reduction
        if reduction and reduction_factor > 1:
            assert reduction_position >= -1 and reduction_position < n_layers
            self.reduction_subsampling = SubsamplingReductionModule(
                reduction=reduction, d_model=d_model, reduction_factor=reduction_factor,
            )
            self.reduction_position = reduction_position
        else:
            self.reduction_subsampling = None
            self.reduction_position = None

        self._feat_out = d_model

        # Biases for relative positional encoding
        if not untie_biases and self_attention_model == "rel_pos":
            d_head = d_model // n_heads
            pos_bias_u = nn.Parameter(torch.Tensor(n_heads, d_head))
            pos_bias_v = nn.Parameter(torch.Tensor(n_heads, d_head))
            nn.init.zeros_(pos_bias_u)
            nn.init.zeros_(pos_bias_v)
        else:
            pos_bias_u = None
            pos_bias_v = None

        # Positional encodings
        self.pos_emb_max_len = pos_emb_max_len
        if self_attention_model == "rel_pos":
            self.pos_enc = RelPositionalEncoding(
                d_model=d_model,
                dropout_rate=dropout_pre_encoder,
                max_len=pos_emb_max_len,
                xscale=self.xscale,
                dropout_rate_emb=dropout_emb,
            )
        elif self_attention_model == "abs_pos":
            pos_bias_u = None
            pos_bias_v = None
            self.pos_enc = PositionalEncoding(
                d_model=d_model, dropout_rate=dropout_pre_encoder, max_len=pos_emb_max_len, xscale=self.xscale
            )
        else:
            raise ValueError(f"Not valid self_attention_model: '{self_attention_model}'!")

        self.layers = nn.ModuleList()
        for i in range(n_layers):
            layer = ConformerLayer(
                d_model=d_model,
                d_ff=d_ff,
                self_attention_model=self_attention_model,
                global_tokens=global_tokens,
                global_tokens_spacing=global_tokens_spacing,
                global_attn_separate=global_attn_separate,
                n_heads=n_heads,
                conv_kernel_size=conv_kernel_size,
                conv_norm_type=conv_norm_type,
                conv_context_size=self.conv_context_size,
                dropout=dropout,
                dropout_att=dropout_att,
                pos_bias_u=pos_bias_u,
                pos_bias_v=pos_bias_v,
                norm_dual_mode=norm_dual_mode,
                conv_dual_mode=conv_dual_mode,
            )
            self.layers.append(layer)

        if feat_out > 0 and feat_out != self._feat_out:
            self.out_proj = nn.Linear(self._feat_out, feat_out)
            self._feat_out = feat_out
        else:
            self.out_proj = None
            self._feat_out = d_model
        self.set_max_audio_length(self.pos_emb_max_len)
        self.use_pad_mask = True

        self.setup_streaming_params()
        self.export_cache_support = False
<<<<<<< HEAD
        self.offline_dual = False
=======

        self.layer_drop_probs = compute_stochastic_depth_drop_probs(
            len(self.layers), stochastic_depth_drop_prob, stochastic_depth_mode, stochastic_depth_start_layer
        )
        # will be set in self.forward() if defined in AccessMixin config
        self.interctc_capture_at_layers = None

    def update_max_seq_length(self, seq_length: int, device):
        # Find global max audio length across all nodes
        if torch.distributed.is_initialized():
            global_max_len = torch.tensor([seq_length], dtype=torch.float32, device=device)

            # Update across all ranks in the distributed system
            torch.distributed.all_reduce(global_max_len, op=torch.distributed.ReduceOp.MAX)

            seq_length = global_max_len.to(torch.int64).item()

        if seq_length > self.max_audio_length:
            self.set_max_audio_length(seq_length)

    def set_max_audio_length(self, max_audio_length):
        """
        Sets maximum input length.
        Pre-calculates internal seq_range mask.
        """
        self.max_audio_length = max_audio_length
        device = next(self.parameters()).device
        self.pos_enc.extend_pe(max_audio_length, device)

        if self.self_attention_model != "rel_pos_local_attn":
            att_mask = torch.ones(1, max_audio_length, max_audio_length, dtype=torch.bool, device=device)
            if self.chunk_size is None:
                if self.att_context_size[0] >= 0:
                    att_mask = att_mask.triu(diagonal=-self.att_context_size[0])
                if self.att_context_size[1] >= 0:
                    att_mask = att_mask.tril(diagonal=self.att_context_size[1])
            else:
                chunk_idx = torch.arange(0, max_audio_length, dtype=torch.int64, device=att_mask.device)
                chunk_idx = torch.div(chunk_idx, self.chunk_size, rounding_mode="trunc")
                diff_chunks = chunk_idx.unsqueeze(1) - chunk_idx.unsqueeze(0)
                chunked_limited_mask = torch.logical_and(
                    torch.le(diff_chunks, self.left_chunks_num), torch.ge(diff_chunks, 0)
                )
                att_mask = torch.logical_and(att_mask, chunked_limited_mask.unsqueeze(0))

            if hasattr(self, 'att_mask'):
                self.att_mask = att_mask
            else:
                self.register_buffer('att_mask', att_mask, persistent=False)
        else:
            self.att_mask = None
>>>>>>> efec347d

    def forward_for_export(
        self, audio_signal, length, cache_last_channel=None, cache_last_time=None, cache_last_channel_len=None
    ):
        if cache_last_channel is not None:
            cache_last_channel = cache_last_channel.transpose(0, 1)
            cache_last_time = cache_last_time.transpose(0, 1)

        rets = self.forward_internal(
            audio_signal,
            length,
            cache_last_channel=cache_last_channel,
            cache_last_time=cache_last_time,
            cache_last_channel_len=cache_last_channel_len,
        )
        rets = self.streaming_post_process(rets, keep_all_outputs=False)
        if len(rets) == 2:
            return rets
        elif rets[2] is None and rets[3] is None and rets[4] is None:
            return (rets[0], rets[1])
        else:
            return (
                rets[0],
                rets[1],
                rets[2].transpose(0, 1),
                rets[3].transpose(0, 1),
                rets[4],
            )

    def streaming_post_process(self, rets, keep_all_outputs=True):
        if len(rets) == 2:
            return rets[0], rets[1], None, None, None

        (encoded, encoded_len, cache_last_channel_next, cache_last_time_next, cache_last_channel_next_len) = rets

        if cache_last_channel_next is not None and self.streaming_cfg.last_channel_cache_size >= 0:
            if self.streaming_cfg.last_channel_cache_size > 0:
                cache_last_channel_next = cache_last_channel_next[
                    :, :, -self.streaming_cfg.last_channel_cache_size :, :
                ]

        if self.streaming_cfg.valid_out_len > 0 and (not keep_all_outputs or self.att_context_style == "regular"):
            encoded = encoded[:, :, : self.streaming_cfg.valid_out_len]
            encoded_len = torch.clamp(encoded_len, max=self.streaming_cfg.valid_out_len)

        return (encoded, encoded_len, cache_last_channel_next, cache_last_time_next, cache_last_channel_next_len)

    @typecheck()
    def forward(
        self, audio_signal, length, cache_last_channel=None, cache_last_time=None, cache_last_channel_len=None
    ):
        return self.forward_internal(
            audio_signal,
            length,
            cache_last_channel=cache_last_channel,
            cache_last_time=cache_last_time,
            cache_last_channel_len=cache_last_channel_len,
        )

    def forward_internal(
        self, audio_signal, length, cache_last_channel=None, cache_last_time=None, cache_last_channel_len=None
    ):
        self.update_max_seq_length(seq_length=audio_signal.size(2), device=audio_signal.device)
        max_audio_length = audio_signal.size(-1)

        if length is None:
            length = audio_signal.new_full(
<<<<<<< HEAD
                audio_signal.size(0), max_audio_length, dtype=torch.int32, device=audio_signal.device
=======
                (audio_signal.size(0),), max_audio_length, dtype=torch.int64, device=audio_signal.device
>>>>>>> efec347d
            )

        if cache_last_time is not None:
            cache_last_time_next = torch.zeros_like(cache_last_time)
        else:
            cache_last_time_next = None
        audio_signal = torch.transpose(audio_signal, 1, 2)

        if isinstance(self.pre_encode, nn.Linear):
            audio_signal = self.pre_encode(audio_signal)
        else:
            audio_signal, length = self.pre_encode(x=audio_signal, lengths=length)
            length = length.to(torch.int64)
            # self.streaming_cfg is set by setup_streaming_cfg(), called in the init
            if self.streaming_cfg.drop_extra_pre_encoded > 0 and cache_last_channel is not None:
                audio_signal = audio_signal[:, self.streaming_cfg.drop_extra_pre_encoded :, :]
                length = (length - self.streaming_cfg.drop_extra_pre_encoded).clamp(min=0)

        max_audio_length = audio_signal.size(1)

        if self.reduction_position is not None and cache_last_channel is not None:
            raise ValueError("Caching with reduction feature is not supported yet!")

        if cache_last_channel is not None:
            cache_len = self.streaming_cfg.last_channel_cache_size
            cache_keep_size = max_audio_length - self.streaming_cfg.cache_drop_size
            cache_last_channel_next = torch.zeros_like(cache_last_channel)
            max_audio_length = max_audio_length + cache_len
            padding_length = length + cache_len
            offset = torch.neg(cache_last_channel_len) + cache_len
        else:
            padding_length = length
            cache_last_channel_next = None
            cache_len = 0
            offset = None

        audio_signal, pos_emb = self.pos_enc(x=audio_signal, cache_len=cache_len)

        # select a random att_context_size with the distribution specified by att_context_probs during training
        # for non-validation cases like test, validation or inference, it uses the first mode in self.att_context_size
        if self.training:
            cur_att_context_size = random.choices(self.att_context_size, weights=self.att_context_probs)[0]
        else:
            cur_att_context_size = self.default_att_context_size
        if cur_att_context_size == "offline_dual":
            self.offline_dual = True
        else:
            self.offline_dual = False

        # Create the self-attention and padding masks
<<<<<<< HEAD
        pad_mask, att_mask = self._create_masks(
            att_context_size=cur_att_context_size,
            padding_length=padding_length,
            max_audio_length=audio_signal.size(1),
            device=audio_signal.device,
        )
=======
        pad_mask, att_mask = self._create_masks(max_audio_length, padding_length, offset, audio_signal.device)
>>>>>>> efec347d

        if cache_last_channel is not None:
            pad_mask = pad_mask[:, cache_len:]
            att_mask = att_mask[:, cache_len:]

        for lth, layer in enumerate(self.layers):
            audio_signal = layer(
                x=audio_signal,
                att_mask=att_mask,
                pos_emb=pos_emb,
                pad_mask=pad_mask,
                cache_last_channel=cache_last_channel,
                cache_last_time=cache_last_time,
                cache_last_channel_next=cache_last_channel_next,
                cache_last_time_next=cache_last_time_next,
                dual_mode=self.offline_dual,
            )

            if self.reduction_position == lth:
                audio_signal, length = self.reduction_subsampling(x=audio_signal, lengths=length)
                max_audio_length = audio_signal.size(1)
                # Don't update the audio_signal here because then it will again scale the audio_signal
                # and cause an increase in the WER
                _, pos_emb = self.pos_enc(x=audio_signal, cache_len=cache_len)
<<<<<<< HEAD
                pad_mask, att_mask = self._create_masks(
                    att_context_size=cur_att_context_size,
                    padding_length=length,
                    max_audio_length=max_audio_length,
                    device=audio_signal.device,
                )
=======
                pad_mask, att_mask = self._create_masks(max_audio_length, length, offset, audio_signal.device)

            # saving tensors if required for interctc loss
            if self.is_access_enabled():
                if self.interctc_capture_at_layers is None:
                    self.interctc_capture_at_layers = self.access_cfg.get('interctc', {}).get('capture_layers', [])
                if lth in self.interctc_capture_at_layers:
                    lth_audio_signal = audio_signal
                    if self.out_proj is not None:
                        lth_audio_signal = self.out_proj(audio_signal)
                    # shape is the same as the shape of audio_signal output, i.e. [B, D, T]
                    self.register_accessible_tensor(
                        name=f'interctc/layer_output_{lth}', tensor=torch.transpose(lth_audio_signal, 1, 2)
                    )
                    self.register_accessible_tensor(name=f'interctc/layer_length_{lth}', tensor=length)
>>>>>>> efec347d

        if self.out_proj is not None:
            audio_signal = self.out_proj(audio_signal)

        # Reduction
        if self.reduction_position == -1:
            audio_signal, length = self.reduction_subsampling(x=audio_signal, lengths=length)

        audio_signal = torch.transpose(audio_signal, 1, 2)
        length = length.to(dtype=torch.int64)

        if cache_last_channel is not None:
            return (
                audio_signal,
                length,
                cache_last_channel_next,
                cache_last_time_next,
                torch.clamp(cache_last_channel_len + cache_keep_size, max=cache_len),
            )
        else:
            return audio_signal, length

<<<<<<< HEAD
    def update_max_seq_length(self, seq_length: int, device):
        # Find global max audio length across all nodes
        if torch.distributed.is_initialized():
            global_max_len = torch.tensor([seq_length], dtype=torch.float32, device=device)

            # Update across all ranks in the distributed system
            torch.distributed.all_reduce(global_max_len, op=torch.distributed.ReduceOp.MAX)

            seq_length = global_max_len.int().item()

        if seq_length > self.max_audio_length:
            self.set_max_audio_length(seq_length)

    def set_max_audio_length(self, max_audio_length):
        """
        Sets maximum input length.
        Pre-calculates internal seq_range mask.
        """
        self.max_audio_length = max_audio_length
        device = next(self.parameters()).device
        self.pos_enc.extend_pe(max_audio_length, device)

    def _create_masks(self, att_context_size, padding_length, max_audio_length, device):
        att_mask = torch.ones(1, max_audio_length, max_audio_length, dtype=torch.bool, device=device)

        if att_context_size == "offline_dual":
            att_context_size = [-1, -1]

        if self.att_context_style == "regular":
            if att_context_size[0] >= 0:
                att_mask = att_mask.triu(diagonal=-att_context_size[0])
            if att_context_size[1] >= 0:
                att_mask = att_mask.tril(diagonal=att_context_size[1])
        elif self.att_context_style == "chunked_limited":
            # When right context is unlimited, just the left side of the masking need to get updated
            if att_context_size[1] == -1:
                if att_context_size[0] >= 0:
                    att_mask = att_mask.triu(diagonal=-att_context_size[0])
            else:
                chunk_size = att_context_size[1] + 1
                # left_chunks_num specifies the number of chunks to be visible by each chunk on the left side
                if att_context_size[0] >= 0:
                    left_chunks_num = att_context_size[0] // chunk_size
                else:
                    left_chunks_num = 10000

                chunk_idx = torch.arange(0, max_audio_length, dtype=torch.int, device=att_mask.device)
                chunk_idx = torch.div(chunk_idx, chunk_size, rounding_mode="trunc")
                diff_chunks = chunk_idx.unsqueeze(1) - chunk_idx.unsqueeze(0)
                chunked_limited_mask = torch.logical_and(
                    torch.le(diff_chunks, left_chunks_num), torch.ge(diff_chunks, 0)
                )
                att_mask = torch.logical_and(att_mask, chunked_limited_mask.unsqueeze(0))

=======
    def _create_masks(self, max_audio_length, padding_length, offset, device):
>>>>>>> efec347d
        # pad_mask is the masking to be used to ignore paddings
        pad_mask = torch.arange(0, max_audio_length, device=device).expand(
            padding_length.size(0), -1
        ) < padding_length.unsqueeze(-1)

<<<<<<< HEAD
        # pad_mask_for_att_mask is the mask which helps to ignore paddings
        pad_mask_for_att_mask = pad_mask.unsqueeze(1).repeat([1, max_audio_length, 1])
        pad_mask_for_att_mask = torch.logical_and(pad_mask_for_att_mask, pad_mask_for_att_mask.transpose(1, 2))
=======
        if offset is not None:
            pad_mask_off = torch.arange(0, max_audio_length, device=device).expand(
                padding_length.size(0), -1
            ) >= offset.unsqueeze(-1)

            pad_mask = pad_mask_off.logical_and(pad_mask)

        if self.att_mask is not None:
            # pad_mask_for_att_mask is the mask which helps to ignore paddings
            pad_mask_for_att_mask = pad_mask.unsqueeze(1).repeat([1, max_audio_length, 1])
            pad_mask_for_att_mask = torch.logical_and(pad_mask_for_att_mask, pad_mask_for_att_mask.transpose(1, 2))
            # att_mask is the masking to be used by the MHA layers to ignore the tokens not supposed to be visible
            att_mask = self.att_mask[:, :max_audio_length, :max_audio_length]
            # paddings should also get ignored, so pad_mask_for_att_mask is used to ignore their corresponding scores
            att_mask = torch.logical_and(pad_mask_for_att_mask, att_mask.to(pad_mask_for_att_mask.device))
>>>>>>> efec347d

        # paddings should also get ignored, so pad_mask_for_att_mask is used to ignore their corresponding scores
        att_mask = torch.logical_and(pad_mask_for_att_mask, att_mask.to(pad_mask_for_att_mask.device))

        pad_mask = ~pad_mask
        att_mask = ~att_mask

        return pad_mask, att_mask

    def enable_pad_mask(self, on=True):
        # On inference, user may choose to disable pad mask
        mask = self.use_pad_mask
        self.use_pad_mask = on
        return mask

    def _set_context_sizes(
        self, att_context_size, att_context_probs, conv_context_size, att_context_style, conv_kernel_size
    ):
        # convert att_context_size to a standard list of lists
        if att_context_size:
            att_context_size = list(att_context_size)
            if isinstance(att_context_size[0], int):
                att_context_size = [att_context_size]
            for i, att_cs in enumerate(att_context_size):
                if att_cs == "offline_dual":
                    continue
                if isinstance(att_cs, ListConfig):
                    att_context_size[i] = list(att_cs)
                if att_context_style == "chunked_limited":
                    if att_cs[0] > 0 and att_cs[0] % (att_cs[1] + 1) > 0:
                        raise ValueError(f"att_context_size[{i}][0] % (att_context_size[{i}][1] + 1) should be zero!")
                    if att_cs[1] < 0 and len(att_context_size) <= 1:
                        raise ValueError(
                            f"Right context (att_context_size[{i}][1]) can not be unlimited for chunked_limited style!"
                        )
        else:
            att_context_size = [[-1, -1]]

        # setting the default to be used for non-validation cases like test, validation or inference
        # it uses the first mode in self.att_context_size
        self.default_att_context_size = att_context_size[0]

        if att_context_probs:
            if len(att_context_probs) != len(att_context_size):
                raise ValueError("The size of the att_context_probs should be the same as att_context_size.")
            att_context_probs = list(att_context_probs)
            if sum(att_context_probs) != 1:
                raise ValueError(
                    "The sum of numbers in att_context_probs should be equal to one to be a distribution."
                )
        else:
            att_context_probs = [1.0 / len(att_context_size)] * len(att_context_size)

        self.att_context_size = att_context_size
        self.att_context_probs = att_context_probs

        # convert att_context_size to a standard list
        if isinstance(conv_context_size, ListConfig):
            conv_context_size = list(conv_context_size)

        if conv_context_size is not None:
            if not isinstance(conv_context_size, list) and not isinstance(conv_context_size, str):
                raise ValueError(
                    f"Invalid conv_context_size! It should be the string 'causal' or a list of two integers."
                )
            if conv_context_size == "causal":
                conv_context_size = [conv_kernel_size - 1, 0]
            else:
                if conv_context_size[0] + conv_context_size[1] + 1 != conv_kernel_size:
                    raise ValueError(f"Invalid conv_context_size: {self.conv_context_size}!")
        else:
            conv_context_size = [(conv_kernel_size - 1) // 2, (conv_kernel_size - 1) // 2]
        self.conv_context_size = conv_context_size

    def set_default_att_context_size(self, att_context_size):
        self.default_att_context_size = att_context_size

    def setup_streaming_params(
        self,
        chunk_size: int = None,
        shift_size: int = None,
        left_chunks: int = None,
        att_context_size: list = None,
        max_context: int = 10000,
    ):
        """
            This function sets the needed values and parameters to perform streaming. The configuration would be stored in self.streaming_cfg.
            The streaming configuration is needed to simulate streaming inference.
            Args:
                chunk_size (int): overrides the chunk size
                shift_size (int): overrides the shift size for chunks
                left_chunks (int): overrides the number of left chunks visible to each chunk
                max_context (int): the value used for the cache size of last_channel layers if left context is set to infinity (-1)
                    Defaults to -1 (means feat_out is d_model)
        """
        streaming_cfg = CacheAwareStreamingConfig()

        # When att_context_size is not specified, it uses the first one in the self.att_context_size
        if att_context_size is None:
            att_context_size = self.default_att_context_size
        if att_context_size is "dual_offline":
            att_context_size = [-1, -1]

        if chunk_size is not None:
            if chunk_size < 1:
                raise ValueError("chunk_size needs to be a number larger or equal to one.")
            lookahead_steps = chunk_size - 1
            streaming_cfg.cache_drop_size = chunk_size - shift_size
        elif self.att_context_style == "chunked_limited":
            lookahead_steps = att_context_size[1]
            streaming_cfg.cache_drop_size = 0
        elif self.att_context_style == "regular":
            lookahead_steps = att_context_size[1] * self.n_layers + self.conv_context_size[1] * self.n_layers
            streaming_cfg.cache_drop_size = lookahead_steps
        else:
            streaming_cfg.cache_drop_size = 0
            lookahead_steps = None

        if chunk_size is None:
            streaming_cfg.last_channel_cache_size = att_context_size[0] if att_context_size[0] >= 0 else max_context
        else:
            if left_chunks is None:
                raise ValueError("left_chunks can not be None when chunk_size is set.")
            streaming_cfg.last_channel_cache_size = left_chunks * chunk_size

        if hasattr(self.pre_encode, "get_sampling_frames"):
            sampling_frames = self.pre_encode.get_sampling_frames()
        else:
            sampling_frames = 0

        if isinstance(sampling_frames, list):
            streaming_cfg.chunk_size = [
                sampling_frames[0] + self.subsampling_factor * lookahead_steps,
                sampling_frames[1] + self.subsampling_factor * lookahead_steps,
            ]
        else:
            streaming_cfg.chunk_size = sampling_frames * (1 + lookahead_steps)

        if isinstance(sampling_frames, list):
            streaming_cfg.shift_size = [
                sampling_frames[0] + sampling_frames[1] * (lookahead_steps - streaming_cfg.cache_drop_size),
                sampling_frames[1] + sampling_frames[1] * (lookahead_steps - streaming_cfg.cache_drop_size),
            ]
        else:
            streaming_cfg.shift_size = sampling_frames * (1 + lookahead_steps - streaming_cfg.cache_drop_size)

        if isinstance(streaming_cfg.shift_size, list):
            streaming_cfg.valid_out_len = (
                streaming_cfg.shift_size[1] - sampling_frames[1]
            ) // self.subsampling_factor + 1
        else:
            streaming_cfg.valid_out_len = streaming_cfg.shift_size // self.subsampling_factor

        if hasattr(self.pre_encode, "get_streaming_cache_size"):
            streaming_cfg.pre_encode_cache_size = self.pre_encode.get_streaming_cache_size()
        else:
            streaming_cfg.pre_encode_cache_size = 0

        if isinstance(streaming_cfg.pre_encode_cache_size, list):
            if streaming_cfg.pre_encode_cache_size[1] >= 1:
                streaming_cfg.drop_extra_pre_encoded = (
                    1 + (streaming_cfg.pre_encode_cache_size[1] - 1) // self.subsampling_factor
                )
            else:
                streaming_cfg.drop_extra_pre_encoded = 0
        else:
            streaming_cfg.drop_extra_pre_encoded = streaming_cfg.pre_encode_cache_size // self.subsampling_factor

        # counting the number of the layers need caching
        streaming_cfg.last_channel_num = 0
        streaming_cfg.last_time_num = 0
        for m in self.layers.modules():
            if hasattr(m, "_max_cache_len"):
                if isinstance(m, MultiHeadAttention):
                    m._cache_id = streaming_cfg.last_channel_num
                    m.cache_drop_size = streaming_cfg.cache_drop_size
                    streaming_cfg.last_channel_num += 1

                if isinstance(m, CausalConv1D):
                    m._cache_id = streaming_cfg.last_time_num
                    m.cache_drop_size = streaming_cfg.cache_drop_size
                    streaming_cfg.last_time_num += 1

        self.streaming_cfg = streaming_cfg

    def get_initial_cache_state(self, batch_size=1, dtype=torch.float32, device=None, max_dim=0):
        if device is None:
            device = next(self.parameters()).device
        if max_dim > 0:
            create_tensor = torch.randn
        else:
            create_tensor = torch.zeros
        last_time_cache_size = self.conv_context_size[0]
        cache_last_channel = create_tensor(
            (
                self.streaming_cfg.last_channel_num,
                batch_size,
                self.streaming_cfg.last_channel_cache_size,
                self.d_model,
            ),
            device=device,
            dtype=dtype,
        )
        cache_last_time = create_tensor(
            (self.streaming_cfg.last_time_num, batch_size, self.d_model, last_time_cache_size),
            device=device,
            dtype=dtype,
        )
        if max_dim > 0:
            cache_last_channel_len = torch.randint(
                0,
                min(max_dim, self.streaming_cfg.last_channel_cache_size),
                (batch_size,),
                device=device,
                dtype=torch.int64,
            )
            for i in range(batch_size):
                cache_last_channel[:, i, cache_last_channel_len[i] :, :] = 0
                # what is the right rule to zero out cache_last_time?
                if cache_last_channel_len[i] == 0:
                    cache_last_time[:, i, :, :] = 0
        else:
            cache_last_channel_len = torch.zeros(batch_size, device=device, dtype=torch.int64)
        return cache_last_channel, cache_last_time, cache_last_channel_len

<<<<<<< HEAD
=======
    def change_attention_model(
        self,
        self_attention_model: str = None,
        att_context_size: List[int] = None,
        update_config: bool = True,
        device: torch.device = None,
    ):

        """
        Update the self_attention_model which changes the positional encoding and attention layers.

        Args:
            self_attention_model (str): type of the attention layer and positional encoding
                'rel_pos': relative positional embedding and Transformer-XL
                'rel_pos_local_attn': relative positional embedding and Transformer-XL with local attention using
                    overlapping windows. Attention context is determined by att_context_size parameter.
                'abs_pos': absolute positional embedding and Transformer
                If None is provided, the self_attention_model isn't changed. Defauts to None.
            att_context_size (List[int]): List of 2 ints corresponding to left and right attention context sizes,
                or None to keep as it is. Defauts to None.
            update_config (bool): Whether to update the config or not with the new attention model.
                Defaults to True.
            device (torch.device): If provided, new layers will be moved to the device.
                Defaults to None.
        """

        if att_context_size:
            att_context_size = list(att_context_size)
        elif hasattr(self._cfg, "att_context_size"):
            att_context_size = self._cfg.att_context_size
        else:
            att_context_size = self.att_context_size

        if self_attention_model is None:
            self_attention_model = self._cfg.self_attention_model

        if self_attention_model == 'rel_pos_local_attn' and max(att_context_size) <= 0:
            raise ValueError("When using local attention, context size must be set > 0")

        if self_attention_model == "rel_pos":
            self.att_mask = None
            new_pos_enc = RelPositionalEncoding(
                d_model=self._cfg.d_model,
                dropout_rate=self._cfg.dropout,
                max_len=self._cfg.pos_emb_max_len,
                xscale=self.xscale,
                dropout_rate_emb=self._cfg.dropout_emb,
            )
        elif self_attention_model == 'rel_pos_local_attn':
            new_pos_enc = LocalAttRelPositionalEncoding(
                att_context_size=att_context_size,
                d_model=self._cfg.d_model,
                dropout_rate=self._cfg.dropout,
                max_len=self._cfg.pos_emb_max_len,
                xscale=self.xscale,
                dropout_rate_emb=self._cfg.dropout_emb,
            )
        elif self_attention_model == "abs_pos":
            new_pos_enc = PositionalEncoding(
                d_model=self._cfg.d_model,
                dropout_rate=self._cfg.dropout,
                max_len=self._cfg.pos_emb_max_len,
                xscale=self.xscale,
            )
        else:
            raise ValueError(f"Not valid self_attention_model: '{self_attention_model}'!")

        if device is not None:
            new_pos_enc = new_pos_enc.to(device=device)
        del self.pos_enc
        self.pos_enc = new_pos_enc
        self.self_attention_model = self_attention_model
        self.att_context_size = att_context_size
        self.set_max_audio_length(self.pos_emb_max_len)

        for name, m in self.named_modules():
            if type(m) == ConformerLayer:

                if self_attention_model == 'rel_pos':
                    new_attn = RelPositionMultiHeadAttention(
                        n_head=self._cfg.n_heads,
                        n_feat=self._cfg.d_model,
                        dropout_rate=self._cfg.dropout_att,
                        max_cache_len=att_context_size[0],
                        pos_bias_u=None,
                        pos_bias_v=None,
                    )
                elif self_attention_model == 'rel_pos_local_attn':
                    new_attn = RelPositionMultiHeadAttentionLongformer(
                        n_head=self._cfg.n_heads,
                        n_feat=self._cfg.d_model,
                        dropout_rate=self._cfg.dropout_att,
                        max_cache_len=att_context_size[0],
                        att_context_size=att_context_size,
                        pos_bias_u=None,
                        pos_bias_v=None,
                    )
                elif self_attention_model == 'abs_pos':
                    new_attn = MultiHeadAttention(
                        n_head=self._cfg.n_heads,
                        n_feat=self._cfg.d_model,
                        dropout_rate=self._cfg.dropout_att,
                        max_cache_len=att_context_size[0],
                    )
                else:
                    raise ValueError(
                        f"'{self_attention_model}' is not not a valid value for 'self_attention_model', "
                        f"valid values can be from ['rel_pos', 'rel_pos_local_attn', 'abs_pos']"
                    )
                if device is not None:
                    new_attn = new_attn.to(device=device)
                new_attn.load_state_dict(m.self_attn.state_dict(), strict=False)
                del m.self_attn
                m.self_attn = new_attn
                m.self_attention_model = self_attention_model

        if update_config:
            with open_dict(self._cfg):
                self._cfg.self_attention_model = self_attention_model
                self._cfg.att_context_size = att_context_size

>>>>>>> efec347d

class ConformerEncoderAdapter(ConformerEncoder, adapter_mixins.AdapterModuleMixin):

    # Higher level forwarding
    def add_adapter(self, name: str, cfg: dict):
        cfg = self._update_adapter_cfg_input_dim(cfg)
        for conformer_layer in self.layers:  # type: adapter_mixins.AdapterModuleMixin
            conformer_layer.add_adapter(name, cfg)

    def is_adapter_available(self) -> bool:
        return any([conformer_layer.is_adapter_available() for conformer_layer in self.layers])

    def set_enabled_adapters(self, name: Optional[str] = None, enabled: bool = True):
        for conformer_layer in self.layers:  # type: adapter_mixins.AdapterModuleMixin
            conformer_layer.set_enabled_adapters(name=name, enabled=enabled)

    def get_enabled_adapters(self) -> List[str]:
        names = set([])
        for conformer_layer in self.layers:  # type: adapter_mixins.AdapterModuleMixin
            names.update(conformer_layer.get_enabled_adapters())

        names = sorted(list(names))
        return names

    def _update_adapter_cfg_input_dim(self, cfg: DictConfig):
        cfg = adapter_utils.update_adapter_cfg_input_dim(self, cfg, module_dim=self.d_model)
        return cfg


"""
Register any additional information
"""
if adapter_mixins.get_registered_adapter(ConformerEncoder) is None:
    adapter_mixins.register_adapter(base_class=ConformerEncoder, adapter_class=ConformerEncoderAdapter)<|MERGE_RESOLUTION|>--- conflicted
+++ resolved
@@ -27,9 +27,12 @@
 from nemo.collections.asr.parts.submodules.causal_convs import CausalConv1D
 from nemo.collections.asr.parts.submodules.conformer_modules import ConformerLayer
 from nemo.collections.asr.parts.submodules.multi_head_attention import (
+    LocalAttRelPositionalEncoding,
     MultiHeadAttention,
     PositionalEncoding,
     RelPositionalEncoding,
+    RelPositionMultiHeadAttention,
+    RelPositionMultiHeadAttentionLongformer,
 )
 from nemo.collections.asr.parts.submodules.subsampling import (
     ConvSubsampling,
@@ -37,16 +40,17 @@
     SubsamplingReductionModule,
 )
 from nemo.collections.asr.parts.utils import adapter_utils
+from nemo.collections.asr.parts.utils.regularization_utils import compute_stochastic_depth_drop_probs
 from nemo.core.classes.common import typecheck
 from nemo.core.classes.exportable import Exportable
-from nemo.core.classes.mixins import adapter_mixins
+from nemo.core.classes.mixins import AccessMixin, adapter_mixins
 from nemo.core.classes.module import NeuralModule
 from nemo.core.neural_types import AcousticEncodedRepresentation, ChannelType, LengthsType, NeuralType, SpectrogramType
 
 __all__ = ['ConformerEncoder']
 
 
-class ConformerEncoder(NeuralModule, StreamingEncoder, Exportable):
+class ConformerEncoder(NeuralModule, StreamingEncoder, Exportable, AccessMixin):
     """
     The encoder for ASR model of Conformer.
     Based on this paper:
@@ -75,15 +79,16 @@
             Defaults to 4.
         self_attention_model (str): type of the attention layer and positional encoding
             'rel_pos': relative positional embedding and Transformer-XL
+            'rel_pos_local_attn': relative positional embedding and Transformer-XL with local attention using
+                overlapping chunks. Attention context is determined by att_context_size parameter.
             'abs_pos': absolute positional embedding and Transformer
-            default is rel_pos.
+            Default is rel_pos.
         pos_emb_max_len (int): the maximum length of positional embeddings
-            Defaulst to 5000
+            Defaults to 5000
         n_heads (int): number of heads in multi-headed attention layers
             Defaults to 4.
-        att_context_size (list): specifies the context sizes on each side. Each context size can be a list of two integers like [100,100] or string of "offline_dual".
-            A list of context sizes like [[100,100],[100,50],"offline_dual"] can also be passed.
-            -1 means unlimited context, "offline_dual" has also unlimited context but with independent layer norms and dual masked convolutions.
+        att_context_size (list): specifies the context sizes on each side. Each context size should be a list of two integers like [100,100].
+            A list of context sizes like [[100,100],[100,50]] can also be passed. -1 means unlimited context.
             Defaults to [-1,-1]
         att_context_probs (list): a list of probabilities of each one of the att_context_size when a list of them is passed. If not specified, uniform distribution is being used.
             Defaults to None
@@ -110,8 +115,6 @@
             Defaults to 0.1.
         dropout_att (float): the dropout rate used for the attention layer
             Defaults to 0.0.
-<<<<<<< HEAD
-=======
         stochastic_depth_drop_prob (float): if non-zero, will randomly drop
             layers during training. The higher this value, the more often layers
             are dropped. Defaults to 0.0.
@@ -132,7 +135,6 @@
         global_attn_separate (bool): whether the q, k, v layers used for global tokens should be separate.
             Defaults to False.
 
->>>>>>> efec347d
     """
 
     def input_example(self, max_batch=1, max_dim=256):
@@ -268,20 +270,16 @@
         conv_kernel_size=31,
         conv_norm_type='batch_norm',
         conv_context_size=None,
-        conv_dual_mode=False,
         dropout=0.1,
         dropout_pre_encoder=0.1,
         dropout_emb=0.1,
         dropout_att=0.0,
-<<<<<<< HEAD
-=======
         stochastic_depth_drop_prob: float = 0.0,
         stochastic_depth_mode: str = "linear",
         stochastic_depth_start_layer: int = 1,
         global_tokens: int = 0,
         global_tokens_spacing: int = 1,
         global_attn_separate: bool = False,
->>>>>>> efec347d
     ):
         super().__init__()
         d_ff = d_model * ff_expansion_factor
@@ -291,57 +289,20 @@
         self.scale = math.sqrt(self.d_model)
         self.att_context_style = att_context_style
         self.subsampling_factor = subsampling_factor
-<<<<<<< HEAD
-=======
 
         self.self_attention_model = self_attention_model
         self.global_tokens = global_tokens
         self.global_attn_separate = global_attn_separate
         self.global_tokens_spacing = global_tokens_spacing
 
-        if att_context_size:
-            self.att_context_size = list(att_context_size)
-        else:
-            self.att_context_size = [-1, -1]
-
-        if isinstance(conv_context_size, ListConfig):
-            conv_context_size = list(conv_context_size)
-
-        if conv_context_size is not None:
-            if (
-                not isinstance(conv_context_size, list)
-                and not isinstance(conv_context_size, str)
-                and not isinstance(conv_context_size, ListConfig)
-            ):
-                raise ValueError(
-                    f"Invalid conv_context_size! It should be the string 'causal' or a list of two integers."
-                )
-            if conv_context_size == "causal":
-                conv_context_size = [conv_kernel_size - 1, 0]
-            else:
-                if conv_context_size[0] + conv_context_size[1] + 1 != conv_kernel_size:
-                    raise ValueError(f"Invalid conv_context_size: {self.conv_context_size}!")
-        else:
-            conv_context_size = [(conv_kernel_size - 1) // 2, (conv_kernel_size - 1) // 2]
-        self.conv_context_size = conv_context_size
->>>>>>> efec347d
-
         # Setting up the att_context_size
-        self._set_context_sizes(
+        self._setup_context_sizes(
+            att_context_style=att_context_style,
             att_context_size=att_context_size,
             att_context_probs=att_context_probs,
             conv_context_size=conv_context_size,
-            att_context_style=att_context_style,
             conv_kernel_size=conv_kernel_size,
         )
-        if conv_dual_mode and self.conv_context_size != [(conv_kernel_size - 1) // 2, (conv_kernel_size - 1) // 2]:
-            raise ValueError(
-                f"conv_dual_mode requires conv_context_size to be [(conv_kernel_size - 1) // 2, (conv_kernel_size - 1) // 2]"
-            )
-        if "offline_dual" in self.att_context_size:
-            norm_dual_mode = True
-        else:
-            norm_dual_mode = False
 
         if xscaling:
             self.xscale = math.sqrt(d_model)
@@ -367,7 +328,7 @@
                     feat_in=feat_in,
                     feat_out=d_model,
                     conv_channels=subsampling_conv_channels,
-                    activation=nn.ReLU(),
+                    activation=nn.ReLU(True),
                     is_causal=causal_downsampling,
                 )
         else:
@@ -403,6 +364,17 @@
             self.pos_enc = RelPositionalEncoding(
                 d_model=d_model,
                 dropout_rate=dropout_pre_encoder,
+                max_len=pos_emb_max_len,
+                xscale=self.xscale,
+                dropout_rate_emb=dropout_emb,
+            )
+        elif self_attention_model == 'rel_pos_local_attn':
+            if max(att_context_size) <= 0:
+                raise ValueError("When using local attention, context size must be set > 0")
+            self.pos_enc = LocalAttRelPositionalEncoding(
+                att_context_size=att_context_size,
+                d_model=d_model,
+                dropout_rate=dropout,
                 max_len=pos_emb_max_len,
                 xscale=self.xscale,
                 dropout_rate_emb=dropout_emb,
@@ -433,8 +405,7 @@
                 dropout_att=dropout_att,
                 pos_bias_u=pos_bias_u,
                 pos_bias_v=pos_bias_v,
-                norm_dual_mode=norm_dual_mode,
-                conv_dual_mode=conv_dual_mode,
+                att_context_size=self.att_context_size,
             )
             self.layers.append(layer)
 
@@ -449,61 +420,12 @@
 
         self.setup_streaming_params()
         self.export_cache_support = False
-<<<<<<< HEAD
-        self.offline_dual = False
-=======
 
         self.layer_drop_probs = compute_stochastic_depth_drop_probs(
             len(self.layers), stochastic_depth_drop_prob, stochastic_depth_mode, stochastic_depth_start_layer
         )
         # will be set in self.forward() if defined in AccessMixin config
         self.interctc_capture_at_layers = None
-
-    def update_max_seq_length(self, seq_length: int, device):
-        # Find global max audio length across all nodes
-        if torch.distributed.is_initialized():
-            global_max_len = torch.tensor([seq_length], dtype=torch.float32, device=device)
-
-            # Update across all ranks in the distributed system
-            torch.distributed.all_reduce(global_max_len, op=torch.distributed.ReduceOp.MAX)
-
-            seq_length = global_max_len.to(torch.int64).item()
-
-        if seq_length > self.max_audio_length:
-            self.set_max_audio_length(seq_length)
-
-    def set_max_audio_length(self, max_audio_length):
-        """
-        Sets maximum input length.
-        Pre-calculates internal seq_range mask.
-        """
-        self.max_audio_length = max_audio_length
-        device = next(self.parameters()).device
-        self.pos_enc.extend_pe(max_audio_length, device)
-
-        if self.self_attention_model != "rel_pos_local_attn":
-            att_mask = torch.ones(1, max_audio_length, max_audio_length, dtype=torch.bool, device=device)
-            if self.chunk_size is None:
-                if self.att_context_size[0] >= 0:
-                    att_mask = att_mask.triu(diagonal=-self.att_context_size[0])
-                if self.att_context_size[1] >= 0:
-                    att_mask = att_mask.tril(diagonal=self.att_context_size[1])
-            else:
-                chunk_idx = torch.arange(0, max_audio_length, dtype=torch.int64, device=att_mask.device)
-                chunk_idx = torch.div(chunk_idx, self.chunk_size, rounding_mode="trunc")
-                diff_chunks = chunk_idx.unsqueeze(1) - chunk_idx.unsqueeze(0)
-                chunked_limited_mask = torch.logical_and(
-                    torch.le(diff_chunks, self.left_chunks_num), torch.ge(diff_chunks, 0)
-                )
-                att_mask = torch.logical_and(att_mask, chunked_limited_mask.unsqueeze(0))
-
-            if hasattr(self, 'att_mask'):
-                self.att_mask = att_mask
-            else:
-                self.register_buffer('att_mask', att_mask, persistent=False)
-        else:
-            self.att_mask = None
->>>>>>> efec347d
 
     def forward_for_export(
         self, audio_signal, length, cache_last_channel=None, cache_last_time=None, cache_last_channel_len=None
@@ -567,21 +489,24 @@
         self, audio_signal, length, cache_last_channel=None, cache_last_time=None, cache_last_channel_len=None
     ):
         self.update_max_seq_length(seq_length=audio_signal.size(2), device=audio_signal.device)
-        max_audio_length = audio_signal.size(-1)
 
         if length is None:
             length = audio_signal.new_full(
-<<<<<<< HEAD
-                audio_signal.size(0), max_audio_length, dtype=torch.int32, device=audio_signal.device
-=======
-                (audio_signal.size(0),), max_audio_length, dtype=torch.int64, device=audio_signal.device
->>>>>>> efec347d
+                (audio_signal.size(0),), audio_signal.size(-1), dtype=torch.int64, device=audio_signal.device
             )
 
         if cache_last_time is not None:
             cache_last_time_next = torch.zeros_like(cache_last_time)
         else:
             cache_last_time_next = None
+
+        # select a random att_context_size with the distribution specified by att_context_probs during training
+        # for non-validation cases like test, validation or inference, it uses the first mode in self.att_context_size
+        if self.training:
+            cur_att_context_size = random.choices(self.att_context_size_all, weights=self.att_context_probs)[0]
+        else:
+            cur_att_context_size = self.att_context_size
+
         audio_signal = torch.transpose(audio_signal, 1, 2)
 
         if isinstance(self.pre_encode, nn.Linear):
@@ -591,14 +516,13 @@
             length = length.to(torch.int64)
             # self.streaming_cfg is set by setup_streaming_cfg(), called in the init
             if self.streaming_cfg.drop_extra_pre_encoded > 0 and cache_last_channel is not None:
-                audio_signal = audio_signal[:, self.streaming_cfg.drop_extra_pre_encoded :, :]
+                audio_signal = audio_signal[:, self.streaming_cfg.drop_extra_pre_encoded:, :]
                 length = (length - self.streaming_cfg.drop_extra_pre_encoded).clamp(min=0)
-
-        max_audio_length = audio_signal.size(1)
 
         if self.reduction_position is not None and cache_last_channel is not None:
             raise ValueError("Caching with reduction feature is not supported yet!")
 
+        max_audio_length = audio_signal.size(1)
         if cache_last_channel is not None:
             cache_len = self.streaming_cfg.last_channel_cache_size
             cache_keep_size = max_audio_length - self.streaming_cfg.cache_drop_size
@@ -614,34 +538,22 @@
 
         audio_signal, pos_emb = self.pos_enc(x=audio_signal, cache_len=cache_len)
 
-        # select a random att_context_size with the distribution specified by att_context_probs during training
-        # for non-validation cases like test, validation or inference, it uses the first mode in self.att_context_size
-        if self.training:
-            cur_att_context_size = random.choices(self.att_context_size, weights=self.att_context_probs)[0]
-        else:
-            cur_att_context_size = self.default_att_context_size
-        if cur_att_context_size == "offline_dual":
-            self.offline_dual = True
-        else:
-            self.offline_dual = False
-
         # Create the self-attention and padding masks
-<<<<<<< HEAD
         pad_mask, att_mask = self._create_masks(
             att_context_size=cur_att_context_size,
             padding_length=padding_length,
-            max_audio_length=audio_signal.size(1),
+            max_audio_length=max_audio_length,
+            offset=offset,
             device=audio_signal.device,
         )
-=======
-        pad_mask, att_mask = self._create_masks(max_audio_length, padding_length, offset, audio_signal.device)
->>>>>>> efec347d
 
         if cache_last_channel is not None:
             pad_mask = pad_mask[:, cache_len:]
-            att_mask = att_mask[:, cache_len:]
-
-        for lth, layer in enumerate(self.layers):
+            if att_mask is not None:
+                att_mask = att_mask[:, cache_len:]
+
+        for lth, (drop_prob, layer) in enumerate(zip(self.layer_drop_probs, self.layers)):
+            original_signal = audio_signal
             audio_signal = layer(
                 x=audio_signal,
                 att_mask=att_mask,
@@ -651,8 +563,19 @@
                 cache_last_time=cache_last_time,
                 cache_last_channel_next=cache_last_channel_next,
                 cache_last_time_next=cache_last_time_next,
-                dual_mode=self.offline_dual,
-            )
+            )
+            # applying stochastic depth logic from https://arxiv.org/abs/2102.03216
+            if self.training and drop_prob > 0.0:
+                should_drop = torch.rand(1) < drop_prob
+                # adjusting to match expectation
+                if should_drop:
+                    # that's not efficient, but it's hard to implement distributed
+                    # version of dropping layers without deadlock or random seed meddling
+                    # so multiplying the signal by 0 to ensure all weights get gradients
+                    audio_signal = audio_signal * 0.0 + original_signal
+                else:
+                    # not doing this operation if drop prob is 0 as it's identity in that case
+                    audio_signal = (audio_signal - original_signal) / (1.0 - drop_prob) + original_signal
 
             if self.reduction_position == lth:
                 audio_signal, length = self.reduction_subsampling(x=audio_signal, lengths=length)
@@ -660,15 +583,13 @@
                 # Don't update the audio_signal here because then it will again scale the audio_signal
                 # and cause an increase in the WER
                 _, pos_emb = self.pos_enc(x=audio_signal, cache_len=cache_len)
-<<<<<<< HEAD
                 pad_mask, att_mask = self._create_masks(
                     att_context_size=cur_att_context_size,
                     padding_length=length,
                     max_audio_length=max_audio_length,
+                    offset=offset,
                     device=audio_signal.device,
                 )
-=======
-                pad_mask, att_mask = self._create_masks(max_audio_length, length, offset, audio_signal.device)
 
             # saving tensors if required for interctc loss
             if self.is_access_enabled():
@@ -683,7 +604,6 @@
                         name=f'interctc/layer_output_{lth}', tensor=torch.transpose(lth_audio_signal, 1, 2)
                     )
                     self.register_accessible_tensor(name=f'interctc/layer_length_{lth}', tensor=length)
->>>>>>> efec347d
 
         if self.out_proj is not None:
             audio_signal = self.out_proj(audio_signal)
@@ -706,7 +626,6 @@
         else:
             return audio_signal, length
 
-<<<<<<< HEAD
     def update_max_seq_length(self, seq_length: int, device):
         # Find global max audio length across all nodes
         if torch.distributed.is_initialized():
@@ -729,74 +648,60 @@
         device = next(self.parameters()).device
         self.pos_enc.extend_pe(max_audio_length, device)
 
-    def _create_masks(self, att_context_size, padding_length, max_audio_length, device):
-        att_mask = torch.ones(1, max_audio_length, max_audio_length, dtype=torch.bool, device=device)
-
-        if att_context_size == "offline_dual":
-            att_context_size = [-1, -1]
-
-        if self.att_context_style == "regular":
-            if att_context_size[0] >= 0:
-                att_mask = att_mask.triu(diagonal=-att_context_size[0])
-            if att_context_size[1] >= 0:
-                att_mask = att_mask.tril(diagonal=att_context_size[1])
-        elif self.att_context_style == "chunked_limited":
-            # When right context is unlimited, just the left side of the masking need to get updated
-            if att_context_size[1] == -1:
+    def _create_masks(self, att_context_size, padding_length, max_audio_length, offset, device):
+        if self.self_attention_model != "rel_pos_local_attn":
+            att_mask = torch.ones(1, max_audio_length, max_audio_length, dtype=torch.bool, device=device)
+
+            if self.att_context_style == "regular":
                 if att_context_size[0] >= 0:
                     att_mask = att_mask.triu(diagonal=-att_context_size[0])
-            else:
-                chunk_size = att_context_size[1] + 1
-                # left_chunks_num specifies the number of chunks to be visible by each chunk on the left side
-                if att_context_size[0] >= 0:
-                    left_chunks_num = att_context_size[0] // chunk_size
+                if att_context_size[1] >= 0:
+                    att_mask = att_mask.tril(diagonal=att_context_size[1])
+            elif self.att_context_style == "chunked_limited":
+                # When right context is unlimited, just the left side of the masking need to get updated
+                if att_context_size[1] == -1:
+                    if att_context_size[0] >= 0:
+                        att_mask = att_mask.triu(diagonal=-att_context_size[0])
                 else:
-                    left_chunks_num = 10000
-
-                chunk_idx = torch.arange(0, max_audio_length, dtype=torch.int, device=att_mask.device)
-                chunk_idx = torch.div(chunk_idx, chunk_size, rounding_mode="trunc")
-                diff_chunks = chunk_idx.unsqueeze(1) - chunk_idx.unsqueeze(0)
-                chunked_limited_mask = torch.logical_and(
-                    torch.le(diff_chunks, left_chunks_num), torch.ge(diff_chunks, 0)
-                )
-                att_mask = torch.logical_and(att_mask, chunked_limited_mask.unsqueeze(0))
-
-=======
-    def _create_masks(self, max_audio_length, padding_length, offset, device):
->>>>>>> efec347d
+                    chunk_size = att_context_size[1] + 1
+                    # left_chunks_num specifies the number of chunks to be visible by each chunk on the left side
+                    if att_context_size[0] >= 0:
+                        left_chunks_num = att_context_size[0] // chunk_size
+                    else:
+                        left_chunks_num = 10000
+
+                    chunk_idx = torch.arange(0, max_audio_length, dtype=torch.int, device=att_mask.device)
+                    chunk_idx = torch.div(chunk_idx, chunk_size, rounding_mode="trunc")
+                    diff_chunks = chunk_idx.unsqueeze(1) - chunk_idx.unsqueeze(0)
+                    chunked_limited_mask = torch.logical_and(
+                        torch.le(diff_chunks, left_chunks_num), torch.ge(diff_chunks, 0)
+                    )
+                    att_mask = torch.logical_and(att_mask, chunked_limited_mask.unsqueeze(0))
+        else:
+            att_mask = None
+
         # pad_mask is the masking to be used to ignore paddings
         pad_mask = torch.arange(0, max_audio_length, device=device).expand(
             padding_length.size(0), -1
         ) < padding_length.unsqueeze(-1)
 
-<<<<<<< HEAD
-        # pad_mask_for_att_mask is the mask which helps to ignore paddings
-        pad_mask_for_att_mask = pad_mask.unsqueeze(1).repeat([1, max_audio_length, 1])
-        pad_mask_for_att_mask = torch.logical_and(pad_mask_for_att_mask, pad_mask_for_att_mask.transpose(1, 2))
-=======
         if offset is not None:
             pad_mask_off = torch.arange(0, max_audio_length, device=device).expand(
                 padding_length.size(0), -1
             ) >= offset.unsqueeze(-1)
-
             pad_mask = pad_mask_off.logical_and(pad_mask)
 
-        if self.att_mask is not None:
+        if att_mask is not None:
             # pad_mask_for_att_mask is the mask which helps to ignore paddings
             pad_mask_for_att_mask = pad_mask.unsqueeze(1).repeat([1, max_audio_length, 1])
             pad_mask_for_att_mask = torch.logical_and(pad_mask_for_att_mask, pad_mask_for_att_mask.transpose(1, 2))
             # att_mask is the masking to be used by the MHA layers to ignore the tokens not supposed to be visible
-            att_mask = self.att_mask[:, :max_audio_length, :max_audio_length]
+            att_mask = att_mask[:, :max_audio_length, :max_audio_length]
             # paddings should also get ignored, so pad_mask_for_att_mask is used to ignore their corresponding scores
             att_mask = torch.logical_and(pad_mask_for_att_mask, att_mask.to(pad_mask_for_att_mask.device))
->>>>>>> efec347d
-
-        # paddings should also get ignored, so pad_mask_for_att_mask is used to ignore their corresponding scores
-        att_mask = torch.logical_and(pad_mask_for_att_mask, att_mask.to(pad_mask_for_att_mask.device))
+            att_mask = ~att_mask
 
         pad_mask = ~pad_mask
-        att_mask = ~att_mask
-
         return pad_mask, att_mask
 
     def enable_pad_mask(self, on=True):
@@ -805,35 +710,29 @@
         self.use_pad_mask = on
         return mask
 
-    def _set_context_sizes(
-        self, att_context_size, att_context_probs, conv_context_size, att_context_style, conv_kernel_size
+    def _setup_context_sizes(
+        self, att_context_size, att_context_probs, att_context_style, conv_context_size, conv_kernel_size
     ):
         # convert att_context_size to a standard list of lists
         if att_context_size:
-            att_context_size = list(att_context_size)
-            if isinstance(att_context_size[0], int):
-                att_context_size = [att_context_size]
-            for i, att_cs in enumerate(att_context_size):
-                if att_cs == "offline_dual":
-                    continue
+            att_context_size_all = list(att_context_size)
+            if isinstance(att_context_size_all[0], int):
+                att_context_size_all = [att_context_size_all]
+            for i, att_cs in enumerate(att_context_size_all):
                 if isinstance(att_cs, ListConfig):
-                    att_context_size[i] = list(att_cs)
+                    att_context_size_all[i] = list(att_cs)
                 if att_context_style == "chunked_limited":
                     if att_cs[0] > 0 and att_cs[0] % (att_cs[1] + 1) > 0:
                         raise ValueError(f"att_context_size[{i}][0] % (att_context_size[{i}][1] + 1) should be zero!")
-                    if att_cs[1] < 0 and len(att_context_size) <= 1:
+                    if att_cs[1] < 0 and len(att_context_size_all) <= 1:
                         raise ValueError(
                             f"Right context (att_context_size[{i}][1]) can not be unlimited for chunked_limited style!"
                         )
         else:
-            att_context_size = [[-1, -1]]
-
-        # setting the default to be used for non-validation cases like test, validation or inference
-        # it uses the first mode in self.att_context_size
-        self.default_att_context_size = att_context_size[0]
+            att_context_size_all = [[-1, -1]]
 
         if att_context_probs:
-            if len(att_context_probs) != len(att_context_size):
+            if len(att_context_probs) != len(att_context_size_all):
                 raise ValueError("The size of the att_context_probs should be the same as att_context_size.")
             att_context_probs = list(att_context_probs)
             if sum(att_context_probs) != 1:
@@ -841,16 +740,17 @@
                     "The sum of numbers in att_context_probs should be equal to one to be a distribution."
                 )
         else:
-            att_context_probs = [1.0 / len(att_context_size)] * len(att_context_size)
-
-        self.att_context_size = att_context_size
+            att_context_probs = [1.0 / len(att_context_size_all)] * len(att_context_size_all)
+
+        self.att_context_size_all = att_context_size_all
+        # setting the default to be used for non-validation cases like test, validation or inference
+        # it uses the first mode in self.att_context_size
+        self.att_context_size = att_context_size_all[0]
         self.att_context_probs = att_context_probs
 
-        # convert att_context_size to a standard list
-        if isinstance(conv_context_size, ListConfig):
-            conv_context_size = list(conv_context_size)
-
         if conv_context_size is not None:
+            if isinstance(conv_context_size, ListConfig):
+                conv_context_size = list(conv_context_size)
             if not isinstance(conv_context_size, list) and not isinstance(conv_context_size, str):
                 raise ValueError(
                     f"Invalid conv_context_size! It should be the string 'causal' or a list of two integers."
@@ -865,7 +765,7 @@
         self.conv_context_size = conv_context_size
 
     def set_default_att_context_size(self, att_context_size):
-        self.default_att_context_size = att_context_size
+        self.att_context_size = att_context_size
 
     def setup_streaming_params(
         self,
@@ -887,11 +787,9 @@
         """
         streaming_cfg = CacheAwareStreamingConfig()
 
-        # When att_context_size is not specified, it uses the first one in the self.att_context_size
+        # When att_context_size is not specified, it uses the default_att_context_size
         if att_context_size is None:
-            att_context_size = self.default_att_context_size
-        if att_context_size is "dual_offline":
-            att_context_size = [-1, -1]
+            att_context_size = self.att_context_size
 
         if chunk_size is not None:
             if chunk_size < 1:
@@ -1015,8 +913,6 @@
             cache_last_channel_len = torch.zeros(batch_size, device=device, dtype=torch.int64)
         return cache_last_channel, cache_last_time, cache_last_channel_len
 
-<<<<<<< HEAD
-=======
     def change_attention_model(
         self,
         self_attention_model: str = None,
@@ -1034,9 +930,9 @@
                 'rel_pos_local_attn': relative positional embedding and Transformer-XL with local attention using
                     overlapping windows. Attention context is determined by att_context_size parameter.
                 'abs_pos': absolute positional embedding and Transformer
-                If None is provided, the self_attention_model isn't changed. Defauts to None.
+                If None is provided, the self_attention_model isn't changed. Defaults to None.
             att_context_size (List[int]): List of 2 ints corresponding to left and right attention context sizes,
-                or None to keep as it is. Defauts to None.
+                or None to keep as it is. Defaults to None.
             update_config (bool): Whether to update the config or not with the new attention model.
                 Defaults to True.
             device (torch.device): If provided, new layers will be moved to the device.
@@ -1045,19 +941,16 @@
 
         if att_context_size:
             att_context_size = list(att_context_size)
-        elif hasattr(self._cfg, "att_context_size"):
-            att_context_size = self._cfg.att_context_size
         else:
             att_context_size = self.att_context_size
 
         if self_attention_model is None:
-            self_attention_model = self._cfg.self_attention_model
+            self_attention_model = self.self_attention_model
 
         if self_attention_model == 'rel_pos_local_attn' and max(att_context_size) <= 0:
             raise ValueError("When using local attention, context size must be set > 0")
 
         if self_attention_model == "rel_pos":
-            self.att_mask = None
             new_pos_enc = RelPositionalEncoding(
                 d_model=self._cfg.d_model,
                 dropout_rate=self._cfg.dropout,
@@ -1094,7 +987,6 @@
 
         for name, m in self.named_modules():
             if type(m) == ConformerLayer:
-
                 if self_attention_model == 'rel_pos':
                     new_attn = RelPositionMultiHeadAttention(
                         n_head=self._cfg.n_heads,
@@ -1138,7 +1030,6 @@
                 self._cfg.self_attention_model = self_attention_model
                 self._cfg.att_context_size = att_context_size
 
->>>>>>> efec347d
 
 class ConformerEncoderAdapter(ConformerEncoder, adapter_mixins.AdapterModuleMixin):
 
@@ -1167,9 +1058,40 @@
         cfg = adapter_utils.update_adapter_cfg_input_dim(self, cfg, module_dim=self.d_model)
         return cfg
 
+    def get_accepted_adapter_types(self,) -> Set[type]:
+        types = super().get_accepted_adapter_types()
+
+        if len(types) == 0:
+            self.set_accepted_adapter_types(
+                [
+                    adapter_utils.LINEAR_ADAPTER_CLASSPATH,
+                    adapter_utils.MHA_ADAPTER_CLASSPATH,
+                    adapter_utils.RELMHA_ADAPTER_CLASSPATH,
+                ]
+            )
+            types = self.get_accepted_adapter_types()
+        return types
+
 
 """
 Register any additional information
 """
 if adapter_mixins.get_registered_adapter(ConformerEncoder) is None:
-    adapter_mixins.register_adapter(base_class=ConformerEncoder, adapter_class=ConformerEncoderAdapter)+    adapter_mixins.register_adapter(base_class=ConformerEncoder, adapter_class=ConformerEncoderAdapter)
+
+
+@dataclass
+class ConformerChangeConfig:
+    # Change self_attention_model for Conformer
+    # Options:
+    #  'rel_pos': relative positional embedding and Transformer-XL
+    #  'rel_pos_local_attn': relative positional embedding and Transformer-XL with local attention using
+    #   overlapping chunks. Attention context is determined by att_context_size parameter.
+    #  'abs_pos': absolute positional embedding and Transformer
+    # If None is provided, self_attention_model is not changed.
+    self_attention_model: Optional[str] = None
+
+    # Change the attention context size by providing 2 integers,
+    # corresponding to left and right context, or -1 for full context.
+    # If None is provided, the attention context size isn't changed.
+    att_context_size: Optional[List[int]] = None