# Copyright (c) 2020, NVIDIA CORPORATION.  All rights reserved.
#
# Licensed under the Apache License, Version 2.0 (the "License");
# you may not use this file except in compliance with the License.
# You may obtain a copy of the License at
#
#     http://www.apache.org/licenses/LICENSE-2.0
#
# Unless required by applicable law or agreed to in writing, software
# distributed under the License is distributed on an "AS IS" BASIS,
# WITHOUT WARRANTIES OR CONDITIONS OF ANY KIND, either express or implied.
# See the License for the specific language governing permissions and
# limitations under the License.

import math
import random
from collections import OrderedDict
from dataclasses import dataclass
from typing import List, Optional, Set, Tuple

import torch
import torch.distributed
from omegaconf import DictConfig, ListConfig, open_dict
from torch import nn

from nemo.collections.asr.models.configs import CacheAwareStreamingConfig
from nemo.collections.asr.parts.mixins.streaming import StreamingEncoder
from nemo.collections.asr.parts.submodules.causal_convs import CausalConv1D
from nemo.collections.asr.parts.submodules.conformer_modules import ConformerLayer
from nemo.collections.asr.parts.submodules.multi_head_attention import (
    LocalAttRelPositionalEncoding,
    MultiHeadAttention,
    PositionalEncoding,
    RelPositionalEncoding,
    RelPositionMultiHeadAttention,
    RelPositionMultiHeadAttentionLongformer,
)
from nemo.collections.asr.parts.submodules.subsampling import (
    ConvSubsampling,
    StackingSubsampling,
    SubsamplingReductionModule,
)
from nemo.collections.asr.parts.utils import adapter_utils
from nemo.collections.asr.parts.utils.regularization_utils import compute_stochastic_depth_drop_probs
from nemo.core.classes.common import typecheck
from nemo.core.classes.exportable import Exportable
from nemo.core.classes.mixins import AccessMixin, adapter_mixins
from nemo.core.classes.module import NeuralModule
from nemo.core.neural_types import (
    AcousticEncodedRepresentation,
    BoolType,
    ChannelType,
    LengthsType,
    NeuralType,
    SpectrogramType,
)
from nemo.utils import logging

__all__ = ['ConformerEncoder']


class ConformerEncoder(NeuralModule, StreamingEncoder, Exportable, AccessMixin):
    """
    The encoder for ASR model of Conformer.
    Based on this paper:
    'Conformer: Convolution-augmented Transformer for Speech Recognition' by Anmol Gulati et al.
    https://arxiv.org/abs/2005.08100

    Args:
        feat_in (int): the size of feature channels
        n_layers (int): number of layers of ConformerBlock
        d_model (int): the hidden size of the model
        feat_out (int): the size of the output features
            Defaults to -1 (means feat_out is d_model)
        subsampling (str): the method of subsampling:
            choices = ['vggnet', 'striding', 'dw-striding', 'stacking', 'stacking_norm']
            Defaults to striding.
        subsampling_factor (int): the subsampling factor which should be power of 2
            Defaults to 4.
        subsampling_conv_chunking_factor(int): optionally, force chunk inputs (helpful for large inputs)
            Should be power of 2, 1 (auto-chunking, default), or -1 (no chunking)
        subsampling_conv_channels (int): the size of the convolutions in the subsampling module
            Defaults to -1 which would set it to d_model.
        reduction (str, Optional): the method of reduction, choices=['pooling', 'striding']. If no value
            is passed, then no reduction is performed and the models runs with the original 4x subsampling.
        reduction_position (int, Optional): the index of the layer to apply reduction. If -1, apply reduction
            at the end.
        reduction_factor (int): the reduction factor which should be either 1 or a power of 2
            Defaults to 1.
        ff_expansion_factor (int): the expansion factor in feed forward layers
            Defaults to 4.
        self_attention_model (str): the type of the attention layer and positional encoding.

            'rel_pos':
                relative positional embedding and Transformer-XL
            'rel_pos_local_attn':
                relative positional embedding and Transformer-XL with local attention using
                overlapping chunks. Attention context is determined by att_context_size parameter.
            'abs_pos':
                absolute positional embedding and Transformer

            Default is rel_pos.
        pos_emb_max_len (int): the maximum length of positional embeddings
            Defaults to 5000
        n_heads (int): number of heads in multi-headed attention layers
            Defaults to 4.
        att_context_size (List[Union[List[int],int]]): specifies the context sizes on each side.
            Each context size should be a list of two integers like `[100, 100]`.
            A list of context sizes like `[[100,100]`, `[100,50]]` can also be passed. -1 means unlimited context.
            Defaults to `[-1, -1]`
        att_context_probs (List[float]): a list of probabilities of each one of the att_context_size
            when a list of them is passed. If not specified, uniform distribution is being used.
            Defaults to None
        att_context_style (str): 'regular' or 'chunked_limited'.
            Defaults to 'regular'
        xscaling (bool): enables scaling the inputs to the multi-headed attention layers by `sqrt(d_model)`.
            Defaults to True.
        untie_biases (bool): whether to not share (untie) the bias weights between layers of Transformer-XL
            Defaults to True.
        conv_kernel_size (int): the size of the convolutions in the convolutional modules
            Defaults to 31.
        conv_norm_type (str): the type of the normalization in the convolutional modules
            Defaults to 'batch_norm'.
        conv_context_size (list): it can be"causal" or a list of two integers
            while `conv_context_size[0]+conv_context_size[1]+1==conv_kernel_size`.
            `None` means `[(conv_kernel_size-1)//2`, `(conv_kernel_size-1)//2]`, and 'causal' means
            `[(conv_kernel_size-1), 0]`.
            Defaults to None.
        conv_dual_mode (bool): specifies if convolution should be dual mode when dual_offline mode is being used.
            When enables, the left half of the convolution kernel would get masked in streaming cases.
            Defaults to False.
        use_bias (bool): Use bias in all Linear and Conv1d layers from each ConformerLayer to improve
            activation flow and stabilize training of huge models.
            Defaults to True.
        dropout (float): the dropout rate used in all layers except the attention layers
            Defaults to 0.1.
        dropout_pre_encoder (float): the dropout rate used before the encoder
            Defaults to 0.1.
        dropout_emb (float): the dropout rate used for the positional embeddings
            Defaults to 0.1.
        dropout_att (float): the dropout rate used for the attention layer
            Defaults to 0.0.
        stochastic_depth_drop_prob (float): if non-zero, will randomly drop
            layers during training. The higher this value, the more often layers
            are dropped. Defaults to 0.0.
        stochastic_depth_mode (str): can be either "linear" or "uniform". If
            set to "uniform", all layers have the same probability of drop. If
            set to "linear", the drop probability grows linearly from 0 for the
            first layer to the desired value for the final layer. Defaults to
            "linear".
        stochastic_depth_start_layer (int): starting layer for stochastic depth.
            All layers before this will never be dropped. Note that drop
            probability will be adjusted accordingly if mode is "linear" when
            start layer is > 1. Defaults to 1.
        global_tokens (int): number of tokens to be used for global attention.
            Only relevant if self_attention_model is 'rel_pos_local_attn'.
            Defaults to 0.
        global_tokens_spacing (int): how far apart the global tokens are
            Defaults to 1.
        global_attn_separate (bool): whether the q, k, v layers used for global tokens should be separate.
            Defaults to False.
        use_pytorch_sdpa (bool): use torch sdpa instead of manual attention.
            Defaults to False.
        use_pytorch_sdpa_backends (list[str]): list of backend names to use in sdpa.
            None or empty list means all backends. e.g. ["MATH"]
            Defaults to None.
        bypass_pre_encode: if True, skip the pre-encoder module and the `audio_signal` should be pre-encoded
            embeddings. The `audio_signal` input supports two formats depending on the `bypass_pre_encode`
            boolean flag. This determines the required format of the input variable `audio_signal`.
            Defaults to `bypass_pre_encode=False`. `bypass_pre_encode=True` is used for the cases
            where frame-level, context-independent embeddings are needed to be saved or reused.
            (e.g., speaker cache in streaming speaker diarization)
        sync_max_audio_length (bool): when true, performs NCCL all_reduce to allocate the same amount of memory for
            positional encoding buffers on all GPUs. Disabling this setting may help with deadlocks in certain
            scenarios such as model parallelism, or generally when this module is not being ran on some GPUs
            as a part of the training step.
    """

    def input_example(self, max_batch=1, max_dim=256):
        """
        Generates input examples for tracing etc.
        Returns:
            A tuple of input examples.
        """
        dev = next(self.parameters()).device
        if self.export_cache_support:
            window_size = max_dim
            if self.streaming_cfg is not None:
                if isinstance(self.streaming_cfg.chunk_size, list):
                    chunk_size = self.streaming_cfg.chunk_size[1]
                else:
                    chunk_size = self.streaming_cfg.chunk_size
                if isinstance(self.streaming_cfg.pre_encode_cache_size, list):
                    pre_encode_cache_size = self.streaming_cfg.pre_encode_cache_size[1]
                else:
                    pre_encode_cache_size = self.streaming_cfg.pre_encode_cache_size
                window_size = chunk_size + pre_encode_cache_size
            input_example = torch.randn(max_batch, self._feat_in, window_size, device=dev)
            input_example_length = torch.randint(
                window_size // 4, window_size, (max_batch,), device=dev, dtype=torch.int64
            )
            cache_last_channel, cache_last_time, cache_last_channel_len = self.get_initial_cache_state(
                batch_size=max_batch, device=dev, max_dim=max_dim
            )
            all_input_example = tuple(
                [
                    input_example,
                    input_example_length,
                    cache_last_channel.transpose(0, 1),
                    cache_last_time.transpose(0, 1),
                    cache_last_channel_len,
                ]
            )
        else:
            input_example = torch.randn(max_batch, self._feat_in, max_dim, device=dev)
            input_example_length = torch.randint(max_dim // 4, max_dim, (max_batch,), device=dev, dtype=torch.int64)
            all_input_example = tuple([input_example, input_example_length])

        return all_input_example

    @property
    def input_types(self):
        """Returns definitions of module input ports."""
        return OrderedDict(
            {
                "audio_signal": NeuralType(('B', 'D', 'T'), SpectrogramType()),
                "length": NeuralType(tuple('B'), LengthsType()),
                "cache_last_channel": NeuralType(('D', 'B', 'T', 'D'), ChannelType(), optional=True),
                "cache_last_time": NeuralType(('D', 'B', 'D', 'T'), ChannelType(), optional=True),
                "cache_last_channel_len": NeuralType(tuple('B'), LengthsType(), optional=True),
                "bypass_pre_encode": NeuralType(tuple(), BoolType(), optional=True),
            }
        )

    @property
    def input_types_for_export(self):
        """Returns definitions of module input ports."""
        return OrderedDict(
            {
                "audio_signal": NeuralType(('B', 'D', 'T'), SpectrogramType()),
                "length": NeuralType(tuple('B'), LengthsType()),
                "cache_last_channel": NeuralType(('B', 'D', 'T', 'D'), ChannelType(), optional=True),
                "cache_last_time": NeuralType(('B', 'D', 'D', 'T'), ChannelType(), optional=True),
                "cache_last_channel_len": NeuralType(tuple('B'), LengthsType(), optional=True),
                "bypass_pre_encode": NeuralType(tuple(), BoolType(), optional=True),
            }
        )

    @property
    def output_types(self):
        """Returns definitions of module output ports."""
        return OrderedDict(
            {
                "outputs": NeuralType(('B', 'D', 'T'), AcousticEncodedRepresentation()),
                "encoded_lengths": NeuralType(tuple('B'), LengthsType()),
                "cache_last_channel_next": NeuralType(('D', 'B', 'T', 'D'), ChannelType(), optional=True),
                "cache_last_time_next": NeuralType(('D', 'B', 'D', 'T'), ChannelType(), optional=True),
                "cache_last_channel_next_len": NeuralType(tuple('B'), LengthsType(), optional=True),
            }
        )

    @property
    def output_types_for_export(self):
        """Returns definitions of module output ports."""
        return OrderedDict(
            {
                "outputs": NeuralType(('B', 'D', 'T'), AcousticEncodedRepresentation()),
                "encoded_lengths": NeuralType(tuple('B'), LengthsType()),
                "cache_last_channel_next": NeuralType(('B', 'D', 'T', 'D'), ChannelType(), optional=True),
                "cache_last_time_next": NeuralType(('B', 'D', 'D', 'T'), ChannelType(), optional=True),
                "cache_last_channel_next_len": NeuralType(tuple('B'), LengthsType(), optional=True),
            }
        )

    @property
    def disabled_deployment_input_names(self):
        if not self.export_cache_support:
            return set(["cache_last_channel", "cache_last_time", "cache_last_channel_len"])
        else:
            return set()

    @property
    def disabled_deployment_output_names(self):
        if not self.export_cache_support:
            return set(["cache_last_channel_next", "cache_last_time_next", "cache_last_channel_next_len"])
        else:
            return set()

    def __init__(
        self,
        feat_in,
        n_layers,
        d_model,
        feat_out=-1,
        causal_downsampling=False,
        subsampling='striding',
        subsampling_factor=4,
        subsampling_conv_chunking_factor=1,
        subsampling_conv_channels=-1,
        reduction=None,
        reduction_position=None,
        reduction_factor=1,
        ff_expansion_factor=4,
        self_attention_model='rel_pos',
        n_heads=4,
        att_context_size=None,
        att_context_probs=None,
        att_context_style='regular',
        xscaling=True,
        untie_biases=True,
        pos_emb_max_len=5000,
        conv_kernel_size=31,
        conv_norm_type='batch_norm',
        conv_context_size=None,
        use_bias=True,
        dropout=0.1,
        dropout_pre_encoder=0.1,
        dropout_emb=0.1,
        dropout_att=0.0,
        stochastic_depth_drop_prob: float = 0.0,
        stochastic_depth_mode: str = "linear",
        stochastic_depth_start_layer: int = 1,
        global_tokens: int = 0,
        global_tokens_spacing: int = 1,
        global_attn_separate: bool = False,
        use_pytorch_sdpa: bool = False,
        use_pytorch_sdpa_backends=None,
        sync_max_audio_length: bool = True,
    ):
        super().__init__()
        d_ff = d_model * ff_expansion_factor
        self.d_model = d_model
        self.n_layers = n_layers
        self._feat_in = feat_in
        self.att_context_style = att_context_style
        self.subsampling_factor = subsampling_factor
        self.subsampling_conv_chunking_factor = subsampling_conv_chunking_factor

        self.self_attention_model = self_attention_model
        self.global_tokens = global_tokens
        self.global_attn_separate = global_attn_separate
        self.global_tokens_spacing = global_tokens_spacing
        self.use_pytorch_sdpa = use_pytorch_sdpa
        if use_pytorch_sdpa_backends is None:
            use_pytorch_sdpa_backends = []
        self.use_pytorch_sdpa_backends = use_pytorch_sdpa_backends
        self.sync_max_audio_length = sync_max_audio_length

        # Setting up the att_context_size
        (
            self.att_context_size_all,
            self.att_context_size,
            self.att_context_probs,
            self.conv_context_size,
        ) = self._calc_context_sizes(
            att_context_style=att_context_style,
            att_context_size=att_context_size,
            att_context_probs=att_context_probs,
            conv_context_size=conv_context_size,
            conv_kernel_size=conv_kernel_size,
        )

        if xscaling:
            self.xscale = math.sqrt(d_model)
        else:
            self.xscale = None

        # Subsampling
        if subsampling_conv_channels == -1:
            subsampling_conv_channels = d_model
        if subsampling and subsampling_factor > 1:
            if subsampling in ['stacking', 'stacking_norm']:
                # stacking_norm has an extra layer norm after stacking comparing to stacking
                self.pre_encode = StackingSubsampling(
                    subsampling_factor=subsampling_factor,
                    feat_in=feat_in,
                    feat_out=d_model,
                    norm=True if subsampling == 'stacking_norm' else False,
                )
            else:
                self.pre_encode = ConvSubsampling(
                    subsampling=subsampling,
                    subsampling_factor=subsampling_factor,
                    feat_in=feat_in,
                    feat_out=d_model,
                    conv_channels=subsampling_conv_channels,
                    subsampling_conv_chunking_factor=subsampling_conv_chunking_factor,
                    activation=nn.ReLU(True),
                    is_causal=causal_downsampling,
                )
        else:
            self.pre_encode = nn.Linear(feat_in, d_model)

        # Reduction
        if reduction and reduction_factor > 1:
            assert reduction_position >= -1 and reduction_position < n_layers
            self.reduction_subsampling = SubsamplingReductionModule(
                reduction=reduction,
                d_model=d_model,
                reduction_factor=reduction_factor,
            )
            self.reduction_position = reduction_position
        else:
            self.reduction_subsampling = None
            self.reduction_position = None

        self._feat_out = d_model

        # Biases for relative positional encoding
        if not untie_biases and self_attention_model == "rel_pos":
            d_head = d_model // n_heads
            pos_bias_u = nn.Parameter(torch.Tensor(n_heads, d_head))
            pos_bias_v = nn.Parameter(torch.Tensor(n_heads, d_head))
            nn.init.zeros_(pos_bias_u)
            nn.init.zeros_(pos_bias_v)
        else:
            pos_bias_u = None
            pos_bias_v = None

        # Positional encodings
        self.pos_emb_max_len = pos_emb_max_len
        if self_attention_model == "rel_pos":
            self.pos_enc = RelPositionalEncoding(
                d_model=d_model,
                dropout_rate=dropout_pre_encoder,
                max_len=pos_emb_max_len,
                xscale=self.xscale,
                dropout_rate_emb=dropout_emb,
            )
        elif self_attention_model == 'rel_pos_local_attn':
            if max(att_context_size) <= 0:
                raise ValueError("When using local attention, context size must be set > 0")
            self.pos_enc = LocalAttRelPositionalEncoding(
                att_context_size=att_context_size,
                d_model=d_model,
                dropout_rate=dropout,
                max_len=pos_emb_max_len,
                xscale=self.xscale,
                dropout_rate_emb=dropout_emb,
            )
        elif self_attention_model == "abs_pos":
            pos_bias_u = None
            pos_bias_v = None
            self.pos_enc = PositionalEncoding(
                d_model=d_model, dropout_rate=dropout_pre_encoder, max_len=pos_emb_max_len, xscale=self.xscale
            )
        else:
            raise ValueError(f"Not valid self_attention_model: '{self_attention_model}'!")

        self.layers = nn.ModuleList()
        for i in range(n_layers):
            layer = ConformerLayer(
                d_model=d_model,
                d_ff=d_ff,
                self_attention_model=self_attention_model,
                global_tokens=global_tokens,
                global_tokens_spacing=global_tokens_spacing,
                global_attn_separate=global_attn_separate,
                n_heads=n_heads,
                conv_kernel_size=conv_kernel_size,
                conv_norm_type=conv_norm_type,
                conv_context_size=self.conv_context_size,
                dropout=dropout,
                dropout_att=dropout_att,
                pos_bias_u=pos_bias_u,
                pos_bias_v=pos_bias_v,
                att_context_size=self.att_context_size,
                use_bias=use_bias,
                use_pytorch_sdpa=self.use_pytorch_sdpa,
                use_pytorch_sdpa_backends=self.use_pytorch_sdpa_backends,
            )
            self.layers.append(layer)

        if feat_out > 0 and feat_out != self._feat_out:
            self.out_proj = nn.Linear(self._feat_out, feat_out)
            self._feat_out = feat_out
        else:
            self.out_proj = None
            self._feat_out = d_model
        self.set_max_audio_length(self.pos_emb_max_len)
        self.use_pad_mask = True

        self.setup_streaming_params()
        self.export_cache_support = False

        self.layer_drop_probs = compute_stochastic_depth_drop_probs(
            len(self.layers), stochastic_depth_drop_prob, stochastic_depth_mode, stochastic_depth_start_layer
        )
        # will be set in self.forward() if defined in AccessMixin config
        self.interctc_capture_at_layers = None

    def forward_for_export(
        self, audio_signal, length, cache_last_channel=None, cache_last_time=None, cache_last_channel_len=None
    ):
        """
        Forward function for model export. Please see `forward()` for more details.
        """
        if cache_last_channel is not None:
            cache_last_channel = cache_last_channel.transpose(0, 1)
            cache_last_time = cache_last_time.transpose(0, 1)

        rets = self.forward_internal(
            audio_signal,
            length,
            cache_last_channel=cache_last_channel,
            cache_last_time=cache_last_time,
            cache_last_channel_len=cache_last_channel_len,
        )
        rets = self.streaming_post_process(rets, keep_all_outputs=False)
        if len(rets) == 2:
            return rets
        elif rets[2] is None and rets[3] is None and rets[4] is None:
            return (rets[0], rets[1])
        else:
            return (
                rets[0],
                rets[1],
                rets[2].transpose(0, 1),
                rets[3].transpose(0, 1),
                rets[4],
            )

    def streaming_post_process(self, rets, keep_all_outputs=True):
        """
        Post-process the output of the forward function for streaming.

        Args:
            rets: The output of the forward function.
            keep_all_outputs: Whether to keep all outputs.
        """
        if len(rets) == 2:
            return rets[0], rets[1], None, None, None

        (encoded, encoded_len, cache_last_channel_next, cache_last_time_next, cache_last_channel_next_len) = rets

        if cache_last_channel_next is not None and self.streaming_cfg.last_channel_cache_size >= 0:
            if self.streaming_cfg.last_channel_cache_size > 0:
                cache_last_channel_next = cache_last_channel_next[
                    :, :, -self.streaming_cfg.last_channel_cache_size :, :
                ]

        if self.streaming_cfg.valid_out_len > 0 and (not keep_all_outputs or self.att_context_style == "regular"):
            encoded = encoded[:, :, : self.streaming_cfg.valid_out_len]
            encoded_len = torch.clamp(encoded_len, max=self.streaming_cfg.valid_out_len)

        return (encoded, encoded_len, cache_last_channel_next, cache_last_time_next, cache_last_channel_next_len)

    @typecheck()
    def forward(
        self,
        audio_signal,
        length,
        cache_last_channel=None,
        cache_last_time=None,
        cache_last_channel_len=None,
        bypass_pre_encode=False,
    ):
<<<<<<< HEAD
=======
        """
        Forward function for the ConformerEncoder accepting an audio signal and its corresponding length.
        The `audio_signal` input supports two formats depending on the `bypass_pre_encode` boolean flag.
        This determines the required format of the input variable `audio_signal`:
        (1) bypass_pre_encode = False (default):
            `audio_signal` must be a tensor containing audio features.
            Shape: (batch, self._feat_in, n_frames)
        (2) bypass_pre_encode = True:
            `audio_signal` must be a tensor containing pre-encoded embeddings.
            Shape: (batch, n_frame, self.d_model)
        """
        if not bypass_pre_encode and audio_signal.shape[-2] != self._feat_in:
            raise ValueError(
                f"If bypass_pre_encode is False, audio_signal should have shape "
                f"(batch, {self._feat_in}, n_frame) but got last dimension {audio_signal.shape[-2]}."
            )
        if bypass_pre_encode and audio_signal.shape[-1] != self.d_model:
            raise ValueError(
                f"If bypass_pre_encode is True, audio_signal should have shape "
                f"(batch, n_frame, {self.d_model}) but got last dimension {audio_signal.shape[-1]}."
            )

        if bypass_pre_encode:
            self.update_max_seq_length(
                seq_length=audio_signal.size(2) * self.subsampling_factor, device=audio_signal.device
            )
        else:
            self.update_max_seq_length(seq_length=audio_signal.size(2), device=audio_signal.device)
>>>>>>> 58f66897
        return self.forward_internal(
            audio_signal,
            length,
            cache_last_channel=cache_last_channel,
            cache_last_time=cache_last_time,
            cache_last_channel_len=cache_last_channel_len,
            bypass_pre_encode=bypass_pre_encode,
        )

    def forward_internal(
        self,
        audio_signal,
        length,
        cache_last_channel=None,
        cache_last_time=None,
        cache_last_channel_len=None,
        bypass_pre_encode=False,
    ):
        """
        The `audio_signal` input supports two formats depending on the `bypass_pre_encode` boolean flag.
        This determines the required format of the input variable `audio_signal`:
        (1) bypass_pre_encode = False (default):
            `audio_signal` must be a tensor containing audio features.
            Shape: (batch, self._feat_in, n_frames)
        (2) bypass_pre_encode = True:
            `audio_signal` must be a tensor containing pre-encoded embeddings.
            Shape: (batch, n_frame, self.d_model)

        `bypass_pre_encode=True` is used in cases where frame-level, context-independent embeddings are
        needed to be saved or reused (e.g., speaker cache in streaming speaker diarization).
        """
        if length is None:
            length = audio_signal.new_full(
                (audio_signal.size(0),), audio_signal.size(-1), dtype=torch.int64, device=audio_signal.device
            )

        # select a random att_context_size with the distribution specified by att_context_probs during training
        # for non-validation cases like test, validation or inference, it uses the first mode in self.att_context_size
        if self.training and len(self.att_context_size_all) > 1:
            cur_att_context_size = random.choices(self.att_context_size_all, weights=self.att_context_probs)[0]
        else:
            cur_att_context_size = self.att_context_size

        if not bypass_pre_encode:
            audio_signal = torch.transpose(audio_signal, 1, 2)

            if isinstance(self.pre_encode, nn.Linear):
                audio_signal = self.pre_encode(audio_signal)
            else:
                audio_signal, length = self.pre_encode(x=audio_signal, lengths=length)
                length = length.to(torch.int64)
                # `self.streaming_cfg` is set by setup_streaming_cfg(), called in the init
                if self.streaming_cfg.drop_extra_pre_encoded > 0 and cache_last_channel is not None:
                    audio_signal = audio_signal[:, self.streaming_cfg.drop_extra_pre_encoded :, :]
                    length = (length - self.streaming_cfg.drop_extra_pre_encoded).clamp(min=0)

            if self.reduction_position is not None and cache_last_channel is not None:
                raise ValueError("Caching with reduction feature is not supported yet!")

        max_audio_length = audio_signal.size(1)
        if cache_last_channel is not None:
            cache_len = self.streaming_cfg.last_channel_cache_size
            cache_keep_size = max_audio_length - self.streaming_cfg.cache_drop_size
            max_audio_length = max_audio_length + cache_len
            padding_length = length + cache_len
            offset = torch.neg(cache_last_channel_len) + cache_len
        else:
            padding_length = length
            cache_last_channel_next = None
            cache_len = 0
            offset = None

        audio_signal, pos_emb = self.pos_enc(x=audio_signal, cache_len=cache_len)

        # Create the self-attention and padding masks
        pad_mask, att_mask = self._create_masks(
            att_context_size=cur_att_context_size,
            padding_length=padding_length,
            max_audio_length=max_audio_length,
            offset=offset,
            device=audio_signal.device,
        )

        if cache_last_channel is not None:
            pad_mask = pad_mask[:, cache_len:]
            if att_mask is not None:
                att_mask = att_mask[:, cache_len:]
            # Convert caches from the tensor to list
            cache_last_time_next = []
            cache_last_channel_next = []

        for lth, (drop_prob, layer) in enumerate(zip(self.layer_drop_probs, self.layers)):
            original_signal = audio_signal
            if cache_last_channel is not None:
                cache_last_channel_cur = cache_last_channel[lth]
                cache_last_time_cur = cache_last_time[lth]
            else:
                cache_last_channel_cur = None
                cache_last_time_cur = None
            audio_signal = layer(
                x=audio_signal,
                att_mask=att_mask,
                pos_emb=pos_emb,
                pad_mask=pad_mask,
                cache_last_channel=cache_last_channel_cur,
                cache_last_time=cache_last_time_cur,
            )

            if cache_last_channel_cur is not None:
                (audio_signal, cache_last_channel_cur, cache_last_time_cur) = audio_signal
                cache_last_channel_next.append(cache_last_channel_cur)
                cache_last_time_next.append(cache_last_time_cur)

            # applying stochastic depth logic from https://arxiv.org/abs/2102.03216
            if self.training and drop_prob > 0.0:
                should_drop = torch.rand(1) < drop_prob
                # adjusting to match expectation
                if should_drop:
                    # that's not efficient, but it's hard to implement distributed
                    # version of dropping layers without deadlock or random seed meddling
                    # so multiplying the signal by 0 to ensure all weights get gradients
                    audio_signal = audio_signal * 0.0 + original_signal
                else:
                    # not doing this operation if drop prob is 0 as it's identity in that case
                    audio_signal = (audio_signal - original_signal) / (1.0 - drop_prob) + original_signal

            if self.reduction_position == lth:
                audio_signal, length = self.reduction_subsampling(x=audio_signal, lengths=length)
                max_audio_length = audio_signal.size(1)
                # Don't update the audio_signal here because then it will again scale the audio_signal
                # and cause an increase in the WER
                _, pos_emb = self.pos_enc(x=audio_signal, cache_len=cache_len)
                pad_mask, att_mask = self._create_masks(
                    att_context_size=cur_att_context_size,
                    padding_length=length,
                    max_audio_length=max_audio_length,
                    offset=offset,
                    device=audio_signal.device,
                )

            # saving tensors if required for interctc loss
            if self.is_access_enabled(getattr(self, "model_guid", None)):
                if self.interctc_capture_at_layers is None:
                    self.interctc_capture_at_layers = self.access_cfg.get('interctc', {}).get('capture_layers', [])
                if lth in self.interctc_capture_at_layers:
                    lth_audio_signal = audio_signal
                    if self.out_proj is not None:
                        lth_audio_signal = self.out_proj(audio_signal)
                    # shape is the same as the shape of audio_signal output, i.e. [B, D, T]
                    self.register_accessible_tensor(
                        name=f'interctc/layer_output_{lth}', tensor=torch.transpose(lth_audio_signal, 1, 2)
                    )
                    self.register_accessible_tensor(name=f'interctc/layer_length_{lth}', tensor=length)

        if self.out_proj is not None:
            audio_signal = self.out_proj(audio_signal)

        # Reduction
        if self.reduction_position == -1:
            audio_signal, length = self.reduction_subsampling(x=audio_signal, lengths=length)

        audio_signal = torch.transpose(audio_signal, 1, 2)
        length = length.to(dtype=torch.int64)

        if cache_last_channel is not None:
            cache_last_channel_next = torch.stack(cache_last_channel_next, dim=0)
            cache_last_time_next = torch.stack(cache_last_time_next, dim=0)
            return (
                audio_signal,
                length,
                cache_last_channel_next,
                cache_last_time_next,
                torch.clamp(cache_last_channel_len + cache_keep_size, max=cache_len),
            )
        else:
            return audio_signal, length

    def update_max_seq_length(self, seq_length: int, device):
        """
        Updates the maximum sequence length for the model.

        Args:
            seq_length (int): New maximum sequence length.
            device (torch.device): Device to use for computations.
        """
        # Find global max audio length across all nodes
        if self.sync_max_audio_length and torch.distributed.is_initialized():
            global_max_len = torch.tensor([seq_length], dtype=torch.float32, device=device)

            # Update across all ranks in the distributed system
            torch.distributed.all_reduce(global_max_len, op=torch.distributed.ReduceOp.MAX)

            seq_length = global_max_len.int().item()

        if seq_length > self.max_audio_length:
            self.set_max_audio_length(seq_length)

    def set_max_audio_length(self, max_audio_length):
        """
        Sets maximum input length.
        Pre-calculates internal seq_range mask.

        Args:
            max_audio_length (int): New maximum sequence length.
        """
        self.max_audio_length = max_audio_length
        device = next(self.parameters()).device
        dtype = next(self.parameters()).dtype
        self.pos_enc.extend_pe(max_audio_length, device, dtype)

    def _create_masks(self, att_context_size, padding_length, max_audio_length, offset, device):
        if self.self_attention_model != "rel_pos_local_attn":
            att_mask = torch.ones(1, max_audio_length, max_audio_length, dtype=torch.bool, device=device)

            if self.att_context_style == "regular":
                if att_context_size[0] >= 0:
                    att_mask = att_mask.triu(diagonal=-att_context_size[0])
                if att_context_size[1] >= 0:
                    att_mask = att_mask.tril(diagonal=att_context_size[1])
            elif self.att_context_style == "chunked_limited":
                # When right context is unlimited, just the left side of the masking need to get updated
                if att_context_size[1] == -1:
                    if att_context_size[0] >= 0:
                        att_mask = att_mask.triu(diagonal=-att_context_size[0])
                else:
                    chunk_size = att_context_size[1] + 1
                    # left_chunks_num specifies the number of chunks to be visible by each chunk on the left side
                    if att_context_size[0] >= 0:
                        left_chunks_num = att_context_size[0] // chunk_size
                    else:
                        left_chunks_num = 10000

                    chunk_idx = torch.arange(0, max_audio_length, dtype=torch.int, device=att_mask.device)
                    chunk_idx = torch.div(chunk_idx, chunk_size, rounding_mode="trunc")
                    diff_chunks = chunk_idx.unsqueeze(1) - chunk_idx.unsqueeze(0)
                    chunked_limited_mask = torch.logical_and(
                        torch.le(diff_chunks, left_chunks_num), torch.ge(diff_chunks, 0)
                    )
                    att_mask = torch.logical_and(att_mask, chunked_limited_mask.unsqueeze(0))
        else:
            att_mask = None

        # pad_mask is the masking to be used to ignore paddings
        pad_mask = torch.arange(0, max_audio_length, device=device).expand(
            padding_length.size(0), -1
        ) < padding_length.unsqueeze(-1)

        if offset is not None:
            pad_mask_off = torch.arange(0, max_audio_length, device=device).expand(
                padding_length.size(0), -1
            ) >= offset.unsqueeze(-1)
            pad_mask = pad_mask_off.logical_and(pad_mask)

        if att_mask is not None:
            # pad_mask_for_att_mask is the mask which helps to ignore paddings
            pad_mask_for_att_mask = pad_mask.unsqueeze(1).repeat([1, max_audio_length, 1])
            pad_mask_for_att_mask = torch.logical_and(pad_mask_for_att_mask, pad_mask_for_att_mask.transpose(1, 2))
            # att_mask is the masking to be used by the MHA layers to ignore the tokens not supposed to be visible
            att_mask = att_mask[:, :max_audio_length, :max_audio_length]
            # paddings should also get ignored, so pad_mask_for_att_mask is used to ignore their corresponding scores
            att_mask = torch.logical_and(pad_mask_for_att_mask, att_mask.to(pad_mask_for_att_mask.device))
            att_mask = ~att_mask

        pad_mask = ~pad_mask
        return pad_mask, att_mask

    def enable_pad_mask(self, on=True):
        """
        Enables or disables the pad mask and assign the boolean state `on`.

        Returns:
            mask (bool): The current state of the pad mask.
        """
        # On inference, user may choose to disable pad mask
        mask = self.use_pad_mask
        self.use_pad_mask = on
        return mask

    def _calc_context_sizes(
        self, att_context_size, att_context_probs, att_context_style, conv_context_size, conv_kernel_size
    ):
        # convert att_context_size to a standard list of lists
        if att_context_size:
            att_context_size_all = list(att_context_size)
            if isinstance(att_context_size_all[0], int):
                att_context_size_all = [att_context_size_all]
            for i, att_cs in enumerate(att_context_size_all):
                if isinstance(att_cs, ListConfig):
                    att_context_size_all[i] = list(att_cs)
                if att_context_style == "chunked_limited":
                    if att_cs[0] > 0 and att_cs[0] % (att_cs[1] + 1) > 0:
                        raise ValueError(f"att_context_size[{i}][0] % (att_context_size[{i}][1] + 1) should be zero!")
                    if att_cs[1] < 0 and len(att_context_size_all) <= 1:
                        raise ValueError(
                            f"Right context (att_context_size[{i}][1]) can not be unlimited for chunked_limited style!"
                        )
        else:
            att_context_size_all = [[-1, -1]]

        if att_context_probs:
            if len(att_context_probs) != len(att_context_size_all):
                raise ValueError("The size of the att_context_probs should be the same as att_context_size.")
            att_context_probs = list(att_context_probs)
            if sum(att_context_probs) != 1:
                raise ValueError(
                    "The sum of numbers in att_context_probs should be equal to one to be a distribution."
                )
        else:
            att_context_probs = [1.0 / len(att_context_size_all)] * len(att_context_size_all)

        if conv_context_size is not None:
            if isinstance(conv_context_size, ListConfig):
                conv_context_size = list(conv_context_size)
            if not isinstance(conv_context_size, list) and not isinstance(conv_context_size, str):
                raise ValueError(
                    "Invalid conv_context_size! It should be the string 'causal' or a list of two integers."
                )
            if conv_context_size == "causal":
                conv_context_size = [conv_kernel_size - 1, 0]
            else:
                if conv_context_size[0] + conv_context_size[1] + 1 != conv_kernel_size:
                    raise ValueError(f"Invalid conv_context_size: {self.conv_context_size}!")
        else:
            conv_context_size = [(conv_kernel_size - 1) // 2, (conv_kernel_size - 1) // 2]
        return att_context_size_all, att_context_size_all[0], att_context_probs, conv_context_size

    def set_default_att_context_size(self, att_context_size):
        """
        Sets the default attention context size from `att_context_size` argument.

        Args:
            att_context_size (list): The attention context size to be set.
        """
        if att_context_size not in self.att_context_size_all:
            logging.warning(
                f"att_context_size={att_context_size} is not among the list of the supported "
                f"look-aheads: {self.att_context_size_all}"
            )
        if att_context_size is not None:
            self.att_context_size = att_context_size

        self.setup_streaming_params()

    def setup_streaming_params(
        self,
        chunk_size: int = None,
        shift_size: int = None,
        left_chunks: int = None,
        att_context_size: list = None,
        max_context: int = 10000,
    ):
        """
        This function sets the needed values and parameters to perform streaming.
        The configuration would be stored in self.streaming_cfg.
        The streaming configuration is needed to simulate streaming inference.

        Args:
            chunk_size (int): overrides the chunk size
            shift_size (int): overrides the shift size for chunks
            left_chunks (int): overrides the number of left chunks visible to each chunk
            max_context (int): the value used for the cache size of last_channel layers
                               if left context is set to infinity (-1)
                               Defaults to -1 (means feat_out is d_model)
        """
        streaming_cfg = CacheAwareStreamingConfig()

        # When att_context_size is not specified, it uses the default_att_context_size
        if att_context_size is None:
            att_context_size = self.att_context_size

        if chunk_size is not None:
            if chunk_size < 1:
                raise ValueError("chunk_size needs to be a number larger or equal to one.")
            lookahead_steps = chunk_size - 1
            streaming_cfg.cache_drop_size = chunk_size - shift_size
        elif self.att_context_style == "chunked_limited":
            lookahead_steps = att_context_size[1]
            streaming_cfg.cache_drop_size = 0
        elif self.att_context_style == "regular":
            lookahead_steps = att_context_size[1] * self.n_layers + self.conv_context_size[1] * self.n_layers
            streaming_cfg.cache_drop_size = lookahead_steps
        else:
            streaming_cfg.cache_drop_size = 0
            lookahead_steps = None

        if chunk_size is None:
            streaming_cfg.last_channel_cache_size = att_context_size[0] if att_context_size[0] >= 0 else max_context
        else:
            if left_chunks is None:
                streaming_cfg.last_channel_cache_size = (
                    att_context_size[0] if att_context_size[0] >= 0 else max_context
                )
                logging.warning(
                    f"left_chunks is not set. Setting it to default: {streaming_cfg.last_channel_cache_size}."
                )
            else:
                streaming_cfg.last_channel_cache_size = left_chunks * chunk_size

        if hasattr(self.pre_encode, "get_sampling_frames"):
            sampling_frames = self.pre_encode.get_sampling_frames()
        else:
            sampling_frames = 0

        if isinstance(sampling_frames, list):
            streaming_cfg.chunk_size = [
                sampling_frames[0] + self.subsampling_factor * lookahead_steps,
                sampling_frames[1] + self.subsampling_factor * lookahead_steps,
            ]
        else:
            streaming_cfg.chunk_size = sampling_frames * (1 + lookahead_steps)

        if isinstance(sampling_frames, list):
            streaming_cfg.shift_size = [
                sampling_frames[0] + sampling_frames[1] * (lookahead_steps - streaming_cfg.cache_drop_size),
                sampling_frames[1] + sampling_frames[1] * (lookahead_steps - streaming_cfg.cache_drop_size),
            ]
        else:
            streaming_cfg.shift_size = sampling_frames * (1 + lookahead_steps - streaming_cfg.cache_drop_size)

        if isinstance(streaming_cfg.shift_size, list):
            streaming_cfg.valid_out_len = (
                streaming_cfg.shift_size[1] - sampling_frames[1]
            ) // self.subsampling_factor + 1
        else:
            streaming_cfg.valid_out_len = streaming_cfg.shift_size // self.subsampling_factor

        if hasattr(self.pre_encode, "get_streaming_cache_size"):
            streaming_cfg.pre_encode_cache_size = self.pre_encode.get_streaming_cache_size()
        else:
            streaming_cfg.pre_encode_cache_size = 0

        if isinstance(streaming_cfg.pre_encode_cache_size, list):
            if streaming_cfg.pre_encode_cache_size[1] >= 1:
                streaming_cfg.drop_extra_pre_encoded = (
                    1 + (streaming_cfg.pre_encode_cache_size[1] - 1) // self.subsampling_factor
                )
            else:
                streaming_cfg.drop_extra_pre_encoded = 0
        else:
            streaming_cfg.drop_extra_pre_encoded = streaming_cfg.pre_encode_cache_size // self.subsampling_factor

        for m in self.layers.modules():
            if hasattr(m, "_max_cache_len"):
                if isinstance(m, MultiHeadAttention):
                    m.cache_drop_size = streaming_cfg.cache_drop_size
                if isinstance(m, CausalConv1D):
                    m.cache_drop_size = streaming_cfg.cache_drop_size

        self.streaming_cfg = streaming_cfg

    def get_initial_cache_state(self, batch_size=1, dtype=torch.float32, device=None, max_dim=0):
        if device is None:
            device = next(self.parameters()).device
        if max_dim > 0:
            create_tensor = torch.randn
        else:
            create_tensor = torch.zeros
        last_time_cache_size = self.conv_context_size[0]
        cache_last_channel = create_tensor(
            (
                len(self.layers),
                batch_size,
                self.streaming_cfg.last_channel_cache_size,
                self.d_model,
            ),
            device=device,
            dtype=dtype,
        )
        cache_last_time = create_tensor(
            (len(self.layers), batch_size, self.d_model, last_time_cache_size),
            device=device,
            dtype=dtype,
        )
        if max_dim > 0:
            cache_last_channel_len = torch.randint(
                0,
                min(max_dim, self.streaming_cfg.last_channel_cache_size),
                (batch_size,),
                device=device,
                dtype=torch.int64,
            )
            for i in range(batch_size):
                cache_last_channel[:, i, cache_last_channel_len[i] :, :] = 0
                # what is the right rule to zero out cache_last_time?
                if cache_last_channel_len[i] == 0:
                    cache_last_time[:, i, :, :] = 0
        else:
            cache_last_channel_len = torch.zeros(batch_size, device=device, dtype=torch.int64)
        return cache_last_channel, cache_last_time, cache_last_channel_len

    def change_attention_model(
        self,
        self_attention_model: str = None,
        att_context_size: List[int] = None,
        update_config: bool = True,
        device: torch.device = None,
    ):
        """
        Update the self_attention_model which changes the positional encoding and attention layers.

        Args:
            self_attention_model (str): type of the attention layer and positional encoding

                'rel_pos':
                    relative positional embedding and Transformer-XL

                'rel_pos_local_attn':
                    relative positional embedding and Transformer-XL with local attention using
                    overlapping windows. Attention context is determined by att_context_size parameter.

                'abs_pos':
                    absolute positional embedding and Transformer

                If None is provided, the self_attention_model isn't changed. Defaults to None.
            att_context_size (List[int]): List of 2 ints corresponding to left and right attention context sizes,
                or None to keep as it is. Defaults to None.
            update_config (bool): Whether to update the config or not with the new attention model.
                Defaults to True.
            device (torch.device): If provided, new layers will be moved to the device.
                Defaults to None.
        """

        if att_context_size:
            att_context_size = list(att_context_size)
        else:
            att_context_size = self.att_context_size

        if self_attention_model is None:
            self_attention_model = self.self_attention_model

        if self_attention_model == 'rel_pos_local_attn' and max(att_context_size) <= 0:
            raise ValueError("When using local attention, context size must be set > 0")

        if self_attention_model == "rel_pos":
            new_pos_enc = RelPositionalEncoding(
                d_model=self._cfg.d_model,
                dropout_rate=self._cfg.dropout,
                max_len=self._cfg.pos_emb_max_len,
                xscale=self.xscale,
                dropout_rate_emb=self._cfg.dropout_emb,
            )
        elif self_attention_model == 'rel_pos_local_attn':
            new_pos_enc = LocalAttRelPositionalEncoding(
                att_context_size=att_context_size,
                d_model=self._cfg.d_model,
                dropout_rate=self._cfg.dropout,
                max_len=self._cfg.pos_emb_max_len,
                xscale=self.xscale,
                dropout_rate_emb=self._cfg.dropout_emb,
            )
        elif self_attention_model == "abs_pos":
            new_pos_enc = PositionalEncoding(
                d_model=self._cfg.d_model,
                dropout_rate=self._cfg.dropout,
                max_len=self._cfg.pos_emb_max_len,
                xscale=self.xscale,
            )
        else:
            raise ValueError(f"Not valid self_attention_model: '{self_attention_model}'!")

        if device is not None:
            new_pos_enc = new_pos_enc.to(device=device)
        del self.pos_enc
        self.pos_enc = new_pos_enc
        self.self_attention_model = self_attention_model
        self.att_context_size = att_context_size
        self.set_max_audio_length(self.pos_emb_max_len)

        for _, m in self.named_modules():
            if type(m) == ConformerLayer:
                if self_attention_model == 'rel_pos':
                    new_attn = RelPositionMultiHeadAttention(
                        n_head=self._cfg.n_heads,
                        n_feat=self._cfg.d_model,
                        dropout_rate=self._cfg.dropout_att,
                        max_cache_len=att_context_size[0],
                        pos_bias_u=None,
                        pos_bias_v=None,
                        use_pytorch_sdpa=self.use_pytorch_sdpa,
                        use_pytorch_sdpa_backends=self.use_pytorch_sdpa_backends,
                    )
                elif self_attention_model == 'rel_pos_local_attn':
                    new_attn = RelPositionMultiHeadAttentionLongformer(
                        n_head=self._cfg.n_heads,
                        n_feat=self._cfg.d_model,
                        dropout_rate=self._cfg.dropout_att,
                        max_cache_len=att_context_size[0],
                        att_context_size=att_context_size,
                        pos_bias_u=None,
                        pos_bias_v=None,
                        use_pytorch_sdpa=self.use_pytorch_sdpa,
                        use_pytorch_sdpa_backends=self.use_pytorch_sdpa_backends,
                    )
                elif self_attention_model == 'abs_pos':
                    new_attn = MultiHeadAttention(
                        n_head=self._cfg.n_heads,
                        n_feat=self._cfg.d_model,
                        dropout_rate=self._cfg.dropout_att,
                        max_cache_len=att_context_size[0],
                        use_pytorch_sdpa=self.use_pytorch_sdpa,
                        use_pytorch_sdpa_backends=self.use_pytorch_sdpa_backends,
                    )
                else:
                    raise ValueError(
                        f"'{self_attention_model}' is not not a valid value for 'self_attention_model', "
                        f"valid values can be from ['rel_pos', 'rel_pos_local_attn', 'abs_pos']"
                    )
                if device is not None:
                    new_attn = new_attn.to(device=device)
                new_attn.load_state_dict(m.self_attn.state_dict(), strict=False)
                del m.self_attn
                m.self_attn = new_attn
                m.self_attention_model = self_attention_model

        if update_config:
            with open_dict(self._cfg):
                self._cfg.self_attention_model = self_attention_model
                self._cfg.att_context_size = att_context_size

    def change_subsampling_conv_chunking_factor(self, subsampling_conv_chunking_factor: int):
        """
        Update the conv_chunking_factor (int)
        Default is 1 (auto)
        Set it to -1 (disabled) or to a specific value (power of 2) if you OOM in the conv subsampling layers


        Args:
            subsampling_conv_chunking_factor (int)
        """

        if not hasattr(self.pre_encode, "change_subsampling_conv_chunking_factor"):
            logging.info("Model pre_encoder doesn't have a change_subsampling_conv_chunking_factor method ")
            return

        self.pre_encode.change_subsampling_conv_chunking_factor(
            subsampling_conv_chunking_factor=subsampling_conv_chunking_factor
        )


class ConformerEncoderAdapter(ConformerEncoder, adapter_mixins.AdapterModuleMixin):
    """This class inherits from ConformerEncoder and wraps the adapter mixin class."""

    # Higher level forwarding
    def add_adapter(self, name: str, cfg: dict):
        cfg = self._update_adapter_cfg_input_dim(cfg)
        for conformer_layer in self.layers:  # type: adapter_mixins.AdapterModuleMixin
            conformer_layer.add_adapter(name, cfg)

    def is_adapter_available(self) -> bool:
        return any([conformer_layer.is_adapter_available() for conformer_layer in self.layers])

    def set_enabled_adapters(self, name: Optional[str] = None, enabled: bool = True):
        for conformer_layer in self.layers:  # type: adapter_mixins.AdapterModuleMixin
            conformer_layer.set_enabled_adapters(name=name, enabled=enabled)

    def get_enabled_adapters(self) -> List[str]:
        names = set([])
        for conformer_layer in self.layers:  # type: adapter_mixins.AdapterModuleMixin
            names.update(conformer_layer.get_enabled_adapters())

        names = sorted(list(names))
        return names

    def _update_adapter_cfg_input_dim(self, cfg: DictConfig):
        cfg = adapter_utils.update_adapter_cfg_input_dim(self, cfg, module_dim=self.d_model)
        return cfg

    def get_accepted_adapter_types(
        self,
    ) -> Set[type]:
        types = super().get_accepted_adapter_types()

        if len(types) == 0:
            self.set_accepted_adapter_types(
                [
                    adapter_utils.LINEAR_ADAPTER_CLASSPATH,
                    adapter_utils.MHA_ADAPTER_CLASSPATH,
                    adapter_utils.RELMHA_ADAPTER_CLASSPATH,
                ]
            )
            types = self.get_accepted_adapter_types()
        return types


class ConformerMultiLayerFeatureExtractor(NeuralModule, Exportable, AccessMixin):
    """
    A wrapper module that extracts features from multiple layers of a ConformerEncoder,
    by reusing existing mechanisim for interctc loss.
    To use it, set `layer_idx_list` to  specify the indices of layers to extract from.
    Also, you can specify an `aggretator` module to aggregate the features from different layers,
    default not aggregating.
    """

    def __init__(
        self,
        encoder: ConformerEncoder,
        layer_idx_list: List[int],
        aggregator: NeuralModule = None,
        detach: bool = False,
        convert_to_cpu: bool = False,
    ):
        super().__init__()
        self.encoder = encoder
        self.layer_idx_list = [int(lyr_idx) for lyr_idx in layer_idx_list]
        for x in self.layer_idx_list:
            if x < 0 or x >= len(encoder.layers):
                raise ValueError(f"layer index {x} out of range [0, {len(encoder.layers)})")
        self.enc_access_cfg = {
            "interctc": {
                "capture_layers": self.layer_idx_list,
            },
            "detach": detach,
            "convert_to_cpu": convert_to_cpu,
        }
        self.aggregator = aggregator

    def forward(
        self, audio_signal, length, cache_last_channel=None, cache_last_time=None, cache_last_channel_len=None
    ) -> Tuple[torch.Tensor, torch.Tensor]:
        # pylint: disable=missing-function-docstring
        old_access_flag = self.is_access_enabled(guid=getattr(self, "model_guid", None))
        self.update_access_cfg(self.enc_access_cfg, guid=getattr(self, "model_guid", None))
        self.set_access_enabled(access_enabled=True, guid=getattr(self, "model_guid", None))

        _ = self.encoder(
            audio_signal=audio_signal,
            length=length,
            cache_last_channel=cache_last_channel,
            cache_last_time=cache_last_time,
            cache_last_channel_len=cache_last_channel_len,
        )

        # Chunk of code adapted from ConformerEncoder.forward_internal()
        total_registry = {}
        for module_registry in self.get_module_registry(self.encoder).values():
            for key in module_registry:
                if key.startswith("interctc/") and key in total_registry:
                    raise RuntimeError(f"layer {key} has been logged multiple times!")
            total_registry.update(module_registry)

        encoded_list = []
        encoded_len_list = []
        for layer_idx in self.layer_idx_list:
            try:
                layer_outputs = total_registry[f"interctc/layer_output_{layer_idx}"]
                layer_lengths = total_registry[f"interctc/layer_length_{layer_idx}"]
            except KeyError:
                raise RuntimeError(
                    f"Intermediate layer {layer_idx} was not captured! "
                    "Check the layer index and the number of ConformerEncoder layers."
                )
            if len(layer_outputs) > 1 or len(layer_lengths) > 1:
                raise RuntimeError("Make sure encoder.forward is called exactly one time")
            encoded_list.append(layer_outputs[0])  # [B, D, T]
            encoded_len_list.append(layer_lengths[0])  # [B]

        self.encoder.reset_registry()
        self.set_access_enabled(access_enabled=old_access_flag, guid=getattr(self, "model_guid", None))
        # End of the adapted chunk

        if self.aggregator is not None:
            return self.aggregator(encoded_list, encoded_len_list)  # Tensor[B,D*L,T], Tensor[B]
        else:
            return encoded_list, encoded_len_list  # List[Tensor[B,D,T]], List[Tensor[B]]


# Register any additional information
if adapter_mixins.get_registered_adapter(ConformerEncoder) is None:
    adapter_mixins.register_adapter(base_class=ConformerEncoder, adapter_class=ConformerEncoderAdapter)


@dataclass
class ConformerChangeConfig:
    """
    Change self_attention_model for Conformer.

    Options:
     'rel_pos': relative positional embedding and Transformer-XL
     'rel_pos_local_attn': relative positional embedding and Transformer-XL with local attention using
      overlapping chunks. Attention context is determined by att_context_size parameter.
     'abs_pos': absolute positional embedding and Transformer
    """

    # If None is provided, self_attention_model is not changed.
    self_attention_model: Optional[str] = None

    # Change the attention context size by providing 2 integers,
    # corresponding to left and right context, or -1 for full context.
    # If None is provided, the attention context size isn't changed.
    att_context_size: Optional[List[int]] = None<|MERGE_RESOLUTION|>--- conflicted
+++ resolved
@@ -555,8 +555,6 @@
         cache_last_channel_len=None,
         bypass_pre_encode=False,
     ):
-<<<<<<< HEAD
-=======
         """
         Forward function for the ConformerEncoder accepting an audio signal and its corresponding length.
         The `audio_signal` input supports two formats depending on the `bypass_pre_encode` boolean flag.
@@ -585,7 +583,6 @@
             )
         else:
             self.update_max_seq_length(seq_length=audio_signal.size(2), device=audio_signal.device)
->>>>>>> 58f66897
         return self.forward_internal(
             audio_signal,
             length,
