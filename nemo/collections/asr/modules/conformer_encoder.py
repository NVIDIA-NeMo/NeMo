--- conflicted
+++ resolved
@@ -294,13 +294,9 @@
         )
 
     @typecheck()
-<<<<<<< HEAD
     def forward_for_export(
-        self, audio_signal, length=None, cache_last_channel=None, cache_last_time=None, cache_pre_encode=None
+        self, audio_signal, length, cache_last_channel=None, cache_last_time=None, cache_pre_encode=None
     ):
-=======
-    def forward_for_export(self, audio_signal, length):
->>>>>>> 461a8668
         max_audio_length: int = audio_signal.size(-1)
         length = length.to(audio_signal.device)
         if max_audio_length > self.max_audio_length:
@@ -329,7 +325,6 @@
         max_audio_length = audio_signal.size(1)
 
         # Create the self-attention and padding masks
-<<<<<<< HEAD
         if cache_last_channel is not None:
             last_channel_num, bs, cache_len, channel_size = cache_last_channel.size()
             cache_keep_size = max_audio_length - self.cache_drop_size
@@ -351,22 +346,6 @@
         att_mask = torch.logical_and(att_mask, att_mask.transpose(1, 2))
 
         pad_mask = ~pad_mask
-=======
-
-        pad_mask = self.make_pad_mask(max_audio_length, length)
-        att_mask = pad_mask.unsqueeze(1).repeat([1, max_audio_length, 1])
-        att_mask = torch.logical_and(att_mask, att_mask.transpose(1, 2))
-        if self.att_context_size[0] >= 0:
-            att_mask = att_mask.triu(diagonal=-self.att_context_size[0])
-        if self.att_context_size[1] >= 0:
-            att_mask = att_mask.tril(diagonal=self.att_context_size[1])
-        att_mask = ~att_mask
-
-        if self.use_pad_mask:
-            pad_mask = ~pad_mask
-        else:
-            pad_mask = None
->>>>>>> 461a8668
 
         if self.chunk_size is None:
             if self.att_context_size[0] >= 0:
