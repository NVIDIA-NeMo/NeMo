--- conflicted
+++ resolved
@@ -132,11 +132,7 @@
         untie_biases=True,
         pos_emb_max_len=5000,
         conv_kernel_size=31,
-<<<<<<< HEAD
-        conv_norm="batch_norm",
-=======
         conv_norm_type='batch_norm',
->>>>>>> 078a09a2
         dropout=0.1,
         dropout_emb=0.1,
         dropout_att=0.0,
@@ -210,11 +206,7 @@
                 self_attention_model=self_attention_model,
                 n_heads=n_heads,
                 conv_kernel_size=conv_kernel_size,
-<<<<<<< HEAD
-                conv_norm=conv_norm,
-=======
                 conv_norm_type=conv_norm_type,
->>>>>>> 078a09a2
                 dropout=dropout,
                 dropout_att=dropout_att,
                 pos_bias_u=pos_bias_u,
@@ -246,10 +238,23 @@
         self.pos_enc.extend_pe(max_audio_length, device)
 
     @typecheck()
-<<<<<<< HEAD
     def forward(self, audio_signal, length=None, cache_last_channel=None, cache_last_time=None, cache_pre_encode=None):
+        self.update_max_seq_length(seq_length=audio_signal.size(2), device=audio_signal.device)
+        return self.forward_for_export(audio_signal=audio_signal, length=length)
+
+    @typecheck()
+    def forward_for_export(
+        self, audio_signal, length=None, cache_last_channel=None, cache_last_time=None, cache_pre_encode=None
+    ):
+        max_audio_length: int = audio_signal.size(-1)
+
+        if max_audio_length > self.max_audio_length:
+            self.set_max_audio_length(max_audio_length)
+
         if length is None:
-            length = torch.tensor(audio_signal.size(-1)).repeat(audio_signal.size(0)).to(audio_signal)
+            length = audio_signal.new_full(
+                audio_signal.size(0), max_audio_length, dtype=torch.int32, device=self.seq_range.device
+            )
 
         if cache_last_channel is not None:
             cache_pre_encode_next = torch.zeros_like(cache_pre_encode)
@@ -257,24 +262,6 @@
         else:
             cache_pre_encode_next = None
             cache_last_time_next = None
-=======
-    def forward(self, audio_signal, length=None):
-        self.update_max_seq_length(seq_length=audio_signal.size(2), device=audio_signal.device)
-        return self.forward_for_export(audio_signal=audio_signal, length=length)
-
-    @typecheck()
-    def forward_for_export(self, audio_signal, length=None):
-        max_audio_length: int = audio_signal.size(-1)
-
-        if max_audio_length > self.max_audio_length:
-            self.set_max_audio_length(max_audio_length)
-
-        if length is None:
-            length = audio_signal.new_full(
-                audio_signal.size(0), max_audio_length, dtype=torch.int32, device=self.seq_range.device
-            )
->>>>>>> 078a09a2
-
         audio_signal = torch.transpose(audio_signal, 1, 2)
 
         if isinstance(self.pre_encode, ConvSubsampling):
@@ -282,20 +269,19 @@
                 x=audio_signal, lengths=length, cache=cache_pre_encode, cache_next=cache_pre_encode_next
             )
         else:
-<<<<<<< HEAD
             audio_signal = self.pre_encode(x=audio_signal)
 
-        bs, xmax, idim = audio_signal.size()
+        max_audio_length = audio_signal.size(1)
 
         # Create the self-attention and padding masks
         if cache_last_channel is not None:
             last_channel_num, bs, cache_len, channel_size = cache_last_channel.size()
             cache_last_channel_next = torch.zeros(
-                (last_channel_num, bs, cache_len + xmax, channel_size),
+                (last_channel_num, bs, cache_len + max_audio_length, channel_size),
                 device=cache_last_channel.device,
                 dtype=cache_last_channel.dtype,
             )
-            xmax += cache_len
+            max_audio_length += cache_len
             padding_length = length + cache_len
             audio_signal, pos_emb = self.pos_enc(x=audio_signal, cache_len=cache_len)
         else:
@@ -303,19 +289,9 @@
             cache_last_channel_next = None
             audio_signal, pos_emb = self.pos_enc(x=audio_signal)
 
-        pad_mask = self.make_pad_mask(padding_length, max_time=xmax, device=audio_signal.device)
-        att_mask = pad_mask.unsqueeze(1).repeat([1, xmax, 1])
-        att_mask = att_mask & att_mask.transpose(1, 2)
-=======
-            audio_signal = self.pre_encode(audio_signal)
-        audio_signal, pos_emb = self.pos_enc(audio_signal)
-        # adjust size
-        max_audio_length = audio_signal.size(1)
-        # Create the self-attention and padding masks
-        pad_mask = self.make_pad_mask(max_audio_length, length)
+        pad_mask = self.make_pad_mask(max_audio_length=max_audio_length, seq_lens=padding_length)
         att_mask = pad_mask.unsqueeze(1).repeat([1, max_audio_length, 1])
         att_mask = torch.logical_and(att_mask, att_mask.transpose(1, 2))
->>>>>>> 078a09a2
         if self.att_context_size[0] >= 0:
             att_mask = att_mask.triu(diagonal=-self.att_context_size[0])
         if self.att_context_size[1] >= 0:
