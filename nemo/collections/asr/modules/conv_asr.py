# Copyright (c) 2020, NVIDIA CORPORATION.  All rights reserved.
#
# Licensed under the Apache License, Version 2.0 (the "License");
# you may not use this file except in compliance with the License.
# You may obtain a copy of the License at
#
#     http://www.apache.org/licenses/LICENSE-2.0
#
# Unless required by applicable law or agreed to in writing, software
# distributed under the License is distributed on an "AS IS" BASIS,
# WITHOUT WARRANTIES OR CONDITIONS OF ANY KIND, either express or implied.
# See the License for the specific language governing permissions and
# limitations under the License.
from collections import OrderedDict
from dataclasses import dataclass, field
from typing import List, Optional, Union

import torch
import torch.distributed
import torch.nn as nn
import torch.nn.functional as F
from omegaconf import MISSING, ListConfig, OmegaConf

from nemo.collections.asr.parts.submodules.jasper import (
    JasperBlock,
    MaskedConv1d,
    ParallelBlock,
    SqueezeExcite,
    init_weights,
    jasper_activations,
)
from nemo.collections.asr.parts.submodules.tdnn_attention import (
    AttentivePoolLayer,
    StatsPoolLayer,
    TDNNModule,
    TDNNSEModule,
)
from nemo.core.classes.common import typecheck
from nemo.core.classes.exportable import Exportable
from nemo.core.classes.module import NeuralModule
from nemo.core.neural_types import (
    AcousticEncodedRepresentation,
    LengthsType,
    LogitsType,
    LogprobsType,
    NeuralType,
    SpectrogramType,
)
from nemo.utils import logging

__all__ = ['ConvASRDecoder', 'ConvASREncoder', 'ConvASRDecoderClassification']


class ConvASREncoder(NeuralModule, Exportable):
    """
    Convolutional encoder for ASR models. With this class you can implement JasperNet and QuartzNet models.

    Based on these papers:
        https://arxiv.org/pdf/1904.03288.pdf
        https://arxiv.org/pdf/1910.10261.pdf
    """

    def _prepare_for_export(self, **kwargs):
        m_count = 0
        stride = 1
        one_hour = 100 * 60 * 60 * 1  # 1 sec / 0.01 window stride = 100 frames / second * 60 sec * 60 min * 1 hour

        for name, m in self.named_modules():
            if isinstance(m, MaskedConv1d):
                m.use_mask = False
                m_count += 1

            if isinstance(m, MaskedConv1d):
                if m.conv.stride[0] > 1 and 'mconv' in name:
                    stride = stride * m.conv.stride[0]

            if isinstance(m, SqueezeExcite):
                m.set_max_len(int(one_hour // stride))  # One hour divided by current stride level

        Exportable._prepare_for_export(self, **kwargs)
        logging.warning(f"Turned off {m_count} masked convolutions")

    def input_example(self):
        """
        Generates input examples for tracing etc.
        Returns:
            A tuple of input examples.
        """
        device = next(self.parameters()).device
        input_example = torch.randn(1, self._feat_in, 8192, device=device)
        lens = torch.full(size=(input_example.shape[0],), fill_value=8192, device=device)
        return tuple([input_example, lens])

    @property
    def input_types(self):
        """Returns definitions of module input ports.
        """
        return OrderedDict(
            {
                "audio_signal": NeuralType(('B', 'D', 'T'), SpectrogramType()),
                "length": NeuralType(tuple('B'), LengthsType()),
            }
        )

    @property
    def output_types(self):
        """Returns definitions of module output ports.
        """
        return OrderedDict(
            {
                "outputs": NeuralType(('B', 'D', 'T'), AcousticEncodedRepresentation()),
                "encoded_lengths": NeuralType(tuple('B'), LengthsType()),
            }
        )

    def __init__(
        self,
        jasper,
        activation: str,
        feat_in: int,
        normalization_mode: str = "batch",
        residual_mode: str = "add",
        norm_groups: int = -1,
        conv_mask: bool = True,
        frame_splicing: int = 1,
        init_mode: Optional[str] = 'xavier_uniform',
        quantize: bool = False,
    ):
        super().__init__()
        if isinstance(jasper, ListConfig):
            jasper = OmegaConf.to_container(jasper)

        activation = jasper_activations[activation]()

        # If the activation can be executed in place, do so.
        if hasattr(activation, 'inplace'):
            activation.inplace = True

        feat_in = feat_in * frame_splicing

        self._feat_in = feat_in

        residual_panes = []
        encoder_layers = []
        self.dense_residual = False
        for lcfg in jasper:
            dense_res = []
            if lcfg.get('residual_dense', False):
                residual_panes.append(feat_in)
                dense_res = residual_panes
                self.dense_residual = True
            groups = lcfg.get('groups', 1)
            separable = lcfg.get('separable', False)
            heads = lcfg.get('heads', -1)
            residual_mode = lcfg.get('residual_mode', residual_mode)
            se = lcfg.get('se', False)
            se_reduction_ratio = lcfg.get('se_reduction_ratio', 8)
            se_context_window = lcfg.get('se_context_size', -1)
            se_interpolation_mode = lcfg.get('se_interpolation_mode', 'nearest')
            kernel_size_factor = lcfg.get('kernel_size_factor', 1.0)
            stride_last = lcfg.get('stride_last', False)
            future_context = lcfg.get('future_context', -1)
            encoder_layers.append(
                JasperBlock(
                    feat_in,
                    lcfg['filters'],
                    repeat=lcfg['repeat'],
                    kernel_size=lcfg['kernel'],
                    stride=lcfg['stride'],
                    dilation=lcfg['dilation'],
                    dropout=lcfg['dropout'],
                    residual=lcfg['residual'],
                    groups=groups,
                    separable=separable,
                    heads=heads,
                    residual_mode=residual_mode,
                    normalization=normalization_mode,
                    norm_groups=norm_groups,
                    activation=activation,
                    residual_panes=dense_res,
                    conv_mask=conv_mask,
                    se=se,
                    se_reduction_ratio=se_reduction_ratio,
                    se_context_window=se_context_window,
                    se_interpolation_mode=se_interpolation_mode,
                    kernel_size_factor=kernel_size_factor,
                    stride_last=stride_last,
                    future_context=future_context,
                    quantize=quantize,
                )
            )
            feat_in = lcfg['filters']

        self._feat_out = feat_in

        self.encoder = torch.nn.Sequential(*encoder_layers)
        self.apply(lambda x: init_weights(x, mode=init_mode))

<<<<<<< HEAD
=======
        # Flag needed for RNNT export support
        self._rnnt_export = False
        self.max_audio_length = torch.tensor(0, dtype=torch.int32)

>>>>>>> 2df8e674
    @typecheck()
    def forward(self, audio_signal, length):
        self.update_max_sequence_length(seq_length=audio_signal.size(2), device=audio_signal.device)
        s_input, length = self.encoder(([audio_signal], length))
        if length is None:
            return s_input[-1]

        return s_input[-1], length

    def update_max_sequence_length(self, seq_length: int, device):
        # Find global max audio length across all nodes
        if torch.distributed.is_initialized():
            global_max_len = torch.tensor([seq_length], dtype=torch.float32, device=device)

            # Update across all ranks in the distributed system
            torch.distributed.all_reduce(global_max_len, op=torch.distributed.ReduceOp.MAX)

            seq_length = global_max_len.int().item()

        if seq_length > self.max_audio_length:
            self.max_audio_length = seq_length * 2

            # Update all submodules
            for name, m in self.named_modules():
                if isinstance(m, MaskedConv1d):
                    if m.use_mask:
                        m.update_masked_length(self.max_audio_length, device=device)

                if isinstance(m, SqueezeExcite):
                    m.set_max_len(self.max_audio_length)


class ParallelConvASREncoder(NeuralModule, Exportable):
    """
    Convolutional encoder for ASR models with parallel blocks. CarneliNet can be implemented with this class.
    """

    def _prepare_for_export(self):
        m_count = 0
        for m in self.modules():
            if isinstance(m, MaskedConv1d):
                m.use_mask = False
                m_count += 1

            if isinstance(m, SqueezeExcite):
                m.set_max_len(8192)

        logging.warning(f"Turned off {m_count} masked convolutions")

    def input_example(self):
        """
        Generates input examples for tracing etc.
        Returns:
            A tuple of input examples.
        """
        input_example = torch.randn(16, self._feat_in, 256).to(next(self.parameters()).device)
        return tuple([input_example])

    @property
    def disabled_deployment_input_names(self):
        """Implement this method to return a set of input names disabled for export"""
        return set(["length"])

    @property
    def disabled_deployment_output_names(self):
        """Implement this method to return a set of output names disabled for export"""
        return set(["encoded_lengths"])

    def save_to(self, save_path: str):
        pass

    @classmethod
    def restore_from(cls, restore_path: str):
        pass

    @property
    def input_types(self):
        """Returns definitions of module input ports.
        """
        return OrderedDict(
            {
                "audio_signal": NeuralType(('B', 'D', 'T'), SpectrogramType()),
                "length": NeuralType(tuple('B'), LengthsType()),
            }
        )

    @property
    def output_types(self):
        """Returns definitions of module output ports.
        """
        return OrderedDict(
            {
                "outputs": NeuralType(('B', 'D', 'T'), AcousticEncodedRepresentation()),
                "encoded_lengths": NeuralType(tuple('B'), LengthsType()),
            }
        )

    def __init__(
        self,
        jasper,
        activation: str,
        feat_in: int,
        normalization_mode: str = "batch",
        residual_mode: str = "add",
        norm_groups: int = -1,
        conv_mask: bool = True,
        frame_splicing: int = 1,
        init_mode: Optional[str] = 'xavier_uniform',
        aggregation_mode: Optional[str] = None,
        quantize: bool = False,
    ):
        super().__init__()
        if isinstance(jasper, ListConfig):
            jasper = OmegaConf.to_container(jasper)

        activation = jasper_activations[activation]()
        feat_in = feat_in * frame_splicing

        self._feat_in = feat_in

        residual_panes = []
        encoder_layers = []
        self.dense_residual = False
        for lcfg in jasper:
            dense_res = []
            if lcfg.get('residual_dense', False):
                residual_panes.append(feat_in)
                dense_res = residual_panes
                self.dense_residual = True
            groups = lcfg.get('groups', 1)
            separable = lcfg.get('separable', False)
            heads = lcfg.get('heads', -1)
            residual_mode = lcfg.get('residual_mode', residual_mode)
            se = lcfg.get('se', False)
            se_reduction_ratio = lcfg.get('se_reduction_ratio', 8)
            se_context_window = lcfg.get('se_context_size', -1)
            se_interpolation_mode = lcfg.get('se_interpolation_mode', 'nearest')
            kernel_size_factor = lcfg.get('kernel_size_factor', 1.0)
            stride_last = lcfg.get('stride_last', False)
            aggregation_mode = lcfg.get('aggregation_mode', 'sum')
            block_dropout = lcfg.get('block_dropout', 0.0)
            parallel_residual_mode = lcfg.get('parallel_residual_mode', 'sum')

            parallel_blocks = []
            for kernel_size in lcfg['kernel']:
                parallel_blocks.append(
                    JasperBlock(
                        feat_in,
                        lcfg['filters'],
                        repeat=lcfg['repeat'],
                        kernel_size=[kernel_size],
                        stride=lcfg['stride'],
                        dilation=lcfg['dilation'],
                        dropout=lcfg['dropout'],
                        residual=lcfg['residual'],
                        groups=groups,
                        separable=separable,
                        heads=heads,
                        residual_mode=residual_mode,
                        normalization=normalization_mode,
                        norm_groups=norm_groups,
                        activation=activation,
                        residual_panes=dense_res,
                        conv_mask=conv_mask,
                        se=se,
                        se_reduction_ratio=se_reduction_ratio,
                        se_context_window=se_context_window,
                        se_interpolation_mode=se_interpolation_mode,
                        kernel_size_factor=kernel_size_factor,
                        stride_last=stride_last,
                        quantize=quantize,
                    )
                )
            if len(parallel_blocks) == 1:
                encoder_layers.append(parallel_blocks[0])
            else:
                encoder_layers.append(
                    ParallelBlock(
                        parallel_blocks,
                        aggregation_mode=aggregation_mode,
                        block_dropout_prob=block_dropout,
                        residual_mode=parallel_residual_mode,
                        in_filters=feat_in,
                        out_filters=lcfg['filters'],
                    )
                )
            feat_in = lcfg['filters']

        self._feat_out = feat_in

        self.encoder = torch.nn.Sequential(*encoder_layers)
        self.apply(lambda x: init_weights(x, mode=init_mode))

    @typecheck()
    def forward(self, audio_signal, length=None):
        s_input, length = self.encoder(([audio_signal], length))
        if length is None:
            return s_input[-1]

        return s_input[-1], length


class ConvASRDecoder(NeuralModule, Exportable):
    """Simple ASR Decoder for use with CTC-based models such as JasperNet and QuartzNet

     Based on these papers:
        https://arxiv.org/pdf/1904.03288.pdf
        https://arxiv.org/pdf/1910.10261.pdf
        https://arxiv.org/pdf/2005.04290.pdf
    """

    @property
    def input_types(self):
        return OrderedDict({"encoder_output": NeuralType(('B', 'D', 'T'), AcousticEncodedRepresentation())})

    @property
    def output_types(self):
        return OrderedDict({"logprobs": NeuralType(('B', 'T', 'D'), LogprobsType())})

    def __init__(self, feat_in, num_classes, init_mode="xavier_uniform", vocabulary=None):
        super().__init__()

        if vocabulary is not None:
            if num_classes != len(vocabulary):
                raise ValueError(
                    f"If vocabulary is specified, it's length should be equal to the num_classes. Instead got: num_classes={num_classes} and len(vocabulary)={len(vocabulary)}"
                )
            self.__vocabulary = vocabulary
        self._feat_in = feat_in
        # Add 1 for blank char
        self._num_classes = num_classes + 1

        self.decoder_layers = torch.nn.Sequential(
            torch.nn.Conv1d(self._feat_in, self._num_classes, kernel_size=1, bias=True)
        )
        self.apply(lambda x: init_weights(x, mode=init_mode))

    @typecheck()
    def forward(self, encoder_output):
        return torch.nn.functional.log_softmax(self.decoder_layers(encoder_output).transpose(1, 2), dim=-1)

    def input_example(self):
        """
        Generates input examples for tracing etc.
        Returns:
            A tuple of input examples.
        """
        bs = 8
        seq = 64
        input_example = torch.randn(bs, self._feat_in, seq).to(next(self.parameters()).device)
        return tuple([input_example])

    def _prepare_for_export(self, **kwargs):
        m_count = 0
        for m in self.modules():
            if type(m).__name__ == "MaskedConv1d":
                m.use_mask = False
                m_count += 1
        if m_count > 0:
            logging.warning(f"Turned off {m_count} masked convolutions")
        Exportable._prepare_for_export(self, **kwargs)

    @property
    def vocabulary(self):
        return self.__vocabulary

    @property
    def num_classes_with_blank(self):
        return self._num_classes


class ConvASRDecoderReconstruction(NeuralModule, Exportable):
    """ASR Decoder for reconstructing masked regions of spectrogram
    """

    @property
    def input_types(self):
        return OrderedDict({"encoder_output": NeuralType(('B', 'D', 'T'), AcousticEncodedRepresentation())})

    @property
    def output_types(self):
        return OrderedDict({"spec_recon": NeuralType(('B', 'T', 'D'), SpectrogramType())})

    def __init__(
        self,
        feat_in,
        feat_out,
        feat_hidden,
        stride_layers,
        kernel_size=11,
        init_mode="xavier_uniform",
        activation="relu",
    ):
        super().__init__()

        if stride_layers > 0 and (kernel_size < 3 or kernel_size % 2 == 0):
            raise ValueError(
                "Kernel size in this decoder needs to be >= 3 and odd when using at least 1 stride layer."
            )

        activation = jasper_activations[activation]()

        self.feat_in = feat_in
        self.feat_out = feat_out
        self.feat_hidden = feat_hidden

        self.decoder_layers = [nn.Conv1d(self.feat_in, self.feat_hidden, kernel_size=1, bias=True)]
        for i in range(stride_layers):
            self.decoder_layers.append(activation)
            self.decoder_layers.append(
                nn.ConvTranspose1d(
                    self.feat_hidden,
                    self.feat_hidden,
                    kernel_size,
                    stride=2,
                    padding=(kernel_size - 3) // 2 + 1,
                    output_padding=1,
                    bias=True,
                )
            )
            self.decoder_layers.append(nn.Conv1d(self.feat_hidden, self.feat_hidden, kernel_size=1, bias=True))
            self.decoder_layers.append(nn.BatchNorm1d(self.feat_hidden, eps=1e-3, momentum=0.1))

        self.decoder_layers.append(activation)
        self.decoder_layers.append(nn.Conv1d(self.feat_hidden, self.feat_out, kernel_size=1, bias=True))

        self.decoder_layers = nn.Sequential(*self.decoder_layers)

        self.apply(lambda x: init_weights(x, mode=init_mode))

    @typecheck()
    def forward(self, encoder_output):
        return self.decoder_layers(encoder_output).transpose(-2, -1)

    def input_example(self):
        """
        Generates input examples for tracing etc.
        Returns:
            A tuple of input examples.
        """
        bs = 8
        seq = 64
        input_example = torch.randn(bs, self._feat_in, seq).to(next(self.parameters()).device)
        return tuple([input_example])

    def _prepare_for_export(self, **kwargs):
        m_count = 0
        for m in self.modules():
            if type(m).__name__ == "MaskedConv1d":
                m.use_mask = False
                m_count += 1
        if m_count > 0:
            logging.warning(f"Turned off {m_count} masked convolutions")
        Exportable._prepare_for_export(self, **kwargs)


class ConvASRDecoderClassification(NeuralModule, Exportable):
    """Simple ASR Decoder for use with classification models such as JasperNet and QuartzNet

     Based on these papers:
        https://arxiv.org/pdf/2005.04290.pdf
    """

    def input_example(self):
        """
        Generates input examples for tracing etc.
        Returns:
            A tuple of input examples.
        """
        input_example = torch.randn(16, self._feat_in, 128).to(next(self.parameters()).device)
        return tuple([input_example])

    @property
    def input_types(self):
        return OrderedDict({"encoder_output": NeuralType(('B', 'D', 'T'), AcousticEncodedRepresentation())})

    @property
    def output_types(self):
        return OrderedDict({"logits": NeuralType(('B', 'D'), LogitsType())})

    def __init__(
        self,
        feat_in: int,
        num_classes: int,
        init_mode: Optional[str] = "xavier_uniform",
        return_logits: bool = True,
        pooling_type='avg',
    ):
        super().__init__()

        self._feat_in = feat_in
        self._return_logits = return_logits
        self._num_classes = num_classes

        if pooling_type == 'avg':
            self.pooling = torch.nn.AdaptiveAvgPool1d(1)
        elif pooling_type == 'max':
            self.pooling = torch.nn.AdaptiveMaxPool1d(1)
        else:
            raise ValueError('Pooling type chosen is not valid. Must be either `avg` or `max`')

        self.decoder_layers = torch.nn.Sequential(torch.nn.Linear(self._feat_in, self._num_classes, bias=True))
        self.apply(lambda x: init_weights(x, mode=init_mode))

    @typecheck()
    def forward(self, encoder_output):
        batch, in_channels, timesteps = encoder_output.size()

        encoder_output = self.pooling(encoder_output).view(batch, in_channels)  # [B, C]
        logits = self.decoder_layers(encoder_output)  # [B, num_classes]

        if self._return_logits:
            return logits

        return torch.nn.functional.softmax(logits, dim=-1)

    @property
    def num_classes(self):
        return self._num_classes


class ECAPAEncoder(NeuralModule, Exportable):
    """
    Modified ECAPA Encoder layer without Res2Net module for faster training and inference which achieves
    better numbers on speaker diarization tasks
    Reference: ECAPA-TDNN Embeddings for Speaker Diarization (https://arxiv.org/pdf/2104.01466.pdf)

    input:
        feat_in: input feature shape (mel spec feature shape)
        filters: list of filter shapes for SE_TDNN modules
        kernel_sizes: list of kernel shapes for SE_TDNN modules
        dilations: list of dilations for group conv se layer
        scale: scale value to group wider conv channels (deafult:8)

    output:
        outputs : encoded output
        output_length: masked output lengths
    """

    @property
    def input_types(self):
        """Returns definitions of module input ports.
        """
        return OrderedDict(
            {
                "audio_signal": NeuralType(('B', 'D', 'T'), SpectrogramType()),
                "length": NeuralType(tuple('B'), LengthsType()),
            }
        )

    @property
    def output_types(self):
        """Returns definitions of module output ports.
        """
        return OrderedDict(
            {
                "outputs": NeuralType(('B', 'D', 'T'), AcousticEncodedRepresentation()),
                "encoded_lengths": NeuralType(tuple('B'), LengthsType()),
            }
        )

    def __init__(
        self,
        feat_in: int,
        filters: list,
        kernel_sizes: list,
        dilations: list,
        scale: int = 8,
        init_mode: str = 'xavier_uniform',
    ):
        super().__init__()
        self.layers = nn.ModuleList()
        self.layers.append(TDNNModule(feat_in, filters[0], kernel_size=kernel_sizes[0], dilation=dilations[0]))

        for i in range(len(filters) - 2):
            self.layers.append(
                TDNNSEModule(
                    filters[i],
                    filters[i + 1],
                    group_scale=scale,
                    se_channels=128,
                    kernel_size=kernel_sizes[i + 1],
                    dilation=dilations[i + 1],
                )
            )
        self.feature_agg = TDNNModule(filters[-1], filters[-1], kernel_sizes[-1], dilations[-1])
        self.apply(lambda x: init_weights(x, mode=init_mode))

    def forward(self, audio_signal, length=None):
        x = audio_signal
        outputs = []

        for layer in self.layers:
            x = layer(x, length=length)
            outputs.append(x)

        x = torch.cat(outputs[1:], dim=1)
        x = self.feature_agg(x)
        return x, length


class SpeakerDecoder(NeuralModule, Exportable):
    """
    Speaker Decoder creates the final neural layers that maps from the outputs
    of Jasper Encoder to the embedding layer followed by speaker based softmax loss.
    Args:
        feat_in (int): Number of channels being input to this module
        num_classes (int): Number of unique speakers in dataset
        emb_sizes (list) : shapes of intermediate embedding layers (we consider speaker embbeddings from 1st of this layers)
                Defaults to [1024,1024]
        pool_mode (str) : Pooling stratergy type. options are 'xvector','tap', 'attention'
                Defaults to 'xvector (mean and variance)'
                tap (temporal average pooling: just mean)
                attention (attention based pooling)

        init_mode (str): Describes how neural network parameters are
            initialized. Options are ['xavier_uniform', 'xavier_normal',
            'kaiming_uniform','kaiming_normal'].
            Defaults to "xavier_uniform".
    """

    def input_example(self):
        """
        Generates input examples for tracing etc.
        Returns:
            A tuple of input examples.
        """
        input_example = torch.randn(16, self.input_feat_in, 256).to(next(self.parameters()).device)
        return tuple([input_example])

    @property
    def input_types(self):
        return OrderedDict(
            {
                "encoder_output": NeuralType(('B', 'D', 'T'), AcousticEncodedRepresentation()),
                "length": NeuralType(('B',), LengthsType(), optional=True),
            }
        )

    @property
    def output_types(self):
        return OrderedDict(
            {
                "logits": NeuralType(('B', 'D'), LogitsType()),
                "embs": NeuralType(('B', 'D'), AcousticEncodedRepresentation()),
            }
        )

    def __init__(
        self,
        feat_in: int,
        num_classes: int,
        emb_sizes: Optional[Union[int, list]] = 256,
        pool_mode: str = 'xvector',
        angular: bool = False,
        attention_channels: int = 128,
        init_mode: str = "xavier_uniform",
    ):
        super().__init__()
        self.angular = angular
        self.emb_id = 2
        bias = False if self.angular else True
        emb_sizes = [emb_sizes] if type(emb_sizes) is int else emb_sizes

        self._num_classes = num_classes
        self.pool_mode = pool_mode.lower()
        if self.pool_mode == 'xvector' or self.pool_mode == 'tap':
            self._pooling = StatsPoolLayer(feat_in=feat_in, pool_mode=self.pool_mode)
            affine_type = 'linear'
        elif self.pool_mode == 'attention':
            self._pooling = AttentivePoolLayer(inp_filters=feat_in, attention_channels=attention_channels)
            affine_type = 'conv'

        shapes = [self._pooling.feat_in]
        for size in emb_sizes:
            shapes.append(int(size))

        emb_layers = []
        for shape_in, shape_out in zip(shapes[:-1], shapes[1:]):
            layer = self.affine_layer(shape_in, shape_out, learn_mean=False, affine_type=affine_type)
            emb_layers.append(layer)

        self.emb_layers = nn.ModuleList(emb_layers)

        self.final = nn.Linear(shapes[-1], self._num_classes, bias=bias)

        self.apply(lambda x: init_weights(x, mode=init_mode))

    def affine_layer(
        self, inp_shape, out_shape, learn_mean=True, affine_type='conv',
    ):
        if affine_type == 'conv':
            layer = nn.Sequential(
                nn.BatchNorm1d(inp_shape, affine=True, track_running_stats=True),
                nn.Conv1d(inp_shape, out_shape, kernel_size=1),
            )

        else:
            layer = nn.Sequential(
                nn.Linear(inp_shape, out_shape),
                nn.BatchNorm1d(out_shape, affine=learn_mean, track_running_stats=True),
                nn.ReLU(),
            )

        return layer

    @typecheck()
    def forward(self, encoder_output, length=None):
        pool = self._pooling(encoder_output, length)
        embs = []

        for layer in self.emb_layers:
            pool, emb = layer(pool), layer[: self.emb_id](pool)
            embs.append(emb)

        pool = pool.squeeze(-1)
        if self.angular:
            for W in self.final.parameters():
                W = F.normalize(W, p=2, dim=1)
            pool = F.normalize(pool, p=2, dim=1)

        out = self.final(pool)

        return out, embs[-1].squeeze(-1)


@dataclass
class JasperEncoderConfig:
    filters: int = MISSING
    repeat: int = MISSING
    kernel: List[int] = MISSING
    stride: List[int] = MISSING
    dilation: List[int] = MISSING
    dropout: float = MISSING
    residual: bool = MISSING

    # Optional arguments
    groups: int = 1
    separable: bool = False
    heads: int = -1
    residual_mode: str = "add"
    residual_dense: bool = False
    se: bool = False
    se_reduction_ratio: int = 8
    se_context_size: int = -1
    se_interpolation_mode: str = 'nearest'
    kernel_size_factor: float = 1.0
    stride_last: bool = False


@dataclass
class ConvASREncoderConfig:
    _target_: str = 'nemo.collections.asr.modules.ConvASREncoder'
    jasper: Optional[JasperEncoderConfig] = field(default_factory=list)
    activation: str = MISSING
    feat_in: int = MISSING
    normalization_mode: str = "batch"
    residual_mode: str = "add"
    norm_groups: int = -1
    conv_mask: bool = True
    frame_splicing: int = 1
    init_mode: Optional[str] = "xavier_uniform"


@dataclass
class ConvASRDecoderConfig:
    _target_: str = 'nemo.collections.asr.modules.ConvASRDecoder'
    feat_in: int = MISSING
    num_classes: int = MISSING
    init_mode: Optional[str] = "xavier_uniform"
    vocabulary: Optional[List[str]] = field(default_factory=list)


@dataclass
class ConvASRDecoderClassificationConfig:
    _target_: str = 'nemo.collections.asr.modules.ConvASRDecoderClassification'
    feat_in: int = MISSING
    num_classes: int = MISSING
    init_mode: Optional[str] = "xavier_uniform"
    return_logits: bool = True
    pooling_type: str = 'avg'<|MERGE_RESOLUTION|>--- conflicted
+++ resolved
@@ -196,13 +196,8 @@
         self.encoder = torch.nn.Sequential(*encoder_layers)
         self.apply(lambda x: init_weights(x, mode=init_mode))
 
-<<<<<<< HEAD
-=======
-        # Flag needed for RNNT export support
-        self._rnnt_export = False
         self.max_audio_length = torch.tensor(0, dtype=torch.int32)
 
->>>>>>> 2df8e674
     @typecheck()
     def forward(self, audio_signal, length):
         self.update_max_sequence_length(seq_length=audio_signal.size(2), device=audio_signal.device)
