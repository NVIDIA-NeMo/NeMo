--- conflicted
+++ resolved
@@ -368,14 +368,9 @@
 
         return state_list
 
-<<<<<<< HEAD
-    def batch_replace_states_mask(
-        self, src_states: list[torch.Tensor], dst_states: list[torch.Tensor], mask: torch.Tensor,
-=======
     @classmethod
     def batch_replace_states_mask(
         cls, src_states: list[torch.Tensor], dst_states: list[torch.Tensor], mask: torch.Tensor,
->>>>>>> 6865c39d
     ):
         """Replace states in dst_states with states from src_states using the mask"""
         # same as `dst_states[0][mask] = src_states[0][mask]`, but non-blocking
@@ -1051,14 +1046,9 @@
 
         return state_list
 
-<<<<<<< HEAD
-    def batch_replace_states_mask(
-        self,
-=======
     @classmethod
     def batch_replace_states_mask(
         cls,
->>>>>>> 6865c39d
         src_states: Tuple[torch.Tensor, torch.Tensor],
         dst_states: Tuple[torch.Tensor, torch.Tensor],
         mask: torch.Tensor,
