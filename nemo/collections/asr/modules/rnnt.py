# Copyright (c) 2020, NVIDIA CORPORATION.  All rights reserved.
#
# Licensed under the Apache License, Version 2.0 (the "License");
# you may not use this file except in compliance with the License.
# You may obtain a copy of the License at
#
#     http://www.apache.org/licenses/LICENSE-2.0
#
# Unless required by applicable law or agreed to in writing, software
# distributed under the License is distributed on an "AS IS" BASIS,
# WITHOUT WARRANTIES OR CONDITIONS OF ANY KIND, either express or implied.
# See the License for the specific language governing permissions and
# limitations under the License.

# Copyright 2017 Johns Hopkins University (Shinji Watanabe)
#
# Licensed under the Apache License, Version 2.0 (the "License");
# you may not use this file except in compliance with the License.
# You may obtain a copy of the License at
#
#    http://www.apache.org/licenses/LICENSE-2.0
#
# Unless required by applicable law or agreed to in writing, software
# distributed under the License is distributed on an "AS IS" BASIS,
# WITHOUT WARRANTIES OR CONDITIONS OF ANY KIND, either express or implied.
# See the License for the specific language governing permissions and
# limitations under the License.

from typing import Any, Dict, List, Optional, Tuple, Union

import torch
from omegaconf import DictConfig

from nemo.collections.asr.modules import rnnt_abstract
from nemo.collections.asr.parts.submodules import stateless_net
from nemo.collections.asr.parts.utils import adapter_utils, rnnt_utils
from nemo.collections.common.parts import rnn
from nemo.core.classes import adapter_mixins, typecheck
from nemo.core.classes.exportable import Exportable
from nemo.core.classes.mixins import AdapterModuleMixin
from nemo.core.neural_types import (
    AcousticEncodedRepresentation,
    ElementType,
    EmbeddedTextType,
    LabelsType,
    LengthsType,
    LogprobsType,
    LossType,
    NeuralType,
    SpectrogramType,
)
from nemo.utils import logging


class StatelessTransducerDecoder(rnnt_abstract.AbstractRNNTDecoder, Exportable):
    """A Stateless Neural Network Transducer Decoder / Prediction Network.
    An RNN-T Decoder/Prediction stateless network that simply takes concatenation of embeddings of the history tokens as the output.

    Args:
        prednet: A dict-like object which contains the following key-value pairs.
            pred_hidden: int specifying the hidden dimension of the prediction net.

            dropout: float, set to 0.0 by default. Optional dropout applied at the end of the final LSTM RNN layer.

        vocab_size: int, specifying the vocabulary size of the embedding layer of the Prediction network,
            excluding the RNNT blank token.

        context_size: int, specifying the size of the history context used for this decoder.

        normalization_mode: Can be either None, 'layer'. By default, is set to None.
            Defines the type of normalization applied to the RNN layer.

    """

    @property
    def input_types(self):
        """Returns definitions of module input ports."""
        return {
            "targets": NeuralType(('B', 'T'), LabelsType()),
            "target_length": NeuralType(tuple('B'), LengthsType()),
            "states": [NeuralType(('B', 'T'), LabelsType(), optional=True)],
        }

    @property
    def output_types(self):
        """Returns definitions of module output ports."""
        return {
            "outputs": NeuralType(('B', 'D', 'T'), EmbeddedTextType()),
            "prednet_lengths": NeuralType(tuple('B'), LengthsType()),
            "states": [NeuralType(('B', 'T'), LabelsType(), optional=True)],
        }

    def input_example(self, max_batch=1, max_dim=1):
        """
        Generates input examples for tracing etc.
        Returns:
            A tuple of input examples.
        """
        length = max_dim
        targets = torch.full(fill_value=self.blank_idx, size=(max_batch, length), dtype=torch.int32).to(
            next(self.parameters()).device
        )
        target_length = torch.randint(0, length, size=(max_batch,), dtype=torch.int32).to(
            next(self.parameters()).device
        )
        states = tuple(self.initialize_state(targets.float()))
        return (targets, target_length, states)

    def _prepare_for_export(self, **kwargs):
        self._rnnt_export = True
        super()._prepare_for_export(**kwargs)

    def __init__(
        self,
        prednet: Dict[str, Any],
        vocab_size: int,
        context_size: int = 1,
        normalization_mode: Optional[str] = None,
    ):
        # Required arguments
        self.pred_hidden = prednet['pred_hidden']
        self.blank_idx = vocab_size
        self.context_size = context_size

        # Initialize the model (blank token increases vocab size by 1)
        super().__init__(vocab_size=vocab_size, blank_idx=self.blank_idx, blank_as_pad=True)

        # Optional arguments
        dropout = prednet.get('dropout', 0.0)

        self.prediction = self._predict_modules(
            **{
                "context_size": context_size,
                "vocab_size": vocab_size,
                "emb_dim": self.pred_hidden,
                "blank_idx": self.blank_idx,
                "normalization_mode": normalization_mode,
                "dropout": dropout,
            }
        )
        self._rnnt_export = False

    @typecheck()
    def forward(self, targets, target_length, states=None):
        # y: (B, U)
        y = rnn.label_collate(targets)

        # state maintenance is unnecessary during training forward call
        # to get state, use .predict() method.
        if self._rnnt_export:
            add_sos = False
        else:
            add_sos = True

        g, state = self.predict(y, state=states, add_sos=add_sos)  # (B, U, D)
        g = g.transpose(1, 2)  # (B, D, U)

        return g, target_length, state

    def predict(
        self,
        y: Optional[torch.Tensor] = None,
        state: Optional[torch.Tensor] = None,
        add_sos: bool = True,
        batch_size: Optional[int] = None,
    ) -> Tuple[torch.Tensor, List[torch.Tensor]]:
        """
        Stateful prediction of scores and state for a tokenset.

        Here:
        B - batch size
        U - label length
        C - context size for stateless decoder
        D - total embedding size

        Args:
            y: Optional torch tensor of shape [B, U] of dtype long which will be passed to the Embedding.
                If None, creates a zero tensor of shape [B, 1, D] which mimics output of pad-token on Embedding.

            state: An optional one-element list of one tensor. The tensor is used to store previous context labels.
                The tensor uses type long and is of shape [B, C].

            add_sos: bool flag, whether a zero vector describing a "start of signal" token should be
                prepended to the above "y" tensor. When set, output size is (B, U + 1, D).

            batch_size: An optional int, specifying the batch size of the `y` tensor.
                Can be infered if `y` and `state` is None. But if both are None, then batch_size cannot be None.

        Returns:
            A tuple  (g, state) such that -

            If add_sos is False:

                g:
                    (B, U, D)

                state:
                    [(B, C)] storing the history context including the new words in y.

            If add_sos is True:

                g:
                    (B, U + 1, D)

                state:
                    [(B, C)] storing the history context including the new words in y.

        """
        # Get device and dtype of current module
        _p = next(self.parameters())
        device = _p.device
        dtype = _p.dtype

        # If y is not None, it is of shape [B, U] with dtype long.
        if y is not None:
            if y.device != device:
                y = y.to(device)

            y, state = self.prediction(y, state)

        else:
            # Y is not provided, assume zero tensor with shape [B, 1, D] is required
            # Emulates output of embedding of pad token.
            if batch_size is None:
                B = 1 if state is None else state[0].size(1)
            else:
                B = batch_size

            y = torch.zeros((B, 1, self.pred_hidden), device=device, dtype=dtype)

        # Prepend blank "start of sequence" symbol (zero tensor)
        if add_sos:
            B, U, D = y.shape
            start = torch.zeros((B, 1, D), device=y.device, dtype=y.dtype)
            y = torch.cat([start, y], dim=1).contiguous()  # (B, U + 1, D)
        else:
            start = None  # makes del call later easier

        del start
        return y, state

    def _predict_modules(self, **kwargs):
        """
        Prepare the trainable parameters of the Prediction Network.

        Args:
            vocab_size: Vocab size (excluding the blank token).
            pred_n_hidden: Hidden size of the RNNs.
            norm: Type of normalization to perform in RNN.
            dropout: Whether to apply dropout to RNN.
        """

        net = stateless_net.StatelessNet(**kwargs)
        return net

    def score_hypothesis(
        self, hypothesis: rnnt_utils.Hypothesis, cache: Dict[Tuple[int], Any]
    ) -> Tuple[torch.Tensor, List[torch.Tensor], torch.Tensor]:
        """
        Similar to the predict() method, instead this method scores a Hypothesis during beam search.
        Hypothesis is a dataclass representing one hypothesis in a Beam Search.

        Args:
            hypothesis: Refer to rnnt_utils.Hypothesis.
            cache: Dict which contains a cache to avoid duplicate computations.

        Returns:
            Returns a tuple (y, states, lm_token) such that:
            y is a torch.Tensor of shape [1, 1, H] representing the score of the last token in the Hypothesis.
            state is a list of RNN states, each of shape [L, 1, H].
            lm_token is the final integer token of the hypothesis.
        """
        if hypothesis.dec_state is not None:
            device = hypothesis.dec_state[0].device
        else:
            _p = next(self.parameters())
            device = _p.device

        # parse "blank" tokens in hypothesis
        if len(hypothesis.y_sequence) > 0 and hypothesis.y_sequence[-1] == self.blank_idx:
            blank_state = True
        else:
            blank_state = False

        # Convert last token of hypothesis to torch.Tensor
        target = torch.full([1, 1], fill_value=hypothesis.y_sequence[-1], device=device, dtype=torch.long)
        lm_token = target[:, -1]  # [1]

        # Convert current hypothesis into a tuple to preserve in cache
        sequence = tuple(hypothesis.y_sequence)

        if sequence in cache:
            y, new_state = cache[sequence]
        else:
            # Obtain score for target token and new states
            if blank_state:
                y, new_state = self.predict(None, state=None, add_sos=False, batch_size=1)  # [1, 1, H]

            else:
                y, new_state = self.predict(
                    target, state=hypothesis.dec_state, add_sos=False, batch_size=1
                )  # [1, 1, H]

            y = y[:, -1:, :]  # Extract just last state : [1, 1, H]
            cache[sequence] = (y, new_state)

        return y, new_state, lm_token

    def initialize_state(self, y: torch.Tensor) -> List[torch.Tensor]:
        batch = y.size(0)
        # state contains context_size - 1 elements for each utterance in batch,
        # consistent with the state returned from StatelessNet.forward
        state = [
            torch.full([batch, self.context_size - 1], fill_value=self.blank_idx, dtype=torch.long, device=y.device)
        ]
        return state

    def batch_initialize_states(self, decoder_states: List[List[torch.Tensor]]):
        """
        Creates a stacked decoder states to be passed to prediction network.

        Args:
            decoder_states (list of list of torch.Tensor): list of decoder states
                [B, 1, C]
                    - B: Batch size.
                    - C: Dimensionality of the hidden state.

        Returns:
            batch_states (list of torch.Tensor): batch of decoder states [[B x C]]
        """
        new_state = torch.stack([s[0] for s in decoder_states])

        return [new_state]

    def batch_select_state(self, batch_states: List[torch.Tensor], idx: int) -> List[List[torch.Tensor]]:
        """Get decoder state from batch of states, for given id.

        Args:
            batch_states (list): batch of decoder states
                [(B, C)]

            idx (int): index to extract state from batch of states

        Returns:
            (tuple): decoder states for given id
                [(C)]
        """
        if batch_states is not None:
            states = batch_states[0][idx]
            states = (
                states.long()
            )  # beam search code assumes the batch_states tensor is always of float type, so need conversion
            return [states]
        else:
            return None

    def batch_concat_states(self, batch_states: List[List[torch.Tensor]]) -> List[torch.Tensor]:
        """Concatenate a batch of decoder state to a packed state.

        Args:
            batch_states (list): batch of decoder states
                B x ([(C)]

        Returns:
            (tuple): decoder states
                [(B x C)]
        """
        state_list = []
        batch_list = []
        for sample_id in range(len(batch_states)):
            tensor = torch.stack(batch_states[sample_id])  # [1, H]
            batch_list.append(tensor)

        state_tensor = torch.cat(batch_list, 0)  # [B, H]
        state_list.append(state_tensor)

        return state_list

    @classmethod
    def batch_replace_states_mask(
        cls,
<<<<<<< HEAD
        src_states: list[torch.Tensor],
        dst_states: list[torch.Tensor],
        mask: torch.Tensor,
=======
        src_states: tuple[torch.Tensor, torch.Tensor] | list[torch.Tensor],
        dst_states: tuple[torch.Tensor, torch.Tensor] | list[torch.Tensor],
        mask: torch.Tensor,
        other_src_states: Optional[tuple[torch.Tensor, torch.Tensor] | list[torch.Tensor]] = None,
>>>>>>> 911c6f47
    ):
        """
        Replaces states in `dst_states` with states from `src_states` based on the given `mask`.

        Args:
            mask (torch.Tensor): When True, selects values from `src_states`, otherwise `out` or `other_src_states`(if provided).
            src_states (tuple[torch.Tensor, torch.Tensor]): Values selected at indices where `mask` is True.
            dst_states (tuple[torch.Tensor, torch.Tensor], optional): The output states.
            other_src_states (tuple[torch.Tensor, torch.Tensor], optional): Values selected at indices where `mask` is False.

        Note:
            This operation is performed without CPU-GPU synchronization by using `torch.where`.
        """
        other = other_src_states if other_src_states is not None else dst_states
        # same as `dst_states[0][mask] = src_states[0][mask]`, but non-blocking
        torch.where(mask.unsqueeze(-1), src_states[0], other[0], out=dst_states[0])

    @classmethod
    def batch_replace_states_all(
        cls,
        src_states: list[torch.Tensor],
        dst_states: list[torch.Tensor],
<<<<<<< HEAD
        batch_size: int | None = None,
=======
>>>>>>> 911c6f47
    ):
        """Replace states in dst_states with states from src_states"""
        if batch_size is None:
            dst_states[0].copy_(src_states[0])
        else:
            dst_states[0][:batch_size].copy_(src_states[0][:batch_size])

    @classmethod
    def batch_split_states(cls, batch_states: list[torch.Tensor]) -> list[list[torch.Tensor]]:
        """
        Split states into a list of states.
        Useful for splitting the final state for converting results of the decoding algorithm to Hypothesis class.
        """
        return [sub_state.split(1, dim=0) for sub_state in batch_states]

    def batch_copy_states(
        self,
        old_states: List[torch.Tensor],
        new_states: List[torch.Tensor],
        ids: List[int],
        value: Optional[float] = None,
    ) -> List[torch.Tensor]:
        """Copy states from new state to old state at certain indices.

        Args:
            old_states: packed decoder states
                single element list of (B x C)

            new_states: packed decoder states
                single element list of (B x C)

            ids (list): List of indices to copy states at.

            value (optional float): If a value should be copied instead of a state slice, a float should be provided

        Returns:
            batch of decoder states with partial copy at ids (or a specific value).
            (B x C)
        """

        if value is None:
            old_states[0][ids, :] = new_states[0][ids, :]

        return old_states

    def mask_select_states(
        self, states: Optional[List[torch.Tensor]], mask: torch.Tensor
    ) -> Optional[List[torch.Tensor]]:
        """
        Return states by mask selection
        Args:
            states: states for the batch
            mask: boolean mask for selecting states; batch dimension should be the same as for states

        Returns:
            states filtered by mask
        """
        if states is None:
            return None
        return [states[0][mask]]

    def batch_score_hypothesis(
        self,
        hypotheses: List[rnnt_utils.Hypothesis],
        cache: Dict[Tuple[int], Any],
    ) -> Tuple[List[torch.Tensor], List[List[torch.Tensor]]]:
        """
        Used for batched beam search algorithms. Similar to score_hypothesis method.

        Args:
            hypothesis: List of Hypotheses. Refer to rnnt_utils.Hypothesis.
            cache: Dict which contains a cache to avoid duplicate computations.

        Returns:
            Returns a tuple (batch_dec_out, batch_dec_states) such that:
                batch_dec_out: a list of torch.Tensor [1, H] representing the prediction network outputs for the last tokens in the Hypotheses.
                batch_dec_states: a list of list of RNN states, each of shape [L, B, H]. Represented as B x List[states].
        """
        final_batch = len(hypotheses)

        if final_batch == 0:
            raise ValueError("No hypotheses was provided for the batch!")

        _p = next(self.parameters())
        device = _p.device

        tokens = []
        to_process = []
        final = [None for _ in range(final_batch)]

        # For each hypothesis, cache the last token of the sequence and the current states
        for final_idx, hyp in enumerate(hypotheses):
            sequence = tuple(hyp.y_sequence)

            if sequence in cache:
                final[final_idx] = cache[sequence]
            else:
                tokens.append(hyp.y_sequence[-1])
                to_process.append((sequence, hyp.dec_state))

        if to_process:
            batch = len(to_process)

            # convert list of tokens to torch.Tensor, then reshape.
            tokens = torch.tensor(tokens, device=device, dtype=torch.long).view(batch, -1)
            dec_states = self.batch_initialize_states([d_state for _, d_state in to_process])

            dec_outputs, dec_states = self.predict(
                tokens, state=dec_states, add_sos=False, batch_size=batch
            )  # [B, 1, H], B x List([L, 1, H])

            # Update final states and cache shared by entire batch.
            processed_idx = 0
            for final_idx in range(final_batch):
                if to_process and final[final_idx] is None:
                    # Select sample's state from the batch state list
                    new_state = self.batch_select_state(dec_states, processed_idx)

                    # Cache [1, H] scores of the current y_j, and its corresponding state
                    final[final_idx] = (dec_outputs[processed_idx], new_state)
                    cache[to_process[processed_idx][0]] = (dec_outputs[processed_idx], new_state)

                    processed_idx += 1

        return [dec_out for dec_out, _ in final], [dec_states for _, dec_states in final]


class RNNTDecoder(rnnt_abstract.AbstractRNNTDecoder, Exportable, AdapterModuleMixin):
    """A Recurrent Neural Network Transducer Decoder / Prediction Network (RNN-T Prediction Network).
    An RNN-T Decoder/Prediction network, comprised of a stateful LSTM model.

    Args:
        prednet: A dict-like object which contains the following key-value pairs.

            pred_hidden:
                int specifying the hidden dimension of the prediction net.

            pred_rnn_layers:
                int specifying the number of rnn layers.

            Optionally, it may also contain the following:

                forget_gate_bias:
                    float, set by default to 1.0, which constructs a forget gate
                    initialized to 1.0.
                    Reference:
                    [An Empirical Exploration of Recurrent Network Architectures](http://proceedings.mlr.press/v37/jozefowicz15.pdf)

                t_max:
                    int value, set to None by default. If an int is specified, performs Chrono Initialization
                    of the LSTM network, based on the maximum number of timesteps `t_max` expected during the course
                    of training.
                    Reference:
                    [Can recurrent neural networks warp time?](https://openreview.net/forum?id=SJcKhk-Ab)

                weights_init_scale:
                    Float scale of the weights after initialization. Setting to lower than one
                    sometimes helps reduce variance between runs.

                hidden_hidden_bias_scale:
                    Float scale for the hidden-to-hidden bias scale. Set to 0.0 for
                    the default behaviour.

                dropout:
                    float, set to 0.0 by default. Optional dropout applied at the end of the final LSTM RNN layer.

        vocab_size: int, specifying the vocabulary size of the embedding layer of the Prediction network,
            excluding the RNNT blank token.

        normalization_mode: Can be either None, 'batch' or 'layer'. By default, is set to None.
            Defines the type of normalization applied to the RNN layer.

        random_state_sampling: bool, set to False by default. When set, provides normal-distribution
            sampled state tensors instead of zero tensors during training.
            Reference:
            [Recognizing long-form speech using streaming end-to-end models](https://arxiv.org/abs/1910.11455)

        blank_as_pad: bool, set to True by default. When set, will add a token to the Embedding layer of this
            prediction network, and will treat this token as a pad token. In essence, the RNNT pad token will
            be treated as a pad token, and the embedding layer will return a zero tensor for this token.

            It is set by default as it enables various batch optimizations required for batched beam search.
            Therefore, it is not recommended to disable this flag.
    """

    @property
    def input_types(self):
        """Returns definitions of module input ports."""
        return {
            "targets": NeuralType(('B', 'T'), LabelsType()),
            "target_length": NeuralType(tuple('B'), LengthsType()),
            "states": [NeuralType(('D', 'B', 'D'), ElementType(), optional=True)],  # must always be last
        }

    @property
    def output_types(self):
        """Returns definitions of module output ports."""
        return {
            "outputs": NeuralType(('B', 'D', 'T'), EmbeddedTextType()),
            "prednet_lengths": NeuralType(tuple('B'), LengthsType()),
            "states": [NeuralType((('D', 'B', 'D')), ElementType(), optional=True)],  # must always be last
        }

    def input_example(self, max_batch=1, max_dim=1):
        """
        Generates input examples for tracing etc.
        Returns:
            A tuple of input examples.
        """
        length = max_dim
        targets = torch.full(fill_value=self.blank_idx, size=(max_batch, length), dtype=torch.int32).to(
            next(self.parameters()).device
        )
        target_length = torch.randint(0, length, size=(max_batch,), dtype=torch.int32).to(
            next(self.parameters()).device
        )
        states = tuple(self.initialize_state(targets.float()))
        return (targets, target_length, states)

    def _prepare_for_export(self, **kwargs):
        self._rnnt_export = True
        super()._prepare_for_export(**kwargs)

    def __init__(
        self,
        prednet: Dict[str, Any],
        vocab_size: int,
        normalization_mode: Optional[str] = None,
        random_state_sampling: bool = False,
        blank_as_pad: bool = True,
    ):
        # Required arguments
        self.pred_hidden = prednet['pred_hidden']
        self.pred_rnn_layers = prednet["pred_rnn_layers"]
        self.blank_idx = vocab_size

        # Initialize the model (blank token increases vocab size by 1)
        super().__init__(vocab_size=vocab_size, blank_idx=self.blank_idx, blank_as_pad=blank_as_pad)

        # Optional arguments
        forget_gate_bias = prednet.get('forget_gate_bias', 1.0)
        t_max = prednet.get('t_max', None)
        weights_init_scale = prednet.get('weights_init_scale', 1.0)
        hidden_hidden_bias_scale = prednet.get('hidden_hidden_bias_scale', 0.0)
        dropout = prednet.get('dropout', 0.0)
        self.random_state_sampling = random_state_sampling

        self.prediction = self._predict_modules(
            vocab_size=vocab_size,  # add 1 for blank symbol
            pred_n_hidden=self.pred_hidden,
            pred_rnn_layers=self.pred_rnn_layers,
            forget_gate_bias=forget_gate_bias,
            t_max=t_max,
            norm=normalization_mode,
            weights_init_scale=weights_init_scale,
            hidden_hidden_bias_scale=hidden_hidden_bias_scale,
            dropout=dropout,
            rnn_hidden_size=prednet.get("rnn_hidden_size", -1),
        )
        self._rnnt_export = False

    @typecheck()
    def forward(self, targets, target_length, states=None):
        # y: (B, U)
        y = rnn.label_collate(targets)

        # state maintenance is unnecessary during training forward call
        # to get state, use .predict() method.
        if self._rnnt_export:
            add_sos = False
        else:
            add_sos = True

        g, states = self.predict(y, state=states, add_sos=add_sos)  # (B, U, D)
        g = g.transpose(1, 2)  # (B, D, U)

        return g, target_length, states

    def predict(
        self,
        y: Optional[torch.Tensor] = None,
        state: Optional[List[torch.Tensor]] = None,
        add_sos: bool = True,
        batch_size: Optional[int] = None,
    ) -> Tuple[torch.Tensor, List[torch.Tensor]]:
        """
        Stateful prediction of scores and state for a (possibly null) tokenset.
        This method takes various cases into consideration :
        - No token, no state - used for priming the RNN
        - No token, state provided - used for blank token scoring
        - Given token, states - used for scores + new states

        Here:
        B - batch size
        U - label length
        H - Hidden dimension size of RNN
        L - Number of RNN layers

        Args:
            y: Optional torch tensor of shape [B, U] of dtype long which will be passed to the Embedding.
                If None, creates a zero tensor of shape [B, 1, H] which mimics output of pad-token on EmbeddiNg.

            state: An optional list of states for the RNN. Eg: For LSTM, it is the state list length is 2.
                Each state must be a tensor of shape [L, B, H].
                If None, and during training mode and `random_state_sampling` is set, will sample a
                normal distribution tensor of the above shape. Otherwise, None will be passed to the RNN.

            add_sos: bool flag, whether a zero vector describing a "start of signal" token should be
                prepended to the above "y" tensor. When set, output size is (B, U + 1, H).

            batch_size: An optional int, specifying the batch size of the `y` tensor.
                Can be infered if `y` and `state` is None. But if both are None, then batch_size cannot be None.

        Returns:
            A tuple  (g, hid) such that -

            If add_sos is False:

                g:
                    (B, U, H)

                hid:
                    (h, c) where h is the final sequence hidden state and c is the final cell state:

                        h (tensor), shape (L, B, H)

                        c (tensor), shape (L, B, H)

            If add_sos is True:
                g:
                    (B, U + 1, H)

                hid:
                    (h, c) where h is the final sequence hidden state and c is the final cell state:

                        h (tensor), shape (L, B, H)

                        c (tensor), shape (L, B, H)

        """
        # Get device and dtype of current module
        _p = next(self.parameters())
        device = _p.device
        dtype = _p.dtype

        # If y is not None, it is of shape [B, U] with dtype long.
        if y is not None:
            if y.device != device:
                y = y.to(device)

            # (B, U) -> (B, U, H)
            y = self.prediction["embed"](y)
        else:
            # Y is not provided, assume zero tensor with shape [B, 1, H] is required
            # Emulates output of embedding of pad token.
            if batch_size is None:
                B = 1 if state is None else state[0].size(1)
            else:
                B = batch_size

            y = torch.zeros((B, 1, self.pred_hidden), device=device, dtype=dtype)

        # Prepend blank "start of sequence" symbol (zero tensor)
        if add_sos:
            B, U, H = y.shape
            start = torch.zeros((B, 1, H), device=y.device, dtype=y.dtype)
            y = torch.cat([start, y], dim=1).contiguous()  # (B, U + 1, H)
        else:
            start = None  # makes del call later easier

        # If in training mode, and random_state_sampling is set,
        # initialize state to random normal distribution tensor.
        if state is None:
            if self.random_state_sampling and self.training:
                state = self.initialize_state(y)

        # Forward step through RNN
        y = y.transpose(0, 1)  # (U + 1, B, H)
        g, hid = self.prediction["dec_rnn"](y, state)
        g = g.transpose(0, 1)  # (B, U + 1, H)

        del y, start, state

        # Adapter module forward step
        if self.is_adapter_available():
            g = self.forward_enabled_adapters(g)

        return g, hid

    def _predict_modules(
        self,
        vocab_size,
        pred_n_hidden,
        pred_rnn_layers,
        forget_gate_bias,
        t_max,
        norm,
        weights_init_scale,
        hidden_hidden_bias_scale,
        dropout,
        rnn_hidden_size,
    ):
        """
        Prepare the trainable parameters of the Prediction Network.

        Args:
            vocab_size: Vocab size (excluding the blank token).
            pred_n_hidden: Hidden size of the RNNs.
            pred_rnn_layers: Number of RNN layers.
            forget_gate_bias: Whether to perform unit forget gate bias.
            t_max: Whether to perform Chrono LSTM init.
            norm: Type of normalization to perform in RNN.
            weights_init_scale: Float scale of the weights after initialization. Setting to lower than one
                sometimes helps reduce variance between runs.
            hidden_hidden_bias_scale: Float scale for the hidden-to-hidden bias scale. Set to 0.0 for
                the default behaviour.
            dropout: Whether to apply dropout to RNN.
            rnn_hidden_size: the hidden size of the RNN, if not specified, pred_n_hidden would be used
        """
        if self.blank_as_pad:
            embed = torch.nn.Embedding(vocab_size + 1, pred_n_hidden, padding_idx=self.blank_idx)
        else:
            embed = torch.nn.Embedding(vocab_size, pred_n_hidden)

        layers = torch.nn.ModuleDict(
            {
                "embed": embed,
                "dec_rnn": rnn.rnn(
                    input_size=pred_n_hidden,
                    hidden_size=rnn_hidden_size if rnn_hidden_size > 0 else pred_n_hidden,
                    num_layers=pred_rnn_layers,
                    norm=norm,
                    forget_gate_bias=forget_gate_bias,
                    t_max=t_max,
                    dropout=dropout,
                    weights_init_scale=weights_init_scale,
                    hidden_hidden_bias_scale=hidden_hidden_bias_scale,
                    proj_size=pred_n_hidden if pred_n_hidden < rnn_hidden_size else 0,
                ),
            }
        )
        return layers

    def initialize_state(self, y: torch.Tensor) -> Tuple[torch.Tensor, torch.Tensor]:
        """
        Initialize the state of the LSTM layers, with same dtype and device as input `y`.
        LSTM accepts a tuple of 2 tensors as a state.

        Args:
            y: A torch.Tensor whose device the generated states will be placed on.

        Returns:
            Tuple of 2 tensors, each of shape [L, B, H], where

                L = Number of RNN layers

                B = Batch size

                H = Hidden size of RNN.
        """
        batch = y.size(0)
        if self.random_state_sampling and self.training:
            state = (
                torch.randn(self.pred_rnn_layers, batch, self.pred_hidden, dtype=y.dtype, device=y.device),
                torch.randn(self.pred_rnn_layers, batch, self.pred_hidden, dtype=y.dtype, device=y.device),
            )

        else:
            state = (
                torch.zeros(self.pred_rnn_layers, batch, self.pred_hidden, dtype=y.dtype, device=y.device),
                torch.zeros(self.pred_rnn_layers, batch, self.pred_hidden, dtype=y.dtype, device=y.device),
            )
        return state

    def score_hypothesis(
        self, hypothesis: rnnt_utils.Hypothesis, cache: Dict[Tuple[int], Any]
    ) -> Tuple[torch.Tensor, List[torch.Tensor], torch.Tensor]:
        """
        Similar to the predict() method, instead this method scores a Hypothesis during beam search.
        Hypothesis is a dataclass representing one hypothesis in a Beam Search.

        Args:
            hypothesis: Refer to rnnt_utils.Hypothesis.
            cache: Dict which contains a cache to avoid duplicate computations.

        Returns:
            Returns a tuple (y, states, lm_token) such that:
            y is a torch.Tensor of shape [1, 1, H] representing the score of the last token in the Hypothesis.
            state is a list of RNN states, each of shape [L, 1, H].
            lm_token is the final integer token of the hypothesis.
        """
        if hypothesis.dec_state is not None:
            device = hypothesis.dec_state[0].device
        else:
            _p = next(self.parameters())
            device = _p.device

        # parse "blank" tokens in hypothesis
        if len(hypothesis.y_sequence) > 0 and hypothesis.y_sequence[-1] == self.blank_idx:
            blank_state = True
        else:
            blank_state = False

        # Convert last token of hypothesis to torch.Tensor
        target = torch.full([1, 1], fill_value=hypothesis.y_sequence[-1], device=device, dtype=torch.long)
        lm_token = target[:, -1]  # [1]

        # Convert current hypothesis into a tuple to preserve in cache
        sequence = tuple(hypothesis.y_sequence)

        if sequence in cache:
            y, new_state = cache[sequence]
        else:
            # Obtain score for target token and new states
            if blank_state:
                y, new_state = self.predict(None, state=None, add_sos=False, batch_size=1)  # [1, 1, H]

            else:
                y, new_state = self.predict(
                    target, state=hypothesis.dec_state, add_sos=False, batch_size=1
                )  # [1, 1, H]

            y = y[:, -1:, :]  # Extract just last state : [1, 1, H]
            cache[sequence] = (y, new_state)

        return y, new_state, lm_token

    def batch_score_hypothesis(
        self,
        hypotheses: List[rnnt_utils.Hypothesis],
        cache: Dict[Tuple[int], Any],
    ) -> Tuple[List[torch.Tensor], List[List[torch.Tensor]]]:
        """
        Used for batched beam search algorithms. Similar to score_hypothesis method.

        Args:
            hypothesis: List of Hypotheses. Refer to rnnt_utils.Hypothesis.
            cache: Dict which contains a cache to avoid duplicate computations.

        Returns:
            Returns a tuple (batch_dec_out, batch_dec_states) such that:
                batch_dec_out: a list of torch.Tensor [1, H] representing the prediction network outputs for the last tokens in the Hypotheses.
                batch_dec_states: a list of list of RNN states, each of shape [L, B, H]. Represented as B x List[states].
        """
        final_batch = len(hypotheses)

        if final_batch == 0:
            raise ValueError("No hypotheses was provided for the batch!")

        _p = next(self.parameters())
        device = _p.device

        tokens = []
        to_process = []
        final = [None for _ in range(final_batch)]

        # For each hypothesis, cache the last token of the sequence and the current states
        for final_idx, hyp in enumerate(hypotheses):
            sequence = tuple(hyp.y_sequence)

            if sequence in cache:
                final[final_idx] = cache[sequence]
            else:
                tokens.append(hyp.y_sequence[-1])
                to_process.append((sequence, hyp.dec_state))

        if to_process:
            batch = len(to_process)

            # convert list of tokens to torch.Tensor, then reshape.
            tokens = torch.tensor(tokens, device=device, dtype=torch.long).view(batch, -1)
            dec_states = self.batch_initialize_states([d_state for _, d_state in to_process])

            dec_out, dec_states = self.predict(
                tokens, state=dec_states, add_sos=False, batch_size=batch
            )  # [B, 1, H], B x List([L, 1, H])

            # Update final states and cache shared by entire batch.
            processed_idx = 0
            for final_idx in range(final_batch):
                if final[final_idx] is None:
                    # Select sample's state from the batch state list
                    new_state = self.batch_select_state(dec_states, processed_idx)

                    # Cache [1, H] scores of the current y_j, and its corresponding state
                    final[final_idx] = (dec_out[processed_idx], new_state)
                    cache[to_process[processed_idx][0]] = (dec_out[processed_idx], new_state)

                    processed_idx += 1

        return [dec_out for dec_out, _ in final], [dec_states for _, dec_states in final]

    def batch_initialize_states(self, decoder_states: List[List[torch.Tensor]]) -> List[torch.Tensor]:
        """
<<<<<<< HEAD
         Create batch of decoder states.

        Args:
            batch_states (list): batch of decoder states
               ([L x (B, H)], [L x (B, H)])

            decoder_states (list of list): list of decoder states
                [B x ([L x (1, H)], [L x (1, H)])]

        Returns:
            batch_states (tuple): batch of decoder states
                ([L x (B, H)], [L x (B, H)])
        """
        # LSTM has 2 states
        new_states = [[] for _ in range(len(decoder_states[0]))]
        for layer in range(self.pred_rnn_layers):
            for state_id in range(len(decoder_states[0])):
                # batch_states[state_id][layer] = torch.stack([s[state_id][layer] for s in decoder_states])
                new_state_for_layer = torch.stack([s[state_id][layer] for s in decoder_states])
                new_states[state_id].append(new_state_for_layer)
=======
        Creates a stacked decoder states to be passed to prediction network

        Args:
            decoder_states (list of list of list of torch.Tensor): list of decoder states
                [B, C, L, H]
                    - B: Batch size.
                    - C: e.g., for LSTM, this is 2: hidden and cell states
                    - L: Number of layers in prediction RNN.
                    - H: Dimensionality of the hidden state.
>>>>>>> 911c6f47

        Returns:
            batch_states (list of torch.Tensor): batch of decoder states
                [C x torch.Tensor[L x B x H]
        """
        # stack decoder states into tensor of shape [B x layers x L x H]
        # permute to the target shape [layers x L x B x H]
        stacked_states = torch.stack([torch.stack(decoder_state) for decoder_state in decoder_states])
        permuted_states = stacked_states.permute(1, 2, 0, 3)

        return list(permuted_states.contiguous())

    def batch_select_state(self, batch_states: List[torch.Tensor], idx: int) -> List[List[torch.Tensor]]:
        """Get decoder state from batch of states, for given id.

        Args:
            batch_states (list): batch of decoder states
                ([L x (B, H)], [L x (B, H)])

            idx (int): index to extract state from batch of states

        Returns:
            (tuple): decoder states for given id
                ([L x (1, H)], [L x (1, H)])
        """
        if batch_states is not None:
            return [state[:, idx] for state in batch_states]

        return None

    @classmethod
    def batch_aggregate_states_beam(
        cls,
        src_states: tuple[torch.Tensor, torch.Tensor],
        batch_size: int,
        beam_size: int,
        indices: torch.Tensor,
        dst_states: Optional[tuple[torch.Tensor, torch.Tensor]] = None,
    ) -> tuple[torch.Tensor, torch.Tensor]:
        """
        Aggregates decoder states based on the given indices.
        Args:
            src_states (Tuple[torch.Tensor, torch.Tensor]): source states of
                shape `([L x (batch_size * beam_size, H)], [L x (batch_size * beam_size, H)])`
            batch_size (int): The size of the batch.
            beam_size (int): The size of the beam.
            indices (torch.Tensor): A tensor of shape `(batch_size, beam_size)` containing
                the indices in beam that map the source states to the destination states.
            dst_states (Optional[Tuple[torch.Tensor, torch.Tensor]]): If provided, the method
                updates these tensors in-place.
        Returns:
            Tuple[torch.Tensor, torch.Tensor]:
        Note:
            - The `indices` tensor is expanded to match the shape of the source states
            during the gathering operation.
        """
        layers_num = src_states[0].shape[0]
        layers_dim = src_states[0].shape[-1]

        beam_shape = torch.Size((layers_num, batch_size, beam_size, layers_dim))
        flat_shape = torch.Size((layers_num, batch_size * beam_size, layers_dim))

        # Expand indices to match the source states' shape
        indices_expanded = indices[None, :, :, None].expand(beam_shape)

        if dst_states is not None:
            # Perform in-place gathering into dst_states
            torch.gather(
                src_states[0].view(beam_shape), dim=2, index=indices_expanded, out=dst_states[0].view(beam_shape)
            )
            torch.gather(
                src_states[1].view(beam_shape), dim=2, index=indices_expanded, out=dst_states[1].view(beam_shape)
            )
            return dst_states

        # Gather and reshape into the output format
        return (
            torch.gather(src_states[0].view(beam_shape), dim=2, index=indices_expanded).view(flat_shape),
            torch.gather(src_states[1].view(beam_shape), dim=2, index=indices_expanded).view(flat_shape),
        )

    def batch_concat_states(self, batch_states: List[List[torch.Tensor]]) -> List[torch.Tensor]:
        """Concatenate a batch of decoder state to a packed state.

        Args:
            batch_states (list): batch of decoder states
                B x ([L x (H)], [L x (H)])

        Returns:
            (tuple): decoder states
                (L x B x H, L x B x H)
        """
        state_list = []

        for state_id in range(len(batch_states[0])):
            batch_list = []
            for sample_id in range(len(batch_states)):
                tensor = (
                    torch.stack(batch_states[sample_id][state_id])
                    if not isinstance(batch_states[sample_id][state_id], torch.Tensor)
                    else batch_states[sample_id][state_id]
                )  # [L, H]
                tensor = tensor.unsqueeze(0)  # [1, L, H]
                batch_list.append(tensor)

            state_tensor = torch.cat(batch_list, 0)  # [B, L, H]
            state_tensor = state_tensor.transpose(1, 0)  # [L, B, H]
            state_list.append(state_tensor)

        return state_list

    @classmethod
    def batch_replace_states_mask(
        cls,
        src_states: Tuple[torch.Tensor, torch.Tensor],
        dst_states: Tuple[torch.Tensor, torch.Tensor],
        mask: torch.Tensor,
        other_src_states: Optional[Tuple[torch.Tensor, torch.Tensor]] = None,
    ):
        """
        Replaces states in `dst_states` with states from `src_states` based on the given `mask`.

        Args:
            mask (torch.Tensor): When True, selects values from `src_states`, otherwise `out` or `other_src_states`(if provided).
            src_states (Tuple[torch.Tensor, torch.Tensor]): Values selected at indices where `mask` is True.
            dst_states (Tuple[torch.Tensor, torch.Tensor])): The output states.
            other_src_states (Tuple[torch.Tensor, torch.Tensor], optional): Values selected at indices where `mask` is False.

        Note:
            This operation is performed without CPU-GPU synchronization by using `torch.where`.
        """
        # same as `dst_states[i][mask] = src_states[i][mask]`, but non-blocking
        # we need to cast, since LSTM is calculated in fp16 even if autocast to bfloat16 is enabled

        other = other_src_states if other_src_states is not None else dst_states
        dtype = dst_states[0].dtype
        torch.where(mask.unsqueeze(0).unsqueeze(-1), src_states[0].to(dtype), other[0].to(dtype), out=dst_states[0])
        torch.where(mask.unsqueeze(0).unsqueeze(-1), src_states[1].to(dtype), other[1].to(dtype), out=dst_states[1])

    @classmethod
    def batch_replace_states_all(
        cls,
        src_states: Tuple[torch.Tensor, torch.Tensor],
        dst_states: Tuple[torch.Tensor, torch.Tensor],
<<<<<<< HEAD
        batch_size: int | None = None,
=======
>>>>>>> 911c6f47
    ):
        """Replace states in dst_states with states from src_states"""
        if batch_size is None:
            dst_states[0].copy_(src_states[0])
            dst_states[1].copy_(src_states[1])
        else:
            dst_states[0][:, :batch_size].copy_(src_states[0][:, :batch_size])
            dst_states[1][:, :batch_size].copy_(src_states[1][:, :batch_size])

    @classmethod
    def batch_split_states(
        cls, batch_states: Tuple[torch.Tensor, torch.Tensor]
    ) -> list[Tuple[torch.Tensor, torch.Tensor]]:
        """
        Split states into a list of states.
        Useful for splitting the final state for converting results of the decoding algorithm to Hypothesis class.
        """
        return [
            (sub_state_1.squeeze(1), sub_state_2.squeeze(1))
            for sub_state_1, sub_state_2 in zip(batch_states[0].split(1, dim=1), batch_states[1].split(1, dim=1))
        ]

    @classmethod
    def batch_unsplit_states(
        cls, batch_states: List[Tuple[torch.Tensor, torch.Tensor]], device=None, dtype=None
    ) -> Tuple[torch.Tensor, torch.Tensor]:
        """Concatenate a batch of decoder state to a packed state.

        Args:
            batch_states (list): batch of decoder states
                B x ([L x (H)], [L x (H)])

        Returns:
            (tuple): decoder states
                (L x B x H, L x B x H)
        """
        return (
            torch.stack([state[0] for state in batch_states], dim=1).to(device=device, dtype=dtype),
            torch.stack([state[1] for state in batch_states], dim=1).to(device=device, dtype=dtype),
        )

    def batch_copy_states(
        self,
        old_states: List[torch.Tensor],
        new_states: List[torch.Tensor],
        ids: List[int],
        value: Optional[float] = None,
    ) -> List[torch.Tensor]:
        """Copy states from new state to old state at certain indices.

        Args:
            old_states(list): packed decoder states
                (L x B x H, L x B x H)

            new_states: packed decoder states
                (L x B x H, L x B x H)

            ids (list): List of indices to copy states at.

            value (optional float): If a value should be copied instead of a state slice, a float should be provided

        Returns:
            batch of decoder states with partial copy at ids (or a specific value).
                (L x B x H, L x B x H)
        """
        for state_id in range(len(old_states)):
            if value is None:
                old_states[state_id][:, ids, :] = new_states[state_id][:, ids, :]
            else:
                old_states[state_id][:, ids, :] *= 0.0
                old_states[state_id][:, ids, :] += value

        return old_states

    def mask_select_states(
        self, states: Tuple[torch.Tensor, torch.Tensor], mask: torch.Tensor
    ) -> Tuple[torch.Tensor, torch.Tensor]:
        """
        Return states by mask selection
        Args:
            states: states for the batch
            mask: boolean mask for selecting states; batch dimension should be the same as for states

        Returns:
            states filtered by mask
        """
        # LSTM in PyTorch returns a tuple of 2 tensors as a state
        return states[0][:, mask], states[1][:, mask]

    # Adapter method overrides
    def add_adapter(self, name: str, cfg: DictConfig):
        # Update the config with correct input dim
        cfg = self._update_adapter_cfg_input_dim(cfg)
        # Add the adapter
        super().add_adapter(name=name, cfg=cfg)

    def _update_adapter_cfg_input_dim(self, cfg: DictConfig):
        cfg = adapter_utils.update_adapter_cfg_input_dim(self, cfg, module_dim=self.pred_hidden)
        return cfg


class RNNTJoint(rnnt_abstract.AbstractRNNTJoint, Exportable, AdapterModuleMixin):
    """A Recurrent Neural Network Transducer Joint Network (RNN-T Joint Network).
    An RNN-T Joint network, comprised of a feedforward model.

    Args:
        jointnet: A dict-like object which contains the following key-value pairs.
            encoder_hidden: int specifying the hidden dimension of the encoder net.
            pred_hidden: int specifying the hidden dimension of the prediction net.
            joint_hidden: int specifying the hidden dimension of the joint net
            activation: Activation function used in the joint step. Can be one of
            ['relu', 'tanh', 'sigmoid'].

            Optionally, it may also contain the following:
            dropout: float, set to 0.0 by default. Optional dropout applied at the end of the joint net.

        num_classes: int, specifying the vocabulary size that the joint network must predict,
            excluding the RNNT blank token.

        vocabulary: Optional list of strings/tokens that comprise the vocabulary of the joint network.
            Unused and kept only for easy access for character based encoding RNNT models.

        log_softmax: Optional bool, set to None by default. If set as None, will compute the log_softmax()
            based on the value provided.

        preserve_memory: Optional bool, set to False by default. If the model crashes due to the memory
            intensive joint step, one might try this flag to empty the tensor cache in pytorch.

            Warning: This will make the forward-backward pass much slower than normal.
            It also might not fix the OOM if the GPU simply does not have enough memory to compute the joint.

        fuse_loss_wer: Optional bool, set to False by default.

            Fuses the joint forward, loss forward and
            wer forward steps. In doing so, it trades of speed for memory conservation by creating sub-batches
            of the provided batch of inputs, and performs Joint forward, loss forward and wer forward (optional),
            all on sub-batches, then collates results to be exactly equal to results from the entire batch.

            When this flag is set, prior to calling forward, the fields `loss` and `wer` (either one) *must*
            be set using the `RNNTJoint.set_loss()` or `RNNTJoint.set_wer()` methods.

            Further, when this flag is set, the following argument `fused_batch_size` *must* be provided
            as a non negative integer. This value refers to the size of the sub-batch.

            When the flag is set, the input and output signature of `forward()` of this method changes.
            Input - in addition to `encoder_outputs` (mandatory argument), the following arguments can be provided.

                - decoder_outputs (optional). Required if loss computation is required.

                - encoder_lengths (required)

                - transcripts (optional). Required for wer calculation.

                - transcript_lengths (optional). Required for wer calculation.

                - compute_wer (bool, default false). Whether to compute WER or not for the fused batch.

            Output - instead of the usual `joint` log prob tensor, the following results can be returned.

                - loss (optional). Returned if decoder_outputs, transcripts and transript_lengths are not None.

                - wer_numerator + wer_denominator (optional). Returned if transcripts, transcripts_lengths are provided
                    and compute_wer is set.

        fused_batch_size: Optional int, required if `fuse_loss_wer` flag is set. Determines the size of the
            sub-batches. Should be any value below the actual batch size per GPU.
        masking_prob: Optional float, indicating the probability of masking out decoder output in HAINAN
            (Hybrid Autoregressive Inference Transducer) model, described in https://arxiv.org/pdf/2410.02597
            Default to -1.0, which runs standard Joint network computation; if > 0, then masking out decoder output
            with the specified probability.
    """

    @property
    def input_types(self):
        """Returns definitions of module input ports."""
        return {
            "encoder_outputs": NeuralType(('B', 'D', 'T'), AcousticEncodedRepresentation()),
            "decoder_outputs": NeuralType(('B', 'D', 'T'), EmbeddedTextType()),
            "encoder_lengths": NeuralType(tuple('B'), LengthsType(), optional=True),
            "transcripts": NeuralType(('B', 'T'), LabelsType(), optional=True),
            "transcript_lengths": NeuralType(tuple('B'), LengthsType(), optional=True),
            "compute_wer": NeuralType(optional=True),
        }

    @property
    def output_types(self):
        """Returns definitions of module output ports."""
        if not self._fuse_loss_wer:
            return {
                "outputs": NeuralType(('B', 'T', 'T', 'D'), LogprobsType()),
            }

        else:
            return {
                "loss": NeuralType(elements_type=LossType(), optional=True),
                "wer": NeuralType(elements_type=ElementType(), optional=True),
                "wer_numer": NeuralType(elements_type=ElementType(), optional=True),
                "wer_denom": NeuralType(elements_type=ElementType(), optional=True),
            }

    def _prepare_for_export(self, **kwargs):
        self._fuse_loss_wer = False
        self.log_softmax = False
        super()._prepare_for_export(**kwargs)

    def input_example(self, max_batch=1, max_dim=8192):
        """
        Generates input examples for tracing etc.
        Returns:
            A tuple of input examples.
        """
        B, T, U = max_batch, max_dim, max_batch
        encoder_outputs = torch.randn(B, self.encoder_hidden, T).to(next(self.parameters()).device)
        decoder_outputs = torch.randn(B, self.pred_hidden, U).to(next(self.parameters()).device)
        return (encoder_outputs, decoder_outputs)

    @property
    def disabled_deployment_input_names(self):
        """Implement this method to return a set of input names disabled for export"""
        return set(["encoder_lengths", "transcripts", "transcript_lengths", "compute_wer"])

    def __init__(
        self,
        jointnet: Dict[str, Any],
        num_classes: int,
        num_extra_outputs: int = 0,
        vocabulary: Optional[List] = None,
        log_softmax: Optional[bool] = None,
        preserve_memory: bool = False,
        fuse_loss_wer: bool = False,
        fused_batch_size: Optional[int] = None,
        experimental_fuse_loss_wer: Any = None,
        masking_prob: float = -1.0,
    ):
        super().__init__()

        self.vocabulary = vocabulary

        self._vocab_size = num_classes
        self._num_extra_outputs = num_extra_outputs
        self._num_classes = num_classes + 1 + num_extra_outputs  # 1 is for blank

        self.masking_prob = masking_prob
        if self.masking_prob > 0.0:
            assert self.masking_prob < 1.0, "masking_prob must be between 0 and 1"

        if experimental_fuse_loss_wer is not None:
            # Override fuse_loss_wer from deprecated argument
            fuse_loss_wer = experimental_fuse_loss_wer

        self._fuse_loss_wer = fuse_loss_wer
        self._fused_batch_size = fused_batch_size

        if fuse_loss_wer and (fused_batch_size is None):
            raise ValueError("If `fuse_loss_wer` is set, then `fused_batch_size` cannot be None!")

        self._loss = None
        self._wer = None

        # Log softmax should be applied explicitly only for CPU
        self.log_softmax = log_softmax
        self.preserve_memory = preserve_memory

        if preserve_memory:
            logging.warning(
                "`preserve_memory` was set for the Joint Model. Please be aware this will severely impact "
                "the forward-backward step time. It also might not solve OOM issues if the GPU simply "
                "does not have enough memory to compute the joint."
            )

        # Required arguments
        self.encoder_hidden = jointnet['encoder_hidden']
        self.pred_hidden = jointnet['pred_hidden']
        self.joint_hidden = jointnet['joint_hidden']
        self.activation = jointnet['activation']

        # Optional arguments
        dropout = jointnet.get('dropout', 0.0)

        self.pred, self.enc, self.joint_net = self._joint_net_modules(
            num_classes=self._num_classes,  # add 1 for blank symbol
            pred_n_hidden=self.pred_hidden,
            enc_n_hidden=self.encoder_hidden,
            joint_n_hidden=self.joint_hidden,
            activation=self.activation,
            dropout=dropout,
        )

        # Flag needed for RNNT export support
        self._rnnt_export = False

        # to change, requires running ``model.temperature = T`` explicitly
        self.temperature = 1.0

    @typecheck()
    def forward(
        self,
        encoder_outputs: torch.Tensor,
        decoder_outputs: Optional[torch.Tensor],
        encoder_lengths: Optional[torch.Tensor] = None,
        transcripts: Optional[torch.Tensor] = None,
        transcript_lengths: Optional[torch.Tensor] = None,
        compute_wer: bool = False,
    ) -> Union[torch.Tensor, List[Optional[torch.Tensor]]]:
        # encoder = (B, D, T)
        # decoder = (B, D, U) if passed, else None
        encoder_outputs = encoder_outputs.transpose(1, 2)  # (B, T, D)

        if decoder_outputs is not None:
            decoder_outputs = decoder_outputs.transpose(1, 2)  # (B, U, D)

        if not self._fuse_loss_wer:
            if decoder_outputs is None:
                raise ValueError(
                    "decoder_outputs passed is None, and `fuse_loss_wer` is not set. "
                    "decoder_outputs can only be None for fused step!"
                )

            out = self.joint(encoder_outputs, decoder_outputs)  # [B, T, U, V + 1]
            return out

        else:
            # At least the loss module must be supplied during fused joint
            if self._loss is None or self._wer is None:
                raise ValueError("`fuse_loss_wer` flag is set, but `loss` and `wer` modules were not provided! ")

            # If fused joint step is required, fused batch size is required as well
            if self._fused_batch_size is None:
                raise ValueError("If `fuse_loss_wer` is set, then `fused_batch_size` cannot be None!")

            # When using fused joint step, both encoder and transcript lengths must be provided
            if (encoder_lengths is None) or (transcript_lengths is None):
                raise ValueError(
                    "`fuse_loss_wer` is set, therefore encoder and target lengths " "must be provided as well!"
                )

            losses = []
            wers, wer_nums, wer_denoms = [], [], []
            target_lengths = []
            batch_size = int(encoder_outputs.size(0))  # actual batch size

            # Iterate over batch using fused_batch_size steps
            for batch_idx in range(0, batch_size, self._fused_batch_size):
                begin = batch_idx
                end = min(begin + self._fused_batch_size, batch_size)

                # Extract the sub batch inputs
                # sub_enc = encoder_outputs[begin:end, ...]
                # sub_transcripts = transcripts[begin:end, ...]
                sub_enc = encoder_outputs.narrow(dim=0, start=begin, length=int(end - begin))
                sub_transcripts = transcripts.narrow(dim=0, start=begin, length=int(end - begin))

                sub_enc_lens = encoder_lengths[begin:end]
                sub_transcript_lens = transcript_lengths[begin:end]

                # Sub transcripts does not need the full padding of the entire batch
                # Therefore reduce the decoder time steps to match
                max_sub_enc_length = sub_enc_lens.max()
                max_sub_transcript_length = sub_transcript_lens.max()

                if decoder_outputs is not None:
                    # Reduce encoder length to preserve computation
                    # Encoder: [sub-batch, T, D] -> [sub-batch, T', D]; T' < T
                    if sub_enc.shape[1] != max_sub_enc_length:
                        sub_enc = sub_enc.narrow(dim=1, start=0, length=int(max_sub_enc_length))

                    # sub_dec = decoder_outputs[begin:end, ...]  # [sub-batch, U, D]
                    sub_dec = decoder_outputs.narrow(dim=0, start=begin, length=int(end - begin))  # [sub-batch, U, D]

                    # Reduce decoder length to preserve computation
                    # Decoder: [sub-batch, U, D] -> [sub-batch, U', D]; U' < U
                    if sub_dec.shape[1] != max_sub_transcript_length + 1:
                        sub_dec = sub_dec.narrow(dim=1, start=0, length=int(max_sub_transcript_length + 1))

                    # Perform joint => [sub-batch, T', U', V + 1]
                    sub_joint = self.joint(sub_enc, sub_dec)

                    del sub_dec

                    # Reduce transcript length to correct alignment
                    # Transcript: [sub-batch, L] -> [sub-batch, L']; L' <= L
                    if sub_transcripts.shape[1] != max_sub_transcript_length:
                        sub_transcripts = sub_transcripts.narrow(dim=1, start=0, length=int(max_sub_transcript_length))

                    # Compute sub batch loss
                    # preserve loss reduction type
                    loss_reduction = self.loss.reduction

                    # override loss reduction to sum
                    self.loss.reduction = None

                    # compute and preserve loss
                    loss_batch = self.loss(
                        log_probs=sub_joint,
                        targets=sub_transcripts,
                        input_lengths=sub_enc_lens,
                        target_lengths=sub_transcript_lens,
                    )
                    losses.append(loss_batch)
                    target_lengths.append(sub_transcript_lens)

                    # reset loss reduction type
                    self.loss.reduction = loss_reduction

                else:
                    losses = None

                # Update WER for sub batch
                if compute_wer:
                    sub_enc = sub_enc.transpose(1, 2)  # [B, T, D] -> [B, D, T]
                    sub_enc = sub_enc.detach()
                    sub_transcripts = sub_transcripts.detach()

                    # Update WER on each process without syncing
                    if self.training:
                        original_sync = self.wer._to_sync
                        self.wer._to_sync = False

                    self.wer.update(
                        predictions=sub_enc,
                        predictions_lengths=sub_enc_lens,
                        targets=sub_transcripts,
                        targets_lengths=sub_transcript_lens,
                    )
                    # Sync and all_reduce on all processes, compute global WER
                    wer, wer_num, wer_denom = self.wer.compute()
                    self.wer.reset()

                    if self.training:
                        self.wer._to_sync = original_sync

                    wers.append(wer)
                    wer_nums.append(wer_num)
                    wer_denoms.append(wer_denom)

                del sub_enc, sub_transcripts, sub_enc_lens, sub_transcript_lens

            # Reduce over sub batches
            if losses is not None:
                losses = self.loss.reduce(losses, target_lengths)

            # Collect sub batch wer results
            if compute_wer:
                wer = sum(wers) / len(wers)
                wer_num = sum(wer_nums)
                wer_denom = sum(wer_denoms)
            else:
                wer = None
                wer_num = None
                wer_denom = None

            return losses, wer, wer_num, wer_denom

    def project_encoder(self, encoder_output: torch.Tensor) -> torch.Tensor:
        """
        Project the encoder output to the joint hidden dimension.

        Args:
            encoder_output: A torch.Tensor of shape [B, T, D]

        Returns:
            A torch.Tensor of shape [B, T, H]
        """
        return self.enc(encoder_output)

    def project_prednet(self, prednet_output: torch.Tensor) -> torch.Tensor:
        """
        Project the Prediction Network (Decoder) output to the joint hidden dimension.

        Args:
            prednet_output: A torch.Tensor of shape [B, U, D]

        Returns:
            A torch.Tensor of shape [B, U, H]
        """
        return self.pred(prednet_output)

    def joint_after_projection(self, f: torch.Tensor, g: torch.Tensor) -> torch.Tensor:
        r"""
        Compute the joint step of the network after projection.

        Here,
        B = Batch size
        T = Acoustic model timesteps
        U = Target sequence length
        H1, H2 = Hidden dimensions of the Encoder / Decoder respectively
        H = Hidden dimension of the Joint hidden step.
        V = Vocabulary size of the Decoder (excluding the RNNT blank token).

        NOTE:
            The implementation of this model is slightly modified from the original paper.
            The original paper proposes the following steps :
            (enc, dec) -> Expand + Concat + Sum [B, T, U, H1+H2] -> Forward through joint hidden [B, T, U, H] -- \*1
            \*1 -> Forward through joint final [B, T, U, V + 1].

            We instead split the joint hidden into joint_hidden_enc and joint_hidden_dec and act as follows:
            enc -> Forward through joint_hidden_enc -> Expand [B, T, 1, H] -- \*1
            dec -> Forward through joint_hidden_dec -> Expand [B, 1, U, H] -- \*2
            (\*1, \*2) -> Sum [B, T, U, H] -> Forward through joint final [B, T, U, V + 1].

        Args:
            f: Output of the Encoder model. A torch.Tensor of shape [B, T, H1]
            g: Output of the Decoder model. A torch.Tensor of shape [B, U, H2]

        Returns:
            Logits / log softmaxed tensor of shape (B, T, U, V + 1).
        """
        f = f.unsqueeze(dim=2)  # (B, T, 1, H)
        g = g.unsqueeze(dim=1)  # (B, 1, U, H)

        if self.training and self.masking_prob > 0:
            [B, _, U, _] = g.shape
            rand = torch.rand([B, 1, U, 1]).to(g.device)
            rand = torch.gt(rand, self.masking_prob)
            g = g * rand

        inp = f + g  # [B, T, U, H]

        del f, g

        # Forward adapter modules on joint hidden
        if self.is_adapter_available():
            inp = self.forward_enabled_adapters(inp)

        res = self.joint_net(inp)  # [B, T, U, V + 1]

        del inp

        if self.preserve_memory:
            torch.cuda.empty_cache()

        # If log_softmax is automatic
        if self.log_softmax is None:
            if not res.is_cuda:  # Use log softmax only if on CPU
                if self.temperature != 1.0:
                    res = (res / self.temperature).log_softmax(dim=-1)
                else:
                    res = res.log_softmax(dim=-1)
        else:
            if self.log_softmax:
                if self.temperature != 1.0:
                    res = (res / self.temperature).log_softmax(dim=-1)
                else:
                    res = res.log_softmax(dim=-1)

        return res

    def _joint_net_modules(self, num_classes, pred_n_hidden, enc_n_hidden, joint_n_hidden, activation, dropout):
        """
        Prepare the trainable modules of the Joint Network

        Args:
            num_classes: Number of output classes (vocab size) excluding the RNNT blank token.
            pred_n_hidden: Hidden size of the prediction network.
            enc_n_hidden: Hidden size of the encoder network.
            joint_n_hidden: Hidden size of the joint network.
            activation: Activation of the joint. Can be one of [relu, tanh, sigmoid]
            dropout: Dropout value to apply to joint.
        """
        pred = torch.nn.Linear(pred_n_hidden, joint_n_hidden)
        enc = torch.nn.Linear(enc_n_hidden, joint_n_hidden)

        if activation not in ['relu', 'sigmoid', 'tanh']:
            raise ValueError("Unsupported activation for joint step - please pass one of " "[relu, sigmoid, tanh]")

        activation = activation.lower()

        if activation == 'relu':
            activation = torch.nn.ReLU(inplace=True)
        elif activation == 'sigmoid':
            activation = torch.nn.Sigmoid()
        elif activation == 'tanh':
            activation = torch.nn.Tanh()

        layers = (
            [activation]
            + ([torch.nn.Dropout(p=dropout)] if dropout else [])
            + [torch.nn.Linear(joint_n_hidden, num_classes)]
        )
        return pred, enc, torch.nn.Sequential(*layers)

    # Adapter method overrides
    def add_adapter(self, name: str, cfg: DictConfig):
        # Update the config with correct input dim
        cfg = self._update_adapter_cfg_input_dim(cfg)
        # Add the adapter
        super().add_adapter(name=name, cfg=cfg)

    def _update_adapter_cfg_input_dim(self, cfg: DictConfig):
        cfg = adapter_utils.update_adapter_cfg_input_dim(self, cfg, module_dim=self.joint_hidden)
        return cfg

    @property
    def num_classes_with_blank(self):
        return self._num_classes

    @property
    def num_extra_outputs(self):
        return self._num_extra_outputs

    @property
    def loss(self):
        return self._loss

    def set_loss(self, loss):
        if not self._fuse_loss_wer:
            raise ValueError("Attempting to set loss module even though `fuse_loss_wer` is not set!")

        self._loss = loss

    @property
    def wer(self):
        return self._wer

    def set_wer(self, wer):
        if not self._fuse_loss_wer:
            raise ValueError("Attempting to set WER module even though `fuse_loss_wer` is not set!")

        self._wer = wer

    @property
    def fuse_loss_wer(self):
        return self._fuse_loss_wer

    def set_fuse_loss_wer(self, fuse_loss_wer, loss=None, metric=None):
        self._fuse_loss_wer = fuse_loss_wer

        self._loss = loss
        self._wer = metric

    @property
    def fused_batch_size(self):
        return self._fused_batch_size

    def set_fused_batch_size(self, fused_batch_size):
        self._fused_batch_size = fused_batch_size


class RNNTDecoderJoint(torch.nn.Module, Exportable):
    """
    Utility class to export Decoder+Joint as a single module
    """

    def __init__(self, decoder, joint):
        super().__init__()
        self.decoder = decoder
        self.joint = joint

    @property
    def input_types(self):
        state_type = NeuralType(('D', 'B', 'D'), ElementType())
        mytypes = {
            'encoder_outputs': NeuralType(('B', 'D', 'T'), AcousticEncodedRepresentation()),
            "targets": NeuralType(('B', 'T'), LabelsType()),
            "target_length": NeuralType(tuple('B'), LengthsType()),
            'input_states_1': state_type,
            'input_states_2': state_type,
        }

        return mytypes

    def input_example(self, max_batch=1, max_dim=1):
        decoder_example = self.decoder.input_example(max_batch=max_batch, max_dim=max_dim)
        state1, state2 = decoder_example[-1]
        return tuple([self.joint.input_example()[0]]) + decoder_example[:2] + (state1, state2)

    @property
    def output_types(self):
        return {
            "outputs": NeuralType(('B', 'T', 'T', 'D'), LogprobsType()),
            "prednet_lengths": NeuralType(tuple('B'), LengthsType()),
            "output_states_1": NeuralType((('D', 'B', 'D')), ElementType()),
            "output_states_2": NeuralType((('D', 'B', 'D')), ElementType()),
        }

    def forward(self, encoder_outputs, targets, target_length, input_states_1, input_states_2):
        decoder_outputs = self.decoder(targets, target_length, (input_states_1, input_states_2))
        decoder_output = decoder_outputs[0]
        decoder_length = decoder_outputs[1]
        input_states_1, input_states_2 = decoder_outputs[2][0], decoder_outputs[2][1]
        joint_output = self.joint(encoder_outputs, decoder_output)
        return (joint_output, decoder_length, input_states_1, input_states_2)


class RNNTDecoderJointSSL(torch.nn.Module):
    def __init__(self, decoder, joint):
        super().__init__()
        self.decoder = decoder
        self.joint = joint

    @property
    def needs_labels(self):
        return True

    @property
    def input_types(self):
        return {
            "encoder_output": NeuralType(('B', 'D', 'T'), AcousticEncodedRepresentation()),
            "targets": NeuralType(('B', 'T'), LabelsType()),
            "target_lengths": NeuralType(tuple('B'), LengthsType()),
        }

    @property
    def output_types(self):
        return {"log_probs": NeuralType(('B', 'T', 'D'), SpectrogramType())}

    def forward(self, encoder_output, targets, target_lengths):

        decoder, target_length, states = self.decoder(targets=targets, target_length=target_lengths)
        log_probs = self.joint(encoder_outputs=encoder_output, decoder_outputs=decoder)

        return log_probs


class SampledRNNTJoint(RNNTJoint):
    """A Sampled Recurrent Neural Network Transducer Joint Network (RNN-T Joint Network).
    An RNN-T Joint network, comprised of a feedforward model, where the vocab size will be sampled instead
    of computing the full vocabulary joint.

    Args:
        jointnet: A dict-like object which contains the following key-value pairs.
            encoder_hidden: int specifying the hidden dimension of the encoder net.
            pred_hidden: int specifying the hidden dimension of the prediction net.
            joint_hidden: int specifying the hidden dimension of the joint net
            activation: Activation function used in the joint step. Can be one of
            ['relu', 'tanh', 'sigmoid'].

            Optionally, it may also contain the following:
            dropout: float, set to 0.0 by default. Optional dropout applied at the end of the joint net.

        num_classes: int, specifying the vocabulary size that the joint network must predict,
            excluding the RNNT blank token.

        n_samples: int, specifies the number of tokens to sample from the vocabulary space,
            excluding the RNNT blank token. If a given value is larger than the entire vocabulary size,
            then the full vocabulary will be used.

        vocabulary: Optional list of strings/tokens that comprise the vocabulary of the joint network.
            Unused and kept only for easy access for character based encoding RNNT models.

        log_softmax: Optional bool, set to None by default. If set as None, will compute the log_softmax()
            based on the value provided.

        preserve_memory: Optional bool, set to False by default. If the model crashes due to the memory
            intensive joint step, one might try this flag to empty the tensor cache in pytorch.

            Warning: This will make the forward-backward pass much slower than normal.
            It also might not fix the OOM if the GPU simply does not have enough memory to compute the joint.

        fuse_loss_wer: Optional bool, set to False by default.

            Fuses the joint forward, loss forward and
            wer forward steps. In doing so, it trades of speed for memory conservation by creating sub-batches
            of the provided batch of inputs, and performs Joint forward, loss forward and wer forward (optional),
            all on sub-batches, then collates results to be exactly equal to results from the entire batch.

            When this flag is set, prior to calling forward, the fields `loss` and `wer` (either one) *must*
            be set using the `RNNTJoint.set_loss()` or `RNNTJoint.set_wer()` methods.

            Further, when this flag is set, the following argument `fused_batch_size` *must* be provided
            as a non negative integer. This value refers to the size of the sub-batch.

            When the flag is set, the input and output signature of `forward()` of this method changes.
            Input - in addition to `encoder_outputs` (mandatory argument), the following arguments can be provided.

                - decoder_outputs (optional). Required if loss computation is required.

                - encoder_lengths (required)

                - transcripts (optional). Required for wer calculation.

                - transcript_lengths (optional). Required for wer calculation.

                - compute_wer (bool, default false). Whether to compute WER or not for the fused batch.

            Output - instead of the usual `joint` log prob tensor, the following results can be returned.

                - loss (optional). Returned if decoder_outputs, transcripts and transript_lengths are not None.

                - wer_numerator + wer_denominator (optional). Returned if transcripts, transcripts_lengths are provided
                    and compute_wer is set.

        fused_batch_size: Optional int, required if `fuse_loss_wer` flag is set. Determines the size of the
            sub-batches. Should be any value below the actual batch size per GPU.
    """

    def __init__(
        self,
        jointnet: Dict[str, Any],
        num_classes: int,
        n_samples: int,
        vocabulary: Optional[List] = None,
        log_softmax: Optional[bool] = None,
        preserve_memory: bool = False,
        fuse_loss_wer: bool = False,
        fused_batch_size: Optional[int] = None,
    ):
        super().__init__(
            jointnet=jointnet,
            num_classes=num_classes,
            vocabulary=vocabulary,
            log_softmax=log_softmax,
            preserve_memory=preserve_memory,
            fuse_loss_wer=fuse_loss_wer,
            fused_batch_size=fused_batch_size,
        )
        self.n_samples = n_samples
        self.register_buffer('blank_id', torch.tensor([self.num_classes_with_blank - 1]), persistent=False)

    @typecheck()
    def forward(
        self,
        encoder_outputs: torch.Tensor,
        decoder_outputs: Optional[torch.Tensor],
        encoder_lengths: Optional[torch.Tensor] = None,
        transcripts: Optional[torch.Tensor] = None,
        transcript_lengths: Optional[torch.Tensor] = None,
        compute_wer: bool = False,
    ) -> Union[torch.Tensor, List[Optional[torch.Tensor]]]:
        # If in inference mode, revert to basic RNNT Joint behaviour.
        # Sampled RNNT is only used for training.
        if not torch.is_grad_enabled() or torch.is_inference_mode_enabled():
            # Simply call full tensor joint
            return super().forward(
                encoder_outputs=encoder_outputs,
                decoder_outputs=decoder_outputs,
                encoder_lengths=encoder_lengths,
                transcripts=transcripts,
                transcript_lengths=transcript_lengths,
                compute_wer=compute_wer,
            )

        if transcripts is None or transcript_lengths is None:
            logging.warning(
                "Sampled RNNT Joint currently only works with `fuse_loss_wer` set to True, "
                "and when `fused_batch_size` is a positive integer."
            )
            raise ValueError(
                "Sampled RNNT loss only works when the transcripts are provided during training."
                "Please ensure that you correctly pass the `transcripts` and `transcript_lengths`."
            )

        # encoder = (B, D, T)
        # decoder = (B, D, U) if passed, else None
        encoder_outputs = encoder_outputs.transpose(1, 2)  # (B, T, D)

        if decoder_outputs is not None:
            decoder_outputs = decoder_outputs.transpose(1, 2)  # (B, U, D)

        # At least the loss module must be supplied during fused joint
        if self._loss is None or self._wer is None:
            raise ValueError("`fuse_loss_wer` flag is set, but `loss` and `wer` modules were not provided! ")

        # If fused joint step is required, fused batch size is required as well
        if self._fused_batch_size is None:
            raise ValueError("If `fuse_loss_wer` is set, then `fused_batch_size` cannot be None!")

        # When using fused joint step, both encoder and transcript lengths must be provided
        if (encoder_lengths is None) or (transcript_lengths is None):
            raise ValueError(
                "`fuse_loss_wer` is set, therefore encoder and target lengths " "must be provided as well!"
            )

        losses = []
        wers, wer_nums, wer_denoms = [], [], []
        target_lengths = []
        batch_size = int(encoder_outputs.size(0))  # actual batch size

        # Iterate over batch using fused_batch_size steps
        for batch_idx in range(0, batch_size, self._fused_batch_size):
            begin = batch_idx
            end = min(begin + self._fused_batch_size, batch_size)

            # Extract the sub batch inputs
            # sub_enc = encoder_outputs[begin:end, ...]
            # sub_transcripts = transcripts[begin:end, ...]
            sub_enc = encoder_outputs.narrow(dim=0, start=begin, length=int(end - begin))
            sub_transcripts = transcripts.narrow(dim=0, start=begin, length=int(end - begin))

            sub_enc_lens = encoder_lengths[begin:end]
            sub_transcript_lens = transcript_lengths[begin:end]

            # Sub transcripts does not need the full padding of the entire batch
            # Therefore reduce the decoder time steps to match
            max_sub_enc_length = sub_enc_lens.max()
            max_sub_transcript_length = sub_transcript_lens.max()

            if decoder_outputs is not None:
                # Reduce encoder length to preserve computation
                # Encoder: [sub-batch, T, D] -> [sub-batch, T', D]; T' < T
                if sub_enc.shape[1] != max_sub_enc_length:
                    sub_enc = sub_enc.narrow(dim=1, start=0, length=int(max_sub_enc_length))

                # sub_dec = decoder_outputs[begin:end, ...]  # [sub-batch, U, D]
                sub_dec = decoder_outputs.narrow(dim=0, start=begin, length=int(end - begin))  # [sub-batch, U, D]

                # Reduce decoder length to preserve computation
                # Decoder: [sub-batch, U, D] -> [sub-batch, U', D]; U' < U
                if sub_dec.shape[1] != max_sub_transcript_length + 1:
                    sub_dec = sub_dec.narrow(dim=1, start=0, length=int(max_sub_transcript_length + 1))

                # Reduce transcript length to correct alignment
                # Transcript: [sub-batch, L] -> [sub-batch, L']; L' <= L
                if sub_transcripts.shape[1] != max_sub_transcript_length:
                    sub_transcripts = sub_transcripts.narrow(dim=1, start=0, length=int(max_sub_transcript_length))

                # Perform sampled joint => [sub-batch, T', U', {V' < V} + 1}]
                sub_joint, sub_transcripts_remapped = self.sampled_joint(
                    sub_enc, sub_dec, transcript=sub_transcripts, transcript_lengths=sub_transcript_lens
                )

                del sub_dec

                # Compute sub batch loss
                # preserve loss reduction type
                loss_reduction = self.loss.reduction

                # override loss reduction to sum
                self.loss.reduction = None

                # override blank idx in order to map to new vocabulary space
                # in the new vocabulary space, we set the mapping of the RNNT Blank from index V+1 to 0
                # So the loss here needs to be updated accordingly.
                # TODO: See if we can have some formal API for rnnt loss to update inner blank index.
                cached_blank_id = self.loss._loss.blank
                self.loss._loss.blank = 0

                # compute and preserve loss
                loss_batch = self.loss(
                    log_probs=sub_joint,
                    targets=sub_transcripts_remapped,  # Note: We have to use remapped transcripts here !
                    input_lengths=sub_enc_lens,
                    target_lengths=sub_transcript_lens,  # Note: Even after remap, the transcript lengths remain intact.
                )
                losses.append(loss_batch)
                target_lengths.append(sub_transcript_lens)

                # reset loss reduction type and blank id
                self.loss.reduction = loss_reduction
                self.loss._loss.blank = cached_blank_id

            else:
                losses = None

            # Update WER for sub batch
            if compute_wer:
                sub_enc = sub_enc.transpose(1, 2)  # [B, T, D] -> [B, D, T]
                sub_enc = sub_enc.detach()
                sub_transcripts = sub_transcripts.detach()

                # Update WER on each process without syncing
                self.wer.update(
                    predictions=sub_enc,
                    predictions_lengths=sub_enc_lens,
                    targets=sub_transcripts,
                    targets_lengths=sub_transcript_lens,
                )

                # Sync and all_reduce on all processes, compute global WER
                wer, wer_num, wer_denom = self.wer.compute()
                self.wer.reset()

                wers.append(wer)
                wer_nums.append(wer_num)
                wer_denoms.append(wer_denom)

            del sub_enc, sub_transcripts, sub_enc_lens, sub_transcript_lens

        # Reduce over sub batches
        if losses is not None:
            losses = self.loss.reduce(losses, target_lengths)

        # Collect sub batch wer results
        if compute_wer:
            wer = sum(wers) / len(wers)
            wer_num = sum(wer_nums)
            wer_denom = sum(wer_denoms)
        else:
            wer = None
            wer_num = None
            wer_denom = None

        return losses, wer, wer_num, wer_denom

    def sampled_joint(
        self,
        f: torch.Tensor,
        g: torch.Tensor,
        transcript: torch.Tensor,
        transcript_lengths: torch.Tensor,
    ) -> torch.Tensor:
        r"""
        Compute the sampled joint step of the network.

        Reference: `Memory-Efficient Training of RNN-Transducer with Sampled Softmax <https://arxiv.org/abs/2203.16868>`__.

        Here,
        B = Batch size
        T = Acoustic model timesteps
        U = Target sequence length
        H1, H2 = Hidden dimensions of the Encoder / Decoder respectively
        H = Hidden dimension of the Joint hidden step.
        V = Vocabulary size of the Decoder (excluding the RNNT blank token).
        S = Sample size of vocabulary.

        NOTE:
            The implementation of this joint model is slightly modified from the original paper.
            The original paper proposes the following steps :
            (enc, dec) -> Expand + Concat + Sum [B, T, U, H1+H2] -> Forward through joint hidden [B, T, U, H] -- \*1
            \*1 -> Forward through joint final [B, T, U, V + 1].

            We instead split the joint hidden into joint_hidden_enc and joint_hidden_dec and act as follows:
            enc -> Forward through joint_hidden_enc -> Expand [B, T, 1, H] -- \*1
            dec -> Forward through joint_hidden_dec -> Expand [B, 1, U, H] -- \*2
            (\*1, \*2) -> Sum [B, T, U, H] -> Sample Vocab V_Pos (for target tokens) and V_Neg ->
            (V_Neg is sampled not uniformly by as a rand permutation of all vocab tokens, then eliminate
            all Intersection(V_Pos, V_Neg) common tokens to avoid duplication of loss) ->
            Concat new Vocab V_Sampled = Union(V_Pos, V_Neg)
            -> Forward partially through the joint final to create [B, T, U, V_Sampled]

        Args:
            f: Output of the Encoder model. A torch.Tensor of shape [B, T, H1]
            g: Output of the Decoder model. A torch.Tensor of shape [B, U, H2]
            transcript: Batch of transcripts. A torch.Tensor of shape [B, U]
            transcript_lengths: Batch of lengths of the transcripts. A torch.Tensor of shape [B]

        Returns:
            Logits / log softmaxed tensor of shape (B, T, U, V + 1).
        """
        # If under inference mode, ignore sampled joint and compute full joint.
        if self.training is False or torch.is_grad_enabled() is False or torch.is_inference_mode_enabled():
            # Simply call full tensor joint
            return super().joint(f=f, g=g)

        # Compute sampled softmax
        # f = [B, T, H1]
        f = self.enc(f)
        f.unsqueeze_(dim=2)  # (B, T, 1, H)

        # g = [B, U, H2]
        g = self.pred(g)
        g.unsqueeze_(dim=1)  # (B, 1, U, H)

        inp = f + g  # [B, T, U, H]

        del f, g

        # Forward adapter modules on joint hidden
        if self.is_adapter_available():
            inp = self.forward_enabled_adapters(inp)

        # Do partial forward of joint net (skipping the final linear)
        for module in self.joint_net[:-1]:
            inp = module(inp)  # [B, T, U, H]

        # Begin compute of sampled RNNT joint
        with torch.no_grad():
            # gather true labels
            transcript_vocab_ids = torch.unique(transcript)

            # augment with blank token id
            transcript_vocab_ids = torch.cat([self.blank_id, transcript_vocab_ids])

            # Remap the transcript label ids to new positions of label ids (in the transcript_vocab_ids)
            # This is necessary cause the RNNT loss doesnt care about the value, only the position of the ids
            # of the transcript tokens. We can skip this step for noise samples cause those are only used for softmax
            # estimation, not for computing actual label.
            # From `https://stackoverflow.com/a/68969697` - bucketize algo.
            t_ids = torch.arange(transcript_vocab_ids.size(0), device='cpu')
            mapping = {k: v for k, v in zip(transcript_vocab_ids.to('cpu'), t_ids)}

            # From `https://stackoverflow.com/questions/13572448`.
            palette, key = zip(*mapping.items())

            t_device = transcript.device
            key = torch.tensor(key, device=t_device)
            palette = torch.tensor(palette, device=t_device)

            # This step maps old token id to new token id in broadcasted manner.
            # For example, if original transcript tokens were [2, 1, 4, 5, 4, 1]
            # But after computing the unique token set of above we get
            # transcript_vocab_ids = [1, 2, 4, 5]  # note: pytorch returns sorted unique values thankfully
            # Then we get the index map of the new vocab ids as:
            # {0: 1, 1: 2, 2: 4, 3: 5}
            # Now we need to map the original transcript tokens to new vocab id space
            # So we construct the inverted map as follow :
            # {1: 0, 2: 1, 4: 2, 5: 3}
            # Then remap the original transcript tokens to new token ids
            # new_transcript = [1, 0, 2, 3, 2, 0]
            index = torch.bucketize(transcript.ravel(), palette)
            transcript = key[index].reshape(transcript.shape)
            transcript = transcript.to(t_device)

        # Extract out partial weight tensor and bias tensor of just the V_Pos vocabulary from the full joint.
        true_weights = self.joint_net[-1].weight[transcript_vocab_ids, :]
        true_bias = self.joint_net[-1].bias[transcript_vocab_ids]

        # Compute the transcript joint scores (only of vocab V_Pos)
        transcript_scores = torch.matmul(inp, true_weights.transpose(0, 1)) + true_bias

        # Construct acceptance criteria in vocab space, reject all tokens in Intersection(V_Pos, V_Neg)
        with torch.no_grad():
            # Instead of uniform sample, first we create arange V (ignoring blank), then randomly shuffle
            # this range of ids, then subset `n_samples` amount of vocab tokens out of the permuted tensor.
            # This is good because it guarentees that no token will ever be repeated in V_Neg;
            # which dramatically complicates loss calculation.
            # Further more, with this strategy, given a `n_samples` > V + 1; we are guarenteed to get the
            # V_Samples = V (i.e., full vocabulary will be used in such a case).
            # Useful to debug cases where you expect sampled vocab to get exact same training curve as
            # full vocab.
            sample_ids = torch.randperm(n=self.num_classes_with_blank - 1, device=transcript_scores.device)[
                : self.n_samples
            ]

            # We need to compute the intersection(V_Pos, V_Neg), then eliminate the intersection arguments
            # from inside V_Neg.

            # First, compute the pairwise commonality to find index inside `sample_ids` which match the token id
            # inside transcript_vocab_ids.
            # Note: It is important to ignore the hardcoded RNNT Blank token injected at id 0 of the transcript
            # vocab ids, otherwise the blank may occur twice, once for RNNT blank and once as negative sample,
            # doubling the gradient of the RNNT blank token.
            reject_samples = torch.where(transcript_vocab_ids[1:, None] == sample_ids[None, :])

            # Let accept samples be a set of ids which is a subset of sample_ids
            # such that intersection(V_Pos, accept_samples) is a null set.
            accept_samples = sample_ids.clone()

            # In order to construct such an accept_samples tensor, first we construct a bool map
            # and fill all the indices where there is a match inside of sample_ids.
            # reject_samples is a tuple (transcript_vocab_position, sample_position) which gives a
            # many to many map between N values of transript and M values of sample_ids.
            # We dont care about transcript side matches, only the ids inside of sample_ids that matched.
            sample_mask = torch.ones_like(accept_samples, dtype=torch.bool)
            sample_mask[reject_samples[1]] = False

            # Finally, compute the subset of tokens by selecting only those sample_ids which had no matches
            accept_samples = accept_samples[sample_mask]

        # Extract out partial weight tensor and bias tensor of just the V_Neg vocabulary from the full joint.
        sample_weights = self.joint_net[-1].weight[accept_samples, :]
        sample_bias = self.joint_net[-1].bias[accept_samples]

        # Compute the noise joint scores (only of vocab V_Neg) to be used for softmax
        # The quality of this sample determines the quality of the softmax gradient.
        # We use naive algo broadcasted over batch, but it is more efficient than sample level computation.
        # One can increase `n_samples` for better estimation of rejection samples and its gradient.
        noise_scores = torch.matmul(inp, sample_weights.transpose(0, 1)) + sample_bias

        # Finally, construct the sampled joint as the V_Sampled = Union(V_Pos, V_Neg)
        # Here, we simply concatenate the two tensors to construct the joint with V_Sampled vocab
        # because before we have properly asserted that Intersection(V_Pos, V_Neg) is a null set.
        res = torch.cat([transcript_scores, noise_scores], dim=-1)

        del inp

        if self.preserve_memory:
            torch.cuda.empty_cache()

        # If log_softmax is automatic
        if self.log_softmax is None:
            if not res.is_cuda:  # Use log softmax only if on CPU
                res = res.log_softmax(dim=-1)
        else:
            if self.log_softmax:
                res = res.log_softmax(dim=-1)

        return res, transcript


# Add the adapter compatible modules to the registry
for cls in [RNNTDecoder, RNNTJoint, SampledRNNTJoint]:
    if adapter_mixins.get_registered_adapter(cls) is None:
        adapter_mixins.register_adapter(cls, cls)  # base class is adapter compatible itself<|MERGE_RESOLUTION|>--- conflicted
+++ resolved
@@ -379,16 +379,10 @@
     @classmethod
     def batch_replace_states_mask(
         cls,
-<<<<<<< HEAD
-        src_states: list[torch.Tensor],
-        dst_states: list[torch.Tensor],
-        mask: torch.Tensor,
-=======
         src_states: tuple[torch.Tensor, torch.Tensor] | list[torch.Tensor],
         dst_states: tuple[torch.Tensor, torch.Tensor] | list[torch.Tensor],
         mask: torch.Tensor,
         other_src_states: Optional[tuple[torch.Tensor, torch.Tensor] | list[torch.Tensor]] = None,
->>>>>>> 911c6f47
     ):
         """
         Replaces states in `dst_states` with states from `src_states` based on the given `mask`.
@@ -411,10 +405,7 @@
         cls,
         src_states: list[torch.Tensor],
         dst_states: list[torch.Tensor],
-<<<<<<< HEAD
         batch_size: int | None = None,
-=======
->>>>>>> 911c6f47
     ):
         """Replace states in dst_states with states from src_states"""
         if batch_size is None:
@@ -1009,28 +1000,6 @@
 
     def batch_initialize_states(self, decoder_states: List[List[torch.Tensor]]) -> List[torch.Tensor]:
         """
-<<<<<<< HEAD
-         Create batch of decoder states.
-
-        Args:
-            batch_states (list): batch of decoder states
-               ([L x (B, H)], [L x (B, H)])
-
-            decoder_states (list of list): list of decoder states
-                [B x ([L x (1, H)], [L x (1, H)])]
-
-        Returns:
-            batch_states (tuple): batch of decoder states
-                ([L x (B, H)], [L x (B, H)])
-        """
-        # LSTM has 2 states
-        new_states = [[] for _ in range(len(decoder_states[0]))]
-        for layer in range(self.pred_rnn_layers):
-            for state_id in range(len(decoder_states[0])):
-                # batch_states[state_id][layer] = torch.stack([s[state_id][layer] for s in decoder_states])
-                new_state_for_layer = torch.stack([s[state_id][layer] for s in decoder_states])
-                new_states[state_id].append(new_state_for_layer)
-=======
         Creates a stacked decoder states to be passed to prediction network
 
         Args:
@@ -1040,7 +1009,6 @@
                     - C: e.g., for LSTM, this is 2: hidden and cell states
                     - L: Number of layers in prediction RNN.
                     - H: Dimensionality of the hidden state.
->>>>>>> 911c6f47
 
         Returns:
             batch_states (list of torch.Tensor): batch of decoder states
@@ -1185,10 +1153,7 @@
         cls,
         src_states: Tuple[torch.Tensor, torch.Tensor],
         dst_states: Tuple[torch.Tensor, torch.Tensor],
-<<<<<<< HEAD
         batch_size: int | None = None,
-=======
->>>>>>> 911c6f47
     ):
         """Replace states in dst_states with states from src_states"""
         if batch_size is None:
