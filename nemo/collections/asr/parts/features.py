# Copyright (c) 2020, NVIDIA CORPORATION.  All rights reserved.
#
# Licensed under the Apache License, Version 2.0 (the "License");
# you may not use this file except in compliance with the License.
# You may obtain a copy of the License at
#
#     http://www.apache.org/licenses/LICENSE-2.0
#
# Unless required by applicable law or agreed to in writing, software
# distributed under the License is distributed on an "AS IS" BASIS,
# WITHOUT WARRANTIES OR CONDITIONS OF ANY KIND, either express or implied.
# See the License for the specific language governing permissions and
# limitations under the License.
#
# Copyright (c) 2018 Ryan Leary
#
# Permission is hereby granted, free of charge, to any person obtaining a copy
# of this software and associated documentation files (the "Software"), to deal
# in the Software without restriction, including without limitation the rights
# to use, copy, modify, merge, publish, distribute, sublicense, and/or sell
# copies of the Software, and to permit persons to whom the Software is
# furnished to do so, subject to the following conditions:
#
# The above copyright notice and this permission notice shall be included in all
# copies or substantial portions of the Software.
#
# THE SOFTWARE IS PROVIDED "AS IS", WITHOUT WARRANTY OF ANY KIND, EXPRESS OR
# IMPLIED, INCLUDING BUT NOT LIMITED TO THE WARRANTIES OF MERCHANTABILITY,
# FITNESS FOR A PARTICULAR PURPOSE AND NONINFRINGEMENT. IN NO EVENT SHALL THE
# AUTHORS OR COPYRIGHT HOLDERS BE LIABLE FOR ANY CLAIM, DAMAGES OR OTHER
# LIABILITY, WHETHER IN AN ACTION OF CONTRACT, TORT OR OTHERWISE, ARISING FROM,
# OUT OF OR IN CONNECTION WITH THE SOFTWARE OR THE USE OR OTHER DEALINGS IN THE
# SOFTWARE.
# This file contains code artifacts adapted from https://github.com/ryanleary/patter
import math

import librosa
import numpy as np
import torch
import torch.nn as nn
import torch.nn.functional as F
from librosa.util import pad_center, tiny
from scipy.signal import get_window
from torch.autograd import Variable
from torch_stft import STFT

from nemo.collections.asr.parts.perturb import AudioAugmentor
from nemo.collections.asr.parts.segment import AudioSegment
from nemo.utils import logging

CONSTANT = 1e-5


def normalize_batch(x, seq_len, normalize_type):
    if normalize_type == "per_feature":
        x_mean = torch.zeros((seq_len.shape[0], x.shape[1]), dtype=x.dtype, device=x.device)
        x_std = torch.zeros((seq_len.shape[0], x.shape[1]), dtype=x.dtype, device=x.device)
        for i in range(x.shape[0]):
            if x[i, :, : seq_len[i]].shape[1] == 1:
                raise ValueError(
                    "normalize_batch with `per_feature` normalize_type received a tensor of length 1. This will result "
                    "in torch.std() returning nan"
                )
            x_mean[i, :] = x[i, :, : seq_len[i]].mean(dim=1)
            x_std[i, :] = x[i, :, : seq_len[i]].std(dim=1)
        # make sure x_std is not zero
        x_std += CONSTANT
        return (x - x_mean.unsqueeze(2)) / x_std.unsqueeze(2)
    elif normalize_type == "all_features":
        x_mean = torch.zeros(seq_len.shape, dtype=x.dtype, device=x.device)
        x_std = torch.zeros(seq_len.shape, dtype=x.dtype, device=x.device)
        for i in range(x.shape[0]):
            x_mean[i] = x[i, :, : seq_len[i].item()].mean()
            x_std[i] = x[i, :, : seq_len[i].item()].std()
        # make sure x_std is not zero
        x_std += CONSTANT
        return (x - x_mean.view(-1, 1, 1)) / x_std.view(-1, 1, 1)
    elif "fixed_mean" in normalize_type and "fixed_std" in normalize_type:
        x_mean = torch.tensor(normalize_type["fixed_mean"], device=x.device)
        x_std = torch.tensor(normalize_type["fixed_std"], device=x.device)
        return (x - x_mean.view(x.shape[0], x.shape[1]).unsqueeze(2)) / x_std.view(x.shape[0], x.shape[1]).unsqueeze(2)
    else:
        return x


def splice_frames(x, frame_splicing):
    """ Stacks frames together across feature dim

    input is batch_size, feature_dim, num_frames
    output is batch_size, feature_dim*frame_splicing, num_frames

    """
    seq = [x]
    for n in range(1, frame_splicing):
        seq.append(torch.cat([x[:, :, :n], x[:, :, n:]], dim=2))
    return torch.cat(seq, dim=1)


class WaveformFeaturizer(object):
    def __init__(self, sample_rate=16000, int_values=False, augmentor=None):
        self.augmentor = augmentor if augmentor is not None else AudioAugmentor()
        self.sample_rate = sample_rate
        self.int_values = int_values

    def max_augmentation_length(self, length):
        return self.augmentor.max_augmentation_length(length)

    def process(self, file_path, offset=0, duration=0, trim=False):
        audio = AudioSegment.from_file(
            file_path,
            target_sr=self.sample_rate,
            int_values=self.int_values,
            offset=offset,
            duration=duration,
            trim=trim,
        )
        return self.process_segment(audio)

    def process_segment(self, audio_segment):
        self.augmentor.perturb(audio_segment)
        return torch.tensor(audio_segment.samples, dtype=torch.float)

    @classmethod
    def from_config(cls, input_config, perturbation_configs=None):
        if perturbation_configs is not None:
            aa = AudioAugmentor.from_config(perturbation_configs)
        else:
            aa = None

        sample_rate = input_config.get("sample_rate", 16000)
        int_values = input_config.get("int_values", False)

        return cls(sample_rate=sample_rate, int_values=int_values, augmentor=aa)


class FeaturizerFactory(object):
    def __init__(self):
        pass

    @classmethod
    def from_config(cls, input_cfg, perturbation_configs=None):
        return WaveformFeaturizer.from_config(input_cfg, perturbation_configs=perturbation_configs)


# Create helper class to patch forward func for use with AMP
class STFTPatch(STFT):
    def __init__(self, *params, **kw_params):
        super(STFTPatch, self).__init__(*params, **kw_params)

    def forward(self, input_data):
        return super(STFTPatch, self).transform(input_data)[0]


# Create helper class for STFT that yields num_frames = num_samples / hop_length
class STFTExactPad(STFT):
    """adapted from Prem Seetharaman's https://github.com/pseeth/pytorch-stft"""

    def __init__(self, *params, **kw_params):
        super(STFTExactPad, self).__init__(*params, **kw_params)
        self.pad_amount = (self.filter_length - self.hop_length) // 2

    def inverse(self, magnitude, phase):
        recombine_magnitude_phase = torch.cat([magnitude * torch.cos(phase), magnitude * torch.sin(phase)], dim=1)

        inverse_transform = F.conv_transpose1d(
            recombine_magnitude_phase,
            Variable(self.inverse_basis, requires_grad=False),
            stride=self.hop_length,
            padding=0,
        )

        if self.window is not None:
            window_sum = librosa.filters.window_sumsquare(
                self.window,
                magnitude.size(-1),
                hop_length=self.hop_length,
                win_length=self.win_length,
                n_fft=self.filter_length,
                dtype=np.float32,
            )
            # remove modulation effects
            approx_nonzero_indices = torch.from_numpy(np.where(window_sum > tiny(window_sum))[0])
            window_sum = torch.autograd.Variable(torch.from_numpy(window_sum), requires_grad=False)
            inverse_transform[:, :, approx_nonzero_indices] /= window_sum[approx_nonzero_indices]

            # scale by hop ratio
            inverse_transform *= self.filter_length / self.hop_length

        inverse_transform = inverse_transform[:, :, self.pad_amount :]
        inverse_transform = inverse_transform[:, :, : -self.pad_amount :]

        return inverse_transform

    def forward(self, input_data):
        return super(STFTExactPad, self).transform(input_data)[0]


class FilterbankFeatures(nn.Module):
    """Featurizer that converts wavs to Mel Spectrograms.
    See AudioToMelSpectrogramPreprocessor for args.
    """

    def __init__(
        self,
        sample_rate=16000,
        n_window_size=320,
        n_window_stride=160,
        window="hann",
        normalize="per_feature",
        n_fft=None,
        preemph=0.97,
        nfilt=64,
        lowfreq=0,
        highfreq=None,
        log=True,
        log_zero_guard_type="add",
        log_zero_guard_value=2 ** -24,
        dither=CONSTANT,
        pad_to=16,
        max_duration=16.7,
        frame_splicing=1,
        stft_exact_pad=False,
        stft_conv=False,
        pad_value=0,
        mag_power=2.0,
    ):
        super(FilterbankFeatures, self).__init__()
        self.log_zero_guard_value = log_zero_guard_value
        if (
            n_window_size is None
            or n_window_stride is None
            or not isinstance(n_window_size, int)
            or not isinstance(n_window_stride, int)
            or n_window_size <= 0
            or n_window_stride <= 0
        ):
            raise ValueError(
                f"{self} got an invalid value for either n_window_size or "
                f"n_window_stride. Both must be positive ints."
            )
        logging.info(f"PADDING: {pad_to}")

        self.win_length = n_window_size
        self.hop_length = n_window_stride
        self.n_fft = n_fft or 2 ** math.ceil(math.log2(self.win_length))
        self.stft_exact_pad = stft_exact_pad
        self.stft_conv = stft_conv

        if stft_exact_pad:
            logging.info("STFT using exact pad")
            self.stft = STFTExactPad(self.n_fft, self.hop_length, self.win_length, window)

        elif stft_conv:
            logging.info("STFT using conv")
            self.stft = STFTPatch(self.n_fft, self.hop_length, self.win_length, window)

        else:
            logging.info("STFT using torch")
            torch_windows = {
                'hann': torch.hann_window,
                'hamming': torch.hamming_window,
                'blackman': torch.blackman_window,
                'bartlett': torch.bartlett_window,
                'none': None,
            }
            window_fn = torch_windows.get(window, None)
            window_tensor = window_fn(self.win_length, periodic=False) if window_fn else None
            self.register_buffer("window", window_tensor)
            self.stft = lambda x: torch.stft(
                x,
                n_fft=self.n_fft,
                hop_length=self.hop_length,
                win_length=self.win_length,
                center=True,
                window=self.window.to(dtype=torch.float),
            )

        self.normalize = normalize
        self.log = log
        self.dither = dither
        self.frame_splicing = frame_splicing
        self.nfilt = nfilt
        self.preemph = preemph
        self.pad_to = pad_to
        highfreq = highfreq or sample_rate / 2

        filterbanks = torch.tensor(
            librosa.filters.mel(sample_rate, self.n_fft, n_mels=nfilt, fmin=lowfreq, fmax=highfreq), dtype=torch.float,
        ).unsqueeze(0)
        self.register_buffer("fb", filterbanks)

        # Calculate maximum sequence length
        max_length = self.get_seq_len(torch.tensor(max_duration * sample_rate, dtype=torch.float))
        max_pad = pad_to - (max_length % pad_to) if pad_to > 0 else 0
        self.max_length = max_length + max_pad
        self.pad_value = pad_value
        self.mag_power = mag_power

        # We want to avoid taking the log of zero
        # There are two options: either adding or clamping to a small value
        if log_zero_guard_type not in ["add", "clamp"]:
            raise ValueError(
                f"{self} received {log_zero_guard_type} for the "
                f"log_zero_guard_type parameter. It must be either 'add' or "
                f"'clamp'."
            )
        # log_zero_guard_value is the the small we want to use, we support
        # an actual number, or "tiny", or "eps"
        self.log_zero_guard_type = log_zero_guard_type

    def log_zero_guard_value_fn(self, x):
        if isinstance(self.log_zero_guard_value, str):
            if self.log_zero_guard_value == "tiny":
                return torch.finfo(x.dtype).tiny
            elif self.log_zero_guard_value == "eps":
                return torch.finfo(x.dtype).eps
            else:
                raise ValueError(
                    f"{self} received {self.log_zero_guard_value} for the "
                    f"log_zero_guard_type parameter. It must be either a "
                    f"number, 'tiny', or 'eps'"
                )
        else:
            return self.log_zero_guard_value

    def get_seq_len(self, seq_len):
        return torch.ceil(seq_len / self.hop_length).to(dtype=torch.long)

    @property
    def filter_banks(self):
        return self.fb

    @torch.no_grad()
    def forward(self, x, seq_len):
        seq_len = self.get_seq_len(seq_len.float())

        # dither
        if self.dither > 0:
            x += self.dither * torch.randn_like(x)

        # do preemphasis
        if self.preemph is not None:
            x = torch.cat((x[:, 0].unsqueeze(1), x[:, 1:] - self.preemph * x[:, :-1]), dim=1)

        with torch.cuda.amp.autocast(enabled=False):
            x = self.stft(x)
<<<<<<< HEAD
=======

        # torch returns real, imag; so convert to magnitude
        if not self.stft_conv:
            x = torch.sqrt(x.pow(2).sum(-1))
>>>>>>> 608f66fd

        # get power spectrum
        if self.mag_power != 1.0:
            x = x.pow(self.mag_power)
<<<<<<< HEAD
        if not self.stft_conv and not self.stft_exact_pad:
            x = x.sum(-1)
=======
>>>>>>> 608f66fd

        # dot with filterbank energies
        with torch.cuda.amp.autocast(enabled=False):
            x = torch.matmul(self.fb.to(x.dtype), x)

        # log features if required
        if self.log:
            if self.log_zero_guard_type == "add":
                x = torch.log(x + self.log_zero_guard_value_fn(x))
            elif self.log_zero_guard_type == "clamp":
                x = torch.log(torch.clamp(x, min=self.log_zero_guard_value_fn(x)))
            else:
                raise ValueError("log_zero_guard_type was not understood")

        # frame splicing if required
        if self.frame_splicing > 1:
            x = splice_frames(x, self.frame_splicing)

        # normalize if required
        if self.normalize:
            x = normalize_batch(x, seq_len, normalize_type=self.normalize)

        # mask to zero any values beyond seq_len in batch, pad to multiple of
        # `pad_to` (for efficiency)
        max_len = x.size(-1)
        mask = torch.arange(max_len).to(x.device)
        mask = mask.expand(x.size(0), max_len) >= seq_len.unsqueeze(1)
        x = x.masked_fill(mask.unsqueeze(1).type(torch.bool).to(device=x.device), self.pad_value)
        del mask
        pad_to = self.pad_to
        if pad_to == "max":
            x = nn.functional.pad(x, (0, self.max_length - x.size(-1)), value=self.pad_value)
        elif pad_to > 0:
            pad_amt = x.size(-1) % pad_to
            if pad_amt != 0:
                x = nn.functional.pad(x, (0, pad_to - pad_amt), value=self.pad_value)
        return x, seq_len<|MERGE_RESOLUTION|>--- conflicted
+++ resolved
@@ -342,26 +342,20 @@
         if self.preemph is not None:
             x = torch.cat((x[:, 0].unsqueeze(1), x[:, 1:] - self.preemph * x[:, :-1]), dim=1)
 
+        # disable autocast to get full range of stft values
         with torch.cuda.amp.autocast(enabled=False):
             x = self.stft(x)
-<<<<<<< HEAD
-=======
 
         # torch returns real, imag; so convert to magnitude
         if not self.stft_conv:
             x = torch.sqrt(x.pow(2).sum(-1))
->>>>>>> 608f66fd
 
         # get power spectrum
         if self.mag_power != 1.0:
             x = x.pow(self.mag_power)
-<<<<<<< HEAD
-        if not self.stft_conv and not self.stft_exact_pad:
-            x = x.sum(-1)
-=======
->>>>>>> 608f66fd
 
         # dot with filterbank energies
+        # disable autocast to get full range of mel values
         with torch.cuda.amp.autocast(enabled=False):
             x = torch.matmul(self.fb.to(x.dtype), x)
 
