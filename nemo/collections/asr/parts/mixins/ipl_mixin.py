--- conflicted
+++ resolved
@@ -161,13 +161,8 @@
                 self._ipl_params['n_l_epochs'] = -1
                 self.trainer.reload_dataloaders_every_n_epochs = 1
 
-<<<<<<< HEAD
             if torch.distributed.is_initialized():
                 torch.distributed.barrier()
-=======
-            torch.distributed.barrier()
->>>>>>> c8215ebf
-
             with open_dict(self.cfg.train_ds):
                 self.cfg.train_ds.cache_audio = False
                 if self.cfg.train_ds.get("use_lhotse", False):
