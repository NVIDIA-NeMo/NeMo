# Copyright (c) 2021, NVIDIA CORPORATION.  All rights reserved.
#
# Licensed under the Apache License, Version 2.0 (the "License");
# you may not use this file except in compliance with the License.
# You may obtain a copy of the License at
#
#     http://www.apache.org/licenses/LICENSE-2.0
#
# Unless required by applicable law or agreed to in writing, software
# distributed under the License is distributed on an "AS IS" BASIS,
# WITHOUT WARRANTIES OR CONDITIONS OF ANY KIND, either express or implied.
# See the License for the specific language governing permissions and
# limitations under the License.

<<<<<<< HEAD
import logging

from nemo.collections.asr.parts.numba.numba_utils import (
    NUMBA_INSTALLATION_MESSAGE,
    numba_cuda_is_supported,
    skip_numba_cuda_test_if_unsupported,
)
from nemo.collections.asr.parts.numba.rnnt_loss.rnnt_pytorch import RNNTLossNumba

# Prevent Numba CUDA logs from showing at info level
cuda_logger = logging.getLogger('numba.cuda.cudadrv.driver')
cuda_logger.setLevel(logging.ERROR)  # only show error

__NUMBA_MINIMUM_VERSION__ = "0.53.0"
=======
from nemo.collections.asr.parts.numba.rnnt_loss.rnnt_pytorch import RNNTLossNumba
>>>>>>> 5fcfa9e7
<|MERGE_RESOLUTION|>--- conflicted
+++ resolved
@@ -12,21 +12,4 @@
 # See the License for the specific language governing permissions and
 # limitations under the License.
 
-<<<<<<< HEAD
-import logging
-
-from nemo.collections.asr.parts.numba.numba_utils import (
-    NUMBA_INSTALLATION_MESSAGE,
-    numba_cuda_is_supported,
-    skip_numba_cuda_test_if_unsupported,
-)
-from nemo.collections.asr.parts.numba.rnnt_loss.rnnt_pytorch import RNNTLossNumba
-
-# Prevent Numba CUDA logs from showing at info level
-cuda_logger = logging.getLogger('numba.cuda.cudadrv.driver')
-cuda_logger.setLevel(logging.ERROR)  # only show error
-
-__NUMBA_MINIMUM_VERSION__ = "0.53.0"
-=======
-from nemo.collections.asr.parts.numba.rnnt_loss.rnnt_pytorch import RNNTLossNumba
->>>>>>> 5fcfa9e7
+from nemo.collections.asr.parts.numba.rnnt_loss.rnnt_pytorch import RNNTLossNumba