--- conflicted
+++ resolved
@@ -301,10 +301,6 @@
         alphabet_size: int,
         workspace,
         big_blank_workspace,
-<<<<<<< HEAD
-        num_big_blanks: int,
-=======
->>>>>>> 9a709dfa
         blank: int,
         fastemit_lambda: float,
         clamp: float,
@@ -312,27 +308,15 @@
         stream,
     ):
         """
-<<<<<<< HEAD
-        Helper class to launch the CUDA Kernels to compute the Transducer Loss.
+        Helper class to launch the CUDA Kernels to compute Multi-blank Transducer Loss (https://arxiv.org/pdf/2211.03541).
 
         Args:
             sigma: Hyper-parameter related to the logit-normalization method in training multi-blank transducers.
-                Refer to https://arxiv.org/pdf/2211.03541 for detailed explanations.
-=======
-        Helper class to launch the CUDA Kernels to compute Multi-blank Transducer Loss (https://arxiv.org/pdf/2211.03541).
-
-        Args:
-            sigma: Hyper-parameter related to the logit-normalization method in training multi-blank transducers.
->>>>>>> 9a709dfa
             num_big_blanks: Number of big blank symbols the model has. This should not include the standard blank symbol.
             minibatch: Int representing the batch size.
             maxT: The maximum possible acoustic sequence length. Represents T in the logprobs tensor.
             maxU: The maximum possible target sequence length. Represents U in the logprobs tensor.
-<<<<<<< HEAD
-            alphabet_size: The vocabulary dimension V+1 (inclusive of RNNT blank).
-=======
             alphabet_size: The vocabulary dimension V + 1 + num-big-blanks
->>>>>>> 9a709dfa
             workspace: An allocated chunk of memory that will be sliced off and reshaped into required
                 blocks used as working memory.
             big_blank_workspace: An allocated chunk of memory that will be sliced off and reshaped into required
@@ -364,11 +348,8 @@
         self.num_threads_ = num_threads
         self.stream_ = stream  # type: cuda.cudadrv.driver.Stream
 
-<<<<<<< HEAD
-=======
         self.sigma = sigma
 
->>>>>>> 9a709dfa
         if num_threads > 0:
             numba.set_num_threads(min(multiprocessing.cpu_count(), num_threads))
             self.num_threads_ = numba.get_num_threads()
@@ -414,16 +395,10 @@
         self.log_softmax(acts, denom)
 
         # Compute alphas
-<<<<<<< HEAD
-        gpu_rnnt_kernel.compute_alphas_kernel[self.minibatch_, self.maxU_, self.stream_, 0](
-            acts,
-            denom,
-=======
         gpu_rnnt_kernel.compute_multiblank_alphas_kernel[self.minibatch_, self.maxU_, self.stream_, 0](
             acts,
             denom,
             self.sigma,
->>>>>>> 9a709dfa
             alphas,
             llForward,
             input_lengths,
@@ -440,16 +415,10 @@
 
         if training:
             # Compute betas
-<<<<<<< HEAD
-            gpu_rnnt_kernel.compute_betas_kernel[self.minibatch_, self.maxU_, self.stream_, 0](
-                acts,
-                denom,
-=======
             gpu_rnnt_kernel.compute_multiblank_betas_kernel[self.minibatch_, self.maxU_, self.stream_, 0](
                 acts,
                 denom,
                 self.sigma,
->>>>>>> 9a709dfa
                 betas,
                 llBackward,
                 input_lengths,
@@ -473,10 +442,7 @@
                 grads,
                 acts,
                 denom,
-<<<<<<< HEAD
-=======
                 self.sigma,
->>>>>>> 9a709dfa
                 alphas,
                 betas,
                 llForward,
