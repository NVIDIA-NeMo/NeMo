--- conflicted
+++ resolved
@@ -287,7 +287,6 @@
         except RuntimeError as e:
             logging.error(f"Loading {audio_file} via SoundFile raised RuntimeError: `{e}`.")
 
-<<<<<<< HEAD
         samples = samples.transpose()
         features = cls(samples, sample_rate, target_sr=target_sr, trim=trim, orig_sr=orig_sr)
 
@@ -295,11 +294,6 @@
             features._samples = features._samples[:n_segments]
 
         return features
-=======
-        return cls(
-            samples, sample_rate, target_sr=target_sr, trim=trim, orig_sr=orig_sr, channel_selector=channel_selector
-        )
->>>>>>> efc0c041
 
     @property
     def samples(self):
