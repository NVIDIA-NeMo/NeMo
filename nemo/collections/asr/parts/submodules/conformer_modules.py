# Copyright (c) 2020, NVIDIA CORPORATION.  All rights reserved.
#
# Licensed under the Apache License, Version 2.0 (the "License");
# you may not use this file except in compliance with the License.
# You may obtain a copy of the License at
#
#     http://www.apache.org/licenses/LICENSE-2.0
#
# Unless required by applicable law or agreed to in writing, software
# distributed under the License is distributed on an "AS IS" BASIS,
# WITHOUT WARRANTIES OR CONDITIONS OF ANY KIND, either express or implied.
# See the License for the specific language governing permissions and
# limitations under the License.
#
from typing import Union

import torch
import torch.nn.functional as F
from torch import nn as nn
from torch.nn import LayerNorm

from nemo.collections.asr.parts.submodules.multi_head_attention import (
    MultiHeadAttention,
    RelPositionMultiHeadAttention,
)
from nemo.collections.asr.parts.utils.activations import Swish

__all__ = ['ConformerConvolution', 'ConformerFeedForward', 'ConformerLayer']


class ConformerLayer(torch.nn.Module):
    """A single block of the Conformer encoder.

    Args:
        d_model (int): input dimension of MultiheadAttentionMechanism and PositionwiseFeedForward
        d_ff (int): hidden dimension of PositionwiseFeedForward
        n_heads (int): number of heads for multi-head attention
        conv_kernel_size (int): kernel size for depthwise convolution in convolution module
        dropout (float): dropout probabilities for linear layers
        dropout_att (float): dropout probabilities for attention distributions
    """

    def __init__(
        self,
        d_model,
        d_ff,
        self_attention_model='rel_pos',
        n_heads=4,
        conv_kernel_size=31,
<<<<<<< HEAD
        conv_norm="batch_norm",
=======
        conv_norm_type='batch_norm',
>>>>>>> 078a09a2
        dropout=0.1,
        dropout_att=0.1,
        pos_bias_u=None,
        pos_bias_v=None,
        is_causal=False,
        att_context_size=[-1, -1],
    ):
        super(ConformerLayer, self).__init__()

        self.self_attention_model = self_attention_model
        self.n_heads = n_heads
        self.fc_factor = 0.5

        # first feed forward module
        self.norm_feed_forward1 = LayerNorm(d_model)
        self.feed_forward1 = ConformerFeedForward(d_model=d_model, d_ff=d_ff, dropout=dropout)

        # convolution module
        self.norm_conv = LayerNorm(d_model)
<<<<<<< HEAD
        self.conv = ConformerConvolution(
            d_model=d_model, kernel_size=conv_kernel_size, conv_norm=conv_norm, is_causal=is_causal
        )
=======
        self.conv = ConformerConvolution(d_model=d_model, kernel_size=conv_kernel_size, norm_type=conv_norm_type)
>>>>>>> 078a09a2

        # multi-headed self-attention module
        self.norm_self_att = LayerNorm(d_model)
        if is_causal:
            MHA_max_cache_len = att_context_size[0]
        else:
            MHA_max_cache_len = -1

        if self_attention_model == 'rel_pos':
            self.self_attn = RelPositionMultiHeadAttention(
                n_head=n_heads,
                n_feat=d_model,
                dropout_rate=dropout_att,
                pos_bias_u=pos_bias_u,
                pos_bias_v=pos_bias_v,
                max_cache_len=MHA_max_cache_len,
            )
        elif self_attention_model == 'abs_pos':
            self.self_attn = MultiHeadAttention(
                n_head=n_heads, n_feat=d_model, dropout_rate=dropout_att, max_cache_len=MHA_max_cache_len
            )
        else:
            raise ValueError(
                f"'{self_attention_model}' is not not a valid value for 'self_attention_model', "
                f"valid values can be from ['rel_pos', 'abs_pos']"
            )

        # second feed forward module
        self.norm_feed_forward2 = LayerNorm(d_model)
        self.feed_forward2 = ConformerFeedForward(d_model=d_model, d_ff=d_ff, dropout=dropout)

        self.dropout = nn.Dropout(dropout)
        self.norm_out = LayerNorm(d_model)

    def forward(
        self,
        x,
        att_mask=None,
        pos_emb=None,
        pad_mask=None,
        cache_last_time=None,
        cache_last_channel=None,
        cache_last_time_next=None,
        cache_last_channel_next=None,
    ):
        """
        Args:
            x (torch.Tensor): input signals (B, T, d_model)
            att_mask (torch.Tensor): attention masks(B, T, T)
            pos_emb (torch.Tensor): (L, 1, d_model)
            pad_mask (torch.tensor): padding mask
        Returns:
            x (torch.Tensor): (B, T, d_model)
        """
        residual = x
        x = self.norm_feed_forward1(x)
        x = self.feed_forward1(x)
        x = self.fc_factor * self.dropout(x) + residual

        residual = x
        x = self.norm_self_att(x)
        if self.self_attention_model == 'rel_pos':
            x = self.self_attn(
                query=x,
                key=x,
                value=x,
                mask=att_mask,
                pos_emb=pos_emb,
                cache=cache_last_channel,
                cache_next=cache_last_channel_next,
            )
        elif self.self_attention_model == 'abs_pos':
            x = self.self_attn(
                query=x, key=x, value=x, mask=att_mask, cache=cache_last_channel, cache_next=cache_last_channel_next
            )
        else:
            x = None
        x = self.dropout(x) + residual

        residual = x
        x = self.norm_conv(x)
        x = self.conv(x, pad_mask=pad_mask, cache=cache_last_time, cache_next=cache_last_time_next)
        x = self.dropout(x) + residual

        residual = x
        x = self.norm_feed_forward2(x)
        x = self.feed_forward2(x)
        x = self.fc_factor * self.dropout(x) + residual

        x = self.norm_out(x)
        return x


class ConformerConvolution(nn.Module):
    """The convolution module for the Conformer model.
    Args:
        d_model (int): hidden dimension
        kernel_size (int): kernel size for depthwise convolution
    """

<<<<<<< HEAD
    def __init__(self, d_model, kernel_size, conv_norm="batch_norm", is_causal=False):
=======
    def __init__(self, d_model, kernel_size, norm_type='batch_norm'):
>>>>>>> 078a09a2
        super(ConformerConvolution, self).__init__()
        assert (kernel_size - 1) % 2 == 0
        self.d_model = d_model
        self.is_causal = is_causal

        self.pointwise_conv1 = nn.Conv1d(
            in_channels=d_model, out_channels=d_model * 2, kernel_size=1, stride=1, padding=0, bias=True
        )
<<<<<<< HEAD
        # if is_causal:
        #     conv_padding = kernel_size - 1
        # else:
        #     conv_padding = (kernel_size - 1) // 2
        if is_causal:
            self.depthwise_conv = CausalConv1D(
                in_channels=d_model,
                out_channels=d_model,
                kernel_size=kernel_size,
                stride=1,
                padding=-1,  # kernel_size - 1,
                groups=d_model,
                bias=True,
            )
        else:
            self.depthwise_conv = nn.Conv1d(
                in_channels=d_model,
                out_channels=d_model,
                kernel_size=kernel_size,
                stride=1,
                padding=(kernel_size - 1) // 2,
                groups=d_model,
                bias=True,
            )
        if conv_norm == "batch_norm":
            self.batch_norm = nn.BatchNorm1d(d_model)
        elif conv_norm == "layer_norm":
            self.batch_norm = nn.LayerNorm(d_model)
=======
        self.depthwise_conv = nn.Conv1d(
            in_channels=d_model,
            out_channels=d_model,
            kernel_size=kernel_size,
            stride=1,
            padding=(kernel_size - 1) // 2,
            groups=d_model,
            bias=True,
        )
        if norm_type == 'batch_norm':
            self.batch_norm = nn.BatchNorm1d(d_model)
        elif norm_type == 'layer_norm':
            self.batch_norm = nn.LayerNorm(d_model)
        else:
            raise ValueError(f"conv_norm_type={norm_type} is not valid!")
>>>>>>> 078a09a2

        self.activation = Swish()
        self.pointwise_conv2 = nn.Conv1d(
            in_channels=d_model, out_channels=d_model, kernel_size=1, stride=1, padding=0, bias=True
        )

    def forward(self, x, pad_mask=None, cache=None, cache_next=None):
        x = x.transpose(1, 2)
        x = self.pointwise_conv1(x)
        x = nn.functional.glu(x, dim=1)

        if pad_mask is not None:
            x.masked_fill_(pad_mask.unsqueeze(1), 0.0)

<<<<<<< HEAD
        if cache is not None:
            x = self.depthwise_conv(x, cache=cache, cache_next=cache_next)
        else:
            x = self.depthwise_conv(x)
        # if self.is_causal:
        #     x = x[:, :, : -self.depthwise_conv.padding[0]]
        if type(self.batch_norm) == nn.LayerNorm:
=======
        x = self.depthwise_conv(x)

        if isinstance(self.batch_norm, nn.LayerNorm):
>>>>>>> 078a09a2
            x = x.transpose(1, 2)
            x = self.batch_norm(x)
            x = x.transpose(1, 2)
        else:
            x = self.batch_norm(x)
<<<<<<< HEAD
=======

>>>>>>> 078a09a2
        x = self.activation(x)
        x = self.pointwise_conv2(x)
        x = x.transpose(1, 2)
        return x


class ConformerFeedForward(nn.Module):
    """
    feed-forward module of Conformer model.
    """

    def __init__(self, d_model, d_ff, dropout, activation=Swish()):
        super(ConformerFeedForward, self).__init__()
        self.linear1 = nn.Linear(d_model, d_ff)
        self.activation = activation
        self.dropout = nn.Dropout(p=dropout)
        self.linear2 = nn.Linear(d_ff, d_model)

    def forward(self, x):
        x = self.linear1(x)
        x = self.activation(x)
        x = self.dropout(x)
        x = self.linear2(x)
        return x


class CausalConv1D(nn.Conv1d):
    def __init__(
        self,
        in_channels: int,
        out_channels: int,
        kernel_size: int,
        stride: int = 1,
        padding: Union[str, int] = 0,
        dilation: int = 1,
        groups: int = 1,
        bias: bool = True,
        padding_mode: str = 'zeros',
        device=None,
        dtype=None,
    ) -> None:
        if padding == -1:
            self._left_padding = kernel_size - 1
            self._right_padding = stride - 1
        else:
            self._left_padding = padding
            self._right_padding = padding

        padding = 0
        self._max_cache_len = kernel_size - 1

        super(CausalConv1D, self).__init__(
            in_channels=in_channels,
            out_channels=out_channels,
            kernel_size=kernel_size,
            stride=stride,
            padding=padding,
            dilation=dilation,
            groups=groups,
            bias=bias,
            padding_mode=padding_mode,
            device=device,
            dtype=dtype,
        )

    def forward(self, x, cache=None, cache_next=None):
        input_x = x
        x_length = x.size()[-1]
        if cache is None:
            x = F.pad(x, pad=(self._left_padding, self._right_padding))
        else:
            if hasattr(self, '_cache_id'):
                cache = cache[self._cache_id]
                cache_next = cache_next[self._cache_id]
            cache_length = cache.size()[-1]
            cache_next_length = cache.size()[-1]
            needed_cache = cache[:, :, -self._max_cache_len :]
            x = torch.cat((needed_cache, x), dim=-1)
        x = super().forward(x)
        if cache_next is not None:
            cache_next[:, :, :-x_length] = cache[:, :, -(cache_next_length - x_length) :]
            cache_next[:, :, -x_length:] = input_x
        # else:
        #     # x = x[:, :, : -self.padding[0]]
        #     x = x[:, :, : -self._padding]
        return x<|MERGE_RESOLUTION|>--- conflicted
+++ resolved
@@ -47,11 +47,7 @@
         self_attention_model='rel_pos',
         n_heads=4,
         conv_kernel_size=31,
-<<<<<<< HEAD
-        conv_norm="batch_norm",
-=======
         conv_norm_type='batch_norm',
->>>>>>> 078a09a2
         dropout=0.1,
         dropout_att=0.1,
         pos_bias_u=None,
@@ -71,13 +67,9 @@
 
         # convolution module
         self.norm_conv = LayerNorm(d_model)
-<<<<<<< HEAD
         self.conv = ConformerConvolution(
-            d_model=d_model, kernel_size=conv_kernel_size, conv_norm=conv_norm, is_causal=is_causal
+            d_model=d_model, kernel_size=conv_kernel_size, norm_type=conv_norm_type, is_causal=is_causal
         )
-=======
-        self.conv = ConformerConvolution(d_model=d_model, kernel_size=conv_kernel_size, norm_type=conv_norm_type)
->>>>>>> 078a09a2
 
         # multi-headed self-attention module
         self.norm_self_att = LayerNorm(d_model)
@@ -178,11 +170,7 @@
         kernel_size (int): kernel size for depthwise convolution
     """
 
-<<<<<<< HEAD
-    def __init__(self, d_model, kernel_size, conv_norm="batch_norm", is_causal=False):
-=======
-    def __init__(self, d_model, kernel_size, norm_type='batch_norm'):
->>>>>>> 078a09a2
+    def __init__(self, d_model, kernel_size, norm_type="batch_norm", is_causal=False):
         super(ConformerConvolution, self).__init__()
         assert (kernel_size - 1) % 2 == 0
         self.d_model = d_model
@@ -191,7 +179,6 @@
         self.pointwise_conv1 = nn.Conv1d(
             in_channels=d_model, out_channels=d_model * 2, kernel_size=1, stride=1, padding=0, bias=True
         )
-<<<<<<< HEAD
         # if is_causal:
         #     conv_padding = kernel_size - 1
         # else:
@@ -216,27 +203,12 @@
                 groups=d_model,
                 bias=True,
             )
-        if conv_norm == "batch_norm":
-            self.batch_norm = nn.BatchNorm1d(d_model)
-        elif conv_norm == "layer_norm":
-            self.batch_norm = nn.LayerNorm(d_model)
-=======
-        self.depthwise_conv = nn.Conv1d(
-            in_channels=d_model,
-            out_channels=d_model,
-            kernel_size=kernel_size,
-            stride=1,
-            padding=(kernel_size - 1) // 2,
-            groups=d_model,
-            bias=True,
-        )
         if norm_type == 'batch_norm':
             self.batch_norm = nn.BatchNorm1d(d_model)
         elif norm_type == 'layer_norm':
             self.batch_norm = nn.LayerNorm(d_model)
         else:
             raise ValueError(f"conv_norm_type={norm_type} is not valid!")
->>>>>>> 078a09a2
 
         self.activation = Swish()
         self.pointwise_conv2 = nn.Conv1d(
@@ -251,28 +223,18 @@
         if pad_mask is not None:
             x.masked_fill_(pad_mask.unsqueeze(1), 0.0)
 
-<<<<<<< HEAD
         if cache is not None:
             x = self.depthwise_conv(x, cache=cache, cache_next=cache_next)
         else:
             x = self.depthwise_conv(x)
-        # if self.is_causal:
-        #     x = x[:, :, : -self.depthwise_conv.padding[0]]
-        if type(self.batch_norm) == nn.LayerNorm:
-=======
-        x = self.depthwise_conv(x)
 
         if isinstance(self.batch_norm, nn.LayerNorm):
->>>>>>> 078a09a2
             x = x.transpose(1, 2)
             x = self.batch_norm(x)
             x = x.transpose(1, 2)
         else:
             x = self.batch_norm(x)
-<<<<<<< HEAD
-=======
-
->>>>>>> 078a09a2
+
         x = self.activation(x)
         x = self.pointwise_conv2(x)
         x = x.transpose(1, 2)
