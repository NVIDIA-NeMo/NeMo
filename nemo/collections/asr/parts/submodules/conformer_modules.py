# Copyright (c) 2020, NVIDIA CORPORATION.  All rights reserved.
#
# Licensed under the Apache License, Version 2.0 (the "License");
# you may not use this file except in compliance with the License.
# You may obtain a copy of the License at
#
#     http://www.apache.org/licenses/LICENSE-2.0
#
# Unless required by applicable law or agreed to in writing, software
# distributed under the License is distributed on an "AS IS" BASIS,
# WITHOUT WARRANTIES OR CONDITIONS OF ANY KIND, either express or implied.
# See the License for the specific language governing permissions and
# limitations under the License.
#
import torch
from torch import nn as nn
from torch.nn import LayerNorm

from nemo.collections.asr.parts.submodules.multi_head_attention import (
    MultiHeadAttention,
    RelPositionMultiHeadAttention,
)
from nemo.collections.asr.parts.utils.activations import Swish

__all__ = ['ConformerConvolution', 'ConformerFeedForward', 'ConformerLayer']


class ConformerLayer(torch.nn.Module):
    """A single block of the Conformer encoder.

    Args:
        d_model (int): input dimension of MultiheadAttentionMechanism and PositionwiseFeedForward
        d_ff (int): hidden dimension of PositionwiseFeedForward
        n_heads (int): number of heads for multi-head attention
        conv_kernel_size (int): kernel size for depthwise convolution in convolution module
        dropout (float): dropout probabilities for linear layers
        dropout_att (float): dropout probabilities for attention distributions
    """

    def __init__(
        self,
        d_model,
        d_ff,
        self_attention_model='rel_pos',
        n_heads=4,
        conv_kernel_size=31,
        conv_norm_type='batch_norm',
        dropout=0.1,
        dropout_att=0.1,
        pos_bias_u=None,
        pos_bias_v=None,
    ):
        super(ConformerLayer, self).__init__()

        self.self_attention_model = self_attention_model
        self.n_heads = n_heads
        self.fc_factor = 0.5

        # first feed forward module
        self.norm_feed_forward1 = LayerNorm(d_model)
        self.feed_forward1 = ConformerFeedForward(d_model=d_model, d_ff=d_ff, dropout=dropout)

        # convolution module
        self.norm_conv = LayerNorm(d_model)
        self.conv = ConformerConvolution(d_model=d_model, kernel_size=conv_kernel_size, norm_type=conv_norm_type)

        # multi-headed self-attention module
        self.norm_self_att = LayerNorm(d_model)
        if self_attention_model == 'rel_pos':
            self.self_attn = RelPositionMultiHeadAttention(
                n_head=n_heads, n_feat=d_model, dropout_rate=dropout_att, pos_bias_u=pos_bias_u, pos_bias_v=pos_bias_v
            )
        elif self_attention_model == 'abs_pos':
            self.self_attn = MultiHeadAttention(n_head=n_heads, n_feat=d_model, dropout_rate=dropout_att)
        else:
            raise ValueError(
                f"'{self_attention_model}' is not not a valid value for 'self_attention_model', "
                f"valid values can be from ['rel_pos', 'abs_pos']"
            )

        # second feed forward module
        self.norm_feed_forward2 = LayerNorm(d_model)
        self.feed_forward2 = ConformerFeedForward(d_model=d_model, d_ff=d_ff, dropout=dropout)

        self.dropout = nn.Dropout(dropout)
        self.norm_out = LayerNorm(d_model)

    def forward(self, x, att_mask=None, pos_emb=None, pad_mask=None):
        """
        Args:
            x (torch.Tensor): input signals (B, T, d_model)
            att_mask (torch.Tensor): attention masks(B, T, T)
            pos_emb (torch.Tensor): (L, 1, d_model)
            pad_mask (torch.tensor): padding mask
        Returns:
            x (torch.Tensor): (B, T, d_model)
        """
        residual = x
        x = self.norm_feed_forward1(x)
        x = self.feed_forward1(x)
        x = self.fc_factor * self.dropout(x) + residual

        residual = x
        x = self.norm_self_att(x)
        if self.self_attention_model == 'rel_pos':
            x = self.self_attn(query=x, key=x, value=x, mask=att_mask, pos_emb=pos_emb)
        elif self.self_attention_model == 'abs_pos':
            x = self.self_attn(query=x, key=x, value=x, mask=att_mask)
        else:
            x = None
        x = self.dropout(x) + residual

        residual = x
        x = self.norm_conv(x)
        x = self.conv(x, pad_mask)
        x = self.dropout(x) + residual

        residual = x
        x = self.norm_feed_forward2(x)
        x = self.feed_forward2(x)
        x = self.fc_factor * self.dropout(x) + residual

        x = self.norm_out(x)
        return x


class ConformerConvolution(nn.Module):
    """The convolution module for the Conformer model.
    Args:
        d_model (int): hidden dimension
        kernel_size (int): kernel size for depthwise convolution
    """

    def __init__(self, d_model, kernel_size, norm_type='batch_norm'):
        super(ConformerConvolution, self).__init__()
        assert (kernel_size - 1) % 2 == 0
        self.d_model = d_model

        self.pointwise_conv1 = nn.Conv1d(
            in_channels=d_model, out_channels=d_model * 2, kernel_size=1, stride=1, padding=0, bias=True
        )
        self.depthwise_conv = nn.Conv1d(
            in_channels=d_model,
            out_channels=d_model,
            kernel_size=kernel_size,
            stride=1,
            padding=(kernel_size - 1) // 2,
            groups=d_model,
            bias=True,
        )
        if norm_type == 'batch_norm':
            self.batch_norm = nn.BatchNorm1d(d_model)
        elif norm_type == 'layer_norm':
            self.batch_norm = nn.LayerNorm(d_model)
        else:
            raise ValueError(f"conv_norm_type={norm_type} is not valid!")

        self.activation = Swish()
        self.pointwise_conv2 = nn.Conv1d(
            in_channels=d_model, out_channels=d_model, kernel_size=1, stride=1, padding=0, bias=True
        )

    def forward(self, x, pad_mask=None):
        x = x.transpose(1, 2)
        x = self.pointwise_conv1(x)
        x = nn.functional.glu(x, dim=1)

        if pad_mask is not None:
            x.masked_fill_(pad_mask.unsqueeze(1), 0.0)

        x = self.depthwise_conv(x)
<<<<<<< HEAD
        if torch.onnx.is_in_onnx_export():
            with torch.cuda.amp.autocast(enabled=False):
                x = self.batch_norm(x.to(dtype=torch.float)).to(dtype=x.dtype)
        else:
            x = self.batch_norm(x)
=======

        if isinstance(self.batch_norm, nn.LayerNorm):
            x = x.transpose(1, 2)
            x = self.batch_norm(x)
            x = x.transpose(1, 2)
        else:
            x = self.batch_norm(x)

>>>>>>> 9dc612ee
        x = self.activation(x)
        x = self.pointwise_conv2(x)
        x = x.transpose(1, 2)
        return x


class ConformerFeedForward(nn.Module):
    """
    feed-forward module of Conformer model.
    """

    def __init__(self, d_model, d_ff, dropout, activation=Swish()):
        super(ConformerFeedForward, self).__init__()
        self.linear1 = nn.Linear(d_model, d_ff)
        self.activation = activation
        self.dropout = nn.Dropout(p=dropout)
        self.linear2 = nn.Linear(d_ff, d_model)

    def forward(self, x):
        x = self.linear1(x)
        x = self.activation(x)
        x = self.dropout(x)
        x = self.linear2(x)
        return x<|MERGE_RESOLUTION|>--- conflicted
+++ resolved
@@ -160,6 +160,15 @@
             in_channels=d_model, out_channels=d_model, kernel_size=1, stride=1, padding=0, bias=True
         )
 
+    def run_batch_norm(self, x):
+        if isinstance(self.batch_norm, nn.LayerNorm):
+            x = x.transpose(1, 2)
+            x = self.batch_norm(x)
+            x = x.transpose(1, 2)
+        else:
+            x = self.batch_norm(x)
+        return x
+    
     def forward(self, x, pad_mask=None):
         x = x.transpose(1, 2)
         x = self.pointwise_conv1(x)
@@ -169,22 +178,13 @@
             x.masked_fill_(pad_mask.unsqueeze(1), 0.0)
 
         x = self.depthwise_conv(x)
-<<<<<<< HEAD
+
         if torch.onnx.is_in_onnx_export():
             with torch.cuda.amp.autocast(enabled=False):
-                x = self.batch_norm(x.to(dtype=torch.float)).to(dtype=x.dtype)
-        else:
-            x = self.batch_norm(x)
-=======
-
-        if isinstance(self.batch_norm, nn.LayerNorm):
-            x = x.transpose(1, 2)
-            x = self.batch_norm(x)
-            x = x.transpose(1, 2)
-        else:
-            x = self.batch_norm(x)
-
->>>>>>> 9dc612ee
+                x = self.run_batch_norm(x.to(dtype=torch.float)).to(dtype=x.dtype)
+        else:
+            x = self.run_batch_norm(x)
+
         x = self.activation(x)
         x = self.pointwise_conv2(x)
         x = x.transpose(1, 2)
