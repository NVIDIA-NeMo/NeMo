--- conflicted
+++ resolved
@@ -322,15 +322,9 @@
         # center_pos would be the index of position 0
         # negative positions would be used for right and positive for left tokens
         # for input of length L, 2*L-1 positions are needed, positions from (L-1) to -(L-1)
-<<<<<<< HEAD
         input_len = x.size(1) + cache_len
-        center_pos = self.pe.size(1) // 2
-        start_pos = center_pos - input_len + 1
-        end_pos = center_pos + input_len
-=======
-        start_pos = self.center_pos - x.size(1)
-        end_pos = self.center_pos + x.size(1) - 1
->>>>>>> 078a09a2
+        start_pos = self.center_pos - input_len
+        end_pos = self.center_pos + input_len - 1
         pos_emb = self.pe[:, start_pos:end_pos]
         if self.dropout_emb:
             pos_emb = self.dropout_emb(pos_emb)
