--- conflicted
+++ resolved
@@ -518,11 +518,7 @@
         if isinstance(self.decoding, AEDBeamInfer):
             self.decoding.set_decoding_type('subword')
 
-<<<<<<< HEAD
     def decode_tokens_to_str(self, tokens: List[str], lang: Optional[str] = None) -> str:
-=======
-    def decode_tokens_to_str(self, tokens: List[str], lang: str) -> str:
->>>>>>> d48f4be9
         """
         Implemented by subclass in order to decoder a token str into a string.
 
@@ -532,14 +528,10 @@
         Returns:
             A decoded string.
         """
-<<<<<<< HEAD
         if lang is not None:
             hypothesis = self.tokenizer.tokens_to_text(tokens, lang)
         else:
             hypothesis = self.tokenizer.tokens_to_text(tokens)
-=======
-        hypothesis = self.tokenizer.tokens_to_text(tokens, lang)
->>>>>>> d48f4be9
         return hypothesis
 
     def decode_ids_to_str(self, tokens: List[int]) -> str:
