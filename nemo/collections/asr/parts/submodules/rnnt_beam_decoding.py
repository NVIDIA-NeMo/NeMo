--- conflicted
+++ resolved
@@ -36,7 +36,6 @@
 from tqdm import tqdm
 
 from nemo.collections.asr.modules import rnnt_abstract
-from nemo.collections.asr.parts.utils.asr_confidence_utils import ConfidenceMethodMixin
 from nemo.collections.asr.parts.utils.rnnt_utils import (
     HATJointOutput,
     Hypothesis,
@@ -47,20 +46,15 @@
 from nemo.core.classes import Typing, typecheck
 from nemo.core.neural_types import AcousticEncodedRepresentation, HypothesisType, LengthsType, NeuralType
 from nemo.utils import logging
-<<<<<<< HEAD
-from nemo.collections.asr.parts.utils.asr_confidence_utils import ConfidenceMethodMixin
-from nemo.collections.asr.parts.utils import rnnt_utils
-
-from nemo.collections.asr.parts.submodules.rnnt_maes_batched_computer import ModifiedAESBatchedRNNTComputer
-from nemo.collections.asr.parts.submodules.rnnt_malsd_batched_computer import ModifiedALSDBatchedRNNTComputer
-
-
-from nemo.collections.asr.parts.ngram_lm import FastNGramLM
-=======
 from nemo.collections.asr.parts.submodules.rnnt_malsd_batched_computer import ModifiedALSDBatchedRNNTComputer
 from nemo.collections.asr.parts.submodules.rnnt_maes_batched_computer import ModifiedAESBatchedRNNTComputer
 from nemo.collections.asr.parts.utils import rnnt_utils
->>>>>>> a8ed0496
+
+from nemo.collections.asr.parts.submodules.rnnt_maes_batched_computer import ModifiedAESBatchedRNNTComputer
+from nemo.collections.asr.parts.submodules.rnnt_malsd_batched_computer import ModifiedALSDBatchedRNNTComputer
+
+
+from nemo.collections.asr.parts.ngram_lm import FastNGramLM
 
 try:
     import kenlm
@@ -1422,20 +1416,6 @@
                 prefix_alpha=self.maes_prefix_alpha,
             )  # type: List[Hypothesis]
             kept_hyps = []
-            
-<<<<<<< HEAD
-            # print("After")
-            # for hyp1 in sorted(hyps, key = lambda x: x.score, reverse=True):
-            #     print("Sequence: ", hyp1.y_sequence)
-            #     print("Timesteps: ", hyp1.timestep)
-            #     print("Score: ", hyp1.score)
-            #     print()
-=======
-            for x in hyps:
-                print(f"{t} Score: ", x.score)
-                print(f"{t} Y_sequence: ", x.y_sequence)
-                print(f"{t} Timesteps: ", x.timestep)
->>>>>>> a8ed0496
 
             # Prepare output tensor
             beam_enc_out = enc_out_t
@@ -1915,212 +1895,4 @@
     blank_lm_score_mode: Optional[str] = None
     pruning_mode: Optional[str] = None
     hat_subtract_ilm: bool = False
-    hat_ilm_weight: float = 0.0
-    use_kenlm: bool = True
-
-class BeamBatchedMAESRNNTInfer(Typing, ConfidenceMethodMixin):
-    @property
-    def input_types(self):
-        """Returns definitions of module input ports."""
-        return {
-            "encoder_output": NeuralType(('B', 'D', 'T'), AcousticEncodedRepresentation()),
-            "encoded_lengths": NeuralType(tuple('B'), LengthsType()),
-            "partial_hypotheses": [NeuralType(elements_type=HypothesisType(), optional=True)],  # must always be last
-        }
-
-    def __init__(
-            self,
-            decoder_model: rnnt_abstract.AbstractRNNTDecoder,
-            joint_model: rnnt_abstract.AbstractRNNTJoint,
-            blank_index: int,
-            beam_size: int,
-            maes_num_steps: int,
-            maes_expansion_gamma: float,
-            maes_expansion_beta: float,
-            preserve_alignments=False,
-            ngram_lm_model: Optional[str | Path] = None,
-            ngram_lm_alpha: float = 0.0,
-            blank_lm_score_mode: Optional[str | rnnt_utils.BlankLMScoreMode] = None,
-            pruning_mode: Optional[str | rnnt_utils.PruningMode] = None,
-            score_norm: bool = True,
-            allow_recombine_hyps: bool = False,
-    ):
-        super().__init__()
-        self.decoder = decoder_model
-        self.joint = joint_model
-
-        self._blank_index = blank_index
-        self._SOS = blank_index  # Start of single index
-        self.beam_size = beam_size
-
-        self.maes_num_steps = maes_num_steps
-        self.maes_expansion_gamma = maes_expansion_gamma
-        self.maes_expansion_beta = maes_expansion_beta
-        self.preserve_alignments = preserve_alignments
-        
-        self.allow_recombine_hyps = allow_recombine_hyps
-        self.score_norm=score_norm
-
-        # Depending on availability of `blank_as_pad` support
-        # switch between more efficient batch decoding technique
-        self._decoding_computer = ModifiedAESBatchedRNNTComputer(
-            decoder=self.decoder,
-            joint=self.joint,
-            beam_size=self.beam_size,
-            blank_index=self._blank_index,
-            maes_num_steps=self.maes_num_steps,
-            maes_expansion_gamma=self.maes_expansion_gamma,
-            maes_expansion_beta=self.maes_expansion_beta,
-            preserve_alignments=preserve_alignments,
-            ngram_lm_model=ngram_lm_model,
-            ngram_lm_alpha=ngram_lm_alpha,
-            blank_lm_score_mode=blank_lm_score_mode,
-            pruning_mode=pruning_mode,
-            allow_recombine_hyps=self.allow_recombine_hyps,
-            score_norm = score_norm
-        )
-
-    @property
-    def output_types(self):
-        """Returns definitions of module output ports."""
-        return {"predictions": [NeuralType(elements_type=HypothesisType())]}
-
-    def __call__(self, *args, **kwargs):
-        return self.forward(*args, **kwargs)
-
-    @typecheck()
-    def forward(
-            self,
-            encoder_output: torch.Tensor,
-            encoded_lengths: torch.Tensor,
-            partial_hypotheses: Optional[list[rnnt_utils.Hypothesis]] = None,
-    ) -> Tuple[list[rnnt_utils.Hypothesis]]:
-        """Returns a list of hypotheses given an input batch of the encoder hidden embedding.
-        Output token is generated auto-regressively.
-        Args:
-            encoder_output: A tensor of size (batch, features, timesteps).
-            encoded_lengths: list of int representing the length of each sequence
-                output sequence.
-        Returns:
-            packed list containing batch number of sentences (Hypotheses).
-        """
-        # Preserve decoder and joint training state
-        decoder_training_state = self.decoder.training
-        joint_training_state = self.joint.training
-
-        with torch.inference_mode():
-            # Apply optional preprocessing
-            encoder_output = encoder_output.transpose(1, 2)  # (B, T, D)
-            logitlen = encoded_lengths
-
-            self.decoder.eval()
-            self.joint.eval()
-
-            inseq = encoder_output  # [B, T, D]
-            hyps = self._decoding_computer(x=inseq, out_len=logitlen)
-
-        self.decoder.train(decoder_training_state)
-        self.joint.train(joint_training_state)
-
-        return (hyps,)
-    
-class Best1BeamBatchedMALSDInfer(Typing, ConfidenceMethodMixin):
-    @property
-    def input_types(self):
-        """Returns definitions of module input ports."""
-        return {
-            "encoder_output": NeuralType(('B', 'D', 'T'), AcousticEncodedRepresentation()),
-            "encoded_lengths": NeuralType(tuple('B'), LengthsType()),
-            "partial_hypotheses": [NeuralType(elements_type=HypothesisType(), optional=True)],  # must always be last
-        }
-
-    def __init__(
-            self,
-            decoder_model: rnnt_abstract.AbstractRNNTDecoder,
-            joint_model: rnnt_abstract.AbstractRNNTJoint,
-            blank_index: int,
-            beam_size: int,
-            max_symbols_per_step: Optional[int] = None,
-            preserve_alignments: bool = False,
-            ngram_lm_model: Optional[str | Path] = None,
-            ngram_lm_alpha: float = 0.0,
-            blank_lm_score_mode: Optional[str] = None,
-            score_norm: bool = True,
-    ):
-        super().__init__()
-        self.decoder = decoder_model
-        self.joint = joint_model
-
-        self._blank_index = blank_index
-        self._SOS = blank_index  # Start of single index
-        self.beam_size = beam_size
-
-        if max_symbols_per_step is not None and max_symbols_per_step <= 0:
-            raise ValueError(f"Expected max_symbols_per_step > 0 (or None), got {max_symbols_per_step}")
-        self.max_symbols = max_symbols_per_step
-        self.preserve_alignments = preserve_alignments
-
-        # Depending on availability of `blank_as_pad` support
-        # switch between more efficient batch decoding technique
-        self._decoding_computer = ModifiedALSDBatchedRNNTComputer(
-            decoder=self.decoder,
-            joint=self.joint,
-            beam_size=self.beam_size,
-            blank_index=self._blank_index,
-            max_symbols_per_step=self.max_symbols,
-            preserve_alignments=preserve_alignments,
-            ngram_lm_model=ngram_lm_model,
-            ngram_lm_alpha=ngram_lm_alpha,
-            blank_lm_score_mode=blank_lm_score_mode,
-            score_norm=score_norm,
-        )
-
-    @property
-    def output_types(self):
-        """Returns definitions of module output ports."""
-        return {"predictions": [NeuralType(elements_type=HypothesisType())]}
-
-    def __call__(self, *args, **kwargs):
-        return self.forward(*args, **kwargs)
-
-    @typecheck()
-    def forward(
-            self,
-            encoder_output: torch.Tensor,
-            encoded_lengths: torch.Tensor,
-            partial_hypotheses: Optional[list[rnnt_utils.Hypothesis]] = None,
-    ) -> Tuple[list[rnnt_utils.Hypothesis]]:
-        """Returns a list of hypotheses given an input batch of the encoder hidden embedding.
-        Output token is generated auto-regressively.
-        Args:
-            encoder_output: A tensor of size (batch, features, timesteps).
-            encoded_lengths: list of int representing the length of each sequence
-                output sequence.
-        Returns:
-            packed list containing batch number of sentences (Hypotheses).
-        """
-        # Preserve decoder and joint training state
-        decoder_training_state = self.decoder.training
-        joint_training_state = self.joint.training
-
-        with torch.inference_mode():
-            # Apply optional preprocessing
-            encoder_output = encoder_output.transpose(1, 2)  # (B, T, D)
-            logitlen = encoded_lengths
-
-            self.decoder.eval()
-            self.joint.eval()
-
-            inseq = encoder_output  # [B, T, D]
-            hyps = self._decoding_computer(x=inseq, out_len=logitlen)
-            # hyps = rnnt_utils.batched_hyps_to_hypotheses(batched_hyps, alignments, batch_size=x.shape[0])
-            # for hyp, state in zip(hyps, self.decoder.batch_split_states(last_decoder_state)):
-            #     hyp.dec_state = state
-
-            # Pack the hypotheses results
-            # packed_result = pack_hypotheses(hypotheses, logitlen)
-
-        self.decoder.train(decoder_training_state)
-        self.joint.train(joint_training_state)
-
-        return (hyps,)+    hat_ilm_weight: float = 0.0