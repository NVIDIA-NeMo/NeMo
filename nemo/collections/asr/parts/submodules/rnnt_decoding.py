# Copyright (c) 2020, NVIDIA CORPORATION.  All rights reserved.
#
# Licensed under the Apache License, Version 2.0 (the "License");
# you may not use this file except in compliance with the License.
# You may obtain a copy of the License at
#
#     http://www.apache.org/licenses/LICENSE-2.0
#
# Unless required by applicable law or agreed to in writing, software
# distributed under the License is distributed on an "AS IS" BASIS,
# WITHOUT WARRANTIES OR CONDITIONS OF ANY KIND, either express or implied.
# See the License for the specific language governing permissions and
# limitations under the License.

import copy
import re
import unicodedata
from abc import abstractmethod
from dataclasses import dataclass, field, is_dataclass
from typing import Callable, Dict, List, Optional, Set, Tuple, Union

import numpy as np
import torch
from omegaconf import OmegaConf

from nemo.collections.asr.parts.submodules import rnnt_beam_decoding, rnnt_greedy_decoding, tdt_beam_decoding
from nemo.collections.asr.parts.utils.asr_confidence_utils import ConfidenceConfig, ConfidenceMixin
from nemo.collections.asr.parts.utils.rnnt_utils import Hypothesis, NBestHypotheses
from nemo.collections.common.tokenizers.aggregate_tokenizer import AggregateTokenizer
from nemo.collections.common.tokenizers.tokenizer_spec import TokenizerSpec
from nemo.utils import logging, logging_mode


class AbstractRNNTDecoding(ConfidenceMixin):
    """
    Used for performing RNN-T auto-regressive decoding of the Decoder+Joint network given the encoder state.

    Args:
        decoding_cfg: A dict-like object which contains the following key-value pairs.
            strategy: str value which represents the type of decoding that can occur.
                Possible values are :
                -   greedy, greedy_batch (for greedy decoding).
                -   beam, tsd, alsd (for beam search decoding).

            compute_hypothesis_token_set: A bool flag, which determines whether to compute a list of decoded
                tokens as well as the decoded string. Default is False in order to avoid double decoding
                unless required.

            preserve_alignments: Bool flag which preserves the history of logprobs generated during
                decoding (sample / batched). When set to true, the Hypothesis will contain
                the non-null value for `alignments` in it. Here, `alignments` is a List of List of
                Tuple(Tensor (of length V + 1), Tensor(scalar, label after argmax)).

                In order to obtain this hypothesis, please utilize `rnnt_decoder_predictions_tensor` function
                with the `return_hypotheses` flag set to True.

                The length of the list corresponds to the Acoustic Length (T).
                Each value in the list (Ti) is a torch.Tensor (U), representing 1 or more targets from a vocabulary.
                U is the number of target tokens for the current timestep Ti.

            tdt_include_token_duration: Bool flag, which determines whether predicted durations for each token
            need to be included in the Hypothesis object. Defaults to False.

            compute_timestamps: A bool flag, which determines whether to compute the character/subword, or
                word based timestamp mapping the output log-probabilities to discrete intervals of timestamps.
                The timestamps will be available in the returned Hypothesis.timestep as a dictionary.

            rnnt_timestamp_type: A str value, which represents the types of timestamps that should be calculated.
                Can take the following values - "char" for character/subword time stamps, "word" for word level
<<<<<<< HEAD
                time stamps, "segment" for segment level time stamps and "all" (default), for character, word and
                segment level time stamps.
=======
                time stamps, "segment" for segment level time stamps and "all" (default), for character,
                word and segment level time stamps.
>>>>>>> 66766b18

            word_seperator: Str token representing the seperator between words.

            segment_seperators: List containing tokens representing the seperator(s) between segments.

<<<<<<< HEAD
            segment_gap_threshold: The threshold (in frames) that caps the gap between two words necessary for forming
            the segments.
=======
            segment_gap_threshold: The threshold (in frames) that caps the gap between two words necessary
            for forming the segments.
>>>>>>> 66766b18

            preserve_frame_confidence: Bool flag which preserves the history of per-frame confidence scores
                generated during decoding (sample / batched). When set to true, the Hypothesis will contain
                the non-null value for `frame_confidence` in it. Here, `alignments` is a List of List of ints.

            confidence_cfg: A dict-like object which contains the following key-value pairs related to confidence
                scores. In order to obtain hypotheses with confidence scores, please utilize
                `rnnt_decoder_predictions_tensor` function with the `preserve_frame_confidence` flag set to True.

                preserve_frame_confidence: Bool flag which preserves the history of per-frame confidence scores
                    generated during decoding (sample / batched). When set to true, the Hypothesis will contain
                    the non-null value for `frame_confidence` in it. Here, `alignments` is a List of List of floats.

                    The length of the list corresponds to the Acoustic Length (T).
                    Each value in the list (Ti) is a torch.Tensor (U), representing 1 or more confidence scores.
                    U is the number of target tokens for the current timestep Ti.
                preserve_token_confidence: Bool flag which preserves the history of per-token confidence scores
                    generated during greedy decoding (sample / batched). When set to true, the Hypothesis will contain
                    the non-null value for `token_confidence` in it. Here, `token_confidence` is a List of floats.

                    The length of the list corresponds to the number of recognized tokens.
                preserve_word_confidence: Bool flag which preserves the history of per-word confidence scores
                    generated during greedy decoding (sample / batched). When set to true, the Hypothesis will contain
                    the non-null value for `word_confidence` in it. Here, `word_confidence` is a List of floats.

                    The length of the list corresponds to the number of recognized words.
                exclude_blank: Bool flag indicating that blank token confidence scores are to be excluded
                    from the `token_confidence`.
                aggregation: Which aggregation type to use for collapsing per-token confidence into per-word
                    confidence. Valid options are `mean`, `min`, `max`, `prod`.
<<<<<<< HEAD
                tdt_include_duration: Bool flag indicating that the duration confidence scores are to be calculated and
                    attached to the regular frame confidence,
=======
                tdt_include_duration: Bool flag indicating that the duration confidence scores are to be calculated
                    and attached to the regular frame confidence,
>>>>>>> 66766b18
                    making TDT frame confidence element a pair: (`prediction_confidence`, `duration_confidence`).
                method_cfg: A dict-like object which contains the method name and settings to compute per-frame
                    confidence scores.

                    name: The method name (str).
                        Supported values:
                            - 'max_prob' for using the maximum token probability as a confidence.
                            - 'entropy' for using a normalized entropy of a log-likelihood vector.

                    entropy_type: Which type of entropy to use (str).
                        Used if confidence_method_cfg.name is set to `entropy`.
                        Supported values:
                            - 'gibbs' for the (standard) Gibbs entropy. If the alpha (α) is provided,
                                the formula is the following: H_α = -sum_i((p^α_i)*log(p^α_i)).
                                Note that for this entropy, the alpha should comply the following inequality:
                                (log(V)+2-sqrt(log^2(V)+4))/(2*log(V)) <= α <= (1+log(V-1))/log(V-1)
                                where V is the model vocabulary size.
                            - 'tsallis' for the Tsallis entropy with the Boltzmann constant one.
                                Tsallis entropy formula is the following: H_α = 1/(α-1)*(1-sum_i(p^α_i)),
                                where α is a parameter. When α == 1, it works like the Gibbs entropy.
                                More: https://en.wikipedia.org/wiki/Tsallis_entropy
                            - 'renyi' for the Rényi entropy.
                                Rényi entropy formula is the following: H_α = 1/(1-α)*log_2(sum_i(p^α_i)),
                                where α is a parameter. When α == 1, it works like the Gibbs entropy.
                                More: https://en.wikipedia.org/wiki/R%C3%A9nyi_entropy

                    alpha: Power scale for logsoftmax (α for entropies). Here we restrict it to be > 0.
                        When the alpha equals one, scaling is not applied to 'max_prob',
                        and any entropy type behaves like the Shannon entropy: H = -sum_i(p_i*log(p_i))

                    entropy_norm: A mapping of the entropy value to the interval [0,1].
                        Supported values:
                            - 'lin' for using the linear mapping.
                            - 'exp' for using exponential mapping with linear shift.

            The config may further contain the following sub-dictionaries:
            "greedy":
                max_symbols: int, describing the maximum number of target tokens to decode per
                    timestep during greedy decoding. Setting to larger values allows longer sentences
                    to be decoded, at the cost of increased execution time.
                preserve_frame_confidence: Same as above, overrides above value.
                confidence_method_cfg: Same as above, overrides confidence_cfg.method_cfg.

            "beam":
                beam_size: int, defining the beam size for beam search. Must be >= 1.
                    If beam_size == 1, will perform cached greedy search. This might be slightly different
                    results compared to the greedy search above.

                score_norm: optional bool, whether to normalize the returned beam score in the hypotheses.
                    Set to True by default.

                return_best_hypothesis: optional bool, whether to return just the best hypothesis or all of the
                    hypotheses after beam search has concluded. This flag is set by default.

                tsd_max_sym_exp: optional int, determines number of symmetric expansions of the target symbols
                    per timestep of the acoustic model. Larger values will allow longer sentences to be decoded,
                    at increased cost to execution time.

                alsd_max_target_len: optional int or float, determines the potential maximum target sequence length.
                    If an integer is provided, it can decode sequences of that particular maximum length.
                    If a float is provided, it can decode sequences of int(alsd_max_target_len * seq_len),
                    where seq_len is the length of the acoustic model output (T).

                    NOTE:
                        If a float is provided, it can be greater than 1!
                        By default, a float of 2.0 is used so that a target sequence can be at most twice
                        as long as the acoustic model output length T.

                maes_num_steps: Number of adaptive steps to take. From the paper, 2 steps is generally sufficient,
                    and can be reduced to 1 to improve decoding speed while sacrificing some accuracy. int > 0.

<<<<<<< HEAD
                maes_prefix_alpha: Maximum prefix length in prefix search. Must be an integer, and is advised to keep
                    this as 1 in order to reduce expensive beam search cost later. int >= 0.

                maes_expansion_beta: Maximum number of prefix expansions allowed, in addition to the beam size.
                    Effectively, the number of hypothesis = beam_size + maes_expansion_beta. Must be an int >= 0,
                    and affects the speed of inference since large values will perform large beam search in the next
                    step.

                maes_expansion_gamma: Float pruning threshold used in the prune-by-value step when computing the
                    expansions. The default (2.3) is selected from the paper. It performs a comparison
                    (max_log_prob - gamma <= log_prob[v]) where v is all vocabulary indices in the Vocab set and
                    max_log_prob is the "most" likely token to be predicted. Gamma therefore provides a margin of
                    additional tokens which can be potential candidates for expansion apart from the "most likely"
                    candidate. Lower values will reduce the number of expansions (by increasing pruning-by-value,
                    thereby improving speed but hurting accuracy). Higher values will increase the number of expansions
                    (by reducing pruning-by-value, thereby reducing speed but potentially improving accuracy). This is
                    a hyper parameter to be experimentally tuned on a validation set.
=======
                maes_prefix_alpha: Maximum prefix length in prefix search. Must be an integer, and is advised to
                keep this as 1 in order to reduce expensive beam search cost later. int >= 0.

                maes_expansion_beta: Maximum number of prefix expansions allowed, in addition to the beam size.
                    Effectively, the number of hypothesis = beam_size + maes_expansion_beta. Must be an int >= 0,
                    and affects the speed of inference since large values will perform large beam search in the
                    next step.

                maes_expansion_gamma: Float pruning threshold used in the prune-by-value step when computing the
                    expansions. The default (2.3) is selected from the paper. It performs a comparison
                    (max_log_prob - gamma <= log_prob[v]) where v is all vocabulary indices in the Vocab set
                    and max_log_prob is the "most" likely token to be predicted. Gamma therefore provides a margin
                    of additional tokens which can be potential candidates for expansion apart from the "most likely"
                    candidate. Lower values will reduce the number of expansions (by increasing pruning-by-value,
                    thereby improving speed but hurting accuracy). Higher values will increase the number of expansions
                    (by reducing pruning-by-value, thereby reducing speed but potentially improving accuracy).
                    This is a hyper parameter to be experimentally tuned on a validation set.
>>>>>>> 66766b18

                softmax_temperature: Scales the logits of the joint prior to computing log_softmax.

        decoder: The Decoder/Prediction network module.
        joint: The Joint network module.
        blank_id: The id of the RNNT blank token.
        supported_punctuation: Set of punctuation marks in the vocabulary
    """

    def __init__(self, decoding_cfg, decoder, joint, blank_id: int, supported_punctuation: Optional[Set] = None):
        super(AbstractRNNTDecoding, self).__init__()

        # Convert dataclass to config object
        if is_dataclass(decoding_cfg):
            decoding_cfg = OmegaConf.structured(decoding_cfg)

        self.cfg = decoding_cfg
        self.blank_id = blank_id
        self.supported_punctuation = supported_punctuation
        self.num_extra_outputs = joint.num_extra_outputs
        self.big_blank_durations = self.cfg.get("big_blank_durations", None)
        self.durations = self.cfg.get("durations", None)
        self.compute_hypothesis_token_set = self.cfg.get("compute_hypothesis_token_set", False)
        self.compute_langs = decoding_cfg.get('compute_langs', False)
        self.preserve_alignments = self.cfg.get('preserve_alignments', None)
        self.joint_fused_batch_size = self.cfg.get('fused_batch_size', None)
        self.compute_timestamps = self.cfg.get('compute_timestamps', None)
        self.tdt_include_token_duration = self.cfg.get('tdt_include_token_duration', False)
        self.word_seperator = self.cfg.get('word_seperator', ' ')
        self.segment_seperators = self.cfg.get('segment_seperators', ['.', '?', '!'])
        self.segment_gap_threshold = self.cfg.get('segment_gap_threshold', None)

        self._is_tdt = self.durations is not None and self.durations != []  # this means it's a TDT model.
        if self._is_tdt:
            if blank_id == 0:
                raise ValueError("blank_id must equal len(non_blank_vocabs) for TDT models")
            if self.big_blank_durations is not None and self.big_blank_durations != []:
                raise ValueError("duration and big_blank_durations can't both be not None")
            if self.cfg.strategy not in ['greedy', 'greedy_batch', 'beam', 'maes']:
                raise ValueError(
                    "currently only greedy, greedy_batch, beam and maes inference is supported for TDT models"
                )

        if (
            self.big_blank_durations is not None and self.big_blank_durations != []
        ):  # this means it's a multi-blank model.
            if blank_id == 0:
                raise ValueError("blank_id must equal len(vocabs) for multi-blank RNN-T models")
            if self.cfg.strategy not in ['greedy', 'greedy_batch']:
                raise ValueError(
                    "currently only greedy and greedy_batch inference is supported for multi-blank models"
                )

        possible_strategies = ['greedy', 'greedy_batch', 'beam', 'tsd', 'alsd', 'maes']
        if self.cfg.strategy not in possible_strategies:
            raise ValueError(f"Decoding strategy must be one of {possible_strategies}")

        # Update preserve alignments
        if self.preserve_alignments is None:
            if self.cfg.strategy in ['greedy', 'greedy_batch']:
                self.preserve_alignments = self.cfg.greedy.get('preserve_alignments', False)

            elif self.cfg.strategy in ['beam', 'tsd', 'alsd', 'maes']:
                self.preserve_alignments = self.cfg.beam.get('preserve_alignments', False)

        # Update compute timestamps
        if self.compute_timestamps is None:
            if self.cfg.strategy in ['greedy', 'greedy_batch']:
                self.compute_timestamps = self.cfg.greedy.get('compute_timestamps', False)

            elif self.cfg.strategy in ['beam', 'tsd', 'alsd', 'maes']:
                self.compute_timestamps = self.cfg.beam.get('compute_timestamps', False)

        # Test if alignments are being preserved for RNNT
        if not self._is_tdt and self.compute_timestamps is True and self.preserve_alignments is False:
            raise ValueError("If `compute_timesteps` flag is set, then `preserve_alignments` flag must also be set.")

        # initialize confidence-related fields
        self._init_confidence(self.cfg.get('confidence_cfg', None))

        if self._is_tdt:
            if self.preserve_frame_confidence is True and self.preserve_alignments is False:
                raise ValueError(
                    "If `preserve_frame_confidence` flag is set, then `preserve_alignments` flag must also be set."
                )
            self.tdt_include_token_duration = self.tdt_include_token_duration or self.compute_timestamps
            self._compute_offsets = self._compute_offsets_tdt
            self._refine_timestamps = self._refine_timestamps_tdt

        # Confidence estimation is not implemented for these strategies
        if (
            not self.preserve_frame_confidence
            and self.cfg.strategy in ['beam', 'tsd', 'alsd', 'maes']
            and self.cfg.beam.get('preserve_frame_confidence', False)
        ):
            raise NotImplementedError(f"Confidence calculation is not supported for strategy `{self.cfg.strategy}`")

        if self.cfg.strategy == 'greedy':
            if self.big_blank_durations is None or self.big_blank_durations == []:
                if not self._is_tdt:
                    self.decoding = rnnt_greedy_decoding.GreedyRNNTInfer(
                        decoder_model=decoder,
                        joint_model=joint,
                        blank_index=self.blank_id,
                        max_symbols_per_step=(
                            self.cfg.greedy.get('max_symbols', None)
                            or self.cfg.greedy.get('max_symbols_per_step', None)
                        ),
                        preserve_alignments=self.preserve_alignments,
                        preserve_frame_confidence=self.preserve_frame_confidence,
                        confidence_method_cfg=self.confidence_method_cfg,
                    )
                else:
                    self.decoding = rnnt_greedy_decoding.GreedyTDTInfer(
                        decoder_model=decoder,
                        joint_model=joint,
                        blank_index=self.blank_id,
                        durations=self.durations,
                        max_symbols_per_step=(
                            self.cfg.greedy.get('max_symbols', None)
                            or self.cfg.greedy.get('max_symbols_per_step', None)
                        ),
                        preserve_alignments=self.preserve_alignments,
                        preserve_frame_confidence=self.preserve_frame_confidence,
                        include_duration=self.tdt_include_token_duration,
                        include_duration_confidence=self.tdt_include_duration_confidence,
                        confidence_method_cfg=self.confidence_method_cfg,
                    )
            else:
                self.decoding = rnnt_greedy_decoding.GreedyMultiblankRNNTInfer(
                    decoder_model=decoder,
                    joint_model=joint,
                    blank_index=self.blank_id,
                    big_blank_durations=self.big_blank_durations,
                    max_symbols_per_step=(
                        self.cfg.greedy.get('max_symbols', None) or self.cfg.greedy.get('max_symbols_per_step', None)
                    ),
                    preserve_alignments=self.preserve_alignments,
                    preserve_frame_confidence=self.preserve_frame_confidence,
                    confidence_method_cfg=self.confidence_method_cfg,
                )

        elif self.cfg.strategy == 'greedy_batch':
            if self.big_blank_durations is None or self.big_blank_durations == []:
                if not self._is_tdt:
                    self.decoding = rnnt_greedy_decoding.GreedyBatchedRNNTInfer(
                        decoder_model=decoder,
                        joint_model=joint,
                        blank_index=self.blank_id,
                        max_symbols_per_step=(
                            self.cfg.greedy.get('max_symbols', None)
                            or self.cfg.greedy.get('max_symbols_per_step', None)
                        ),
                        preserve_alignments=self.preserve_alignments,
                        preserve_frame_confidence=self.preserve_frame_confidence,
                        confidence_method_cfg=self.confidence_method_cfg,
                        loop_labels=self.cfg.greedy.get('loop_labels', True),
                        use_cuda_graph_decoder=self.cfg.greedy.get('use_cuda_graph_decoder', True),
                    )
                else:
                    self.decoding = rnnt_greedy_decoding.GreedyBatchedTDTInfer(
                        decoder_model=decoder,
                        joint_model=joint,
                        blank_index=self.blank_id,
                        durations=self.durations,
                        max_symbols_per_step=(
                            self.cfg.greedy.get('max_symbols', None)
                            or self.cfg.greedy.get('max_symbols_per_step', None)
                        ),
                        preserve_alignments=self.preserve_alignments,
                        preserve_frame_confidence=self.preserve_frame_confidence,
                        include_duration=self.tdt_include_token_duration,
                        include_duration_confidence=self.tdt_include_duration_confidence,
                        confidence_method_cfg=self.confidence_method_cfg,
                        use_cuda_graph_decoder=self.cfg.greedy.get('use_cuda_graph_decoder', True),
                    )

            else:
                self.decoding = rnnt_greedy_decoding.GreedyBatchedMultiblankRNNTInfer(
                    decoder_model=decoder,
                    joint_model=joint,
                    blank_index=self.blank_id,
                    big_blank_durations=self.big_blank_durations,
                    max_symbols_per_step=(
                        self.cfg.greedy.get('max_symbols', None) or self.cfg.greedy.get('max_symbols_per_step', None)
                    ),
                    preserve_alignments=self.preserve_alignments,
                    preserve_frame_confidence=self.preserve_frame_confidence,
                    confidence_method_cfg=self.confidence_method_cfg,
                )

        elif self.cfg.strategy == 'beam':
            if self.big_blank_durations is None or self.big_blank_durations == []:
                if not self._is_tdt:
                    self.decoding = rnnt_beam_decoding.BeamRNNTInfer(
                        decoder_model=decoder,
                        joint_model=joint,
                        beam_size=self.cfg.beam.beam_size,
                        return_best_hypothesis=decoding_cfg.beam.get('return_best_hypothesis', True),
                        search_type='default',
                        score_norm=self.cfg.beam.get('score_norm', True),
                        softmax_temperature=self.cfg.beam.get('softmax_temperature', 1.0),
                        preserve_alignments=self.preserve_alignments,
                    )
                else:
                    self.decoding = tdt_beam_decoding.BeamTDTInfer(
                        decoder_model=decoder,
                        joint_model=joint,
                        durations=self.durations,
                        beam_size=self.cfg.beam.beam_size,
                        return_best_hypothesis=decoding_cfg.beam.get('return_best_hypothesis', True),
                        search_type='default',
                        score_norm=self.cfg.beam.get('score_norm', True),
                        softmax_temperature=self.cfg.beam.get('softmax_temperature', 1.0),
                        preserve_alignments=self.preserve_alignments,
                    )

        elif self.cfg.strategy == 'tsd':
            self.decoding = rnnt_beam_decoding.BeamRNNTInfer(
                decoder_model=decoder,
                joint_model=joint,
                beam_size=self.cfg.beam.beam_size,
                return_best_hypothesis=decoding_cfg.beam.get('return_best_hypothesis', True),
                search_type='tsd',
                score_norm=self.cfg.beam.get('score_norm', True),
                tsd_max_sym_exp_per_step=self.cfg.beam.get('tsd_max_sym_exp', 10),
                softmax_temperature=self.cfg.beam.get('softmax_temperature', 1.0),
                preserve_alignments=self.preserve_alignments,
            )

        elif self.cfg.strategy == 'alsd':
            self.decoding = rnnt_beam_decoding.BeamRNNTInfer(
                decoder_model=decoder,
                joint_model=joint,
                beam_size=self.cfg.beam.beam_size,
                return_best_hypothesis=decoding_cfg.beam.get('return_best_hypothesis', True),
                search_type='alsd',
                score_norm=self.cfg.beam.get('score_norm', True),
                alsd_max_target_len=self.cfg.beam.get('alsd_max_target_len', 2),
                softmax_temperature=self.cfg.beam.get('softmax_temperature', 1.0),
                preserve_alignments=self.preserve_alignments,
            )

        elif self.cfg.strategy == 'maes':
            if self.big_blank_durations is None or self.big_blank_durations == []:
                if not self._is_tdt:
                    self.decoding = rnnt_beam_decoding.BeamRNNTInfer(
                        decoder_model=decoder,
                        joint_model=joint,
                        beam_size=self.cfg.beam.beam_size,
                        return_best_hypothesis=decoding_cfg.beam.get('return_best_hypothesis', True),
                        search_type='maes',
                        score_norm=self.cfg.beam.get('score_norm', True),
                        maes_num_steps=self.cfg.beam.get('maes_num_steps', 2),
                        maes_prefix_alpha=self.cfg.beam.get('maes_prefix_alpha', 1),
                        maes_expansion_gamma=self.cfg.beam.get('maes_expansion_gamma', 2.3),
                        maes_expansion_beta=self.cfg.beam.get('maes_expansion_beta', 2.0),
                        softmax_temperature=self.cfg.beam.get('softmax_temperature', 1.0),
                        preserve_alignments=self.preserve_alignments,
                        ngram_lm_model=self.cfg.beam.get('ngram_lm_model', None),
                        ngram_lm_alpha=self.cfg.beam.get('ngram_lm_alpha', 0.0),
                        hat_subtract_ilm=self.cfg.beam.get('hat_subtract_ilm', False),
                        hat_ilm_weight=self.cfg.beam.get('hat_ilm_weight', 0.0),
                    )
                else:
                    self.decoding = tdt_beam_decoding.BeamTDTInfer(
                        decoder_model=decoder,
                        joint_model=joint,
                        durations=self.durations,
                        beam_size=self.cfg.beam.beam_size,
                        return_best_hypothesis=decoding_cfg.beam.get('return_best_hypothesis', True),
                        search_type='maes',
                        score_norm=self.cfg.beam.get('score_norm', True),
                        maes_num_steps=self.cfg.beam.get('maes_num_steps', 2),
                        maes_prefix_alpha=self.cfg.beam.get('maes_prefix_alpha', 1),
                        maes_expansion_gamma=self.cfg.beam.get('maes_expansion_gamma', 2.3),
                        maes_expansion_beta=self.cfg.beam.get('maes_expansion_beta', 2.0),
                        softmax_temperature=self.cfg.beam.get('softmax_temperature', 1.0),
                        preserve_alignments=self.preserve_alignments,
                        ngram_lm_model=self.cfg.beam.get('ngram_lm_model', None),
                        ngram_lm_alpha=self.cfg.beam.get('ngram_lm_alpha', 0.3),
                    )
        else:

            raise ValueError(
                f"Incorrect decoding strategy supplied. Must be one of {possible_strategies}\n"
                f"but was provided {self.cfg.strategy}"
            )

        # Update the joint fused batch size or disable it entirely if needed.
        self.update_joint_fused_batch_size()

    def rnnt_decoder_predictions_tensor(
        self,
        encoder_output: torch.Tensor,
        encoded_lengths: torch.Tensor,
        return_hypotheses: bool = False,
        partial_hypotheses: Optional[List[Hypothesis]] = None,
    ) -> Tuple[List[str], Optional[List[List[str]]], Optional[Union[Hypothesis, NBestHypotheses]]]:
        """
        Decode an encoder output by autoregressive decoding of the Decoder+Joint networks.

        Args:
            encoder_output: torch.Tensor of shape [B, D, T].
            encoded_lengths: torch.Tensor containing lengths of the padded encoder outputs. Shape [B].
            return_hypotheses: bool. If set to True it will return list of Hypothesis or NBestHypotheses

        Returns:
            If `return_best_hypothesis` is set:
                A tuple (hypotheses, None):
                hypotheses - list of Hypothesis (best hypothesis per sample).
                    Look at rnnt_utils.Hypothesis for more information.

            If `return_best_hypothesis` is not set:
                A tuple(hypotheses, all_hypotheses)
                hypotheses - list of Hypothesis (best hypothesis per sample).
                    Look at rnnt_utils.Hypothesis for more information.
                all_hypotheses - list of NBestHypotheses. Each NBestHypotheses further contains a sorted
                    list of all the hypotheses of the model per sample.
                    Look at rnnt_utils.NBestHypotheses for more information.
        """
        # Compute hypotheses
        with torch.inference_mode():
            hypotheses_list = self.decoding(
                encoder_output=encoder_output, encoded_lengths=encoded_lengths, partial_hypotheses=partial_hypotheses
            )  # type: [List[Hypothesis]]

            # extract the hypotheses
            hypotheses_list = hypotheses_list[0]  # type: List[Hypothesis]

        prediction_list = hypotheses_list

        if isinstance(prediction_list[0], NBestHypotheses):
            hypotheses = []
            all_hypotheses = []

            for nbest_hyp in prediction_list:  # type: NBestHypotheses
                n_hyps = nbest_hyp.n_best_hypotheses  # Extract all hypotheses for this sample
                decoded_hyps = self.decode_hypothesis(n_hyps)  # type: List[str]

                # If computing timestamps
                if self.compute_timestamps is True:
                    timestamp_type = self.cfg.get('rnnt_timestamp_type', 'all')
                    for hyp_idx in range(len(decoded_hyps)):
                        decoded_hyps[hyp_idx] = self.compute_rnnt_timestamps(decoded_hyps[hyp_idx], timestamp_type)

                hypotheses.append(decoded_hyps[0])  # best hypothesis
                all_hypotheses.append(decoded_hyps)

            if return_hypotheses:
                return hypotheses, all_hypotheses

            best_hyp_text = [h.text for h in hypotheses]
            all_hyp_text = [h.text for hh in all_hypotheses for h in hh]
            return best_hyp_text, all_hyp_text

        else:
            hypotheses = self.decode_hypothesis(prediction_list)  # type: List[str]

            # If computing timestamps
            if self.compute_timestamps is True:
                timestamp_type = self.cfg.get('rnnt_timestamp_type', 'all')
                for hyp_idx in range(len(hypotheses)):
                    hypotheses[hyp_idx] = self.compute_rnnt_timestamps(hypotheses[hyp_idx], timestamp_type)

            if return_hypotheses:
                # greedy decoding, can get high-level confidence scores
                if self.preserve_frame_confidence and (
                    self.preserve_word_confidence or self.preserve_token_confidence
                ):
                    hypotheses = self.compute_confidence(hypotheses)
                return hypotheses, None

            best_hyp_text = [h.text for h in hypotheses]
            return best_hyp_text, None

    def decode_hypothesis(self, hypotheses_list: List[Hypothesis]) -> List[Union[Hypothesis, NBestHypotheses]]:
        """
        Decode a list of hypotheses into a list of strings.

        Args:
            hypotheses_list: List of Hypothesis.

        Returns:
            A list of strings.
        """
        for ind in range(len(hypotheses_list)):
            # Extract the integer encoded hypothesis
            prediction = hypotheses_list[ind].y_sequence

            if type(prediction) != list:
                prediction = prediction.tolist()

            # RNN-T sample level is already preprocessed by implicit RNNT decoding
            # Simply remove any blank and possibly big blank tokens
            if self.big_blank_durations is not None and self.big_blank_durations != []:  # multi-blank RNNT
                num_extra_outputs = len(self.big_blank_durations)
                prediction = [p for p in prediction if p < self.blank_id - num_extra_outputs]
            elif self._is_tdt:  # TDT model.
                prediction = [p for p in prediction if p < self.blank_id]
            else:  # standard RNN-T
                prediction = [p for p in prediction if p != self.blank_id]

            # De-tokenize the integer tokens; if not computing timestamps
            if self.compute_timestamps is True and self._is_tdt:
                hypothesis = (prediction, None, None)
            elif self.compute_timestamps is True:
                # keep the original predictions, wrap with the number of repetitions per token and alignments
                # this is done so that `rnnt_decoder_predictions_tensor()` can process this hypothesis
                # in order to compute exact time stamps.
                alignments = copy.deepcopy(hypotheses_list[ind].alignments)
                token_repetitions = [1] * len(alignments)  # preserve number of repetitions per token
                hypothesis = (prediction, alignments, token_repetitions)
            else:
                hypothesis = self.decode_tokens_to_str(prediction)

                # TODO: remove
                # collapse leading spaces before . , ? for PC models
                hypothesis = re.sub(r'(\s+)([\.\,\?])', r'\2', hypothesis)

                if self.compute_hypothesis_token_set:
                    hypotheses_list[ind].tokens = self.decode_ids_to_tokens(prediction)

            # De-tokenize the integer tokens
            hypotheses_list[ind].text = hypothesis

        return hypotheses_list

    def compute_confidence(self, hypotheses_list: List[Hypothesis]) -> List[Hypothesis]:
        """
        Computes high-level (per-token and/or per-word) confidence scores for a list of hypotheses.
        Assumes that `frame_confidence` is present in the hypotheses.

        Args:
            hypotheses_list: List of Hypothesis.

        Returns:
            A list of hypotheses with high-level confidence scores.
        """
        if self._is_tdt:
            # if self.tdt_include_duration_confidence is True then frame_confidence elements consist of two numbers
            maybe_pre_aggregate = (
                (lambda x: self._aggregate_confidence(x)) if self.tdt_include_duration_confidence else (lambda x: x)
            )
            for hyp in hypotheses_list:
                token_confidence = []
                # trying to recover frame_confidence according to alignments
                subsequent_blank_confidence = []
                # going backwards since <blank> tokens are considered belonging to the last non-blank token.
                for fc, fa in zip(hyp.frame_confidence[::-1], hyp.alignments[::-1]):
                    # there is only one score per frame most of the time
                    if len(fa) > 1:
                        for i, a in reversed(list(enumerate(fa))):
                            if a[-1] == self.blank_id:
                                if not self.exclude_blank_from_confidence:
                                    subsequent_blank_confidence.append(maybe_pre_aggregate(fc[i]))
                            elif not subsequent_blank_confidence:
                                token_confidence.append(maybe_pre_aggregate(fc[i]))
                            else:
                                token_confidence.append(
                                    self._aggregate_confidence(
                                        [maybe_pre_aggregate(fc[i])] + subsequent_blank_confidence
                                    )
                                )
                                subsequent_blank_confidence = []
                    else:
                        i, a = 0, fa[0]
                        if a[-1] == self.blank_id:
                            if not self.exclude_blank_from_confidence:
                                subsequent_blank_confidence.append(maybe_pre_aggregate(fc[i]))
                        elif not subsequent_blank_confidence:
                            token_confidence.append(maybe_pre_aggregate(fc[i]))
                        else:
                            token_confidence.append(
                                self._aggregate_confidence([maybe_pre_aggregate(fc[i])] + subsequent_blank_confidence)
                            )
                            subsequent_blank_confidence = []
                token_confidence = token_confidence[::-1]
                hyp.token_confidence = token_confidence
        else:
            if self.exclude_blank_from_confidence:
                for hyp in hypotheses_list:
                    hyp.token_confidence = hyp.non_blank_frame_confidence
            else:
                for hyp in hypotheses_list:
                    offset = 0
                    token_confidence = []
                    if len(hyp.timestep) > 0:
                        for ts, te in zip(hyp.timestep, hyp.timestep[1:] + [len(hyp.frame_confidence)]):
                            if ts != te:
                                # <blank> tokens are considered to belong to the last non-blank token, if any.
                                token_confidence.append(
                                    self._aggregate_confidence(
                                        [hyp.frame_confidence[ts][offset]]
                                        + [fc[0] for fc in hyp.frame_confidence[ts + 1 : te]]
                                    )
                                )
                                offset = 0
                            else:
                                token_confidence.append(hyp.frame_confidence[ts][offset])
                                offset += 1
                    hyp.token_confidence = token_confidence
        if self.preserve_word_confidence:
            for hyp in hypotheses_list:
                hyp.word_confidence = self._aggregate_token_confidence(hyp)
        return hypotheses_list

    @abstractmethod
    def decode_tokens_to_str(self, tokens: List[int]) -> str:
        """
        Implemented by subclass in order to decoder a token id list into a string.

        Args:
            tokens: List of int representing the token ids.

        Returns:
            A decoded string.
        """
        raise NotImplementedError()

    @abstractmethod
    def decode_ids_to_tokens(self, tokens: List[int]) -> List[str]:
        """
        Implemented by subclass in order to decode a token id list into a token list.
        A token list is the string representation of each token id.

        Args:
            tokens: List of int representing the token ids.

        Returns:
            A list of decoded tokens.
        """
        raise NotImplementedError()

    @abstractmethod
    def decode_tokens_to_lang(self, tokens: List[int]) -> str:
        """
        Implemented by subclass in order to
        compute the most likely language ID (LID) string given the tokens.

        Args:
            tokens: List of int representing the token ids.

        Returns:
            A decoded LID string.
        """
        raise NotImplementedError()

    @abstractmethod
    def decode_ids_to_langs(self, tokens: List[int]) -> List[str]:
        """
        Implemented by subclass in order to
        decode a token id list into language ID (LID) list.

        Args:
            tokens: List of int representing the token ids.

        Returns:
            A list of decoded LIDS.
        """
        raise NotImplementedError()

    def update_joint_fused_batch_size(self):
        """ "
        Updates the fused batch size for the joint module if applicable.

        If `joint_fused_batch_size` is set, verifies that the joint module has
        the required `set_fused_batch_size` and `set_fuse_loss_wer` functions.
        If present, updates the batch size; otherwise, logs a warning.

        If `joint_fused_batch_size` is <= 0, disables fused batch processing.
        """
        if self.joint_fused_batch_size is None:
            # do nothing and let the Joint itself handle setting up of the fused batch
            return

        if not hasattr(self.decoding.joint, 'set_fused_batch_size'):
            logging.warning(
                "The joint module does not have `set_fused_batch_size(int)` as a setter function.\n"
                "Ignoring update of joint fused batch size."
            )
            return

        if not hasattr(self.decoding.joint, 'set_fuse_loss_wer'):
            logging.warning(
                "The joint module does not have `set_fuse_loss_wer(bool, RNNTLoss, RNNTWER)` "
                "as a setter function.\n"
                "Ignoring update of joint fused batch size."
            )
            return

        if self.joint_fused_batch_size > 0:
            self.decoding.joint.set_fused_batch_size(self.joint_fused_batch_size)
        else:
            logging.info("Joint fused batch size <= 0; Will temporarily disable fused batch step in the Joint.")
            self.decoding.joint.set_fuse_loss_wer(False)

    def compute_rnnt_timestamps(self, hypothesis: Hypothesis, timestamp_type: str = "all"):
        """
        Computes character, word, and segment timestamps for an RNN-T hypothesis.

        This function generates timestamps for characters, words, and segments within
        a hypothesis sequence. The type of timestamps computed depends on `timestamp_type`,
        which can be 'char', 'word', 'segment', or 'all'.

        Args:
            hypothesis (Hypothesis): Hypothesis.
            timestamp_type (str): Type of timestamps to compute. Options are 'char', 'word', 'segment', or 'all'.
                                Defaults to 'all'.

        Returns:
            Hypothesis: The updated hypothesis with computed timestamps for characters, words, and/or segments.
        """
        assert timestamp_type in ['char', 'word', 'segment', 'all']

        # Unpack the temporary storage
        decoded_prediction, alignments, token_repetitions = hypothesis.text

        # Retrieve offsets
        char_offsets = word_offsets = None
        char_offsets = self._compute_offsets(hypothesis, token_repetitions, self.blank_id)

        # finally, set the flattened decoded predictions to text field for later text decoding
        hypothesis.text = decoded_prediction

        # Assert number of offsets and hypothesis tokens are 1:1 match.
        num_flattened_tokens = 0
        for t in range(len(char_offsets)):
            # Subtract one here for the extra RNNT BLANK token emitted to designate "End of timestep"
            num_flattened_tokens += len(char_offsets[t]['char']) - 1

        if num_flattened_tokens != len(hypothesis.text):
            raise ValueError(
                f"`char_offsets`: {char_offsets} and `processed_tokens`: {hypothesis.text}"
                " have to be of the same length, but are: "
                f"`len(offsets)`: {len(char_offsets)} and `len(processed_tokens)`:"
                f" {len(hypothesis.text)}"
            )

        encoded_char_offsets = copy.deepcopy(char_offsets)

        # Correctly process the token ids to chars/subwords.
        for i, offsets in enumerate(char_offsets):
            decoded_chars = []
            for char in offsets['char'][:-1]:  # ignore the RNNT Blank token at end of every timestep with -1 subset
                decoded_chars.append(self.decode_tokens_to_str([int(char)]))
            char_offsets[i]["char"] = decoded_chars

        encoded_char_offsets, char_offsets = self._refine_timestamps(
            encoded_char_offsets, char_offsets, self.supported_punctuation
        )

        # detect char vs subword models
        lens = []
        for v in char_offsets:
            tokens = v["char"]
            # each token may be either 1 unicode token or multiple unicode token
            # for character based models, only 1 token is used
            # for subword, more than one token can be used.
            # Computing max, then summing up total lens is a test to check for char vs subword
            # For char models, len(lens) == sum(lens)
            # but this is violated for subword models.
            max_len = max(len(c) for c in tokens)
            lens.append(max_len)

        # array of one or more chars implies subword based model with multiple char emitted per TxU step (via subword)
        if sum(lens) > len(lens):
            text_type = 'subword'
        else:
            # full array of ones implies character based model with 1 char emitted per TxU step
            text_type = 'char'

        # retrieve word offsets from character offsets
        word_offsets = None
        if timestamp_type in ['word', 'segment', 'all']:
            if text_type == 'char':
                word_offsets = self._get_word_offsets_chars(char_offsets, word_delimiter_char=self.word_seperator)
            else:
                # utilize the copy of char offsets with the correct integer ids for tokens
                # so as to avoid tokenize -> detokenize -> compare -> merge steps.
                word_offsets = self._get_word_offsets_subwords_sentencepiece(
                    encoded_char_offsets,
                    hypothesis,
                    decode_ids_to_tokens=self.decode_ids_to_tokens,
                    decode_tokens_to_str=self.decode_tokens_to_str,
                )

        segment_offsets = None
        if timestamp_type in ['segment', 'all']:
            segment_offsets = self._get_segment_offsets(
                word_offsets,
                segment_delimiter_tokens=self.segment_seperators,
                supported_punctuation=self.supported_punctuation,
                segment_gap_threshold=self.segment_gap_threshold,
            )

        # attach results
        if len(hypothesis.timestep) > 0:
            timestep_info = hypothesis.timestep
        else:
            timestep_info = []

        # Setup defaults
        hypothesis.timestep = {"timestep": timestep_info}

        # Add char / subword time stamps
        if char_offsets is not None and timestamp_type in ['char', 'all']:
            hypothesis.timestep['char'] = char_offsets

        # Add word time stamps
        if word_offsets is not None and timestamp_type in ['word', 'all']:
            hypothesis.timestep['word'] = word_offsets

        # Add segment time stamps
        if segment_offsets is not None and timestamp_type in ['segment', 'all']:
            hypothesis.timestep['segment'] = segment_offsets

        # Convert the flattened token indices to text
        hypothesis.text = self.decode_tokens_to_str(hypothesis.text)

        return hypothesis

    @staticmethod
    def _compute_offsets(
        hypothesis: Hypothesis, token_repetitions: List[int], rnnt_token: int
    ) -> List[Dict[str, Union[str, int]]]:
        """
        Utility method that calculates the indidual time indices where a token starts and ends.

        Args:
            hypothesis: A Hypothesis object that contains `text` field that holds the character / subword token
                emitted at every time step after rnnt collapse.
            token_repetitions: A list of ints representing the number of repetitions of each emitted token.
            rnnt_token: The integer of the rnnt blank token used during rnnt collapse.

        Returns:

        """
        start_index = 0

        # If the exact timestep information is available, utilize the 1st non-rnnt blank token timestep
        # as the start index.
        if hypothesis.timestep is not None and len(hypothesis.timestep) > 0:
            first_timestep = hypothesis.timestep[0]
            first_timestep = first_timestep if isinstance(first_timestep, int) else first_timestep.item()
            start_index = max(0, first_timestep - 1)

        # Construct the start and end indices brackets
        end_indices = np.asarray(token_repetitions).cumsum()
        start_indices = np.concatenate(([int(start_index)], end_indices[:-1]))

        # Process the TxU dangling alignment tensor, containing pairs of (logits, label)
        alignment_labels = [al_logits_labels for al_logits_labels in hypothesis.text[1]]
        for t in range(len(alignment_labels)):
            for u in range(len(alignment_labels[t])):
                alignment_labels[t][u] = alignment_labels[t][u][1]  # pick label from (logit, label) tuple

        # Merge the results per token into a list of dictionaries
        offsets = [
            {"char": a, "start_offset": s, "end_offset": e}
            for a, s, e in zip(alignment_labels, start_indices, end_indices)
        ]

        # Filter out RNNT token (blank at [t][0] position). This is because blank can only occur at end of a
        # time step for RNNT, so if 0th token is blank, then that timestep is skipped.
        offsets = list(filter(lambda offsets: offsets["char"][0] != rnnt_token, offsets))
        return offsets

    @staticmethod
    def _compute_offsets_tdt(hypothesis: Hypothesis, *args) -> List[Dict[str, Union[str, int]]]:
        """
        Utility method that calculates the indidual time indices where a token starts and ends.

        Args:
            hypothesis: A Hypothesis object that contains `text` field that holds the character / subword token
                emitted at a specific time step considering predicted durations of the previous tokens.

        Returns:

        """
        # Merge the results per token into a list of dictionaries
        offsets = [
            {"char": [t, -1], "start_offset": int(s), "end_offset": int(s + d)}
            for t, s, d in zip(hypothesis.text[0], hypothesis.timestep, hypothesis.token_duration)
        ]
        return offsets

    @staticmethod
    def _refine_timestamps(
        encoded_char_offsets: List[Dict[str, Union[str, int]]],
        char_offsets: List[Dict[str, Union[str, int]]],
        supported_punctuation: Optional[Set] = None,
    ) -> List[Dict[str, Union[str, int]]]:

        ## no refinement for rnnt

        return encoded_char_offsets, char_offsets

    @staticmethod
    def _refine_timestamps_tdt(
        encoded_char_offsets: List[Dict[str, Union[str, int]]],
        char_offsets: List[Dict[str, Union[str, int]]],
        supported_punctuation: Optional[Set] = None,
    ) -> List[Dict[str, Union[str, int]]]:

        if not supported_punctuation:
            return encoded_char_offsets, char_offsets

        for i, offset in enumerate(char_offsets):

            # Check if token is a punctuation mark
            # If so, set its start and end offset as start and end of the previous token
<<<<<<< HEAD
            # This is done because there was observed a behaviour, when punctuation marks are
            # predicted long after preceding token (i.e. after silence)
=======
            # This is done because there was observed a behaviour, when punctuation marks are predicted long
            # after preceding token (i.e. after silence)
>>>>>>> 66766b18
            if offset['char'][0] in supported_punctuation and i > 0:
                encoded_char_offsets[i]['start_offset'] = offset['start_offset'] = char_offsets[i - 1]['end_offset']
                encoded_char_offsets[i]['end_offset'] = offset['end_offset'] = offset['start_offset']

        return encoded_char_offsets, char_offsets

    @staticmethod
    def _get_word_offsets_chars(
        offsets: Dict[str, Union[str, float]], word_delimiter_char: str = " "
    ) -> Dict[str, Union[str, float]]:
        """
        Utility method which constructs word time stamps out of character time stamps.

        References:
            This code is a port of the Hugging Face code for word time stamp construction.

        Args:
            offsets: A list of dictionaries, each containing "char", "start_offset" and "end_offset".
            word_delimiter_char: Character token that represents the word delimiter. By default, " ".

        Returns:
            A list of dictionaries containing the word offsets. Each item contains "word", "start_offset" and
            "end_offset".
        """
        word_offsets = []

        last_state = "SPACE"
        word = ""
        start_offset = 0
        end_offset = 0
        for i, offset in enumerate(offsets):
            chars = offset["char"]
            for char in chars:
                state = "SPACE" if char == word_delimiter_char else "WORD"

                if state == last_state:
                    # If we are in the same state as before, we simply repeat what we've done before
                    end_offset = offset["end_offset"]
                    word += char
                else:
                    # Switching state
                    if state == "SPACE":
                        # Finishing a word
                        word_offsets.append({"word": word, "start_offset": start_offset, "end_offset": end_offset})
                    else:
                        # Starting a new word
                        start_offset = offset["start_offset"]
                        end_offset = offset["end_offset"]
                        word = char

                last_state = state

        if last_state == "WORD":
            word_offsets.append({"word": word, "start_offset": start_offset, "end_offset": end_offset})

        return word_offsets

    @staticmethod
    def _get_word_offsets_subwords_sentencepiece(
        offsets: Dict[str, Union[str, float]],
        hypothesis: Hypothesis,
        decode_ids_to_tokens: Callable[[List[int]], str],
        decode_tokens_to_str: Callable[[List[int]], str],
    ) -> Dict[str, Union[str, float]]:
        """
        Utility method which constructs word time stamps out of sub-word time stamps.

        **Note**: Only supports Sentencepiece based tokenizers !

        Args:
            offsets: A list of dictionaries, each containing "char", "start_offset" and "end_offset".
            hypothesis: Hypothesis object that contains `text` field, where each token is a sub-word id
                after rnnt collapse.
            decode_ids_to_tokens: A Callable function that accepts a list of integers and maps it to a sub-word.
            decode_tokens_to_str: A Callable function that accepts a list of integers and maps it to text / str.

        Returns:
            A list of dictionaries containing the word offsets. Each item contains "word", "start_offset" and
            "end_offset".
        """
        word_offsets = []
        built_token = []
        previous_token_index = 0
        # For every offset token
        for i, offset in enumerate(offsets):
            # For every subword token in offset token list (ignoring the RNNT Blank token at the end)
            for char in offset['char'][:-1]:
                char = int(char)

                # Compute the sub-word text representation, and the decoded text (stripped of sub-word markers).
                token = decode_ids_to_tokens([char])[0]
                token_text = decode_tokens_to_str([char])

                # It is a sub-word token, or contains an identifier at the beginning such as _ or ## that was stripped
                # after forcing partial text conversion of the token.
                if token != token_text:
                    # If there are any partially or fully built sub-word token ids, construct to text.
                    # Note: This is "old" subword, that occurs *after* current sub-word has started.
                    if built_token:
                        word_offsets.append(
                            {
                                "word": decode_tokens_to_str(built_token),
                                "start_offset": offsets[previous_token_index]["start_offset"],
                                "end_offset": offsets[i - 1]["end_offset"],
                            }
                        )

                    # Prepare list of new sub-word ids
                    built_token.clear()
                    built_token.append(char)
                    previous_token_index = i
                else:
                    # If the token does not contain any sub-word start mark, then the sub-word has not completed yet
                    # Append to current sub-word list.
                    built_token.append(char)

        # Inject the start offset of the first token to word offsets
        # This is because we always skip the delay the injection of the first sub-word due to the loop
        # condition and check whether built token is ready or not.
        # Therefore without this forced injection, the start_offset appears as off by 1.
        # This should only be done when these arrays contain more than one element.
        if offsets and word_offsets:
            word_offsets[0]["start_offset"] = offsets[0]["start_offset"]

        # If there are any remaining tokens left, inject them all into the final word offset.
        # The start offset of this token is the start time of the next token to process.
        # The end offset of this token is the end time of the last token from offsets.
        # Note that built_token is a flat list; but offsets contains a nested list which
        # may have different dimensionality.
        # As such, we can't rely on the length of the list of built_token to index offsets.
        if built_token:
            # start from the previous token index as this hasn't been committed to word_offsets yet
            # if we still have content in built_token
            start_offset = offsets[previous_token_index]["start_offset"]
            word_offsets.append(
                {
                    "word": decode_tokens_to_str(built_token),
                    "start_offset": start_offset,
                    "end_offset": offsets[-1]["end_offset"],
                }
            )
        built_token.clear()

        return word_offsets

    @staticmethod
    def _get_segment_offsets(
        offsets: Dict[str, Union[str, float]],
        segment_delimiter_tokens: List[str],
        supported_punctuation: Optional[Set] = None,
        segment_gap_threshold: Optional[int] = None,
    ) -> Dict[str, Union[str, float]]:
        """
        Utility method which constructs segment time stamps out of word time stamps.

        Args:
            offsets: A list of dictionaries, each containing "word", "start_offset" and "end_offset".
            segments_delimiter_tokens: List containing tokens representing the seperator(s) between segments.
            supported_punctuation: Set containing punctuation marks in the vocabulary.
            segment_gap_threshold: Number of frames between 2 consecutive words necessary to form segments out of plain
            text.
        Returns:
            A list of dictionaries containing the segment offsets. Each item contains "segment", "start_offset" and
            "end_offset".
        """
        if (
            supported_punctuation
            and not set(segment_delimiter_tokens).intersection(supported_punctuation)
            and not segment_gap_threshold
        ):
            logging.warning(
                f"Specified segment seperators are not in supported punctuation {supported_punctuation}. "
                "If the seperators are not punctuation marks, ignore this warning. "
                "Otherwise, specify 'segment_gap_threshold' parameter in decoding config to form segments.",
                mode=logging_mode.ONCE,
            )

        segment_offsets = []
        segment_words = []
        previous_word_index = 0

        # For every offset word
        for i, offset in enumerate(offsets):

            word = offset['word']
            # check if thr word ends with any delimeter token or the word itself is a delimeter
            if segment_gap_threshold and segment_words:
                gap_between_words = offset['start_offset'] - offsets[i - 1]['end_offset']

                if gap_between_words >= segment_gap_threshold:
                    segment_offsets.append(
                        {
                            "segment": ' '.join(segment_words),
                            "start_offset": offsets[previous_word_index]["start_offset"],
                            "end_offset": offsets[i - 1]["end_offset"],
                        }
                    )

                    segment_words = [word]
                    previous_word_index = i
                    continue

            elif word[-1] in segment_delimiter_tokens or word in segment_delimiter_tokens:
                segment_words.append(word)
                if segment_words:
                    segment_offsets.append(
                        {
                            "segment": ' '.join(segment_words),
                            "start_offset": offsets[previous_word_index]["start_offset"],
                            "end_offset": offset["end_offset"],
                        }
                    )

                segment_words = []
                previous_word_index = i + 1
                continue

            segment_words.append(word)

        if segment_words:
            start_offset = offsets[previous_word_index]["start_offset"]
            segment_offsets.append(
                {
                    "segment": ' '.join(segment_words),
                    "start_offset": start_offset,
                    "end_offset": offsets[-1]["end_offset"],
                }
            )
        segment_words.clear()

        return segment_offsets


class RNNTDecoding(AbstractRNNTDecoding):
    """
    Used for performing RNN-T auto-regressive decoding of the Decoder+Joint network given the encoder state.

    Args:
        decoding_cfg: A dict-like object which contains the following key-value pairs.

            strategy:
                str value which represents the type of decoding that can occur.
                Possible values are :

                -   greedy, greedy_batch (for greedy decoding).

                -   beam, tsd, alsd (for beam search decoding).

            compute_hypothesis_token_set: A bool flag, which determines whether to compute a list of decoded
                tokens as well as the decoded string. Default is False in order to avoid double decoding
                unless required.

            preserve_alignments: Bool flag which preserves the history of logprobs generated during
                decoding (sample / batched). When set to true, the Hypothesis will contain
                the non-null value for `logprobs` in it. Here, `alignments` is a List of List of
                Tuple(Tensor (of length V + 1), Tensor(scalar, label after argmax)).

                In order to obtain this hypothesis, please utilize `rnnt_decoder_predictions_tensor` function
                with the `return_hypotheses` flag set to True.

                The length of the list corresponds to the Acoustic Length (T).
                Each value in the list (Ti) is a torch.Tensor (U), representing 1 or more targets from a vocabulary.
                U is the number of target tokens for the current timestep Ti.

            confidence_cfg: A dict-like object which contains the following key-value pairs related to confidence
                scores. In order to obtain hypotheses with confidence scores, please utilize
                `rnnt_decoder_predictions_tensor` function with the `preserve_frame_confidence` flag set to True.

                preserve_frame_confidence: Bool flag which preserves the history of per-frame confidence scores
                    generated during decoding (sample / batched). When set to true, the Hypothesis will contain
                    the non-null value for `frame_confidence` in it. Here, `alignments` is a List of List of floats.

                    The length of the list corresponds to the Acoustic Length (T).
                    Each value in the list (Ti) is a torch.Tensor (U), representing 1 or more confidence scores.
                    U is the number of target tokens for the current timestep Ti.
                preserve_token_confidence: Bool flag which preserves the history of per-token confidence scores
                    generated during greedy decoding (sample / batched). When set to true, the Hypothesis will contain
                    the non-null value for `token_confidence` in it. Here, `token_confidence` is a List of floats.

                    The length of the list corresponds to the number of recognized tokens.
                preserve_word_confidence: Bool flag which preserves the history of per-word confidence scores
                    generated during greedy decoding (sample / batched). When set to true, the Hypothesis will contain
                    the non-null value for `word_confidence` in it. Here, `word_confidence` is a List of floats.

                    The length of the list corresponds to the number of recognized words.
                exclude_blank: Bool flag indicating that blank token confidence scores are to be excluded
                    from the `token_confidence`.
                aggregation: Which aggregation type to use for collapsing per-token confidence into per-word
<<<<<<< HEAD
                    confidence.
                    Valid options are `mean`, `min`, `max`, `prod`.
                tdt_include_duration: Bool flag indicating that the duration confidence scores are to be calculated and
                    attached to the regular frame confidence,
=======
                    confidence. Valid options are `mean`, `min`, `max`, `prod`.
                tdt_include_duration: Bool flag indicating that the duration confidence scores are to be calculated
                    and attached to the regular frame confidence,
>>>>>>> 66766b18
                    making TDT frame confidence element a pair: (`prediction_confidence`, `duration_confidence`).
                method_cfg: A dict-like object which contains the method name and settings to compute per-frame
                    confidence scores.

                    name:
                        The method name (str).
                        Supported values:

                            - 'max_prob' for using the maximum token probability as a confidence.

                            - 'entropy' for using a normalized entropy of a log-likelihood vector.

                    entropy_type:
                        Which type of entropy to use (str).
                        Used if confidence_method_cfg.name is set to `entropy`.
                        Supported values:

                            - 'gibbs' for the (standard) Gibbs entropy. If the alpha (α) is provided,
                                the formula is the following: H_α = -sum_i((p^α_i)*log(p^α_i)).
                                Note that for this entropy, the alpha should comply the following inequality:
                                (log(V)+2-sqrt(log^2(V)+4))/(2*log(V)) <= α <= (1+log(V-1))/log(V-1)
                                where V is the model vocabulary size.

                            - 'tsallis' for the Tsallis entropy with the Boltzmann constant one.
                                Tsallis entropy formula is the following: H_α = 1/(α-1)*(1-sum_i(p^α_i)),
                                where α is a parameter. When α == 1, it works like the Gibbs entropy.
                                More: https://en.wikipedia.org/wiki/Tsallis_entropy

                            - 'renyi' for the Rényi entropy.
                                Rényi entropy formula is the following: H_α = 1/(1-α)*log_2(sum_i(p^α_i)),
                                where α is a parameter. When α == 1, it works like the Gibbs entropy.
                                More: https://en.wikipedia.org/wiki/R%C3%A9nyi_entropy

                    alpha:
                        Power scale for logsoftmax (α for entropies). Here we restrict it to be > 0.
                        When the alpha equals one, scaling is not applied to 'max_prob',
                        and any entropy type behaves like the Shannon entropy: H = -sum_i(p_i*log(p_i))

                    entropy_norm:
                        A mapping of the entropy value to the interval [0,1].
                        Supported values:

                            - 'lin' for using the linear mapping.

                            - 'exp' for using exponential mapping with linear shift.

            The config may further contain the following sub-dictionaries:

                "greedy":
                    max_symbols: int, describing the maximum number of target tokens to decode per
                        timestep during greedy decoding. Setting to larger values allows longer sentences
                        to be decoded, at the cost of increased execution time.

                    preserve_frame_confidence: Same as above, overrides above value.

                    confidence_method_cfg: Same as above, overrides confidence_cfg.method_cfg.

                "beam":
                    beam_size: int, defining the beam size for beam search. Must be >= 1.
                        If beam_size == 1, will perform cached greedy search. This might be slightly different
                        results compared to the greedy search above.

                    score_norm: optional bool, whether to normalize the returned beam score in the hypotheses.
                        Set to True by default.

                    return_best_hypothesis: optional bool, whether to return just the best hypothesis or all of the
                        hypotheses after beam search has concluded. This flag is set by default.

                    tsd_max_sym_exp: optional int, determines number of symmetric expansions of the target symbols
                        per timestep of the acoustic model. Larger values will allow longer sentences to be decoded,
                        at increased cost to execution time.

                    alsd_max_target_len: optional int or float, determines the potential maximum target sequence
                        length. If an integer is provided, it can decode sequences of that particular maximum length.
                        If a float is provided, it can decode sequences of int(alsd_max_target_len * seq_len),
                        where seq_len is the length of the acoustic model output (T).

                        NOTE:
                            If a float is provided, it can be greater than 1!
                            By default, a float of 2.0 is used so that a target sequence can be at most twice
                            as long as the acoustic model output length T.

                    maes_num_steps: Number of adaptive steps to take. From the paper, 2 steps is generally sufficient,
                        and can be reduced to 1 to improve decoding speed while sacrificing some accuracy. int > 0.

                    maes_prefix_alpha: Maximum prefix length in prefix search. Must be an integer, and is advised to
<<<<<<< HEAD
                    keep this as 1 in order to reduce expensive beam search cost later. int >= 0.
=======
                        keep this as 1 in order to reduce expensive beam search cost later. int >= 0.
>>>>>>> 66766b18

                    maes_expansion_beta: Maximum number of prefix expansions allowed, in addition to the beam size.
                        Effectively, the number of hypothesis = beam_size + maes_expansion_beta. Must be an int >= 0,
                        and affects the speed of inference since large values will perform large beam search in the
                        next step.

                    maes_expansion_gamma: Float pruning threshold used in the prune-by-value step when computing the
<<<<<<< HEAD
                        expansions. The default (2.3) is selected from the paper. It performs a comparison
=======
                        expansions.
                        The default (2.3) is selected from the paper. It performs a comparison
>>>>>>> 66766b18
                        (max_log_prob - gamma <= log_prob[v]) where v is all vocabulary indices in the Vocab set and
                        max_log_prob is the "most" likely token to be predicted. Gamma therefore provides a margin of
                        additional tokens which can be potential candidates for expansion apart from the "most likely"
                        candidate. Lower values will reduce the number of expansions (by increasing pruning-by-value,
                        thereby improving speed but hurting accuracy). Higher values will increase the number of
                        expansions (by reducing pruning-by-value, thereby reducing speed but potentially improving
                        accuracy). This is a hyper parameter to be experimentally tuned on a validation set.

                    softmax_temperature: Scales the logits of the joint prior to computing log_softmax.

        decoder: The Decoder/Prediction network module.
        joint: The Joint network module.
        vocabulary: The vocabulary (excluding the RNNT blank token) which will be used for decoding.
    """

    def __init__(
        self,
        decoding_cfg,
        decoder,
        joint,
        vocabulary,
    ):
        # we need to ensure blank is the last token in the vocab for the case of RNNT and Multi-blank RNNT.
        blank_id = len(vocabulary) + joint.num_extra_outputs
        supported_punctuation = {
            char for token in vocabulary for char in token if unicodedata.category(char).startswith('P')
        }

        if hasattr(decoding_cfg, 'model_type') and decoding_cfg.model_type == 'tdt':
            blank_id = len(vocabulary)

        self.labels_map = dict([(i, vocabulary[i]) for i in range(len(vocabulary))])

        super(RNNTDecoding, self).__init__(
            decoding_cfg=decoding_cfg,
            decoder=decoder,
            joint=joint,
            blank_id=blank_id,
            supported_punctuation=supported_punctuation,
        )

        if isinstance(self.decoding, rnnt_beam_decoding.BeamRNNTInfer) or isinstance(
            self.decoding, tdt_beam_decoding.BeamTDTInfer
        ):
            self.decoding.set_decoding_type('char')

    def _aggregate_token_confidence(self, hypothesis: Hypothesis) -> List[float]:
        """
        Implemented by subclass in order to aggregate token confidence to a word-level confidence.

        Args:
            hypothesis: Hypothesis

        Returns:
            A list of word-level confidence scores.
        """
        return self._aggregate_token_confidence_chars(hypothesis.words, hypothesis.token_confidence)

    def decode_tokens_to_str(self, tokens: List[int]) -> str:
        """
        Implemented by subclass in order to decoder a token list into a string.

        Args:
            tokens: List of int representing the token ids.

        Returns:
            A decoded string.
        """
        hypothesis = ''.join(self.decode_ids_to_tokens(tokens))
        return hypothesis

    def decode_ids_to_tokens(self, tokens: List[int]) -> List[str]:
        """
        Implemented by subclass in order to decode a token id list into a token list.
        A token list is the string representation of each token id.

        Args:
            tokens: List of int representing the token ids.

        Returns:
            A list of decoded tokens.
        """
        token_list = [self.labels_map[c] for c in tokens if c < self.blank_id - self.num_extra_outputs]
        return token_list

    def decode_tokens_to_lang(self, tokens: List[int]) -> str:
        """
        Compute the most likely language ID (LID) string given the tokens.

        Args:
            tokens: List of int representing the token ids.

        Returns:
            A decoded LID string.
        """
        lang = self.tokenizer.ids_to_lang(tokens)
        return lang

    def decode_ids_to_langs(self, tokens: List[int]) -> List[str]:
        """
        Decode a token id list into language ID (LID) list.

        Args:
            tokens: List of int representing the token ids.

        Returns:
            A list of decoded LIDS.
        """
        lang_list = self.tokenizer.ids_to_text_and_langs(tokens)
        return lang_list


class RNNTBPEDecoding(AbstractRNNTDecoding):
    """
    Used for performing RNN-T auto-regressive decoding of the Decoder+Joint network given the encoder state.

    Args:
        decoding_cfg: A dict-like object which contains the following key-value pairs.

            strategy:
                str value which represents the type of decoding that can occur.
                Possible values are :

                -   greedy, greedy_batch (for greedy decoding).

                -   beam, tsd, alsd (for beam search decoding).

            compute_hypothesis_token_set: A bool flag, which determines whether to compute a list of decoded
                tokens as well as the decoded string. Default is False in order to avoid double decoding
                unless required.

            preserve_alignments: Bool flag which preserves the history of logprobs generated during
                decoding (sample / batched). When set to true, the Hypothesis will contain
                the non-null value for `alignments` in it. Here, `alignments` is a List of List of
                Tuple(Tensor (of length V + 1), Tensor(scalar, label after argmax)).

                In order to obtain this hypothesis, please utilize `rnnt_decoder_predictions_tensor` function
                with the `return_hypotheses` flag set to True.

                The length of the list corresponds to the Acoustic Length (T).
                Each value in the list (Ti) is a torch.Tensor (U), representing 1 or more targets from a vocabulary.
                U is the number of target tokens for the current timestep Ti.

            compute_timestamps: A bool flag, which determines whether to compute the character/subword, or
                word based timestamp mapping the output log-probabilities to discrete intervals of timestamps.
                The timestamps will be available in the returned Hypothesis.timestep as a dictionary.

            compute_langs: a bool flag, which allows to compute language id (LID) information per token,
                word, and the entire sample (most likely language id). The LIDS will be available
                in the returned Hypothesis object as a dictionary

            rnnt_timestamp_type: A str value, which represents the types of timestamps that should be calculated.
                Can take the following values - "char" for character/subword time stamps, "word" for word level
                time stamps and "all" (default), for both character level and word level time stamps.

            word_seperator: Str token representing the seperator between words.

            segment_seperators: List containing tokens representing the seperator(s) between segments.

<<<<<<< HEAD
            segment_gap_threshold: The threshold (in frames) that caps the gap between two words necessary for forming
                the segments.
=======
            segment_gap_threshold: The threshold (in frames) that caps the gap between two words necessary for
                forming the segments.
>>>>>>> 66766b18

            preserve_frame_confidence: Bool flag which preserves the history of per-frame confidence scores
                generated during decoding (sample / batched). When set to true, the Hypothesis will contain
                the non-null value for `frame_confidence` in it. Here, `alignments` is a List of List of ints.

            confidence_cfg: A dict-like object which contains the following key-value pairs related to confidence
                scores. In order to obtain hypotheses with confidence scores, please utilize
                `rnnt_decoder_predictions_tensor` function with the `preserve_frame_confidence` flag set to True.

                preserve_frame_confidence: Bool flag which preserves the history of per-frame confidence scores
                    generated during decoding (sample / batched). When set to true, the Hypothesis will contain
                    the non-null value for `frame_confidence` in it. Here, `alignments` is a List of List of floats.

                    The length of the list corresponds to the Acoustic Length (T).
                    Each value in the list (Ti) is a torch.Tensor (U), representing 1 or more confidence scores.
                    U is the number of target tokens for the current timestep Ti.
                preserve_token_confidence: Bool flag which preserves the history of per-token confidence scores
                    generated during greedy decoding (sample / batched). When set to true, the Hypothesis will contain
                    the non-null value for `token_confidence` in it. Here, `token_confidence` is a List of floats.

                    The length of the list corresponds to the number of recognized tokens.
                preserve_word_confidence: Bool flag which preserves the history of per-word confidence scores
                    generated during greedy decoding (sample / batched). When set to true, the Hypothesis will contain
                    the non-null value for `word_confidence` in it. Here, `word_confidence` is a List of floats.

                    The length of the list corresponds to the number of recognized words.
                exclude_blank: Bool flag indicating that blank token confidence scores are to be excluded
                    from the `token_confidence`.
                aggregation: Which aggregation type to use for collapsing per-token confidence into per-word
                    confidence. Valid options are `mean`, `min`, `max`, `prod`.
<<<<<<< HEAD
                tdt_include_duration: Bool flag indicating that the duration confidence scores are to be calculated and
                    attached to the regular frame confidence,
=======
                tdt_include_duration: Bool flag indicating that the duration confidence scores are to be
                    calculated and attached to the regular frame confidence,
>>>>>>> 66766b18
                    making TDT frame confidence element a pair: (`prediction_confidence`, `duration_confidence`).
                method_cfg: A dict-like object which contains the method name and settings to compute per-frame
                    confidence scores.

                    name:
                        The method name (str).
                        Supported values:

                            - 'max_prob' for using the maximum token probability as a confidence.

                            - 'entropy' for using a normalized entropy of a log-likelihood vector.

                    entropy_type: Which type of entropy to use (str).
                        Used if confidence_method_cfg.name is set to `entropy`.
                        Supported values:

                            - 'gibbs' for the (standard) Gibbs entropy. If the alpha (α) is provided,
                                the formula is the following: H_α = -sum_i((p^α_i)*log(p^α_i)).
                                Note that for this entropy, the alpha should comply the following inequality:
                                (log(V)+2-sqrt(log^2(V)+4))/(2*log(V)) <= α <= (1+log(V-1))/log(V-1)
                                where V is the model vocabulary size.

                            - 'tsallis' for the Tsallis entropy with the Boltzmann constant one.
                                Tsallis entropy formula is the following: H_α = 1/(α-1)*(1-sum_i(p^α_i)),
                                where α is a parameter. When α == 1, it works like the Gibbs entropy.
                                More: https://en.wikipedia.org/wiki/Tsallis_entropy

                            - 'renyi' for the Rényi entropy.
                                Rényi entropy formula is the following: H_α = 1/(1-α)*log_2(sum_i(p^α_i)),
                                where α is a parameter. When α == 1, it works like the Gibbs entropy.
                                More: https://en.wikipedia.org/wiki/R%C3%A9nyi_entropy

                    alpha: Power scale for logsoftmax (α for entropies). Here we restrict it to be > 0.
                        When the alpha equals one, scaling is not applied to 'max_prob',
                        and any entropy type behaves like the Shannon entropy: H = -sum_i(p_i*log(p_i))

                    entropy_norm: A mapping of the entropy value to the interval [0,1].
                        Supported values:

                            - 'lin' for using the linear mapping.

                            - 'exp' for using exponential mapping with linear shift.

            The config may further contain the following sub-dictionaries:

                "greedy":
                    max_symbols: int, describing the maximum number of target tokens to decode per
                        timestep during greedy decoding. Setting to larger values allows longer sentences
                        to be decoded, at the cost of increased execution time.

                    preserve_frame_confidence: Same as above, overrides above value.

                    confidence_method_cfg: Same as above, overrides confidence_cfg.method_cfg.

                "beam":
                    beam_size: int, defining the beam size for beam search. Must be >= 1.
                        If beam_size == 1, will perform cached greedy search. This might be slightly different
                        results compared to the greedy search above.

                    score_norm: optional bool, whether to normalize the returned beam score in the hypotheses.
                        Set to True by default.

                    return_best_hypothesis: optional bool, whether to return just the best hypothesis or all of the
                        hypotheses after beam search has concluded.

                    tsd_max_sym_exp: optional int, determines number of symmetric expansions of the target symbols
                        per timestep of the acoustic model. Larger values will allow longer sentences to be decoded,
                        at increased cost to execution time.

                    alsd_max_target_len: optional int or float, determines the potential maximum target sequence
<<<<<<< HEAD
                        length.If an integer is provided, it can decode sequences of that particular maximum length.
=======
                        length. If an integer is provided, it can decode sequences of that particular maximum length.
>>>>>>> 66766b18
                        If a float is provided, it can decode sequences of int(alsd_max_target_len * seq_len),
                        where seq_len is the length of the acoustic model output (T).

                        NOTE:
                            If a float is provided, it can be greater than 1!
                            By default, a float of 2.0 is used so that a target sequence can be at most twice
                            as long as the acoustic model output length T.

                    maes_num_steps: Number of adaptive steps to take. From the paper, 2 steps is generally sufficient,
                        and can be reduced to 1 to improve decoding speed while sacrificing some accuracy. int > 0.

                    maes_prefix_alpha: Maximum prefix length in prefix search. Must be an integer, and is advised to
                        keep this as 1 in order to reduce expensive beam search cost later. int >= 0.

                    maes_expansion_beta: Maximum number of prefix expansions allowed, in addition to the beam size.
                        Effectively, the number of hypothesis = beam_size + maes_expansion_beta. Must be an int >= 0,
                        and affects the speed of inference since large values will perform large beam search in the
                        next step.

<<<<<<< HEAD
                    maes_expansion_gamma: Float pruning threshold used in the prune-by-value step when computing the
                        expansions. The default (2.3) is selected from the paper. It performs a comparison
                        (max_log_prob - gamma <= log_prob[v]) where v is all vocabulary indices in the Vocab set and
                        max_log_prob is the "most" likely token to be predicted. Gamma therefore provides a margin of
                        additional tokens which can be potential candidates for expansion apart from the "most likely"
                        candidate. Lower values will reduce the number of expansions (by increasing pruning-by-value,
                        thereby improving speed but hurting accuracy). Higher values will increase the number of
                        expansions (by reducing pruning-by-value, thereby reducing speed but potentially improving
                        accuracy). This is a hyper parameter to be experimentally tuned on a validation set.
=======
                    maes_expansion_gamma: Float pruning threshold used in the prune-by-value step when
                        computing the expansions. The default (2.3) is selected from the paper. It performs a
                        comparison (max_log_prob - gamma <= log_prob[v]) where v is all vocabulary indices in the
                        Vocab set and max_log_prob is the "most" likely token to be predicted. Gamma therefore
                        provides a margin of additional tokens which can be potential candidates for expansion
                        apart from the "most likely" candidate. Lower values will reduce the number of expansions
                        (by increasing pruning-by-value, thereby improving speed but hurting accuracy). Higher
                        values will increase the number of expansions (by reducing pruning-by-value, thereby
                        reducing speed but potentially improving accuracy). This is a hyper parameter to be
                        experimentally tuned on a validation set.
>>>>>>> 66766b18

                    softmax_temperature: Scales the logits of the joint prior to computing log_softmax.

        decoder: The Decoder/Prediction network module.
        joint: The Joint network module.
        tokenizer: The tokenizer which will be used for decoding.
    """

    def __init__(self, decoding_cfg, decoder, joint, tokenizer: TokenizerSpec):
        blank_id = tokenizer.tokenizer.vocab_size  # RNNT or TDT models.
        supported_punctuation = tokenizer.supported_punctuation

        # multi-blank RNNTs
        if hasattr(decoding_cfg, 'model_type') and decoding_cfg.model_type == 'multiblank':
            blank_id = tokenizer.tokenizer.vocab_size + joint.num_extra_outputs

        self.tokenizer = tokenizer

        super(RNNTBPEDecoding, self).__init__(
            decoding_cfg=decoding_cfg,
            decoder=decoder,
            joint=joint,
            blank_id=blank_id,
            supported_punctuation=supported_punctuation,
        )

        if isinstance(self.decoding, rnnt_beam_decoding.BeamRNNTInfer) or isinstance(
            self.decoding, tdt_beam_decoding.BeamTDTInfer
        ):
            self.decoding.set_decoding_type('subword')

    def _aggregate_token_confidence(self, hypothesis: Hypothesis) -> List[float]:
        """
        Implemented by subclass in order to reduce token confidence to a word-level confidence.

        **Note**: Only supports Sentencepiece based tokenizers!

        Args:
            hypothesis: Hypothesis

        Returns:
            A list of word-level confidence scores.
        """
        return self._aggregate_token_confidence_subwords_sentencepiece(
            hypothesis.words, hypothesis.token_confidence, hypothesis.y_sequence
        )

    def decode_tokens_to_str(self, tokens: List[int]) -> str:
        """
        Implemented by subclass in order to decoder a token list into a string.

        Args:
            tokens: List of int representing the token ids.

        Returns:
            A decoded string.
        """
        hypothesis = self.tokenizer.ids_to_text(tokens)
        return hypothesis

    def decode_ids_to_tokens(self, tokens: List[int]) -> List[str]:
        """
        Implemented by subclass in order to decode a token id list into a token list.
        A token list is the string representation of each token id.

        Args:
            tokens: List of int representing the token ids.

        Returns:
            A list of decoded tokens.
        """
        token_list = self.tokenizer.ids_to_tokens(tokens)
        return token_list

    def decode_tokens_to_lang(self, tokens: List[int]) -> str:
        """
        Compute the most likely language ID (LID) string given the tokens.

        Args:
            tokens: List of int representing the token ids.

        Returns:
            A decoded LID string.
        """
        lang = self.tokenizer.ids_to_lang(tokens)
        return lang

    def decode_ids_to_langs(self, tokens: List[int]) -> List[str]:
        """
        Decode a token id list into language ID (LID) list.

        Args:
            tokens: List of int representing the token ids.

        Returns:
            A list of decoded LIDS.
        """
        lang_list = self.tokenizer.ids_to_text_and_langs(tokens)
        return lang_list

    def decode_hypothesis(self, hypotheses_list: List[Hypothesis]) -> List[Union[Hypothesis, NBestHypotheses]]:
        """
        Decode a list of hypotheses into a list of strings.
        Overrides the super() method optionally adding lang information

        Args:
            hypotheses_list: List of Hypothesis.

        Returns:
            A list of strings.
        """
        hypotheses = super().decode_hypothesis(hypotheses_list)
        if self.compute_langs:
            if isinstance(self.tokenizer, AggregateTokenizer):
                for ind in range(len(hypotheses_list)):
                    # Extract the integer encoded hypothesis
                    prediction = hypotheses_list[ind].y_sequence

                    if type(prediction) != list:
                        prediction = prediction.tolist()

                    # RNN-T sample level is already preprocessed by implicit RNNT decoding
                    # Simply remove any blank tokens
                    prediction = [p for p in prediction if p != self.blank_id]

                    hypotheses[ind].langs = self.decode_tokens_to_lang(prediction)
                    hypotheses[ind].langs_chars = self.decode_ids_to_langs(prediction)
            else:
                logging.warning(
<<<<<<< HEAD
                    "Ignoring request for lang output in hypotheses since the model does not use an aggregate \
                        tokenizer"
=======
                    "Ignoring request for lang output in hypotheses since the model does not use an aggregate\
                          tokenizer"
>>>>>>> 66766b18
                )

        return hypotheses


@dataclass
class RNNTDecodingConfig:
    """
    RNNT Decoding config
    """

    model_type: str = "rnnt"  # one of "rnnt", "multiblank" or "tdt"
    strategy: str = "greedy_batch"

    compute_hypothesis_token_set: bool = False

    # preserve decoding alignments
    preserve_alignments: Optional[bool] = None

    # include token duration
    tdt_include_token_duration: Optional[bool] = None

    #  confidence config
    confidence_cfg: ConfidenceConfig = field(default_factory=lambda: ConfidenceConfig())

    # RNNT Joint fused batch size
    fused_batch_size: Optional[int] = None

    # compute RNNT time stamps
    compute_timestamps: Optional[bool] = None

    # compute language IDs
    compute_langs: bool = False

    # token representing word seperator
    word_seperator: str = " "

    # tokens representing segments seperators
    segment_seperators: Optional[List[str]] = field(default_factory=lambda: [".", "!", "?"])

    # threshold (in frames) that caps the gap between two words necessary for forming the segments
    segment_gap_threshold: Optional[int] = None

    # type of timestamps to calculate
    rnnt_timestamp_type: str = "all"  # can be char, word or all for both

    # greedy decoding config
    greedy: rnnt_greedy_decoding.GreedyBatchedRNNTInferConfig = field(
        default_factory=rnnt_greedy_decoding.GreedyBatchedRNNTInferConfig
    )

    # beam decoding config
    beam: rnnt_beam_decoding.BeamRNNTInferConfig = field(
        default_factory=lambda: rnnt_beam_decoding.BeamRNNTInferConfig(beam_size=4)
    )

    # can be used to change temperature for decoding
    temperature: float = 1.0

    # config for TDT decoding.
    durations: Optional[List[int]] = field(default_factory=list)

    # config for multiblank decoding.
    big_blank_durations: Optional[List[int]] = field(default_factory=list)


@dataclass
class RNNTBPEDecodingConfig(RNNTDecodingConfig):
    """
    RNNT BPE Decoding Config
    """

    pass<|MERGE_RESOLUTION|>--- conflicted
+++ resolved
@@ -67,25 +67,15 @@
 
             rnnt_timestamp_type: A str value, which represents the types of timestamps that should be calculated.
                 Can take the following values - "char" for character/subword time stamps, "word" for word level
-<<<<<<< HEAD
-                time stamps, "segment" for segment level time stamps and "all" (default), for character, word and
-                segment level time stamps.
-=======
                 time stamps, "segment" for segment level time stamps and "all" (default), for character,
                 word and segment level time stamps.
->>>>>>> 66766b18
 
             word_seperator: Str token representing the seperator between words.
 
             segment_seperators: List containing tokens representing the seperator(s) between segments.
 
-<<<<<<< HEAD
-            segment_gap_threshold: The threshold (in frames) that caps the gap between two words necessary for forming
-            the segments.
-=======
             segment_gap_threshold: The threshold (in frames) that caps the gap between two words necessary
             for forming the segments.
->>>>>>> 66766b18
 
             preserve_frame_confidence: Bool flag which preserves the history of per-frame confidence scores
                 generated during decoding (sample / batched). When set to true, the Hypothesis will contain
@@ -116,13 +106,8 @@
                     from the `token_confidence`.
                 aggregation: Which aggregation type to use for collapsing per-token confidence into per-word
                     confidence. Valid options are `mean`, `min`, `max`, `prod`.
-<<<<<<< HEAD
-                tdt_include_duration: Bool flag indicating that the duration confidence scores are to be calculated and
-                    attached to the regular frame confidence,
-=======
                 tdt_include_duration: Bool flag indicating that the duration confidence scores are to be calculated
                     and attached to the regular frame confidence,
->>>>>>> 66766b18
                     making TDT frame confidence element a pair: (`prediction_confidence`, `duration_confidence`).
                 method_cfg: A dict-like object which contains the method name and settings to compute per-frame
                     confidence scores.
@@ -194,25 +179,6 @@
                 maes_num_steps: Number of adaptive steps to take. From the paper, 2 steps is generally sufficient,
                     and can be reduced to 1 to improve decoding speed while sacrificing some accuracy. int > 0.
 
-<<<<<<< HEAD
-                maes_prefix_alpha: Maximum prefix length in prefix search. Must be an integer, and is advised to keep
-                    this as 1 in order to reduce expensive beam search cost later. int >= 0.
-
-                maes_expansion_beta: Maximum number of prefix expansions allowed, in addition to the beam size.
-                    Effectively, the number of hypothesis = beam_size + maes_expansion_beta. Must be an int >= 0,
-                    and affects the speed of inference since large values will perform large beam search in the next
-                    step.
-
-                maes_expansion_gamma: Float pruning threshold used in the prune-by-value step when computing the
-                    expansions. The default (2.3) is selected from the paper. It performs a comparison
-                    (max_log_prob - gamma <= log_prob[v]) where v is all vocabulary indices in the Vocab set and
-                    max_log_prob is the "most" likely token to be predicted. Gamma therefore provides a margin of
-                    additional tokens which can be potential candidates for expansion apart from the "most likely"
-                    candidate. Lower values will reduce the number of expansions (by increasing pruning-by-value,
-                    thereby improving speed but hurting accuracy). Higher values will increase the number of expansions
-                    (by reducing pruning-by-value, thereby reducing speed but potentially improving accuracy). This is
-                    a hyper parameter to be experimentally tuned on a validation set.
-=======
                 maes_prefix_alpha: Maximum prefix length in prefix search. Must be an integer, and is advised to
                 keep this as 1 in order to reduce expensive beam search cost later. int >= 0.
 
@@ -230,7 +196,6 @@
                     thereby improving speed but hurting accuracy). Higher values will increase the number of expansions
                     (by reducing pruning-by-value, thereby reducing speed but potentially improving accuracy).
                     This is a hyper parameter to be experimentally tuned on a validation set.
->>>>>>> 66766b18
 
                 softmax_temperature: Scales the logits of the joint prior to computing log_softmax.
 
@@ -1043,13 +1008,8 @@
 
             # Check if token is a punctuation mark
             # If so, set its start and end offset as start and end of the previous token
-<<<<<<< HEAD
-            # This is done because there was observed a behaviour, when punctuation marks are
-            # predicted long after preceding token (i.e. after silence)
-=======
             # This is done because there was observed a behaviour, when punctuation marks are predicted long
             # after preceding token (i.e. after silence)
->>>>>>> 66766b18
             if offset['char'][0] in supported_punctuation and i > 0:
                 encoded_char_offsets[i]['start_offset'] = offset['start_offset'] = char_offsets[i - 1]['end_offset']
                 encoded_char_offsets[i]['end_offset'] = offset['end_offset'] = offset['start_offset']
@@ -1338,16 +1298,9 @@
                 exclude_blank: Bool flag indicating that blank token confidence scores are to be excluded
                     from the `token_confidence`.
                 aggregation: Which aggregation type to use for collapsing per-token confidence into per-word
-<<<<<<< HEAD
-                    confidence.
-                    Valid options are `mean`, `min`, `max`, `prod`.
-                tdt_include_duration: Bool flag indicating that the duration confidence scores are to be calculated and
-                    attached to the regular frame confidence,
-=======
                     confidence. Valid options are `mean`, `min`, `max`, `prod`.
                 tdt_include_duration: Bool flag indicating that the duration confidence scores are to be calculated
                     and attached to the regular frame confidence,
->>>>>>> 66766b18
                     making TDT frame confidence element a pair: (`prediction_confidence`, `duration_confidence`).
                 method_cfg: A dict-like object which contains the method name and settings to compute per-frame
                     confidence scores.
@@ -1434,11 +1387,7 @@
                         and can be reduced to 1 to improve decoding speed while sacrificing some accuracy. int > 0.
 
                     maes_prefix_alpha: Maximum prefix length in prefix search. Must be an integer, and is advised to
-<<<<<<< HEAD
-                    keep this as 1 in order to reduce expensive beam search cost later. int >= 0.
-=======
                         keep this as 1 in order to reduce expensive beam search cost later. int >= 0.
->>>>>>> 66766b18
 
                     maes_expansion_beta: Maximum number of prefix expansions allowed, in addition to the beam size.
                         Effectively, the number of hypothesis = beam_size + maes_expansion_beta. Must be an int >= 0,
@@ -1446,12 +1395,8 @@
                         next step.
 
                     maes_expansion_gamma: Float pruning threshold used in the prune-by-value step when computing the
-<<<<<<< HEAD
-                        expansions. The default (2.3) is selected from the paper. It performs a comparison
-=======
                         expansions.
                         The default (2.3) is selected from the paper. It performs a comparison
->>>>>>> 66766b18
                         (max_log_prob - gamma <= log_prob[v]) where v is all vocabulary indices in the Vocab set and
                         max_log_prob is the "most" likely token to be predicted. Gamma therefore provides a margin of
                         additional tokens which can be potential candidates for expansion apart from the "most likely"
@@ -1611,13 +1556,8 @@
 
             segment_seperators: List containing tokens representing the seperator(s) between segments.
 
-<<<<<<< HEAD
-            segment_gap_threshold: The threshold (in frames) that caps the gap between two words necessary for forming
-                the segments.
-=======
             segment_gap_threshold: The threshold (in frames) that caps the gap between two words necessary for
                 forming the segments.
->>>>>>> 66766b18
 
             preserve_frame_confidence: Bool flag which preserves the history of per-frame confidence scores
                 generated during decoding (sample / batched). When set to true, the Hypothesis will contain
@@ -1648,13 +1588,8 @@
                     from the `token_confidence`.
                 aggregation: Which aggregation type to use for collapsing per-token confidence into per-word
                     confidence. Valid options are `mean`, `min`, `max`, `prod`.
-<<<<<<< HEAD
-                tdt_include_duration: Bool flag indicating that the duration confidence scores are to be calculated and
-                    attached to the regular frame confidence,
-=======
                 tdt_include_duration: Bool flag indicating that the duration confidence scores are to be
                     calculated and attached to the regular frame confidence,
->>>>>>> 66766b18
                     making TDT frame confidence element a pair: (`prediction_confidence`, `duration_confidence`).
                 method_cfg: A dict-like object which contains the method name and settings to compute per-frame
                     confidence scores.
@@ -1725,11 +1660,7 @@
                         at increased cost to execution time.
 
                     alsd_max_target_len: optional int or float, determines the potential maximum target sequence
-<<<<<<< HEAD
-                        length.If an integer is provided, it can decode sequences of that particular maximum length.
-=======
                         length. If an integer is provided, it can decode sequences of that particular maximum length.
->>>>>>> 66766b18
                         If a float is provided, it can decode sequences of int(alsd_max_target_len * seq_len),
                         where seq_len is the length of the acoustic model output (T).
 
@@ -1749,17 +1680,6 @@
                         and affects the speed of inference since large values will perform large beam search in the
                         next step.
 
-<<<<<<< HEAD
-                    maes_expansion_gamma: Float pruning threshold used in the prune-by-value step when computing the
-                        expansions. The default (2.3) is selected from the paper. It performs a comparison
-                        (max_log_prob - gamma <= log_prob[v]) where v is all vocabulary indices in the Vocab set and
-                        max_log_prob is the "most" likely token to be predicted. Gamma therefore provides a margin of
-                        additional tokens which can be potential candidates for expansion apart from the "most likely"
-                        candidate. Lower values will reduce the number of expansions (by increasing pruning-by-value,
-                        thereby improving speed but hurting accuracy). Higher values will increase the number of
-                        expansions (by reducing pruning-by-value, thereby reducing speed but potentially improving
-                        accuracy). This is a hyper parameter to be experimentally tuned on a validation set.
-=======
                     maes_expansion_gamma: Float pruning threshold used in the prune-by-value step when
                         computing the expansions. The default (2.3) is selected from the paper. It performs a
                         comparison (max_log_prob - gamma <= log_prob[v]) where v is all vocabulary indices in the
@@ -1770,7 +1690,6 @@
                         values will increase the number of expansions (by reducing pruning-by-value, thereby
                         reducing speed but potentially improving accuracy). This is a hyper parameter to be
                         experimentally tuned on a validation set.
->>>>>>> 66766b18
 
                     softmax_temperature: Scales the logits of the joint prior to computing log_softmax.
 
@@ -1900,13 +1819,8 @@
                     hypotheses[ind].langs_chars = self.decode_ids_to_langs(prediction)
             else:
                 logging.warning(
-<<<<<<< HEAD
-                    "Ignoring request for lang output in hypotheses since the model does not use an aggregate \
-                        tokenizer"
-=======
                     "Ignoring request for lang output in hypotheses since the model does not use an aggregate\
                           tokenizer"
->>>>>>> 66766b18
                 )
 
         return hypotheses
