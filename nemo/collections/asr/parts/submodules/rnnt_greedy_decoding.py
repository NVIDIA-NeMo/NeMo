# Copyright (c) 2020, NVIDIA CORPORATION.  All rights reserved.
#
# Licensed under the Apache License, Version 2.0 (the "License");
# you may not use this file except in compliance with the License.
# You may obtain a copy of the License at
#
#     http://www.apache.org/licenses/LICENSE-2.0
#
# Unless required by applicable law or agreed to in writing, software
# distributed under the License is distributed on an "AS IS" BASIS,
# WITHOUT WARRANTIES OR CONDITIONS OF ANY KIND, either express or implied.
# See the License for the specific language governing permissions and
# limitations under the License.

# Copyright 2017 Johns Hopkins University (Shinji Watanabe)
#
# Licensed under the Apache License, Version 2.0 (the "License");
# you may not use this file except in compliance with the License.
# You may obtain a copy of the License at
#
#    http://www.apache.org/licenses/LICENSE-2.0
#
# Unless required by applicable law or agreed to in writing, software
# distributed under the License is distributed on an "AS IS" BASIS,
# WITHOUT WARRANTIES OR CONDITIONS OF ANY KIND, either express or implied.
# See the License for the specific language governing permissions and
# limitations under the License.

from dataclasses import dataclass
from typing import List, Optional, Union

import numpy as np
import torch

from nemo.collections.asr.modules import rnnt_abstract
from nemo.collections.asr.parts.utils import rnnt_utils
from nemo.collections.common.parts.rnn import label_collate
from nemo.core.classes import Typing, typecheck
from nemo.core.neural_types import AcousticEncodedRepresentation, ElementType, HypothesisType, LengthsType, NeuralType
from nemo.utils import logging


def pack_hypotheses(hypotheses: List[rnnt_utils.Hypothesis], logitlen: torch.Tensor,) -> List[rnnt_utils.Hypothesis]:

    if hasattr(logitlen, 'cpu'):
        logitlen_cpu = logitlen.to('cpu')
    else:
        logitlen_cpu = logitlen

    for idx, hyp in enumerate(hypotheses):  # type: rnnt_utils.Hypothesis
        hyp.y_sequence = torch.tensor(hyp.y_sequence, dtype=torch.long)
        hyp.length = logitlen_cpu[idx]

        if hyp.dec_state is not None:
            hyp.dec_state = _states_to_device(hyp.dec_state)

    return hypotheses


def _states_to_device(dec_state, device='cpu'):
    if torch.is_tensor(dec_state):
        dec_state = dec_state.to(device)

    elif isinstance(dec_state, (list, tuple)):
        dec_state = tuple(_states_to_device(dec_i, device) for dec_i in dec_state)

    return dec_state


class _GreedyRNNTInfer(Typing):
    """A greedy transducer decoder.

    Provides a common abstraction for sample level and batch level greedy decoding.

    Args:
        decoder_model: rnnt_utils.AbstractRNNTDecoder implementation.
        joint_model: rnnt_utils.AbstractRNNTJoint implementation.
        blank_index: int index of the blank token. Can be 0 or len(vocabulary).
        max_symbols_per_step: Optional int. The maximum number of symbols that can be added
            to a sequence in a single time step; if set to None then there is
            no limit.
        preserve_alignments: Bool flag which preserves the history of alignments generated during
            greedy decoding (sample / batched). When set to true, the Hypothesis will contain
            the non-null value for `alignments` in it. Here, `alignments` is a List of List of
            Tuple(Tensor (of length V + 1), Tensor(scalar, label after argmax)).

            The length of the list corresponds to the Acoustic Length (T).
            Each value in the list (Ti) is a torch.Tensor (U), representing 1 or more targets from a vocabulary.
            U is the number of target tokens for the current timestep Ti.
    """

#    @property
#    def input_types(self):
#        """Returns definitions of module input ports.
#        """
#        return {
#            "encoder_output": NeuralType(('B', 'D', 'T'), AcousticEncodedRepresentation()),
#            "encoded_lengths": NeuralType(tuple('B'), LengthsType()),
#            "duration": NeuralType(int),
#            "partial_hypotheses": [NeuralType(elements_type=HypothesisType(), optional=True)],  # must always be last
#        }

    @property
    def output_types(self):
        """Returns definitions of module output ports.
        """
        return {"predictions": [NeuralType(elements_type=HypothesisType())]}

    def __init__(
        self,
        decoder_model: rnnt_abstract.AbstractRNNTDecoder,
        joint_model: rnnt_abstract.AbstractRNNTJoint,
        blank_index: int,
        big_blank_duration_list: list,
        max_symbols_per_step: Optional[int] = None,
        preserve_alignments: bool = False,
    ):
        super().__init__()
        self.decoder = decoder_model
        self.joint = joint_model

        self._blank_index = blank_index
        self._big_blank_duration_list = big_blank_duration_list
        self._SOS = blank_index  # Start of single index
        self.max_symbols = max_symbols_per_step
        self.preserve_alignments = preserve_alignments

    def __call__(self, *args, **kwargs):
        return self.forward(*args, **kwargs)

    @torch.no_grad()
    def _pred_step(
        self,
        label: Union[torch.Tensor, int],
        hidden: Optional[torch.Tensor],
        add_sos: bool = False,
        batch_size: Optional[int] = None,
    ) -> (torch.Tensor, torch.Tensor):
        """
        Common prediction step based on the AbstractRNNTDecoder implementation.

        Args:
            label: (int/torch.Tensor): Label or "Start-of-Signal" token.
            hidden: (Optional torch.Tensor): RNN State vector
            add_sos (bool): Whether to add a zero vector at the begging as "start of sentence" token.
            batch_size: Batch size of the output tensor.

        Returns:
            g: (B, U, H) if add_sos is false, else (B, U + 1, H)
            hid: (h, c) where h is the final sequence hidden state and c is
                the final cell state:
                    h (tensor), shape (L, B, H)
                    c (tensor), shape (L, B, H)
        """
        if isinstance(label, torch.Tensor):
            # label: [batch, 1]
            if label.dtype != torch.long:
                label = label.long()

        else:
            # Label is an integer
            if label == self._SOS:
                return self.decoder.predict(None, hidden, add_sos=add_sos, batch_size=batch_size)

            label = label_collate([[label]])

        # output: [B, 1, K]
        return self.decoder.predict(label, hidden, add_sos=add_sos, batch_size=batch_size)

    def _joint_step(self, enc, pred, log_normalize: Optional[bool] = None):
        """
        Common joint step based on AbstractRNNTJoint implementation.

        Args:
            enc: Output of the Encoder model. A torch.Tensor of shape [B, 1, H1]
            pred: Output of the Decoder model. A torch.Tensor of shape [B, 1, H2]
            log_normalize: Whether to log normalize or not. None will log normalize only for CPU.

        Returns:
             logits of shape (B, T=1, U=1, V + 3)
        """
        with torch.no_grad():
            logits = self.joint.joint(enc, pred)

            if log_normalize is None:
                if not logits.is_cuda:  # Use log softmax only if on CPU
                    logits = logits.log_softmax(dim=len(logits.shape) - 3)
            else:
                if log_normalize:
                    logits = logits.log_softmax(dim=len(logits.shape) - 3)

        return logits


class GreedyRNNTInfer(_GreedyRNNTInfer):
    """A greedy transducer decoder.

    Sequence level greedy decoding, performed auto-repressively.

    Args:
        decoder_model: rnnt_utils.AbstractRNNTDecoder implementation.
        joint_model: rnnt_utils.AbstractRNNTJoint implementation.
        blank_index: int index of the blank token. Can be 0 or len(vocabulary).
        max_symbols_per_step: Optional int. The maximum number of symbols that can be added
            to a sequence in a single time step; if set to None then there is
            no limit.
        preserve_alignments: Bool flag which preserves the history of alignments generated during
            greedy decoding (sample / batched). When set to true, the Hypothesis will contain
            the non-null value for `alignments` in it. Here, `alignments` is a List of List of
            Tuple(Tensor (of length V + 1), Tensor(scalar, label after argmax)).

            The length of the list corresponds to the Acoustic Length (T).
            Each value in the list (Ti) is a torch.Tensor (U), representing 1 or more targets from a vocabulary.
            U is the number of target tokens for the current timestep Ti.
    """

    def __init__(
        self,
        decoder_model: rnnt_abstract.AbstractRNNTDecoder,
        joint_model: rnnt_abstract.AbstractRNNTJoint,
        blank_index: int,
        big_blank_duration_list: list,
        max_symbols_per_step: Optional[int] = None,
        preserve_alignments: bool = False,
    ):
        super().__init__(
            decoder_model=decoder_model,
            joint_model=joint_model,
            blank_index=blank_index,
            big_blank_duration_list=big_blank_duration_list,
            max_symbols_per_step=max_symbols_per_step,
            preserve_alignments=preserve_alignments,
        )

#    @typecheck()
    def forward(
        self,
        encoder_output: torch.Tensor,
        encoded_lengths: torch.Tensor,
        duration,
        partial_hypotheses: Optional[List[rnnt_utils.Hypothesis]] = None,
    ):
        """Returns a list of hypotheses given an input batch of the encoder hidden embedding.
        Output token is generated auto-repressively.

        Args:
            encoder_output: A tensor of size (batch, features, timesteps).
            encoded_lengths: list of int representing the length of each sequence
                output sequence.

        Returns:
            packed list containing batch number of sentences (Hypotheses).
        """
        # Preserve decoder and joint training state
        decoder_training_state = self.decoder.training
        joint_training_state = self.joint.training

        with torch.inference_mode():
            # Apply optional preprocessing
            encoder_output = encoder_output.transpose(1, 2)  # (B, T, D)

            self.decoder.eval()
            self.joint.eval()

            hypotheses = []
            # Process each sequence independently
            with self.decoder.as_frozen(), self.joint.as_frozen():
                for batch_idx in range(encoder_output.size(0)):
                    inseq = encoder_output[batch_idx, :, :].unsqueeze(1)  # [T, 1, D]
                    logitlen = encoded_lengths[batch_idx]

                    partial_hypothesis = partial_hypotheses[batch_idx] if partial_hypotheses is not None else None
                    hypothesis = self._greedy_decode(inseq, logitlen, duration, partial_hypotheses=partial_hypothesis)
                    hypotheses.append(hypothesis)

            # Pack results into Hypotheses
            packed_result = pack_hypotheses(hypotheses, encoded_lengths)

        self.decoder.train(decoder_training_state)
        self.joint.train(joint_training_state)

        return (packed_result,)

    @torch.no_grad()
    def _greedy_decode(
        self, x: torch.Tensor, out_len: torch.Tensor, duration, partial_hypotheses: Optional[rnnt_utils.Hypothesis] = None
    ):
        # x: [T, 1, D]
        # out_len: [seq_len]

        # Initialize blank state and empty label set in Hypothesis
        hypothesis = rnnt_utils.Hypothesis(score=0.0, y_sequence=[], dec_state=None, timestep=[], last_token=None)

        if partial_hypotheses is not None:
            hypothesis.last_token = partial_hypotheses.last_token
            hypothesis.y_sequence = (
                partial_hypotheses.y_sequence.cpu().tolist()
                if isinstance(partial_hypotheses.y_sequence, torch.Tensor)
                else partial_hypotheses.y_sequence
            )
            if partial_hypotheses.dec_state is not None:
                hypothesis.dec_state = self.decoder.batch_concat_states([partial_hypotheses.dec_state])
                hypothesis.dec_state = _states_to_device(hypothesis.dec_state, x.device)

        if self.preserve_alignments:
            # Alignments is a 2-dimensional dangling list representing T x U
            hypothesis.alignments = [[]]

        # For timestep t in X_t
        blank_optimization = True
        big_blank_duration = 1

        big_blank_durations = [int(i) for i in duration.split(",")]
        big_blank_indices = [self._blank_index + 1 + i for i in range(len(big_blank_durations))]

        for time_idx in range(out_len):
            if blank_optimization and big_blank_duration > 1:
                big_blank_duration -= 1
                continue
            # Extract encoder embedding at timestep t
            # f = x[time_idx, :, :].unsqueeze(0)  # [1, 1, D]
            f = x.narrow(dim=0, start=time_idx, length=1)

            # Setup exit flags and counter
            not_blank = True
            symbols_added = 0

            # While blank is not predicted, or we dont run out of max symbols per timestep
            while not_blank and (self.max_symbols is None or symbols_added < self.max_symbols):
                # In the first timestep, we initialize the network with RNNT Blank
                # In later timesteps, we provide previous predicted label as input.
                if hypothesis.last_token is None and hypothesis.dec_state is None:
                    last_label = self._SOS
                else:
                    last_label = label_collate([[hypothesis.last_token]])

                # Perform prediction network and joint network steps.
                g, hidden_prime = self._pred_step(last_label, hypothesis.dec_state)
                logp = self._joint_step(f, g, log_normalize=None)[0, 0, 0, :]

                del g

                # torch.max(0) op doesnt exist for FP 16.
                if logp.dtype != torch.float32:
                    logp = logp.float()

                # get index k, of max prob
                v, k = logp.max(0)
                k = k.item()  # K is the label at timestep t_s in inner loop, s >= 0.

<<<<<<< HEAD
                if k == self._blank_index:
                    print("NORMAL BLANK")

                elif k > self._blank_index:
                  for i in range(len(big_blank_indices)):
                      if k == big_blank_indices[i]:
                          big_blank_duration = big_blank_durations[i]
                          print("BIG BLANK #", i + 1)
                else:
                    print("NO BLANK")
=======
#                if k == self._blank_index:
#                    print("HERE BLANK")
#                else:
#                    print("HERE", k)
>>>>>>> 4155e11c

                if self.preserve_alignments:
                    # insert logprobs into last timestep
                    hypothesis.alignments[-1].append((logp.to('cpu'), torch.tensor(k, dtype=torch.int32)))

                del logp

                # If blank token is predicted, exit inner loop, move onto next timestep t
                if k >= self._blank_index:
                    not_blank = False

                    if self.preserve_alignments:
                        # convert Ti-th logits into a torch array
                        hypothesis.alignments.append([])  # blank buffer for next timestep
                else:
                    # Append token to label set, update RNN state.
                    hypothesis.y_sequence.append(k)
                    hypothesis.score += float(v)
                    hypothesis.timestep.append(time_idx)
                    hypothesis.dec_state = hidden_prime
                    hypothesis.last_token = k


                # Increment token counter.
                symbols_added += 1

        # Remove trailing empty list of Alignments
        if self.preserve_alignments:
            if len(hypothesis.alignments[-1]) == 0:
                del hypothesis.alignments[-1]
#        print("HERE EOS")

        # Unpack the hidden states
        hypothesis.dec_state = self.decoder.batch_select_state(hypothesis.dec_state, 0)

        print("EOS")
        return hypothesis


class GreedyBatchedRNNTInfer(_GreedyRNNTInfer):
    """A batch level greedy transducer decoder.

    Batch level greedy decoding, performed auto-repressively.

    Args:
        decoder_model: rnnt_utils.AbstractRNNTDecoder implementation.
        joint_model: rnnt_utils.AbstractRNNTJoint implementation.
        blank_index: int index of the blank token. Can be 0 or len(vocabulary).
        max_symbols_per_step: Optional int. The maximum number of symbols that can be added
            to a sequence in a single time step; if set to None then there is
            no limit.
        preserve_alignments: Bool flag which preserves the history of alignments generated during
            greedy decoding (sample / batched). When set to true, the Hypothesis will contain
            the non-null value for `alignments` in it. Here, `alignments` is a List of List of
            Tuple(Tensor (of length V + 1), Tensor(scalar, label after argmax)).

            The length of the list corresponds to the Acoustic Length (T).
            Each value in the list (Ti) is a torch.Tensor (U), representing 1 or more targets from a vocabulary.
            U is the number of target tokens for the current timestep Ti.
    """

    def __init__(
        self,
        decoder_model: rnnt_abstract.AbstractRNNTDecoder,
        joint_model: rnnt_abstract.AbstractRNNTJoint,
        blank_index: int,
        big_blank_duration_list: int,
        max_symbols_per_step: Optional[int] = None,
        preserve_alignments: bool = False,
    ):
        super().__init__(
            decoder_model=decoder_model,
            joint_model=joint_model,
            blank_index=blank_index,
            big_blank_duration_list=big_blank_duration_list,
            max_symbols_per_step=max_symbols_per_step,
            preserve_alignments=preserve_alignments,
        )

        # Depending on availability of `blank_as_pad` support
        # switch between more efficient batch decoding technique
        if self.decoder.blank_as_pad:
            self._greedy_decode = self._greedy_decode_blank_as_pad
        else:
            self._greedy_decode = self._greedy_decode_masked

#    @typecheck()
    def forward(
        self,
        encoder_output: torch.Tensor,
        encoded_lengths: torch.Tensor,
        duration,
        partial_hypotheses: Optional[List[rnnt_utils.Hypothesis]] = None,
    ):
        """Returns a list of hypotheses given an input batch of the encoder hidden embedding.
        Output token is generated auto-repressively.

        Args:
            encoder_output: A tensor of size (batch, features, timesteps).
            encoded_lengths: list of int representing the length of each sequence
                output sequence.

        Returns:
            packed list containing batch number of sentences (Hypotheses).
        """
        # Preserve decoder and joint training state
        decoder_training_state = self.decoder.training
        joint_training_state = self.joint.training

        with torch.inference_mode():
            # Apply optional preprocessing
            encoder_output = encoder_output.transpose(1, 2)  # (B, T, D)
            logitlen = encoded_lengths

            self.decoder.eval()
            self.joint.eval()

            with self.decoder.as_frozen(), self.joint.as_frozen():
                inseq = encoder_output  # [B, T, D]
                hypotheses = self._greedy_decode(
                    inseq, logitlen, duration, device=inseq.device, partial_hypotheses=partial_hypotheses
                )

            # Pack the hypotheses results
            packed_result = pack_hypotheses(hypotheses, logitlen)

        self.decoder.train(decoder_training_state)
        self.joint.train(joint_training_state)

        return (packed_result,)

    def _greedy_decode_blank_as_pad(
        self,
        x: torch.Tensor,
        out_len: torch.Tensor,
        duration,
        device: torch.device,
        partial_hypotheses: Optional[List[rnnt_utils.Hypothesis]] = None,
    ):
        if partial_hypotheses is not None:
            raise NotImplementedError("`partial_hypotheses` support is not supported")

        with torch.inference_mode():
            # x: [B, T, D]
            # out_len: [B]
            # device: torch.device

            # Initialize list of Hypothesis
            batchsize = x.shape[0]
            hypotheses = [
                rnnt_utils.Hypothesis(score=0.0, y_sequence=[], timestep=[], dec_state=None) for _ in range(batchsize)
            ]

            # Initialize Hidden state matrix (shared by entire batch)
            hidden = None

            # If alignments need to be preserved, register a danling list to hold the values
            if self.preserve_alignments:
                # alignments is a 3-dimensional dangling list representing B x T x U
                for hyp in hypotheses:
                    hyp.alignments = [[]]

            # Last Label buffer + Last Label without blank buffer
            # batch level equivalent of the last_label
            last_label = torch.full([batchsize, 1], fill_value=self._blank_index, dtype=torch.long, device=device)

            # Mask buffers
            blank_mask = torch.full([batchsize], fill_value=0, dtype=torch.bool, device=device)

            # Get max sequence length
            max_out_len = out_len.max()

            big_blank_durations = [int(i) for i in duration.split(",")]
            big_blank_indices = [self._blank_index + 1 + i for i in range(len(big_blank_durations))]

            big_blank_masks = [torch.full([batchsize], fill_value=0, dtype=torch.bool, device=device)] * len(big_blank_indices)

            blank_optimization = True
            big_blank_duration = 1

            for time_idx in range(max_out_len):
                if blank_optimization and big_blank_duration > 1:
                    big_blank_duration -= 1
                    continue
                f = x.narrow(dim=1, start=time_idx, length=1)  # [B, 1, D]

                # Prepare t timestamp batch variables
                not_blank = True
                symbols_added = 0

                # Reset blank mask
                blank_mask.mul_(False)
                for i in range(len(big_blank_masks)):
                    big_blank_masks[i].mul_(False)

                # Update blank mask with time mask
                # Batch: [B, T, D], but Bi may have seq len < max(seq_lens_in_batch)
                # Forcibly mask with "blank" tokens, for all sample where current time step T > seq_len
                blank_mask = time_idx >= out_len
                for i in range(len(big_blank_masks)):
                    big_blank_masks[i] = time_idx >= out_len

                # Start inner loop
                while not_blank and (self.max_symbols is None or symbols_added < self.max_symbols):
#                    print("HERE", big_blank_masks)
                    # Batch prediction and joint network steps
                    # If very first prediction step, submit SOS tag (blank) to pred_step.
                    # This feeds a zero tensor as input to AbstractRNNTDecoder to prime the state
                    if time_idx == 0 and symbols_added == 0 and hidden is None:
                        g, hidden_prime = self._pred_step(self._SOS, hidden, batch_size=batchsize)
                    else:
                        # Perform batch step prediction of decoder, getting new states and scores ("g")
                        g, hidden_prime = self._pred_step(last_label, hidden, batch_size=batchsize)

                    # Batched joint step - Output = [B, V + 1]
                    logp = self._joint_step(f, g, log_normalize=None)[:, 0, 0, :]

                    if logp.dtype != torch.float32:
                        logp = logp.float()

                    # Get index k, of max prob for batch
                    v, k = logp.max(1)
                    del g

                    # Update blank mask with current predicted blanks
                    # This is accumulating blanks over all time steps T and all target steps min(max_symbols, U)
                    k_is_blank = k >= self._blank_index
                    blank_mask.bitwise_or_(k_is_blank)

                    for i in range(len(big_blank_masks)):
                        k_is_big_blank = k >= self._blank_index + 1 + i
                        big_blank_masks[i].bitwise_or_(k_is_big_blank)

                    del k_is_blank

#                    print("blank mask is", blank_mask)

                    # If preserving alignments, check if sequence length of sample has been reached
                    # before adding alignment
                    if self.preserve_alignments:
                        # Insert logprobs into last timestep per sample
                        logp_vals = logp.to('cpu')
                        logp_ids = logp_vals.max(1)[1]
                        for batch_idx in range(batchsize):
                            if time_idx < out_len[batch_idx]:
                                hypotheses[batch_idx].alignments[-1].append(
                                    (logp_vals[batch_idx], logp_ids[batch_idx])
                                )
                        del logp_vals
                    del logp

                    # If all samples predict / have predicted prior blanks, exit loop early
                    # This is equivalent to if single sample predicted k
                    if blank_mask.all():
                        not_blank = False

                        for i in range(len(big_blank_masks) + 1):
                            if i == len(big_blank_masks) or not big_blank_masks[i].all():
                                big_blank_duration = big_blank_durations[i - 1] if i > 0 else 1
#                                print("setting duration", big_blank_duration)
                                break

                        # If preserving alignments, convert the current Uj alignments into a torch.Tensor
                        # Then preserve U at current timestep Ti
                        # Finally, forward the timestep history to Ti+1 for that sample
                        # All of this should only be done iff the current time index <= sample-level AM length.
                        # Otherwise ignore and move to next sample / next timestep.
                        if self.preserve_alignments:

                            # convert Ti-th logits into a torch array
                            for batch_idx in range(batchsize):

                                # this checks if current timestep <= sample-level AM length
                                # If current timestep > sample-level AM length, no alignments will be added
                                # Therefore the list of Uj alignments is empty here.
                                if len(hypotheses[batch_idx].alignments[-1]) > 0:
                                    hypotheses[batch_idx].alignments.append([])  # blank buffer for next timestep
                    else:
                        # Collect batch indices where blanks occurred now/past
                        blank_indices = (blank_mask == 1).nonzero(as_tuple=False)

                        # Recover prior state for all samples which predicted blank now/past
                        if hidden is not None:
                            # LSTM has 2 states
                            hidden_prime = self.decoder.batch_copy_states(hidden_prime, hidden, blank_indices)

                        elif len(blank_indices) > 0 and hidden is None:
                            # Reset state if there were some blank and other non-blank predictions in batch
                            # Original state is filled with zeros so we just multiply
                            # LSTM has 2 states
                            hidden_prime = self.decoder.batch_copy_states(hidden_prime, None, blank_indices, value=0.0)


                        # Recover prior predicted label for all samples which predicted blank now/past
                        k[blank_indices] = last_label[blank_indices, 0]

                        # Update new label and hidden state for next iteration
                        last_label = k.clone().view(-1, 1)
                        hidden = hidden_prime

                        # Update predicted labels, accounting for time mask
                        # If blank was predicted even once, now or in the past,
                        # Force the current predicted label to also be blank
                        # This ensures that blanks propogate across all timesteps
                        # once they have occured (normally stopping condition of sample level loop).
                        for kidx, ki in enumerate(k):
                            if blank_mask[kidx] == 0:
                                hypotheses[kidx].y_sequence.append(ki)
                                hypotheses[kidx].timestep.append(time_idx)
                                hypotheses[kidx].score += float(v[kidx])

                        symbols_added += 1

            # Remove trailing empty list of alignments at T_{am-len} x Uj
            if self.preserve_alignments:
                for batch_idx in range(batchsize):
                    if len(hypotheses[batch_idx].alignments[-1]) == 0:
                        del hypotheses[batch_idx].alignments[-1]

        # Preserve states
        for batch_idx in range(batchsize):
            hypotheses[batch_idx].dec_state = self.decoder.batch_select_state(hidden, batch_idx)

        return hypotheses

    def _greedy_decode_masked(
        self,
        x: torch.Tensor,
        out_len: torch.Tensor,
        device: torch.device,
        partial_hypotheses: Optional[List[rnnt_utils.Hypothesis]] = None,
    ):
        if partial_hypotheses is not None:
            raise NotImplementedError("`partial_hypotheses` support is not supported")

        # x: [B, T, D]
        # out_len: [B]
        # device: torch.device

        # Initialize state
        batchsize = x.shape[0]
        hypotheses = [
            rnnt_utils.Hypothesis(score=0.0, y_sequence=[], timestep=[], dec_state=None) for _ in range(batchsize)
        ]

        # Initialize Hidden state matrix (shared by entire batch)
        hidden = None

        # If alignments need to be preserved, register a danling list to hold the values
        if self.preserve_alignments:
            # alignments is a 3-dimensional dangling list representing B x T x U
            for hyp in hypotheses:
                hyp.alignments = [[]]
        else:
            alignments = None

        # Last Label buffer + Last Label without blank buffer
        # batch level equivalent of the last_label
        last_label = torch.full([batchsize, 1], fill_value=self._blank_index, dtype=torch.long, device=device)
        last_label_without_blank = last_label.clone()

        # Mask buffers
        blank_mask = torch.full([batchsize], fill_value=0, dtype=torch.bool, device=device)

        # Get max sequence length
        max_out_len = out_len.max()

        with torch.inference_mode():
            for time_idx in range(max_out_len):
                f = x.narrow(dim=1, start=time_idx, length=1)  # [B, 1, D]

                # Prepare t timestamp batch variables
                not_blank = True
                symbols_added = 0

                # Reset blank mask
                blank_mask.mul_(False)

                # Update blank mask with time mask
                # Batch: [B, T, D], but Bi may have seq len < max(seq_lens_in_batch)
                # Forcibly mask with "blank" tokens, for all sample where current time step T > seq_len
                blank_mask = time_idx >= out_len

                # Start inner loop
                while not_blank and (self.max_symbols is None or symbols_added < self.max_symbols):
                    # Batch prediction and joint network steps
                    # If very first prediction step, submit SOS tag (blank) to pred_step.
                    # This feeds a zero tensor as input to AbstractRNNTDecoder to prime the state
                    if time_idx == 0 and symbols_added == 0 and hidden is None:
                        g, hidden_prime = self._pred_step(self._SOS, hidden, batch_size=batchsize)
                    else:
                        # Set a dummy label for the blank value
                        # This value will be overwritten by "blank" again the last label update below
                        # This is done as vocabulary of prediction network does not contain "blank" token of RNNT
                        last_label_without_blank_mask = last_label == self._blank_index or last_label == self._big_blank_index or last_label == self._huge_blank_index
                        last_label_without_blank[last_label_without_blank_mask] = 0  # temp change of label
                        last_label_without_blank[~last_label_without_blank_mask] = last_label[
                            ~last_label_without_blank_mask
                        ]

                        # Perform batch step prediction of decoder, getting new states and scores ("g")
                        g, hidden_prime = self._pred_step(last_label_without_blank, hidden, batch_size=batchsize)

                    # Batched joint step - Output = [B, V + ]
                    logp = self._joint_step(f, g, log_normalize=None)[:, 0, 0, :]

                    if logp.dtype != torch.float32:
                        logp = logp.float()

                    # Get index k, of max prob for batch
                    v, k = logp.max(1)
                    del g

                    # Update blank mask with current predicted blanks
                    # This is accumulating blanks over all time steps T and all target steps min(max_symbols, U)
                    k_is_blank = k == self._blank_index
                    blank_mask.bitwise_or_(k_is_blank)

                    # If preserving alignments, check if sequence length of sample has been reached
                    # before adding alignment
                    if self.preserve_alignments:
                        # Insert logprobs into last timestep per sample
                        logp_vals = logp.to('cpu')
                        logp_ids = logp_vals.max(1)[1]
                        for batch_idx in range(batchsize):
                            if time_idx < out_len[batch_idx]:
                                hypotheses[batch_idx].alignments[-1].append(
                                    (logp_vals[batch_idx], logp_ids[batch_idx])
                                )
                        del logp_vals
                    del logp

                    # If all samples predict / have predicted prior blanks, exit loop early
                    # This is equivalent to if single sample predicted k
                    if blank_mask.all():
                        not_blank = False

                        # If preserving alignments, convert the current Uj alignments into a torch.Tensor
                        # Then preserve U at current timestep Ti
                        # Finally, forward the timestep history to Ti+1 for that sample
                        # All of this should only be done iff the current time index <= sample-level AM length.
                        # Otherwise ignore and move to next sample / next timestep.
                        if self.preserve_alignments:

                            # convert Ti-th logits into a torch array
                            for batch_idx in range(batchsize):

                                # this checks if current timestep <= sample-level AM length
                                # If current timestep > sample-level AM length, no alignments will be added
                                # Therefore the list of Uj alignments is empty here.
                                if len(hypotheses[batch_idx].alignments[-1]) > 0:
                                    hypotheses[batch_idx].alignments.append([])  # blank buffer for next timestep
                    else:
                        # Collect batch indices where blanks occurred now/past
                        blank_indices = (blank_mask == 1).nonzero(as_tuple=False)

                        # Recover prior state for all samples which predicted blank now/past
                        if hidden is not None:
                            # LSTM has 2 states
                            hidden_prime = self.decoder.batch_copy_states(hidden_prime, hidden, blank_indices)

                        elif len(blank_indices) > 0 and hidden is None:
                            # Reset state if there were some blank and other non-blank predictions in batch
                            # Original state is filled with zeros so we just multiply
                            # LSTM has 2 states
                            hidden_prime = self.decoder.batch_copy_states(hidden_prime, None, blank_indices, value=0.0)

                        # Recover prior predicted label for all samples which predicted blank now/past
                        k[blank_indices] = last_label[blank_indices, 0]

                        # Update new label and hidden state for next iteration
                        last_label = k.view(-1, 1)
                        hidden = hidden_prime

                        # Update predicted labels, accounting for time mask
                        # If blank was predicted even once, now or in the past,
                        # Force the current predicted label to also be blank
                        # This ensures that blanks propogate across all timesteps
                        # once they have occured (normally stopping condition of sample level loop).
                        for kidx, ki in enumerate(k):
                            if blank_mask[kidx] == 0:
                                hypotheses[kidx].y_sequence.append(ki)
                                hypotheses[kidx].timestep.append(time_idx)
                                hypotheses[kidx].score += float(v[kidx])

                    symbols_added += 1

        # Remove trailing empty list of alignments at T_{am-len} x Uj
        if self.preserve_alignments:
            for batch_idx in range(batchsize):
                if len(hypotheses[batch_idx].alignments[-1]) == 0:
                    del hypotheses[batch_idx].alignments[-1]

        # Preserve states
        for batch_idx in range(batchsize):
            hypotheses[batch_idx].dec_state = self.decoder.batch_select_state(hidden, batch_idx)

        return hypotheses


class ONNXGreedyBatchedRNNTInfer:
    def __init__(
        self, encoder_model: str, decoder_joint_model: str, max_symbols_per_step: Optional[int] = None,
    ):
        try:
            import onnx
            import onnxruntime
        except (ModuleNotFoundError, ImportError):
            raise ImportError(f"`onnx` or `onnxruntime` could not be imported, please install the libraries.\n")

        onnx_model = onnx.load(encoder_model)
        onnx.checker.check_model(onnx_model, full_check=True)
        self.encoder_model = onnx_model
        self.encoder = onnxruntime.InferenceSession(onnx_model.SerializeToString())

        onnx_model = onnx.load(decoder_joint_model)
        onnx.checker.check_model(onnx_model, full_check=True)
        self.decoder_joint_model = onnx_model
        self.decoder_joint = onnxruntime.InferenceSession(onnx_model.SerializeToString())

        logging.info("Successfully loaded encoder, decoder and joint onnx models !")

        # Will be populated at runtime
        self._blank_index = None
        self.max_symbols_per_step = max_symbols_per_step

        self._setup_encoder_input_output_keys()
        self._setup_decoder_joint_input_output_keys()
        self._setup_blank_index()

    def _setup_encoder_input_output_keys(self):
        self.encoder_inputs = list(self.encoder_model.graph.input)
        self.encoder_outputs = list(self.encoder_model.graph.output)

    def _setup_decoder_joint_input_output_keys(self):
        self.decoder_joint_inputs = list(self.decoder_joint_model.graph.input)
        self.decoder_joint_outputs = list(self.decoder_joint_model.graph.output)

    def _setup_blank_index(self):
        # ASSUME: Single input with no time length information
        dynamic_dim = 257
        shapes = self.encoder_inputs[0].type.tensor_type.shape.dim
        ip_shape = []
        for shape in shapes:
            if hasattr(shape, 'dim_param') and 'dynamic' in shape.dim_param:
                ip_shape.append(dynamic_dim)  # replace dynamic axes with constant
            else:
                ip_shape.append(int(shape.dim_value))

        enc_logits, encoded_length = self.run_encoder(
            audio_signal=torch.randn(*ip_shape), length=torch.randint(0, 1, size=(dynamic_dim,))
        )

        # prepare states
        states = self._get_initial_states(batchsize=dynamic_dim)

        # run decoder 1 step
        joint_out, states = self.run_decoder_joint(enc_logits, None, None, *states)
        log_probs, lengths = joint_out

        self._blank_index = log_probs.shape[-1] - 1  # last token of vocab size is blank token
        logging.info(
            f"Enc-Dec-Joint step was evaluated, blank token id = {self._blank_index}; vocab size = {log_probs.shape[-1]}"
        )

    def __call__(self, audio_signal: torch.Tensor, length: torch.Tensor):
        """Returns a list of hypotheses given an input batch of the encoder hidden embedding.
        Output token is generated auto-repressively.

        Args:
            encoder_output: A tensor of size (batch, features, timesteps).
            encoded_lengths: list of int representing the length of each sequence
                output sequence.

        Returns:
            packed list containing batch number of sentences (Hypotheses).
        """
        with torch.no_grad():
            # Apply optional preprocessing
            encoder_output, encoded_lengths = self.run_encoder(audio_signal=audio_signal, length=length)
            encoder_output = encoder_output.transpose([0, 2, 1])  # (B, T, D)
            logitlen = encoded_lengths

            inseq = encoder_output  # [B, T, D]
            hypotheses, timestamps = self._greedy_decode(inseq, logitlen)

            # Pack the hypotheses results
            packed_result = [rnnt_utils.Hypothesis(score=-1.0, y_sequence=[]) for _ in range(len(hypotheses))]
            for i in range(len(packed_result)):
                packed_result[i].y_sequence = torch.tensor(hypotheses[i], dtype=torch.long)
                packed_result[i].length = timestamps[i]

            del hypotheses

        return packed_result

    def _greedy_decode(self, x, out_len):
        # x: [B, T, D]
        # out_len: [B]

        # Initialize state
        batchsize = x.shape[0]
        hidden = self._get_initial_states(batchsize)
        target_lengths = torch.ones(batchsize, dtype=torch.int32)

        # Output string buffer
        label = [[] for _ in range(batchsize)]
        timesteps = [[] for _ in range(batchsize)]

        # Last Label buffer + Last Label without blank buffer
        # batch level equivalent of the last_label
        last_label = torch.full([batchsize, 1], fill_value=self._blank_index, dtype=torch.long).numpy()

        # Mask buffers
        blank_mask = torch.full([batchsize], fill_value=0, dtype=torch.bool).numpy()

        # Get max sequence length
        max_out_len = out_len.max()
        for time_idx in range(max_out_len):
            f = x[:, time_idx : time_idx + 1, :]  # [B, 1, D]
            f = f.transpose([0, 2, 1])

            # Prepare t timestamp batch variables
            not_blank = True
            symbols_added = 0

            # Reset blank mask
            blank_mask *= False

            # Update blank mask with time mask
            # Batch: [B, T, D], but Bi may have seq len < max(seq_lens_in_batch)
            # Forcibly mask with "blank" tokens, for all sample where current time step T > seq_len
            blank_mask = time_idx >= out_len
            # Start inner loop
            while not_blank and (self.max_symbols_per_step is None or symbols_added < self.max_symbols_per_step):

                # Batch prediction and joint network steps
                # If very first prediction step, submit SOS tag (blank) to pred_step.
                # This feeds a zero tensor as input to AbstractRNNTDecoder to prime the state
                if time_idx == 0 and symbols_added == 0:
                    g = torch.tensor([self._blank_index] * batchsize, dtype=torch.int32).view(-1, 1)
                else:
                    g = last_label.astype(np.int32)

                # Batched joint step - Output = [B, V + 1]
                joint_out, hidden_prime = self.run_decoder_joint(f, g, target_lengths, *hidden)
                logp, pred_lengths = joint_out
                logp = logp[:, 0, 0, :]

                # Get index k, of max prob for batch
                k = np.argmax(logp, axis=1).astype(np.int32)


                # Update blank mask with current predicted blanks
                # This is accumulating blanks over all time steps T and all target steps min(max_symbols, U)
                k_is_blank = k == self._blank_index
                blank_mask |= k_is_blank

                del k_is_blank
                del logp

                # If all samples predict / have predicted prior blanks, exit loop early
                # This is equivalent to if single sample predicted k
                if blank_mask.all():
                    not_blank = False

                else:
                    # Collect batch indices where blanks occurred now/past
                    blank_indices = blank_mask.astype(np.int32).nonzero()
                    if type(blank_indices) in (list, tuple):
                        blank_indices = blank_indices[0]

                    # Recover prior state for all samples which predicted blank now/past
                    if hidden is not None:
                        # LSTM has 2 states
                        for state_id in range(len(hidden)):
                            hidden_prime[state_id][:, blank_indices, :] = hidden[state_id][:, blank_indices, :]

                    elif len(blank_indices) > 0 and hidden is None:
                        # Reset state if there were some blank and other non-blank predictions in batch
                        # Original state is filled with zeros so we just multiply
                        # LSTM has 2 states
                        for state_id in range(len(hidden_prime)):
                            hidden_prime[state_id][:, blank_indices, :] *= 0.0

                    # Recover prior predicted label for all samples which predicted blank now/past
                    k[blank_indices] = last_label[blank_indices, 0]

                    # Update new label and hidden state for next iteration
                    last_label = k.copy().reshape(-1, 1)
                    hidden = hidden_prime

                    # Update predicted labels, accounting for time mask
                    # If blank was predicted even once, now or in the past,
                    # Force the current predicted label to also be blank
                    # This ensures that blanks propogate across all timesteps
                    # once they have occured (normally stopping condition of sample level loop).
                    for kidx, ki in enumerate(k):
                        if blank_mask[kidx] == 0:
                            label[kidx].append(ki)
                            timesteps[kidx].append(time_idx)

                    symbols_added += 1
        return label, timesteps

    def run_encoder(self, audio_signal, length):
        if hasattr(audio_signal, 'cpu'):
            audio_signal = audio_signal.cpu().numpy()

        if hasattr(length, 'cpu'):
            length = length.cpu().numpy()

        ip = {
            self.encoder_inputs[0].name: audio_signal,
            self.encoder_inputs[1].name: length,
        }
        enc_out = self.encoder.run(None, ip)
        enc_out, encoded_length = enc_out  # ASSUME: single output
        return enc_out, encoded_length

    def run_decoder_joint(self, enc_logits, targets, target_length, *states):
        # ASSUME: Decoder is RNN Transducer
        if targets is None:
            targets = torch.zeros(enc_logits.shape[0], 1, dtype=torch.int32)
            target_length = torch.ones(enc_logits.shape[0], dtype=torch.int32)

        if hasattr(targets, 'cpu'):
            targets = targets.cpu().numpy()

        if hasattr(target_length, 'cpu'):
            target_length = target_length.cpu().numpy()

        ip = {
            self.decoder_joint_inputs[0].name: enc_logits,
            self.decoder_joint_inputs[1].name: targets,
            self.decoder_joint_inputs[2].name: target_length,
        }

        num_states = 0
        if states is not None and len(states) > 0:
            num_states = len(states)
            for idx, state in enumerate(states):
                if hasattr(state, 'cpu'):
                    state = state.cpu().numpy()

                ip[self.decoder_joint_inputs[len(ip)].name] = state

        dec_out = self.decoder_joint.run(None, ip)

        # unpack dec output
        if num_states > 0:
            new_states = dec_out[-num_states:]
            dec_out = dec_out[:-num_states]
        else:
            new_states = None

        return dec_out, new_states

    def _get_initial_states(self, batchsize):
        # ASSUME: LSTM STATES of shape (layers, batchsize, dim)
        input_state_nodes = [ip for ip in self.decoder_joint_inputs if 'state' in ip.name]
        num_states = len(input_state_nodes)
        if num_states == 0:
            return

        input_states = []
        for state_id in range(num_states):
            node = input_state_nodes[state_id]
            ip_shape = []
            for shape_idx, shape in enumerate(node.type.tensor_type.shape.dim):
                if hasattr(shape, 'dim_param') and 'dynamic' in shape.dim_param:
                    ip_shape.append(batchsize)  # replace dynamic axes with constant
                else:
                    ip_shape.append(int(shape.dim_value))

            input_states.append(torch.zeros(*ip_shape))

        return input_states


@dataclass
class GreedyRNNTInferConfig:
    max_symbols_per_step: Optional[int] = 10
    preserve_alignments: bool = False


@dataclass
class GreedyBatchedRNNTInferConfig:
    max_symbols_per_step: Optional[int] = 10
    preserve_alignments: bool = False<|MERGE_RESOLUTION|>--- conflicted
+++ resolved
@@ -348,24 +348,6 @@
                 v, k = logp.max(0)
                 k = k.item()  # K is the label at timestep t_s in inner loop, s >= 0.
 
-<<<<<<< HEAD
-                if k == self._blank_index:
-                    print("NORMAL BLANK")
-
-                elif k > self._blank_index:
-                  for i in range(len(big_blank_indices)):
-                      if k == big_blank_indices[i]:
-                          big_blank_duration = big_blank_durations[i]
-                          print("BIG BLANK #", i + 1)
-                else:
-                    print("NO BLANK")
-=======
-#                if k == self._blank_index:
-#                    print("HERE BLANK")
-#                else:
-#                    print("HERE", k)
->>>>>>> 4155e11c
-
                 if self.preserve_alignments:
                     # insert logprobs into last timestep
                     hypothesis.alignments[-1].append((logp.to('cpu'), torch.tensor(k, dtype=torch.int32)))
