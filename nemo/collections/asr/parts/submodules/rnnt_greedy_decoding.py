--- conflicted
+++ resolved
@@ -670,11 +670,8 @@
 
             with self.decoder.as_frozen(), self.joint.as_frozen():
                 inseq = encoder_output  # [B, T, D]
-<<<<<<< HEAD
+
                 self.timer.start()
-=======
-
->>>>>>> aee120aa
                 hypotheses = self._greedy_decode(
                     inseq, logitlen, device=inseq.device, partial_hypotheses=partial_hypotheses
                 )
