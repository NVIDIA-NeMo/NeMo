--- conflicted
+++ resolved
@@ -285,12 +285,7 @@
 
         if partial_hypotheses is not None:
             hypothesis.last_token = partial_hypotheses.last_token
-<<<<<<< HEAD
             hypothesis.y_sequence = partial_hypotheses.y_sequence.cpu().tolist()
-            # if len(partial_hypotheses.y_sequence) > 0:
-            #     hypothesis.y_sequence.append(partial_hypotheses.y_sequence[-1].cpu().numpy())
-=======
->>>>>>> e188f364
             if partial_hypotheses.dec_state is not None:
                 hypothesis.dec_state = self.decoder.batch_concat_states([partial_hypotheses.dec_state])
                 hypothesis.dec_state = _states_to_device(hypothesis.dec_state, x.device)
@@ -318,15 +313,6 @@
                     last_label = self._SOS
                 else:
                     last_label = label_collate([[hypothesis.last_token]])
-<<<<<<< HEAD
-
-                # last_label = (
-                #     self._SOS
-                #     if (hypothesis.y_sequence == [] or hypothesis.dec_state is None) #do we need second part
-                #     else hypothesis.y_sequence[-1]
-                # )
-=======
->>>>>>> e188f364
 
                 # Perform prediction network and joint network steps.
                 g, hidden_prime = self._pred_step(last_label, hypothesis.dec_state)
@@ -374,13 +360,6 @@
         # Unpack the hidden states
         hypothesis.dec_state = self.decoder.batch_select_state(hypothesis.dec_state, 0)
 
-<<<<<<< HEAD
-        # Remove the original input label if partial hypothesis was provided
-        # if partial_hypotheses is not None and len(partial_hypotheses.y_sequence) > 0:
-        #     hypothesis.y_sequence = hypothesis.y_sequence[1:]
-
-=======
->>>>>>> e188f364
         return hypothesis
 
 
