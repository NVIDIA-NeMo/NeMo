# Copyright (c) 2020, NVIDIA CORPORATION.  All rights reserved.
#
# Licensed under the Apache License, Version 2.0 (the "License");
# you may not use this file except in compliance with the License.
# You may obtain a copy of the License at
#
#     http://www.apache.org/licenses/LICENSE-2.0
#
# Unless required by applicable law or agreed to in writing, software
# distributed under the License is distributed on an "AS IS" BASIS,
# WITHOUT WARRANTIES OR CONDITIONS OF ANY KIND, either express or implied.
# See the License for the specific language governing permissions and
# limitations under the License.

import math

import torch
import torch.nn as nn
from torch.nn import LayerNorm

from nemo.collections.asr.parts.submodules.causal_convs import CausalConv2D

from nemo.collections.common.parts.training_utils import avoid_bfloat16_autocast_context


class StackingSubsampling(torch.nn.Module):
    """Stacking subsampling which simply stacks consecutive frames to reduce the sampling rate
    Args:
        subsampling_factor (int): The subsampling factor
        feat_in (int): size of the input features
        feat_out (int): size of the output features
        norm (bool): whether to use an MLP layer after the stacking along with normalization. default is False.
    """

    def __init__(self, subsampling_factor, feat_in, feat_out, norm=False):
        super(StackingSubsampling, self).__init__()
        self.subsampling_factor = subsampling_factor
        self.proj_out = torch.nn.Linear(subsampling_factor * feat_in, feat_out)
        if norm:
            self.pre_norm = LayerNorm(feat_in)
        else:
            self.pre_norm = None

    def get_sampling_frames(self):
        return self.subsampling_factor

    def get_streaming_cache_size(self):
        return 0

    def forward(self, x, lengths):
        b, t, h = x.size()
        pad_size = (self.subsampling_factor - (t % self.subsampling_factor)) % self.subsampling_factor
        x = torch.nn.functional.pad(x, (0, 0, 0, pad_size))
        if self.pre_norm is not None:
            x = self.pre_norm(x)
        _, t, _ = x.size()
        x = torch.reshape(x, (b, t // self.subsampling_factor, h * self.subsampling_factor))
        x = self.proj_out(x)
        lengths = torch.div(lengths + pad_size, self.subsampling_factor, rounding_mode='floor')
        return x, lengths


class ConvSubsampling(torch.nn.Module):
    """Convolutional subsampling which supports VGGNet and striding approach introduced in:
    VGGNet Subsampling: Transformer-transducer: end-to-end speech recognition with self-attention (https://arxiv.org/pdf/1910.12977.pdf)
    Striding Subsampling: "Speech-Transformer: A No-Recurrence Sequence-to-Sequence Model for Speech Recognition" by Linhao Dong et al. (https://ieeexplore.ieee.org/document/8462506)
    Args:
        subsampling (str): The subsampling technique from {"vggnet", "striding"}
        subsampling_factor (int): The subsampling factor which should be a power of 2
        feat_in (int): size of the input features
        feat_out (int): size of the output features
        conv_channels (int): Number of channels for the convolution layers.
        activation (Module): activation function, default is nn.ReLU()
    """

    def __init__(
        self, subsampling, subsampling_factor, feat_in, feat_out, conv_channels, activation=nn.ReLU(), is_causal=False
    ):
        super(ConvSubsampling, self).__init__()
        self._subsampling = subsampling
        self._conv_channels = conv_channels
        self._feat_in = feat_in
        self._feat_out = feat_out

        if subsampling_factor % 2 != 0:
            raise ValueError("Sampling factor should be a multiply of 2!")
        self._sampling_num = int(math.log(subsampling_factor, 2))
        self.subsampling_factor = subsampling_factor
        self.is_causal = is_causal

        in_channels = 1
        layers = []

        if subsampling == 'vggnet':
            self._padding = 0
            self._stride = 2
            self._kernel_size = 2
            self._ceil_mode = True

            for i in range(self._sampling_num):
                layers.append(
                    torch.nn.Conv2d(
                        in_channels=in_channels, out_channels=conv_channels, kernel_size=3, stride=1, padding=1
                    )
                )
                layers.append(activation)
                layers.append(
                    torch.nn.Conv2d(
                        in_channels=conv_channels, out_channels=conv_channels, kernel_size=3, stride=1, padding=1
                    )
                )
                layers.append(activation)
                layers.append(
                    torch.nn.MaxPool2d(
                        kernel_size=self._kernel_size,
                        stride=self._stride,
                        padding=self._padding,
                        ceil_mode=self._ceil_mode,
                    )
                )
                in_channels = conv_channels

        elif subsampling == 'dw_striding':
            self._padding = 1
            self._stride = 2
            self._kernel_size = 3
            self._ceil_mode = False

            # Layer 1
            layers.append(
                torch.nn.Conv2d(
                    in_channels=in_channels,
                    out_channels=conv_channels,
                    kernel_size=self._kernel_size,
                    stride=self._stride,
                    padding=self._padding,
                )
            )
            in_channels = conv_channels
            layers.append(activation)

            for i in range(self._sampling_num - 1):
                layers.extend(
                    [
                        torch.nn.Conv2d(
                            in_channels=in_channels,
                            out_channels=in_channels,
                            kernel_size=self._kernel_size,
                            stride=self._stride,
                            padding=self._padding,
                            groups=in_channels,
                        ),
                        torch.nn.Conv2d(
                            in_channels=in_channels,
                            out_channels=conv_channels,
                            kernel_size=1,
                            stride=1,
                            padding=0,
                            groups=1,
                        ),
                    ]
                )
                layers.append(activation)
                in_channels = conv_channels

        elif subsampling == 'striding':
            self._stride = 2
            self._kernel_size = 3
            self._ceil_mode = False

            if self.is_causal:
                self._left_padding = self._kernel_size - 1
                self._right_padding = self._stride - 1
                self._max_cache_len = subsampling_factor + 1  # TODO: does it work for all cases?
            else:
                self._left_padding = (self._kernel_size - 1) // 2
                self._right_padding = (self._kernel_size - 1) // 2
                self._max_cache_len = 0

            for i in range(self._sampling_num):
                if self.is_causal:
                    layers.append(
                        CausalConv2D(
                            in_channels=in_channels,
                            out_channels=conv_channels,
                            kernel_size=self._kernel_size,
                            stride=self._stride,
                            # padding=self._kernel_size - 1,
                            padding=None,
                        )
                    )
                else:
                    layers.append(
                        torch.nn.Conv2d(
                            in_channels=in_channels,
                            out_channels=conv_channels,
                            kernel_size=self._kernel_size,
                            stride=self._stride,
                            padding=self._left_padding,
                        )
                    )
                layers.append(activation)
                in_channels = conv_channels
        else:
            raise ValueError(f"Not valid sub-sampling: {subsampling}!")

        in_length = torch.tensor(feat_in, dtype=torch.float)
        out_length = calc_length(
            lengths=in_length,
            padding=self._left_padding + self._right_padding,
            kernel_size=self._kernel_size,
            stride=self._stride,
            ceil_mode=self._ceil_mode,
            repeat_num=self._sampling_num,
        )
        self.out = torch.nn.Linear(conv_channels * int(out_length), feat_out)
        self.conv = torch.nn.Sequential(*layers)

    def get_sampling_frames(self):
        return [1, self.subsampling_factor]

    def get_streaming_cache_size(self):
        return [0, self.subsampling_factor + 1]

    def forward(self, x, lengths):
        lengths = calc_length(
            lengths,
            padding=self._left_padding + self._right_padding,
            kernel_size=self._kernel_size,
            stride=self._stride,
            ceil_mode=self._ceil_mode,
            repeat_num=self._sampling_num,
        )
        x = x.unsqueeze(1)
<<<<<<< HEAD

        if self._subsampling == 'striding':
=======
        if self._subsampling in ['striding', 'dw_striding']:
>>>>>>> 1a9daa54
            # added in order to prevent slowdown in torch.nn.Conv2d with bfloat16 / CUDNN v8 API
            # to be removed once the above is fixed in cudnn
            with avoid_bfloat16_autocast_context():
                x = self.conv(x)
        else:
            x = self.conv(x)

        b, c, t, f = x.size()
        x = self.out(x.transpose(1, 2).reshape(b, t, -1))
        return x, lengths

    def reset_parameters(self):
        # initialize weights
        if self._subsampling == 'dw_striding':
            with torch.no_grad():
                # init conv
                scale = 1.0 / self._kernel_size
                dw_max = (self._kernel_size ** 2) ** -0.5
                pw_max = self._conv_channels ** -0.5

                torch.nn.init.uniform_(self.conv[0].weight, -scale, scale)
                torch.nn.init.uniform_(self.conv[0].bias, -scale, scale)

                for idx in range(2, len(self.conv), 3):
                    torch.nn.init.uniform_(self.conv[idx].weight, -dw_max, dw_max)
                    torch.nn.init.uniform_(self.conv[idx].bias, -dw_max, dw_max)
                    torch.nn.init.uniform_(self.conv[idx + 1].weight, -pw_max, pw_max)
                    torch.nn.init.uniform_(self.conv[idx + 1].bias, -pw_max, pw_max)

                # init fc (80 * 64 = 5120 from https://github.com/kssteven418/Squeezeformer/blob/13c97d6cf92f2844d2cb3142b4c5bfa9ad1a8951/src/models/conformer_encoder.py#L487
                fc_scale = (self._feat_out * self._feat_in / self._sampling_num) ** -0.5
                torch.nn.init.uniform_(self.out.weight, -fc_scale, fc_scale)
                torch.nn.init.uniform_(self.out.bias, -fc_scale, fc_scale)


def calc_length(lengths, padding, kernel_size, stride, ceil_mode, repeat_num=1):
    """ Calculates the output length of a Tensor passed through a convolution or max pooling layer"""
    add_pad: float = padding - kernel_size
    one: float = 1.0
    for i in range(repeat_num):
        lengths = torch.div(lengths.to(dtype=torch.float) + add_pad, stride) + one
        if ceil_mode:
            lengths = torch.ceil(lengths)
        else:
            lengths = torch.floor(lengths)
    return lengths.to(dtype=torch.int)


class TimeReductionModule(nn.Module):
    """
    Squeezeformer Time Reduction procedure. Downsamples the audio by `stride` in the time dimension.

    Args:
        d_model (int): input dimension of MultiheadAttentionMechanism and PositionwiseFeedForward
        out_dim (int): Output dimension of the module.
        kernel_size (int): Conv kernel size for depthwise convolution in convolution module
        stride (int): Downsampling factor in time dimension.
    """

    def __init__(self, d_model: int, out_dim: int, kernel_size: int = 5, stride: int = 2):
        super().__init__()

        self.d_model = d_model
        self.out_dim = out_dim
        self.kernel_size = kernel_size
        self.stride = stride
        self.padding = max(0, self.kernel_size - self.stride)

        self.dw_conv = nn.Conv1d(
            in_channels=d_model,
            out_channels=d_model,
            kernel_size=kernel_size,
            stride=stride,
            padding=self.padding,
            groups=d_model,
        )

        self.pw_conv = nn.Conv1d(
            in_channels=d_model, out_channels=out_dim, kernel_size=1, stride=1, padding=0, groups=1,
        )

        self.reset_parameters()

    def forward(self, x, att_mask=None, pad_mask=None):
        x = x.transpose(1, 2)  # [B, C, T]
        if pad_mask is not None:
            x = x.float().masked_fill(pad_mask.unsqueeze(1), 0.0)

        x = self.dw_conv(x)
        x = self.pw_conv(x)

        x = x.transpose(1, 2)  # [B, T, C]

        B, T, D = x.size()
        if att_mask is not None and pad_mask is not None:
            att_mask = att_mask[:, :: self.stride, :: self.stride]
            pad_mask = pad_mask[:, :: self.stride]
            L = pad_mask.size(-1)
            x = torch.nn.functional.pad(x, (0, 0, 0, L - T))

        return x, att_mask, pad_mask

    def reset_parameters(self):
        dw_max = self.kernel_size ** -0.5
        pw_max = self.d_model ** -0.5

        with torch.no_grad():
            torch.nn.init.uniform_(self.dw_conv.weight, -dw_max, dw_max)
            torch.nn.init.uniform_(self.dw_conv.bias, -dw_max, dw_max)
            torch.nn.init.uniform_(self.pw_conv.weight, -pw_max, pw_max)
            torch.nn.init.uniform_(self.pw_conv.bias, -pw_max, pw_max)<|MERGE_RESOLUTION|>--- conflicted
+++ resolved
@@ -232,12 +232,8 @@
             repeat_num=self._sampling_num,
         )
         x = x.unsqueeze(1)
-<<<<<<< HEAD
-
-        if self._subsampling == 'striding':
-=======
+
         if self._subsampling in ['striding', 'dw_striding']:
->>>>>>> 1a9daa54
             # added in order to prevent slowdown in torch.nn.Conv2d with bfloat16 / CUDNN v8 API
             # to be removed once the above is fixed in cudnn
             with avoid_bfloat16_autocast_context():
