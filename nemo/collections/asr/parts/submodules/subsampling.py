--- conflicted
+++ resolved
@@ -183,9 +183,7 @@
             repeat_num=self._sampling_num,
         )
         x = x.unsqueeze(1)
-<<<<<<< HEAD
-        x = self.conv(x)
-=======
+
         if self._subsampling == 'striding':
             # added in order to prevent slowdown in torch.nn.Conv2d with bfloat16 / CUDNN v8 API
             # to be removed once the above is fixed in cudnn
@@ -193,7 +191,6 @@
                 x = self.conv(x)
         else:
             x = self.conv(x)
->>>>>>> e542d7f9
 
         b, c, t, f = x.size()
         x = self.out(x.transpose(1, 2).reshape(b, t, -1))
