# Copyright (c) 2020, NVIDIA CORPORATION.  All rights reserved.
#
# Licensed under the Apache License, Version 2.0 (the "License");
# you may not use this file except in compliance with the License.
# You may obtain a copy of the License at
#
#     http://www.apache.org/licenses/LICENSE-2.0
#
# Unless required by applicable law or agreed to in writing, software
# distributed under the License is distributed on an "AS IS" BASIS,
# WITHOUT WARRANTIES OR CONDITIONS OF ANY KIND, either express or implied.
# See the License for the specific language governing permissions and
# limitations under the License.

import math
from typing import Union

import torch
import torch.nn as nn
import torch.nn.functional as F


class CausalConv2D(nn.Conv2d):
    def __init__(
        self,
        in_channels: int,
        out_channels: int,
        kernel_size: int,
        stride: int = 1,
        padding: Union[str, int] = 0,
        dilation: int = 1,
        groups: int = 1,
        bias: bool = True,
        padding_mode: str = 'zeros',
        device=None,
        dtype=None,
    ) -> None:
        if padding == -1:
            self._left_padding = kernel_size - 1
            self._right_padding = stride - 1
        else:
            self._left_padding = padding
            self._right_padding = padding

        self._stride = stride
        self._max_cache_len = kernel_size - stride
        # self._max_cache_len = 2 * stride + 1
        self._ignore_len = self._right_padding // self._stride
        # self._ignore_len = 0

        padding = 0
        super(CausalConv2D, self).__init__(
            in_channels,
            out_channels,
            kernel_size,
            stride,
            padding,
            dilation,
            groups,
            bias,
            padding_mode,
            device,
            dtype,
        )

    def forward(self, x, cache=None, cache_next=None):
        if type(x) == tuple:
            if cache is not None:
                raise ValueError("Cache can not be non-None when input x is a tuple!")
            x, cache = x

        input_x = x
        x_length = x.size()[2]
        if cache is None:
            x = F.pad(x, pad=(self._left_padding, self._right_padding, self._left_padding, self._right_padding))
        else:
            if hasattr(self, '_cache_id'):
                cache = cache[self._cache_id]
                cache_next = cache_next[self._cache_id]

            cache_length = cache.size()[-2]
            cache_next_length = cache.size()[-2]
            needed_cache = cache[:, :, -self._max_cache_len :, -self._max_cache_len :]
            x = torch.cat((needed_cache, x), dim=-1)

        x = super().forward(x)
        if cache is None:
            if self._ignore_len > 0:
                # x = x[:, :, :-(self.padding[0]//2), :-(self.padding[0]//2)]
                x = x[:, :, : -self._ignore_len, : -self._ignore_len]
        else:
            cache_next[:, :, :-x_length] = cache[:, :, -(cache_next_length - x_length) :]
            cache_next[:, :, -x_length:] = input_x

        return x


class ConvSubsampling(torch.nn.Module):
    """Convolutional subsampling which supports VGGNet and striding approach introduced in:
    VGGNet Subsampling: https://arxiv.org/pdf/1910.12977.pdf
    Striding Subsampling:
        "Speech-Transformer: A No-Recurrence Sequence-to-Sequence Model for Speech Recognition" by Linhao Dong et al.
    Args:
        subsampling (str): The subsampling technique from {"vggnet", "striding"}
        subsampling_factor (int): The subsampling factor which should be a power of 2
        feat_in (int): size of the input features
        feat_out (int): size of the output features
        conv_channels (int): Number of channels for the convolution layers.
        activation (Module): activation function, default is nn.ReLU()
    """

    def __init__(
        self, subsampling, subsampling_factor, feat_in, feat_out, conv_channels, activation=nn.ReLU(), is_causal=False
    ):
        super(ConvSubsampling, self).__init__()
        self._subsampling = subsampling

        if subsampling_factor % 2 != 0:
            raise ValueError("Sampling factor should be a multiply of 2!")
        self._sampling_num = int(math.log(subsampling_factor, 2))

        # is_causal = False
        self.is_causal = is_causal

        in_channels = 1
        layers = []
        self._ceil_mode = False

        if subsampling == 'vggnet':
            self._padding = 0
            self._stride = 2
            self._kernel_size = 2
            self._ceil_mode = True

            for i in range(self._sampling_num):
                layers.append(
                    torch.nn.Conv2d(
                        in_channels=in_channels, out_channels=conv_channels, kernel_size=3, stride=1, padding=1
                    )
                )
                layers.append(activation)
                layers.append(
                    torch.nn.Conv2d(
                        in_channels=conv_channels, out_channels=conv_channels, kernel_size=3, stride=1, padding=1
                    )
                )
                layers.append(activation)
                layers.append(
                    torch.nn.MaxPool2d(
                        kernel_size=self._kernel_size,
                        stride=self._stride,
                        padding=self._padding,
                        ceil_mode=self._ceil_mode,
                    )
                )
                in_channels = conv_channels
        elif subsampling == 'striding':
            self._stride = 2
            self._kernel_size = 3
            self._ceil_mode = False

            if self.is_causal:
                self._left_padding = self._kernel_size - 1
                self._right_padding = self._stride - 1
                self._max_cache_len = 5  # calculate it automatically
            else:
                self._left_padding = (self._kernel_size - 1) // 2
                self._right_padding = (self._kernel_size - 1) // 2
                self._max_cache_len = 0

            for i in range(self._sampling_num):
                if self.is_causal:
                    layers.append(
                        CausalConv2D(
                            in_channels=in_channels,
                            out_channels=conv_channels,
                            kernel_size=self._kernel_size,
                            stride=self._stride,
                            # padding=self._kernel_size - 1,
                            padding=-1,
                        )
                    )
                else:
                    layers.append(
                        torch.nn.Conv2d(
                            in_channels=in_channels,
                            out_channels=conv_channels,
                            kernel_size=self._kernel_size,
                            stride=self._stride,
                            padding=self._left_padding,
                        )
                    )
                layers.append(activation)
                in_channels = conv_channels
        else:
            raise ValueError(f"Not valid sub-sampling: {subsampling}!")

<<<<<<< HEAD
        in_length = torch.tensor(feat_in, dtype=torch.int)
        for i in range(self._sampling_num):
            # length=int(in_length),
            out_length = calc_length(
                lengths=in_length,
                padding=self._left_padding + self._right_padding,
                kernel_size=self._kernel_size,
                stride=self._stride,
                ceil_mode=self._ceil_mode,
            )
            in_length = out_length
            # if self.is_causal:
            #     out_length -= self._padding // self._stride

        out_length = int(out_length)
        self.out = torch.nn.Linear(conv_channels * out_length, feat_out)
        self.conv = torch.nn.Sequential(*layers)

    def forward(self, x, lengths, cache=None, cache_next=None):
=======
        in_length = torch.tensor(feat_in, dtype=torch.float)
        out_length = calc_length(
            in_length,
            padding=self._padding,
            kernel_size=self._kernel_size,
            stride=self._stride,
            ceil_mode=self._ceil_mode,
            repeat_num=self._sampling_num,
        )
        self.out = torch.nn.Linear(conv_channels * int(out_length), feat_out)
        self.conv = torch.nn.Sequential(*layers)

    def forward(self, x, lengths):
        lengths = calc_length(
            lengths,
            padding=self._padding,
            kernel_size=self._kernel_size,
            stride=self._stride,
            ceil_mode=self._ceil_mode,
            repeat_num=self._sampling_num,
        )
>>>>>>> 078a09a2
        x = x.unsqueeze(1)
        x_length = x.size()[-2]
        input_x = x
        # x = self.conv((x, cache))
        if cache is not None:
            if hasattr(self, '_cache_id'):
                cache = cache[self._cache_id]
                cache_next = cache_next[self._cache_id]

            cache_length = cache.size()[-2]
            cache_next_length = cache.size()[-2]

            if x_length != 1:
                # needed_cache = cache[:, :, -self._max_cache_len :, -self._max_cache_len :]
                needed_cache = cache[:, :, -self._max_cache_len :]
                x = torch.cat((needed_cache, x), dim=-2)

        x = self.conv(x)

        if cache is not None:
            if x_length != 1:
                x = x[:, :, 2:, :]
            # cache_next[:, :, :-x_length] = cache[:, :, -(cache_length - x_length) :].clone()
            cache_next[:, :, :-x_length] = cache[:, :, cache_length - (cache_next_length - x_length) :]
            cache_next[:, :, -x_length:, :] = input_x[:, :, -cache_next_length:, :]

        b, c, t, f = x.size()
<<<<<<< HEAD
        x = self.out(x.transpose(1, 2).contiguous().view(b, t, c * f))

        if cache is not None:
            conv_right_padding = 0
        else:
            conv_right_padding = self._right_padding
        new_lengths = lengths
        for i in range(self._sampling_num):
            new_lengths = calc_length(
                lengths=new_lengths,
                padding=self._left_padding + conv_right_padding,
                kernel_size=self._kernel_size,
                stride=self._stride,
                ceil_mode=self._ceil_mode,
            )
            # if self.is_causal:
            #     new_lengths -= self._padding // self._stride
        # print(new_lengths)
        # print(x.size()[1])
        # assert new_lengths == x.size()[1]
        new_lengths = new_lengths.to(dtype=lengths.dtype)
        return x, new_lengths
=======
        x = self.out(x.transpose(1, 2).reshape(b, t, -1))
        return x, lengths

>>>>>>> 078a09a2

def calc_length(lengths, padding, kernel_size, stride, ceil_mode, repeat_num=1):
    """ Calculates the output length of a Tensor passed through a convolution or max pooling layer"""
<<<<<<< HEAD
    if ceil_mode:
        # lengths = torch.ceil((lengths + (2 * padding) - (kernel_size - 1) - 1) / float(stride) + 1)
        lengths = torch.ceil((lengths + padding - (kernel_size - 1) - 1) / float(stride) + 1)
    else:
        # lengths = torch.floor(torch.div(lengths + (2 * padding) - (kernel_size - 1) - 1, stride) + 1)
        lengths = torch.floor(torch.div(lengths + padding - (kernel_size - 1) - 1, stride) + 1)
    return lengths
=======
    add_pad: float = (padding * 2) - kernel_size
    one: float = 1.0
    for i in range(repeat_num):
        lengths = torch.div(lengths.to(dtype=torch.float) + add_pad, stride) + one
        if ceil_mode:
            lengths = torch.ceil(lengths)
        else:
            lengths = torch.floor(lengths)
    return lengths.to(dtype=torch.int)
>>>>>>> 078a09a2
<|MERGE_RESOLUTION|>--- conflicted
+++ resolved
@@ -124,7 +124,6 @@
 
         in_channels = 1
         layers = []
-        self._ceil_mode = False
 
         if subsampling == 'vggnet':
             self._padding = 0
@@ -195,31 +194,10 @@
         else:
             raise ValueError(f"Not valid sub-sampling: {subsampling}!")
 
-<<<<<<< HEAD
-        in_length = torch.tensor(feat_in, dtype=torch.int)
-        for i in range(self._sampling_num):
-            # length=int(in_length),
-            out_length = calc_length(
-                lengths=in_length,
-                padding=self._left_padding + self._right_padding,
-                kernel_size=self._kernel_size,
-                stride=self._stride,
-                ceil_mode=self._ceil_mode,
-            )
-            in_length = out_length
-            # if self.is_causal:
-            #     out_length -= self._padding // self._stride
-
-        out_length = int(out_length)
-        self.out = torch.nn.Linear(conv_channels * out_length, feat_out)
-        self.conv = torch.nn.Sequential(*layers)
-
-    def forward(self, x, lengths, cache=None, cache_next=None):
-=======
         in_length = torch.tensor(feat_in, dtype=torch.float)
         out_length = calc_length(
-            in_length,
-            padding=self._padding,
+            lengths=in_length,
+            padding=self._left_padding + self._right_padding,
             kernel_size=self._kernel_size,
             stride=self._stride,
             ceil_mode=self._ceil_mode,
@@ -228,20 +206,10 @@
         self.out = torch.nn.Linear(conv_channels * int(out_length), feat_out)
         self.conv = torch.nn.Sequential(*layers)
 
-    def forward(self, x, lengths):
-        lengths = calc_length(
-            lengths,
-            padding=self._padding,
-            kernel_size=self._kernel_size,
-            stride=self._stride,
-            ceil_mode=self._ceil_mode,
-            repeat_num=self._sampling_num,
-        )
->>>>>>> 078a09a2
+    def forward(self, x, lengths, cache=None, cache_next=None):
         x = x.unsqueeze(1)
         x_length = x.size()[-2]
         input_x = x
-        # x = self.conv((x, cache))
         if cache is not None:
             if hasattr(self, '_cache_id'):
                 cache = cache[self._cache_id]
@@ -265,47 +233,28 @@
             cache_next[:, :, -x_length:, :] = input_x[:, :, -cache_next_length:, :]
 
         b, c, t, f = x.size()
-<<<<<<< HEAD
-        x = self.out(x.transpose(1, 2).contiguous().view(b, t, c * f))
+        x = self.out(x.transpose(1, 2).reshape(b, t, -1))
 
         if cache is not None:
             conv_right_padding = 0
         else:
             conv_right_padding = self._right_padding
-        new_lengths = lengths
-        for i in range(self._sampling_num):
-            new_lengths = calc_length(
-                lengths=new_lengths,
-                padding=self._left_padding + conv_right_padding,
-                kernel_size=self._kernel_size,
-                stride=self._stride,
-                ceil_mode=self._ceil_mode,
-            )
-            # if self.is_causal:
-            #     new_lengths -= self._padding // self._stride
-        # print(new_lengths)
-        # print(x.size()[1])
-        # assert new_lengths == x.size()[1]
-        new_lengths = new_lengths.to(dtype=lengths.dtype)
-        return x, new_lengths
-=======
-        x = self.out(x.transpose(1, 2).reshape(b, t, -1))
+
+        lengths = calc_length(
+            lengths,
+            padding=self._left_padding + conv_right_padding,
+            kernel_size=self._kernel_size,
+            stride=self._stride,
+            ceil_mode=self._ceil_mode,
+            repeat_num=self._sampling_num,
+        )
+
         return x, lengths
 
->>>>>>> 078a09a2
 
 def calc_length(lengths, padding, kernel_size, stride, ceil_mode, repeat_num=1):
     """ Calculates the output length of a Tensor passed through a convolution or max pooling layer"""
-<<<<<<< HEAD
-    if ceil_mode:
-        # lengths = torch.ceil((lengths + (2 * padding) - (kernel_size - 1) - 1) / float(stride) + 1)
-        lengths = torch.ceil((lengths + padding - (kernel_size - 1) - 1) / float(stride) + 1)
-    else:
-        # lengths = torch.floor(torch.div(lengths + (2 * padding) - (kernel_size - 1) - 1, stride) + 1)
-        lengths = torch.floor(torch.div(lengths + padding - (kernel_size - 1) - 1, stride) + 1)
-    return lengths
-=======
-    add_pad: float = (padding * 2) - kernel_size
+    add_pad: float = padding - kernel_size
     one: float = 1.0
     for i in range(repeat_num):
         lengths = torch.div(lengths.to(dtype=torch.float) + add_pad, stride) + one
@@ -313,5 +262,4 @@
             lengths = torch.ceil(lengths)
         else:
             lengths = torch.floor(lengths)
-    return lengths.to(dtype=torch.int)
->>>>>>> 078a09a2
+    return lengths.to(dtype=torch.int)