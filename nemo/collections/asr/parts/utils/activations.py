--- conflicted
+++ resolved
@@ -17,33 +17,6 @@
 
 __all__ = ['Swish', 'Snake']
 
-<<<<<<< HEAD
-@torch.jit.script
-def snake(x: torch.Tensor, alpha: torch.Tensor, eps: float = 1e-9) -> torch.Tensor:
-    """
-    equation for snake activation function: x + (alpha + eps)^-1 * sin(alpha * x)^2
-    """
-    shape = x.shape
-    x = x.reshape(shape[0], shape[1], -1)
-    x = x + (alpha + eps).reciprocal() * torch.sin(alpha * x).pow(2)
-    x = x.reshape(shape)
-    return x
-
-
-class Snake(nn.Module):
-    """
-    Snake activation function introduced in 'https://arxiv.org/abs/2006.08195'
-    """
-
-    def __init__(self, channels: int):
-        super().__init__()
-        self.alpha = nn.Parameter(torch.ones(1, channels, 1))
-
-    def forward(self, x: torch.Tensor) -> torch.Tensor:
-        return snake(x, self.alpha)
-
-=======
->>>>>>> dded2a74
 
 @torch.jit.script
 def snake(x: torch.Tensor, alpha: torch.Tensor, eps: float = 1e-9) -> torch.Tensor:
