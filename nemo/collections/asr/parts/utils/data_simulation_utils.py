# Copyright (c) 2023, NVIDIA CORPORATION.  All rights reserved.
#
# Licensed under the Apache License, Version 2.0 (the "License");
# you may not use this file except in compliance with the License.
# You may obtain a copy of the License at
#
#     http://www.apache.org/licenses/LICENSE-2.0
#
# Unless required by applicable law or agreed to in writing, software
# distributed under the License is distributed on an "AS IS" BASIS,
# WITHOUT WARRANTIES OR CONDITIONS OF ANY KIND, either express or implied.
# See the License for the specific language governing permissions and
# limitations under the License.

import copy
import os
import shutil
from collections import defaultdict
from typing import IO, Dict, List, Optional, Tuple

import numpy as np
import torch
from scipy.stats import beta, gamma
from tqdm import tqdm

from nemo.collections.asr.parts.preprocessing.perturb import AudioAugmentor
from nemo.collections.asr.parts.preprocessing.segment import AudioSegment
from nemo.collections.asr.parts.utils.manifest_utils import read_manifest, write_ctm, write_manifest, write_text
from nemo.collections.asr.parts.utils.speaker_utils import labels_to_rttmfile
from nemo.utils import logging


def get_cleaned_base_path(output_dir: str, overwrite_output: bool = True) -> str:
    """
    Delete output directory if it exists or throw warning.

    Args:
        output_dir (str): Path to output directory
        overwrite_output (bool): If True, delete output directory if it exists

    Returns:
        basepath (str): Path to base-path directory for writing output files
    """
    if os.path.isdir(output_dir) and os.listdir(output_dir):
        if overwrite_output:
            if os.path.exists(output_dir):
                shutil.rmtree(output_dir)
            os.mkdir(output_dir)
        else:
            raise Exception("Output directory is nonempty and overwrite_output = false")
    elif not os.path.isdir(output_dir):
        os.makedirs(output_dir)

    # only add root if paths are relative
    if not os.path.isabs(output_dir):
        ROOT = os.getcwd()
        basepath = os.path.join(ROOT, output_dir)
    else:
        basepath = output_dir
    return basepath


def binary_search_alignments(
    inds: List[int], max_audio_read_sec: float, min_alignment_count: int, alignments: List[float],
) -> int:
    """
    Binary search to find the index of the alignment that satisfies the maximum audio read duration, 
    `max_audio_read_sec`. This is used to avoid reading the short audio files.
    NOTE: `offset_max` should be at least 1 to avoid feeding max=0 to random sampling function.

    Args:
        inds (list): List of indices to search from
        max_audio_read_sec (float): Maximum audio read duration
        min_alignment_count (int): Minimum number of alignments to read
        audio_manifest (dict): Dictionary containing the audio file's alignments

    Returns:
        offset_max (int) Index of the alignment that satisfies the maximum audio read duration
    """
    # Start from the left end (at index 0) and -1 * min_alignment_count for the right end
    left, right = 0, len(inds) - 1 - min_alignment_count
    while left < right:
        mid = left + (right - left) // 2
        dur_left = alignments[-1 * min_alignment_count] - alignments[inds[mid]]
        if dur_left < max_audio_read_sec:
            right = mid - 1
        elif dur_left > max_audio_read_sec:
            left = mid + 1
        else:
            break
    mid_out = left + (right - left) // 2
    # If mid_out is on the boundary, move it to the left.
    if alignments[-1 * min_alignment_count] - alignments[inds[mid_out]] < max_audio_read_sec:
        mid_out -= 1
    offset_max = max(mid_out, 1)
    return offset_max


def get_subset_of_audio_manifest(
    audio_manifest: dict, offset_index: int, max_audio_read_sec: float, min_alignment_count: int,
) -> dict:
    """
    Get a subset of `audio_manifest` for faster audio-file reading.

    Args:
        audio_manifest (dict): Audio manifest dictionary.
            keys: 'offset', 'duration', 'alignments', 'words'
        offset_index (int): Index of the offset.
        max_audio_read_sec (float): Maximum audio read duration.
        min_alignment_count (int): Minimum number of alignments to read.

    Returns:
        audio_manifest (dict): Subset of `audio_manifest` is returned for `words` and `alignments` keys.
    """
    alignment_array = np.array(audio_manifest['alignments'])
    alignment_array_pr = np.array(alignment_array[offset_index:]) - alignment_array[offset_index]
    subset_alignments = alignment_array_pr[alignment_array_pr < max_audio_read_sec]
    if len(subset_alignments) < min_alignment_count:
        # Cases where the word next to the offset is longer than the max_audio_read_sec.
        logging.warning(
            f"subset_alignments of {audio_manifest['audio_filepath']} \n"
            f"has subset alignment length:{len(subset_alignments)} at offset_index:{offset_index}, "
            f"word:{audio_manifest['words'][offset_index:offset_index+min_alignment_count]}, "
            f"alignments:{alignment_array_pr[:min_alignment_count]} which is longer than _max_audio_read_sec:{[0, max_audio_read_sec]}."
            " Truncating the alignements."
        )
        # Attach the `_max_audio_read_sec` to the `subset_alignments` to truncate the alignment timestamp.
        subset_alignments = np.concatenate([subset_alignments, np.array([max_audio_read_sec])])
    audio_manifest['offset'], audio_manifest['duration'] = (
        alignment_array[offset_index],
        subset_alignments[-1] - subset_alignments[0],
    )
    audio_manifest['alignments'] = subset_alignments.tolist()
    audio_manifest['words'] = audio_manifest['words'][offset_index : offset_index + len(subset_alignments)]
    return audio_manifest


def read_audio_from_buffer(
    audio_manifest: dict,
    buffer_dict: dict,
    offset_index: int,
    device: torch.device,
    max_audio_read_sec: float = 2.5,
    min_alignment_count: int = 2,
    read_subset: bool = True,
) -> Tuple[torch.Tensor, int, dict]:
    """
    Read from the provided file path while maintaining a hash-table that saves loading time.
    Also, this function only reads a subset of the audio file if `read_subset` is True for faster audio-file reading.

    Args:
        audio_manifest (dict): Audio manifest dictionary.
            keys: 'audio_filepath', 'duration', 'alignments', 'words'
        buffer_dict (dict): Hash-table that saves loaded audio files.
        offset_index (int): Index of the offset for the audio file.
        device (torch.device): Device to load the audio file.
        max_audio_read_sec (float): Maximum audio read duration.
        min_alignment_count (int): Minimum number of alignments to read.
        read_subset (bool): If True, read a subset of the audio file.
                            To control the length of the audio file, use data_simulator.session_params.max_audio_read_sec.
                            Note that using large value (greater than 3~4 sec) for `max_audio_read_sec` will slow down the generation process.
                            If False, read the entire audio file.

    Returns:
        audio_file (torch.Tensor): Time-series audio data in a tensor.
        sr (int): Sample rate of the audio file.
        audio_manifest (dict): (modified) audio manifest dictionary.
    """
    audio_file_id = f"{audio_manifest['audio_filepath']}#{offset_index}"
    if audio_file_id in buffer_dict:
        audio_file, sr, audio_manifest = buffer_dict[audio_file_id]
    else:
        if read_subset:
            audio_manifest = get_subset_of_audio_manifest(
                audio_manifest=audio_manifest,
                offset_index=offset_index,
                max_audio_read_sec=max_audio_read_sec,
                min_alignment_count=min_alignment_count,
            )
            segment = AudioSegment.from_file(
                audio_file=audio_manifest['audio_filepath'],
                offset=audio_manifest['offset'],
                duration=audio_manifest['duration'],
            )
        else:
            segment = AudioSegment.from_file(audio_file=audio_manifest['audio_filepath'])
        audio_file, sr = torch.from_numpy(segment.samples).to(device), segment.sample_rate
        if read_subset and segment.duration < (audio_manifest['alignments'][-1] - audio_manifest['alignments'][0]):
            audio_manifest['alignments'][-1] = min(segment.duration, audio_manifest['alignments'][-1])
        if audio_file.ndim > 1:
            audio_file = torch.mean(audio_file, 1, False).to(device)
        buffer_dict[audio_file_id] = (audio_file, sr, audio_manifest)
    return audio_file, sr, audio_manifest


def perturb_audio(
    audio: torch.Tensor, sr: int, augmentor: Optional[AudioAugmentor] = None, device: Optional[torch.device] = None
) -> torch.Tensor:

    """
    Perturb the audio (segment or session) using audio augmentor.

    Args:
        audio (torch.Tensor): Time-series signal of the segment
        sr (int): Sample rate of the original audio file
        augmentor (AudioAugmentor): Audio augmentor to use
        device (torch.device): Device to load the audio file

    Returns:
        audio (torch.Tensor): Perturbed audio (time-series signal) of the segment
    """
    if augmentor is None:
        return audio
    device = device if device is not None else torch.device('cpu')
    if isinstance(audio, torch.Tensor):
        audio = audio.cpu().numpy()
    audio_segment = AudioSegment(audio, sample_rate=sr)
    augmentor.perturb(audio_segment)
    audio_segment = torch.from_numpy(audio_segment.samples).to(device)
    return audio_segment


def normalize_audio(array: torch.Tensor) -> torch.Tensor:
    """
    Normalize the audio signal to avoid clipping.

    Args:
        array (torch.Tensor): Time-series audio data in a tensor.

    Returns:
        (torch.Tensor): Normalized audio signal.
    """
    return array / (1.0 * torch.max(torch.abs(array)))


def get_power_of_audio_file(audio_file: str, end_audio_file: int, running_len_samples: int, device: torch.device):
    """
    Calculate the power of the audio signal.

    Args:
        audio_file (torch.Tensor): Time-series audio data in a tensor.
        end_audio_file (int): End index of the audio file.
        running_len_samples (int): Running length of the audio file.
        device (torch.device): Device to use.

    Returns:
        (float): Power of the audio signal.
    """
    return torch.mean(audio_file[: end_audio_file - running_len_samples] ** 2).to(device)


def get_scaled_audio_signal(
    audio_file: torch.Tensor,
    end_audio_file: int,
    running_len_samples: int,
    desired_avg_power_noise: float,
    device: torch.device,
):
    """
    Scale the audio signal to the desired average power.

    Args:
        audio_file (torch.Tensor): Time-series audio data in a tensor.
        end_audio_file (int): End index of the audio file.
        running_len_samples (int): Running length of the audio file.
        desired_avg_power_noise (float): Desired average power of the audio file.
        device (torch.device): Device to use.

    Returns:
        scaled_audio_file (torch.Tensor): Scaled audio signal.
    """
    pow_audio_file = get_power_of_audio_file(
        audio_file=audio_file, end_audio_file=end_audio_file, running_len_samples=running_len_samples, device=device
    )
    scaled_audio_file = audio_file[: end_audio_file - running_len_samples] * torch.sqrt(
        desired_avg_power_noise / pow_audio_file
    ).to(device)
    return scaled_audio_file


def get_desired_avg_power_noise(
    power_array: float, snr_min: float, snr_max: float, background_noise_snr: float,
):
    """
    Calculate the desired average power of the noise.

    Args:
        power_array (float): Power of the audio signal.
        snr_min (float): Minimum SNR.
        snr_max (float): Maximum SNR.
        background_noise_snr (float): SNR of the background noise.

    Returns:
        desired_avg_power_noise (float): Desired average power of the noise.
    """
    if (snr_min is not None) and (snr_max is not None) and (snr_min <= snr_max):
        desired_snr = np.random.uniform(snr_min, snr_max)
    else:
        desired_snr = background_noise_snr
    ratio = 10 ** (desired_snr / 20)
    desired_avg_power_noise = power_array / ratio
    return desired_avg_power_noise, desired_snr


def get_background_noise(
    len_array: int,
    power_array: float,
    noise_samples: list,
    audio_read_buffer_dict: dict,
    snr_min: float,
    snr_max: float,
    background_noise_snr: float,
    seed: int,
    device: torch.device,
):
    """
    Augment with background noise (inserting ambient background noise up to the desired SNR for the full clip).

    Args:
        len_array (int): Length of background noise required.
        power_array (float): Power of the audio signal.
        noise_samples (list): List of noise samples.
        audio_read_buffer_dict (dict): Dictionary containing audio read buffer.
        snr_min (float): Minimum SNR.
        snr_max (float): Maximum SNR.
        background_noise_snr (float): SNR of the background noise.
        seed (int): Seed for random number generator.
        device (torch.device): Device to use.
    
    Returns:
        bg_array (tensor): Tensor containing background noise.
        desired_snr (float): Desired SNR for adding background noise.
    """
    np.random.seed(seed)
    bg_array = torch.zeros(len_array).to(device)
    desired_avg_power_noise, desired_snr = get_desired_avg_power_noise(
        power_array=power_array, snr_min=snr_min, snr_max=snr_max, background_noise_snr=background_noise_snr
    )
    running_len_samples = 0

    while running_len_samples < len_array:  # build background audio stream (the same length as the full file)
        file_id = np.random.randint(len(noise_samples))
        audio_file, sr, audio_manifest = read_audio_from_buffer(
            audio_manifest=noise_samples[file_id],
            buffer_dict=audio_read_buffer_dict,
            offset_index=0,
            device=device,
            read_subset=False,
        )
        if running_len_samples + len(audio_file) < len_array:
            end_audio_file = running_len_samples + len(audio_file)
        else:
            end_audio_file = len_array
        scaled_audio_file = get_scaled_audio_signal(
            audio_file=audio_file,
            end_audio_file=end_audio_file,
            running_len_samples=running_len_samples,
            desired_avg_power_noise=desired_avg_power_noise,
            device=device,
        )

        bg_array[running_len_samples:end_audio_file] = scaled_audio_file
        running_len_samples = end_audio_file

    return bg_array, desired_snr


def get_random_offset_index(
    audio_manifest: dict,
    audio_read_buffer_dict: dict,
    offset_min: int = 0,
    max_audio_read_sec: float = 2.5,
    min_alignment_count: int = 2,
) -> int:
    """
    Get an index for randomly accessing the silence in alignment timestamps. 

    Args:
        audio_manifest (dict): Audio manifest dictionary.
            keys: 'audio_filepath', 'duration', 'alignments', 'words'
        audio_read_buffer_dict (dict): Dictionary containing audio read buffer.
        offset_min (int): Minimum offset index. (Default: 0)
        max_audio_read_sec (float): Maximum audio read duration in seconds. (Default: 2.5)
        min_alignment_count (int): Minimum number of alignment timestamps. (Default: 2)

    Returns: 
        (int): Random offset index smaller than `offset_count`.
    """
    if len(audio_manifest['alignments']) <= min_alignment_count:
        raise ValueError(
            f"Audio file {audio_manifest['audio_filepath']} has less than {min_alignment_count} alignment timestamps."
        )
    index_file_id = f"{audio_manifest['audio_filepath']}#index"

    # Avoid multiple indexings of the same audio file by using a hash-table.
    if index_file_id in audio_read_buffer_dict:
        (sil_inds, offset_max) = audio_read_buffer_dict[index_file_id]
    else:
        # Find all silence indices
        sil_inds = np.where((np.array(audio_manifest['words']) == '') == True)[0]
        if audio_manifest['alignments'][-1] - audio_manifest['alignments'][0] < max_audio_read_sec:
            # The total duration is already short, therefore skip range search.
            offset_max = 1
        else:
            # Find the range that satisfies `max_audio_read_sec` duration.
            offset_max = binary_search_alignments(
                inds=sil_inds,
                max_audio_read_sec=max_audio_read_sec,
                min_alignment_count=min_alignment_count,
                alignments=audio_manifest['alignments'],
            )

        audio_read_buffer_dict[index_file_id] = (sil_inds, offset_max)

    # If the audio file is shorter than the max_audio_read_sec, then we don't need to read a subset of the audio file.
    if (
        len(sil_inds) <= min_alignment_count
        or (audio_manifest['alignments'][-1] - audio_manifest['alignments'][0]) < max_audio_read_sec
    ):
        return offset_min
    else:
        offset_index = np.random.randint(offset_min, offset_max)
        return sil_inds[offset_index]


def get_speaker_ids(sess_idx: int, speaker_samples: dict, permutated_speaker_inds: list) -> List[str]:
    """
    Randomly select speaker IDs from the loaded manifest file.

    Args:
        sess_idx (int): Session index in integer.
        speaker_samples (dict): Dictionary mapping speaker ID to their list of samples.
        permutated_speaker_inds (list): List of permutated speaker indices.

    Returns:
        speaker_ids (list): List of speaker IDs
    """
    all_speaker_ids = list(speaker_samples.keys())
    idx_list = permutated_speaker_inds[sess_idx, :]
    speaker_ids = [all_speaker_ids[i] for i in idx_list]
    return speaker_ids


def build_speaker_samples_map(manifest: dict) -> dict:
    """
    Build a dictionary for mapping speaker ID to their list of samples

    Returns:
        speaker_samples (Dict[list]):
            Dictionary mapping speaker ID to their list of samples
    """
    speaker_samples = defaultdict(list)
    logging.info("Building speaker to samples map...")
    for sample in tqdm(manifest, total=len(manifest)):
        speaker_id = sample['speaker_id']
        speaker_samples[speaker_id].append(sample)
    return speaker_samples


def read_noise_manifest(add_bg: bool, background_manifest: str):
    """
    Read the noise manifest file and sample the noise manifest.

    Args:
        add_bg (bool): Whether to add background noise.
        background_manifest (str): Path to the background noise manifest file.

    Returns:
        noise_manifest (list): List of the entire noise source samples.
    """
    noise_manifest = []
    if add_bg is True:
        if background_manifest is not None:
            background_manifest_list = background_manifest
            if isinstance(background_manifest_list, str):
                background_manifest_list = [background_manifest_list]
            for background_manifest in background_manifest_list:
                if os.path.exists(background_manifest):
                    noise_manifest += read_manifest(background_manifest)
                else:
                    raise FileNotFoundError(f"Noise manifest file: {background_manifest} file not found.")
        else:
            raise FileNotFoundError(
                f"Noise manifest file is {background_manifest}. Please provide a valid noise manifest file/list if add_bg=True."
            )
    return noise_manifest


def get_speaker_samples(speaker_ids: List[str], speaker_samples: dict) -> Dict[str, list]:
    """
    Get a list of the samples for each of the specified speakers.

    Args:
        speaker_ids (list): LibriSpeech speaker IDs for each speaker in the current session.
        speaker_samples (dict): Dictionary mapping speaker ID to their list of samples.
    
    Returns:
        speaker_wav_align_map (dict): Dictionary containing speaker IDs and their corresponding wav filepath and alignments.
    """
    speaker_wav_align_map = defaultdict(list)
    for sid in speaker_ids:
        speaker_wav_align_map[sid] = speaker_samples[sid]
    return speaker_wav_align_map


def add_silence_to_alignments(audio_manifest: dict):
    """
    Add silence to the beginning of the alignments and words.

    Args:
        audio_manifest (dict): Audio manifest dictionary.
            keys: 'audio_filepath', 'duration', 'alignments', 'words'

    Returns:
        audio_manifest (dict): Audio manifest dictionary with silence added to the beginning.
    """
    audio_manifest['words'].insert(0, "")
    audio_manifest['alignments'].insert(0, 0.0)
    return audio_manifest


def load_speaker_sample(
    speaker_wav_align_map: List[dict], speaker_ids: List[str], speaker_turn: int, min_alignment_count: int,
) -> str:
    """
    Load a sample for the selected speaker ID.
    The first alignment and word must be silence that determines the start of the alignments.

    Args:
        speaker_wav_align_map (dict): Dictionary containing speaker IDs and their corresponding wav filepath and alignments.
        speaker_ids (list): LibriSpeech speaker IDs for each speaker in the current session.
        speaker_turn (int): Current speaker turn.
        output_precision (int): Precision of the output alignments in integer.
        min_alignment_count (int): Minimum number of alignments in the audio file.
    
    Returns:
        audio_manifest (dict): Audio manifest dictionary containing the wav filepath, words and alignments.
    """
    speaker_id = speaker_ids[speaker_turn]
    file_id = np.random.randint(0, max(len(speaker_wav_align_map[str(speaker_id)]) - 1, 1))
    audio_manifest = speaker_wav_align_map[str(speaker_id)][file_id]

    # Check if the alignment file has at least 2 words.
    if len(audio_manifest['alignments']) < min_alignment_count:
        raise ValueError(
            f"Alignment file {audio_manifest['audio_filepath']} has an inappropriate length of {len(audio_manifest['alignments'])} < 2."
        )

    # Check whether the first word is silence and insert a silence token if the first token is not silence.
    if audio_manifest['words'][0] != "":
        audio_manifest = add_silence_to_alignments(audio_manifest)

    audio_manifest = copy.deepcopy(audio_manifest)
    return audio_manifest


def get_split_points_in_alignments(
    words: List[str],
    alignments: List[float],
    split_buffer: float,
    sr: int,
    sentence_audio_len: int,
    new_start: float = 0,
):
    """
    Collect split points in the alignment based on silence.
    Silence is defined as a blank symbol between two words that is longer than 2 * split_buffer.

    Args:
        words (List[str]): List of words in the sentence.
        alignments (List[float]): List of alignment timestamps in the sentence.
        split_buffer (float): Buffer length in seconds.
        sr (int): Sample rate of the audio.
        sentence_audio_len (int): Length of the sentence audio in samples.
        new_start (float): Start of the sentence audio in seconds.

    Returns:
        splits (List[List[int]]): List of integer split points in the sentence audio.
    """
    splits = []
    for i in range(len(words)):
        if words[i] == "" and i != 0 and i != len(words) - 1:
            silence_length = alignments[i] - alignments[i - 1]
            if silence_length > 2 * split_buffer:  # split utterance on silence
                new_end = alignments[i - 1] + split_buffer
                splits.append(
                    [int(new_start * sr), int(new_end * sr),]
                )
                new_start = alignments[i] - split_buffer
    # The last split point should be added
    splits.append([int(new_start * sr), sentence_audio_len])
    return splits


def per_speaker_normalize(
    sentence_audio: torch.Tensor, splits: List[List[int]], speaker_turn: int, volume: List[float], device: torch.device
) -> torch.Tensor:
    """
    Normalize time-series audio signal per speaker.

    Args:
        sentence_audio (torch.Tensor): Time-series audio signal.
        splits (List[List[int]]): List of integer split points in the sentence audio.
        speaker_turn (int): Speaker ID of the current speaker.
        volume (List[float]): List of volume levels for each speaker.
        device (torch.device): Device to use for computations.

    Returns:
        sentence_audio (torch.Tensor): Normalized time-series audio signal.
    """
    split_length = torch.tensor(0).to(device).double()
    split_sum = torch.tensor(0).to(device).double()
    for split in splits:
        split_length += len(sentence_audio[split[0] : split[1]])
        split_sum += torch.sum(sentence_audio[split[0] : split[1]] ** 2)
    average_rms = torch.sqrt(split_sum * 1.0 / split_length)
    sentence_audio = sentence_audio / (1.0 * average_rms) * volume[speaker_turn]
    return sentence_audio


class DataAnnotator(object):
    """
    Class containing the functions that create RTTM, CTM, JSON files.

    Arguments in config:
    
    data_simulator:
        session_config:
            num_speakers (int): Number of unique speakers per multispeaker audio session
            session_params:
            split_buffer (float): Split RTTM labels if greater than twice this amount of silence (to avoid long gaps between 
                                    utterances as being labelled as speech)
        outputs:
            output_dir (str): Output directory for audio sessions and corresponding label files
            output_filename (str): Output filename for the wav and RTTM files
            overwrite_output (bool): If true, delete the output directory if it exists
            output_precision (int): Number of decimal places in output files
    """

    def __init__(self, cfg):
        """
        Args:
            cfg: OmegaConf configuration loaded from yaml file.
        """
        self._params = cfg
        self._files = {}
        self._init_file_write()
<<<<<<< HEAD
        self._init_filelist_lists()
    
=======

>>>>>>> 9d126cdd
    def init_annotation_lists(self):
        self.annote_lists = {}
        self.annote_lists['rttm'] = []
        self.annote_lists['json'] = []
        self.annote_lists['ctm'] = []
    
    def _init_filelist_lists(self):
        """
        Initialize lists to store the filelists for each file type
        """
        for file_type in self._file_types:
            self.annote_lists[f"{file_type}_list"] = []
            

    def create_new_rttm_entry(
        self, words: List[str], alignments: List[float], start: int, end: int, speaker_id: int
    ) -> List[str]:

        """
        Create new RTTM entries (to write to output rttm file)

        Args:
            words (list): List of words in the current audio file.
            alignments (list): List of alignments (timestamps) for the current audio file.
            start (int): Current start of the audio file being inserted.
            end (int): End of the audio file being inserted.
            speaker_id (int): LibriSpeech speaker ID for the current entry.
        
        Returns:
            rttm_list (list): List of rttm entries
        """
        rttm_list = []
        new_start = start
        # look for split locations
        for i in range(len(words)):
            if words[i] == "" and i != 0 and i != len(words) - 1:
                silence_length = alignments[i] - alignments[i - 1]
                if (
                    silence_length > 2 * self._params.data_simulator.session_params.split_buffer
                ):  # split utterance on silence
                    new_end = start + alignments[i - 1] + self._params.data_simulator.session_params.split_buffer
                    t_stt = round(float(new_start), self._params.data_simulator.outputs.output_precision)
                    t_end = round(float(new_end), self._params.data_simulator.outputs.output_precision)
                    rttm_list.append(f"{t_stt} {t_end} {speaker_id}")
                    new_start = start + alignments[i] - self._params.data_simulator.session_params.split_buffer

        t_stt = round(float(new_start), self._params.data_simulator.outputs.output_precision)
        t_end = round(float(end), self._params.data_simulator.outputs.output_precision)
        rttm_list.append(f"{t_stt} {t_end} {speaker_id}")
        return rttm_list

    def create_new_json_entry(
        self,
        text: List[str],
        wav_filename: str,
        start: float,
        length: float,
        speaker_id: int,
        rttm_filepath: str,
        ctm_filepath: str,
    ) -> dict:
        """
        Create new JSON entries (to write to output json file).

        Args:
            text (list): string of text for the current entry.
            wav_filename (str): Filename of the wav file.
            start (float): Start time of the current entry.
            length (float): Length of the current entry.
            speaker_id (int): speaker ID for the current entry.
            rttm_filepath (str): Path to the RTTM file.
            ctm_filepath (str): Path to the CTM file.

        Returns:
            meta (dict): JSON entry dictionary.
        """
        start = round(float(start), self._params.data_simulator.outputs.output_precision)
        length = round(float(length), self._params.data_simulator.outputs.output_precision)
        meta = {
            "audio_filepath": wav_filename,
            "offset": start,
            "duration": length,
            "label": speaker_id,
            "text": text,
            "num_speakers": self._params.data_simulator.session_config.num_speakers,
            "rttm_filepath": rttm_filepath,
            "ctm_filepath": ctm_filepath,
            "uem_filepath": None,
        }
        return meta

    def create_new_ctm_entry(
        self, words: List[str], alignments: List[float], session_name: str, speaker_id: int, start: int
    ) -> List[str]:
        """
        Create new CTM entry (to write to output ctm file)

        Args:
            words (list): List of words in the current audio file.
            alignments (list): List of alignments (timestamps) for the current audio file.
            session_name (str): Current session name.
            speaker_id (int): LibriSpeech speaker ID for the current entry.
            start (int): Current start of the audio file being inserted.
        
        Returns:
            arr (list): List of ctm entries
        """
        arr = []
        start = float(round(start, self._params.data_simulator.outputs.output_precision))
        for i in range(len(words)):
            word = words[i]
            if (
                word != ""
            ):  # note that using the current alignments the first word is always empty, so there is no error from indexing the array with i-1
                prev_align = 0 if i == 0 else alignments[i - 1]
                align1 = round(float(prev_align + start), self._params.data_simulator.outputs.output_precision)
                align2 = round(float(alignments[i] - prev_align), self._params.data_simulator.outputs.output_precision)
                text = f"{session_name} {speaker_id} {align1} {align2} {word} 0\n"
                arr.append((align1, text))
        return arr

    def _init_file_write(self):
        """
        Initialize file writing.
        """
        self._file_base_str = "synthetic"
        self._file_types = ["wav", "rttm", "json", "ctm", "txt", "meta"]

    def add_to_filename_lists(self, basepath: str, filename: str):
        """
        Add the current filename to the list of filenames for each file type.

        Args:
            basepath (str): Basepath for output files.
            filename (str): Base filename for all output files.
        """
        full_base_filepath = os.path.join(basepath, filename)
        for file_type in self._file_types:
            self.annote_lists[f"{file_type}_list"].append(f"{full_base_filepath}.{file_type}")

    def write_filelist_files(self, basepath):
        """
        Write all filelist files.

        Args:
            basepath (str): Basepath for output files.
        """
        for file_type in self._file_types:
            with open(f"{basepath}/{self._file_base_str}_{file_type}.list", "w") as list_file:
                list_file.write("\n".join(self.annote_lists[f"{file_type}_list"]))

    def write_annotation_files(self, basepath: str, filename: str, meta_data: dict):
        """
        Write all annotation files: RTTM, JSON, CTM, TXT, and META.

        Args:
            basepath (str): Basepath for output files.
            filename (str): Base filename for all output files.
            meta_data (dict): Metadata for the current session.
            rttm_list (list): List of RTTM entries.
            json_list (list): List of JSON entries.
            ctm_list (list): List of CTM entries.
        """
        labels_to_rttmfile(self.annote_lists['rttm'], filename, self._params.data_simulator.outputs.output_dir)
        write_manifest(os.path.join(basepath, filename + '.json'), self.annote_lists['json'])
        write_ctm(os.path.join(basepath, filename + '.ctm'), self.annote_lists['ctm'])
        write_text(os.path.join(basepath, filename + '.txt'), self.annote_lists['ctm'])
        write_manifest(os.path.join(basepath, filename + '.meta'), [meta_data])


class SpeechSampler(object):
    """
    Class for sampling speech samples for Multispeaker Audio Session Simulator 

    Args:
        cfg: OmegaConf configuration loaded from yaml file.

    Variables for sampling speech:
        self.running_speech_len_samples (int): Running total of speech samples in the current audio session.
        self.running_silence_len_samples (int): Running total of silence samples in the current audio session.
        self.running_overlap_len_samples (int): Running total of overlap samples in the current audio session.

        self.sess_silence_mean (int) : Targeted mean number of silence samples in the current audio session.
        self.per_silence_min_len (int): Minimum number of silence samples in the silence segment.
        self.per_silence_max_len (int): Maximum number of silence samples in the silence segment.

        self.sess_overlap_mean (int): Targeted mean number of overlap samples in the current audio session.
        self.per_overlap_min_len (int): Minimum number of overlap samples in the overlap segment.
        self.per_overlap_max_len (int): Maximum number of overlap samples in the overlap segment.

    data_simulator: 
        session_params: 
            mean_silence (float): Mean proportion of silence to speaking time in the audio session. Should be in range [0, 1).
            mean_silence_var (float): Variance for mean silence in all audio sessions. 
                                    This value should be 0 <= mean_silence_var < mean_silence * (1 - mean_silence).
            per_silence_var (float):  Variance for each silence in an audio session, set large values (e.g., 20) for de-correlation.
            per_silence_min (float): Minimum duration for each silence, default to 0.
            per_silence_max (float): Maximum duration for each silence, default to -1 for no maximum.
            
            mean_overlap (float): Mean proportion of overlap in the overall non-silence duration. Should be in range [0, 1) and 
                                recommend [0, 0.15] range for accurate results.
            mean_overlap_var (float): Variance for mean overlap in all audio sessions. 
                                    This value should be 0 <= mean_overlap_var < mean_overlap * (1 - mean_overlap).
            per_overlap_var (float): Variance for per overlap in each session, set large values to de-correlate silence lengths 
                                    with the latest speech segment lengths
            per_overlap_min (float): Minimum per overlap duration in seconds
            per_overlap_max (float): Maximum per overlap duration in seconds, set -1 for no maximum 
    """

    def __init__(self, cfg):
        """
        Args:
            cfg: OmegaConf configuration loaded from yaml file.
        """
        self._params = cfg

        self.running_speech_len_samples = 0
        self.running_silence_len_samples = 0
        self.running_overlap_len_samples = 0

        self.sess_silence_mean = None
        self.per_silence_min_len = 0
        self.per_silence_max_len = 0

        self.sess_overlap_mean = None
        self.per_overlap_min_len = 0
        self.per_overlap_max_len = 0

        self.mean_overlap = float(self._params.data_simulator.session_params.mean_overlap)
        self.mean_overlap_var = float(self._params.data_simulator.session_params.mean_overlap_var)

        self.mean_silence = float(self._params.data_simulator.session_params.mean_silence)
        self.mean_silence_var = float(self._params.data_simulator.session_params.mean_silence_var)

        self.per_silence_var = float(self._params.data_simulator.session_params.per_silence_var)
        self.per_overlap_var = float(self._params.data_simulator.session_params.per_overlap_var)

        self.num_noise_files = int(self._params.data_simulator.background_noise.num_noise_files)

    def _mean_var_to_a_and_b(self, mean: float, var: float) -> Tuple[float, float]:
        """
        Convert mean and variance to a and b parameters for beta distribution.

        Args:
            mean (float): Mean of the beta distribution.
            var (float): Variance of the beta distribution.

        Returns:
            Tuple[float, float]: a and b parameters for beta distribution.
        """
        a = mean ** 2 * (1 - mean) / var - mean
        b = mean * (1 - mean) ** 2 / var - (1 - mean)
        return a, b

    def _init_silence_params(self):
        """
        Initialize parameters for silence insertion in the current session.
        """
        self.running_speech_len_samples = 0
        self.running_silence_len_samples = 0

        self.per_silence_min_len = int(
            max(0, self._params.data_simulator.session_params.per_silence_min) * self._params.data_simulator.sr
        )
        if self._params.data_simulator.session_params.per_silence_max > 0:
            self.per_silence_max_len = int(
                self._params.data_simulator.session_params.per_silence_max * self._params.data_simulator.sr
            )
        else:
            self.per_silence_max_len = int(
                self._params.data_simulator.session_config.session_length * self._params.data_simulator.sr
            )

    def _init_overlap_params(self):
        """
        Initialize parameters for overlap insertion in the current session.
        """
        self.running_overlap_len_samples = 0

        self.per_overlap_min_len = int(
            max(0, self._params.data_simulator.session_params.per_overlap_min) * self._params.data_simulator.sr
        )
        if self._params.data_simulator.session_params.per_overlap_max > 0:
            self.per_overlap_max_len = int(
                self._params.data_simulator.session_params.per_overlap_max * self._params.data_simulator.sr
            )
        else:
            self.per_overlap_max_len = int(
                self._params.data_simulator.session_config.session_length * self._params.data_simulator.sr
            )

    def silence_vs_overlap_selector(self, running_len_samples: int, non_silence_len_samples: int) -> bool:
        """
        Compare the current silence ratio to the current overlap ratio. Switch to either silence or overlap mode according 
        to the amount of the gap between current ratio and session mean in config.

        Args:
            running_len_samples (int): Length of the current session in samples.
            non_silence_len_samples (int): Length of the signal that is not silence in samples.

        Returns:
            add_overlap (bool): True if the current silence ratio is less than the current overlap ratio, False otherwise.
        """
        if running_len_samples > 0:
            self.current_silence_ratio = (running_len_samples - self.running_speech_len_samples) / running_len_samples
            self.current_overlap_ratio = self.running_overlap_len_samples / non_silence_len_samples
        else:
            self.current_silence_ratio, self.current_overlap_ratio = 0, 0

        self.silence_discrepancy = self.current_silence_ratio - self.sess_silence_mean
        self.overlap_discrepancy = self.current_overlap_ratio - self.sess_overlap_mean
        add_overlap = self.overlap_discrepancy <= self.silence_discrepancy
        return add_overlap

    def get_session_silence_mean(self):
        """
        Get the target mean silence for current session using re-parameterized Beta distribution.
        The following constraints are applied to make a > 0 and b > 0:

            0 < mean_silence < 1
            0 < mean_silence_var < mean_silence * (1 - mean_silence)

        Args:
            silence_mean (float): 
                Target mean silence for the current session
        """
        self._init_silence_params()
        mean, var = self.mean_silence, self.mean_silence_var
        if var > 0:
            a, b = self._mean_var_to_a_and_b(mean, var)
            if a < 0 or b < 0:
                raise ValueError(
                    f"Beta(a, b), a = {a:.3f} and b = {b:.3f} should be both greater than 0. "
                    f"Invalid `mean_silence_var` value {var} for sampling from Beta distribution. "
                    f"`mean_silence_var` should be less than `mean_silence * (1 - mean_silence)`. "
                    f"Please check `mean_silence_var` and try again."
                )
            self.sess_silence_mean = beta(a, b).rvs()
        else:
            self.sess_silence_mean = mean

    def get_session_overlap_mean(self):
        """
        Get the target mean overlap for current session using re-parameterized Beta distribution.
        The following constraints are applied to make a > 0 and b > 0:

            0 < mean_overlap < 1
            0 < mean_overlap_var < mean_overlap * (1 - mean_overlap)

        Returns:
            overlap_mean (float):
                Target mean overlap for the current session
        """
        self._init_overlap_params()
        mean, var = self.mean_overlap, self.mean_overlap_var
        if var > 0:
            a, b = self._mean_var_to_a_and_b(mean, var)
            if a < 0 or b < 0:
                raise ValueError(
                    f"Beta(a, b), a = {a:.3f} and b = {b:.3f} should be both greater than 0. "
                    f"Invalid `mean_overlap_var` value {var} for sampling from Beta distribution. "
                    f"`mean_overlap_var` should be less than `mean_overlap * (1 - mean_overlap)`. "
                    f"Please check `mean_overlap_var` and try again."
                )
            self.sess_overlap_mean = beta(a, b).rvs()
        else:
            self.sess_overlap_mean = mean

    def sample_from_silence_model(self, running_len_samples: int, session_len_samples: int) -> int:
        """
        Sample from the silence model to determine the amount of silence to add between sentences.
        Gamma distribution is employed for modeling the highly skewed distribution of silence length distribution.
        When we add silence between sentences, we want to ensure that the proportion of silence meets the `sess_silence_mean`.
        Thus, we employ the following formula to determine the amount of silence to add:

            running_ratio = running_len_samples / session_len_samples
            silence_mean = (session_len_samples*(sess_silence_mean) - running_silence_len_samples) * running_ratio.

        `running_ratio` is the proportion of the created session compared to the targeted total session length.

        Args:
            running_len_samples (int): 
                Running length of the session (in terms of number of samples).
            session_len_samples (int):
                Targeted total session length (in terms of number of samples).

        Returns:
            silence_amount (int): Amount of silence to add between sentences (in terms of number of samples).
        """
        running_ratio = running_len_samples / session_len_samples
        silence_mean = (
            session_len_samples * (self.sess_silence_mean) - self.running_silence_len_samples
        ) * running_ratio
        silence_mean = max(self.per_silence_min_len, min(silence_mean, self.per_silence_max_len))
        if silence_mean > 0:
            self.per_silence_var = self._params.data_simulator.session_params.per_silence_var
            silence_amount = (
                int(
                    gamma(
                        a=(silence_mean ** 2) / self.per_silence_var, scale=self.per_silence_var / silence_mean
                    ).rvs()
                )
                if self.per_silence_var > 0
                else int(silence_mean)
            )
            silence_amount = max(self.per_silence_min_len, min(silence_amount, self.per_silence_max_len))
        else:
            silence_amount = 0
        return silence_amount

    def sample_from_overlap_model(self, non_silence_len_samples: int):
        """
        Sample from the overlap model to determine the amount of overlap between segments.
        Gamma distribution is employed for modeling  the highly skewed distribution of overlap length distribution.
        When we add an overlap occurrence, we want to meet the desired overlap ratio defined by `self.sess_overlap_mean`.
        Let `overlap_mean` be the desired overlap amount, then the mean and variance of the gamma distribution is given by:

            self.sess_overlap_mean = (overlap_mean + self.running_overlap_len_samples) / (overlap_mean + non_silence_len_samples)

        The above equation is setting `overlap_mean` to yield the desired overlap ratio `self.sess_overlap_mean`. 
        We use the above `overlap_mean` value to sample overlap-length for each overlap occurrence.
        
        Args:
            non_silence_len_samples (int): 
                The total amount of non-silence (speech) region regardless of overlap status

        Returns:
            desired_overlap_amount (int): 
                Amount of overlap between segments (in terms of number of samples).
        """
        overlap_mean = ((self.sess_overlap_mean * non_silence_len_samples) - self.running_overlap_len_samples) / (
            1 - self.sess_overlap_mean
        )
        overlap_mean = max(self.per_overlap_min_len, min(max(0, overlap_mean), self.per_overlap_max_len))

        if overlap_mean > 0:
            desired_overlap_amount = (
                int(gamma(a=overlap_mean ** 2 / self.per_overlap_var, scale=self.per_overlap_var / overlap_mean).rvs())
                if self.per_overlap_var > 0
                else int(overlap_mean)
            )
            desired_overlap_amount = max(
                self.per_overlap_min_len, min(desired_overlap_amount, self.per_overlap_max_len)
            )
        else:
            desired_overlap_amount = 0

        return desired_overlap_amount

    def sample_noise_manifest(self, noise_manifest: dict) -> list:
        """
        Sample noise manifest to a specified count `num_noise_files` for the current simulated audio session.

        Args:
            noise_manifest (list): 
                List of noise source samples to be sampled from.

        Returns:
            sampled_noise_manifest (list):
                List of noise samples to be used for the current session.
        """
        num_noise_files = min(len(noise_manifest), self.num_noise_files)
        sampled_noise_manifest = []
        if num_noise_files > 0:
            selected_noise_ids = np.random.choice(range(len(noise_manifest)), num_noise_files, replace=False)
            for k in selected_noise_ids:
                sampled_noise_manifest.append(noise_manifest[k])
        return sampled_noise_manifest<|MERGE_RESOLUTION|>--- conflicted
+++ resolved
@@ -645,13 +645,19 @@
         self._params = cfg
         self._files = {}
         self._init_file_write()
-<<<<<<< HEAD
         self._init_filelist_lists()
-    
-=======
-
->>>>>>> 9d126cdd
+
+    def _init_file_write(self):
+        """
+        Initialize file writing arguments
+        """
+        self._file_base_str = "synthetic"
+        self._file_types = ["wav", "rttm", "json", "ctm", "txt", "meta"]
+
     def init_annotation_lists(self):
+        """
+        Initialize lists to store the annotations for each file type
+        """
         self.annote_lists = {}
         self.annote_lists['rttm'] = []
         self.annote_lists['json'] = []
@@ -771,13 +777,6 @@
                 text = f"{session_name} {speaker_id} {align1} {align2} {word} 0\n"
                 arr.append((align1, text))
         return arr
-
-    def _init_file_write(self):
-        """
-        Initialize file writing.
-        """
-        self._file_base_str = "synthetic"
-        self._file_types = ["wav", "rttm", "json", "ctm", "txt", "meta"]
 
     def add_to_filename_lists(self, basepath: str, filename: str):
         """
