--- conflicted
+++ resolved
@@ -708,7 +708,6 @@
                 arr.append((align1, text))
         return arr
 
-<<<<<<< HEAD
     def _init_file_write(self):
         """
         Initialize file writing.
@@ -802,10 +801,6 @@
         write_ctm(os.path.join(basepath, filename + '.ctm'), ctm_list)
         write_text(os.path.join(basepath, filename + '.txt'), ctm_list)
         write_manifest(os.path.join(basepath, filename + '.meta'), [meta_data])
-
-    
-=======
->>>>>>> 0fd10771
 
 class SpeechSampler(object):
     """
