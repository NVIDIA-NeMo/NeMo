--- conflicted
+++ resolved
@@ -774,11 +774,15 @@
                 prev_align = 0 if i == 0 else alignments[i - 1]
                 align1 = round(float(prev_align + start), self._params.data_simulator.outputs.output_precision)
                 align2 = round(float(alignments[i] - prev_align), self._params.data_simulator.outputs.output_precision)
-<<<<<<< HEAD
-                text = get_ctm_line(source=session_name, channel=0, beg_time=align1, duration=align2, token=word, conf=None type=None, speaker=speaker_id)
-=======
-                text = f"{session_name} 1 {align1} {align2} {word} <NA> <NA> {speaker_id}\n"
->>>>>>> ca278640
+                text = get_ctm_line(source=session_name, 
+                                    channel=1, 
+                                    beg_time=align1, 
+                                    duration=align2, 
+                                    token=word, 
+                                    conf=None,
+                                    type_token='lex', 
+                                    speaker=speaker_id,
+                        )
                 arr.append((align1, text))
         return arr
 
