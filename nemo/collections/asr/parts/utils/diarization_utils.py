# Copyright (c) 2021, NVIDIA CORPORATION.  All rights reserved.
#
# Licensed under the Apache License, Version 2.0 (the "License");
# you may not use this file except in compliance with the License.
# You may obtain a copy of the License at
#
#     http://www.apache.org/licenses/LICENSE-2.0
#
# Unless required by applicable law or agreed to in writing, software
# distributed under the License is distributed on an "AS IS" BASIS,
# WITHOUT WARRANTIES OR CONDITIONS OF ANY KIND, either express or implied.
# See the License for the specific language governing permissions and
# limitations under the License.

import copy
import csv
import json
import os
from collections import OrderedDict as od
from datetime import datetime
from typing import Dict, List, Tuple

import numpy as np

from nemo.collections.asr.metrics.wer import word_error_rate
from nemo.collections.asr.models import ClusteringDiarizer
from nemo.collections.asr.parts.utils.speaker_utils import (
    audio_rttm_map,
    get_uniqname_from_filepath,
    labels_to_rttmfile,
    rttm_to_labels,
    write_rttm2manifest,
)
from nemo.utils import logging

try:
    import arpa

    ARPA = True
except ImportError:
    ARPA = False

try:
    import diff_match_patch

    DIFF_MATCH_PATCH = True
except ImportError:
    DIFF_MATCH_PATCH = False

__all__ = ['ASR_DIAR_OFFLINE']


def dump_json_to_file(file_path, riva_dict):
    """
    Write a json file from the riva_dict dictionary.
    """
    with open(file_path, "w") as outfile:
        json.dump(riva_dict, outfile, indent=4)


def write_txt(w_path, val):
    """
    Write a text file from the string input.
    """
    with open(w_path, "w") as output:
        output.write(val + '\n')
    return None


def get_diff_text(text1: List[str], text2: List[str]) -> List[Tuple[int, str]]:
    """
    Take the alignment between two lists and get the difference.
    """
    orig_words = '\n'.join(text1.split()) + '\n'
    pred_words = '\n'.join(text2.split()) + '\n'

    diff = diff_match_patch.diff_match_patch()
    diff.Diff_Timeout = 0
    orig_enc, pred_enc, enc = diff.diff_linesToChars(orig_words, pred_words)
    diffs = diff.diff_main(orig_enc, pred_enc, False)
    diff.diff_charsToLines(diffs, enc)
    return diffs


def get_speaker_error_mismatch(ctm_error_dict, error_buffer, w_range_buffer, pred_rttm_eval):
    """
    Calculate the diarization confusion error using the reference CTM file.
    """
    correct_count, error_count, align_error = 0, 0, []
    for k, _d in enumerate(error_buffer):
        if _d[0] == 1:
            stt, end = w_range_buffer[k]
            bool_list = [_bool for _bool in pred_rttm_eval[stt:end]]
            error_count = len(bool_list) - sum(bool_list)

    ctm_error_dict['diar_confuse_count'] += error_count


def get_speaker_error_match(ctm_error_dict, w_range, ctm_info_list, pred_info_list, mapping_dict):
    """
    Count the words with wrong speaker assignments.
    """
    error_count, align_error_list = 0, []

    for ref, prd in zip(range(w_range[0][0], w_range[0][1]), range(w_range[1][0], w_range[1][1])):
        ref_spk, ref_start, ref_end = ctm_info_list[ref]
        pred_spk, pred_start, pred_end = pred_info_list[prd]
        if pred_spk in mapping_dict:
            error_count += 1 if ref_spk != mapping_dict[pred_spk] else 0
        else:
            error_count += 1
        align_error_list.append(ref_start - pred_start)
    ctm_error_dict['diar_confuse_count'] += error_count
    return error_count, align_error_list


class ASR_DIAR_OFFLINE(object):
    """
    A class designed for performing ASR and diarization together.
    """

    def __init__(self, **cfg_diarizer):
        self.manifest_filepath = cfg_diarizer['manifest_filepath']
        self.params = cfg_diarizer['asr']['parameters']
        self.ctc_decoder_params = cfg_diarizer['asr']['ctc_decoder_parameters']
        self.realigning_lm_params = cfg_diarizer['asr']['realigning_lm_parameters']
        self.nonspeech_threshold = self.params['asr_based_vad_threshold']
        self.fix_word_ts_with_VAD = self.params['fix_word_ts_with_VAD']
        self.root_path = cfg_diarizer['out_dir']

        self.vad_threshold_for_word_ts = 0.7
        self.max_word_ts_length_in_sec = 0.6
        self.cfg_diarizer = cfg_diarizer
        self.word_ts_anchor_offset = 0.0
        self.run_ASR = None
        self.realigning_lm = None
        self.ctm_exists = {}
        self.frame_VAD = {}
        self.align_error_list = []
        self.AUDIO_RTTM_MAP = audio_rttm_map(self.manifest_filepath)
        self.audio_file_list = [value['audio_filepath'] for _, value in self.AUDIO_RTTM_MAP.items()]

        self.color_palette = {
            'speaker_0': '\033[1;32m',
            'speaker_1': '\033[1;34m',
            'speaker_2': '\033[1;30m',
            'speaker_3': '\033[1;31m',
            'speaker_4': '\033[1;35m',
            'speaker_5': '\033[1;36m',
            'speaker_6': '\033[1;37m',
            'speaker_7': '\033[1;30m',
            'speaker_8': '\033[1;33m',
            'speaker_9': '\033[0;34m',
            'white': '\033[0;37m',
        }

    def load_realigning_LM(self):
        self.N_range = (
            self.realigning_lm_params['min_number_of_words'],
            self.realigning_lm_params['max_number_of_words'],
        )
        self.stt_end_tokens = ['</s>', '<s>']
        logging.info(f"Loading LM for realigning: {self.realigning_lm_params['arpa_language_model']}")
        return arpa.loadf(self.realigning_lm_params['arpa_language_model'])[0]

    def save_VAD_labels_list(self, word_ts_dict):
        """
        Take the non_speech labels from logit output. The logit output is obtained from
        run_ASR() function.

        Args:
            word_ts_dict (dict):
                List containing word timestamps.
        """
        self.VAD_RTTM_MAP = {}
        for idx, (uniq_id, word_timestamps) in enumerate(word_ts_dict.items()):
            speech_labels_float = self.get_speech_labels_from_decoded_prediction(word_timestamps)
            speech_labels = self.get_str_speech_labels(speech_labels_float)
            output_path = os.path.join(self.root_path, 'pred_rttms')
            if not os.path.exists(output_path):
                os.makedirs(output_path)
            filename = labels_to_rttmfile(speech_labels, uniq_id, output_path)
            self.VAD_RTTM_MAP[uniq_id] = {'audio_filepath': self.audio_file_list[idx], 'rttm_filepath': filename}

    def get_speech_labels_from_decoded_prediction(self, input_word_ts):
        """
        Extract speech labels from the ASR output (decoded predictions)

        Args:
            input_word_ts (list):
                List containing word timestamps.

        Returns:
            word_ts (list):
                The ranges of the speech segments, which are merged ranges of input_word_ts.
        """
        speech_labels = []
        word_ts = copy.deepcopy(input_word_ts)
        if word_ts == []:
            return speech_labels
        else:
            count = len(word_ts) - 1
            while count > 0:
                if len(word_ts) > 1:
                    if word_ts[count][0] - word_ts[count - 1][1] <= self.nonspeech_threshold:
                        trangeB = word_ts.pop(count)
                        trangeA = word_ts.pop(count - 1)
                        word_ts.insert(count - 1, [trangeA[0], trangeB[1]])
                count -= 1
        return word_ts

    def run_diarization(
        self, diar_model_config, word_timestamps,
    ):
        """
        Launch the diarization process using the given VAD timestamp (oracle_manifest).

        Args:
            word_and_timestamps (list):
                List containing words and word timestamps

        Returns:
            diar_hyp (dict):
                A dictionary containing rttm results which are indexed by a unique ID.
            score Tuple[pyannote object, dict]:
                A tuple containing pyannote metric instance and mapping dictionary between
                speakers in hypotheses and speakers in reference RTTM files.
        """

        if diar_model_config.diarizer.asr.parameters.asr_based_vad:
            self.save_VAD_labels_list(word_timestamps)
            oracle_manifest = os.path.join(self.root_path, 'asr_vad_manifest.json')
            oracle_manifest = write_rttm2manifest(self.VAD_RTTM_MAP, oracle_manifest)
            diar_model_config.diarizer.vad.model_path = None
            diar_model_config.diarizer.vad.external_vad_manifest = oracle_manifest

        diar_model = ClusteringDiarizer(cfg=diar_model_config)
        score = diar_model.diarize()
        if diar_model_config.diarizer.vad.model_path is not None and not diar_model_config.diarizer.oracle_vad:
            self.get_frame_level_VAD(vad_processing_dir=diar_model.vad_pred_dir)

        diar_hyp = {}
        for k, audio_file_path in enumerate(self.audio_file_list):
            uniq_id = get_uniqname_from_filepath(audio_file_path)
            pred_rttm = os.path.join(self.root_path, 'pred_rttms', uniq_id + '.rttm')
            diar_hyp[uniq_id] = rttm_to_labels(pred_rttm)
        return diar_hyp, score

    def get_frame_level_VAD(self, vad_processing_dir):
        """
        Read frame-level VAD outputs.

        Args:
            vad_processing_dir (str):
                The path where VAD results are saved.
        """
        for uniq_id in self.AUDIO_RTTM_MAP:
            frame_vad = os.path.join(vad_processing_dir, uniq_id + '.median')
            frame_vad_float_list = []
            with open(frame_vad, 'r') as fp:
                for line in fp.readlines():
                    frame_vad_float_list.append(float(line.strip()))
            self.frame_VAD[uniq_id] = frame_vad_float_list

    def gather_eval_results(self, metric, mapping_dict, total_riva_dict):
        """
        Gather diarization evaluation results from pyannote DiarizationErrorRate metric object.

        Args:
            metric (DiarizationErrorRate metric): DiarizationErrorRate metric pyannote object
            mapping_dict (dict): A dictionary containing speaker mapping labels for each audio file with key as unique name

        Returns:
            DER_result_dict (dict): A dictionary containing scores for each audio file along with aggregated results
        """
        results = metric.results_
        DER_result_dict = {}
        count_correct_spk_counting = 0
        for result in results:
            key, score = result
            pred_rttm = os.path.join(self.root_path, 'pred_rttms', key + '.rttm')
            pred_labels = rttm_to_labels(pred_rttm)

            est_n_spk = self.get_num_of_spk_from_labels(pred_labels)
            ref_rttm = self.AUDIO_RTTM_MAP[key]['rttm_filepath']
            ref_labels = rttm_to_labels(ref_rttm)
            ref_n_spk = self.get_num_of_spk_from_labels(ref_labels)

            if self.cfg_diarizer['oracle_vad']:
                score['missed detection'] = 0
                score['false alarm'] = 0

            _DER, _CER, _FA, _MISS = (
                (score['confusion'] + score['false alarm'] + score['missed detection']) / score['total'],
                score['confusion'] / score['total'],
                score['false alarm'] / score['total'],
                score['missed detection'] / score['total'],
            )

            DER_result_dict[key] = {
                "DER": round(_DER, 4),
                "CER": round(_CER, 4),
                "FA": round(_FA, 4),
                "MISS": round(_MISS, 4),
                "est_n_spk": est_n_spk,
                "mapping": mapping_dict[key],
                "is_spk_count_correct": (est_n_spk == ref_n_spk),
            }
            count_correct_spk_counting += int(est_n_spk == ref_n_spk)

        DER, CER, FA, MISS = (
            abs(metric),
            metric['confusion'] / metric['total'],
            metric['false alarm'] / metric['total'],
            metric['missed detection'] / metric['total'],
        )
        DER_result_dict["total"] = {
            "DER": DER,
            "CER": CER,
            "FA": FA,
            "MISS": MISS,
            "spk_counting_acc": count_correct_spk_counting / len(metric.results_),
        }

        return DER_result_dict

    def get_the_closest_silence_start(self, vad_index_word_end, vad_frames, params, offset=10):
        """
        Find the closest silence frame from the given starting position.

        Args:
            vad_index_word_end (float):
                The timestamp of the end of the current word.
            vad_frames (numpy.array):
                The numpy array containing  frame-level VAD probability.
            params (dict):
                Contains the parameters for diarization and ASR decoding.

        Returns:
            c (float):
                A timestamp of the earliest start of a silence region from
                the given time point, vad_index_word_end.
        """

        c = vad_index_word_end + offset
        limit = int(100 * self.max_word_ts_length_in_sec + vad_index_word_end)
        while c < len(vad_frames):
            if vad_frames[c] < self.vad_threshold_for_word_ts:
                break
            else:
                c += 1
                if c > limit:
                    break
        c = min(len(vad_frames) - 1, c)
        c = round(c / 100.0, 2)
        return c

    def compensate_word_ts_list(self, audio_file_list, word_ts_dict, params):
        """
        Compensate the word timestamps based on the VAD output.
        The length of each word is capped by self.max_word_ts_length_in_sec.

        Args:
            audio_file_list (list):
                List containing audio file paths.
            word_ts_dict (dict):
                Dictionary containing timestamps of words.
            params (dict):
                The parameter dictionary for diarization and ASR decoding.

        Returns:
            enhanced_word_ts_dict (list):
                List of the enhanced word timestamp values.
        """
        enhanced_word_ts_dict = {}
        for idx, (uniq_id, word_ts_seq_list) in enumerate(word_ts_dict.items()):
            N = len(word_ts_seq_list)
            enhanced_word_ts_buffer = []
            for k, word_ts in enumerate(word_ts_seq_list):
                if k < N - 1:
                    word_len = round(word_ts[1] - word_ts[0], 2)
                    len_to_next_word = round(word_ts_seq_list[k + 1][0] - word_ts[0] - 0.01, 2)
                    if uniq_id in self.frame_VAD:
                        vad_index_word_end = int(100 * word_ts[1])
                        closest_sil_stt = self.get_the_closest_silence_start(
                            vad_index_word_end, self.frame_VAD[uniq_id], params
                        )
                        vad_est_len = round(closest_sil_stt - word_ts[0], 2)
                    else:
                        vad_est_len = len_to_next_word
                    min_candidate = min(vad_est_len, len_to_next_word)
                    fixed_word_len = max(min(self.max_word_ts_length_in_sec, min_candidate), word_len)
                    enhanced_word_ts_buffer.append([word_ts[0], word_ts[0] + fixed_word_len])
                else:
                    enhanced_word_ts_buffer.append([word_ts[0], word_ts[1]])

            enhanced_word_ts_dict[uniq_id] = enhanced_word_ts_buffer
        return enhanced_word_ts_dict

    def get_transcript_with_speaker_labels(self, diar_hyp, word_hyp, word_ts_hyp):
        """
        Match the diarization result with the ASR output.
        The words and the timestamps for the corresponding words are matched
        in a for loop.

        Args:
            diar_labels (dict):
                Dictionary of the Diarization output labels in str.
            word_hyp (dict):
                Dictionary of words from ASR inference.
            word_ts_hyp (dict):
                Dictionary containing the start time and the end time of each word.

        Returns:
            total_riva_dict (dict):
                A dictionary containing word timestamps, speaker labels and words.

        """
        total_riva_dict = {}
        if self.fix_word_ts_with_VAD:
            if self.frame_VAD == {}:
                logging.info(
                    f"VAD timestamps are not provided. Fixing word timestamps without VAD. Please check the hydra configurations."
                )
            word_ts_refined = self.compensate_word_ts_list(self.audio_file_list, word_ts_hyp, self.params)
        else:
            word_ts_refined = word_ts_hyp

        if self.realigning_lm_params['arpa_language_model']:
            if not ARPA:
                raise ImportError(
                    'LM for realigning is provided but arpa is not installed. Install arpa using PyPI: pip install arpa'
                )
            else:
                self.realigning_lm = self.load_realigning_LM()

        for k, audio_file_path in enumerate(self.audio_file_list):
            uniq_id = get_uniqname_from_filepath(audio_file_path)
            word_dict_seq_list = self.get_word_dict_seq_list(uniq_id, diar_hyp, word_hyp, word_ts_hyp, word_ts_refined)
            if self.realigning_lm:
                word_dict_seq_list = self.realign_words_with_lm(word_dict_seq_list)
            self.make_json_output(uniq_id, diar_hyp, word_dict_seq_list, total_riva_dict)
        logging.info(f"Diarization with ASR output files are saved in: {self.root_path}/pred_rttms")
        return total_riva_dict

    def get_word_dict_seq_list(self, uniq_id, diar_hyp, word_hyp, word_ts_hyp, word_ts_refined):
        """
        Save the hypothesis words and speaker labels to a dictionary variable for future use.
        """
        words, labels = word_hyp[uniq_id], diar_hyp[uniq_id]
        start_point, end_point, speaker = labels[0].split()
        word_pos, idx = 0, 0
        word_dict_seq_list = []
        for j, word_ts_stt_end in enumerate(word_ts_hyp[uniq_id]):
            word_pos = self.get_word_timestamp_anchor(word_ts_stt_end)
            if word_pos > float(end_point):
                idx += 1
                idx = min(idx, len(labels) - 1)
                start_point, end_point, speaker = labels[idx].split()
            refined_word_ts_stt_end = word_ts_refined[uniq_id][j]
            stt_sec, end_sec = round(refined_word_ts_stt_end[0], 2), round(refined_word_ts_stt_end[1], 2)
            word_dict_seq_list.append(
                {'word': words[j], 'start_time': stt_sec, 'end_time': end_sec, 'speaker_label': speaker}
            )
        return word_dict_seq_list

    def make_json_output(self, uniq_id, diar_hyp, word_dict_seq_list, total_riva_dict):
        """
        Generate json output files and transcripts from the ASR and diarization results.

        Args:
            uniq_id (str):
                A unique ID (key) that identifies each input audio file.
            diar_hyp (list):
                Dictionary containing the word sequence from ASR output.
            word_dict_seq_list (list):
                List containing words and corresponding word timestamps in dictionary format.
            total_riva_dict (dict):
                Dictionary containing the final transcription, alignment and speaker labels.

        Returns:
            total_riva_dict (dict):
                A dictionary containing overall results of diarization and ASR inference.
        """
        word_seq_list, audacity_label_words = [], []
        labels = diar_hyp[uniq_id]
        n_spk = self.get_num_of_spk_from_labels(labels)
        riva_dict = od(
            {
                'status': 'Success',
                'session_id': uniq_id,
                'transcription': '',
                'speaker_count': n_spk,
                'words': [],
                'sentences': [],
            }
        )
        gecko_dict = od({'schemaVersion': 2.0, 'monologues': []})
        start_point, end_point, speaker = labels[0].split()
        prev_speaker = speaker
        terms_list = []

        # sentences
        sentences = []
<<<<<<< HEAD
        sentence = {'speaker': speaker, 'start_point': float(start_point), 'end_point': float(end_point), 'text': ''}
=======
        sentence = {
            'speaker': speaker,
            'start_point': start_point,
            'end_point': end_point,
            'text': ''
        }
>>>>>>> f1f1ae9a

        logging.info(f"Creating results for Session: {uniq_id} n_spk: {n_spk} ")
        for k, line_dict in enumerate(word_dict_seq_list):
            word, speaker = line_dict['word'], line_dict['speaker_label']
            word_seq_list.append(word)
            start_point, end_point = line_dict['start_time'], line_dict['end_time']
            if speaker != prev_speaker:
                if len(terms_list) != 0:
                    gecko_dict['monologues'].append(
                        {'speaker': {'name': None, 'id': prev_speaker}, 'terms': terms_list}
                    )
                    terms_list = []

                # remove trailing space in text
                sentence['text'] = sentence['text'].strip()

                # store last sentence
                sentences.append(sentence)

                # start construction of a new sentence
<<<<<<< HEAD
                sentence = {'speaker': speaker, 'start_point': start_point, 'end_point': end_point, 'text': ''}
=======
                sentence = {
                    'speaker': speaker,
                    'start_point': start_point,
                    'end_point': end_point,
                    'text': ''
                }
>>>>>>> f1f1ae9a
            else:
                # correct the ending time
                sentence['end_point'] = end_point

<<<<<<< HEAD
            stt_sec, end_sec = start_point, end_point
=======
            stt_sec, end_sec = round(start_point, 2), round(end_point, 2)
>>>>>>> f1f1ae9a
            terms_list.append({'start': stt_sec, 'end': end_sec, 'text': word, 'type': 'WORD'})

            # add current work to sentence
            sentence['text'] += word.strip() + ' '

            self.add_json_to_dict(riva_dict, word, stt_sec, end_sec, speaker)
            audacity_label_words.append(self.get_audacity_label(word, stt_sec, end_sec, speaker))
            total_riva_dict[uniq_id] = riva_dict
            prev_speaker = speaker

<<<<<<< HEAD
        # prepare
=======
        # prepare 
>>>>>>> f1f1ae9a
        string_out = self.print_sentences(sentences, self.params)

        # add sentences to json array
        self.add_sentences_to_dict(riva_dict, sentences)

        if self.params['break_lines']:
            string_out = self.break_lines(string_out)
        gecko_dict['monologues'].append({'speaker': {'name': None, 'id': speaker}, 'terms': terms_list})
        riva_dict['transcription'] = ' '.join(word_seq_list)
        self.write_and_log(uniq_id, riva_dict, string_out, audacity_label_words, gecko_dict)
        return total_riva_dict

    def get_realignment_ranges(self, k, word_seq_len):
        """
        Calculate word ranges for realignment operation.
        N1, N2 are calculated to not exceed the start and end of the input word sequence.
        """
        if k < self.N_range[1]:
            N1 = max(k, self.N_range[0])
            N2 = min(word_seq_len - k, self.N_range[1])
        elif k > (word_seq_len - self.N_range[1]):
            N1 = min(k, self.N_range[1])
            N2 = max(word_seq_len - k, self.N_range[0])
        else:
            N1, N2 = self.N_range[1], self.N_range[1]
        return N1, N2

    def get_word_timestamp_anchor(self, word_ts_stt_end: List[float]) -> float:
        """
        Determine a reference point to match a word with the diarization results.
        word_ts_anchor_pos determines the position of a word in relation to the given diarization labels:
            - 'start' uses the beginning of the word
            - 'end' uses the end of the word
            - 'mid' uses the mean of start and end of the word

        word_ts_anchor_offset determines how much offset we want to add to the anchor position.
        It is recommended to use the default value.
        """
        if self.params['word_ts_anchor_pos'] == 'start':
            word_pos = word_ts_stt_end[0]
        elif self.params['word_ts_anchor_pos'] == 'end':
            word_pos = word_ts_stt_end[1]
        elif self.params['word_ts_anchor_pos'] == 'mid':
            word_pos = (word_ts_stt_end[0] + word_ts_stt_end[1]) / 2
        else:
            logging.info(
                f"word_ts_anchor_pos: {self.params['word_ts_anchor']} is not a supported option. Using the default 'start' option."
            )
            word_pos = word_ts_stt_end[0]

        word_pos = word_pos + self.word_ts_anchor_offset
        return word_pos

    def realign_words_with_lm(self, word_dict_seq_list: List[Dict[str, float]]):
        """
        Realign the mapping between speaker labels and words using a language model.
        The realigning process calculates the probability of the certain range around the words,
        especially at the boundary between two hypothetical sentences spoken by different speakers.

        <Example> k-th word: "but"
            hyp_former:
                since i think like tuesday </s> <s>  but he's coming back to albuquerque
            hyp_latter:
                since i think like tuesday but </s> <s>  he's coming back to albuquerque

        The joint probabilities of words in the sentence are computed for these two hypotheses. In addition,
        logprob_diff_threshold parameter is used for reducing the false positive realigning.
        """
        word_seq_len = len(word_dict_seq_list)
        hyp_w_dict_list, spk_list = [], []
        for k, line_dict in enumerate(word_dict_seq_list):
            word, spk_label = line_dict['word'], line_dict['speaker_label']
            hyp_w_dict_list.append(word)
            spk_list.append(spk_label)

        realigned_list = []
        org_spk_list = copy.deepcopy(spk_list)
        for k, line_dict in enumerate(word_dict_seq_list):
            if self.N_range[0] < k < (word_seq_len - self.N_range[0]) and (
                spk_list[k] != org_spk_list[k + 1] or spk_list[k] != org_spk_list[k - 1]
            ):
                N1, N2 = self.get_realignment_ranges(k, word_seq_len)
                hyp_former = self.realigning_lm.log_s(
                    ' '.join(hyp_w_dict_list[k - N1 : k] + self.stt_end_tokens + hyp_w_dict_list[k : k + N2])
                )
                hyp_latter = self.realigning_lm.log_s(
                    ' '.join(hyp_w_dict_list[k - N1 : k + 1] + self.stt_end_tokens + hyp_w_dict_list[k + 1 : k + N2])
                )
                log_p = [hyp_former, hyp_latter]
                p_order = np.argsort(log_p)[::-1]
                if log_p[p_order[0]] > log_p[p_order[1]] + self.realigning_lm_params['logprob_diff_threshold']:
                    if p_order[0] == 0:
                        spk_list[k] = org_spk_list[k + 1]
                line_dict['speaker_label'] = spk_list[k]
            realigned_list.append(line_dict)
        return realigned_list

    def get_alignment_errors(self, ctm_content, hyp_w_dict_list, mapping_dict):
        """
        Compute various types of errors using the provided CTM file and RTTM file.

        The variables computed for CTM file based evaluation:
            error_count : Number of words that have wrong speaker labels
            align_error : (reference word timestamp - hypothesis word timestamp)

        The error metrics in ctm_error_dict variable:
            ref_word_count: The number of words in the reference transcript
            hyp_word_count: The number of words in the hypothesis
            diar_confuse_count: Number of incorrectly diarized words
            all_correct_count: Count the word if both hypothesis word and speaker label are correct.
            hyp_based_wder: The number of incorrectly diarized words divided by the number of words in the hypothesis
            ref_based_wder: The number of incorrectly diarized words divided by the number of words in the reference transcript
        """

        ctm_ref_word_seq, ctm_info_list = [], []
        pred_word_seq, pred_info_list, pred_rttm_eval = [], [], []

        for ctm_line in ctm_content:
            spl = ctm_line.split()
            ctm_ref_word_seq.append(spl[4])
            ctm_info_list.append([spl[1], float(spl[2]), float(spl[3])])

        for w_dict in hyp_w_dict_list:
            pred_rttm_eval.append(w_dict['diar_correct'])
            pred_word_seq.append(w_dict['word'])
            pred_info_list.append([w_dict['speaker_label'], w_dict['start_time'], w_dict['end_time']])

        ctm_text = ' '.join(ctm_ref_word_seq)
        pred_text = ' '.join(pred_word_seq)
        diff = get_diff_text(ctm_text, pred_text)

        ref_word_count, hyp_word_count, all_correct_count, wder_count = 0, 0, 0, 0
        ctm_error_dict = {
            'ref_word_count': 0,
            'hyp_word_count': 0,
            'diar_confuse_count': 0,
            'all_correct_count': 0,
            'hyp_based_wder': 0,
            'ref_based_wder': 0,
        }

        error_buffer, w_range_buffer, cumul_align_error = [], [], []
        for k, d in enumerate(diff):
            word_seq = d[1].strip().split('\n')
            if d[0] == 0:
                if error_buffer != []:
                    get_speaker_error_mismatch(ctm_error_dict, error_buffer, w_range_buffer, pred_rttm_eval)
                    error_buffer, w_range_buffer = [], []
                w_range = [
                    (ctm_error_dict['ref_word_count'], ctm_error_dict['ref_word_count'] + len(word_seq)),
                    (ctm_error_dict['hyp_word_count'], ctm_error_dict['hyp_word_count'] + len(word_seq)),
                ]
                error_count, align_error = get_speaker_error_match(
                    ctm_error_dict, w_range, ctm_info_list, pred_info_list, mapping_dict
                )
                ctm_error_dict['all_correct_count'] += len(word_seq) - error_count
                ctm_error_dict['ref_word_count'] += len(word_seq)
                ctm_error_dict['hyp_word_count'] += len(word_seq)
                cumul_align_error += align_error
            elif d[0] == -1:
                error_buffer.append(d)
                w_range_buffer.append((ref_word_count, ref_word_count + len(word_seq)))
                ctm_error_dict['ref_word_count'] += len(word_seq)
            elif d[0] == 1:
                error_buffer.append(d)
                w_range_buffer.append((hyp_word_count, hyp_word_count + len(word_seq)))
                ctm_error_dict['hyp_word_count'] += len(word_seq)

        if error_buffer != []:
            get_speaker_error_mismatch(ctm_error_dict, error_buffer, w_range_buffer, pred_rttm_eval)

        ctm_error_dict['hyp_based_wder'] = round(
            ctm_error_dict['diar_confuse_count'] / ctm_error_dict['hyp_word_count'], 4
        )
        ctm_error_dict['ref_based_wder'] = round(
            ctm_error_dict['diar_confuse_count'] / ctm_error_dict['ref_word_count'], 4
        )
        ctm_error_dict['diar_trans_acc'] = round(
            ctm_error_dict['all_correct_count'] / ctm_error_dict['ref_word_count'], 4
        )
        return cumul_align_error, ctm_error_dict

    def get_WDER(self, total_riva_dict, DER_result_dict):
        """
        Calculate word-level diarization error rate (WDER). WDER is calculated by
        counting the wrongly diarized words and divided by the total number of words
        recognized by the ASR model.

        Args:
            total_riva_dict (dict):
                Dictionary that stores riva_dict(dict) which is indexed by uniq_id variable.
            DER_result_dict (dict):
                Dictionary that stores DER, FA, Miss, CER, mapping, the estimated
                number of speakers and speaker counting accuracy.

        Returns:
            wder_dict (dict):
                A dictionary containing  WDER value for each session and total WDER.
        """
        wder_dict, count_dict = {'session_level': {}}, {}
        asr_eval_dict = {'hypotheses_list': [], 'references_list': []}
        align_error_list = []

        count_dict['total_ctm_wder_count'], count_dict['total_asr_and_spk_correct_words'] = 0, 0
        (
            count_dict['grand_total_ctm_word_count'],
            count_dict['grand_total_pred_word_count'],
            count_dict['grand_total_correct_word_count'],
        ) = (0, 0, 0)

        if any([self.AUDIO_RTTM_MAP[uniq_id]['ctm_filepath'] != None for uniq_id in self.AUDIO_RTTM_MAP.keys()]):
            if not DIFF_MATCH_PATCH:
                raise ImportError(
                    'CTM file is provided but diff_match_patch is not installed. Install diff_match_patch using PyPI: pip install diff_match_patch'
                )

        for k, audio_file_path in enumerate(self.audio_file_list):

            uniq_id = get_uniqname_from_filepath(audio_file_path)
            error_dict = {'uniq_id': uniq_id}
            ref_rttm = self.AUDIO_RTTM_MAP[uniq_id]['rttm_filepath']
            ref_labels = rttm_to_labels(ref_rttm)
            mapping_dict = DER_result_dict[uniq_id]['mapping']
            hyp_w_dict_list = total_riva_dict[uniq_id]['words']
            hyp_w_dict_list, word_seq_list, correct_word_count, rttm_wder = self.calculate_WDER_from_RTTM(
                hyp_w_dict_list, ref_labels, mapping_dict
            )
            error_dict['rttm_based_wder'] = rttm_wder
            error_dict.update(DER_result_dict[uniq_id])

            # If CTM files are provided, evaluate word-level diarization and WER with the CTM files.
            if self.AUDIO_RTTM_MAP[uniq_id]['ctm_filepath']:
                self.ctm_exists[uniq_id] = True
                ctm_content = open(self.AUDIO_RTTM_MAP[uniq_id]['ctm_filepath']).readlines()
                self.get_ctm_based_eval(ctm_content, error_dict, count_dict, hyp_w_dict_list, mapping_dict)
            else:
                self.ctm_exists[uniq_id] = False

            wder_dict['session_level'][uniq_id] = error_dict
            asr_eval_dict['hypotheses_list'].append(' '.join(word_seq_list))
            asr_eval_dict['references_list'].append(self.AUDIO_RTTM_MAP[uniq_id]['text'])

            count_dict['grand_total_pred_word_count'] += len(hyp_w_dict_list)
            count_dict['grand_total_correct_word_count'] += correct_word_count

        wder_dict = self.get_wder_dict_values(asr_eval_dict, wder_dict, count_dict, align_error_list)
        return wder_dict

    def calculate_WDER_from_RTTM(self, hyp_w_dict_list, ref_labels, mapping_dict):
        """
        Calculate word-level diarization error rate (WDER) using the provided RTTM files.
        If lenient_overlap_WDER is True, the words are considered to be correctly diarized
        if the words fall into overlapped regions that include the correct speaker labels.
        Note that WDER values computed from RTTM may not be accurate if the word timestamps
        have limited accuracy. It is recommended to use CTM files to compute an accurate
        evaluation result.
        """
        correct_word_count = 0
        ref_label_list = [[float(x.split()[0]), float(x.split()[1])] for x in ref_labels]
        ref_label_array = np.array(ref_label_list)
        word_seq_list = []
        for w_idx in range(len(hyp_w_dict_list)):
            wdict = hyp_w_dict_list[w_idx]
            wdict['diar_correct'] = False
            speaker_label = wdict['speaker_label']
            if speaker_label in mapping_dict:
                est_spk_label = mapping_dict[speaker_label]
            else:
                continue
            word_range = np.array(
                [wdict['start_time'] + self.word_ts_anchor_offset, wdict['end_time'] + self.word_ts_anchor_offset]
            )
            word_seq_list.append(wdict['word'])
            word_range_tile = np.tile(word_range, (ref_label_array.shape[0], 1))
            ovl_bool = self.isOverlapArray(ref_label_array, word_range_tile)
            if np.any(ovl_bool) == False:
                continue
            ovl_length = self.getOverlapRangeArray(ref_label_array, word_range_tile)
            if self.params['lenient_overlap_WDER']:
                ovl_length_list = list(ovl_length[ovl_bool])
                max_ovl_sub_idx = np.where(ovl_length_list == np.max(ovl_length_list))[0]
                max_ovl_idx = np.where(ovl_bool == True)[0][max_ovl_sub_idx]
                ref_spk_labels = [x.split()[-1] for x in list(np.array(ref_labels)[max_ovl_idx])]
                if est_spk_label in ref_spk_labels:
                    correct_word_count += 1
                    wdict['diar_correct'] = True
            else:
                max_ovl_sub_idx = np.argmax(ovl_length[ovl_bool])
                max_ovl_idx = np.where(ovl_bool == True)[0][max_ovl_sub_idx]
                _, _, ref_spk_label = ref_labels[max_ovl_idx].split()
                if est_spk_label == ref_spk_labels:
                    correct_word_count += 1
                    wdict['diar_correct'] = True
            hyp_w_dict_list[w_idx] = wdict
        rttm_wder = round(1 - (correct_word_count / len(hyp_w_dict_list)), 4)
        return hyp_w_dict_list, word_seq_list, correct_word_count, rttm_wder

    def get_ctm_based_eval(self, ctm_content, error_dict, count_dict, hyp_w_dict_list, mapping_dict):
        """
        Calculate errors using the given CTM files.
        """
        count_dict['grand_total_ctm_word_count'] += len(ctm_content)
        align_errors, ctm_error_dict = self.get_alignment_errors(ctm_content, hyp_w_dict_list, mapping_dict)
        count_dict['total_asr_and_spk_correct_words'] += ctm_error_dict['all_correct_count']
        count_dict['total_ctm_wder_count'] += ctm_error_dict['diar_confuse_count']
        self.align_error_list += align_errors
        error_dict.update(ctm_error_dict)

    def get_wder_dict_values(self, asr_eval_dict, wder_dict, count_dict, align_error_list):
        """
        Calculate the total error rates for WDER, WER and alignment error.
        """
        if '-' in asr_eval_dict['references_list'] or None in asr_eval_dict['references_list']:
            wer = -1
        else:
            wer = word_error_rate(
                hypotheses=asr_eval_dict['hypotheses_list'], references=asr_eval_dict['references_list']
            )

        wder_dict['total_WER'] = wer
        wder_dict['total_wder_rttm'] = 1 - (
            count_dict['grand_total_correct_word_count'] / count_dict['grand_total_pred_word_count']
        )

        if all(x for x in self.ctm_exists.values()) == True:
            wder_dict['total_wder_ctm_ref_trans'] = (
                count_dict['total_ctm_wder_count'] / count_dict['grand_total_ctm_word_count']
                if count_dict['grand_total_ctm_word_count'] > 0
                else -1
            )
            wder_dict['total_wder_ctm_pred_asr'] = (
                count_dict['total_ctm_wder_count'] / count_dict['grand_total_pred_word_count']
                if count_dict['grand_total_pred_word_count'] > 0
                else -1
            )
            wder_dict['total_diar_trans_acc'] = (
                count_dict['total_asr_and_spk_correct_words'] / count_dict['grand_total_ctm_word_count']
                if count_dict['grand_total_ctm_word_count'] > 0
                else -1
            )
            wder_dict['total_alignment_error_mean'] = (
                np.mean(self.align_error_list).round(4) if self.align_error_list != [] else -1
            )
            wder_dict['total_alignment_error_std'] = (
                np.std(self.align_error_list).round(4) if self.align_error_list != [] else -1
            )
        return wder_dict

    def get_str_speech_labels(self, speech_labels_float):
        """
        Convert speech_labels_float to a list that contains string values.
        """
        speech_labels = []
        for start, end in speech_labels_float:
            speech_labels.append("{:.3f} {:.3f} speech".format(start, end))
        return speech_labels

    def write_result_in_csv(self, args, WDER_dict, DER_result_dict, effective_WDER):
        """
        This function is for development use.
        Saves the diarization result into a csv file.
        """
        row = [
            args.asr_based_vad_threshold,
            WDER_dict['total'],
            DER_result_dict['total']['DER'],
            DER_result_dict['total']['FA'],
            DER_result_dict['total']['MISS'],
            DER_result_dict['total']['CER'],
            DER_result_dict['total']['spk_counting_acc'],
            effective_WDER,
        ]

        with open(os.path.join(self.root_path, args.csv), 'a') as csvfile:
            csvwriter = csv.writer(csvfile)
            csvwriter.writerow(row)

    def write_session_level_result_in_csv(self, WDER_dict):
        """
        This function is for development use when a CTM file is provided.
        Saves the session-level diarization and ASR result into a csv file.
        """
        target_path = f"{self.root_path}/pred_rttms/ctm_eval.csv"
        logging.info(f"Writing {target_path}")
        csv_columns = [
            'uniq_id',
            'DER',
            'CER',
            'FA',
            'MISS',
            'est_n_spk',
            'is_spk_count_correct',
            'ref_word_count',
            'hyp_word_count',
            'diar_confuse_count',
            'all_correct_count',
            'diar_trans_acc',
            'hyp_based_wder',
            'ref_based_wder',
            'rttm_based_wder',
            'mapping',
        ]
        dict_data = [x for k, x in WDER_dict['session_level'].items()]
        try:
            with open(target_path, 'w') as csvfile:
                writer = csv.DictWriter(csvfile, fieldnames=csv_columns)
                writer.writeheader()
                for data in dict_data:
                    writer.writerow(data)
        except IOError:
            logging.info("I/O error has occurred while writing a csv file.")

    def break_lines(self, string_out, max_chars_in_line=90):
        """
        Break the lines in the transcript.
        """
        color_str_len = len('\033[1;00m') if self.params['colored_text'] else 0
        split_string_out = string_out.split('\n')
        return_string_out = []
        for org_chunk in split_string_out:
            buffer = []
            if len(org_chunk) - color_str_len > max_chars_in_line:
                color_str = org_chunk[:color_str_len] if color_str_len > 0 else ''
                for i in range(color_str_len, len(org_chunk), max_chars_in_line):
                    trans_str = org_chunk[i : i + max_chars_in_line]
                    if len(trans_str.strip()) > 0:
                        c_trans_str = color_str + trans_str
                        buffer.append(c_trans_str)
                return_string_out.extend(buffer)
            else:
                return_string_out.append(org_chunk)
        return '\n'.join(return_string_out)

    def write_and_log(self, uniq_id, riva_dict, string_out, audacity_label_words, gecko_dict):
        """
        Write output files and display logging messages.
        """
        ROOT = self.root_path
        dump_json_to_file(f'{ROOT}/pred_rttms/{uniq_id}.json', riva_dict)
        dump_json_to_file(f'{ROOT}/pred_rttms/{uniq_id}_gecko.json', gecko_dict)
        write_txt(f'{ROOT}/pred_rttms/{uniq_id}.txt', string_out.strip())
        write_txt(f'{ROOT}/pred_rttms/{uniq_id}.w.label', '\n'.join(audacity_label_words))

    def print_errors(self, DER_result_dict, WDER_dict):
        """
        Print a slew of error metrics for ASR and Diarization.
        """
        if all(x for x in self.ctm_exists.values()) == True:
            self.write_session_level_result_in_csv(WDER_dict)
            logging.info(
                f"\nDER                : {DER_result_dict['total']['DER']:.4f} \
                \nFA                 : {DER_result_dict['total']['FA']:.4f} \
                \nMISS               : {DER_result_dict['total']['MISS']:.4f} \
                \nCER                : {DER_result_dict['total']['CER']:.4f} \
                \nrttm WDER          : {WDER_dict['total_wder_rttm']:.4f} \
                \nCTM WDER Ref.      : {WDER_dict['total_wder_ctm_ref_trans']:.4f} \
                \nCTM WDER ASR Hyp.  : {WDER_dict['total_wder_ctm_pred_asr']:.4f} \
                \nCTM diar-trans Acc.: {WDER_dict['total_diar_trans_acc']:.4f} \
                \nmanifest text WER  : {WDER_dict['total_WER']:.4f} \
                \nalignment Err.     : Mean: {WDER_dict['total_alignment_error_mean']:.4f} STD:{WDER_dict['total_alignment_error_std']:.4f} \
                \nSpk. counting Acc. : {DER_result_dict['total']['spk_counting_acc']:.4f}"
            )
        else:
            logging.info(
                f"\nDER      : {DER_result_dict['total']['DER']:.4f} \
                \nFA       : {DER_result_dict['total']['FA']:.4f} \
                \nMISS     : {DER_result_dict['total']['MISS']:.4f} \
                \nCER      : {DER_result_dict['total']['CER']:.4f} \
                \nWDER     : {WDER_dict['total_wder_rttm']:.4f} \
                \nWER      : {WDER_dict['total_WER']:.4f} \
                \nSpk. counting acc.: {DER_result_dict['total']['spk_counting_acc']:.4f}"
            )

    def print_sentences(self, sentences, params):
        """
        Print a transcript with speaker labels and timestamps.
        """
        # init output
        string_out = ''

        for sentence in sentences:
            # extract info
            speaker = sentence['speaker']
            start_point = sentence['start_point']
<<<<<<< HEAD
            end_point = sentence['end_point']
=======
            end_point = sentence['start_point']
>>>>>>> f1f1ae9a
            text = sentence['text']

            # color?
            if params['colored_text']:
                color = self.color_palette.get(speaker, '\033[0;37m')
            else:
                color = ''

            # cast timestamp to the correct format
            datetime_offset = 16 * 3600
            if float(start_point) > 3600:
                time_str = '%H:%M:%S.%f'
            else:
                time_str = '%M:%S.%f'
            start_point, end_point = max(float(start_point), 0), max(float(end_point), 0)
            start_point_str = datetime.fromtimestamp(start_point - datetime_offset).strftime(time_str)[:-4]
            end_point_str = datetime.fromtimestamp(end_point - datetime_offset).strftime(time_str)[:-4]

            # print time?
            if params['print_time']:
                time_str = f'[{start_point_str} - {end_point_str}] '
            else:
                time_str = ''
<<<<<<< HEAD

=======
            
>>>>>>> f1f1ae9a
            # string out concatenation
            string_out += f'{color}{time_str}{speaker}: {text}\n'

        return string_out

    @staticmethod
    def threshold_non_speech(source_list, params):
        return list(filter(lambda x: x[1] - x[0] > params['asr_based_vad_threshold'], source_list))

    @staticmethod
    def get_effective_WDER(DER_result_dict, WDER_dict):
        return 1 - (
            (1 - (DER_result_dict['total']['FA'] + DER_result_dict['total']['MISS'])) * (1 - WDER_dict['total'])
        )

    @staticmethod
    def isOverlapArray(rangeA, rangeB):
        startA, endA = rangeA[:, 0], rangeA[:, 1]
        startB, endB = rangeB[:, 0], rangeB[:, 1]
        return (endA > startB) & (endB > startA)

    @staticmethod
    def getOverlapRangeArray(rangeA, rangeB):
        left = np.max(np.vstack((rangeA[:, 0], rangeB[:, 0])), axis=0)
        right = np.min(np.vstack((rangeA[:, 1], rangeB[:, 1])), axis=0)
        return right - left

    @staticmethod
    def get_audacity_label(word, stt_sec, end_sec, speaker):
        spk = speaker.split('_')[-1]
        return f'{stt_sec}\t{end_sec}\t[{spk}] {word}'

    @staticmethod
    def softmax(logits):
        e = np.exp(logits - np.max(logits))
        return e / e.sum(axis=-1).reshape([logits.shape[0], 1])

    @staticmethod
    def get_num_of_spk_from_labels(labels):
        spk_set = [x.split(' ')[-1].strip() for x in labels]
        return len(set(spk_set))

    @staticmethod
    def add_json_to_dict(riva_dict, word, stt, end, speaker):
        riva_dict['words'].append({'word': word, 'start_time': stt, 'end_time': end, 'speaker_label': speaker})

    @staticmethod
    def add_sentences_to_dict(riva_dict, sentences):
        # iterate over sentences
        for sentence in sentences:
            # extract info
            speaker = sentence['speaker']
            start_point = sentence['start_point']
<<<<<<< HEAD
            end_point = sentence['end_point']
            text = sentence['text']

            # save to riva_dict
            riva_dict['sentences'].append(
                {'sentence': text, 'start_time': start_point, 'end_time': end_point, 'speaker_label': speaker}
            )
=======
            end_point = sentence['start_point']
            text = sentence['text']

            # save to riva_dict
            riva_dict['sentences'].append({'sentence': text, 'start_time': start_point, 'end_time': end_point, 'speaker_label': speaker})
>>>>>>> f1f1ae9a
<|MERGE_RESOLUTION|>--- conflicted
+++ resolved
@@ -502,16 +502,7 @@
 
         # sentences
         sentences = []
-<<<<<<< HEAD
         sentence = {'speaker': speaker, 'start_point': float(start_point), 'end_point': float(end_point), 'text': ''}
-=======
-        sentence = {
-            'speaker': speaker,
-            'start_point': start_point,
-            'end_point': end_point,
-            'text': ''
-        }
->>>>>>> f1f1ae9a
 
         logging.info(f"Creating results for Session: {uniq_id} n_spk: {n_spk} ")
         for k, line_dict in enumerate(word_dict_seq_list):
@@ -532,25 +523,12 @@
                 sentences.append(sentence)
 
                 # start construction of a new sentence
-<<<<<<< HEAD
                 sentence = {'speaker': speaker, 'start_point': start_point, 'end_point': end_point, 'text': ''}
-=======
-                sentence = {
-                    'speaker': speaker,
-                    'start_point': start_point,
-                    'end_point': end_point,
-                    'text': ''
-                }
->>>>>>> f1f1ae9a
             else:
                 # correct the ending time
                 sentence['end_point'] = end_point
 
-<<<<<<< HEAD
             stt_sec, end_sec = start_point, end_point
-=======
-            stt_sec, end_sec = round(start_point, 2), round(end_point, 2)
->>>>>>> f1f1ae9a
             terms_list.append({'start': stt_sec, 'end': end_sec, 'text': word, 'type': 'WORD'})
 
             # add current work to sentence
@@ -561,11 +539,7 @@
             total_riva_dict[uniq_id] = riva_dict
             prev_speaker = speaker
 
-<<<<<<< HEAD
         # prepare
-=======
-        # prepare 
->>>>>>> f1f1ae9a
         string_out = self.print_sentences(sentences, self.params)
 
         # add sentences to json array
@@ -1050,11 +1024,7 @@
             # extract info
             speaker = sentence['speaker']
             start_point = sentence['start_point']
-<<<<<<< HEAD
             end_point = sentence['end_point']
-=======
-            end_point = sentence['start_point']
->>>>>>> f1f1ae9a
             text = sentence['text']
 
             # color?
@@ -1078,11 +1048,6 @@
                 time_str = f'[{start_point_str} - {end_point_str}] '
             else:
                 time_str = ''
-<<<<<<< HEAD
-
-=======
-            
->>>>>>> f1f1ae9a
             # string out concatenation
             string_out += f'{color}{time_str}{speaker}: {text}\n'
 
@@ -1136,18 +1101,10 @@
             # extract info
             speaker = sentence['speaker']
             start_point = sentence['start_point']
-<<<<<<< HEAD
             end_point = sentence['end_point']
             text = sentence['text']
 
             # save to riva_dict
             riva_dict['sentences'].append(
                 {'sentence': text, 'start_time': start_point, 'end_time': end_point, 'speaker_label': speaker}
-            )
-=======
-            end_point = sentence['start_point']
-            text = sentence['text']
-
-            # save to riva_dict
-            riva_dict['sentences'].append({'sentence': text, 'start_time': start_point, 'end_time': end_point, 'speaker_label': speaker})
->>>>>>> f1f1ae9a
+            )