# Copyright (c) 2023, NVIDIA CORPORATION.  All rights reserved.
#
# Licensed under the Apache License, Version 2.0 (the "License");
# you may not use this file except in compliance with the License.
# You may obtain a copy of the License at
#
#     http://www.apache.org/licenses/LICENSE-2.0
#
# Unless required by applicable law or agreed to in writing, software
# distributed under the License is distributed on an "AS IS" BASIS,
# WITHOUT WARRANTIES OR CONDITIONS OF ANY KIND, either express or implied.
# See the License for the specific language governing permissions and
# limitations under the License.

# Copyright (c) 2007-2020 The scikit-learn developers.

# BSD 3-Clause License

# THIS SOFTWARE IS PROVIDED BY THE COPYRIGHT HOLDERS AND CONTRIBUTORS "AS IS"
# AND ANY EXPRESS OR IMPLIED WARRANTIES, INCLUDING, BUT NOT LIMITED TO, THE
# IMPLIED WARRANTIES OF MERCHANTABILITY AND FITNESS FOR A PARTICULAR PURPOSE ARE
# DISCLAIMED. IN NO EVENT SHALL THE COPYRIGHT HOLDER OR CONTRIBUTORS BE LIABLE
# FOR ANY DIRECT, INDIRECT, INCIDENTAL, SPECIAL, EXEMPLARY, OR CONSEQUENTIAL
# DAMAGES (INCLUDING, BUT NOT LIMITED TO, PROCUREMENT OF SUBSTITUTE GOODS OR
# SERVICES; LOSS OF USE, DATA, OR PROFITS; OR BUSINESS INTERRUPTION) HOWEVER
# CAUSED AND ON ANY THEORY OF LIABILITY, WHETHER IN CONTRACT, STRICT LIABILITY,
# OR TORT (INCLUDING NEGLIGENCE OR OTHERWISE) ARISING IN ANY WAY OUT OF THE USE
# OF THIS SOFTWARE, EVEN IF ADVISED OF THE POSSIBILITY OF SUCH DAMAGE.

from typing import Dict, List, Tuple

import torch
from tqdm import tqdm

from nemo.collections.asr.parts.utils.offline_clustering import (
    SpeakerClustering,
    get_scale_interpolated_embs,
    getCosAffinityMatrix,
    split_input_data,
)
from nemo.collections.asr.parts.utils.online_clustering import get_merge_quantity, run_reducer


class LongFormSpeakerClustering(torch.nn.Module):
    def __init__(
        self, chunk_cluster_count: int = 50, embeddings_per_chunk: int = 10000, cuda: bool = False,
    ):
        """
        Initializes a speaker clustering class tailored for long-form audio, leveraging methods from the `SpeakerClustering` class.
        The clustering algorithm for long-form content is executed via the `forward_infer` function (not shown here). Input embedding 
        vectors are divided into chunks, each of size `embeddings_per_chunk`. Within every chunk, the clustering algorithm aims 
        to identify `chunk_cluster_count` distinct clusters. The resulting clustering labels are then expanded to match the original 
        length of the input embeddings.
        
        NOTE: torch.jit.script currently does not support inherited methods with a `super()` call.

        Args:
            chunk_cluster_count (int):
                Target number of clusters to identify within each chunk.
            embeddings_per_chunk (int):
                Size of the chunks in which the algorithm aims to identify `chunk_cluster_count` clusters.
            cuda (bool):
                Flag indicating whether CUDA is available for computation.
        """
        super().__init__()
        self.speaker_clustering = SpeakerClustering(cuda=cuda)
        self.embeddings_in_scales: List[torch.Tensor] = [torch.tensor([0])]
        self.timestamps_in_scales: List[torch.Tensor] = [torch.tensor([0])]
        self.embeddings_per_chunk: int = embeddings_per_chunk
        self.chunk_cluster_count: int = chunk_cluster_count
        self.cuda = cuda
        self.device = torch.device("cuda") if self.cuda else torch.device("cpu")

    def check_input(self, embeddings_per_chunk: int, chunk_cluster_count: int, max_num_speakers: int) -> None:
        """
        Checks the validity of the input parameters.
        
        Args:
            embeddings_per_chunk (int):
                The size of the windows in which the algorithm aims to identify `chunk_cluster_count` clusters.
            chunk_cluster_count (int):
                The target number of clusters to identify within each window.
            max_num_speakers (int):
                The maximum number of speakers to be detected in the audio.
        """
        self.embeddings_per_chunk = (
            embeddings_per_chunk if embeddings_per_chunk is not None else self.embeddings_per_chunk
        )
        self.chunk_cluster_count = chunk_cluster_count if chunk_cluster_count is not None else self.chunk_cluster_count
        if self.chunk_cluster_count is None or self.embeddings_per_chunk is None:
            raise ValueError(
                f"chunk_cluster_count ({self.chunk_cluster_count}) and embeddings_per_chunk ({self.embeddings_per_chunk}) should be set."
            )
        elif (
            all(v is not None for v in [self.chunk_cluster_count, self.embeddings_per_chunk])
            and self.chunk_cluster_count >= self.embeddings_per_chunk
        ):
            raise ValueError(
                f"chunk_cluster_count ({self.chunk_cluster_count}) should be smaller than embeddings_per_chunk ({self.embeddings_per_chunk})."
            )

        if self.chunk_cluster_count <= max_num_speakers:
            raise ValueError(
                f"chunk_cluster_count ({self.chunk_cluster_count}) should be larger than max_num_speakers ({max_num_speakers})."
            )

    def unpack_labels(
        self,
        Y_aggr: torch.Tensor,
        window_range_list: List[List[int]],
        absolute_merge_mapping: List[List[torch.Tensor]],
        org_len: int,
    ) -> torch.LongTensor:
        """
        Unpack the labels from the aggregated labels to the original labels.

        Args:
            Y_aggr (torch.Tensor): 
                Aggregated label vector from the merged segments.
            window_range_list (List[List[int]]): 
                List of window ranges for each of the merged segments.
            absolute_merge_mapping (List[List[torch.Tensor]]): 
                List of absolute mappings for each of the merged segments. Each list element contains two tensors:
                    - The first tensor represents the absolute index of the bypassed segment (segments that remain unchanged).
                    - The second tensor represents the absolute index of the merged segment (segments that have had their indexes changed).
            org_len (int): 
                Original length of the labels. In most cases, this is a fairly large number (on the order of 10^5).

        Returns:
            Y_unpack (torch.Tensor): 
                Unpacked labels derived from the aggregated labels.
        """
        Y_unpack = torch.zeros((org_len,)).long().to(Y_aggr.device)
        for (win_rng, abs_mapping) in zip(window_range_list, absolute_merge_mapping):
            inferred_merged_embs = Y_aggr[win_rng[0] : win_rng[1]]
            if len(abs_mapping[1]) > 0:
                Y_unpack[abs_mapping[1]] = inferred_merged_embs[-1].clone()  # Merged
                if len(abs_mapping[0]) > 0:
                    Y_unpack[abs_mapping[0]] = inferred_merged_embs[:-1].clone()  # Bypass
            else:
                if len(abs_mapping[0]) > 0:
                    Y_unpack[abs_mapping[0]] = inferred_merged_embs.clone()
        return Y_unpack

    def split_embs_to_windows(self, index: int, emb: torch.Tensor) -> Tuple[torch.Tensor, int]:
        """
        Splits the embedding tensor into smaller window-sized tensors based on a given index.
        
        Args:
            index (int): The index of the desired window. This determines the starting point 
                         of the window using the formula:
                         start = self.embeddings_per_chunk * index
            emb (torch.Tensor): The embedding tensor which needs to be split.

        Returns:
            emb_part (torch.Tensor): The window-sized tensor, which is a portion of the `emb`.
            offset_index (int): The starting position of the window in the `emb` tensor.
        """
        if self.embeddings_per_chunk * (index + 1) > emb.shape[0]:
            emb_part = emb[-1 * self.embeddings_per_chunk :]
            offset_index = emb.shape[0] - self.embeddings_per_chunk
        else:
            emb_part = emb[self.embeddings_per_chunk * index : self.embeddings_per_chunk * (index + 1)]
            offset_index = self.embeddings_per_chunk * index
        return emb_part, offset_index

    def forward(self, param_dict: Dict[str, torch.Tensor]) -> torch.LongTensor:
        """
        A function wrapper designed for performing inference using an exported script format.

        Note:
            A dictionary is used to facilitate inference with the exported jit model in the Triton server. 
            This is done using an easy-to-understand naming convention.
            See https://github.com/triton-inference-server/server/blob/main/docs/user_guide/model_configuration.md#special-conventions-for-pytorch-backend

        Args:
            param_dict (dict):
                Dictionary containing the arguments for speaker clustering.
                See `forward_infer` function for the argument information.

        Returns:
            Y (LongTensor):
                Speaker labels for the segments in the given input embeddings.
        """
        embeddings_in_scales = param_dict['embeddings']
        timestamps_in_scales = param_dict['timestamps']
        multiscale_segment_counts = param_dict['multiscale_segment_counts']
        multiscale_weights = param_dict['multiscale_weights']
        oracle_num_speakers = int(param_dict['oracle_num_speakers'].item())
        max_num_speakers = int(param_dict['max_num_speakers'].item())
        enhanced_count_thres = int(param_dict['enhanced_count_thres'].item())
        sparse_search_volume = int(param_dict['sparse_search_volume'].item())
        max_rp_threshold = float(param_dict['max_rp_threshold'].item())
        fixed_thres = float(param_dict['fixed_thres'].item())
        return self.forward_infer(
            embeddings_in_scales=embeddings_in_scales,
            timestamps_in_scales=timestamps_in_scales,
            multiscale_segment_counts=multiscale_segment_counts,
            multiscale_weights=multiscale_weights,
            oracle_num_speakers=oracle_num_speakers,
            max_rp_threshold=max_rp_threshold,
            max_num_speakers=max_num_speakers,
            enhanced_count_thres=enhanced_count_thres,
            sparse_search_volume=sparse_search_volume,
            fixed_thres=fixed_thres,
        )

    def get_div_ceil_count(self, numer: int, denomin: int) -> int:
        """
        Calculates the ceiling of the division of two integers.
        
        Args:
            numer (int): Numerator, the number of segments or clusters, for example.
            denomin (int): Denominator, the number of speakers or clusters, for example.

        Returns:
            (int): The ceiling of the division of the two integers (number of chunks).
        """
        return int(torch.ceil(torch.tensor(numer / denomin)).item())

    def long_forward_infer(
        self,
        embeddings_in_scales: torch.Tensor,
        timestamps_in_scales: torch.Tensor,
        multiscale_segment_counts: torch.LongTensor,
        multiscale_weights: torch.Tensor,
        oracle_num_speakers: int,
        max_rp_threshold: float,
        max_num_speakers: int,
        sparse_search_volume: int,
        fixed_thres: float,
        chunk_cluster_count: int,
        embeddings_per_chunk: int,
    ) -> torch.LongTensor:
        """
        This is forward function for long-form speaker clustering.
        Please refer to `SpeakerClustering` class for the original argument information.
        
        In the `LongFormSpeakerClustering` process:
            Step-1: Input embeddings are divided into smaller windows of size `embeddings_per_chunk`.
            Step-2: Each window undergoes overclustering, resulting in `chunk_cluster_count` fine-grained clusters.
            Step-3: These fine-grained clusters are merged to form the aggregated clustering labels `Y_aggr`.
            Step-4: The `unpack_labels` function is then employed to map the aggregated labels `Y_aggr` back to the 
            original labels for all `org_len` input embeddings: `Y_unpack`.
        
        Args:
            embeddings_in_scales (Tensor):
                List containing concatenated Torch tensor embeddings across multiple scales.
                The length of the list is equal to the number of scales.
                Each tensor has dimensions of (Number of base segments) x (Embedding Dimension).
            timestamps_in_scales (Tensor):
                List containing concatenated Torch tensor timestamps across multiple scales.
                The length of the list is equal to the number of scales.
                Each tensor has dimensions of (Total number of segments across all scales) x 2.
                Example:
                    >>> timestamps_in_scales[0] = \
                        torch.Tensor([[0.4, 1.4], [0.9, 1.9], [1.4, 2.4], ... [121.2, 122.2]])
            multiscale_segment_counts (torch.LongTensor):
                A Torch tensor containing the number of segments for each scale.
                The tensor has dimensions of (Number of scales).
                Example:
                    >>> multiscale_segment_counts = torch.LongTensor([31, 52, 84, 105, 120])
            multiscale_weights (torch.Tensor):
                Multi-scale weights used when merging affinity scores.
                Example:
                    >>> multiscale_weights = torch.tensor([1.4, 1.3, 1.2, 1.1, 1.0])
            oracle_num_speakers (int):
                The number of speakers in a session as given by the reference transcript.
            max_num_speakers (int):
                The upper bound for the number of speakers in each session.
            max_rp_threshold (float):
                Limits the range of parameter search.
                The clustering performance can vary based on this range.
                The default value is 0.15.
            enhanced_count_thres (int):
                For shorter audio recordings, the clustering algorithm might not accumulate enough speaker profiles for each cluster.
                Thus, the function `getEnhancedSpeakerCount` uses anchor embeddings (dummy representations) to mitigate the effects of cluster sparsity.
                A value of 80 is recommended for `enhanced_count_thres`.
            sparse_search_volume (int):
                The number of p_values considered during NME analysis.
                The default is 30. Lower values speed up the NME-analysis but might lead to poorer parameter estimations. Values below 20 are not recommended.
            fixed_thres (float):
                If a `fixed_thres` value is provided, the NME-analysis process will be skipped.
                This value should be optimized on a development set for best results.
                By default, it is set to -1.0, and the function performs NME-analysis to estimate the threshold.
            kmeans_random_trials (int):
                The number of random trials for initializing k-means clustering. More trials can result in more stable clustering. The default is 1.
            chunk_cluster_count (int):
                The target number of clusters to identify within each chunk.
            embeddings_per_chunk (int):
                The size of the chunks in which the algorithm aims to identify `chunk_cluster_count` clusters.

        Returns:
            Y (LongTensor):
                Speaker labels for the segments in the provided input embeddings.
        """
        self.check_input(embeddings_per_chunk, chunk_cluster_count, max_num_speakers)

        self.embeddings_in_scales, self.timestamps_in_scales = split_input_data(
            embeddings_in_scales, timestamps_in_scales, multiscale_segment_counts
        )
        emb, _ = get_scale_interpolated_embs(
            multiscale_weights, self.embeddings_in_scales, self.timestamps_in_scales, self.device
        )
        offset_index: int = 0
        window_offset: int = 0
        total_emb: List[torch.Tensor] = []
        window_range_list: List[List[int]] = []
        absolute_merge_mapping: List[List[torch.Tensor]] = []
        total_window_count = self.get_div_ceil_count(numer=emb.shape[0], denomin=self.embeddings_per_chunk)

        if not torch.jit.is_scripting():
            pbar = tqdm(range(total_window_count), desc="Clustering Sub-Windows", leave=True, unit="window")
        else:
            pbar = range(total_window_count)

        for win_index in pbar:
            # Step-1: Split the embeddings into smaller chunks
            emb_part, offset_index = self.split_embs_to_windows(index=win_index, emb=emb)
            mat = getCosAffinityMatrix(emb_part)
            overcluster_count = min(self.chunk_cluster_count, mat.shape[0])
<<<<<<< HEAD
            
            # Step-2: Perform overclustering on the chunks to identify `chunk_cluster_count` clusters
=======

>>>>>>> 381f6c1c
            if emb_part.shape[0] == 1:
                Y_part = torch.zeros((1,), dtype=torch.int64)
            else:
                Y_part = self.speaker_clustering.forward_unit_infer(
                    mat=mat,
                    oracle_num_speakers=overcluster_count,
                    max_rp_threshold=max_rp_threshold,
                    max_num_speakers=self.chunk_cluster_count,
                    sparse_search_volume=sparse_search_volume,
                )
<<<<<<< HEAD
                
            # Step-3: Merge the clusters to form the aggregated clustering labels `Y_aggr`
=======

>>>>>>> 381f6c1c
            num_to_be_merged = int(min(embeddings_per_chunk, emb_part.shape[0]) - chunk_cluster_count)
            min_count_per_cluster = self.get_div_ceil_count(
                numer=self.chunk_cluster_count, denomin=len(torch.unique(Y_part))
            )

            # We want only one embedding vector for each cluster, so we calculate the number of embedding vectors to be removed
            class_target_vol = get_merge_quantity(
                num_to_be_removed=num_to_be_merged,
                pre_clus_labels=Y_part,
                min_count_per_cluster=min_count_per_cluster,
            )
            if not torch.jit.is_scripting():
                pbar.update(1)

            # `class_target_vol` is a list of cluster-indices from overclustering
            for spk_idx, merge_quantity in enumerate(list(class_target_vol)):
                merged_embs, merged_clus_labels, index_mapping = run_reducer(
                    pre_embs=emb_part, target_spk_idx=spk_idx, merge_quantity=merge_quantity, pre_clus_labels=Y_part,
                )
                total_emb.append(merged_embs)
                absolute_index_mapping = [x + offset_index for x in index_mapping]
                absolute_merge_mapping.append(absolute_index_mapping)
                window_range_list.append([window_offset, window_offset + merged_embs.shape[0]])
                window_offset += merged_embs.shape[0]

        if not torch.jit.is_scripting():
            pbar.close()

        # Concatenate the reduced embeddings then perform high-level clustering
        reduced_embs = torch.cat(total_emb)
        reduced_mat = getCosAffinityMatrix(reduced_embs)
<<<<<<< HEAD
        
        # Step-4: Map the aggregated labels `Y_aggr` back to the original labels for all `org_len` input embeddings: `Y_unpack`
=======

        # Perform clustering on the merged embeddings
>>>>>>> 381f6c1c
        Y_aggr = self.speaker_clustering.forward_unit_infer(
            mat=reduced_mat,
            oracle_num_speakers=oracle_num_speakers,
            max_rp_threshold=max_rp_threshold,
            max_num_speakers=max_num_speakers,
            sparse_search_volume=sparse_search_volume,
            fixed_thres=fixed_thres,
        )
        if reduced_embs.shape[0] != Y_aggr.shape[0]:
            raise ValueError(
                f"The number of embeddings ({reduced_embs.shape[0]}) and the number of clustered labels ({Y_aggr.shape[0]}) do not match."
            )

        # Reassign the labels to the original embeddings
        Y_unpack = self.unpack_labels(
            Y_aggr=Y_aggr,
            window_range_list=window_range_list,
            absolute_merge_mapping=absolute_merge_mapping,
            org_len=emb.shape[0],
        )
        if Y_unpack.shape[0] != emb.shape[0]:
            raise ValueError(
                f"The number of raw input embeddings ({emb.shape[0]}) and the number of clustered labels ({Y_unpack.shape[0]}) do not match."
            )
        return Y_unpack

    def forward_infer(
        self,
        embeddings_in_scales: torch.Tensor,
        timestamps_in_scales: torch.Tensor,
        multiscale_segment_counts: torch.LongTensor,
        multiscale_weights: torch.Tensor,
        oracle_num_speakers: int = -1,
        max_rp_threshold: float = 0.15,
        max_num_speakers: int = 8,
        enhanced_count_thres: int = 80,
        sparse_search_volume: int = 30,
        fixed_thres: float = -1.0,
        chunk_cluster_count: int = 50,
        embeddings_per_chunk: int = 10000,
    ) -> torch.LongTensor:
        """
        This function is a wrapper designed for toggling between long-form and short-form speaker clustering.
        The details of short-form clustering is in `SpeakerClustering` class.
        NOTE: `torch.jit.script` currently does not support `**kwargs` in the function signature therefore,
        we need to use a wrapper function to handle the arguments.
        """
        self.embeddings_per_chunk = (
            embeddings_per_chunk if embeddings_per_chunk is not None else self.embeddings_per_chunk
        )
        self.chunk_cluster_count = chunk_cluster_count if chunk_cluster_count is not None else self.chunk_cluster_count
        if embeddings_in_scales.shape[0] > self.embeddings_per_chunk:
            return self.long_forward_infer(
                embeddings_in_scales=embeddings_in_scales,
                timestamps_in_scales=timestamps_in_scales,
                multiscale_segment_counts=multiscale_segment_counts,
                multiscale_weights=multiscale_weights,
                oracle_num_speakers=oracle_num_speakers,
                max_rp_threshold=max_rp_threshold,
                max_num_speakers=max_num_speakers,
                sparse_search_volume=sparse_search_volume,
                fixed_thres=fixed_thres,
                chunk_cluster_count=chunk_cluster_count,
                embeddings_per_chunk=embeddings_per_chunk,
            )
        else:
            cluster_labels = self.speaker_clustering.forward_infer(
                embeddings_in_scales=embeddings_in_scales,
                timestamps_in_scales=timestamps_in_scales,
                multiscale_segment_counts=multiscale_segment_counts,
                multiscale_weights=multiscale_weights,
                oracle_num_speakers=oracle_num_speakers,
                max_rp_threshold=max_rp_threshold,
                max_num_speakers=max_num_speakers,
                enhanced_count_thres=enhanced_count_thres,
                sparse_search_volume=sparse_search_volume,
                fixed_thres=fixed_thres,
            )
            self.timestamps_in_scales = self.speaker_clustering.timestamps_in_scales
            return cluster_labels<|MERGE_RESOLUTION|>--- conflicted
+++ resolved
@@ -319,12 +319,8 @@
             emb_part, offset_index = self.split_embs_to_windows(index=win_index, emb=emb)
             mat = getCosAffinityMatrix(emb_part)
             overcluster_count = min(self.chunk_cluster_count, mat.shape[0])
-<<<<<<< HEAD
             
             # Step-2: Perform overclustering on the chunks to identify `chunk_cluster_count` clusters
-=======
-
->>>>>>> 381f6c1c
             if emb_part.shape[0] == 1:
                 Y_part = torch.zeros((1,), dtype=torch.int64)
             else:
@@ -335,12 +331,8 @@
                     max_num_speakers=self.chunk_cluster_count,
                     sparse_search_volume=sparse_search_volume,
                 )
-<<<<<<< HEAD
                 
             # Step-3: Merge the clusters to form the aggregated clustering labels `Y_aggr`
-=======
-
->>>>>>> 381f6c1c
             num_to_be_merged = int(min(embeddings_per_chunk, emb_part.shape[0]) - chunk_cluster_count)
             min_count_per_cluster = self.get_div_ceil_count(
                 numer=self.chunk_cluster_count, denomin=len(torch.unique(Y_part))
@@ -372,13 +364,8 @@
         # Concatenate the reduced embeddings then perform high-level clustering
         reduced_embs = torch.cat(total_emb)
         reduced_mat = getCosAffinityMatrix(reduced_embs)
-<<<<<<< HEAD
         
         # Step-4: Map the aggregated labels `Y_aggr` back to the original labels for all `org_len` input embeddings: `Y_unpack`
-=======
-
-        # Perform clustering on the merged embeddings
->>>>>>> 381f6c1c
         Y_aggr = self.speaker_clustering.forward_unit_infer(
             mat=reduced_mat,
             oracle_num_speakers=oracle_num_speakers,
