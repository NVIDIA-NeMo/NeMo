--- conflicted
+++ resolved
@@ -32,21 +32,6 @@
 )
 from nemo.utils.data_utils import DataStoreObject
 
-<<<<<<< HEAD
-def get_ctm_line(source: str,
-                 channel: int, 
-                 beg_time: float,
-                 duration: float,
-                 token: str, 
-                 conf: float,
-                 type_of_token: str, 
-                 speaker: str,
-                 NA_token: str='NA',
-                 UNK: str='unknown',
-                 default_channel: str='1',
-                 output_precision: int= 3
-    ) -> str:
-=======
 
 def get_ctm_line(
     source: str,
@@ -55,14 +40,13 @@
     duration: float,
     token: str,
     conf: float,
-    type_token: str,
+    type_of_token: str,
     speaker: str,
     NA_token: str = 'NA',
     UNK: str = 'unknown',
     default_channel: str = '1',
     output_precision: int = 3,
 ) -> str:
->>>>>>> dcfb24a1
     """
     Get a line in  Conversation Time Mark (CTM) format. Following CTM format appeared in `Rich Transcription Meeting Eval Plan: RT09` document.
     
@@ -102,24 +86,8 @@
         raise ValueError(f"`conf` must be between 0 and 1, but got {conf}")
     if type_of_token is not None and type(type_of_token) != str:
         raise ValueError(f"`type` must be a string, but got {type(type)}")
-<<<<<<< HEAD
     if type_of_token is not None and type_of_token not in VALID_TOKEN_TYPES:
         raise ValueError(f"`type` must be one of {VALID_TOKEN_TYPES}, but got {type_of_token}")
-=======
-    if type_token is not None and type_token not in [
-        "lex",
-        "frag",
-        "fp",
-        "un-lex",
-        "for-lex",
-        "non-lex",
-        "misc",
-        "noscore",
-    ]:
-        raise ValueError(
-            f"`type` must be one of ['lex', 'frag', 'fp', 'un-lex', 'for-lex', 'non-lex', 'misc', 'noscore'], but got {type_token}"
-        )
->>>>>>> dcfb24a1
     if speaker is not None and type(speaker) != str:
         raise ValueError(f"`speaker` must be a string, but got {type(speaker)}")
     channel = default_channel if channel is None else channel
