--- conflicted
+++ resolved
@@ -491,22 +491,11 @@
             An affinity matrix that is obtained by calculating the weighted sum of 
             the multiple affinity matrices from the different scales.
     """
-<<<<<<< HEAD
     multiscale_weights = torch.squeeze(multiscale_weights,dim=0).to(device)
     session_scale_mapping_list = get_argmin_mat(timestamps_in_scales)
     scale_list = list(range(len(timestamps_in_scales)))
     fused_sim_d = torch.zeros(len(timestamps_in_scales[-1]),len(timestamps_in_scales[-1])).to(device)
     for scale_idx in scale_list:       
-=======
-    multiscale_weights = torch.squeeze(multiscale_weights, dim=0).to(device)
-
-    repeated_tensor_list = []
-    session_scale_mapping_list = get_argmin_mat(timestamps_in_scales)
-    scale_list = list(range(len(timestamps_in_scales)))
-    fused_sim_d = torch.zeros(len(timestamps_in_scales[-1]), len(timestamps_in_scales[-1])).to(device)
-
-    for scale_idx in scale_list:
->>>>>>> e8ce325a
         mapping_argmat = session_scale_mapping_list[scale_idx]
         emb_t = embeddings_in_scales[scale_idx].half().to(device)
         score_mat_torch = getCosAffinityMatrix(emb_t)
