# Copyright (c) 2020, NVIDIA CORPORATION.  All rights reserved.
#
# Licensed under the Apache License, Version 2.0 (the "License");
# you may not use this file except in compliance with the License.
# You may obtain a copy of the License at
#
#     http://www.apache.org/licenses/LICENSE-2.0
#
# Unless required by applicable law or agreed to in writing, software
# distributed under the License is distributed on an "AS IS" BASIS,
# WITHOUT WARRANTIES OR CONDITIONS OF ANY KIND, either express or implied.
# See the License for the specific language governing permissions and
# limitations under the License.

import json
import math
import os
import shutil
from copy import deepcopy
from functools import reduce
from typing import Dict, List, Optional, Tuple, Union

import numpy as np
import omegaconf
import soundfile as sf
import torch
from pyannote.core import Annotation, Segment, Timeline
from pyannote.metrics.diarization import DiarizationErrorRate
from tqdm import tqdm

from nemo.collections.asr.parts.utils.nmesc_clustering import SpeakerClustering, get_argmin_mat
from nemo.utils import logging


"""
This file contains all the utility functions required for speaker embeddings part in diarization scripts
"""


def get_uniqname_from_filepath(filepath):
    """
    Return base name from provided filepath
    """
    if type(filepath) is str:
        uniq_id = os.path.splitext(os.path.basename(filepath))[0]
        return uniq_id
    else:
        raise TypeError("input must be filepath string")

def get_uniq_id_from_manifest_line(line: str) -> str:
    """
    Retrieve `uniq_id` from the `audio_filepath` in a manifest line.
    """
    dic = json.loads(line.strip())
    uniq_id = get_uniqname_from_filepath(dic['audio_filepath'])
    return uniq_id

def get_uniq_id_with_dur(meta, decimals=3):
    """
    Return basename with offset and end time labels
    """
    # bare_uniq_id = get_uniqname_from_filepath(meta['audio_filepath'])
    bare_uniq_id = get_uniqname_from_filepath(meta['rttm_filepath'])
    if meta['offset'] is None and meta['duration'] is None:
        return bare_uniq_id
    if meta['offset']:
        offset = str(int(round(meta['offset'], decimals) * pow(10, decimals)))
    else:
        offset = 0
    if meta['duration']:
        endtime = str(int(round(meta['offset'] + meta['duration'], decimals) * pow(10, decimals)))
    else:
        endtime = 'NULL'
    uniq_id = f"{bare_uniq_id}_{offset}_{endtime}"
    return uniq_id


def audio_rttm_map(manifest, attach_dur=False):
    """
    This function creates AUDIO_RTTM_MAP which is used by all diarization components to extract embeddings,
    cluster and unify time stamps
    Args: manifest file that contains keys audio_filepath, rttm_filepath if exists, text, num_speakers if known and uem_filepath if exists

    returns:
    AUDIO_RTTM_MAP (dict) : A dictionary with keys of uniq id, which is being used to map audio files and corresponding rttm files
    """

    AUDIO_RTTM_MAP = {}
    with open(manifest, 'r') as inp_file:
        lines = inp_file.readlines()
        logging.info("Number of files to diarize: {}".format(len(lines)))
        for line in lines:
            line = line.strip()
            dic = json.loads(line)

            meta = {
                'audio_filepath': dic['audio_filepath'],
                'rttm_filepath': dic.get('rttm_filepath', None),
                'offset': dic.get('offset', None),
                'duration': dic.get('duration', None),
                'text': dic.get('text', None),
                'num_speakers': dic.get('num_speakers', None),
                'uem_filepath': dic.get('uem_filepath', None),
                'ctm_filepath': dic.get('ctm_filepath', None),
            }
            if attach_dur:
                uniqname = get_uniq_id_with_dur(meta)
            else:
                uniqname = get_uniqname_from_filepath(filepath=meta['audio_filepath'])

            if uniqname not in AUDIO_RTTM_MAP:
                AUDIO_RTTM_MAP[uniqname] = meta
            else:
                raise KeyError(
                    "file {} is already part of AUDIO_RTTM_MAP, it might be duplicated, Note: file basename must be unique".format(
                        meta['audio_filepath']
                    )
                )

    return AUDIO_RTTM_MAP


def parse_scale_configs(window_lengths_in_sec, shift_lengths_in_sec, multiscale_weights):
    """
    Check whether multiscale parameters are provided correctly. window_lengths_in_sec, shift_lengfhs_in_sec and
    multiscale_weights should be all provided in omegaconf.listconfig.ListConfig type. In addition, the scales
    should be provided in descending order, from the longest scale to the base scale (the shortest).

    Example:
        Single-scale setting:
            parameters.window_length_in_sec=1.5
            parameters.shift_length_in_sec=0.75
            parameters.multiscale_weights=null

        Multiscale setting (base scale - window_length 0.5 s and shift_length 0.25):
            parameters.window_length_in_sec=[1.5,1.0,0.5]
            parameters.shift_length_in_sec=[0.75,0.5,0.25]
            parameters.multiscale_weights=[0.33,0.33,0.33]

    In addition, you can also specify session-by-session multiscale weight. In this case, each dictionary key
    points to different weights.
    """
    checkFloatConfig = [type(var) == float for var in (window_lengths_in_sec, shift_lengths_in_sec)]
    checkListConfig = [
        type(var) == type(omegaconf.listconfig.ListConfig([]))
        for var in (window_lengths_in_sec, shift_lengths_in_sec, multiscale_weights)
    ]
    if all(checkListConfig) or all(checkFloatConfig):

        # If bare floating numbers are provided, convert them to list format.
        if all(checkFloatConfig):
            window_lengths, shift_lengths, multiscale_weights = (
                [window_lengths_in_sec],
                [shift_lengths_in_sec],
                [1.0],
            )
        else:
            window_lengths, shift_lengths, multiscale_weights = (
                window_lengths_in_sec,
                shift_lengths_in_sec,
                multiscale_weights,
            )

        length_check = (
            len(set([len(window_lengths), len(shift_lengths), len(multiscale_weights)])) == 1
            and len(multiscale_weights) > 0
        )
        scale_order_check = (
            window_lengths == sorted(window_lengths)[::-1] and shift_lengths == sorted(shift_lengths)[::-1]
        )

        # Check whether window lengths are longer than shift lengths
        if len(window_lengths) > 1:
            shift_length_check = all([w > s for w, s in zip(window_lengths, shift_lengths)]) == True
        else:
            shift_length_check = window_lengths[0] > shift_lengths[0]

        multiscale_args_dict = {'use_single_scale_clustering': False}
        if all([length_check, scale_order_check, shift_length_check]) == True:
            if len(window_lengths) > 1:
                multiscale_args_dict['scale_dict'] = {
                    k: (w, s) for k, (w, s) in enumerate(zip(window_lengths, shift_lengths))
                }
            else:
                multiscale_args_dict['scale_dict'] = {0: (window_lengths[0], shift_lengths[0])}
            multiscale_args_dict['multiscale_weights'] = multiscale_weights
            return multiscale_args_dict
        else:
            raise ValueError('Multiscale parameters are not properly setup.')

    elif any(checkListConfig):
        raise ValueError(
            'You must provide a list config for all three parameters: window, shift and multiscale weights.'
        )
    else:
        return None


def get_embs_and_timestamps(multiscale_embeddings_and_timestamps, multiscale_args_dict):
    """
    The embeddings and timestamps in multiscale_embeddings_and_timestamps dictionary are
    indexed by scale index. This function rearranges the extracted speaker embedding and
    timestamps by unique ID to make the further processing more convenient.

    Args:
        multiscale_embeddings_and_timestamps (dict):
            Dictionary of embeddings and timestamps for each scale.
        multiscale_args_dict (dict):
            Dictionary of scale information: window, shift and multiscale weights.

    Returns:
        embs_and_timestamps (dict)
            A dictionary containing embeddings and timestamps of each scale, indexed by unique ID.
    """
    embs_and_timestamps = {
        uniq_id: {}
        for uniq_id in multiscale_embeddings_and_timestamps[0][0].keys()
    }
    if multiscale_args_dict['use_single_scale_clustering']:
        _multiscale_args_dict = deepcopy(multiscale_args_dict)
        _multiscale_args_dict['scale_dict'] = {0: multiscale_args_dict['scale_dict'][0]}
        _multiscale_args_dict['multiscale_weights'] = multiscale_args_dict['multiscale_weights'][:1]
    else:
        _multiscale_args_dict = multiscale_args_dict

    embeddings, timestamps = multiscale_embeddings_and_timestamps[0]
    for uniq_id in embeddings.keys():
        embeddings_dict, time_stamps_dict = {}, {}
        embeddings_list, time_stamps_list, segment_index_list = [], [], []
        for scale_idx in sorted(_multiscale_args_dict['scale_dict'].keys()):
            embeddings, timestamps = multiscale_embeddings_and_timestamps[scale_idx]
            if len(embeddings[uniq_id]) != len(timestamps[uniq_id]):
                raise ValueError("Mismatch of counts between embedding vectors and timestamps")
            time_stamps_tensor = torch.tensor(timestamps[uniq_id])
            embeddings_list.append(embeddings[uniq_id])
            segment_index_list.append(embeddings[uniq_id].shape[0])
            time_stamps_list.append(time_stamps_tensor)

        embs_and_timestamps[uniq_id]['multiscale_weights'] = (
            torch.tensor(_multiscale_args_dict['multiscale_weights']).unsqueeze(0).float()
        )
        embs_and_timestamps[uniq_id]['embeddings'] = torch.cat(embeddings_list, dim=0)
        embs_and_timestamps[uniq_id]['timestamps'] = torch.cat(time_stamps_list, dim=0)
        embs_and_timestamps[uniq_id]['multiscale_segment_counts'] = torch.tensor(segment_index_list)

    return embs_and_timestamps


def get_timestamps(multiscale_timestamps, multiscale_args_dict):
    """
    The timestamps in `multiscale_timestamps` dictionary are indexed by scale index.
    This function rearranges the extracted speaker embedding and timestamps by unique ID to make the further processing more convenient.

    Args:
        multiscale_timestamps (dict):
            Dictionary of timestamps for each scale.
        multiscale_args_dict (dict):
            Dictionary of scale information: window, shift and multiscale weights.

    Returns:
        timestamps_dict (dict)
            A dictionary containing embeddings and timestamps of each scale, indexed by unique ID.
    """
    timestamps_dict = {uniq_id: {'scale_dict': {}} for uniq_id in multiscale_timestamps[0].keys()}
    for scale_idx in sorted(multiscale_args_dict['scale_dict'].keys()):
        time_stamps = multiscale_timestamps[scale_idx]
        for uniq_id in time_stamps.keys():
            timestamps_dict[uniq_id]['scale_dict'][scale_idx] = {
                'time_stamps': time_stamps[uniq_id],
            }

    return timestamps_dict


def get_contiguous_stamps(stamps):
    """
    Return contiguous time stamps
    """
    lines = deepcopy(stamps)
    contiguous_stamps = []
    for i in range(len(lines) - 1):
        start, end, speaker = lines[i].split()
        next_start, next_end, next_speaker = lines[i + 1].split()
        if float(end) > float(next_start):
            avg = str((float(next_start) + float(end)) / 2.0)
            lines[i + 1] = ' '.join([avg, next_end, next_speaker])
            contiguous_stamps.append(start + " " + avg + " " + speaker)
        else:
            contiguous_stamps.append(start + " " + end + " " + speaker)
    start, end, speaker = lines[-1].split()
    contiguous_stamps.append(start + " " + end + " " + speaker)
    return contiguous_stamps


def merge_stamps(lines):
    """
    Merge time stamps of the same speaker.
    """
    stamps = deepcopy(lines)
    overlap_stamps = []
    for i in range(len(stamps) - 1):
        start, end, speaker = stamps[i].split()
        next_start, next_end, next_speaker = stamps[i + 1].split()
        if float(end) == float(next_start) and speaker == next_speaker:
            stamps[i + 1] = ' '.join([start, next_end, next_speaker])
        else:
            overlap_stamps.append(start + " " + end + " " + speaker)

    start, end, speaker = stamps[-1].split()
    overlap_stamps.append(start + " " + end + " " + speaker)

    return overlap_stamps


def labels_to_pyannote_object(labels, uniq_name=''):
    """
    Convert the given labels to pyannote object to calculate DER and for visualization
    """
    annotation = Annotation(uri=uniq_name)
    for label in labels:
        start, end, speaker = label.strip().split()
        start, end = float(start), float(end)
        annotation[Segment(start, end)] = speaker

    return annotation


def uem_timeline_from_file(uem_file, uniq_name=''):
    """
    Generate pyannote timeline segments for uem file

     <UEM> file format
     UNIQ_SPEAKER_ID CHANNEL START_TIME END_TIME
    """
    timeline = Timeline(uri=uniq_name)
    with open(uem_file, 'r') as f:
        lines = f.readlines()
        for line in lines:
            line = line.strip()
            speaker_id, channel, start_time, end_time = line.split()
            timeline.add(Segment(float(start_time), float(end_time)))

    return timeline


def labels_to_rttmfile(labels, uniq_id, out_rttm_dir):
    """
    Write rttm file with uniq_id name in out_rttm_dir with timestamps in labels
    """
    filename = os.path.join(out_rttm_dir, uniq_id + '.rttm')
    with open(filename, 'w') as f:
        for line in labels:
            line = line.strip()
            start, end, speaker = line.split()
            duration = float(end) - float(start)
            start = float(start)
            log = 'SPEAKER {} 1   {:.3f}   {:.3f} <NA> <NA> {} <NA> <NA>\n'.format(uniq_id, start, duration, speaker)
            f.write(log)

    return filename


def string_to_float(x, round_digits):
    """
    Convert string to float then round the number.
    """
    return round(float(x), round_digits)


def convert_rttm_line(rttm_line, round_digits=3):
    """
    Convert a line in RTTM file to speaker label, start and end timestamps.

    Args:
        rttm_line (str):
            A line in RTTM formatted file containing offset and duration of each segment.
        round_digits (int):
            Number of digits to be rounded.

    Returns:
        start (float)
            Start timestamp in floating point number.
        end (float):
            End timestamp in floating point number.
        speaker (str):
            speaker string in RTTM lines.
    """
    rttm = rttm_line.strip().split()
    start = string_to_float(rttm[3], round_digits)
    end = string_to_float(rttm[4], round_digits) + string_to_float(rttm[3], round_digits)
    speaker = rttm[7]
    return start, end, speaker


def rttm_to_labels(rttm_filename):
    """
    Prepare time stamps label list from rttm file
    """
    labels = []
    with open(rttm_filename, 'r') as f:
        for line in f.readlines():
            start, end, speaker = convert_rttm_line(line, round_digits=3)
            labels.append('{} {} {}'.format(start, end, speaker))
    return labels


def get_rttm_speaker_index(rttm_labels):
    """
    Generate speaker mapping between integer index to RTTM speaker label names.

    Args:
        rttm_labels (list):
            List containing string type RTTM lines
    Returns:
        speaker_mapping_dict (dict):
            Dictionary containing the mapping between integer index and RTTM speaker labels.
    """
    speaker_set = set()
    for rttm_line in rttm_labels:
        spk_str = rttm_line.split()[-1]
        speaker_set.add(spk_str)
    speaker_list = sorted(list(speaker_set))
    speaker_mapping_dict = {key: val for key, val in enumerate(speaker_list)}
    return speaker_mapping_dict


def write_cluster_labels(base_scale_idx, lines_cluster_labels, out_rttm_dir):
    """
    Write cluster labels that are generated from clustering into a file.
    Args:
        base_scale_idx (int): The base scale index which is the highest scale index.
        lines_cluster_labels (list): The start and end time-stamps of each segment with the predicted cluster label.
        out_rttm_dir (str): The path where output rttm files are saved.
    """
    out_label_name = os.path.join(
        out_rttm_dir, '../speaker_outputs', f'subsegments_scale{base_scale_idx}_cluster.label'
    )
    with open(out_label_name, 'w') as f:
        for clus_label_line in lines_cluster_labels:
            f.write(clus_label_line)


def perform_clustering(embs_and_timestamps, AUDIO_RTTM_MAP, out_rttm_dir, clustering_params):
    """
    Performs spectral clustering on embeddings with time stamps generated from VAD output

    Args:
        embs_and_timestamps (dict): This dictionary contains the following items indexed by unique IDs.
            'embeddings' : Embeddings with key as unique_id
            'timestamps' : Time stamps list for each audio recording
        AUDIO_RTTM_MAP (dict): AUDIO_RTTM_MAP for mapping unique id with audio file path and rttm path
        out_rttm_dir (str): Path to write predicted rttms
        clustering_params (dict): clustering parameters provided through config that contains max_num_speakers (int),
        oracle_num_speakers (bool), max_rp_threshold(float), sparse_search_volume(int) and enhance_count_threshold (int)

    Returns:
        all_reference (list[uniq_name,Annotation]): reference annotations for score calculation
        all_hypothesis (list[uniq_name,Annotation]): hypothesis annotations for score calculation

    """
    all_hypothesis = []
    all_reference = []
    no_references = False
    max_num_speakers = clustering_params['max_num_speakers']
    lines_cluster_labels = []

    cuda = True
    if not torch.cuda.is_available():
        logging.warning("cuda=False, using CPU for Eigen decomposition. This might slow down the clustering process.")
        cuda = False

<<<<<<< HEAD
    for uniq_id, audio_rttm_values in tqdm(AUDIO_RTTM_MAP.items()):
=======
    for uniq_id, value in tqdm(AUDIO_RTTM_MAP.items(), desc='clustering', leave=False):
>>>>>>> b4011ec1
        if clustering_params.oracle_num_speakers:
            num_speakers = audio_rttm_values.get('num_speakers', None)
            if num_speakers is None:
                raise ValueError("Provided option as oracle num of speakers but num_speakers in manifest is null")
        else:
            num_speakers = -1
        uniq_embs_and_timestamps = embs_and_timestamps[uniq_id]
        num_speakers = torch.tensor(num_speakers, dtype=torch.long)
       
        speaker_clustering = SpeakerClustering(
                    max_num_speaker=max_num_speakers,
                    enhanced_count_thres=clustering_params.enhanced_count_thres,
                    max_rp_threshold=clustering_params.max_rp_threshold,
                    sparse_search_volume=clustering_params.sparse_search_volume,
                    multiscale_weights=uniq_embs_and_timestamps['multiscale_weights'],
                    cuda=cuda)

        speaker_clustering = torch.jit.script(speaker_clustering) 
        
        cluster_labels = speaker_clustering.forward(
            uniq_embs_and_timestamps['embeddings'],
            uniq_embs_and_timestamps['timestamps'],
            uniq_embs_and_timestamps['multiscale_segment_counts'],
            oracle_num_speakers=num_speakers,
            )
        
        base_scale_idx = uniq_embs_and_timestamps['multiscale_segment_counts'].shape[0] - 1
        timestamps = speaker_clustering.timestamps_in_scales[base_scale_idx]
        cluster_labels = cluster_labels.cpu().numpy()
        if len(cluster_labels) != timestamps.shape[0]:
            raise ValueError("Mismatch of length between cluster_labels and timestamps.")
        
        lines = []
        for idx, label in enumerate(cluster_labels):
            tag = 'speaker_' + str(label)
            lines.append(f"{timestamps[idx][0]:.3f} {timestamps[idx][1]:.3f} {tag}")

        a = get_contiguous_stamps(lines)
        labels = merge_stamps(a)

        if out_rttm_dir:
            labels_to_rttmfile(labels, uniq_id, out_rttm_dir)
            lines_cluster_labels.extend([f'{uniq_id} {seg_line}\n' for seg_line in lines])
        hypothesis = labels_to_pyannote_object(labels, uniq_name=uniq_id)
        all_hypothesis.append([uniq_id, hypothesis])

        rttm_file = audio_rttm_values.get('rttm_filepath', None)
        if rttm_file is not None and os.path.exists(rttm_file) and not no_references:
            ref_labels = rttm_to_labels(rttm_file)
            reference = labels_to_pyannote_object(ref_labels, uniq_name=uniq_id)
            all_reference.append([uniq_id, reference])
        else:
            no_references = True
            all_reference = []

    if out_rttm_dir:
        write_cluster_labels(base_scale_idx, lines_cluster_labels, out_rttm_dir)

    return all_reference, all_hypothesis


def score_labels(
    AUDIO_RTTM_MAP, all_reference, all_hypothesis, collar=0.25, ignore_overlap=True
) -> Optional[Tuple[DiarizationErrorRate, Dict]]:
    """
    Calculates DER, CER, FA and MISS

    Args:
        AUDIO_RTTM_MAP : Dictionary containing information provided from manifestpath
        all_reference (list[uniq_name,Annotation]): reference annotations for score calculation
        all_hypothesis (list[uniq_name,Annotation]): hypothesis annotations for score calculation

    Returns:
        metric (pyannote.DiarizationErrorRate): Pyannote Diarization Error Rate metric object. This object contains detailed scores of each audiofile.
        mapping (dict): Mapping dict containing the mapping speaker label for each audio input

    < Caveat >
    Unlike md-eval.pl, "no score" collar in pyannote.metrics is the maximum length of
    "no score" collar from left to right. Therefore, if 0.25s is applied for "no score"
    collar in md-eval.pl, 0.5s should be applied for pyannote.metrics.

    """
    if len(all_reference) == len(all_hypothesis):
        metric = DiarizationErrorRate(collar=2 * collar, skip_overlap=ignore_overlap)

        mapping_dict = {}
        for (reference, hypothesis) in zip(all_reference, all_hypothesis):
            ref_key, ref_labels = reference
            _, hyp_labels = hypothesis
            uem = AUDIO_RTTM_MAP[ref_key].get('uem_filepath', None)
            if uem is not None:
                uem = uem_timeline_from_file(uem_file=uem, uniq_name=ref_key)
            metric(ref_labels, hyp_labels, uem=uem, detailed=True)
            mapping_dict[ref_key] = metric.optimal_mapping(ref_labels, hyp_labels)

        DER = abs(metric)
        CER = metric['confusion'] / metric['total']
        FA = metric['false alarm'] / metric['total']
        MISS = metric['missed detection'] / metric['total']

        logging.info(
            "Cumulative Results for collar {} sec and ignore_overlap {}: \n FA: {:.4f}\t MISS {:.4f}\t \
                Diarization ER: {:.4f}\t, Confusion ER:{:.4f}".format(
                collar, ignore_overlap, FA, MISS, DER, CER
            )
        )
        return metric, mapping_dict
    logging.warning(
        "check if each ground truth RTTMs were present in provided manifest file. Skipping calculation of Diariazation Error Rate"
    )
    return


def get_vad_out_from_rttm_line(rttm_line):
    """
    Extract VAD timestamp from the given RTTM lines.
    """
    vad_out = rttm_line.strip().split()
    if len(vad_out) > 3:
        start, dur, _ = float(vad_out[3]), float(vad_out[4]), vad_out[7]
    else:
        start, dur, _ = float(vad_out[0]), float(vad_out[1]), vad_out[2]
    return start, dur


def get_offset_and_duration(AUDIO_RTTM_MAP, uniq_id, decimals=5):
    """
    Extract offset and duration information from AUDIO_RTTM_MAP dictionary.
    If duration information is not specified, a duration value is extracted from the audio file directly.

    Args:
        AUDIO_RTTM_MAP (dict):
            Dictionary containing RTTM file information, which is indexed by unique file id.
        uniq_id (str):
            Unique file id
    Returns:
        offset (float):
            The offset value that determines the beginning of the audio stream.
        duration (float):
            The length of audio stream that is expected to be used.
    """
    audio_path = AUDIO_RTTM_MAP[uniq_id]['audio_filepath']
    if AUDIO_RTTM_MAP[uniq_id].get('duration', None):
        duration = round(AUDIO_RTTM_MAP[uniq_id]['duration'], decimals)
        offset = round(AUDIO_RTTM_MAP[uniq_id]['offset'], decimals)
    else:
        sound = sf.SoundFile(audio_path)
        duration = sound.frames / sound.samplerate
        offset = 0.0
    return offset, duration


def write_overlap_segments(outfile, AUDIO_RTTM_MAP, uniq_id, overlap_range_list, include_uniq_id, decimals=5):
    """
    Write the json dictionary into the specified manifest file.

    Args:
        outfile:
            File pointer that indicates output file path.
        AUDIO_RTTM_MAP (dict):
            Dictionary containing the input manifest information
        uniq_id (str):
            Unique file id
        overlap_range_list (list):
            List containing overlapping ranges between target and source.
    """
    audio_path = AUDIO_RTTM_MAP[uniq_id]['audio_filepath']
    for (stt, end) in overlap_range_list:
        meta = {
            "audio_filepath": audio_path,
            "offset": round(stt, decimals),
            "duration": round(end - stt, decimals),
            "label": 'UNK',
            "uniq_id": uniq_id,
        }
        json.dump(meta, outfile)
        outfile.write("\n")


def read_rttm_lines(rttm_file_path):
    """
    Read rttm files and return the rttm information lines.

    Args:
        rttm_file_path (str):

    Returns:
        lines (list):
            List containing the strings from the RTTM file.
    """
    if rttm_file_path and os.path.exists(rttm_file_path):
        f = open(rttm_file_path, 'r')
    else:
        raise FileNotFoundError(
            "Requested to construct manifest from rttm with oracle VAD option or from NeMo VAD but received filename as {}".format(
                rttm_file_path
            )
        )
    lines = f.readlines()
    return lines


def isOverlap(rangeA, rangeB):
    """
    Check whether two ranges have overlap.
    Args:
        rangeA (list, tuple):
            List or tuple containing start and end value in float.
        rangeB (list, tuple):
            List or tuple containing start and end value in float.
    Returns:
        (bool):
            Boolean that indicates whether the input ranges have overlap.
    """
    start1, end1 = rangeA
    start2, end2 = rangeB
    return end1 > start2 and end2 > start1


def validate_vad_manifest(AUDIO_RTTM_MAP, vad_manifest):
    """
    This function will check the valid speech segments in the manifest file which is either
    generated from NeMo voice activity detection(VAD) or oracle VAD.
    If an audio file does not contain any valid speech segments, we ignore the audio file
    (indexed by uniq_id) for the rest of the processing steps.
    """
    vad_uniq_ids = set()
    with open(vad_manifest, 'r') as vad_file:
        for line in vad_file:
            line = line.strip()
            dic = json.loads(line)
            if dic['duration'] > 0:
                vad_uniq_ids.add(dic['uniq_id'])

    provided_uniq_ids = set(AUDIO_RTTM_MAP.keys())
    silence_ids = provided_uniq_ids - vad_uniq_ids
    for uniq_id in silence_ids:
        del AUDIO_RTTM_MAP[uniq_id]
        logging.warning(f"{uniq_id} is ignored since the file does not contain any speech signal to be processed.")

    if len(AUDIO_RTTM_MAP) == 0:
        raise ValueError("All files present in manifest contains silence, aborting next steps")


def getOverlapRange(rangeA, rangeB):
    """
    Calculate the overlapping range between rangeA and rangeB.
    Args:
        rangeA (list, tuple):
            List or tuple containing start and end value in float.
        rangeB (list, tuple):
            List or tuple containing start and end value in float.
    Returns:
        (list):
            List containing the overlapping range between rangeA and rangeB.
    """
    assert isOverlap(rangeA, rangeB), f"There is no overlap between rangeA:{rangeA} and rangeB:{rangeB}"
    return [max(rangeA[0], rangeB[0]), min(rangeA[1], rangeB[1])]


def combine_float_overlaps(ranges, decimals=5, margin=2):
    """
    Combine overlaps with floating point numbers. Since neighboring integers are considered as continuous range,
    we need to add margin to the starting range before merging then subtract margin from the result range.

    Args:
        ranges (list):
            List containing ranges.
            Example: [(10.2, 10.83), (10.42, 10.91), (10.45, 12.09)]
        decimals (int):
            Number of rounding decimals
        margin (int):
            margin for determining overlap of the two ranges when ranges are converted to integer ranges.
            Default is margin=2 which follows the python index convention.

        Examples:
            If margin is 0:
                [(1, 10), (10, 20)] -> [(1, 20)]
                [(1, 10), (11, 20)] -> [(1, 20)]
            If margin is 1:
                [(1, 10), (10, 20)] -> [(1, 20)]
                [(1, 10), (11, 20)] -> [(1, 10), (11, 20)]
            If margin is 2:
                [(1, 10), (10, 20)] -> [(1, 10), (10, 20)]
                [(1, 10), (11, 20)] -> [(1, 10), (11, 20)]

    Returns:
        merged_list (list):
            List containing the combined ranges.
            Example: [(10.2, 12.09)]
    """
    ranges_int = []
    for x in ranges:
        stt, end = fl2int(x[0], decimals) + margin, fl2int(x[1], decimals)
        if stt == end:
            logging.warning(f"The range {stt}:{end} is too short to be combined thus skipped.")
        else:
            ranges_int.append([stt, end])
    merged_ranges = combine_int_overlaps(ranges_int)
    merged_ranges = [[int2fl(x[0] - margin, decimals), int2fl(x[1], decimals)] for x in merged_ranges]
    return merged_ranges


def combine_int_overlaps(ranges):
    """
    Merge the range pairs if there is overlap exists between the given ranges.
    This algorithm needs a sorted range list in terms of the start time.
    Note that neighboring numbers lead to a merged range.
    Example:
        [(1, 10), (11, 20)] -> [(1, 20)]

    Refer to the original code at https://stackoverflow.com/a/59378428

    Args:
        ranges(list):
            List containing ranges.
            Example: [(102, 103), (104, 109), (107, 120)]
    Returns:
        merged_list (list):
            List containing the combined ranges.
            Example: [(102, 120)]

    """
    ranges = sorted(ranges, key=lambda x: x[0])
    merged_list = reduce(
        lambda x, element: x[:-1:] + [(min(*x[-1], *element), max(*x[-1], *element))]
        if x[-1][1] >= element[0] - 1
        else x + [element],
        ranges[1::],
        ranges[0:1],
    )
    return merged_list


def fl2int(x, decimals=3):
    """
    Convert floating point number to integer.
    """
    return int(round(x * pow(10, decimals)))


def int2fl(x, decimals=3):
    """
    Convert integer to floating point number.
    """
    return round(float(x / pow(10, decimals)), int(decimals))


def getMergedRanges(label_list_A: List, label_list_B: List, decimals: int = 3) -> List:
    """
    Calculate the merged ranges between label_list_A and label_list_B.

    Args:
        label_list_A (list):
            List containing ranges (start and end values)
        label_list_B (list):
            List containing ranges (start and end values)
    Returns:
        (list):
            List containing the merged ranges

    """
    if label_list_A == [] and label_list_B != []:
        return label_list_B
    elif label_list_A != [] and label_list_B == []:
        return label_list_A
    else:
        label_list_A = [[fl2int(x[0] + 1, decimals), fl2int(x[1], decimals)] for x in label_list_A]
        label_list_B = [[fl2int(x[0] + 1, decimals), fl2int(x[1], decimals)] for x in label_list_B]
        combined = combine_int_overlaps(label_list_A + label_list_B)
        return [[int2fl(x[0] - 1, decimals), int2fl(x[1], decimals)] for x in combined]


def getSubRangeList(target_range, source_range_list) -> List:
    """
    Get the ranges that has overlaps with the target range from the source_range_list.

    Example:
        source range:
            |===--======---=====---====--|
        target range:
            |--------================----|
        out_range:
            |--------===---=====---==----|

    Args:
        target_range (list):
            A range (a start and end value pair) that defines the target range we want to select.
            target_range = [(start, end)]
        source_range_list (list):
            List containing the subranges that need to be selected.
            source_ragne = [(start0, end0), (start1, end1), ...]
    Returns:
        out_range (list):
            List containing the overlap between target_range and
            source_range_list.
    """
    if target_range == []:
        return []
    else:
        out_range = []
        for s_range in source_range_list:
            if isOverlap(s_range, target_range):
                ovl_range = getOverlapRange(s_range, target_range)
                out_range.append(ovl_range)
        return out_range


def write_rttm2manifest(AUDIO_RTTM_MAP: str, manifest_file: str, include_uniq_id: bool = False, decimals: int = 5) -> str:
    """
    Write manifest file based on rttm files (or vad table out files). This manifest file would be used by
    speaker diarizer to compute embeddings and cluster them. This function takes care of overlapping VAD timestamps
    and trimmed with the given offset and duration value.

    Args:
        AUDIO_RTTM_MAP (dict):
            Dictionary containing keys to uniqnames, that contains audio filepath and rttm_filepath as its contents,
            these are used to extract oracle vad timestamps.
        manifest (str):
            The path to the output manifest file.

    Returns:
        manifest (str):
            The path to the output manifest file.
    """
    with open(manifest_file, 'w') as outfile:
        for uniq_id in AUDIO_RTTM_MAP:
            rttm_file_path = AUDIO_RTTM_MAP[uniq_id]['rttm_filepath']
            rttm_lines = read_rttm_lines(rttm_file_path)
            offset, duration = get_offset_and_duration(AUDIO_RTTM_MAP, uniq_id, decimals)
            vad_start_end_list_raw = []
            for line in rttm_lines:
                start, dur = get_vad_out_from_rttm_line(line)
                vad_start_end_list_raw.append([start, start + dur])
            vad_start_end_list = combine_float_overlaps(vad_start_end_list_raw, decimals)
            if len(vad_start_end_list) == 0:
                logging.warning(f"File ID: {uniq_id}: The VAD label is not containing any speech segments.")
            elif duration <= 0:
                logging.warning(f"File ID: {uniq_id}: The audio file has negative or zero duration.")
            else:
                overlap_range_list = getSubRangeList(
                    source_range_list=vad_start_end_list, target_range=[offset, offset + duration]
                )
                write_overlap_segments(outfile, AUDIO_RTTM_MAP, uniq_id, overlap_range_list, include_uniq_id, decimals)
    return manifest_file


def segments_manifest_to_subsegments_manifest(
    segments_manifest_file: str,
    subsegments_manifest_file: str = None,
    window: float = 1.5,
    shift: float = 0.75,
    min_subsegment_duration: float = 0.05,
    include_uniq_id: bool = False,
):
    """
    Generate subsegments manifest from segments manifest file
    Args:
        segments_manifest file (str): path to segments manifest file, typically from VAD output
        subsegments_manifest_file (str): path to output subsegments manifest file (default (None) : writes to current working directory)
        window (float): window length for segments to subsegments length
        shift (float): hop length for subsegments shift
        min_subsegments_duration (float): exclude subsegments smaller than this duration value

    Returns:
        returns path to subsegment manifest file
    """
    if subsegments_manifest_file is None:
        pwd = os.getcwd()
        subsegments_manifest_file = os.path.join(pwd, 'subsegments.json')

    with open(segments_manifest_file, 'r') as segments_manifest, open(
        subsegments_manifest_file, 'w'
    ) as subsegments_manifest:
        segments = segments_manifest.readlines()
        for segment in segments:
            segment = segment.strip()
            dic = json.loads(segment)
            audio, offset, duration, label = dic['audio_filepath'], dic['offset'], dic['duration'], dic['label']
            subsegments = get_subsegments(offset=offset, window=window, shift=shift, duration=duration)
            if include_uniq_id and 'uniq_id' in dic:
                uniq_id = dic['uniq_id']
            else:
                uniq_id = None
            for subsegment in subsegments:
                start, dur = subsegment
                if dur > min_subsegment_duration:
                    meta = {
                        "audio_filepath": audio,
                        "offset": start,
                        "duration": dur,
                        "label": label,
                        "uniq_id": uniq_id,
                    }

                    json.dump(meta, subsegments_manifest)
                    subsegments_manifest.write("\n")

    return subsegments_manifest_file


def get_subsegments(offset: float, window: float, shift: float, duration: float):
    """
    Return subsegments from a segment of audio file
    Args:
        offset (float): start time of audio segment
        window (float): window length for segments to subsegments length
        shift (float): hop length for subsegments shift
        duration (float): duration of segment
    Returns:
        subsegments (List[tuple[float, float]]): subsegments generated for the segments as list of tuple of start and duration of each subsegment
    """
    subsegments = []
    start = offset
    slice_end = start + duration
    base = math.ceil((duration - window) / shift)
    slices = 1 if base < 0 else base + 1
    for slice_id in range(slices):
        end = start + window
        if end > slice_end:
            end = slice_end
        subsegments.append((start, end - start))
        start = offset + (slice_id + 1) * shift

    return subsegments


def get_scale_mapping_argmat(uniq_embs_and_timestamps: Dict[str, dict]) -> Dict[int, torch.Tensor]:
    """
    Calculate cosine similarity values among speaker embeddings for each scale then
    apply multiscale weights to calculate the fused similarity matrix.

    Args:
        uniq_embs_and_timestamps: (dict)
            The dictionary containing embeddings, timestamps and multiscale weights.
            If uniq_embs_and_timestamps contains only one scale, single scale diarization
            is performed.

    Returns:
        scale_mapping_argmat (dict)
            Dictionary containing scale mapping information matrix for each scale.
    """
    scale_mapping_argmat = {}
    uniq_scale_dict = uniq_embs_and_timestamps['scale_dict']
    session_scale_mapping_dict = get_argmin_mat(uniq_scale_dict)
    for scale_idx in sorted(uniq_scale_dict.keys()):
        mapping_argmat = session_scale_mapping_dict[scale_idx]
        scale_mapping_argmat[scale_idx] = mapping_argmat
    return scale_mapping_argmat


def get_overlap_stamps(cont_stamps: List[str], ovl_spk_idx: List[str]):
    """
    Generate timestamps that include overlap speech. Overlap-including timestamps are created based on the segments that are
    created for clustering diarizer. Overlap speech is assigned to the existing speech segments in `cont_stamps`.

    Args:
        cont_stamps (list):
            Non-overlapping (single speaker per segment) diarization output in string format.
            Each line contains the start and end time of segments and corresponding speaker labels.
        ovl_spk_idx (list):
            List containing segment index of the estimated overlapped speech. The start and end of segments are based on the
            single-speaker (i.e., non-overlap-aware) RTTM generation.
    Returns:
        total_ovl_cont_list (list):
            Rendered diarization output in string format. Each line contains the start and end time of segments and
            corresponding speaker labels. This format is identical to `cont_stamps`.
    """
    ovl_spk_cont_list = [[] for _ in range(len(ovl_spk_idx))]
    for spk_idx in range(len(ovl_spk_idx)):
        for idx, cont_a_line in enumerate(cont_stamps):
            start, end, speaker = cont_a_line.split()
            if idx in ovl_spk_idx[spk_idx]:
                ovl_spk_cont_list[spk_idx].append(f"{start} {end} speaker_{spk_idx}")
    total_ovl_cont_list = []
    for ovl_cont_list in ovl_spk_cont_list:
        if len(ovl_cont_list) > 0:
            total_ovl_cont_list.extend(merge_stamps(ovl_cont_list))
    return total_ovl_cont_list


def get_adaptive_threshold(estimated_num_of_spks: int, min_threshold: float, overlap_infer_spk_limit: int):
    """
    This function controls the magnitude of the sigmoid threshold based on the estimated number of speakers. As the number of
    speakers becomes larger, diarization error rate is very sensitive on overlap speech detection. This function linearly increases
    the threshold in proportion to the estimated number of speakers so more confident overlap speech results are reflected when
    the number of estimated speakers are relatively high.

    Args:
        estimated_num_of_spks (int):
            Estimated number of speakers from the clustering result.
        min_threshold (float):
            Sigmoid threshold value from the config file. This threshold value is minimum threshold value when `estimated_num_of_spks=2`
        overlap_infer_spk_limit (int):
            If the `estimated_num_of_spks` is less then `overlap_infer_spk_limit`, overlap speech estimation is skipped.

    Returns:
        adaptive_threshold (float):
            Threshold value that is scaled based on the `estimated_num_of_spks`.
    """
    adaptive_threshold = min_threshold - (estimated_num_of_spks - 2) * (min_threshold - 1) / (
        overlap_infer_spk_limit - 2
    )
    return adaptive_threshold


def generate_speaker_timestamps(
    clus_labels: List[Union[float, int]], msdd_preds: List[torch.Tensor], **params
) -> Tuple[List[str], List[str]]:
    '''
    Generate speaker timestamps from the segmentation information. If `use_clus_as_main=True`, use clustering result for main speaker
    labels and use timestamps from the predicted sigmoid values. In this function, the main speaker labels in `maj_labels` exist for
    every subsegment steps while overlap speaker labels in `ovl_labels` only exist for segments where overlap-speech is occuring.

    Args:
        clus_labels (list):
            List containing integer-valued speaker clustering results.
        msdd_preds (list):
            List containing tensors of the predicted sigmoid values.
            Each tensor has shape of: (Session length, estimated number of speakers).
        params:
            Parameters for generating RTTM output and evaluation. Parameters include:
                infer_overlap (bool): If False, overlap-speech will not be detected.
                use_clus_as_main (bool): Add overlap-speech detection from MSDD to clustering results. If False, only MSDD output
                                         is used for constructing output RTTM files.
                overlap_infer_spk_limit (int): Above this limit, overlap-speech detection is bypassed.
                use_adaptive_thres (bool): Boolean that determines whehther to use adaptive_threshold depending on the estimated
                                           number of speakers.
                max_overlap_spks (int): Maximum number of overlap speakers detected. Default is 2.
                threshold (float): Sigmoid threshold for MSDD output.

    Returns:
        maj_labels (list):
            List containing string-formated single-speaker speech segment timestamps and corresponding speaker labels.
            Example: [..., '551.685 552.77 speaker_1', '552.99 554.43 speaker_0', '554.97 558.19 speaker_0', ...]
        ovl_labels (list):
            List containing string-formated additional overlapping speech segment timestamps and corresponding speaker labels.
            Note that `ovl_labels` includes only overlapping speech that is not included in `maj_labels`.
            Example: [..., '152.495 152.745 speaker_1', '372.71 373.085 speaker_0', '554.97 555.885 speaker_1', ...]
    '''
    msdd_preds.squeeze(0)
    estimated_num_of_spks = msdd_preds.shape[-1]
    overlap_speaker_list = [[] for _ in range(estimated_num_of_spks)]
    infer_overlap = estimated_num_of_spks < int(params['overlap_infer_spk_limit'])
    main_speaker_lines = []
    if params['use_adaptive_thres']:
        threshold = get_adaptive_threshold(
            estimated_num_of_spks, params['threshold'], params['overlap_infer_spk_limit']
        )
    else:
        threshold = params['threshold']
    for seg_idx, cluster_label in enumerate(clus_labels):
        msdd_preds.squeeze(0)
        spk_for_seg = (msdd_preds[0, seg_idx] > threshold).int().cpu().numpy().tolist()
        sm_for_seg = msdd_preds[0, seg_idx].cpu().numpy()

        if params['use_clus_as_main']:
            main_spk_idx = int(cluster_label[2])
        else:
            main_spk_idx = np.argsort(msdd_preds[0, seg_idx].cpu().numpy())[::-1][0]

        if sum(spk_for_seg) > 1 and infer_overlap:
            idx_arr = np.argsort(sm_for_seg)[::-1]
            for ovl_spk_idx in idx_arr[: params['max_overlap_spks']].tolist():
                if ovl_spk_idx != int(main_spk_idx):
                    overlap_speaker_list[ovl_spk_idx].append(seg_idx)
        main_speaker_lines.append(f"{cluster_label[0]} {cluster_label[1]} speaker_{main_spk_idx}")
    cont_stamps = get_contiguous_stamps(main_speaker_lines)
    maj_labels = merge_stamps(cont_stamps)
    ovl_labels = get_overlap_stamps(cont_stamps, overlap_speaker_list)
    return maj_labels, ovl_labels


def get_uniq_id_list_from_manifest(manifest_file: str):
    """Retrieve `uniq_id` values from the given manifest_file and save the IDs to a list.
    """
    uniq_id_list = []
    with open(manifest_file, 'r', encoding='utf-8') as manifest:
        for i, line in enumerate(manifest.readlines()):
            line = line.strip()
            dic = json.loads(line)
            uniq_id = get_uniqname_from_filepath(dic['audio_filepath'])
            uniq_id_list.append(uniq_id)
    return uniq_id_list


def get_id_tup_dict(uniq_id_list: List[str], test_data_collection, preds_list: List[torch.Tensor]):
    """
    Create session-level dictionary containing data needed to construct RTTM diarization output.

    Args:
        uniq_id_list (list):
            List containing the `uniq_id` values.
        test_data_collection (collections.DiarizationLabelEntity):
            Class instance that is containing session information such as targeted speaker indices, audio filepath and RTTM filepath.
        preds_list (list):
            List containing tensors of predicted sigmoid values.

    Returns:
        session_dict (dict):
            Dictionary containing session-level target speakers data and predicted simoid values in tensor format.
    """
    session_dict = {x: [] for x in uniq_id_list}
    for idx, line in enumerate(test_data_collection):
        uniq_id = get_uniqname_from_filepath(line.audio_file)
        session_dict[uniq_id].append([line.target_spks, preds_list[idx]])
    return session_dict


def prepare_split_data(manifest_filepath, _out_dir, multiscale_args_dict, global_rank):
    """
    This function is needed for preparing diarization training data for multiscale diarization decoder (MSDD).
    Prepare multiscale timestamp data for training. Oracle VAD timestamps from RTTM files are used as VAD timestamps.
    In this function, timestamps for embedding extraction are extracted without extracting the embedding vectors.

    Args:
        manifest_filepath (str):
            Input manifest file for creating audio-to-RTTM mapping.
        _out_dir (str):
            Output directory where timestamp json files are saved.

    Returns:
        multiscale_args_dict (dict):
            - Dictionary containing two types of arguments: multi-scale weights and subsegment timestamps for each data sample.
            - Each data sample has two keys: `multiscale_weights` and `scale_dict`.
                - `multiscale_weights` key contains a list containing multiscale weights.
                - `scale_dict` is indexed by integer keys which are scale index.
            - Each data sample is indexed by using the following naming convention: `<uniq_id>_<start time in ms>_<end time in ms>`
                Example: `fe_03_00106_mixed_626310_642300`
    """
    speaker_dir = os.path.join(_out_dir, 'speaker_outputs')

    # Only if this is for the first run of modelPT instance, remove temp folders.
    if global_rank == 0:
        if os.path.exists(speaker_dir):
            shutil.rmtree(speaker_dir)
        os.makedirs(speaker_dir)
    split_audio_rttm_map = audio_rttm_map(manifest_filepath, attach_dur=True)

    # Speech Activity Detection part
    _speaker_manifest_path = os.path.join(speaker_dir, f'oracle_vad_manifest.json')
    logging.info(f"Extracting oracle VAD timestamps and saving at {speaker_dir}")
    if not os.path.exists(_speaker_manifest_path):
        write_rttm2manifest(split_audio_rttm_map, _speaker_manifest_path, include_uniq_id=True)

    multiscale_timestamps_by_scale = {}

    # Segmentation
    for scale_idx, (window, shift) in multiscale_args_dict['scale_dict'].items():
        subsegments_manifest_path = os.path.join(speaker_dir, f'subsegments_scale{scale_idx}.json')
        if not os.path.exists(subsegments_manifest_path):
            # Sub-segmentation for the current scale (scale_idx)
            segments_manifest_to_subsegments_manifest(
                segments_manifest_file=_speaker_manifest_path,
                subsegments_manifest_file=subsegments_manifest_path,
                window=window,
                shift=shift,
                include_uniq_id=True,
            )
            logging.info(
                f"Subsegmentation for timestamp extracted for: scale-{scale_idx} at {subsegments_manifest_path}"
            )
        multiscale_timestamps = extract_timestamps(subsegments_manifest_path)
        multiscale_timestamps_by_scale[scale_idx] = multiscale_timestamps

    multiscale_timestamps_dict = get_timestamps(multiscale_timestamps_by_scale, multiscale_args_dict)
    return multiscale_timestamps_dict


def extract_timestamps(manifest_file: str):
    """
    This method extracts timestamps from segments passed through manifest_file. 

    Args:
        manifest_file (str):
            Manifest file containing segmentation information.
    Returns:
        time_stamps (dict):
            Dictionary containing lists of timestamps.
    """
    logging.info(f"Extracting timestamps from {manifest_file} for multiscale subsegmentation.")
    time_stamps = {}
    with open(manifest_file, 'r', encoding='utf-8') as manifest:
        for i, line in enumerate(manifest.readlines()):
            line = line.strip()
            dic = json.loads(line)

            uniq_name = dic['uniq_id']
            if uniq_name not in time_stamps:
                time_stamps[uniq_name] = []
            start = dic['offset']
            end = start + dic['duration']
            stamp = '{:.3f} {:.3f} '.format(start, end)
            time_stamps[uniq_name].append(stamp)
    return time_stamps


def make_rttm_with_overlap(
    manifest_file_path: str,
    clus_label_dict: Dict[str, List[Union[float, int]]],
    msdd_preds: List[torch.Tensor],
    **params,
):
    """
    Create RTTM files that include detected overlap speech. Note that the effect of overlap detection is only
    notable when RTTM files are evaluated with `ignore_overlap=False` option.

    Args:
        manifest_file_path (str):
            Path to the input manifest file.
        clus_label_dict (dict):
            Dictionary containing subsegment timestamps in float type and cluster labels in integer type.
            Indexed by `uniq_id` string.
        msdd_preds (list):
            List containing tensors of the predicted sigmoid values.
            Each tensor has shape of: (Session length, estimated number of speakers).
        params:
            Parameters for generating RTTM output and evaluation. Parameters include:
                infer_overlap (bool): If False, overlap-speech will not be detected.
            See docstrings of `generate_speaker_timestamps` function for other variables in `params`.

    Returns:
        all_hypothesis (list):
            List containing Pyannote's `Annotation` objects that are created from hypothesis RTTM outputs.
        all_reference
            List containing Pyannote's `Annotation` objects that are created from ground-truth RTTM outputs
    """
    AUDIO_RTTM_MAP = audio_rttm_map(manifest_file_path)
    manifest_file_lengths_list = []
    all_hypothesis, all_reference = [], []
    no_references = False
    with open(manifest_file_path, 'r', encoding='utf-8') as manifest:
        for i, line in enumerate(manifest.readlines()):
            uniq_id = get_uniq_id_from_manifest_line(line)
            manifest_dic = AUDIO_RTTM_MAP[uniq_id]
            clus_labels = clus_label_dict[uniq_id]
            manifest_file_lengths_list.append(len(clus_labels))
            maj_labels, ovl_labels = generate_speaker_timestamps(clus_labels, msdd_preds[i], **params)
            if params['infer_overlap']:
                hyp_labels = maj_labels + ovl_labels
            else:
                hyp_labels = maj_labels
            hypothesis = labels_to_pyannote_object(hyp_labels, uniq_name=uniq_id)
            if params['out_rttm_dir']:
                hyp_labels = sorted(hyp_labels, key=lambda x: float(x.split()[0]))
                labels_to_rttmfile(hyp_labels, uniq_id, params['out_rttm_dir'])
            all_hypothesis.append([uniq_id, hypothesis])
            rttm_file = manifest_dic.get('rttm_filepath', None)
            if rttm_file is not None and os.path.exists(rttm_file) and not no_references:
                ref_labels = rttm_to_labels(rttm_file)
                reference = labels_to_pyannote_object(ref_labels, uniq_name=uniq_id)
                all_reference.append([uniq_id, reference])
            else:
                no_references = True
                all_reference = []
    return all_reference, all_hypothesis


def embedding_normalize(embs, use_std=False, eps=1e-10):
    """
    Mean and l2 length normalize the input speaker embeddings
    Args:
        embs: embeddings of shape (Batch,emb_size)
    Returns:
        embs: normalized embeddings of shape (Batch,emb_size)
    """
    embs = embs - embs.mean(axis=0)
    if use_std:
        embs = embs / (embs.std(axis=0) + eps)
    embs_l2_norm = np.expand_dims(np.linalg.norm(embs, ord=2, axis=-1), axis=1)
    embs = embs / embs_l2_norm

    return embs<|MERGE_RESOLUTION|>--- conflicted
+++ resolved
@@ -469,11 +469,7 @@
         logging.warning("cuda=False, using CPU for Eigen decomposition. This might slow down the clustering process.")
         cuda = False
 
-<<<<<<< HEAD
-    for uniq_id, audio_rttm_values in tqdm(AUDIO_RTTM_MAP.items()):
-=======
-    for uniq_id, value in tqdm(AUDIO_RTTM_MAP.items(), desc='clustering', leave=False):
->>>>>>> b4011ec1
+    for uniq_id, audio_rttm_values in tqdm(AUDIO_RTTM_MAP.items(), desc='clustering', leave=False):
         if clustering_params.oracle_num_speakers:
             num_speakers = audio_rttm_values.get('num_speakers', None)
             if num_speakers is None:
