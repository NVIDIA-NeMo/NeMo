# Copyright (c) 2021, NVIDIA CORPORATION.  All rights reserved.
#
# Licensed under the Apache License, Version 2.0 (the "License");
# you may not use this file except in compliance with the License.
# You may obtain a copy of the License at
#
#     http://www.apache.org/licenses/LICENSE-2.0
#
# Unless required by applicable law or agreed to in writing, software
# distributed under the License is distributed on an "AS IS" BASIS,
# WITHOUT WARRANTIES OR CONDITIONS OF ANY KIND, either express or implied.
# See the License for the specific language governing permissions and
# limitations under the License.

import copy
import os
from dataclasses import dataclass
from pathlib import Path
from typing import NamedTuple, Optional
import librosa
import numpy as np
import torch
from omegaconf import OmegaConf
from torch.nn.utils.rnn import pad_sequence
from torch.utils.data import DataLoader, Dataset

from nemo.collections.asr.data.audio_to_text_lhotse_prompted import PromptedAudioToTextMiniBatch
from nemo.collections.asr.models import ASRModel
from nemo.collections.asr.parts.mixins.streaming import StreamingEncoder
from nemo.collections.asr.parts.preprocessing.features import normalize_batch
from nemo.collections.asr.parts.preprocessing.segment import get_samples
from nemo.collections.asr.parts.utils import rnnt_utils
from nemo.collections.asr.parts.utils.timestamp_utils import get_forced_aligned_timestamps_with_external_model
<<<<<<< HEAD
from nemo.collections.common.tokenizers.canary_tokenizer import CanaryBPETokenizer
=======
>>>>>>> 454fabc2
from nemo.core.classes import IterableDataset
from nemo.core.neural_types import LengthsType, MelSpectrogramType, NeuralType

# Minimum number of tokens required to assign a LCS merge step, otherwise ignore and
# select all i-1 and ith buffer tokens to merge.
MIN_MERGE_SUBSEQUENCE_LEN = 1


def print_alignment(alignment):
    """
    Print an alignment matrix of the shape (m + 1, n + 1)

    Args:
        alignment: An integer alignment matrix of shape (m + 1, n + 1)
    """
    m = len(alignment)
    if m > 0:
        n = len(alignment[0])
        for i in range(m):
            for j in range(n):
                if j == 0:
                    print(f"{i:4d} |", end=" ")
                print(f"{alignment[i][j]}", end=" ")
            print()


def write_lcs_alignment_to_pickle(alignment, filepath, extras=None):
    """
    Writes out the LCS alignment to a file, along with any extras provided.

    Args:
        alignment: An alignment matrix of shape [m + 1, n + 1]
        filepath: str filepath
        extras: Optional dictionary of items to preserve.
    """
    if extras is None:
        extras = {}

    extras['alignment'] = alignment
    torch.save(extras, filepath)


def longest_common_subsequence_merge(X, Y, filepath=None):
    """
    Longest Common Subsequence merge algorithm for aligning two consecutive buffers.

    Base alignment construction algorithm is Longest Common Subsequence (reffered to as LCS hear after)

    LCS Merge algorithm looks at two chunks i-1 and i, determins the aligned overlap at the
    end of i-1 and beginning of ith chunk, and then clips the subsegment of the ith chunk.

    Assumption is that the two chunks are consecutive chunks, and there exists at least small overlap acoustically.

    It is a sub-word token merge algorithm, operating on the abstract notion of integer ids representing
    the subword ids. It is independent of text or character encoding.

    Since the algorithm is merge based, and depends on consecutive buffers, the very first buffer is processes using
    the "middle tokens" algorithm.

    It requires a delay of some number of tokens such that:
        lcs_delay = math.floor(((total_buffer_in_secs - chunk_len_in_sec)) / model_stride_in_secs)

    Total cost of the model is O(m_{i-1} * n_{i}) where (m, n) represents the number of subword ids of the buffer.

    Args:
        X: The subset of the previous chunk i-1, sliced such X = X[-(lcs_delay * max_steps_per_timestep):]
            Therefore there can be at most lcs_delay * max_steps_per_timestep symbols for X, preserving computation.
        Y: The entire current chunk i.
        filepath: Optional filepath to save the LCS alignment matrix for later introspection.

    Returns:
        A tuple containing -
            - i: Start index of alignment along the i-1 chunk.
            - j: Start index of alignment along the ith chunk.
            - slice_len: number of tokens to slice off from the ith chunk.
        The LCS alignment matrix itself (shape m + 1, n + 1)
    """
    # LCSuff is the table with zero
    # value initially in each cell
    m = len(X)
    n = len(Y)
    LCSuff = [[0 for _ in range(n + 1)] for _ in range(m + 1)]

    # To store the length of
    # longest common substring
    result = 0
    result_idx = [0, 0, 0]  # Contains (i, j, slice_len)

    # Following steps to build
    # LCSuff[m+1][n+1] in bottom up fashion
    for i in range(m + 1):
        for j in range(n + 1):
            if i == 0 or j == 0:
                LCSuff[i][j] = 0
            elif X[i - 1] == Y[j - 1]:
                LCSuff[i][j] = LCSuff[i - 1][j - 1] + 1

                if result <= LCSuff[i][j]:
                    result = LCSuff[i][j]  # max(result, LCSuff[i][j])
                    result_idx = [i, j, result]

            else:
                LCSuff[i][j] = 0

    # Check if perfect alignment was found or not
    # Perfect alignment is found if :
    # Longest common subsequence extends to the final row of of the old buffer
    # This means that there exists a diagonal LCS backtracking to the beginning of the new buffer
    i, j = result_idx[0:2]
    is_complete_merge = i == m

    # Perfect alignment was found, slice eagerly
    if is_complete_merge:
        length = result_idx[-1]

        # In case the LCS was incomplete - missing a few tokens at the beginning
        # Perform backtrack to find the origin point of the slice (j) and how many tokens should be sliced
        while length >= 0 and i > 0 and j > 0:
            # Alignment exists at the required diagonal
            if LCSuff[i - 1][j - 1] > 0:
                length -= 1
                i, j = i - 1, j - 1

            else:
                # End of longest alignment
                i, j, length = i - 1, j - 1, length - 1
                break

    else:
        # Expand hypothesis to catch partial mismatch

        # There are 3 steps for partial mismatch in alignment
        # 1) Backward search for leftmost LCS
        # 2) Greedy expansion of leftmost LCS to the right
        # 3) Backtrack final leftmost expanded LCS to find origin point of slice

        # (1) Backward search for Leftmost LCS
        # This is required for cases where multiple common subsequences exist
        # We only need to select the leftmost one - since that corresponds
        # to the last potential subsequence that matched with the new buffer.
        # If we just chose the LCS (and not the leftmost LCS), then we can potentially
        # slice off major sections of text which are repeated between two overlapping buffers.

        # backward linear search for leftmost j with longest subsequence
        max_j = 0
        max_j_idx = n

        i_partial = m  # Starting index of i for partial merge
        j_partial = -1  # Index holder of j for partial merge
        j_skip = 0  # Number of tokens that were skipped along the diagonal
        slice_count = 0  # Number of tokens that should be sliced

        # Select leftmost LCS
        for i_idx in range(m, -1, -1):  # start from last timestep of old buffer
            for j_idx in range(0, n + 1):  # start from first token from new buffer
                # Select the longest LCSuff, while minimizing the index of j (token index for new buffer)
                if LCSuff[i_idx][j_idx] > max_j and j_idx <= max_j_idx:
                    max_j = LCSuff[i_idx][j_idx]
                    max_j_idx = j_idx

                    # Update the starting indices of the partial merge
                    i_partial = i_idx
                    j_partial = j_idx

        # EARLY EXIT (if max subsequence length <= MIN merge length)
        # Important case where there is long silence
        # The end of one buffer will have many blank tokens, the beginning of new buffer may have many blank tokens
        # As such, LCS will potentially be from the region of actual tokens.
        # This can be detected as the max length of the suffix in LCS
        # If this max length of the leftmost suffix is less than some margin, avoid slicing all together.
        if max_j <= MIN_MERGE_SUBSEQUENCE_LEN:
            # If the number of partiial tokens to be deleted are less than the minimum,
            # dont delete any tokens at all.

            i = i_partial
            j = 0
            result_idx[-1] = 0

        else:
            # Some valid long partial alignment was found
            # (2) Expand this alignment along the diagonal *downwards* towards the end of the old buffer
            # such that i_partial = m + 1.
            # This is a common case where due to LSTM state or reduced buffer size, the alignment breaks
            # in the middle but there are common subsequences between old and new buffers towards the end
            # We can expand the current leftmost LCS in a diagonal manner downwards to include such potential
            # merge regions.

            # Expand current partial subsequence with co-located tokens
            i_temp = i_partial + 1  # diagonal next i
            j_temp = j_partial + 1  # diagonal next j

            j_exp = 0  # number of tokens to expand along the diagonal
            j_skip = 0  # how many diagonals didnt have the token. Incremented by 1 for every row i

            for i_idx in range(i_temp, m + 1):  # walk from i_partial + 1 => m + 1
                j_any_skip = 0  # If the diagonal element at this location is not found, set to 1
                # j_any_skip expands the search space one place to the right
                # This allows 1 diagonal misalignment per timestep i (and expands the search for the next timestep)

                # walk along the diagonal corresponding to i_idx, plus allowing diagonal skips to occur
                # diagonal elements may not be aligned due to ASR model predicting
                # incorrect token in between correct tokens
                for j_idx in range(j_temp, j_temp + j_skip + 1):
                    if j_idx < n + 1:
                        if LCSuff[i_idx][j_idx] == 0:
                            j_any_skip = 1
                        else:
                            j_exp = 1 + j_skip + j_any_skip

                # If the diagonal element existed, dont expand the search space,
                # otherwise expand the search space 1 token to the right
                j_skip += j_any_skip

                # Move one step to the right for the next diagonal j corresponding to i
                j_temp += 1

            # reset j_skip, augment j_partial with expansions
            j_skip = 0
            j_partial += j_exp

            # (3) Given new leftmost j_partial with expansions, backtrack the partial alignments
            # counting how many diagonal skips occured to compute slice length
            # as well as starting point of slice.

            # Partial backward trace to find start of slice
            while i_partial > 0 and j_partial > 0:
                if LCSuff[i_partial][j_partial] == 0:
                    # diagonal skip occured, move j to left 1 extra time
                    j_partial -= 1
                    j_skip += 1

                if j_partial > 0:
                    # If there are more steps to be taken to the left, slice off the current j
                    # Then loop for next (i, j) diagonal to the upper left
                    slice_count += 1
                    i_partial -= 1
                    j_partial -= 1

            # Recompute total slice length as slice count along diagonal
            # plus the number of diagonal skips
            i = max(0, i_partial)
            j = max(0, j_partial)
            result_idx[-1] = slice_count + j_skip

    # Set the value of i and j
    result_idx[0] = i
    result_idx[1] = j

    if filepath is not None:
        extras = {
            "is_complete_merge": is_complete_merge,
            "X": X,
            "Y": Y,
            "slice_idx": result_idx,
        }
        write_lcs_alignment_to_pickle(LCSuff, filepath=filepath, extras=extras)
        print("Wrote alignemnt to :", filepath)

    return result_idx, LCSuff


def lcs_alignment_merge_buffer(
    buffer,
    data,
    delay,
    model,
    max_steps_per_timestep: int = 5,
    filepath: str = None,
    min_lcs_length: int = 1,
    parallel_chunking: bool = False,
):
    """
    Merges the new text from the current frame with the previous text contained in the buffer.

    The alignment is based on a Longest Common Subsequence algorithm, with some additional heuristics leveraging
    the notion that the chunk size is >= the context window. In case this assumption is violated, the results of the
    merge will be incorrect (or at least obtain worse WER overall).

    If the LCS found is shorter than min_lcs_length, no deduplication is performed.

    Args:
        buffer: The existing buffer of tokens
        data: New data to merge with buffer
        delay: Number of delay timesteps
        model: The ASR model
        max_steps_per_timestep: Maximum steps per timestep
        filepath: Optional filepath for debugging
        min_lcs_length: Minimum LCS length for deduplication
        parallel_chunking: If True, remove the LCS from the buffer as well, then concatenate with data; if False, make changes only to the data
    """
    if delay < 1 or len(buffer) == 0:
        buffer += data
        return buffer

    search_size = int(delay * max_steps_per_timestep)
    buffer_slice = buffer[-search_size:]

    lcs_idx, lcs_alignment = longest_common_subsequence_merge(buffer_slice, data, filepath=filepath)
    i_rel, j_rel, length = lcs_idx

    if length < min_lcs_length:
        return buffer + data

    if parallel_chunking:
        base = len(buffer) - len(buffer_slice)
        i_abs_start = base + i_rel
        i_abs_end = i_abs_start + length  # end position (exclusive) in `buffer`
        j_after = j_rel + length  # first index after LCS in `data`

        merged = buffer[:i_abs_end] + data[j_after:]
        return merged
    else:
        # Slice off new data based on LCS and concatenate
        slice_idx = j_rel + length
        data = data[slice_idx:]
        buffer += data
        return buffer


def inplace_buffer_merge(buffer, data, timesteps, model):
    """
    Merges the new text from the current frame with the previous text contained in the buffer.

    The alignment is based on a Longest Common Subsequence algorithm, with some additional heuristics leveraging
    the notion that the chunk size is >= the context window. In case this assumptio is violated, the results of
    the merge will be incorrect (or at least obtain worse WER overall).
    """
    # If delay timesteps is 0, that means no future context was used. Simply concatenate the buffer with new data.
    if timesteps < 1:
        buffer += data
        return buffer

    # If buffer is empty, simply concatenate the buffer and data.
    if len(buffer) == 0:
        buffer += data
        return buffer

    # Concat data to buffer
    buffer += data
    return buffer


class StreamingFeatureBufferer:
    """
    Class to append each feature frame to a buffer and return an array of buffers.
    This class is designed to perform a real-life streaming decoding where only a single chunk
    is provided at each step of a streaming pipeline.
    """

    def __init__(self, asr_model, chunk_size, buffer_size):
        '''
        Args:
            asr_model:
                Reference to the asr model instance for which the feature needs to be created
            chunk_size (float):
                Duration of the new chunk of audio
            buffer_size (float):
                Size of the total audio in seconds maintained in the buffer
        '''

        self.NORM_CONSTANT = 1e-5
        if hasattr(asr_model.preprocessor, 'log') and asr_model.preprocessor.log:
            self.ZERO_LEVEL_SPEC_DB_VAL = -16.635  # Log-Melspectrogram value for zero signal
        else:
            self.ZERO_LEVEL_SPEC_DB_VAL = 0.0
        self.asr_model = asr_model
        self.sr = asr_model.cfg.sample_rate
        self.model_normalize_type = asr_model.cfg.preprocessor.normalize
        self.chunk_size = chunk_size
        timestep_duration = asr_model.cfg.preprocessor.window_stride

        self.n_chunk_look_back = int(timestep_duration * self.sr)
        self.n_chunk_samples = int(chunk_size * self.sr)
        self.buffer_size = buffer_size
        total_buffer_len = int(buffer_size / timestep_duration)
        self.n_feat = asr_model.cfg.preprocessor.features
        self.sample_buffer = torch.zeros(int(self.buffer_size * self.sr))
        self.buffer = torch.ones([self.n_feat, total_buffer_len], dtype=torch.float32) * self.ZERO_LEVEL_SPEC_DB_VAL
        self.feature_chunk_len = int(chunk_size / timestep_duration)
        self.feature_buffer_len = total_buffer_len

        self.reset()
        cfg = copy.deepcopy(asr_model.cfg)
        OmegaConf.set_struct(cfg.preprocessor, False)

        cfg.preprocessor.dither = 0.0
        cfg.preprocessor.pad_to = 0
        cfg.preprocessor.normalize = "None"
        self.raw_preprocessor = ASRModel.from_config_dict(cfg.preprocessor)
        self.raw_preprocessor.to(asr_model.device)

    def reset(self):
        '''
        Reset frame_history and decoder's state
        '''
        self.buffer = torch.ones(self.buffer.shape, dtype=torch.float32) * self.ZERO_LEVEL_SPEC_DB_VAL
        self.frame_buffers = []
        self.sample_buffer = torch.zeros(int(self.buffer_size * self.sr))
        self.feature_buffer = (
            torch.ones([self.n_feat, self.feature_buffer_len], dtype=torch.float32) * self.ZERO_LEVEL_SPEC_DB_VAL
        )

    def _add_chunk_to_buffer(self, chunk):
        """
        Add time-series audio signal to `sample_buffer`

        Args:
            chunk (Tensor):
                Tensor filled with time-series audio signal
        """
        self.sample_buffer[: -self.n_chunk_samples] = self.sample_buffer[self.n_chunk_samples :].clone()
        self.sample_buffer[-self.n_chunk_samples :] = chunk.clone()

    def _update_feature_buffer(self, feat_chunk):
        """
        Add an extracted feature to `feature_buffer`
        """
        self.feature_buffer[:, : -self.feature_chunk_len] = self.feature_buffer[:, self.feature_chunk_len :].clone()
        self.feature_buffer[:, -self.feature_chunk_len :] = feat_chunk.clone()

    def get_raw_feature_buffer(self):
        return self.feature_buffer

    def get_normalized_feature_buffer(self):
        normalized_buffer, _, _ = normalize_batch(
            x=self.feature_buffer.unsqueeze(0),
            seq_len=torch.tensor([len(self.feature_buffer)]),
            normalize_type=self.model_normalize_type,
        )
        return normalized_buffer.squeeze(0)

    def _convert_buffer_to_features(self):
        """
        Extract features from the time-series audio buffer `sample_buffer`.
        """
        # samples for conversion to features.
        # Add look_back to have context for the first feature
        samples = self.sample_buffer[: -(self.n_chunk_samples + self.n_chunk_look_back)]
        device = self.asr_model.device
        audio_signal = samples.unsqueeze_(0).to(device)
        audio_signal_len = torch.Tensor([samples.shape[1]]).to(device)
        features, features_len = self.raw_preprocessor(
            input_signal=audio_signal,
            length=audio_signal_len,
        )
        features = features.squeeze()
        self._update_feature_buffer(features[:, -self.feature_chunk_len :])

    def update_feature_buffer(self, chunk):
        """
        Update time-series signal `chunk` to the buffer then generate features out of the
        signal in the audio buffer.

        Args:
            chunk (Tensor):
                Tensor filled with time-series audio signal
        """
        if len(chunk) > self.n_chunk_samples:
            raise ValueError(f"chunk should be of length {self.n_chunk_samples} or less")
        if len(chunk) < self.n_chunk_samples:
            temp_chunk = torch.zeros(self.n_chunk_samples, dtype=torch.float32)
            temp_chunk[: chunk.shape[0]] = chunk
            chunk = temp_chunk
        self._add_chunk_to_buffer(chunk)
        self._convert_buffer_to_features()


class AudioFeatureIterator(IterableDataset):
    def __init__(self, samples, frame_len, preprocessor, device, pad_to_frame_len=True):
        self._samples = samples
        self._frame_len = frame_len
        self._start = 0
        self.output = True
        self.count = 0
        self.pad_to_frame_len = pad_to_frame_len
        timestep_duration = preprocessor._cfg['window_stride']
        self._feature_frame_len = frame_len / timestep_duration
        audio_signal = torch.from_numpy(self._samples).unsqueeze_(0).to(device)
        audio_signal_len = torch.Tensor([self._samples.shape[0]]).to(device)
        self._features, self._features_len = preprocessor(
            input_signal=audio_signal,
            length=audio_signal_len,
        )
        self._features = self._features.squeeze()

    def __iter__(self):
        return self

    def __next__(self):
        if not self.output:
            raise StopIteration
        last = int(self._start + self._feature_frame_len)
        if last <= self._features_len[0]:
            frame = self._features[:, self._start : last].cpu()
            self._start = last
        else:
            if not self.pad_to_frame_len:
                frame = self._features[:, self._start : self._features_len[0]].cpu()
            else:
                frame = np.zeros([self._features.shape[0], int(self._feature_frame_len)], dtype='float32')
                segment = self._features[:, self._start : self._features_len[0]].cpu()
                frame[:, : segment.shape[1]] = segment
            self.output = False
        self.count += 1
        return frame


def speech_collate_fn(batch):
    """collate batch of audio sig, audio len, tokens, tokens len
    Args:
        batch (Optional[FloatTensor], Optional[LongTensor], LongTensor,
               LongTensor):  A tuple of tuples of signal, signal lengths,
               encoded tokens, and encoded tokens length.  This collate func
               assumes the signals are 1d torch tensors (i.e. mono audio).
    """
    _, audio_lengths = zip(*batch)
    max_audio_len = 0
    has_audio = audio_lengths[0] is not None
    if has_audio:
        max_audio_len = max(audio_lengths).item()

    audio_signal = []
    for sig, sig_len in batch:
        if has_audio:
            sig_len = sig_len.item()
            if sig_len < max_audio_len:
                pad = (0, max_audio_len - sig_len)
                sig = torch.nn.functional.pad(sig, pad)
            audio_signal.append(sig)

    if has_audio:
        audio_signal = torch.stack(audio_signal)
        audio_lengths = torch.stack(audio_lengths)
    else:
        audio_signal, audio_lengths = None, None

    return audio_signal, audio_lengths


# simple data layer to pass buffered frames of audio samples
class AudioBuffersDataLayer(IterableDataset):
    @property
    def output_types(self):
        return {
            "processed_signal": NeuralType(('B', 'D', 'T'), MelSpectrogramType()),
            "processed_length": NeuralType(tuple('B'), LengthsType()),
        }

    def __init__(self):
        super().__init__()

    def __iter__(self):
        return self

    def __next__(self):
        if self._buf_count == len(self.signal):
            raise StopIteration
        self._buf_count += 1
        return (
            torch.as_tensor(self.signal[self._buf_count - 1], dtype=torch.float32),
            torch.as_tensor(self.signal[self._buf_count - 1].shape[1], dtype=torch.int64),
        )

    def set_signal(self, signals):
        self.signal = signals
        self.signal_shape = self.signal[0].shape
        self._buf_count = 0

    def __len__(self):
        return 1


class FeatureFrameBufferer:
    """
    Class to append each feature frame to a buffer and return
    an array of buffers.
    """

    def __init__(self, asr_model, frame_len=1.6, batch_size=4, total_buffer=4.0, pad_to_buffer_len=True):
        '''
        Args:
          frame_len: frame's duration, seconds
          frame_overlap: duration of overlaps before and after current frame, seconds
          offset: number of symbols to drop for smooth streaming
        '''
        if hasattr(asr_model.preprocessor, 'log') and asr_model.preprocessor.log:
            self.ZERO_LEVEL_SPEC_DB_VAL = -16.635  # Log-Melspectrogram value for zero signal
        else:
            self.ZERO_LEVEL_SPEC_DB_VAL = 0.0
        self.asr_model = asr_model
        self.sr = asr_model._cfg.sample_rate
        self.frame_len = frame_len
        timestep_duration = asr_model._cfg.preprocessor.window_stride
        self.n_frame_len = int(frame_len / timestep_duration)

        total_buffer_len = int(total_buffer / timestep_duration)
        self.n_feat = asr_model._cfg.preprocessor.features
        self.buffer = np.ones([self.n_feat, total_buffer_len], dtype=np.float32) * self.ZERO_LEVEL_SPEC_DB_VAL
        self.pad_to_buffer_len = pad_to_buffer_len
        self.batch_size = batch_size

        self.signal_end = False
        self.frame_reader = None
        self.feature_buffer_len = total_buffer_len

        self.feature_buffer = (
            np.ones([self.n_feat, self.feature_buffer_len], dtype=np.float32) * self.ZERO_LEVEL_SPEC_DB_VAL
        )
        self.frame_buffers = []
        self.buffered_features_size = 0
        self.reset()
        self.buffered_len = 0

    def reset(self):
        '''
        Reset frame_history and decoder's state
        '''
        self.buffer = np.ones(shape=self.buffer.shape, dtype=np.float32) * self.ZERO_LEVEL_SPEC_DB_VAL
        self.prev_char = ''
        self.unmerged = []
        self.frame_buffers = []
        self.buffered_len = 0
        self.feature_buffer = (
            np.ones([self.n_feat, self.feature_buffer_len], dtype=np.float32) * self.ZERO_LEVEL_SPEC_DB_VAL
        )

    def get_batch_frames(self):
        if self.signal_end:
            return []
        batch_frames = []
        for frame in self.frame_reader:
            batch_frames.append(np.copy(frame))
            if len(batch_frames) == self.batch_size:
                return batch_frames
        self.signal_end = True

        return batch_frames

    def get_frame_buffers(self, frames):
        # Build buffers for each frame
        self.frame_buffers = []
        for frame in frames:
            curr_frame_len = frame.shape[1]
            self.buffered_len += curr_frame_len
            if curr_frame_len < self.feature_buffer_len and not self.pad_to_buffer_len:
                self.frame_buffers.append(np.copy(frame))
                continue
            self.buffer[:, :-curr_frame_len] = self.buffer[:, curr_frame_len:]
            self.buffer[:, -self.n_frame_len :] = frame
            self.frame_buffers.append(np.copy(self.buffer))
        return self.frame_buffers

    def set_frame_reader(self, frame_reader):
        self.frame_reader = frame_reader
        self.signal_end = False

    def _update_feature_buffer(self, feat_frame):
        curr_frame_len = feat_frame.shape[1]
        if curr_frame_len < self.feature_buffer_len and not self.pad_to_buffer_len:
            self.feature_buffer = np.copy(feat_frame)  # assume that only the last frame is less than the buffer length
        else:
            self.feature_buffer[:, : -feat_frame.shape[1]] = self.feature_buffer[:, feat_frame.shape[1] :]
            self.feature_buffer[:, -feat_frame.shape[1] :] = feat_frame
        self.buffered_features_size += feat_frame.shape[1]

    def get_norm_consts_per_frame(self, batch_frames):
        norm_consts = []
        for i, frame in enumerate(batch_frames):
            self._update_feature_buffer(frame)
            mean_from_buffer = np.mean(self.feature_buffer, axis=1)
            stdev_from_buffer = np.std(self.feature_buffer, axis=1)
            norm_consts.append((mean_from_buffer.reshape(self.n_feat, 1), stdev_from_buffer.reshape(self.n_feat, 1)))
        return norm_consts

    def normalize_frame_buffers(self, frame_buffers, norm_consts):
        CONSTANT = 1e-5
        for i, frame_buffer in enumerate(frame_buffers):
            frame_buffers[i] = (frame_buffer - norm_consts[i][0]) / (norm_consts[i][1] + CONSTANT)

    def get_buffers_batch(self):
        batch_frames = self.get_batch_frames()

        while len(batch_frames) > 0:

            frame_buffers = self.get_frame_buffers(batch_frames)
            norm_consts = self.get_norm_consts_per_frame(batch_frames)
            if len(frame_buffers) == 0:
                continue
            self.normalize_frame_buffers(frame_buffers, norm_consts)
            return frame_buffers
        return []


# class for streaming frame-based ASR
# 1) use reset() method to reset FrameASR's state
# 2) call transcribe(frame) to do ASR on
#    contiguous signal's frames
class FrameBatchASR:
    """
    class for streaming frame-based ASR use reset() method to reset FrameASR's
    state call transcribe(frame) to do ASR on contiguous signal's frames
    """

    def __init__(
        self,
        asr_model,
        frame_len=1.6,
        total_buffer=4.0,
        batch_size=4,
        pad_to_buffer_len=True,
    ):
        '''
        Args:
          frame_len: frame's duration, seconds
          frame_overlap: duration of overlaps before and after current frame, seconds
          offset: number of symbols to drop for smooth streaming
        '''
        self.frame_bufferer = FeatureFrameBufferer(
            asr_model=asr_model,
            frame_len=frame_len,
            batch_size=batch_size,
            total_buffer=total_buffer,
            pad_to_buffer_len=pad_to_buffer_len,
        )

        self.asr_model = asr_model
        self.decoder = getattr(asr_model, "decoder", None)

        self.batch_size = batch_size
        self.all_logits = []
        self.all_preds = []

        self.unmerged = []

        if self.decoder is None:
<<<<<<< HEAD
            if isinstance(asr_model.tokenizer, CanaryBPETokenizer):
                self.blank_id = asr_model.tokenizer.vocab_size
            else:
                self.blank_id = len(asr_model.tokenizer.vocabulary)
=======
            self.blank_id = len(asr_model.tokenizer.vocab)
>>>>>>> 454fabc2
        elif hasattr(asr_model.decoder, "vocabulary"):
            self.blank_id = len(asr_model.decoder.vocabulary)
        else:
            self.blank_id = len(asr_model.joint.vocabulary)
        self.tokenizer = asr_model.tokenizer
        self.toks_unmerged = []
        self.frame_buffers = []
        self.reset()
        cfg = copy.deepcopy(asr_model._cfg)
        self.cfg = cfg
        self.frame_len = frame_len
        OmegaConf.set_struct(cfg.preprocessor, False)

        # some changes for streaming scenario
        cfg.preprocessor.dither = 0.0
        cfg.preprocessor.pad_to = 0
        cfg.preprocessor.normalize = "None"
        self.raw_preprocessor = ASRModel.from_config_dict(cfg.preprocessor)
        self.raw_preprocessor.to(asr_model.device)
        self.preprocessor = self.raw_preprocessor

    def reset(self):
        """
        Reset frame_history and decoder's state
        """
        self.prev_char = ''
        self.unmerged = []
        self.data_layer = AudioBuffersDataLayer()
        self.data_loader = DataLoader(self.data_layer, batch_size=self.batch_size, collate_fn=speech_collate_fn)
        self.all_logits = []
        self.all_preds = []
        self.toks_unmerged = []
        self.frame_buffers = []
        self.frame_bufferer.reset()

    def read_audio_file(self, audio_filepath: str, delay, model_stride_in_secs):
        samples = get_samples(audio_filepath)
        samples = np.pad(samples, (0, int(delay * model_stride_in_secs * self.asr_model._cfg.sample_rate)))
        frame_reader = AudioFeatureIterator(samples, self.frame_len, self.raw_preprocessor, self.asr_model.device)
        self.set_frame_reader(frame_reader)

    def set_frame_reader(self, frame_reader):
        self.frame_bufferer.set_frame_reader(frame_reader)

    @torch.no_grad()
    def infer_logits(self, keep_logits=False):
        frame_buffers = self.frame_bufferer.get_buffers_batch()

        while len(frame_buffers) > 0:
            self.frame_buffers += frame_buffers[:]
            self.data_layer.set_signal(frame_buffers[:])
            self._get_batch_preds(keep_logits)
            frame_buffers = self.frame_bufferer.get_buffers_batch()

    @torch.no_grad()
    def _get_batch_preds(self, keep_logits=False):
        device = self.asr_model.device
        for batch in iter(self.data_loader):

            feat_signal, feat_signal_len = batch
            feat_signal, feat_signal_len = feat_signal.to(device), feat_signal_len.to(device)
            forward_outs = self.asr_model(processed_signal=feat_signal, processed_signal_length=feat_signal_len)

            if len(forward_outs) == 2:  # hybrid ctc rnnt model
                encoded, encoded_len = forward_outs
                log_probs = self.asr_model.ctc_decoder(encoder_output=encoded)
                predictions = log_probs.argmax(dim=-1, keepdim=False)
            else:
                log_probs, encoded_len, predictions = forward_outs

            preds = torch.unbind(predictions)
            for pred in preds:
                self.all_preds.append(pred.cpu().numpy())
            if keep_logits:
                log_probs = torch.unbind(log_probs)
                for log_prob in log_probs:
                    self.all_logits.append(log_prob.cpu())
            else:
                del log_probs
            del encoded_len
            del predictions

    def transcribe(self, tokens_per_chunk: int, delay: int, keep_logits: bool = False):
        self.infer_logits(keep_logits)
        self.unmerged = []
        for pred in self.all_preds:
            decoded = pred.tolist()
            self.unmerged += decoded[len(decoded) - 1 - delay : len(decoded) - 1 - delay + tokens_per_chunk]
        hypothesis = self.greedy_merge(self.unmerged)
        if not keep_logits:
            return hypothesis

        all_logits = []
        for log_prob in self.all_logits:
            T = log_prob.shape[0]
            log_prob = log_prob[T - 1 - delay : T - 1 - delay + tokens_per_chunk, :]
            all_logits.append(log_prob)
        all_logits = torch.concat(all_logits, 0)
        return hypothesis, all_logits

    def greedy_merge(self, preds):
        decoded_prediction = []
        previous = self.blank_id
        for p in preds:
            if (p != previous or previous == self.blank_id) and p != self.blank_id:
                decoded_prediction.append(p)
            previous = p
        hypothesis = self.tokenizer.ids_to_text(decoded_prediction)
        return hypothesis


class BatchedFeatureFrameBufferer(FeatureFrameBufferer):
    """
    Batched variant of FeatureFrameBufferer where batch dimension is the independent audio samples.
    """

    def __init__(self, asr_model, frame_len=1.6, batch_size=4, total_buffer=4.0):
        '''
        Args:
          frame_len: frame's duration, seconds
          frame_overlap: duration of overlaps before and after current frame, seconds
          offset: number of symbols to drop for smooth streaming
        '''
        super().__init__(asr_model, frame_len=frame_len, batch_size=batch_size, total_buffer=total_buffer)

        # OVERRIDES OF BASE CLASS
        timestep_duration = asr_model._cfg.preprocessor.window_stride
        total_buffer_len = int(total_buffer / timestep_duration)
        self.buffer = (
            np.ones([batch_size, self.n_feat, total_buffer_len], dtype=np.float32) * self.ZERO_LEVEL_SPEC_DB_VAL
        )

        # Preserve list of buffers and indices, one for every sample
        self.all_frame_reader = [None for _ in range(self.batch_size)]
        self.signal_end = [False for _ in range(self.batch_size)]
        self.signal_end_index = [None for _ in range(self.batch_size)]
        self.buffer_number = 0  # preserve number of buffers returned since reset.

        self.reset()
        del self.buffered_len
        del self.buffered_features_size

    def reset(self):
        '''
        Reset frame_history and decoder's state
        '''
        super().reset()
        self.feature_buffer = (
            np.ones([self.batch_size, self.n_feat, self.feature_buffer_len], dtype=np.float32)
            * self.ZERO_LEVEL_SPEC_DB_VAL
        )
        self.all_frame_reader = [None for _ in range(self.batch_size)]
        self.signal_end = [False for _ in range(self.batch_size)]
        self.signal_end_index = [None for _ in range(self.batch_size)]
        self.buffer_number = 0

    def get_batch_frames(self):
        # Exit if all buffers of all samples have been processed
        if all(self.signal_end):
            return []

        # Otherwise sequentially process frames of each sample one by one.
        batch_frames = []
        for idx, frame_reader in enumerate(self.all_frame_reader):
            try:
                frame = next(frame_reader)
                frame = np.copy(frame)

                batch_frames.append(frame)
            except StopIteration:
                # If this sample has finished all of its buffers
                # Set its signal_end flag, and assign it the id of which buffer index
                # did it finish the sample (if not previously set)
                # This will let the alignment module know which sample in the batch finished
                # at which index.
                batch_frames.append(None)
                self.signal_end[idx] = True

                if self.signal_end_index[idx] is None:
                    self.signal_end_index[idx] = self.buffer_number

        self.buffer_number += 1
        return batch_frames

    def get_frame_buffers(self, frames):
        # Build buffers for each frame
        self.frame_buffers = []
        # Loop over all buffers of all samples
        for idx in range(self.batch_size):
            frame = frames[idx]
            # If the sample has a buffer, then process it as usual
            if frame is not None:
                self.buffer[idx, :, : -self.n_frame_len] = self.buffer[idx, :, self.n_frame_len :]
                self.buffer[idx, :, -self.n_frame_len :] = frame
                # self.buffered_len += frame.shape[1]
                # WRAP the buffer at index idx into a outer list
                self.frame_buffers.append([np.copy(self.buffer[idx])])
            else:
                # If the buffer does not exist, the sample has finished processing
                # set the entire buffer for that sample to 0
                self.buffer[idx, :, :] *= 0.0
                self.frame_buffers.append([np.copy(self.buffer[idx])])

        return self.frame_buffers

    def set_frame_reader(self, frame_reader, idx):
        self.all_frame_reader[idx] = frame_reader
        self.signal_end[idx] = False
        self.signal_end_index[idx] = None

    def _update_feature_buffer(self, feat_frame, idx):
        # Update the feature buffer for given sample, or reset if the sample has finished processing
        if feat_frame is not None:
            self.feature_buffer[idx, :, : -feat_frame.shape[1]] = self.feature_buffer[idx, :, feat_frame.shape[1] :]
            self.feature_buffer[idx, :, -feat_frame.shape[1] :] = feat_frame
            # self.buffered_features_size += feat_frame.shape[1]
        else:
            self.feature_buffer[idx, :, :] *= 0.0

    def get_norm_consts_per_frame(self, batch_frames):
        for idx, frame in enumerate(batch_frames):
            self._update_feature_buffer(frame, idx)

        mean_from_buffer = np.mean(self.feature_buffer, axis=2, keepdims=True)  # [B, self.n_feat, 1]
        stdev_from_buffer = np.std(self.feature_buffer, axis=2, keepdims=True)  # [B, self.n_feat, 1]

        return (mean_from_buffer, stdev_from_buffer)

    def normalize_frame_buffers(self, frame_buffers, norm_consts):
        CONSTANT = 1e-8
        for i in range(len(frame_buffers)):
            frame_buffers[i] = (frame_buffers[i] - norm_consts[0][i]) / (norm_consts[1][i] + CONSTANT)

    def get_buffers_batch(self):
        batch_frames = self.get_batch_frames()

        while len(batch_frames) > 0:
            # while there exists at least one sample that has not been processed yet
            frame_buffers = self.get_frame_buffers(batch_frames)
            norm_consts = self.get_norm_consts_per_frame(batch_frames)

            self.normalize_frame_buffers(frame_buffers, norm_consts)
            return frame_buffers
        return []


class BatchedFrameASRRNNT(FrameBatchASR):
    """
    Batched implementation of FrameBatchASR for RNNT models, where the batch dimension is independent audio samples.
    """

    def __init__(
        self,
        asr_model,
        frame_len=1.6,
        total_buffer=4.0,
        batch_size=32,
        max_steps_per_timestep: int = 5,
        stateful_decoding: bool = False,
    ):
        '''
        Args:
            asr_model: An RNNT model.
            frame_len: frame's duration, seconds.
            total_buffer: duration of total audio chunk size, in seconds.
            batch_size: Number of independent audio samples to process at each step.
            max_steps_per_timestep: Maximum number of tokens (u) to process per acoustic timestep (t).
            stateful_decoding: Boolean whether to enable stateful decoding for preservation of state across buffers.
        '''
        super().__init__(asr_model, frame_len=frame_len, total_buffer=total_buffer, batch_size=batch_size)

        # OVERRIDES OF THE BASE CLASS
        self.max_steps_per_timestep = max_steps_per_timestep
        self.stateful_decoding = stateful_decoding

        self.all_alignments = [[] for _ in range(self.batch_size)]
        self.all_preds = [[] for _ in range(self.batch_size)]
        self.all_timestamps = [[] for _ in range(self.batch_size)]
        self.previous_hypotheses = None
        self.batch_index_map = {
            idx: idx for idx in range(self.batch_size)
        }  # pointer from global batch id : local sub-batch id

        try:
            self.eos_id = self.asr_model.tokenizer.eos_id
        except Exception:
            self.eos_id = -1

        print("Performing Stateful decoding :", self.stateful_decoding)

        # OVERRIDES
        self.frame_bufferer = BatchedFeatureFrameBufferer(
            asr_model=asr_model, frame_len=frame_len, batch_size=batch_size, total_buffer=total_buffer
        )

        self.reset()

    def reset(self):
        """
        Reset frame_history and decoder's state
        """
        super().reset()

        self.all_alignments = [[] for _ in range(self.batch_size)]
        self.all_preds = [[] for _ in range(self.batch_size)]
        self.all_timestamps = [[] for _ in range(self.batch_size)]
        self.previous_hypotheses = None
        self.batch_index_map = {idx: idx for idx in range(self.batch_size)}

        self.data_layer = [AudioBuffersDataLayer() for _ in range(self.batch_size)]
        self.data_loader = [
            DataLoader(self.data_layer[idx], batch_size=1, collate_fn=speech_collate_fn)
            for idx in range(self.batch_size)
        ]

    def read_audio_file(self, audio_filepath: list, delay, model_stride_in_secs):
        assert len(audio_filepath) == self.batch_size

        # Read in a batch of audio files, one by one
        for idx in range(self.batch_size):
            samples = get_samples(audio_filepath[idx])
            samples = np.pad(samples, (0, int(delay * model_stride_in_secs * self.asr_model._cfg.sample_rate)))
            frame_reader = AudioFeatureIterator(samples, self.frame_len, self.raw_preprocessor, self.asr_model.device)
            self.set_frame_reader(frame_reader, idx)

    def set_frame_reader(self, frame_reader, idx):
        self.frame_bufferer.set_frame_reader(frame_reader, idx)

    @torch.no_grad()
    def infer_logits(self):
        frame_buffers = self.frame_bufferer.get_buffers_batch()

        while len(frame_buffers) > 0:
            # While at least 1 sample has a buffer left to process
            self.frame_buffers += frame_buffers[:]

            for idx, buffer in enumerate(frame_buffers):
                self.data_layer[idx].set_signal(buffer[:])

            self._get_batch_preds()
            frame_buffers = self.frame_bufferer.get_buffers_batch()

    @torch.no_grad()
    def _get_batch_preds(self):
        """
        Perform dynamic batch size decoding of frame buffers of all samples.

        Steps:
            -   Load all data loaders of every sample
            -   For all samples, determine if signal has finished.
                -   If so, skip calculation of mel-specs.
                -   If not, compute mel spec and length
            -   Perform Encoder forward over this sub-batch of samples. Maintain the indices of samples that
                were processed.
            -   If performing stateful decoding, prior to decoder forward, remove the states of samples that
                were not processed.
            -   Perform Decoder + Joint forward for samples that were processed.
            -   For all output RNNT alignment matrix of the joint do:
                -   If signal has ended previously (this was last buffer of padding), skip alignment
                -   Otherwise, recalculate global index of this sample from the sub-batch index, and preserve
                alignment.
            -   Same for preds
            -   Update indices of sub-batch with global index map.
            - Redo steps until all samples were processed (sub-batch size == 0).
        """
        device = self.asr_model.device

        data_iters = [iter(data_loader) for data_loader in self.data_loader]

        feat_signals = []
        feat_signal_lens = []

        new_batch_keys = []
        # while not all(self.frame_bufferer.signal_end):
        for idx in range(self.batch_size):
            if self.frame_bufferer.signal_end[idx]:
                continue

            batch = next(data_iters[idx])
            feat_signal, feat_signal_len = batch
            feat_signal, feat_signal_len = feat_signal.to(device), feat_signal_len.to(device)

            feat_signals.append(feat_signal)
            feat_signal_lens.append(feat_signal_len)

            # preserve batch indeices
            new_batch_keys.append(idx)

        if len(feat_signals) == 0:
            return

        feat_signal = torch.cat(feat_signals, 0)
        feat_signal_len = torch.cat(feat_signal_lens, 0)

        del feat_signals, feat_signal_lens

        encoded, encoded_len = self.asr_model(processed_signal=feat_signal, processed_signal_length=feat_signal_len)

        # filter out partial hypotheses from older batch subset
        if self.stateful_decoding and self.previous_hypotheses is not None:
            new_prev_hypothesis = []
            for new_batch_idx, global_index_key in enumerate(new_batch_keys):
                old_pos = self.batch_index_map[global_index_key]
                new_prev_hypothesis.append(self.previous_hypotheses[old_pos])
            self.previous_hypotheses = new_prev_hypothesis

        best_hyp = self.asr_model.decoding.rnnt_decoder_predictions_tensor(
            encoded, encoded_len, return_hypotheses=True, partial_hypotheses=self.previous_hypotheses
        )

        if self.stateful_decoding:
            # preserve last state from hypothesis of new batch indices
            self.previous_hypotheses = best_hyp

        for idx, hyp in enumerate(best_hyp):
            global_index_key = new_batch_keys[idx]  # get index of this sample in the global batch

            has_signal_ended = self.frame_bufferer.signal_end[global_index_key]
            if not has_signal_ended:
                self.all_alignments[global_index_key].append(hyp.alignments)

        preds = [hyp.y_sequence for hyp in best_hyp]
        for idx, pred in enumerate(preds):
            global_index_key = new_batch_keys[idx]  # get index of this sample in the global batch

            has_signal_ended = self.frame_bufferer.signal_end[global_index_key]
            if not has_signal_ended:
                self.all_preds[global_index_key].append(pred.cpu().numpy())

        timestamps = [hyp.timestamp for hyp in best_hyp]
        for idx, timestamp in enumerate(timestamps):
            global_index_key = new_batch_keys[idx]  # get index of this sample in the global batch

            has_signal_ended = self.frame_bufferer.signal_end[global_index_key]
            if not has_signal_ended:
                self.all_timestamps[global_index_key].append(timestamp)

        if self.stateful_decoding:
            # State resetting is being done on sub-batch only, global index information is not being updated
            reset_states = self.asr_model.decoder.initialize_state(encoded)

            for idx, pred in enumerate(preds):
                if len(pred) > 0 and pred[-1] == self.eos_id:
                    # reset states :
                    self.previous_hypotheses[idx].y_sequence = self.previous_hypotheses[idx].y_sequence[:-1]
                    self.previous_hypotheses[idx].dec_state = self.asr_model.decoder.batch_select_state(
                        reset_states, idx
                    )

        # Position map update
        if len(new_batch_keys) != len(self.batch_index_map):
            for new_batch_idx, global_index_key in enumerate(new_batch_keys):
                self.batch_index_map[global_index_key] = new_batch_idx  # let index point from global pos -> local pos

        del encoded, encoded_len
        del best_hyp, pred

    def transcribe(
        self,
        tokens_per_chunk: int,
        delay: int,
    ):
        """
        Performs "middle token" alignment prediction using the buffered audio chunk.
        """
        self.infer_logits()

        self.unmerged = [[] for _ in range(self.batch_size)]
        for idx, alignments in enumerate(self.all_alignments):

            signal_end_idx = self.frame_bufferer.signal_end_index[idx]
            if signal_end_idx is None:
                raise ValueError("Signal did not end")

            for a_idx, alignment in enumerate(alignments):
                if delay == len(alignment):  # chunk size = buffer size
                    offset = 0
                else:  # all other cases
                    offset = 1

                alignment = alignment[
                    len(alignment) - offset - delay : len(alignment) - offset - delay + tokens_per_chunk
                ]

                ids, toks = self._alignment_decoder(alignment, self.asr_model.tokenizer, self.blank_id)

                if len(ids) > 0 and a_idx < signal_end_idx:
                    self.unmerged[idx] = inplace_buffer_merge(
                        self.unmerged[idx],
                        ids,
                        delay,
                        model=self.asr_model,
                    )

        output = []
        for idx in range(self.batch_size):
            output.append(self.greedy_merge(self.unmerged[idx]))
        return output

    def _alignment_decoder(self, alignments, tokenizer, blank_id):
        s = []
        ids = []

        for t in range(len(alignments)):
            for u in range(len(alignments[t])):
                _, token_id = alignments[t][u]  # (logprob, token_id)
                token_id = int(token_id)
                if token_id != blank_id:
                    token = tokenizer.ids_to_tokens([token_id])[0]
                    s.append(token)
                    ids.append(token_id)

                else:
                    # blank token
                    pass

        return ids, s

    def greedy_merge(self, preds):
        decoded_prediction = [p for p in preds]
        hypothesis = self.asr_model.tokenizer.ids_to_text(decoded_prediction)
        return hypothesis


class BatchedFrameASRTDT(BatchedFrameASRRNNT):
    """
    Batched implementation of FrameBatchASR for TDT models, where the batch dimension is independent audio samples.
    It's mostly similar to BatchedFrameASRRNNT with special handling of boundary cases due to the frame-skipping
    resulted by TDT models.
    """

    def __init__(
        self,
        asr_model,
        frame_len=1.6,
        total_buffer=4.0,
        batch_size=32,
        max_steps_per_timestep: int = 5,
        stateful_decoding: bool = False,
        tdt_search_boundary: int = 4,
    ):
        '''
        Args:
            asr_model: An RNNT model.
            frame_len: frame's duration, seconds.
            total_buffer: duration of total audio chunk size, in seconds.
            batch_size: Number of independent audio samples to process at each step.
            max_steps_per_timestep: Maximum number of tokens (u) to process per acoustic timestep (t).
            stateful_decoding: Boolean whether to enable stateful decoding for preservation of state across buffers.
            tdt_search_boundary: The max number of frames that we search between chunks to match the token at boundary.
        '''
        super().__init__(asr_model, frame_len=frame_len, total_buffer=total_buffer, batch_size=batch_size)
        self.tdt_search_boundary = tdt_search_boundary

    def transcribe(
        self,
        tokens_per_chunk: int,
        delay: int,
    ):
        """
        Performs "middle token" alignment prediction using the buffered audio chunk.
        """
        self.infer_logits()

        self.unmerged = [[] for _ in range(self.batch_size)]
        for idx, alignments in enumerate(self.all_alignments):

            signal_end_idx = self.frame_bufferer.signal_end_index[idx]
            if signal_end_idx is None:
                raise ValueError("Signal did not end")

            for a_idx, alignment in enumerate(alignments):
                if delay == len(alignment):  # chunk size = buffer size
                    offset = 0
                else:  # all other cases
                    offset = 1

                longer_alignment = alignment[
                    len(alignment)
                    - offset
                    - delay
                    - self.tdt_search_boundary : len(alignment)
                    - offset
                    - delay
                    + tokens_per_chunk
                ]

                alignment = alignment[
                    len(alignment) - offset - delay : len(alignment) - offset - delay + tokens_per_chunk
                ]

                longer_ids, longer_toks = self._alignment_decoder(
                    longer_alignment, self.asr_model.tokenizer, self.blank_id
                )
                ids, _ = self._alignment_decoder(alignment, self.asr_model.tokenizer, self.blank_id)

                if len(longer_ids) > 0 and a_idx < signal_end_idx:
                    if a_idx == 0 or len(self.unmerged[idx]) == 0:
                        self.unmerged[idx] = inplace_buffer_merge(
                            self.unmerged[idx],
                            ids,
                            delay,
                            model=self.asr_model,
                        )
                    elif len(self.unmerged[idx]) > 0 and len(longer_toks) > 1:
                        id_to_match = self.unmerged[idx][-1]
                        start = min(len(longer_ids) - len(ids), len(longer_ids) - 1)
                        end = -1
                        for i in range(start, end, -1):
                            if longer_ids[i] == id_to_match:
                                ids = longer_ids[i + 1 :]
                                break

                        self.unmerged[idx] = inplace_buffer_merge(
                            self.unmerged[idx],
                            ids,
                            delay,
                            model=self.asr_model,
                        )

        output = []
        for idx in range(self.batch_size):
            output.append(self.greedy_merge(self.unmerged[idx]))
        return output


class LongestCommonSubsequenceBatchedFrameASRRNNT(BatchedFrameASRRNNT):
    """
    Implements a token alignment algorithm for text alignment instead of middle token alignment.

    For more detail, read the docstring of longest_common_subsequence_merge().
    """

    def __init__(
        self,
        asr_model,
        frame_len=1.6,
        total_buffer=4.0,
        batch_size=4,
        max_steps_per_timestep: int = 5,
        stateful_decoding: bool = False,
        alignment_basepath: str = None,
    ):
        '''
        Args:
            asr_model: An RNNT model.
            frame_len: frame's duration, seconds.
            total_buffer: duration of total audio chunk size, in seconds.
            batch_size: Number of independent audio samples to process at each step.
            max_steps_per_timestep: Maximum number of tokens (u) to process per acoustic timestep (t).
            stateful_decoding: Boolean whether to enable stateful decoding for preservation of state across buffers.
            alignment_basepath: Str path to a directory where alignments from LCS will be preserved for later analysis.
        '''
        super().__init__(asr_model, frame_len, total_buffer, batch_size, max_steps_per_timestep, stateful_decoding)
        self.sample_offset = 0
        self.lcs_delay = -1

        self.alignment_basepath = alignment_basepath

    def transcribe(
        self,
        tokens_per_chunk: int,
        delay: int,
    ):
        if self.lcs_delay < 0:
            raise ValueError(
                "Please set LCS Delay valus as `(buffer_duration - chunk_duration) / model_stride_in_secs`"
            )

        self.infer_logits()

        self.unmerged = [[] for _ in range(self.batch_size)]
        for idx, alignments in enumerate(self.all_alignments):

            signal_end_idx = self.frame_bufferer.signal_end_index[idx]
            if signal_end_idx is None:
                raise ValueError("Signal did not end")

            for a_idx, alignment in enumerate(alignments):

                # Middle token first chunk
                if a_idx == 0:
                    # len(alignment) - 1 - delay + tokens_per_chunk
                    alignment = alignment[len(alignment) - 1 - delay :]
                    ids, toks = self._alignment_decoder(alignment, self.asr_model.tokenizer, self.blank_id)

                    if len(ids) > 0:
                        self.unmerged[idx] = inplace_buffer_merge(
                            self.unmerged[idx],
                            ids,
                            delay,
                            model=self.asr_model,
                        )

                else:
                    ids, toks = self._alignment_decoder(alignment, self.asr_model.tokenizer, self.blank_id)
                    if len(ids) > 0 and a_idx < signal_end_idx:

                        if self.alignment_basepath is not None:
                            basepath = self.alignment_basepath
                            sample_offset = self.sample_offset + idx
                            alignment_offset = a_idx
                            path = os.path.join(basepath, str(sample_offset))

                            os.makedirs(path, exist_ok=True)
                            path = os.path.join(path, "alignment_" + str(alignment_offset) + '.pt')

                            filepath = path
                        else:
                            filepath = None

                        self.unmerged[idx] = lcs_alignment_merge_buffer(
                            self.unmerged[idx],
                            ids,
                            self.lcs_delay,
                            model=self.asr_model,
                            max_steps_per_timestep=self.max_steps_per_timestep,
                            filepath=filepath,
                        )

        output = []
        for idx in range(self.batch_size):
            output.append(self.greedy_merge(self.unmerged[idx]))
        return output


class CacheAwareStreamingAudioBuffer:
    """
    A buffer to be used for cache-aware streaming. It can load a single or multiple audio
    files/processed signals, split them in chunks and return one on one. It can be used to
    simulate streaming audio or audios.
    """

    def __init__(self, model, online_normalization=None, pad_and_drop_preencoded=False):
        '''
        Args:
            model: An ASR model.
            online_normalization (bool): whether to perform online normalization per chunk or
            normalize the whole audio before chunking
            pad_and_drop_preencoded (bool): if true pad first audio chunk and always drop preencoded
        '''
        self.model = model
        self.buffer = None
        self.buffer_idx = 0
        self.streams_length = None
        self.step = 0
        self.pad_and_drop_preencoded = pad_and_drop_preencoded

        self.online_normalization = online_normalization
        if not isinstance(model.encoder, StreamingEncoder):
            raise ValueError(
                "The model's encoder is not inherited from StreamingEncoder, and likely not to support streaming!"
            )
        if model.encoder.streaming_cfg is None:
            model.encoder.setup_streaming_params()
        self.streaming_cfg = model.encoder.streaming_cfg

        self.input_features = model.encoder._feat_in

        self.preprocessor = self.extract_preprocessor()

        if hasattr(model.encoder, "pre_encode") and hasattr(model.encoder.pre_encode, "get_sampling_frames"):
            self.sampling_frames = model.encoder.pre_encode.get_sampling_frames()
        else:
            self.sampling_frames = None

    def __iter__(self):
        while True:
            if self.buffer_idx >= self.buffer.size(-1):
                return

            if self.buffer_idx == 0 and isinstance(self.streaming_cfg.chunk_size, list):
                if self.pad_and_drop_preencoded:
                    chunk_size = self.streaming_cfg.chunk_size[1]
                else:
                    chunk_size = self.streaming_cfg.chunk_size[0]
            else:
                chunk_size = (
                    self.streaming_cfg.chunk_size[1]
                    if isinstance(self.streaming_cfg.chunk_size, list)
                    else self.streaming_cfg.chunk_size
                )

            if self.buffer_idx == 0 and isinstance(self.streaming_cfg.shift_size, list):
                if self.pad_and_drop_preencoded:
                    shift_size = self.streaming_cfg.shift_size[1]
                else:
                    shift_size = self.streaming_cfg.shift_size[0]
            else:
                shift_size = (
                    self.streaming_cfg.shift_size[1]
                    if isinstance(self.streaming_cfg.shift_size, list)
                    else self.streaming_cfg.shift_size
                )

            audio_chunk = self.buffer[:, :, self.buffer_idx : self.buffer_idx + chunk_size]

            if self.sampling_frames is not None:
                # checking to make sure the audio chunk has enough frames to produce at least one output after
                # downsampling
                if self.buffer_idx == 0 and isinstance(self.sampling_frames, list):
                    cur_sampling_frames = self.sampling_frames[0]
                else:
                    cur_sampling_frames = (
                        self.sampling_frames[1] if isinstance(self.sampling_frames, list) else self.sampling_frames
                    )
                if audio_chunk.size(-1) < cur_sampling_frames:
                    return

            # Adding the cache needed for the pre-encoder part of the model to the chunk
            # if there is not enough frames to be used as the pre-encoding cache, zeros would be added
            zeros_pads = None
            if self.buffer_idx == 0 and isinstance(self.streaming_cfg.pre_encode_cache_size, list):
                if self.pad_and_drop_preencoded:
                    cache_pre_encode_num_frames = self.streaming_cfg.pre_encode_cache_size[1]
                else:
                    cache_pre_encode_num_frames = self.streaming_cfg.pre_encode_cache_size[0]
                cache_pre_encode = torch.zeros(
                    (audio_chunk.size(0), self.input_features, cache_pre_encode_num_frames),
                    device=audio_chunk.device,
                    dtype=audio_chunk.dtype,
                )
            else:
                if isinstance(self.streaming_cfg.pre_encode_cache_size, list):
                    pre_encode_cache_size = self.streaming_cfg.pre_encode_cache_size[1]
                else:
                    pre_encode_cache_size = self.streaming_cfg.pre_encode_cache_size

                start_pre_encode_cache = self.buffer_idx - pre_encode_cache_size
                if start_pre_encode_cache < 0:
                    start_pre_encode_cache = 0
                cache_pre_encode = self.buffer[:, :, start_pre_encode_cache : self.buffer_idx]
                if cache_pre_encode.size(-1) < pre_encode_cache_size:
                    zeros_pads = torch.zeros(
                        (
                            audio_chunk.size(0),
                            audio_chunk.size(-2),
                            pre_encode_cache_size - cache_pre_encode.size(-1),
                        ),
                        device=audio_chunk.device,
                        dtype=audio_chunk.dtype,
                    )

            added_len = cache_pre_encode.size(-1)
            audio_chunk = torch.cat((cache_pre_encode, audio_chunk), dim=-1)

            if self.online_normalization:
                audio_chunk, x_mean, x_std = normalize_batch(
                    x=audio_chunk,
                    seq_len=torch.tensor([audio_chunk.size(-1)] * audio_chunk.size(0)),
                    normalize_type=self.model_normalize_type,
                )

            if zeros_pads is not None:
                # TODO: check here when zero_pads is not None and added_len is already non-zero
                audio_chunk = torch.cat((zeros_pads, audio_chunk), dim=-1)
                added_len += zeros_pads.size(-1)

            max_chunk_lengths = self.streams_length - self.buffer_idx
            max_chunk_lengths = max_chunk_lengths + added_len
            chunk_lengths = torch.clamp(max_chunk_lengths, min=0, max=audio_chunk.size(-1))

            self.buffer_idx += shift_size
            self.step += 1
            yield audio_chunk, chunk_lengths

    def is_buffer_empty(self):
        if self.buffer_idx >= self.buffer.size(-1):
            return True
        else:
            return False

    def __len__(self):
        return len(self.buffer)

    def reset_buffer(self):
        self.buffer = None
        self.buffer_idx = 0
        self.streams_length = None
        self.step = 0

    def reset_buffer_pointer(self):
        self.buffer_idx = 0
        self.step = 0

    def extract_preprocessor(self):
        cfg = copy.deepcopy(self.model._cfg)
        self.model_normalize_type = cfg.preprocessor.normalize
        OmegaConf.set_struct(cfg.preprocessor, False)
        cfg.preprocessor.dither = 0.0
        cfg.preprocessor.pad_to = 0
        if self.online_normalization:
            cfg.preprocessor.normalize = "None"

        preprocessor = self.model.from_config_dict(cfg.preprocessor)
        return preprocessor.to(self.get_model_device())

    def append_audio_file(self, audio_filepath, stream_id=-1):
        audio = get_samples(audio_filepath)
        processed_signal, processed_signal_length, stream_id = self.append_audio(audio, stream_id)
        return processed_signal, processed_signal_length, stream_id

    def append_audio(self, audio, stream_id=-1):
        processed_signal, processed_signal_length = self.preprocess_audio(audio)
        processed_signal, processed_signal_length, stream_id = self.append_processed_signal(
            processed_signal, stream_id
        )
        return processed_signal, processed_signal_length, stream_id

    def append_processed_signal(self, processed_signal, stream_id=-1):
        processed_signal_length = torch.tensor(processed_signal.size(-1), device=processed_signal.device)
        if stream_id >= 0 and (self.streams_length is not None and stream_id >= len(self.streams_length)):
            raise ValueError("Not valid stream_id!")
        if self.buffer is None:
            if stream_id >= 0:
                raise ValueError("stream_id can not be specified when there is no stream.")
            self.buffer = processed_signal
            self.streams_length = torch.tensor([processed_signal_length], device=processed_signal.device)
        else:
            if self.buffer.size(1) != processed_signal.size(1):
                raise ValueError("Buffer and the processed signal have different dimensions!")
            if stream_id < 0:
                self.buffer = torch.nn.functional.pad(self.buffer, pad=(0, 0, 0, 0, 0, 1))
                self.streams_length = torch.cat(
                    (self.streams_length, torch.tensor([0], device=self.streams_length.device)), dim=-1
                )
                stream_id = len(self.streams_length) - 1
            needed_len = self.streams_length[stream_id] + processed_signal_length
            if needed_len > self.buffer.size(-1):
                self.buffer = torch.nn.functional.pad(self.buffer, pad=(0, needed_len - self.buffer.size(-1)))

            self.buffer[
                stream_id, :, self.streams_length[stream_id] : self.streams_length[stream_id] + processed_signal_length
            ] = processed_signal
            self.streams_length[stream_id] = self.streams_length[stream_id] + processed_signal.size(-1)

        if self.online_normalization:
            processed_signal, x_mean, x_std = normalize_batch(
                x=processed_signal,
                seq_len=torch.tensor([processed_signal_length]),
                normalize_type=self.model_normalize_type,
            )
        return processed_signal, processed_signal_length, stream_id

    def get_model_device(self):
        return self.model.device

    def preprocess_audio(self, audio, device=None):
        if device is None:
            device = self.get_model_device()
        audio_signal = torch.from_numpy(audio).unsqueeze_(0).to(device)
        audio_signal_len = torch.Tensor([audio.shape[0]]).to(device)
        processed_signal, processed_signal_length = self.preprocessor(
            input_signal=audio_signal, length=audio_signal_len
        )
        return processed_signal, processed_signal_length

    def get_all_audios(self):
        processed_signal = self.buffer
        if self.online_normalization:
            processed_signal, x_mean, x_std = normalize_batch(
                x=processed_signal,
                seq_len=torch.tensor(self.streams_length),
                normalize_type=self.model_normalize_type,
            )
        return processed_signal, self.streams_length


class FrameBatchMultiTaskAED(FrameBatchASR):
    def __init__(self, asr_model, frame_len=4, total_buffer=4, batch_size=4):

        self.timestamps_asr_model = asr_model.timestamps_asr_model
        if self.timestamps_asr_model is not None:
            self.timestamps_frame_asr = FrameBatchASR(
                asr_model=self.timestamps_asr_model,
                frame_len=frame_len,
                total_buffer=total_buffer,
                batch_size=batch_size,
            )

        super().__init__(asr_model, frame_len, total_buffer, batch_size, pad_to_buffer_len=False)
        self.window_stride = asr_model._cfg.preprocessor.window_stride
        self.subsampling_factor = asr_model._cfg.encoder.subsampling_factor
        self.chunk_offsets = [
            0,
        ]  # chunk offsets in terms of num frames before subsampling

    def reset(self):
        super().reset()
        self.chunk_offsets = [
            0,
        ]

        if self.timestamps_asr_model is not None:
            self.timestamps_frame_asr.reset()

    @torch.no_grad()
    def infer_logits(self, keep_logits=False, timestamps=False):
        frame_buffers = self.frame_bufferer.get_buffers_batch()

        while len(frame_buffers) > 0:
            self.frame_buffers += frame_buffers[:]
            self.data_layer.set_signal(frame_buffers[:])
            self._get_batch_preds(keep_logits=keep_logits, timestamps=timestamps)
            frame_buffers = self.frame_bufferer.get_buffers_batch()

    def get_input_tokens(self, sample: dict):
        if self.asr_model.prompt_format == "canary":
            expected_slots = {"source_lang", "target_lang", "taskname", "pnc"}
            default_slot_values = {}
        elif self.asr_model.prompt_format == "canary2":
            expected_slots = {"source_lang", "target_lang"}
            default_slot_values = {
                "decodercontext": "",
                "emotion": "<|emo:undefined|>",
                "itn": "<|noitn|>",
                "timestamp": "<|notimestamp|>",
                "diarize": "<|nodiarize|>",
                "pnc": "<|pnc|>",  # consistent with canary1
            }
        else:
            raise ValueError(f"Unknown prompt format: {self.asr_model.prompt_format}")

        missing_keys = [k for k in expected_slots if k not in sample]
        if missing_keys:
            raise RuntimeError(
                f"We found sample that is missing the following keys: {missing_keys}"
                f"Please ensure that every utterance in the input manifests contains these keys. Sample: {sample}"
            )

        # fill optional slots
        for k, v in default_slot_values.items():
            sample[k] = sample.get(k, v)
            if k == 'timestamp' and self.timestamps_asr_model is not None:
                sample[k] = "<|notimestamp|>"

        tokens = self.asr_model.prompt.encode_dialog(
            turns=[
                {
                    "role": "user",
                    "slots": {
                        **sample,
                        self.asr_model.prompt.PROMPT_LANGUAGE_SLOT: "spl_tokens",
                    },
                }
            ]
        )["context_ids"]

        return torch.tensor(tokens, dtype=torch.long, device=self.asr_model.device).unsqueeze(0)  # [1, T]

    def read_audio_file(self, audio_filepath: str, delay, model_stride_in_secs, meta_data):
        timestamps = meta_data.get('timestamp', False) == "yes"
        self.input_tokens = self.get_input_tokens(meta_data)
        samples = get_samples(audio_filepath)
        padded_samples = np.pad(samples, (0, int(delay * model_stride_in_secs * self.asr_model._cfg.sample_rate)))

        frame_reader = AudioFeatureIterator(
            padded_samples, self.frame_len, self.raw_preprocessor, self.asr_model.device, pad_to_frame_len=False
        )
        self.set_frame_reader(frame_reader)
        if timestamps and self.timestamps_asr_model is not None:
            ts_model_feature_stride = self.timestamps_asr_model._cfg.preprocessor['window_stride']
            ts_model_stride_in_secs = ts_model_feature_stride * self.timestamps_asr_model.encoder.subsampling_factor

            ts_model_padded_samples = np.pad(
                samples, (0, int(delay * ts_model_stride_in_secs * self.timestamps_asr_model._cfg.sample_rate))
            )

            ts_model_frame_reader = AudioFeatureIterator(
                ts_model_padded_samples,
                self.frame_len,
                self.timestamps_frame_asr.raw_preprocessor,
                self.timestamps_frame_asr.asr_model.device,
            )
            self.timestamps_frame_asr.set_frame_reader(ts_model_frame_reader)

    @torch.no_grad()
    def _get_batch_preds(self, keep_logits=False, timestamps=False):
        device = self.asr_model.device
        for batch in iter(self.data_loader):
            feat_signal, feat_signal_len = batch
            # keep track of chunk offsets
            self.chunk_offsets.extend(feat_signal_len.tolist())
            feat_signal, feat_signal_len = feat_signal.to(device), feat_signal_len.to(device)
            tokens = self.input_tokens.to(device).repeat(feat_signal.size(0), 1)
            tokens_len = torch.tensor([tokens.size(1)] * tokens.size(0), device=device).long()

            batch_input = PromptedAudioToTextMiniBatch(
                audio=feat_signal,
                audio_lens=feat_signal_len,
                transcript=None,
                transcript_lens=None,
                prompt=tokens,
                prompt_lens=tokens_len,
                prompted_transcript=None,
                prompted_transcript_lens=None,
            )
            predictions = self.asr_model.predict_step(batch_input, has_processed_signal=True, timestamps=timestamps)

            self.all_preds.extend(predictions)
            del predictions

    def transcribe(
        self,
        tokens_per_chunk: Optional[int] = None,
        delay: Optional[int] = None,
        keep_logits: bool = False,
        timestamps: bool = False,
    ):
        """
        unsued params are for keeping the same signature as the parent class
        """
        self.infer_logits(keep_logits=keep_logits, timestamps=timestamps)
        if timestamps and self.timestamps_asr_model is not None:
            self.timestamps_frame_asr.infer_logits(keep_logits=True)
            timestamps_model_hypotheses = [
                rnnt_utils.Hypothesis(y_sequence=logits, score=0.0) for logits in self.timestamps_frame_asr.all_logits
            ]
            self.all_preds = get_forced_aligned_timestamps_with_external_model(
                audio=timestamps_model_hypotheses,
                external_ctc_model=self.timestamps_asr_model,
                main_model_predictions=self.all_preds,
                batch_size=self.batch_size,
                timestamp_type=['word', 'segment'],
                viterbi_device=self.timestamps_frame_asr.asr_model.device,
                has_hypotheses=True,
            )

        # join hypotheses
        hypothesis = self._join_hypotheses(self.all_preds, timestamps=timestamps)

        if not keep_logits:
            return hypothesis

        print("keep_logits=True is not supported for MultiTaskAEDFrameBatchInfer. Returning empty logits.")
        return hypothesis, []

    def _join_hypotheses(self, hypotheses, timestamps=False):
        if len(hypotheses) == 1:
            return hypotheses[0]

        # initialize a new hypothesis
        merged_hypthesis = rnnt_utils.Hypothesis(
            score=0.0,
            y_sequence=torch.tensor([]),
        )

        # join
        merged_hypthesis = self._join_text(merged_hypthesis, hypotheses)

        merged_hypthesis = self._join_y_sequence(merged_hypthesis, hypotheses)

        if timestamps:
            merged_hypthesis.timestamp = {
                'char': [],
                'word': [],
                'segment': [],
            }
            merged_hypthesis = self._join_timestamp(merged_hypthesis, hypotheses)

        return merged_hypthesis

    def _join_text(self, merged_hypothesis, hypotheses):
        merged_hypothesis.text = " ".join([h.text for h in hypotheses])
        return merged_hypothesis

    def _join_y_sequence(self, merged_hypothesis, hypotheses):
        merged_hypothesis.y_sequence = torch.cat([h.y_sequence for h in hypotheses])
        return merged_hypothesis

    def _join_timestamp(self, merged_hypothesis, hypotheses):
        # word level
        cumulative_offset = 0
        for i, h in enumerate(hypotheses):
            cumulative_offset += self.chunk_offsets[i]  # self.chunk_offsets starts with 0,

            # update frame numbers
            updated_timestamps = [
                {
                    **word,
                    'start_offset': word['start_offset']
                    + cumulative_offset
                    // self.subsampling_factor,  # dividing here to avoid error accumulation over long audios
                    'end_offset': word['end_offset'] + cumulative_offset // self.subsampling_factor,
                }
                for word in h.timestamp['word']
            ]

            # update times
            updated_timestamps = [
                {
                    **word,
                    'start': word['start_offset'] * self.window_stride * self.subsampling_factor,
                    'end': word['end_offset'] * self.window_stride * self.subsampling_factor,
                }
                for word in updated_timestamps
            ]

            merged_hypothesis.timestamp['word'].extend(updated_timestamps)

        # segment level
        cumulative_offset = 0
        for i, h in enumerate(hypotheses):
            cumulative_offset += self.chunk_offsets[i]

            # update frame numbers
            updated_timestamps = [
                {
                    **segment,
                    'start_offset': segment['start_offset'] + cumulative_offset // self.subsampling_factor,
                    'end_offset': segment['end_offset'] + cumulative_offset // self.subsampling_factor,
                }
                for segment in h.timestamp['segment']
            ]

            # update times
            updated_timestamps = [
                {
                    **segment,
                    'start': segment['start_offset'] * self.window_stride * self.subsampling_factor,
                    'end': segment['end_offset'] * self.window_stride * self.subsampling_factor,
                }
                for segment in updated_timestamps
            ]

            merged_hypothesis.timestamp['segment'].extend(updated_timestamps)

        return merged_hypothesis


class FrameBatchChunkedRNNT(FrameBatchASR):
    def __init__(self, asr_model, frame_len=4, total_buffer=4, batch_size=4):
        super().__init__(asr_model, frame_len, total_buffer, batch_size, pad_to_buffer_len=False)

    def read_audio_file(self, audio_filepath: str, delay, model_stride_in_secs):
        samples = get_samples(audio_filepath)
        samples = np.pad(samples, (0, int(delay * model_stride_in_secs * self.asr_model._cfg.sample_rate)))
        frame_reader = AudioFeatureIterator(
            samples, self.frame_len, self.raw_preprocessor, self.asr_model.device, pad_to_frame_len=False
        )
        self.set_frame_reader(frame_reader)

    @torch.no_grad()
    def _get_batch_preds(self, keep_logits=False):
        device = self.asr_model.device
        for batch in iter(self.data_loader):
            feat_signal, feat_signal_len = batch
            feat_signal, feat_signal_len = feat_signal.to(device), feat_signal_len.to(device)

            encoded, encoded_len = self.asr_model(
                processed_signal=feat_signal, processed_signal_length=feat_signal_len
            )

            best_hyp_text, all_hyp_text = self.asr_model.decoding.rnnt_decoder_predictions_tensor(
                encoder_output=encoded, encoded_lengths=encoded_len, return_hypotheses=False
            )
            self.all_preds.extend(best_hyp_text)
            del best_hyp_text
            del all_hyp_text
            del encoded
            del encoded_len

    def transcribe(
        self, tokens_per_chunk: Optional[int] = None, delay: Optional[int] = None, keep_logits: bool = False
    ):
        """
        unsued params are for keeping the same signature as the parent class
        """
        self.infer_logits(keep_logits)

        hypothesis = " ".join(self.all_preds)
        if not keep_logits:
            return hypothesis

        print("keep_logits=True is not supported for FrameBatchChunkedRNNT. Returning empty logits.")
        return hypothesis, []


class FrameBatchChunkedCTC(FrameBatchASR):
    def __init__(self, asr_model, frame_len=4, total_buffer=4, batch_size=4):
        super().__init__(asr_model, frame_len, total_buffer, batch_size, pad_to_buffer_len=False)

    def read_audio_file(self, audio_filepath: str, delay, model_stride_in_secs):
        samples = get_samples(audio_filepath)
        samples = np.pad(samples, (0, int(delay * model_stride_in_secs * self.asr_model._cfg.sample_rate)))
        frame_reader = AudioFeatureIterator(
            samples, self.frame_len, self.raw_preprocessor, self.asr_model.device, pad_to_frame_len=False
        )
        self.set_frame_reader(frame_reader)

    @torch.no_grad()
    def _get_batch_preds(self, keep_logits=False):
        device = self.asr_model.device
        for batch in iter(self.data_loader):
            feat_signal, feat_signal_len = batch
            feat_signal, feat_signal_len = feat_signal.to(device), feat_signal_len.to(device)

            results = self.asr_model(processed_signal=feat_signal, processed_signal_length=feat_signal_len)
            if len(results) == 2:  # hybrid model
                encoded, encoded_len = results
                log_probs = self.asr_model.ctc_decoder(encoder_output=encoded)
                transcribed_texts, _ = self.asr_model.ctc_decoding.ctc_decoder_predictions_tensor(
                    decoder_outputs=log_probs,
                    decoder_lengths=encoded_len,
                    return_hypotheses=False,
                )
            else:
                log_probs, encoded_len, predictions = results
                transcribed_texts, _ = self.asr_model.decoding.ctc_decoder_predictions_tensor(
                    decoder_outputs=log_probs,
                    decoder_lengths=encoded_len,
                    return_hypotheses=False,
                )

            self.all_preds.extend(transcribed_texts)
            del log_probs
            del encoded_len
            del predictions

    def transcribe(
        self, tokens_per_chunk: Optional[int] = None, delay: Optional[int] = None, keep_logits: bool = False
    ):
        """
        unsued params are for keeping the same signature as the parent class
        """
        self.infer_logits(keep_logits)

        hypothesis = " ".join(self.all_preds)
        if not keep_logits:
            return hypothesis

        print("keep_logits=True is not supported for FrameBatchChunkedCTC. Returning empty logits.")
        return hypothesis, []


@dataclass
class ContextSize:
    left: int
    chunk: int
    right: int

    def total(self) -> int:
        """Total context size"""
        return self.left + self.chunk + self.right

    def subsample(self, factor: int) -> "ContextSize":
        """
        Subsample context size by factor

        Args:
            factor: subsampling factor
        """
        return ContextSize(
            left=self.left // factor,
            chunk=self.chunk // factor,
            right=self.right // factor,
        )

    def add_frames_get_removed_(self, num_frames: int, is_last_chunk: bool, expected_context: "ContextSize") -> int:
        """
        Add frames to context size
        Args:
            num_frames: number of frames to add
            is_last_chunk: if last chunk

        Returns:
            number of frames removed from the left side
        """
        if num_frames > expected_context.chunk + expected_context.right:
            raise ValueError(
                f"Added chunk length {num_frames} is larger "
                f"than expected chunk with right context {expected_context}"
            )
        # consider first everything is moved to right/left context, then move to chunk
        self.left += self.chunk
        self.chunk = 0
        self.right += num_frames
        if is_last_chunk:
            # move all samples to chunk, empty right part
            self.chunk = self.right
            self.right = 0
        else:
            self.chunk = expected_context.chunk
            self.right -= expected_context.chunk
        extra_samples = max(self.total() - expected_context.total(), 0)
        self.left -= extra_samples
        if not is_last_chunk:
            assert self.right == expected_context.right
        return extra_samples

    def __str__(self):
        return f"Left {self.left} - Chunk {self.chunk} - Right {self.right}"


@dataclass
class ContextSizeBatch:
    """Batched context size"""

    left: torch.Tensor
    chunk: torch.Tensor
    right: torch.Tensor

    def total(self) -> torch.Tensor:
        """Total context size"""
        return self.left + self.chunk + self.right

    def subsample(self, factor: int) -> "ContextSizeBatch":
        """
        Subsample context size by factor

        Args:
            factor: subsampling factor
        """
        return ContextSizeBatch(
            left=torch.div(self.left, factor, rounding_mode="floor"),
            chunk=torch.div(self.chunk, factor, rounding_mode="floor"),
            right=torch.div(self.right, factor, rounding_mode="floor"),
        )

    def add_frames_(
        self, num_frames_batch: torch.Tensor, is_last_chunk_batch: torch.Tensor, expected_context: "ContextSize"
    ):
        """
        Add frames to context size
        Args:
            num_frames_batch: number of frames to add
            is_last_chunk_batch: if last chunk

        Returns:
            number of frames removed from the left side
        """
        self.left += self.chunk
        self.chunk.fill_(0)
        self.right += num_frames_batch

        self.chunk = torch.where(is_last_chunk_batch, self.right, expected_context.chunk)
        self.right = torch.where(is_last_chunk_batch, 0, self.right - expected_context.chunk)

        # fix left context
        self.left = torch.where(self.chunk > 0, self.left, 0)

        extra_samples = torch.maximum(self.total() - expected_context.total(), torch.zeros_like(self.left))
        self.left -= extra_samples
        self.left = torch.where(self.left < 0, torch.zeros_like(self.left), self.left)


class StreamingBatchedAudioBuffer:
    """Batched audio buffer with strict context management for streaming inference without left padding."""

    def __init__(self, batch_size: int, context_samples: ContextSize, dtype: torch.dtype, device: torch.device | str):
        """
        Init batched audio buffer for streaming inference
        Args:
            batch_size: batch size
            context_samples: context size
            dtype: buffer dtype
            device: device for buffer
        """
        self.batch_size = batch_size
        self.expected_context = context_samples
        self.samples = torch.zeros([batch_size, 0], dtype=dtype, device=device)
        self.context_size = ContextSize(left=0, chunk=0, right=0)
        self.context_size_batch = ContextSizeBatch(
            left=torch.zeros([batch_size], dtype=torch.long, device=device),
            chunk=torch.zeros([batch_size], dtype=torch.long, device=device),
            right=torch.zeros([batch_size], dtype=torch.long, device=device),
        )

    def add_audio_batch_(
        self,
        audio_batch: torch.Tensor,
        audio_lengths: torch.Tensor,
        is_last_chunk: bool,
        is_last_chunk_batch: torch.Tensor,
    ):
        """
        Add audio batch to buffer

        Args:
            audio_batch: chunk with audio
            audio_lengths: length of audio
            is_last_chunk: if last chunk
            is_last_chunk_batch: if last chunk for each audio utterance
        """
        added_chunk_length = audio_batch.shape[1]

        # concat new chunk with buffer, remove extra samples
        self.samples = torch.cat((self.samples, audio_batch), dim=1)
        extra_samples_in_buffer = self.context_size.add_frames_get_removed_(
            added_chunk_length, is_last_chunk=is_last_chunk, expected_context=self.expected_context
        )
        self.context_size_batch.add_frames_(
            num_frames_batch=audio_lengths,
            is_last_chunk_batch=is_last_chunk_batch,
            expected_context=self.expected_context,
        )
        # leave only full_ctx_audio_samples in buffer
        if extra_samples_in_buffer > 0:
            self.samples = self.samples[:, extra_samples_in_buffer:].clone()


def load_audio(file_path: str | Path, sample_rate: int = 16000) -> tuple[torch.Tensor, int]:
    """Load audio from file"""
    audio, sr = librosa.load(file_path, sr=sample_rate)
    return torch.tensor(audio, dtype=torch.float32), sr


class AudioBatch(NamedTuple):
    audio_signals: torch.Tensor
    audio_signal_lengths: torch.Tensor

    @staticmethod
    def collate_fn(
        audio_batch: list[torch.Tensor],
    ) -> "AudioBatch":
        """
        Collate audio signals to batch
        """
        audio_signals = pad_sequence(
            [audio_tensor for audio_tensor in audio_batch], batch_first=True, padding_value=0.0
        )
        audio_signal_lengths = torch.tensor([audio_tensor.shape[0] for audio_tensor in audio_batch]).long()

        return AudioBatch(
            audio_signals=audio_signals,
            audio_signal_lengths=audio_signal_lengths,
        )


class SimpleAudioDataset(Dataset):
    """Dataset constructed from audio filenames. Each item - audio"""

    def __init__(self, audio_filenames: list[str | Path], sample_rate: int = 16000):
        super().__init__()
        self.audio_filenames = audio_filenames
        self.sample_rate = sample_rate

    def __getitem__(self, item: int) -> torch.Tensor:
        audio, _ = load_audio(self.audio_filenames[item])
        return audio

    def __len__(self):
        return len(self.audio_filenames)<|MERGE_RESOLUTION|>--- conflicted
+++ resolved
@@ -31,10 +31,7 @@
 from nemo.collections.asr.parts.preprocessing.segment import get_samples
 from nemo.collections.asr.parts.utils import rnnt_utils
 from nemo.collections.asr.parts.utils.timestamp_utils import get_forced_aligned_timestamps_with_external_model
-<<<<<<< HEAD
 from nemo.collections.common.tokenizers.canary_tokenizer import CanaryBPETokenizer
-=======
->>>>>>> 454fabc2
 from nemo.core.classes import IterableDataset
 from nemo.core.neural_types import LengthsType, MelSpectrogramType, NeuralType
 
@@ -770,14 +767,10 @@
         self.unmerged = []
 
         if self.decoder is None:
-<<<<<<< HEAD
             if isinstance(asr_model.tokenizer, CanaryBPETokenizer):
                 self.blank_id = asr_model.tokenizer.vocab_size
             else:
                 self.blank_id = len(asr_model.tokenizer.vocabulary)
-=======
-            self.blank_id = len(asr_model.tokenizer.vocab)
->>>>>>> 454fabc2
         elif hasattr(asr_model.decoder, "vocabulary"):
             self.blank_id = len(asr_model.decoder.vocabulary)
         else:
