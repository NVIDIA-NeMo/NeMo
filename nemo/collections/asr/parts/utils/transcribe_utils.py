# Copyright (c) 2020, NVIDIA CORPORATION.  All rights reserved.
#
# Licensed under the Apache License, Version 2.0 (the "License");
# you may not use this file except in compliance with the License.
# You may obtain a copy of the License at
#
#     http://www.apache.org/licenses/LICENSE-2.0
#
# Unless required by applicable law or agreed to in writing, software
# distributed under the License is distributed on an "AS IS" BASIS,
# WITHOUT WARRANTIES OR CONDITIONS OF ANY KIND, either express or implied.
# See the License for the specific language governing permissions and
# limitations under the License.
import glob
import json
import os
import re
from pathlib import Path
from typing import List, Optional, Tuple, Union

import torch
from omegaconf import DictConfig
from tqdm.auto import tqdm

import nemo.collections.asr as nemo_asr
from nemo.collections.asr.models import ASRModel
from nemo.collections.asr.models.ctc_models import EncDecCTCModel
from nemo.collections.asr.parts.utils import rnnt_utils
from nemo.collections.asr.parts.utils.streaming_utils import FrameBatchASR
from nemo.utils import logging, model_utils


def get_buffered_pred_feat_rnnt(
    asr: FrameBatchASR,
    tokens_per_chunk: int,
    delay: int,
    model_stride_in_secs: int,
    batch_size: int,
    manifest: str = None,
    filepaths: List[list] = None,
) -> List[rnnt_utils.Hypothesis]:
    """
    Moved from examples/asr/asr_chunked_inference/rnnt/speech_to_text_buffered_infer_rnnt.py
    Write all information presented in input manifest to output manifest and removed WER calculation.
    """
    hyps = []
    refs = []

    if filepaths and manifest:
        raise ValueError("Please select either filepaths or manifest")
    if filepaths is None and manifest is None:
        raise ValueError("Either filepaths or manifest shoud not be None")

    if manifest:
        filepaths = []
        with open(manifest, "r", encoding='utf_8') as mfst_f:
            print("Parsing manifest files...")
            for l in mfst_f:
                row = json.loads(l.strip())
                filepaths.append(row['audio_filepath'])
                if 'text' in row:
                    refs.append(row['text'])

    with torch.inference_mode():
        with torch.cuda.amp.autocast():
            batch = []
            asr.sample_offset = 0
            for idx in tqdm(range(len(filepaths)), desc='Sample:', total=len(filepaths)):
                batch.append((filepaths[idx]))

                if len(batch) == batch_size:
                    audio_files = [sample for sample in batch]

                    asr.reset()
                    asr.read_audio_file(audio_files, delay, model_stride_in_secs)
                    hyp_list = asr.transcribe(tokens_per_chunk, delay)
                    hyps.extend(hyp_list)

                    batch.clear()
                    asr.sample_offset += batch_size

            if len(batch) > 0:
                asr.batch_size = len(batch)
                asr.frame_bufferer.batch_size = len(batch)
                asr.reset()

                audio_files = [sample for sample in batch]
                asr.read_audio_file(audio_files, delay, model_stride_in_secs)
                hyp_list = asr.transcribe(tokens_per_chunk, delay)
                hyps.extend(hyp_list)

                batch.clear()
                asr.sample_offset += len(batch)

    if os.environ.get('DEBUG', '0') in ('1', 'y', 't'):
        if len(refs) == 0:
            print("ground-truth text does not present!")
            for hyp in hyps:
                print("hyp:", hyp)
        else:
            for hyp, ref in zip(hyps, refs):
                print("hyp:", hyp)
                print("ref:", ref)

    wrapped_hyps = wrap_transcription(hyps)
    return wrapped_hyps


def get_buffered_pred_feat(
    asr: FrameBatchASR,
    frame_len: float,
    tokens_per_chunk: int,
    delay: int,
    preprocessor_cfg: DictConfig,
    model_stride_in_secs: int,
    device: Union[List[int], int],
    manifest: str = None,
    filepaths: List[list] = None,
) -> List[rnnt_utils.Hypothesis]:
    """
    Moved from examples/asr/asr_chunked_inference/ctc/speech_to_text_buffered_infer_ctc.py
    Write all information presented in input manifest to output manifest and removed WER calculation.
    """
    # Create a preprocessor to convert audio samples into raw features,
    # Normalization will be done per buffer in frame_bufferer
    # Do not normalize whatever the model's preprocessor setting is
    preprocessor_cfg.normalize = "None"
    preprocessor = nemo_asr.models.EncDecCTCModelBPE.from_config_dict(preprocessor_cfg)
    preprocessor.to(device)
    hyps = []
    refs = []

    if filepaths and manifest:
        raise ValueError("Please select either filepaths or manifest")
    if filepaths is None and manifest is None:
        raise ValueError("Either filepaths or manifest shoud not be None")

    if filepaths:
        for l in tqdm(filepaths, desc="Sample:"):
            asr.reset()
            asr.read_audio_file(l, delay, model_stride_in_secs)
            hyp = asr.transcribe(tokens_per_chunk, delay)
            hyps.append(hyp)
    else:
        with open(manifest, "r", encoding='utf_8') as mfst_f:
            for l in tqdm(mfst_f, desc="Sample:"):
                asr.reset()
                row = json.loads(l.strip())
                if 'text' in row:
                    refs.append(row['text'])
                # do not support partial audio
                asr.read_audio_file(row['audio_filepath'], delay, model_stride_in_secs)
                hyp = asr.transcribe(tokens_per_chunk, delay)
                hyps.append(hyp)

    if os.environ.get('DEBUG', '0') in ('1', 'y', 't'):
        if len(refs) == 0:
            print("ground-truth text does not present!")
            for hyp in hyps:
                print("hyp:", hyp)
        else:
            for hyp, ref in zip(hyps, refs):
                print("hyp:", hyp)
                print("ref:", ref)

    wrapped_hyps = wrap_transcription(hyps)
    return wrapped_hyps


def wrap_transcription(hyps: List[str]) -> List[rnnt_utils.Hypothesis]:
    """ Wrap transcription to the expected format in func write_transcription """
    wrapped_hyps = []
    for hyp in hyps:
        hypothesis = rnnt_utils.Hypothesis(score=0.0, y_sequence=[], text=hyp)
        wrapped_hyps.append(hypothesis)
    return wrapped_hyps


def setup_model(cfg: DictConfig, map_location: torch.device) -> Tuple[ASRModel, str]:
    """ Setup model from cfg and return model and model name for next step """
    if cfg.model_path is not None and cfg.model_path != "None":
        # restore model from .nemo file path
        model_cfg = ASRModel.restore_from(restore_path=cfg.model_path, return_config=True)
        classpath = model_cfg.target  # original class path
        imported_class = model_utils.import_class_by_path(classpath)  # type: ASRModel
        logging.info(f"Restoring model : {imported_class.__name__}")
        asr_model = imported_class.restore_from(
            restore_path=cfg.model_path, map_location=map_location,
        )  # type: ASRModel
        if hasattr(cfg, "model_change"):
            asr_model.change_attention_model(
                self_attention_model=cfg.model_change.conformer.get("self_attention_model", None),
                att_context_size=cfg.model_change.conformer.get("att_context_size", None),
            )
        model_name = os.path.splitext(os.path.basename(cfg.model_path))[0]
    else:
        # restore model by name
        asr_model = ASRModel.from_pretrained(
            model_name=cfg.pretrained_name, map_location=map_location,
        )  # type: ASRModel
        model_name = cfg.pretrained_name

    return asr_model, model_name


def prepare_audio_data(cfg: DictConfig) -> Tuple[List[str], bool]:
    """ Prepare audio data and decide whether it's partial_audio condition. """
    # this part may need refactor alongsides with refactor of transcribe
    partial_audio = False

    if cfg.audio_dir is not None and not cfg.append_pred:
        filepaths = list(glob.glob(os.path.join(cfg.audio_dir, f"**/*.{cfg.audio_type}"), recursive=True))
    else:
        # get filenames from manifest
        filepaths = []
        if os.stat(cfg.dataset_manifest).st_size == 0:
            logging.error(f"The input dataset_manifest {cfg.dataset_manifest} is empty. Exiting!")
            return None

        manifest_dir = Path(cfg.dataset_manifest).parent
        with open(cfg.dataset_manifest, 'r', encoding='utf_8') as f:
            has_two_fields = []
            for line in f:
                item = json.loads(line)
                if "offset" in item and "duration" in item:
                    has_two_fields.append(True)
                else:
                    has_two_fields.append(False)
                audio_key = cfg.get('audio_key', 'audio_filepath')
                audio_file = Path(item[audio_key])
                if not audio_file.is_file() and not audio_file.is_absolute():
                    audio_file = manifest_dir / audio_file
                filepaths.append(str(audio_file.absolute()))
        partial_audio = all(has_two_fields)
    logging.info(f"\nTranscribing {len(filepaths)} files...\n")

    return filepaths, partial_audio


def compute_output_filename(cfg: DictConfig, model_name: str) -> DictConfig:
    """ Compute filename of output manifest and update cfg"""
    if cfg.output_filename is None:
        # create default output filename
        if cfg.audio_dir is not None:
            cfg.output_filename = os.path.dirname(os.path.join(cfg.audio_dir, '.')) + '.json'
        elif cfg.pred_name_postfix is not None:
            cfg.output_filename = cfg.dataset_manifest.replace('.json', f'_{cfg.pred_name_postfix}.json')
        else:
            cfg.output_filename = cfg.dataset_manifest.replace('.json', f'_{model_name}.json')
    return cfg


def normalize_timestamp_output(timestamps: dict):
    """
    Normalize the dictionary of timestamp values to JSON serializable values.
    Expects the following keys to exist -
        "start_offset": int-like object that represents the starting index of the token
            in the full audio after downsampling.
        "end_offset": int-like object that represents the ending index of the token
            in the full audio after downsampling.

    Args:
        timestamps: Nested dict.

    Returns:
        Normalized `timestamps` dictionary (in-place normalized)
    """
    for val_idx in range(len(timestamps)):
        timestamps[val_idx]['start_offset'] = int(timestamps[val_idx]['start_offset'])
        timestamps[val_idx]['end_offset'] = int(timestamps[val_idx]['end_offset'])
    return timestamps


def write_transcription(
    transcriptions: Union[List[rnnt_utils.Hypothesis], List[List[rnnt_utils.Hypothesis]]],
    cfg: DictConfig,
    model_name: str,
    filepaths: List[str] = None,
    compute_langs: bool = False,
    compute_timestamps: bool = False,
) -> str:
    """ Write generated transcription to output file. """
    if cfg.append_pred:
        logging.info(f'Transcripts will be written in "{cfg.output_filename}" file')
        if cfg.pred_name_postfix is not None:
            pred_by_model_name = cfg.pred_name_postfix
        else:
            pred_by_model_name = model_name
        pred_text_attr_name = 'pred_text_' + pred_by_model_name
    else:
        pred_text_attr_name = 'pred_text'

    if isinstance(transcriptions[0], rnnt_utils.Hypothesis):  # List[rnnt_utils.Hypothesis]
        best_hyps = transcriptions
<<<<<<< HEAD
        assert cfg.ctc_decoding.beam.return_best_hypothesis, "Works only for NBestHypothesis"
    elif isinstance(transcriptions[0], list):  # List[List[rnnt_utils.Hypothesis]]
=======
        assert cfg.ctc_decoding.beam.return_best_hypothesis, "Works only with return_best_hypothesis=true"
    elif isinstance(transcriptions[0], list) and isinstance(
        transcriptions[0][0], rnnt_utils.Hypothesis
    ):  # List[List[rnnt_utils.Hypothesis]] NBestHypothesis
>>>>>>> ff501bd8
        best_hyps, beams = [], []
        for hyps in transcriptions:
            best_hyps.append(hyps[0])
            if not cfg.ctc_decoding.beam.return_best_hypothesis:
                beam = []
                for hyp in hyps:
                    beam.append((hyp.text, hyp.score))
                beams.append(beam)
<<<<<<< HEAD
=======
    else:
        raise TypeError
>>>>>>> ff501bd8

    with open(cfg.output_filename, 'w', encoding='utf-8', newline='\n') as f:
        if cfg.audio_dir is not None:
            for idx, transcription in enumerate(best_hyps):  # type: rnnt_utils.Hypothesis
                item = {'audio_filepath': filepaths[idx], pred_text_attr_name: transcription.text}

                if compute_timestamps:
                    timestamps = transcription.timestep
                    if timestamps is not None and isinstance(timestamps, dict):
                        timestamps.pop('timestep', None)  # Pytorch tensor calculating index of each token, not needed.
                        for key in timestamps.keys():
                            values = normalize_timestamp_output(timestamps[key])
                            item[f'timestamps_{key}'] = values

                if compute_langs:
                    item['pred_lang'] = transcription.langs
                    item['pred_lang_chars'] = transcription.langs_chars
                if not cfg.ctc_decoding.beam.return_best_hypothesis:
                    item['beams'] = beams[idx]
                f.write(json.dumps(item) + "\n")
        else:
            with open(cfg.dataset_manifest, 'r', encoding='utf_8') as fr:
                for idx, line in enumerate(fr):
                    item = json.loads(line)
                    item[pred_text_attr_name] = best_hyps[idx].text

                    if compute_timestamps:
                        timestamps = best_hyps[idx].timestep
                        if timestamps is not None and isinstance(timestamps, dict):
                            timestamps.pop(
                                'timestep', None
                            )  # Pytorch tensor calculating index of each token, not needed.
                            for key in timestamps.keys():
                                values = normalize_timestamp_output(timestamps[key])
                                item[f'timestamps_{key}'] = values

                    if compute_langs:
                        item['pred_lang'] = best_hyps[idx].langs
                        item['pred_lang_chars'] = best_hyps[idx].langs_chars

                    if not cfg.ctc_decoding.beam.return_best_hypothesis:
                        item['beams'] = beams[idx]
                    f.write(json.dumps(item) + "\n")

    return cfg.output_filename


def transcribe_partial_audio(
    asr_model,
    path2manifest: str = None,
    batch_size: int = 4,
    logprobs: bool = False,
    return_hypotheses: bool = False,
    num_workers: int = 0,
    channel_selector: Optional[int] = None,
    augmentor: DictConfig = None,
) -> List[str]:
    """
    See description of this function in trancribe() in nemo/collections/asr/models/ctc_models.py    """

    assert isinstance(asr_model, EncDecCTCModel), "Currently support CTC model only."

    if return_hypotheses and logprobs:
        raise ValueError(
            "Either `return_hypotheses` or `logprobs` can be True at any given time."
            "Returned hypotheses will contain the logprobs."
        )
    if num_workers is None:
        num_workers = min(batch_size, os.cpu_count() - 1)

    # We will store transcriptions here
    hypotheses = []
    # Model's mode and device
    mode = asr_model.training
    device = next(asr_model.parameters()).device
    dither_value = asr_model.preprocessor.featurizer.dither
    pad_to_value = asr_model.preprocessor.featurizer.pad_to

    try:
        asr_model.preprocessor.featurizer.dither = 0.0
        asr_model.preprocessor.featurizer.pad_to = 0
        # Switch model to evaluation mode
        asr_model.eval()
        # Freeze the encoder and decoder modules
        asr_model.encoder.freeze()
        asr_model.decoder.freeze()
        logging_level = logging.get_verbosity()
        logging.set_verbosity(logging.WARNING)

        config = {
            'manifest_filepath': path2manifest,
            'batch_size': batch_size,
            'num_workers': num_workers,
            'channel_selector': channel_selector,
        }
        if augmentor:
            config['augmentor'] = augmentor

        temporary_datalayer = asr_model._setup_transcribe_dataloader(config)
        for test_batch in tqdm(temporary_datalayer, desc="Transcribing"):
            logits, logits_len, greedy_predictions = asr_model.forward(
                input_signal=test_batch[0].to(device), input_signal_length=test_batch[1].to(device)
            )
            if logprobs:
                # dump log probs per file
                for idx in range(logits.shape[0]):
                    lg = logits[idx][: logits_len[idx]]
                    hypotheses.append(lg.cpu().numpy())
            else:
                current_hypotheses, all_hyp = asr_model.decoding.ctc_decoder_predictions_tensor(
                    logits, decoder_lengths=logits_len, return_hypotheses=return_hypotheses,
                )

                if return_hypotheses:
                    # dump log probs per file
                    for idx in range(logits.shape[0]):
                        current_hypotheses[idx].y_sequence = logits[idx][: logits_len[idx]]
                        if current_hypotheses[idx].alignments is None:
                            current_hypotheses[idx].alignments = current_hypotheses[idx].y_sequence

                hypotheses += current_hypotheses

            del greedy_predictions
            del logits
            del test_batch

    finally:
        # set mode back to its original value
        asr_model.train(mode=mode)
        asr_model.preprocessor.featurizer.dither = dither_value
        asr_model.preprocessor.featurizer.pad_to = pad_to_value
        if mode is True:
            asr_model.encoder.unfreeze()
            asr_model.decoder.unfreeze()
        logging.set_verbosity(logging_level)
    return hypotheses


class PunctuationCapitalization:
    def __init__(self, punctuation_marks='.,?'):
<<<<<<< HEAD
        if punctuation_marks:
            self.regex_punctuation = re.compile(fr"([{''.join(punctuation_marks)}])")
        else:
            self.regex_punctuation = None

    def separate_punctuation(self, lines):
        if self.regex_punctuation is not None:
            return [self.regex_punctuation.sub(r' \1 ', line) for line in lines]
        else:
            return lines
=======
        self.regex_punctuation = re.compile(fr"([{''.join(punctuation_marks)}])")

    def separate_punctuation(self, lines):
        return [self.regex_punctuation.sub(r' \1 ', line) for line in lines]
>>>>>>> ff501bd8

    def do_lowercase(self, lines):
        return [line.lower() for line in lines]

    def rm_punctuation(self, lines):
<<<<<<< HEAD
        if self.regex_punctuation is not None:
            return [self.regex_punctuation.sub(' ', line).strip() for line in lines]
        else:
            return lines


class TextProcessor:
    def __init__(self, target_punctuation_marks) -> None:

        self.target_punctuation_marks = set(target_punctuation_marks)

        self.regex_target_chars = re.compile("[a-zA-Z\'\ " + '\\'.join(self.target_punctuation_marks) + "]+")

        self.chars_to_replace = {'!': '.', ';': ',', '…': '.'}

        self.chars_to_replace_with_space = {
            '.',
            ',',
            '?',
            '"',
            '-',
            ':',
            '“',
            '”',
            '—',
            '–',
            '(',
            ')',
            '\t',
            '\n',
            '[',
            ']',
            '«',
            '»',
            '„',
            '/',
            '_',
        }
        self.chars_to_replace_with_space = self.chars_to_replace_with_space.difference(self.target_punctuation_marks)

        self.apostrophes = ["'", '’', '‘', '´', '`', 'ʻ']

        self.regex_ellipsis_normalization = re.compile(r'(\.\.\.)')

        self.regex_apostophe_norm = re.compile("([a-zA-Z]\'[a-z])")

        self.reg_remove_extra_space = re.compile('\s{2,}')

        self.reg_remove_start_end_spaces = re.compile('\A\s|\s$')

    def get_text_pc(self, texts):
        new_texts = []
        for text in texts:
            if text:
                if self.regex_target_chars.fullmatch(text):
                    new_texts.append(text)
                else:
                    flag = True
                    # ellipsis normalization ('...' -> '.')
                    text = self.regex_ellipsis_normalization.sub('.', text)

                    processed = ''

                    for char in text:
                        if self.regex_target_chars.match(char):
                            processed += char
                        elif char in self.chars_to_replace:
                            processed += self.chars_to_replace[char]
                        elif char in self.chars_to_replace_with_space:
                            processed += ' '
                        elif char in self.apostrophes:
                            processed += "'"
                        else:
                            flag = False
                            break

                    # apostrophe normalization (removing quotations and saving apostrophes)
                    # ex. ‘Never mind,’ said Wardle's wife --> Never mind, said Wardle's wife
                    if flag:
                        if processed[0] == "'":
                            processed = processed[1:]

                        for i in range(1, len(processed) - 1):
                            if processed[i] == "'":
                                if self.regex_apostophe_norm.match(processed[i - 1 : i + 2]):
                                    continue
                                else:
                                    processed = processed[:i] + ' ' + processed[i + 1 :]

                        if processed[-1] == "'":
                            processed = processed[:-1]

                        processed = self.norm_spaces(processed)
                        new_texts.append(processed)

            return new_texts

    def norm_spaces(self, text):
        # regex for removing extra whitespaces:
        # "because  they're say-   we- at    least that's" -> "because they're say- we- at least that's"

        text = self.reg_remove_extra_space.sub(' ', text)

        # regex for removing whitespaces at the begining and at the end:
        # " because they're say- we- at least that's " -> "because they're say- we- at least that's"

        text = self.reg_remove_start_end_spaces.sub('', text)

        return text

    def norm_punctuation(self, text):
        i = 1

        while i < len(text):
            char = text[i]

            if char in self.target_punctuation_marks and text[i - 1] == ' ':
                text = text[: i - 1] + text[i:]
            else:
                i += 1

        return text
=======
        return [self.regex_punctuation.sub(' ', line).strip() for line in lines]
>>>>>>> ff501bd8
<|MERGE_RESOLUTION|>--- conflicted
+++ resolved
@@ -292,15 +292,10 @@
 
     if isinstance(transcriptions[0], rnnt_utils.Hypothesis):  # List[rnnt_utils.Hypothesis]
         best_hyps = transcriptions
-<<<<<<< HEAD
-        assert cfg.ctc_decoding.beam.return_best_hypothesis, "Works only for NBestHypothesis"
-    elif isinstance(transcriptions[0], list):  # List[List[rnnt_utils.Hypothesis]]
-=======
         assert cfg.ctc_decoding.beam.return_best_hypothesis, "Works only with return_best_hypothesis=true"
     elif isinstance(transcriptions[0], list) and isinstance(
         transcriptions[0][0], rnnt_utils.Hypothesis
     ):  # List[List[rnnt_utils.Hypothesis]] NBestHypothesis
->>>>>>> ff501bd8
         best_hyps, beams = [], []
         for hyps in transcriptions:
             best_hyps.append(hyps[0])
@@ -309,11 +304,8 @@
                 for hyp in hyps:
                     beam.append((hyp.text, hyp.score))
                 beams.append(beam)
-<<<<<<< HEAD
-=======
     else:
         raise TypeError
->>>>>>> ff501bd8
 
     with open(cfg.output_filename, 'w', encoding='utf-8', newline='\n') as f:
         if cfg.audio_dir is not None:
@@ -454,7 +446,6 @@
 
 class PunctuationCapitalization:
     def __init__(self, punctuation_marks='.,?'):
-<<<<<<< HEAD
         if punctuation_marks:
             self.regex_punctuation = re.compile(fr"([{''.join(punctuation_marks)}])")
         else:
@@ -465,18 +456,11 @@
             return [self.regex_punctuation.sub(r' \1 ', line) for line in lines]
         else:
             return lines
-=======
-        self.regex_punctuation = re.compile(fr"([{''.join(punctuation_marks)}])")
-
-    def separate_punctuation(self, lines):
-        return [self.regex_punctuation.sub(r' \1 ', line) for line in lines]
->>>>>>> ff501bd8
 
     def do_lowercase(self, lines):
         return [line.lower() for line in lines]
 
     def rm_punctuation(self, lines):
-<<<<<<< HEAD
         if self.regex_punctuation is not None:
             return [self.regex_punctuation.sub(' ', line).strip() for line in lines]
         else:
@@ -598,7 +582,4 @@
             else:
                 i += 1
 
-        return text
-=======
-        return [self.regex_punctuation.sub(' ', line).strip() for line in lines]
->>>>>>> ff501bd8
+        return text