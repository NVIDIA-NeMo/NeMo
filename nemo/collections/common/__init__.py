--- conflicted
+++ resolved
@@ -12,10 +12,7 @@
 # See the License for the specific language governing permissions and
 # limitations under the License.
 
-<<<<<<< HEAD
 import nemo.collections.common.callbacks
-from nemo.collections.common import losses, parts, tokenizers
-=======
 from nemo.collections.common import losses, parts, tokenizers
 from nemo.package_info import __version__
 
@@ -26,5 +23,4 @@
 __author__ = "NVIDIA Corporation"
 
 # Set collection name.
-__description__ = "Common collection"
->>>>>>> b883b316
+__description__ = "Common collection"