# Copyright (c) 2022, NVIDIA CORPORATION.  All rights reserved.
#
# Licensed under the Apache License, Version 2.0 (the "License");
# you may not use this file except in compliance with the License.
# You may obtain a copy of the License at
#
#     http://www.apache.org/licenses/LICENSE-2.0
#
# Unless required by applicable law or agreed to in writing, software
# distributed under the License is distributed on an "AS IS" BASIS,
# WITHOUT WARRANTIES OR CONDITIONS OF ANY KIND, either express or implied.
# See the License for the specific language governing permissions and
# limitations under the License.
import contextlib
import copy
import os
import threading
from typing import Any, Dict, Iterable

import pytorch_lightning as pl
import torch
from pytorch_lightning import Callback
from pytorch_lightning.utilities.exceptions import MisconfigurationException
from pytorch_lightning.utilities.rank_zero import rank_zero_info


class EMA(Callback):
    """Implements Exponential Moving Averaging (EMA).

    When training a model, this callback will maintain moving averages of the trained parameters.
    When evaluating, we use the moving averages copy of the trained parameters.
    When saving, we save an additional set of parameters with the prefix `ema`.

    Args:
        decay: The exponential decay used when calculating the moving average. Has to be between 0-1.
        validate_original_weights: Validate the original weights, as apposed to the EMA weights.
        every_n_steps: Apply EMA every N steps.
        cpu_offload: Offload weights to CPU.
    """

    def __init__(
        self, decay: float, validate_original_weights: bool = False, every_n_steps: int = 1, cpu_offload: bool = False,
    ):
        if not (0 <= decay <= 1):
            raise MisconfigurationException("EMA decay value must be between 0 and 1")
        self.decay = decay
        self.validate_original_weights = validate_original_weights
        self.every_n_steps = every_n_steps
        self.cpu_offload = cpu_offload

    def on_fit_start(self, trainer: "L.Trainer", pl_module: "L.LightningModule") -> None:
        """Perform actions at the beginning of training.

        Args:
            trainer: a Trainer
            pl_module: a LightningModule
        """
        device = pl_module.device if not self.cpu_offload else torch.device("cpu")
        trainer.optimizers = [
            EMAOptimizer(
                optim,
                device=device,
                decay=self.decay,
                every_n_steps=self.every_n_steps,
                current_step=trainer.global_step,
            )
            for optim in trainer.optimizers
            if not isinstance(optim, EMAOptimizer)
        ]

    def on_validation_start(self, trainer: "L.Trainer", pl_module: "L.LightningModule") -> None:
        """Perform actions at the beginning of validation.

        Args:
            trainer: a Trainer
            pl_module: a LightningModule
        """
        if self._should_validate_ema_weights(trainer):
            self.swap_model_weights(trainer)

    def on_validation_end(self, trainer: "L.Trainer", pl_module: "L.LightningModule") -> None:
        """Perform actions at the end of validation.

        Args:
            trainer: a Trainer
            pl_module: a LightningModule
        """
        if self._should_validate_ema_weights(trainer):
            self.swap_model_weights(trainer)

    def on_test_start(self, trainer: "L.Trainer", pl_module: "L.LightningModule") -> None:
        """Perform actions at the beginning of testing.

        Args:
            trainer: a Trainer
            pl_module: a LightningModule
        """
        if self._should_validate_ema_weights(trainer):
            self.swap_model_weights(trainer)

    def on_test_end(self, trainer: "L.Trainer", pl_module: "L.LightningModule") -> None:
        """Perform actions at the end of testing.

        Args:
            trainer: a Trainer
            pl_module: a LightningModule
        """
        if self._should_validate_ema_weights(trainer):
            self.swap_model_weights(trainer)

    def _should_validate_ema_weights(self, trainer: "L.Trainer") -> bool:
        """Check if we should validate the EMA weights.

        Args:
            trainer: a Trainer
        Returns:
            True if we should validate the EMA weights, False otherwise
        """
        return not self.validate_original_weights and self._ema_initialized(trainer)

    def _ema_initialized(self, trainer: "L.Trainer") -> bool:
        """Check if EMA is initialized.

        Args:
            trainer: a Trainer
        Returns:
            True if EMA is initialized, False otherwise
        """
        return any(isinstance(optimizer, EMAOptimizer) for optimizer in trainer.optimizers)

    def swap_model_weights(self, trainer: "L.Trainer", saving_ema_model: bool = False):
        """Swap the model weights.

        Args:
            trainer: a Trainer
        Returns:
            saving_ema_model: True if we are saving the EMA model, False otherwise
        """
        for optimizer in trainer.optimizers:
            assert isinstance(optimizer, EMAOptimizer)
            optimizer.switch_main_parameter_weights(saving_ema_model)

    @contextlib.contextmanager
    def save_ema_model(self, trainer: "L.Trainer"):
        """Saves an EMA copy of the model + EMA optimizer states for resuming in the future.

        Args:
            trainer: a Trainer
        """
        self.swap_model_weights(trainer, saving_ema_model=True)
        try:
            yield
        finally:
            self.swap_model_weights(trainer, saving_ema_model=False)

    @contextlib.contextmanager
    def save_original_optimizer_state(self, trainer: "L.Trainer"):
        """Saves the original optimizer state for resuming in the future.

        Args:
            trainer: a Trainer
        """
        for optimizer in trainer.optimizers:
            assert isinstance(optimizer, EMAOptimizer)
            optimizer.save_original_optimizer_state = True
        try:
            yield
        finally:
            for optimizer in trainer.optimizers:
                optimizer.save_original_optimizer_state = False

    def on_load_checkpoint(
        self, trainer: "L.Trainer", pl_module: "L.LightningModule", checkpoint: Dict[str, Any]
    ) -> None:
        """Perform actions when restoring a checkpoint.

        Args:
            trainer: a Trainer
            pl_module: a LightningModule (unused currently, kept for compatibility with
                Lightning's API)
            checkpoint: a checkpoint
        """
        checkpoint_callback = trainer.checkpoint_callback

        # use the connector as NeMo calls the connector directly in the exp_manager when restoring.
        connector = trainer._checkpoint_connector
        # Replace connector._ckpt_path with below to avoid calling into lightning's protected API
        ckpt_path = trainer.ckpt_path

        if ckpt_path and checkpoint_callback is not None and "NeMo" in type(checkpoint_callback).__name__:
            ext = checkpoint_callback.FILE_EXTENSION
            if ckpt_path.endswith(f"-EMA{ext}"):
                rank_zero_info(
                    "Loading EMA based weights. "
                    "The callback will treat the loaded EMA weights as the main weights"
                    " and create a new EMA copy when training."
                )
                return
            ema_path = ckpt_path.replace(ext, f"-EMA{ext}")
            if os.path.exists(ema_path):
                ema_state_dict = torch.load(ema_path, map_location=torch.device("cpu"))

                checkpoint["optimizer_states"] = ema_state_dict["optimizer_states"]
                del ema_state_dict
                rank_zero_info("EMA state has been restored.")
            else:
                raise MisconfigurationException(
                    "Unable to find the associated EMA weights when re-loading, "
                    f"training will start with new EMA weights. Expected them to be at: {ema_path}",
                )


@torch.no_grad()
def ema_update(ema_model_tuple: Tuple[Any], current_model_tuple: Tuple[Any], decay: float):
    """Exponential moving average update.

    Args:
        ema_model_tuple: a tuple of EMA model parameters
        current_model_tuple: a tuple of current model parameters
        decay: the EMA decay factor
    """
    torch._foreach_mul_(ema_model_tuple, decay)
    torch._foreach_add_(
        ema_model_tuple, current_model_tuple, alpha=(1.0 - decay),
    )


def run_ema_update_cpu(ema_model_tuple, current_model_tuple, decay, pre_sync_stream=None):
    """Run EMA updates on the CPU.

    Args:
        ema_model_tuple: a tuple of EMA model parameters
        current_model_tuple: a tuple of current model parameters
        decay: the EMA decay factor
        pre_sync_stream: a stream to synchronize on before running the update
    """
    if pre_sync_stream is not None:
        pre_sync_stream.synchronize()

    ema_update(ema_model_tuple, current_model_tuple, decay)


class EMAOptimizer(torch.optim.Optimizer):
    r"""EMAOptimizer is a wrapper for torch.optim.Optimizer that computes Exponential Moving Average
    of parameters registered in the optimizer.

    EMA parameters are automatically updated after every step of the optimizer
    with the following formula:

        ema_weight = decay * ema_weight + (1 - decay) * training_weight

    To access EMA parameters, use ``swap_ema_weights()`` context manager to
    perform a temporary in-place swap of regular parameters with EMA
    parameters.

    Notes:
        - EMAOptimizer is not compatible with APEX AMP O2.

    Args:
        optimizer (torch.optim.Optimizer): optimizer to wrap
        device (torch.device): device for EMA parameters
        decay (float): decay factor

    Returns:
        An instance of torch.optim.Optimizer that computes EMA of
        parameters

    Example:
        model = Model().to(device)
        opt = torch.optim.Adam(model.parameters())

        opt = EMAOptimizer(opt, device, 0.9999)

        for epoch in range(epochs):
            training_loop(model, opt)

            regular_eval_accuracy = evaluate(model)

            with opt.swap_ema_weights():
                ema_eval_accuracy = evaluate(model)
    """

    def __init__(
        self,
        optimizer: torch.optim.Optimizer,
        device: torch.device,
        decay: float = 0.9999,
        every_n_steps: int = 1,
        current_step: int = 0,
    ):
        self.optimizer = optimizer
        self.decay = decay
        self.device = device
        self.current_step = current_step
        self.every_n_steps = every_n_steps
        self.save_original_optimizer_state = False

        self.first_iteration = True
        self.rebuild_ema_params = True
        self.stream = None
        self.thread = None

        self.ema_params = ()
        self.in_saving_ema_model_context = False

    def all_parameters(self) -> Iterable[torch.Tensor]:
        """Returns an iterable of all parameters in the optimizer.

        Returns:
            an iterable of all parameters in the optimizer
        """
        return (param for group in self.param_groups for param in group["params"])

<<<<<<< HEAD
    def step(self, closure=None, **kwargs):
        """Takes a closure step that reevaluates the model and returns the loss.

        Args:
            closure: a closure
            kwargs: additional keyword arguments
        Returns:
            the loss
        """
=======
    def step(self, closure=None, grad_scaler=None, **kwargs):
>>>>>>> 77d13861
        self.join()

        if self.first_iteration:
            if any(p.is_cuda for p in self.all_parameters()):
                self.stream = torch.cuda.Stream()

            self.first_iteration = False

        if self.rebuild_ema_params:
            opt_params = list(self.all_parameters())

            self.ema_params += tuple(
                copy.deepcopy(param.data.detach()).to(self.device) for param in opt_params[len(self.ema_params) :]
            )
            self.rebuild_ema_params = False

        if getattr(self.optimizer, "_step_supports_amp_scaling", False) and grad_scaler is not None:
            loss = self.optimizer.step(closure=closure, grad_scaler=grad_scaler)
        else:
            loss = self.optimizer.step(closure)

        if self._should_update_at_step():
            self.update()
        self.current_step += 1
        return loss

    def _should_update_at_step(self) -> bool:
        """Check if we should update at the current step.

        Returns:
            True if we should update at the current step, False otherwise
        """
        return self.current_step % self.every_n_steps == 0

    @torch.no_grad()
    def update(self):
        """Updates EMA parameters."""
        if self.stream is not None:
            self.stream.wait_stream(torch.cuda.current_stream())

        with torch.cuda.stream(self.stream):
            current_model_state = tuple(
                param.data.to(self.device, non_blocking=True) for param in self.all_parameters()
            )

            if self.device.type == "cuda":
                ema_update(self.ema_params, current_model_state, self.decay)

        if self.device.type == "cpu":
            self.thread = threading.Thread(
                target=run_ema_update_cpu, args=(self.ema_params, current_model_state, self.decay, self.stream,),
            )
            self.thread.start()

    def swap_tensors(self, tensor1, tensor2):
        """Swap two tensors in-place.

        Args:
            tensor1: a tensor
            tensor2: a tensor
        """
        tmp = torch.empty_like(tensor1)
        tmp.copy_(tensor1)
        tensor1.copy_(tensor2)
        tensor2.copy_(tmp)

    def switch_main_parameter_weights(self, saving_ema_model: bool = False):
        """Switch the main parameter weights.

        Args:
            saving_ema_model: True if we are saving the EMA model, False otherwise
        """
        self.join()
        self.in_saving_ema_model_context = saving_ema_model
        for param, ema_param in zip(self.all_parameters(), self.ema_params):
            self.swap_tensors(param.data, ema_param)

    @contextlib.contextmanager
    def swap_ema_weights(self, enabled: bool = True):
        r"""A context manager to in-place swap regular parameters with EMA parameters. It swaps back
        to the original regular parameters on context manager exit.

        Args:
            enabled (bool): whether the swap should be performed
        """

        if enabled:
            self.switch_main_parameter_weights()
        try:
            yield
        finally:
            if enabled:
                self.switch_main_parameter_weights()

    def __getattr__(self, name):
        """Proxy non-overridden attributes to the underlying optimizer."""
        return getattr(self.optimizer, name)

    def join(self):
        """Joins the update thread."""
        if self.stream is not None:
            self.stream.synchronize()

        if self.thread is not None:
            self.thread.join()

    def state_dict(self):
        """
        Returns the state of the optimizer as a `dict`. It contains two entries:
        * opt_state - a dict holding current optimization state. Its content
            differs between optimizer classes.
            * ema_state - a list of EMA parameters
            * current_step - the current step
            * decay - the decay factor
            * every_n_steps - the number of steps between updates
        """
        self.join()

        if self.save_original_optimizer_state:
            return self.optimizer.state_dict()

        # if we are in the context of saving an EMA model, the EMA weights are in the modules' actual weights
        ema_params = self.ema_params if not self.in_saving_ema_model_context else list(self.all_parameters())
        state_dict = {
            "opt": self.optimizer.state_dict(),
            "ema": ema_params,
            "current_step": self.current_step,
            "decay": self.decay,
            "every_n_steps": self.every_n_steps,
        }
        return state_dict

    def load_state_dict(self, state_dict):
        """Loads the optimizer state.

        Args:
            state_dict: a state dictionary
        """
        self.join()

        self.optimizer.load_state_dict(state_dict["opt"])
        self.ema_params = tuple(param.to(self.device) for param in copy.deepcopy(state_dict["ema"]))
        self.current_step = state_dict["current_step"]
        self.decay = state_dict["decay"]
        self.every_n_steps = state_dict["every_n_steps"]
        self.rebuild_ema_params = False

    def add_param_group(self, param_group):
        """Add a parameter group to the optimizer.

        Args:
            param_group: a parameter group
        """
        self.optimizer.add_param_group(param_group)
        self.rebuild_ema_params = True<|MERGE_RESOLUTION|>--- conflicted
+++ resolved
@@ -311,19 +311,16 @@
         """
         return (param for group in self.param_groups for param in group["params"])
 
-<<<<<<< HEAD
-    def step(self, closure=None, **kwargs):
+    def step(self, closure=None, grad_scaler=None, **kwargs):
         """Takes a closure step that reevaluates the model and returns the loss.
 
         Args:
             closure: a closure
+            grad_scaler: a gradient scaler
             kwargs: additional keyword arguments
         Returns:
             the loss
         """
-=======
-    def step(self, closure=None, grad_scaler=None, **kwargs):
->>>>>>> 77d13861
         self.join()
 
         if self.first_iteration:
