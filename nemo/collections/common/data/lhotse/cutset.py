# Copyright (c) 2025, NVIDIA CORPORATION.  All rights reserved.
#
# Licensed under the Apache License, Version 2.0 (the "License");
# you may not use this file except in compliance with the License.
# You may obtain a copy of the License at
#
#     http://www.apache.org/licenses/LICENSE-2.0
#
# Unless required by applicable law or agreed to in writing, software
# distributed under the License is distributed on an "AS IS" BASIS,
# WITHOUT WARRANTIES OR CONDITIONS OF ANY KIND, either express or implied.
# See the License for the specific language governing permissions and
# limitations under the License.

import logging
import re
import warnings
from functools import partial
from itertools import repeat
from pathlib import Path
from typing import KeysView, Mapping, Sequence, Tuple, Union

import omegaconf
from lhotse import CutSet, Features, Recording
from lhotse.array import Array, TemporalArray
from lhotse.cut import Cut, MixedCut, PaddingCut
from omegaconf import DictConfig, ListConfig, OmegaConf

from nemo.collections.common.data.lhotse.nemo_adapters import (
    LazyNeMoIterator,
    LazyNeMoTarredIterator,
    expand_sharded_filepaths,
)
from nemo.collections.common.data.lhotse.text_adapters import (
    AudioTurn,
    LhotseTextAdapter,
    LhotseTextPairAdapter,
    NeMoMultimodalConversation,
    NeMoMultimodalConversationJsonlAdapter,
    NeMoMultimodalConversationShareGPTJsonlAdapter,
    NeMoSFTJsonlAdapter,
    TextTurn,
)
from nemo.collections.common.parts.preprocessing.manifest import get_full_path


def read_cutset_from_config(config: Union[DictConfig, dict]) -> Tuple[CutSet, bool]:
    """
    Reads NeMo configuration and creates a CutSet either from Lhotse or NeMo manifests.

    Returns a tuple of ``CutSet`` and a boolean indicating whether the data is tarred (True) or not (False).
    """
    # First, check if the dataset is specified in the new configuration format and use it if possible.
    if not isinstance(config, DictConfig):
        config = DictConfig(config)
    if config.get("input_cfg") is not None:
        cuts, is_tarred = read_dataset_config(config)
    else:
        # Now, we'll figure out if we should read Lhotse manifest or NeMo manifest.
        use_nemo_manifest = all(config.get(opt) is None for opt in ("cuts_path", "shar_path"))
        if use_nemo_manifest:
            if config.get("manifest_filepath") is None:
                raise IncompleteConfigError("You must specify either: manifest_filepath, cuts_path, or shar_path")
            cuts, is_tarred = read_nemo_manifest(config)
        else:
            cuts, is_tarred = read_lhotse_manifest(config)

    return cuts, is_tarred


class IncompleteConfigError(RuntimeError):
    """Placeholder for an error raised."""

    pass


KNOWN_DATA_CONFIG_TYPES = {}


def get_known_config_data_types() -> KeysView[str]:
    """
    Return the names of all registered data type parsers.

    Example:

        >>> get_known_config_data_types()
        ["nemo", "nemo_tarred", "lhotse", ...]
    """
    return KNOWN_DATA_CONFIG_TYPES.keys()


def get_parser_fn(data_type_name: str):
    """
    Return the parsing function for a given data type name.
    Parsing function reads a dataloading config and returns a tuple
    of lhotse ``CutSet`` and boolean indicating whether we should use
    iterable dataset (True) or map dataset (False) mechanism ("is tarred").
    """
    return KNOWN_DATA_CONFIG_TYPES[data_type_name]


def data_type_parser(name: Union[str, list[str]]):
    """
    Decorator used to register data type parser functions.
    Parsing function reads a dataloading config and returns a tuple
    of lhotse ``CutSet`` and boolean indicating whether we should use
    iterable dataset (True) or map dataset (False) mechanism ("is tarred").

    Example:

        >>> @data_type_parser("my_new_format")
        ... def my_new_format(config):
        ...     return CutSet(read_my_format(**config)), True
        ...
        ... fn = get_parser_fn("my_new_format")
        ... cuts, is_tarred = fn({"my_arg_0": ..., "my_arg_1": ..., ...})
    """

    def _decorator(fn):
        global KNOWN_DATA_CONFIG_TYPES
        if isinstance(name, str):
            KNOWN_DATA_CONFIG_TYPES[name] = fn
        else:
            for n in name:
                KNOWN_DATA_CONFIG_TYPES[n] = fn
        return fn

    return _decorator


def read_dataset_config(config) -> tuple[CutSet, bool]:
    """
    Input configuration format examples.
    Example 1. Combine two datasets with equal weights and attach custom metadata in ``tags`` to each cut::
        input_cfg:
          - type: nemo_tarred
            manifest_filepath: /path/to/manifest__OP_0..512_CL_.json
            tarred_audio_filepath: /path/to/tarred_audio/audio__OP_0..512_CL_.tar
            weight: 0.5
            tags:
              lang: en
              some_metadata: some_value
          - type: nemo_tarred
            manifest_filepath: /path/to/manifest__OP_0..512_CL_.json
            tarred_audio_filepath: /path/to/tarred_audio/audio__OP_0..512_CL_.tar
            weight: 0.5
            tags:
              lang: pl
              some_metadata: some_value
    Example 2. Combine multiple (4) datasets, with 2 corresponding to different tasks (ASR, AST).
        There are two levels of weights: per task (outer) and per dataset (inner).
        The final weight is the product of outer and inner weight::
        input_cfg:
          - type: group
            weight: 0.7
            tags:
              task: asr
            input_cfg:
              - type: nemo_tarred
                manifest_filepath: /path/to/asr1/manifest__OP_0..512_CL_.json
                tarred_audio_filepath: /path/to/tarred_audio/asr1/audio__OP_0..512_CL_.tar
                weight: 0.6
                tags:
                  lang: en
                  some_metadata: some_value
              - type: nemo_tarred
                manifest_filepath: /path/to/asr2/manifest__OP_0..512_CL_.json
                tarred_audio_filepath: /path/to/asr2/tarred_audio/audio__OP_0..512_CL_.tar
                weight: 0.4
                tags:
                  lang: pl
                  some_metadata: some_value
          - type: group
            weight: 0.3
            tags:
              task: ast
            input_cfg:
              - type: nemo_tarred
                manifest_filepath: /path/to/ast1/manifest__OP_0..512_CL_.json
                tarred_audio_filepath: /path/to/ast1/tarred_audio/audio__OP_0..512_CL_.tar
                weight: 0.2
                tags:
                  src_lang: en
                  tgt_lang: pl
              - type: nemo_tarred
                manifest_filepath: /path/to/ast2/manifest__OP_0..512_CL_.json
                tarred_audio_filepath: /path/to/ast2/tarred_audio/audio__OP_0..512_CL_.tar
                weight: 0.8
                tags:
                  src_lang: pl
                  tgt_lang: en
    """
    propagate_attrs = {
        "shuffle": config.get("shuffle", False),
        "shard_seed": config.get("shard_seed", "trng"),
        "text_field": config.get("text_field", "text"),
        "lang_field": config.get("lang_field", "lang"),
        "metadata_only": config.get("metadata_only", False),
        "force_finite": config.get("force_finite", False),
        "max_open_streams": config.get("max_open_streams", None),
        "audio_locator_tag": config.get("audio_locator_tag", None),
        "token_equivalent_duration": config.get("token_equivalent_duration", None),
        "skip_missing_manifest_entries": config.get("skip_missing_manifest_entries", False),
        "force_map_dataset": config.get("force_map_dataset", False),
        "force_iterable_dataset": config.get("force_iterable_dataset", False),
    }
<<<<<<< HEAD
    cuts, is_tarred = parse_and_combine_datasets(config.input_cfg, propagate_attrs=propagate_attrs)
=======
    
    # Handle case where input_cfg is a string path
    input_cfg = config.input_cfg
    print(f"Input cfg: {input_cfg}")
    if isinstance(input_cfg, str):
        # Load the configuration from the file path
        loaded_config = OmegaConf.load(input_cfg)
        print(f"Loaded config: {loaded_config}")
        # Extract the input_cfg content from the loaded configuration
        # Handle case where loaded_config is a list (first item contains input_cfg)
        if isinstance(loaded_config, ListConfig) and len(loaded_config) > 0:
            input_cfg = loaded_config[0].input_cfg
        else:
            input_cfg = loaded_config.input_cfg
    cuts, is_tarred = parse_and_combine_datasets(input_cfg, propagate_attrs=propagate_attrs)
>>>>>>> 3bc89289
    return cuts, is_tarred


def parse_group(grp_cfg: DictConfig, propagate_attrs: dict) -> [CutSet, bool]:
    """Parse a group configuration, potentially combining multiple datasets."""
    assert grp_cfg.type in get_known_config_data_types(), f"Unknown item type in dataset config list: {grp_cfg.type=}"

    # Note: Text data types will return is_tarred=True.
    #       We choose to treat text as-if it was tarred, which tends to be more
    #       efficient as it moves the text file iteration into dataloading subprocess.
    if grp_cfg.type != "group":
        parser_fn = get_parser_fn(grp_cfg.type)
        cuts, is_tarred = parser_fn(grp_cfg)
    else:
        cuts, is_tarred = parse_and_combine_datasets(
            grp_cfg.input_cfg,
            propagate_attrs=propagate_attrs,
        )
    # Attach extra tags to every utterance dynamically, if provided.
    if (extra_tags := grp_cfg.get("tags")) is not None:
        cuts = cuts.map(partial(attach_tags, tags=extra_tags), apply_fn=None)
    return cuts, is_tarred


@data_type_parser("txt")
def read_txt_paths(config: DictConfig) -> tuple[CutSet, bool]:
    """Read paths to text files and create a CutSet."""
    cuts = CutSet(
        LhotseTextAdapter(
            paths=config.paths,
            language=config.language,
            shuffle_shards=config.shuffle,
            shard_seed=config.shard_seed,
        )
    )
    if not config.get("force_finite", False):
        cuts = cuts.repeat()
    return cuts, True


@data_type_parser("txt_pair")
def read_txt_pair_paths(config: DictConfig) -> tuple[CutSet, bool]:
    """Read paths to source and target text files and create a CutSet."""
    cuts = CutSet(
        LhotseTextPairAdapter(
            source_paths=config.source_paths,
            target_paths=config.target_paths,
            source_language=config.get("source_language"),
            target_language=config.get("target_language"),
            questions_path=config.get("questions_path"),
            questions_language=config.get("questions_language"),
            shuffle_shards=config.shuffle,
            shard_seed=config.shard_seed,
        )
    )
    if not config.get("force_finite", False):
        cuts = cuts.repeat()
    return cuts, True


@data_type_parser("nemo_sft_jsonl")
def read_nemo_sft_jsonl(config: DictConfig) -> tuple[CutSet, bool]:
    """Read paths to Nemo SFT JSONL files and create a CutSet."""
    cuts = CutSet(
        NeMoSFTJsonlAdapter(
            paths=config.paths,
            language=config.get("language"),
            shuffle_shards=config.shuffle,
            shard_seed=config.shard_seed,
        )
    )
    if not config.get("force_finite", False):
        cuts = cuts.repeat()
    return cuts, True


@data_type_parser("multimodal_conversation")
def read_multimodal_conversation_jsonl(config: DictConfig) -> tuple[CutSet, bool]:
    """Read paths to multimodal conversation JSONL files and create a CutSet."""
    cuts = CutSet(
        NeMoMultimodalConversationJsonlAdapter(
            manifest_filepath=config.manifest_filepath,
            tarred_audio_filepaths=config.get("tarred_audio_filepaths"),
            audio_locator_tag=config.audio_locator_tag,
            token_equivalent_duration=config.get("token_equivalent_duration"),
            shuffle_shards=config.shuffle,
            shard_seed=config.shard_seed,
            system_prompt=config.get("tags", {}).get("system_prompt"),
        )
    )
    if not config.get("force_finite", False):
        cuts = cuts.repeat()
    return cuts, True


@data_type_parser(["share_gpt"])
def read_share_gpt_as_conversation(config) -> tuple[CutSet, bool]:
    """Read paths to ShareGPT JSONL files and create a CutSet of NeMoMultimodalConversation."""
    cuts = CutSet(
        NeMoMultimodalConversationShareGPTJsonlAdapter(
            manifest_filepath=config.manifest_filepath,
            tarred_audio_filepaths=config.get("tarred_audio_filepaths"),
            audio_locator_tag=config.audio_locator_tag,
            audio_placeholders=config.audio_placeholders,
            token_equivalent_duration=config.get("token_equivalent_duration"),
            shuffle_shards=config.shuffle,
            shard_seed=config.shard_seed,
        )
    )
    if not config.get("force_finite", False):
        cuts = cuts.repeat()
    return cuts, True


def _resolve_shar_inputs(path: Union[str, Path], only_metadata: bool) -> dict:
    if only_metadata:
        return dict(fields={"cuts": sorted(Path(path).glob("cuts.*"))})
    else:
        return dict(in_dir=path)


def attach_tags(cut, tags: dict):
    """Attach extra tags to a cut dynamically."""
    for key, val in tags.items():
        setattr(cut, key, val)
    return cut


<<<<<<< HEAD
=======
def attach_prompt_field(cut, prompt_field: str, prompt_value: str):
    """Attach prompt field information to a cut's supervision."""
    if hasattr(cut, 'supervisions') and cut.supervisions:
        supervision = cut.supervisions[0]
        # Set the prompt field in the supervision's custom_fields
        if not hasattr(supervision, 'custom_fields') or supervision.custom_fields is None:
            supervision.custom_fields = {}
        supervision.custom_fields[prompt_field] = prompt_value
    
    if not hasattr(cut, 'custom') or cut.custom is None:
        cut.custom = {}
    cut.custom[prompt_field] = prompt_value
        
    return cut


>>>>>>> 3bc89289
@data_type_parser("group")
def parse_and_combine_datasets(
    config_list: Union[list[DictConfig], ListConfig], propagate_attrs: dict
) -> tuple[CutSet, bool]:
    """Parse a list of dataset configurations, potentially combining multiple datasets."""
    cuts = []
    weights = []
    tarred_status = []

    if isinstance(config_list, (str, Path)):
        # Resolve /path/to/input_cfg.yaml into config contents if needed.
        config_list = OmegaConf.load(config_list)
    assert len(config_list) > 0, "Empty group in dataset config list."

    for item in config_list:

        # Check if we have any attributes that are propagated downwards to each item in the group.
        # If a key already exists in the item, it takes precedence (we will not overwrite);
        # otherwise we will assign it.
        # We also update propagate_atts for the next sub-groups based on what's present in this group
        next_propagate_attrs = propagate_attrs.copy()
        for k, v in propagate_attrs.items():
            if k not in item:
                item[k] = v
            else:
                next_propagate_attrs[k] = item[k]

        # Load the item (which may also be another group) as a CutSet.
        item_cuts, item_is_tarred = parse_group(item, next_propagate_attrs)
        cuts.append(item_cuts)
        tarred_status.append(item_is_tarred)
        if (w := item.get("weight")) is not None:
            weights.append(w)

    print("Weights are successfully appended")
    
    all_same_tarred_status = all(t == tarred_status[0] for t in tarred_status)
    if not all_same_tarred_status:
        if propagate_attrs["force_map_dataset"] or propagate_attrs["force_iterable_dataset"]:
            logging.warning(
                f"Not all datasets in the group have the same tarred status, using provided force_map_dataset "
                f"({propagate_attrs['force_map_dataset']}) and force_iterable_dataset "
                f"({propagate_attrs['force_iterable_dataset']}) to determine the final tarred status."
            )
        else:
            raise ValueError(
                "Mixing tarred and non-tarred datasets is not supported when neither force_map_dataset "
                "nor force_iterable_dataset is True."
            )

    assert len(weights) == 0 or len(cuts) == len(
        weights
    ), "Missing dataset weight. When weighting datasets, every dataset must have a specified weight."

    if len(cuts) > 1:
        cuts = mux(
            *cuts,
            weights=weights if weights else None,
            max_open_streams=propagate_attrs["max_open_streams"],
            seed=propagate_attrs["shard_seed"],
            force_finite=propagate_attrs["force_finite"] or propagate_attrs["metadata_only"],
        )
    else:
        (cuts,) = cuts
    return cuts, tarred_status[0]


@data_type_parser(["lhotse", "lhotse_shar"])
def read_lhotse_manifest(config) -> tuple[CutSet, bool]:
    """Read paths to Lhotse manifest files and create a CutSet."""
    is_tarred = config.get("shar_path") is not None
    if is_tarred:
        # Lhotse Shar is the equivalent of NeMo's native "tarred" dataset.
        # The combination of shuffle_shards, and repeat causes this to
        # be an infinite manifest that is internally reshuffled on each epoch.
        # The parameter ``config.shard_seed`` is used to determine shard shuffling order. Options:
        # - "trng" means we'll defer setting the seed until the iteration
        #   is triggered, and we'll use system TRNG to get a completely random seed for each worker.
        #   This results in every dataloading worker using full data but in a completely different order.
        # - "randomized" means we'll defer setting the seed until the iteration
        #   is triggered, and we'll use config.seed to get a pseudo-random seed for each worker.
        #   This results in every dataloading worker using full data but in a completely different order.
        #   Unlike "trng", this is deterministic, and if you resume training, you should change the seed
        #   to observe different data examples than in the previous run.
        # - integer means we'll set a specific seed in every worker, and data would be duplicated across them.
        #   This is mostly useful for unit testing or debugging.
        shard_seed = config.get("shard_seed", "trng")
        metadata_only = config.get("metadata_only", False)
        force_finite = config.get("force_finite", False)
        if config.get("cuts_path") is not None:
            warnings.warn("Note: lhotse.cuts_path will be ignored because lhotse.shar_path was provided.")
        if isinstance(config.shar_path, (str, Path)):
            logging.info(f"Initializing Lhotse Shar CutSet (tarred) from a single data source: '{config.shar_path}'")
            cuts = CutSet.from_shar(
                **_resolve_shar_inputs(config.shar_path, metadata_only), shuffle_shards=True, seed=shard_seed
            )
            if not metadata_only and not force_finite:
                cuts = cuts.repeat()
        elif isinstance(config.shar_path, Sequence):
            # Multiple datasets in Lhotse Shar format: we will dynamically multiplex them
            # with probability approximately proportional to their size
            logging.info(
                "Initializing Lhotse Shar CutSet (tarred) from multiple data sources with a weighted multiplexer. "
                "We found the following sources and weights: "
            )
            cutsets = []
            weights = []
            for item in config.shar_path:
                if isinstance(item, (str, Path)):
                    path = item
                    cs = CutSet.from_shar(
                        **_resolve_shar_inputs(path, metadata_only), shuffle_shards=True, seed=shard_seed
                    )
                    weight = len(cs)
                else:
                    assert isinstance(item, Sequence) and len(item) == 2 and isinstance(item[1], (int, float)), (
                        "Supported inputs types for config.shar_path are: "
                        "str | list[str] | list[tuple[str, number]] "
                        "where str is a path and number is a mixing weight (it may exceed 1.0). "
                        f"We got: '{item}'"
                    )
                    path, weight = item
                    cs = CutSet.from_shar(
                        **_resolve_shar_inputs(path, metadata_only), shuffle_shards=True, seed=shard_seed
                    )
                logging.info(f"- {path=} {weight=}")
                cutsets.append(cs)
                weights.append(weight)

            cuts = mux(
                *cutsets,
                weights=weights,
                max_open_streams=config.get("max_open_streams", None),
                seed=shard_seed,
                force_finite=force_finite,
            )
        elif isinstance(config.shar_path, Mapping):
            fields = {k: expand_sharded_filepaths(v) for k, v in config.shar_path.items()}
            assert "cuts" in config.shar_path.keys(), (
                f"Invalid value for key 'shar_path': a dict was provided, but didn't specify key 'cuts' pointing "
                f"to the manifests. We got the following: {config.shar_path=}"
            )
            if metadata_only:
                fields = {"cuts": fields["cuts"]}
            cuts = CutSet.from_shar(fields=fields, shuffle_shards=True, seed=shard_seed)
            if not metadata_only and not force_finite:
                cuts = cuts.repeat()
        else:
            raise RuntimeError(
                f"Unexpected value for key 'shar_path'. We support string, list of strings, "
                f"list of tuples[string,float], and dict[string,list[string]], "
                f"but got: {type(config.shar_path)=} {config.shar_path=}"
            )
    else:
        # Regular Lhotse manifest points to individual audio files (like native NeMo manifest).
        path = config.cuts_path
        cuts = CutSet.from_file(path).map(partial(resolve_relative_paths, manifest_path=path))
    return cuts, is_tarred


def cut_to_conversation(
    cut: Cut, audio_locator_tag: str, token_equivalent_duration: float
) -> NeMoMultimodalConversation:
    """
    Converts a lhotse Cut into a two-turn NeMoMultimodalConversation, where the user turn contains cut's audio,
    and assistant turn contains text response from ``cut.supervisions[0].text``.

    If ``cut`` has a custom field ``context``, it's pre-pended as an extra user text turn before the user's audio turn.
    """
    if isinstance(cut, NeMoMultimodalConversation):
        return cut
    turns = [
        AudioTurn(cut=cut, role="user", audio_locator_tag=audio_locator_tag, text=cut.supervisions[0].text),
        TextTurn(value=cut.supervisions[0].text, role="assistant"),
    ]
    if hasattr(cut, "context"):
        turns = [TextTurn(value=cut.context, role="user")] + turns
    if hasattr(cut, "system_prompt"):
        turns = [TextTurn(value=cut.system_prompt, role="system")] + turns
    return NeMoMultimodalConversation(
        id=cut.id,
        turns=turns,
        token_equivalent_duration=token_equivalent_duration,
        custom=cut.custom,
    )


@data_type_parser(["lhotse_as_conversation"])
def read_lhotse_as_conversation(config) -> tuple[CutSet, bool]:
    print("Here")
    cuts, is_tarred = read_cutset_from_config(config)
    # Attach extra tags to every utterance dynamically, if provided.
    # We need to attach them before cuts are converted to conversations.
    if (extra_tags := config.get("tags")) is not None:
        cuts = cuts.map(partial(attach_tags, tags=extra_tags), apply_fn=None)
    if (prompt := config.get("prompt")) is not None:
        print(f"Prompt: {prompt}")
        cuts = cuts.map(partial(attach_prompt_field, prompt_field="prompt", prompt_value=prompt), apply_fn=None)
    cuts = cuts.map(
        partial(
            cut_to_conversation,
            audio_locator_tag=config.audio_locator_tag,
            token_equivalent_duration=config.token_equivalent_duration,
        )
    )
    return cuts, is_tarred


def _strip_timestamps(
    text: str, _TIMESTAMP_PATTERN=re.compile(r"<\|\d+\|>"), _SPACE_PATTERN=re.compile(r"\s+")
) -> str:
    """
    Strips timestamp tokens from text, e.g. turns:
      '<|0|> Hey <|3|> <|3|> how <|5|> <|7|> are <|8|> <|8|> <|10|> you? <|12|>'
      into:
      'Hey how are you?'
    """
    # Regexp pattern args are cached compiled patterns (micro-optimization).
    text = _TIMESTAMP_PATTERN.sub("", text)  # strip timestamp tokens if present
    return _SPACE_PATTERN.sub(" ", text).strip()  # strip multi-whitespaces


class FailedConversion:
    pass


def s2s_cut_to_conversation(
    cut: Cut,
    audio_locator_tag: str,
    token_equivalent_duration: float,
    input_roles: Sequence[str] = ("user", "User"),
    output_roles: Sequence[str] = ("assistant", "Assistant", "agent", "Agent"),
    strip_timestamp_tokens: bool = True,
) -> NeMoMultimodalConversation:
    """
    Converts a lhotse Cut representing multi-turn speech-to-speech conversation (with multiple supervision segments)
    into a multi-turn NeMoMultimodalConversation, where the user has AudioTurns and assistant responds in TextTurns.

    Args:
        cut: lhotse Cut to convert.
        audio_locator_tag: special token indicating audio will be inserted in this location in the token sequence.
        token_equivalent_duration: how much speech duration is counted as one token.
        input_roles: when supervision.speaker is set to one of these values, we consider it user's turn.
        output_roles: when supervision.speaker is set to one of these values, we consider it assistant's turn.
        strip_timestamp_tokens: strips tokens like <|0|>, <|1|>, etc indicating timestamps from the text.
    """
    turn_cuts = cut.trim_to_supervisions(keep_overlapping=False)
    turns = []
    idx = 0
    for per_turn_cut in turn_cuts:
        assert (
            len(per_turn_cut.supervisions) >= 1
        ), f"Expected at least one supervision per turn, got none in cut {cut.id}"
        # If len(per_turn_cut.supervisions) > 1, only the first turn is considered for cut creation
        # We assume that len(per_turn_cut.supervisions) >= 1 happens because one of the turns is completely contained within
        # another turn
        turn_speaker = per_turn_cut.supervisions[0].speaker
        turn_text = per_turn_cut.supervisions[0].text
        if strip_timestamp_tokens:
            turn_text = _strip_timestamps(turn_text)
        if len(per_turn_cut.supervisions) > 1:
            assert per_turn_cut.supervisions[1].text == turn_cuts[idx - 1].supervisions[0].text
        if turn_speaker in input_roles:
            turns.append(AudioTurn(cut=per_turn_cut, role="user", audio_locator_tag=audio_locator_tag, text=turn_text))
        elif turn_speaker in output_roles:
            turns.append(TextTurn(value=turn_text, role="assistant"))
        else:
            logging.warning(f"Speaker '{turn_speaker}' not found in user or agent roles for cut {cut.id}")
            return FailedConversion()
        idx += 1
    if hasattr(cut, "system_prompt") and all(t.role != "system" for t in turns):
        turns = [TextTurn(value=cut.system_prompt, role="system")] + turns

    return NeMoMultimodalConversation(
        id=cut.id,
        turns=turns,
        token_equivalent_duration=token_equivalent_duration,
        custom=cut.custom,
    )


@data_type_parser(["s2s_as_conversation"])
def read_s2s_as_conversation(config) -> tuple[CutSet, bool]:
    cuts, is_tarred = read_cutset_from_config(config)
    cuts = cuts.map(
        partial(
            s2s_cut_to_conversation,
            audio_locator_tag=config.audio_locator_tag,
            token_equivalent_duration=config.token_equivalent_duration,
            input_roles=config.get("input_roles", ["user", "User"]),
            output_roles=config.get("output_roles", ["assistant", "Assistant", "agent", "Agent"]),
            strip_timestamp_tokens=config.get("strip_timestamp_tokens", True),
        )
    ).filter(lambda ex: not isinstance(ex, FailedConversion))
    return cuts, is_tarred


def _resolve_shar_inputs(path: Union[str, Path], only_metadata: bool) -> dict:
    if only_metadata:
        return dict(fields={"cuts": sorted(Path(path).glob("cuts.*"))})
    else:
        return dict(in_dir=path)


def resolve_relative_paths(cut: Cut, manifest_path: str) -> Cut:
    """Resolve relative paths in a Cut object to their full paths."""
    if isinstance(cut, PaddingCut):
        return cut

    if isinstance(cut, MixedCut):
        for track in cut.tracks:
            track.cut = resolve_relative_paths(track.cut, manifest_path)
        return cut

    def resolve_recording(value):
        for audio_source in value.sources:
            if audio_source.type == "file":
                audio_source.source = get_full_path(audio_source.source, manifest_file=manifest_path)

    def resolve_array(value):
        if isinstance(value, TemporalArray):
            value.array = resolve_array(value.array)
        else:
            if value.storage_type in ("numpy_files", "lilcom_files"):
                abspath = Path(
                    get_full_path(str(Path(value.storage_path) / value.storage_key), manifest_file=manifest_path)
                )
                value.storage_path = str(abspath.parent)
                value.storage_key = str(abspath.name)
            elif value.storage_type in (
                "kaldiio",
                "chunked_lilcom_hdf5",
                "lilcom_chunky",
                "lilcom_hdf5",
                "numpy_hdf5",
            ):
                value.storage_path = get_full_path(value.storage_path, manifest_file=manifest_path)
            # ignore others i.e. url, in-memory data, etc.

    if cut.has_recording:
        resolve_recording(cut.recording)
    if cut.has_features:
        resolve_array(cut.features)
    if cut.custom is not None:
        for key, value in cut.custom.items():
            if isinstance(value, Recording):
                resolve_recording(value)
            elif isinstance(value, (Array, TemporalArray, Features)):
                resolve_array(value)

    return cut


@data_type_parser(["nemo", "nemo_tarred"])
def read_nemo_manifest(config) -> tuple[CutSet, bool]:
    """Read NeMo manifest and return a Lhotse CutSet."""
    common_kwargs = {}
    for key in ("text_field", "lang_field", "shuffle", "shard_seed", "extra_fields"):
        if key in config:
            if key == "shuffle":
                common_kwargs["shuffle_shards"] = config[key]
            else:
                common_kwargs[key] = config[key]
    # The option below is to allow a special case of NeMo manifest iteration as Lhotse CutSet
    # without performing any I/O. NeMo manifests typically don't have sampling_rate information required by Lhotse,
    # so lhotse has to look up the headers of audio files to fill it on-the-fly.
    # (this only has an impact on non-tarred data; tarred data is read into memory anyway).
    # This is useful for utility scripts that iterate metadata and estimate optimal batching settings
    # and other data statistics.
    metadata_only = config.get("metadata_only", False)
    force_finite = config.get("force_finite", False)
    notar_kwargs = {"metadata_only": metadata_only}
    is_tarred = config.get("tarred_audio_filepaths") is not None
    if isinstance(config.manifest_filepath, (str, Path)):
        logging.info(
            f"""Initializing Lhotse CutSet from a single NeMo manifest
            (is_tarred={is_tarred}): '{config.manifest_filepath}'"""
        )
        if is_tarred and not metadata_only:
            cuts = CutSet(
                LazyNeMoTarredIterator(
                    config.manifest_filepath,
                    tar_paths=config.tarred_audio_filepaths,
                    skip_missing_manifest_entries=config.get("skip_missing_manifest_entries", False),
                    **common_kwargs,
                )
            )
            if not force_finite:
                cuts = cuts.repeat()
        else:
            cuts = CutSet(LazyNeMoIterator(config.manifest_filepath, **notar_kwargs, **common_kwargs))
    else:
        # Format option 1:
        #   Assume it's [[path1], [path2], ...] (same for tarred_audio_filepaths).
        #   This is the format for multiple NeMo buckets.
        #   Note: we set "weights" here to be proportional to the number of utterances in each data source.
        #         this ensures that we distribute the data from each source uniformly throughout each epoch.
        #         Setting equal weights would exhaust the shorter data sources closer the towards the beginning
        #         of an epoch (or over-sample it in the case of infinite CutSet iteration with .repeat()).
        # Format option 2:
        #   Assume it's [[path1, weight1], [path2, weight2], ...] (while tarred_audio_filepaths remain unchanged).
        #   Note: this option allows to manually set the weights for multiple datasets.
        # Format option 3:
        #   i.e., NeMo concatenated dataset
        #   Assume it's [path1, path2, ...] (while tarred_audio_filepaths in the same format).
        logging.info(
            f"""Initializing Lhotse CutSet from multiple NeMo manifest
            (is_tarred={is_tarred}) sources with a weighted multiplexer.
            We found the following sources and weights: """
        )
        cutsets = []
        weights = []
        tar_paths = config.tarred_audio_filepaths if is_tarred else repeat((None,))
        # Create a stream for each dataset.
        for manifest_info, tar_path in zip(config.manifest_filepath, tar_paths):
            if is_tarred and isinstance(tar_path, (list, tuple, ListConfig)):
                # if it's in option 1 or 2
                (tar_path,) = tar_path
                manifest_path = manifest_info[0]
            else:
                # if it's in option 3
                manifest_path = manifest_info
            # First, convert manifest_path[+tar_path] to an iterator.
            if is_tarred and not metadata_only:
                nemo_iter = LazyNeMoTarredIterator(
                    manifest_path=manifest_path,
                    tar_paths=tar_path,
                    skip_missing_manifest_entries=config.get("skip_missing_manifest_entries", False),
                    **common_kwargs,
                )
            else:
                nemo_iter = LazyNeMoIterator(manifest_path, **notar_kwargs, **common_kwargs)
            # Then, determine the weight or use one provided
            if isinstance(manifest_info, str) or len(manifest_info) == 1:
                weight = len(nemo_iter)
            else:
                assert (
                    isinstance(manifest_info, Sequence)
                    and len(manifest_info) == 2
                    and isinstance(manifest_info[1], (int, float))
                ), (
                    "Supported inputs types for config.manifest_filepath are: "
                    "str | list[list[str]] | list[tuple[str, number]] "
                    "where str is a path and number is a mixing weight (it may exceed 1.0). "
                    f"We got: '{manifest_info}'"
                )
                weight = manifest_info[1]
            logging.info(f"- {manifest_path=} {weight=}")
            # [optional] When we have a limit on the number of open streams,
            #   split the manifest to individual shards if applicable.
            #   This helps the multiplexing achieve closer data distribution
            #   to the one desired in spite of the limit.
            if config.get("max_open_streams") is not None:
                for subiter in nemo_iter.to_shards():
                    cutsets.append(CutSet(subiter))
                    weights.append(weight)
            else:
                cutsets.append(CutSet(nemo_iter))
                weights.append(weight)
        cuts = mux(
            *cutsets,
            weights=weights,
            max_open_streams=config.get("max_open_streams"),
            seed=config.get("shard_seed", "trng"),
            force_finite=force_finite or metadata_only,
        )
    return cuts, is_tarred


def mux(
    *cutsets: CutSet,
    weights: list[Union[int, float]],
    max_open_streams: Union[int, None] = None,
    seed: Union[str, int] = "trng",
    force_finite: bool = False,
) -> CutSet:
    """
    Helper function to call the right multiplexing method flavour in lhotse.
    The result is always an infinitely iterable ``CutSet``, but depending on whether ``max_open_streams`` is set,
    it will select a more appropriate multiplexing strategy.
    """
    if max_open_streams is not None:
        assert not force_finite, "max_open_streams and metadata_only/force_finite options are not compatible"
        cuts = CutSet.infinite_mux(*cutsets, weights=weights, seed=seed, max_open_streams=max_open_streams)
    else:
        if not force_finite:
            cutsets = [cs.repeat() for cs in cutsets]
        if len(cutsets) == 1:
            # CutSet.mux must take more than one CutSet.
            cuts = cutsets[0]
        else:
            cuts = CutSet.mux(*cutsets, weights=weights, seed=seed)
    return cuts


def guess_parse_cutset(inp: Union[str, dict, omegaconf.DictConfig]) -> CutSet:
    """
    Utility function that supports opening a CutSet from:
    * a string path to YAML input spec (see :func:`read_dataset_config` for details)
    * a string path to Lhotse non-tarred JSONL manifest
    * a string path to NeMo non-tarred JSON manifest
    * a dictionary specifying inputs with keys available in
        :class:`nemo.collections.common.data.lhotse.dataloader.LhotseDataLoadingConfig`

    It's intended to be used in a generic context where we are not sure which way the user will specify the inputs.
    """
    from nemo.collections.common.data.lhotse.dataloader import make_structured_with_schema_warnings

    if isinstance(inp, (dict, omegaconf.DictConfig)):
        try:
            config = make_structured_with_schema_warnings(OmegaConf.from_dotlist([f"{k}={v}" for k, v in inp.items()]))
            cuts, _ = read_cutset_from_config(config)
            return cuts
        except Exception as e:
            raise RuntimeError(
                f"Couldn't open CutSet based on dict input {inp} (is it compatible with LhotseDataLoadingConfig?)"
            ) from e
    elif isinstance(inp, str):
        if inp.endswith(".yaml"):
            # Path to YAML file with the input configuration
            config = make_structured_with_schema_warnings(OmegaConf.from_dotlist([f"input_cfg={inp}"]))
        elif inp.endswith(".jsonl") or inp.endswith(".jsonl.gz"):
            # Path to a Lhotse non-tarred manifest
            config = make_structured_with_schema_warnings(OmegaConf.from_dotlist([f"cuts_path={inp}"]))
        else:
            # Assume anything else is a NeMo non-tarred manifest
            config = make_structured_with_schema_warnings(OmegaConf.from_dotlist([f"manifest_filepath={inp}"]))
        cuts, _ = read_cutset_from_config(config)
        return cuts
    else:
        raise RuntimeError(f'Unsupported input type: {type(inp)} (expected a dict or a string)')<|MERGE_RESOLUTION|>--- conflicted
+++ resolved
@@ -203,10 +203,8 @@
         "skip_missing_manifest_entries": config.get("skip_missing_manifest_entries", False),
         "force_map_dataset": config.get("force_map_dataset", False),
         "force_iterable_dataset": config.get("force_iterable_dataset", False),
+        "force_mono": config.get("force_mono", False),
     }
-<<<<<<< HEAD
-    cuts, is_tarred = parse_and_combine_datasets(config.input_cfg, propagate_attrs=propagate_attrs)
-=======
     
     # Handle case where input_cfg is a string path
     input_cfg = config.input_cfg
@@ -222,7 +220,6 @@
         else:
             input_cfg = loaded_config.input_cfg
     cuts, is_tarred = parse_and_combine_datasets(input_cfg, propagate_attrs=propagate_attrs)
->>>>>>> 3bc89289
     return cuts, is_tarred
 
 
@@ -351,8 +348,6 @@
     return cut
 
 
-<<<<<<< HEAD
-=======
 def attach_prompt_field(cut, prompt_field: str, prompt_value: str):
     """Attach prompt field information to a cut's supervision."""
     if hasattr(cut, 'supervisions') and cut.supervisions:
@@ -369,7 +364,6 @@
     return cut
 
 
->>>>>>> 3bc89289
 @data_type_parser("group")
 def parse_and_combine_datasets(
     config_list: Union[list[DictConfig], ListConfig], propagate_attrs: dict
