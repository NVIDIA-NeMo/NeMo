--- conflicted
+++ resolved
@@ -535,8 +535,6 @@
     return cuts, is_tarred
 
 
-<<<<<<< HEAD
-=======
 def _strip_timestamps(
     text: str, _TIMESTAMP_PATTERN=re.compile(r"<\|\d+\|>"), _SPACE_PATTERN=re.compile(r"\s+")
 ) -> str:
@@ -633,7 +631,6 @@
         return dict(in_dir=path)
 
 
->>>>>>> ad9807b1
 def resolve_relative_paths(cut: Cut, manifest_path: str) -> Cut:
     """Resolve relative paths in a Cut object to their full paths."""
     if isinstance(cut, PaddingCut):
