--- conflicted
+++ resolved
@@ -36,11 +36,8 @@
 
 from nemo.collections.asr.data.audio_to_text_lhotse import TokenizerWrapper
 from nemo.collections.common.data.lhotse.cutset import read_cutset_from_config
-<<<<<<< HEAD
+from nemo.collections.common.tokenizers import TokenizerSpec
 from nemo.utils import logging
-=======
-from nemo.collections.common.tokenizers import TokenizerSpec
->>>>>>> d2ab8435
 
 
 @dataclass
@@ -190,7 +187,6 @@
     if config.perturb_speed:
         cuts = CutSet.mux(cuts, cuts.perturb_speed(0.9), cuts.perturb_speed(1.1),)
 
-<<<<<<< HEAD
     # 2.d: truncation/slicing
     if config.truncate_duration is not None:
         cuts = cuts.truncate(
@@ -209,7 +205,6 @@
     # We can filter after the augmentations because they are applied only when calling load_audio().
     cuts = cuts.filter(DurationFilter(config.min_duration, config.max_duration))
 
-=======
     if config.use_multimodal_sampling:
         constraint = MultimodalSamplingConstraint(
             token_equivalent_duration=config.token_equivalent_duration,
@@ -224,7 +219,6 @@
             quadratic_duration=config.quadratic_duration,
         )
 
->>>>>>> d2ab8435
     # 3. The sampler.
     if config.use_bucketing:
         # Bucketing. Some differences from NeMo's native bucketing:
