--- conflicted
+++ resolved
@@ -138,10 +138,8 @@
     global_rank: int,
     world_size: int,
     dataset: torch.utils.data.Dataset,
-<<<<<<< HEAD
-=======
     tokenizer=None,
->>>>>>> cd6d67b2
+
 ) -> torch.utils.data.DataLoader:
     """
     Set up a Lhotse training dataloder.
@@ -326,7 +324,7 @@
         )
 
     # 4. Creating dataloader.
-    if is_tarred:
+    if is_tarred and not config.tarred_random_access :
         # Wrapper here is necessary when using NeMo tarred data or Lhotse Shar data,
         # because then I/O happens upon sampler iteration. Normally, the sampler resides
         # in the training loop process, but when we use iterable dataset, we can move it to
@@ -334,16 +332,6 @@
         # We use lhotse's own worker_init_fn which leverages information such as rank, world_size,
         # worker_id, etc. to set a different random seed for each (node, worker) combination.
         # This together with infinite datasets removes the need to split data across nodes/workers.
-        if config.tarred_random_access:
-            dloader_kwargs = dict(dataset=dataset, sampler=sampler)
-            dloader = torch.utils.data.DataLoader(
-                **dloader_kwargs,
-                batch_size=None,
-                num_workers=config.num_workers,
-                pin_memory=config.pin_memory,
-            )
-
-            return dloader
 
         dloader_kwargs = dict(
             dataset=IterableDatasetWrapper(dataset=dataset, sampler=sampler),
