# Copyright (c) 2024, NVIDIA CORPORATION.  All rights reserved.
#
# Licensed under the Apache License, Version 2.0 (the "License");
# you may not use this file except in compliance with the License.
# You may obtain a copy of the License at
#
#     http://www.apache.org/licenses/LICENSE-2.0
#
# Unless required by applicable law or agreed to in writing, software
# distributed under the License is distributed on an "AS IS" BASIS,
# WITHOUT WARRANTIES OR CONDITIONS OF ANY KIND, either express or implied.
# See the License for the specific language governing permissions and
# limitations under the License.
import os
import warnings
from dataclasses import dataclass
from functools import partial
from typing import Any, Optional, TypeVar, Union

import numpy as np
import torch
from lhotse import CutSet
from lhotse.cut import Cut
from lhotse.cut.text import TextExample, TextPairExample
from lhotse.dataset import (
    CutConcatenate,
    DynamicBucketingSampler,
    DynamicCutSampler,
    IterableDatasetWrapper,
    make_worker_init_fn,
)
from lhotse.dataset.dataloading import resolve_seed
from lhotse.dataset.sampling.base import SamplingConstraint, TimeConstraint, TokenConstraint
from lhotse.lazy import LazyFlattener
from lhotse.utils import fastcopy, fix_random_seed
from omegaconf import DictConfig, OmegaConf

from nemo.collections.common.data.lhotse.cutset import read_cutset_from_config
from nemo.utils import logging


@dataclass
class LhotseDataLoadingConfig:
    """
    Structured config used for OmegaConf schema validation.
    It's also a single source of truth for reading default option values.
    The options not supported anymore but present, e.g., in old configs,
    will be emitted in a DeprecationWarning and ignored.
    """

    # 1. Data inputs.
    #   a. "Classic" NeMo input path fields.
    input_cfg: Any = None  # TODO(pzelasko): typing
    manifest_filepath: Any = None  # str | list[list[str | float]] | None = None
    tarred_audio_filepaths: Any = None  # str | list[list[str]] | None = None
    #   b. Lhotse CutSet manifest / Lhotse Shar tar dir paths.
    cuts_path: str | None = None
    shar_path: Any = None  # str | list[str | tuple[str, float | int]] | None = None

    # 2. Batch size.
    #   a. Existing NeMo options.
    batch_size: int | None = None
    #   b. Lhotse dynamic batch sizes.
    batch_duration: float | None = None
    quadratic_duration: float | None = None
    #   c. Lhotse bucketing.
    use_bucketing: bool = False
    num_buckets: int = 30
    num_cuts_for_bins_estimate: int = 10000
    bucket_duration_bins: list[float] | None = None
    bucket_buffer_size: int = 10000
    #   d. Other Lhotse sampling options.
    shuffle_buffer_size: int | None = 10000
    drop_last: bool = False
    shard_seed: int | str = "trng"
    max_open_streams: int | None = None
    cuda_expandable_segments: bool = True

    # 2.1 Multimodal sampling override options
    use_multimodal_sampling: bool = False
    token_equivalent_duration: float | None = None
    batch_tokens: int | None = None
    quadratic_factor: float | None = None

    # 3. Supported existing NeMo options.
    shuffle: bool = False
    sample_rate: int = 16000
    min_duration: float | None = -1
    max_duration: float | None = float("inf")
    seed: int | str = 0
    num_workers: int = 0
    pin_memory: bool = False
    channel_selector: int | str | None = None

    # 4. Optional Lhotse data augmentation.
    #   a. On-the-fly noise/audio mixing.
    noise_path: str | None = None
    noise_snr: tuple[float, float] = (10.0, 20.0)
    noise_mix_prob: float = 0.5
    #   b. On-the-fly 3-way speed perturbation.
    perturb_speed: bool = False
    #   c. Cut concatenation (glue together multiple utterances into a single one)
    concatenate_samples: bool = False
    concatenate_gap_seconds: float = 0.1
    concatenate_duration_factor: float = 1.0
    concatenate_merge_supervisions: bool = True
    db_norm: Optional[float] = -25.0  # from CodeSwitchingDataset
    #   d. On-the-fly cut truncation or window slicing
    #       I) truncate: select one chunk of a fixed duration for each cut
    truncate_duration: Optional[float] = None  # set this to enable
    truncate_offset_type: str = "random"  # "random" | "start" (fixed) | "end" (fixed, counted back)
    #       II) cut_into_windows: convert each cut to smaller cut using a sliding window (define hop for overlapping windows)
    cut_into_windows_duration: Optional[float] = None  # set this to enable
    cut_into_windows_hop: Optional[float] = None
    #       III) common options
    keep_excessive_supervisions: bool = True  # when a cut is truncated in the middle of a supervision, should we keep them.

    # 5. Other Lhotse options.
    text_field: str = "text"  # key to read the transcript from
    lang_field: str = "lang"  # key to read the language tag from
    # Enables iteration of NeMo non-tarred manifests that don't have a "sampling_rate" key without performing any I/O.
    # Note that this will not allow actual dataloading; it's only for manifest iteration as Lhotse objects.
    missing_sampling_rate_ok: bool = False


def get_lhotse_dataloader_from_config(
    config: DictConfig, global_rank: int, world_size: int, dataset: torch.utils.data.Dataset, tokenizer=None,
) -> torch.utils.data.DataLoader:
    """
    Set up a Lhotse training dataloder.

    Expects a typical NeMo dataset configuration format, with additional fields: "use_lhotse=True".
    Some fields in the original NeMo configuration may be ignored.

    The ``dataset`` parameter should be an instance of a Lhotse-compatible PyTorch Dataset class.
    It only needs to define the following method ``__getitem__(self, cuts: CutSet) -> Dict[str, torch.Tensor]``.
    This dataset is not expected to hold a reference to any actual data; it may be interpreted as a function
    mapping a Lhotse CutSet into a mini-batch of tensors.

    For an example, see: :class:`nemo.collections.asr.data.audio_to_text_lhotse.LhotseSpeechToTextBpeDataset`,
    which is constructed from just a tokenizer and essentially loads and collates audio and tokenizes the transcript.

    The ``tokenizer`` is used when text-only datasets are included in dataloading.
    In these cases we will tokenize ``TextExample``s before sampling mini-batches so that
    we can account for their number of tokens.
    Note: this behaviour might eventually be extended to audio datasets too.

    Note that ``tokenizer`` can be any tokenizer type (e.g. both SentencePiece and Aggregate tokenizers work).
    """
    logging.info("We will be using a Lhotse DataLoader.")

    config = make_structured_with_schema_warnings(config)

    maybe_set_cuda_expandable_segments(enabled=config.cuda_expandable_segments)

    # First, resolve the random seed in case a string value was provided.
    seed = resolve_seed(config.seed)
    fix_random_seed(seed)

    # 1. Load a manifest as a Lhotse CutSet.
    cuts, is_tarred = read_cutset_from_config(config)

    # Apply channel selector
    if config.channel_selector is not None:
        logging.info('Using channel selector %s.', config.channel_selector)
        cuts = cuts.map(partial(_select_channel, channel_selector=config.channel_selector))

    # Resample as a safeguard; it's a no-op when SR is already OK
    cuts = cuts.resample(config.sample_rate)

    # Expands cuts if multiple translations are provided.
    cuts = CutSet(LazyFlattener(cuts.map(_flatten_alt_text, apply_fn=None)))

    if config.use_multimodal_sampling:
        assert (
            tokenizer is not None
        ), "You must pass a tokenizer to `get_lhotse_dataloader_from_config` in order to read text-only datasets (enabled via use_multimodal_dataloading)"
        from nemo.collections.asr.data.audio_to_text_lhotse import TokenizerWrapper

        if not isinstance(tokenizer, TokenizerWrapper):
            tokenizer = TokenizerWrapper(tokenizer)
        # Note this code can also pre-tokenize the text in cuts, but for now we disable it with apply_fn.
        cuts = cuts.map(partial(tokenize, tokenizer=tokenizer), apply_fn=is_text)

    # 2. Optional augmentations.
    # 2.a. Noise mixing.
    if config.noise_path is not None:
        noise = CutSet.from_file(config.noise_path)
        cuts = cuts.mix(
            cuts=noise,
            snr=config.noise_snr,
            mix_prob=config.noise_mix_prob,
            seed=config.shard_seed,
            random_mix_offset=True,
        )

    # 2.b. On-the-fly speed perturbation.
    #    mux here ensures it's uniformly distributed throughout sampling,
    #    and applying it here (before sampler/dataset) ensures optimal
    #    bucket allocation.
    if config.perturb_speed:
        cuts = CutSet.mux(cuts, cuts.perturb_speed(0.9), cuts.perturb_speed(1.1),)

    # 2.d: truncation/slicing
    if config.truncate_duration is not None:
        cuts = cuts.truncate(
            max_duration=config.truncate_duration,
            offset_type=config.truncate_offset_type,
            keep_excessive_supervisions=config.keep_excessive_supervisions,
        )
    if config.cut_into_windows_duration is not None:
        cuts = cuts.cut_into_windows(
            duration=config.cut_into_windows_duration,
            hop=config.cut_into_windows_hop,
            keep_excessive_supervisions=config.keep_excessive_supervisions,
        )

    # Duration filtering, same as native NeMo dataloaders.
    # We can filter after the augmentations because they are applied only when calling load_audio().
    cuts = cuts.filter(DurationFilter(config.min_duration, config.max_duration))

    if config.use_multimodal_sampling:
        constraint = MultimodalSamplingConstraint(
            token_equivalent_duration=config.token_equivalent_duration,
            batch_size=config.batch_size,
            batch_tokens=config.batch_tokens,
            quadratic_factor=config.quadratic_factor,
        )
    else:
        constraint = TimeConstraint(
            max_cuts=config.batch_size,
            max_duration=config.batch_duration,
            quadratic_duration=config.quadratic_duration,
        )

    # 3. The sampler.
    if config.use_bucketing:
        # Bucketing. Some differences from NeMo's native bucketing:
        #    - we can tweak the number of buckets and bucket duration bins using the configuration
        #    - batch size is dynamic and configurable via a single param: max_duration (config: batch_duration)
        #    - quadratic_duration introduces a penalty to balance batch sizes for quadratic time complexity models
        logging.info(
            f"Creating a Lhotse DynamicBucketingSampler "
            f"(max_batch_duration={config.batch_duration} max_batch_size={config.batch_size})"
        )
        sampler = DynamicBucketingSampler(
            cuts,
            constraint=constraint,
            shuffle=config.shuffle,
            drop_last=config.drop_last,
            shuffle_buffer_size=config.shuffle_buffer_size,
            seed=config.shard_seed,
            num_buckets=config.num_buckets,
            duration_bins=config.bucket_duration_bins,
            num_cuts_for_bins_estimate=config.num_cuts_for_bins_estimate,
            buffer_size=config.bucket_buffer_size,
            rank=0 if is_tarred else global_rank,
            world_size=1 if is_tarred else world_size,
        )
    else:
        # Non-bucketing sampler, similar to original NeMo dataloading without bucketing,
        # but we also use batch_duration instead of batch_size here.
        # Recommended for dev/test.
        logging.info(
            f"Creating a Lhotse DynamicCutSampler (bucketing is disabled, "
            f"(max_batch_duration={config.batch_duration} max_batch_size={config.batch_size})"
        )
        sampler = DynamicCutSampler(
            cuts,
            constraint=constraint,
            shuffle=config.shuffle,
            drop_last=config.drop_last,
            shuffle_buffer_size=config.shuffle_buffer_size,
            seed=config.shard_seed,
            rank=0 if is_tarred else global_rank,
            world_size=1 if is_tarred else world_size,
        )

    if config.concatenate_samples:
        # Cut concatenation will produce longer samples out of shorter samples
        # by gluing them together from the shortest to longest not to exceed a duration
        # of longest_cut * duration_factor (greedy knapsack algorithm for minimizing padding).
        # Useful e.g. for simulated code-switching in multilingual setups.
        # We follow concatenation by ``merge_supervisions`` which creates a single supervision
        # object with texts joined by a whitespace so that "regular" dataset classes don't
        # have to add a special support for multi-supervision cuts.
        sampler = sampler.map(
            CutConcatenate(gap=config.concatenate_gap_seconds, duration_factor=config.concatenate_duration_factor,)
        )
        if config.db_norm is not None:
            sampler = sampler.map(partial(_normalize_loudness, db_norm=config.db_norm))
        if config.concatenate_merge_supervisions:
            sampler = sampler.map(_merge_supervisions)

    # 4. Creating dataloader.
    if is_tarred:
        # Wrapper here is necessary when using NeMo tarred data or Lhotse Shar data,
        # because then I/O happens upon sampler iteration. Normally, the sampler resides
        # in the training loop process, but when we use iterable dataset, we can move it to
        # the dataloading worker process.
        # We use lhotse's own worker_init_fn which leverages information such as rank, world_size,
        # worker_id, etc. to set a different random seed for each (node, worker) combination.
        # This together with infinite datasets removes the need to split data across nodes/workers.
        dloader_kwargs = dict(
            dataset=IterableDatasetWrapper(dataset=dataset, sampler=sampler),
            worker_init_fn=make_worker_init_fn(rank=global_rank, world_size=world_size, seed=seed),
            persistent_workers=config.num_workers > 0,  # helps Lhotse Shar maintain shuffling state
        )
    else:
        # For non-tarred data, the sampler resides in the training loop process and
        # reads only light-weight JSON objects; it samples mini-batches and passes
        # the meta-data to Dataset, which performs the actual I/O inside its __getitem__ method.
        dloader_kwargs = dict(dataset=dataset, sampler=sampler)
    dloader = torch.utils.data.DataLoader(
        **dloader_kwargs, batch_size=None, num_workers=config.num_workers, pin_memory=config.pin_memory,
    )

    return dloader


def make_structured_with_schema_warnings(config: DictConfig) -> DictConfig:
    """
    Checks the schema and fills missing default option values.
    Warns the user if any of the fields are not supported by the current schema
    but does not raise exceptions.
    """
    default = OmegaConf.structured(LhotseDataLoadingConfig)

    # Remove unsupported keys and warn about them.
    supported_keys = set(OmegaConf.to_container(default).keys())
    received_keys = set(OmegaConf.to_container(config).keys())
    unsupported_keys = received_keys - supported_keys
    if unsupported_keys:
        warnings.warn(
            f"The following configuration keys are no longer supported " f"and ignored: {','.join(unsupported_keys)}",
            category=DeprecationWarning,
        )
    config = OmegaConf.masked_copy(config, list(supported_keys))

    return OmegaConf.merge(default, config)


@dataclass
class MultimodalSamplingConstraint(SamplingConstraint):
    # how many seconds of audio is a text token worth; balances audio to text ratio in a mini-batch
    token_equivalent_duration: float

    # defines maximum batch size (may be lower than that if batch_length is also specified)
    batch_size: int | None = None

    # defines the total number of tokens in a mini-batch
    # setting this enables dynamic batch sizes
    # we will use ``token_equivalent_duration`` to convert audio examples to token sizes
    batch_tokens: int | None = None

    # when specified, this value is inversely proportional to the penalty we assign
    # to longer examples when measuring their length/duration;
    # i.e. large quadratic factor is a small penalty, small quadratic factor is a large penalty
    # tweaking this helps equalize the GPU memory usage for dynamic batch sizes when using bucketing
    quadratic_factor: float | None = None

    _internal = None

    def __post_init__(self):
        self._internal = TokenConstraint(
            max_tokens=self.batch_tokens, max_examples=self.batch_size, quadratic_length=self.quadratic_factor,
        )

    def add(self, example: Any) -> None:
        if isinstance(example, Cut):
            num_tokens = self.measure_length(example)
            example.num_tokens = num_tokens
        self._internal.add(example)

    def exceeded(self) -> bool:
        return self._internal.exceeded()

    def close_to_exceeding(self) -> bool:
        return self._internal.close_to_exceeding()

    def reset(self) -> None:
        self._internal.reset()

    def measure_length(self, example: Any) -> float:
        if isinstance(example, Cut):
            return example.duration / self.token_equivalent_duration
        if isinstance(example, (TextExample, TextPairExample)):
            return example.num_tokens
        raise RuntimeError(f"Unsupported example type: {type(example)}")


def is_text(example) -> bool:
    return isinstance(example, (TextExample, TextPairExample))


Example = TypeVar("Example", bound=Union[Cut, TextExample, TextPairExample])


def tokenize(example: Example, tokenizer) -> Example:
    if isinstance(example, Cut):
        for s in example.supervisions:
            s.tokens = np.asarray(tokenizer(s.text, s.language))
    elif isinstance(example, TextExample):
        example.tokens = np.asarray(tokenizer(example.text, example.language))
    elif isinstance(example, TextPairExample):
        example.source.tokens = np.asarray(tokenizer(example.source.text, example.source.language))
        example.target.tokens = np.asarray(tokenizer(example.source.text, example.target.language))
    else:
        raise RuntimeError(f"Unsupported type of example: {type(example)}")
    return example


# The helper callables below exist to avoid passing lambdas into lhotse CutSet map/filter methods.
# Lambdas are not serializable across processes by pickle.
# Note: lhotse offers LHOTSE_DILL_ENABLED=1 and ``lhotse.lazy.set_dill_enabled(True)``
# to support pickling lambdas if its ever truly necessary.


class DurationFilter:
    """Callable, returns ``True`` if a cut's duration is in range [d_min, d_max] and ``False`` otherwise."""

    def __init__(self, d_min: float, d_max: float) -> None:
        self.d_min = d_min
        self.d_max = d_max

    def __call__(self, example) -> bool:
        if isinstance(example, Cut):
            return self.d_min <= example.duration <= self.d_max
        else:
            return True  # does not apply to text etc.


def _normalize_loudness(cuts: CutSet, db_norm: float) -> CutSet:
    return cuts.normalize_loudness(target=db_norm, mix_first=False)


def _merge_supervisions(cuts: CutSet) -> CutSet:
    return cuts.merge_supervisions()


def _flatten_alt_text(cut) -> list:
    ans = [cut]
    if not isinstance(cut, Cut) or cut.custom is None or cut.custom.get("alt_text") is None:
        return ans
    cut = cut.move_to_memory(audio_format="wav")  # performs I/O once and holds audio in memory from now on
    # Popping to ease eyesight on debug.
    paired_text = cut.custom.pop("alt_text")
    for data in paired_text.values():
        # Copy to avoid lazy dataloading issues
        data = data.copy()
        text_instance = cut.map_supervisions(lambda s: fastcopy(s, text=data["text"], language=data["lang"]))
        text_instance.custom = {"text": data.pop("text"), "lang": data.pop("lang"), **data}
        ans.append(text_instance)
    return ans


<<<<<<< HEAD
def maybe_set_cuda_expandable_segments(enabled: bool):
    """
    Configures PyTorch memory allocator to expand existing allocated segments
    instead of re-allocating them when tensor shape grows.
    This can help speed up the training when sequence length and/or batch size change often,
    and makes GPU more robust towards OOM.

    See here for more details:
    https://pytorch.org/docs/stable/notes/cuda.html#optimizing-memory-usage-with-pytorch-cuda-alloc-conf
    """
    if enabled and torch.cuda.is_available():
        if (
            (value := os.environ.get("PYTORCH_CUDA_ALLOC_CONF")) is not None
            and len(value) > 0
            and "expandable_segments:True" not in value
        ):
            warnings.warn(
                "You have set PYTORCH_CUDA_ALLOC_CONF without expandable_segments:True option. We're setting that option anyway. To disable it, set cuda_expandable_segments=False in NeMo dataloader configuration."
            )
        torch.cuda.memory._set_allocator_settings("expandable_segments:True")
=======
def _select_channel(cut, channel_selector: int | str) -> list:
    if isinstance(channel_selector, int):
        channel_idx = channel_selector
    elif isinstance(channel_selector, str):
        if channel_selector in cut.custom:
            channel_idx = cut.custom[channel_selector]
        else:
            raise ValueError(f"Channel selector {channel_selector} not found in cut.custom")

    if channel_idx >= cut.num_channels:
        raise ValueError(
            f"Channel index {channel_idx} is larger than the actual number of channels {cut.num_channels}"
        )

    if cut.num_channels == 1:
        # one channel available and channel_idx==0
        return cut
    else:
        # with_channels only defined on MultiCut
        return cut.with_channels(channel_idx)
>>>>>>> 8e65042d
<|MERGE_RESOLUTION|>--- conflicted
+++ resolved
@@ -454,7 +454,6 @@
     return ans
 
 
-<<<<<<< HEAD
 def maybe_set_cuda_expandable_segments(enabled: bool):
     """
     Configures PyTorch memory allocator to expand existing allocated segments
@@ -475,7 +474,8 @@
                 "You have set PYTORCH_CUDA_ALLOC_CONF without expandable_segments:True option. We're setting that option anyway. To disable it, set cuda_expandable_segments=False in NeMo dataloader configuration."
             )
         torch.cuda.memory._set_allocator_settings("expandable_segments:True")
-=======
+
+
 def _select_channel(cut, channel_selector: int | str) -> list:
     if isinstance(channel_selector, int):
         channel_idx = channel_selector
@@ -495,5 +495,4 @@
         return cut
     else:
         # with_channels only defined on MultiCut
-        return cut.with_channels(channel_idx)
->>>>>>> 8e65042d
+        return cut.with_channels(channel_idx)