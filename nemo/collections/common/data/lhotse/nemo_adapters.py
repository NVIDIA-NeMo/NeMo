# Copyright (c) 2024, NVIDIA CORPORATION.  All rights reserved.
#
# Licensed under the Apache License, Version 2.0 (the "License");
# you may not use this file except in compliance with the License.
# You may obtain a copy of the License at
#
#     http://www.apache.org/licenses/LICENSE-2.0
#
# Unless required by applicable law or agreed to in writing, software
# distributed under the License is distributed on an "AS IS" BASIS,
# WITHOUT WARRANTIES OR CONDITIONS OF ANY KIND, either express or implied.
# See the License for the specific language governing permissions and
# limitations under the License.

import random
import re
import secrets
import tarfile
from io import BytesIO
from pathlib import Path
<<<<<<< HEAD
from typing import Generator, Iterable, List
=======
from typing import Generator, Iterable, List, Literal
>>>>>>> b8ad0a85

import soundfile
from cytoolz import groupby
from lhotse import AudioSource, Recording, SupervisionSegment
from lhotse.cut import Cut
<<<<<<< HEAD
=======
from lhotse.dataset.dataloading import resolve_seed
>>>>>>> b8ad0a85
from lhotse.lazy import LazyIteratorChain, LazyJsonlIterator
from lhotse.serialization import open_best
from lhotse.utils import compute_num_samples
from nemo.collections.common.parts.preprocessing.manifest import get_full_path


class LazyNeMoIterator:
    """
    ``LazyNeMoIterator`` reads a NeMo (non-tarred) JSON manifest and converts it on the fly to an ``Iterable[Cut]``.
    It's used to create a ``lhotse.CutSet``.

    Currently, it requires the following keys in NeMo manifests:
    - "audio_filepath"
    - "duration"
    - "text" (overridable with ``text_field`` argument)

    Specially supported keys are:
    - [recommended] "sampling_rate" allows us to provide a valid Lhotse ``Recording`` object without checking the audio file
    - "offset" for partial recording reads
    - "lang" is mapped to Lhotse superivsion's language (overridable with ``lang_field`` argument)

    Every other key found in the manifest will be attached to Lhotse Cut and accessible via ``cut.custom[key]``.

    .. caution:: We will perform some I/O (as much as required by soundfile.info) to discover the sampling rate
        of the audio file. If this is not acceptable, convert the manifest to Lhotse format which contains
        sampling rate info. For pure metadata iteration purposes we also provide a ``missing_sampling_rate_ok`` flag that
        will create only partially valid Lhotse objects (with metadata related to sampling rate / num samples missing).

    Example::

        >>> cuts = lhotse.CutSet(LazyNeMoIterator("nemo_manifests/train.json"))
    """

    def __init__(
        self,
        path: str | Path,
        text_field: str = "text",
        lang_field: str = "lang",
        missing_sampling_rate_ok: bool = False,
    ) -> None:
        self.source = LazyJsonlIterator(path)
        self.text_field = text_field
        self.lang_field = lang_field
        self.missing_sampling_rate_ok = missing_sampling_rate_ok

    @property
    def path(self) -> str | Path:
        return self.source.path

    def __iter__(self) -> Generator[Cut, None, None]:
        for data in self.source:
            audio_path = get_full_path(str(data.pop("audio_filepath")), str(self.path))
            duration = data.pop("duration")
            offset = data.pop("offset", None)
            recording = self._create_recording(audio_path, duration, data.pop("sampling_rate", None))
            cut = recording.to_cut()
            if offset is not None:
                cut = cut.truncate(offset=offset, duration=duration, preserve_id=True)
                cut.id = f"{cut.id}-{round(offset * 1e2):06d}-{round(duration * 1e2):06d}"
            # Note that start=0 and not start=offset because supervision's start if relative to the
            # start of the cut; and cut.start is already set to offset
            cut.supervisions.append(
                SupervisionSegment(
                    id=cut.id,
                    recording_id=cut.recording_id,
                    start=0,
                    duration=cut.duration,
                    text=data.get(self.text_field),
                    language=data.get(self.lang_field),
                )
            )
            cut.custom = data
            yield cut

    def __len__(self) -> int:
        return len(self.source)

    def __add__(self, other):
        return LazyIteratorChain(self, other)

    def _create_recording(self, audio_path: str, duration: float, sampling_rate: int | None = None,) -> Recording:
        if sampling_rate is not None:
            # TODO(pzelasko): It will only work with single-channel audio in the current shape.
            return Recording(
                id=audio_path,
                sources=[AudioSource(type="file", channels=[0], source=audio_path)],
                sampling_rate=sampling_rate,
                num_samples=compute_num_samples(duration, sampling_rate),
                duration=duration,
                channel_ids=[0],
            )
        elif self.missing_sampling_rate_ok:
            return Recording(
                id=audio_path,
                sources=[AudioSource(type="file", channels=[0], source=audio_path)],
                sampling_rate=-1,
                num_samples=-1,
                duration=duration,
                channel_ids=[0],
            )
        else:
            return Recording.from_file(audio_path)

<<<<<<< HEAD
=======

>>>>>>> b8ad0a85
class LazyNeMoTarredIterator:
    """
    ``LazyNeMoTarredIterator`` reads a NeMo tarred JSON manifest and converts it on the fly to an ``Iterable[Cut]``.
    It's used to create a ``lhotse.CutSet``.

    Currently, it requires the following keys in NeMo manifests:
    - "audio_filepath"
    - "duration"
    - "text" (overridable with text_field argument)
    - "shard_id"

    Specially supported keys are:
    - "lang" is mapped to Lhotse superivsion's language (overridable with ``lang_field`` argument)

    Every other key found in the manifest will be attached to Lhotse Cut and accessible via ``cut.custom[key]``.

    Args ``manifest_path`` and ``tar_paths`` can be either a path/string to a single file, or a string in NeMo format
    that indicates multiple paths (e.g. "[[data/bucket0/tarred_audio_paths.json],[data/bucket1/...]]").

    The ``shard_seed`` argument is used to seed the RNG shuffling the shards.
    By default it's ``trng`` which samples a seed number from OS-provided TRNG (see Python ``secrets`` module).
    Seed is resolved lazily so that every dataloading worker may sample a different one.
    Override with an integer value for deterministic behaviour and consult Lhotse documentation for details:
    https://lhotse.readthedocs.io/en/latest/datasets.html#handling-random-seeds

    Example of CutSet with inter-shard shuffling enabled::

        >>> cuts = lhotse.CutSet(LazyNeMoTarredIterator(
        ...     manifest_path="nemo_manifests/train.json",
        ...     tar_paths=["nemo_manifests/audio_0.tar", ...],
        ...     shuffle_shards=True,
        ... ))
    """

    def __init__(
        self,
        manifest_path: str | Path,
        tar_paths: str | list,
        shuffle_shards: bool = False,
        shard_seed: int | Literal["trng", "randomized"] = "trng",
        text_field: str = "text",
        lang_field: str = "lang",
    ) -> None:
        def strip_pipe(p):
            if isinstance(p, str):
                if p.startswith("pipe:"):
                    p = p[5:]
                return Path(p)
            return p

        self.shard_id_to_manifest: dict[int, Iterable[dict]]
        self.paths = expand_sharded_filepaths(manifest_path)
        if len(self.paths) == 1:
            self.source = LazyJsonlIterator(self.paths[0])
            self.shard_id_to_manifest = groupby("shard_id", self.source)
        else:
            pattern = re.compile(r".+_(\d+)\.jsonl?(?:.gz)?")
            shard_ids = []
            for p in self.paths:
                m = pattern.match(p)
                assert m is not None, f"Cannot determine shard_id from manifest path: {p}"
                shard_ids.append(int(m.group(1)))
            self.shard_id_to_manifest = {sid: LazyJsonlIterator(p) for sid, p in zip(shard_ids, self.paths)}
            self.source = LazyIteratorChain(*self.shard_id_to_manifest.values())

        tar_paths = expand_sharded_filepaths(tar_paths)
        self.shard_id_to_tar_path: dict[int, str] = {int(strip_pipe(p).stem.split("_")[1]): p for p in tar_paths}
        self.shuffle_shards = shuffle_shards
        self.shard_seed = shard_seed
        self.text_field = text_field
        self.lang_field = lang_field
        self._validate()

    def to_shards(self) -> List["LazyNeMoTarredIterator"]:
        """Convert this iterator to a list of separate iterators for each shard."""
        if len(self.paths) == 1:
            # Cannot do that if the JSON manifest is a single file for all shards;
            # just return self.
            return [self]
        else:
            return [
                LazyNeMoTarredIterator(
                    manifest_path=path,
                    tar_paths=tarpath,
                    shuffle_shards=False,
                    shard_seed=self.shard_seed,
                    text_field=self.text_field,
                    lang_field=self.lang_field,
                )
                for path, tarpath in zip(self.paths, self.shard_id_to_tar_path.values())
            ]

    def _validate(self) -> None:
        shard_ids_tars = set(self.shard_id_to_tar_path)
        shard_ids_manifest = set(self.shard_id_to_manifest)
        assert shard_ids_tars == shard_ids_manifest, (
            f"Mismatch between shard IDs discovered from tar files ({len(shard_ids_tars)=}) and "
            f"JSON manifest ({len(shard_ids_manifest)=}): {shard_ids_tars - shard_ids_manifest=}"
        )

    @property
    def shard_ids(self) -> List[int]:
        return sorted(self.shard_id_to_manifest.keys())

    def __iter__(self) -> Generator[Cut, None, None]:
        shard_ids = self.shard_ids

        if self.shuffle_shards:
            seed = resolve_seed(self.shard_seed)
            random.Random(seed).shuffle(shard_ids)

        for sid in shard_ids:
            shard_manifest = self.shard_id_to_manifest[sid]
            tar_path = self.shard_id_to_tar_path[sid]
            with tarfile.open(fileobj=open_best(tar_path, mode="rb"), mode="r|*") as tar:
                for data, tar_info in zip(shard_manifest, tar):
                    assert (
                        data["audio_filepath"] == tar_info.name
                    ), f"Mismatched JSON manifest and tar file. {data['audio_filepath']=} != {tar_info.name=}"
                    raw_audio = tar.extractfile(tar_info).read()
                    # Note: Lhotse has a Recording.from_bytes() utility that we won't use here because
                    #       the profiling indicated significant overhead in torchaudio ffmpeg integration
                    #       that parses full audio instead of just reading the header for WAV files.
                    # recording = lhotse.Recording.from_bytes(raw_audio, recording_id=tar_info.path)
                    meta = soundfile.info(BytesIO(raw_audio))
                    recording = Recording(
                        id=tar_info.path,
                        sources=[AudioSource(type="memory", channels=list(range(meta.channels)), source=raw_audio)],
                        sampling_rate=int(meta.samplerate),
                        num_samples=meta.frames,
                        duration=meta.duration,
                    )
                    cut = recording.to_cut()
                    cut.supervisions.append(
                        SupervisionSegment(
                            id=cut.id,
                            recording_id=cut.recording_id,
                            start=0,
                            duration=cut.duration,
                            text=data.get(self.text_field),
                            language=data.get(self.lang_field),
                        )
                    )
                    cut.custom = _to_custom_attr_dict(data)
                    yield cut

    def __len__(self) -> int:
        return len(self.source)

    def __add__(self, other):
        return LazyIteratorChain(self, other)


def expand_sharded_filepaths(path: str | Path) -> list[str]:
    # local import to avoid circular imports
    from nemo.collections.asr.data.audio_to_text import expand_sharded_filepaths as _expand_sharded_filepaths

    return _expand_sharded_filepaths(str(path), shard_strategy="replicate", world_size=1, global_rank=0)


def _to_custom_attr_dict(d: dict, _excluded_fields: set[str] = {"duration", "audio_filepath"}) -> dict:
    return {k: v for k, v in d.items() if k not in _excluded_fields}<|MERGE_RESOLUTION|>--- conflicted
+++ resolved
@@ -18,20 +18,13 @@
 import tarfile
 from io import BytesIO
 from pathlib import Path
-<<<<<<< HEAD
-from typing import Generator, Iterable, List
-=======
 from typing import Generator, Iterable, List, Literal
->>>>>>> b8ad0a85
 
 import soundfile
 from cytoolz import groupby
 from lhotse import AudioSource, Recording, SupervisionSegment
 from lhotse.cut import Cut
-<<<<<<< HEAD
-=======
 from lhotse.dataset.dataloading import resolve_seed
->>>>>>> b8ad0a85
 from lhotse.lazy import LazyIteratorChain, LazyJsonlIterator
 from lhotse.serialization import open_best
 from lhotse.utils import compute_num_samples
@@ -135,10 +128,7 @@
         else:
             return Recording.from_file(audio_path)
 
-<<<<<<< HEAD
-=======
-
->>>>>>> b8ad0a85
+
 class LazyNeMoTarredIterator:
     """
     ``LazyNeMoTarredIterator`` reads a NeMo tarred JSON manifest and converts it on the fly to an ``Iterable[Cut]``.
