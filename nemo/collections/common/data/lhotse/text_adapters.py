# Copyright (c) 2025, NVIDIA CORPORATION.  All rights reserved.
#
# Licensed under the Apache License, Version 2.0 (the "License");
# you may not use this file except in compliance with the License.
# You may obtain a copy of the License at
#
#     http://www.apache.org/licenses/LICENSE-2.0
#
# Unless required by applicable law or agreed to in writing, software
# distributed under the License is distributed on an "AS IS" BASIS,
# WITHOUT WARRANTIES OR CONDITIONS OF ANY KIND, either express or implied.
# See the License for the specific language governing permissions and
# limitations under the License.
import logging
import math
import random
import tarfile
from collections import deque
from dataclasses import dataclass
from itertools import groupby
from pathlib import Path
from typing import Iterator, Literal, Optional, Sequence, Union

import numpy as np
import torch
from lhotse import CutSet, Recording
from lhotse.audio import AudioLoadingError
from lhotse.custom import CustomFieldMixin
from lhotse.cut import Cut
from lhotse.dataset.collation import collate_matrices, collate_vectors
from lhotse.dataset.dataloading import resolve_seed
from lhotse.serialization import load_jsonl
from lhotse.shar import AudioTarWriter, JsonlShardWriter
from lhotse.utils import Pathlike, is_valid_url

from nemo.collections.common.data.lhotse.nemo_adapters import expand_sharded_filepaths
from nemo.collections.common.data.prompt_fn import apply_prompt_format_fn, registered_prompt_format_fn
from nemo.collections.common.parts.preprocessing.manifest import get_full_path
from nemo.collections.common.tokenizers.aggregate_tokenizer import TokenizerWrapper

"""
Formattable: mixin class with data fields for prompt formatter outputs and method for
applying prompt formatters to derived data types.
"""


class Formattable:
    def __init__(self):
        self.input_ids: np.ndarray | torch.Tensor | None = None
        self.context_ids: np.ndarray | torch.Tensor | None = None
        self.answer_ids: np.ndarray | torch.Tensor | None = None
        self.mask: np.ndarray | torch.Tensor | None = None

    @property
    def input_length(self) -> int | None:
        if self.context_ids is None:
            return None
        return self.context_ids.shape[0]

    @property
    def output_length(self) -> int | None:
        if self.answer_ids is None:
            return None
        return self.answer_ids.shape[0]

    @property
    def total_length(self) -> int | None:
        if self.input_ids is None:
            return None
        return self.input_ids.shape[0]

    def apply_prompt_format(self, prompt) -> "Formattable":
        ans = apply_prompt_format_fn(self, prompt)
        self.input_ids = ans["input_ids"]
        self.context_ids = ans["context_ids"]
        self.answer_ids = ans.get("answer_ids")
        self.mask = ans.get("mask")
        return self


"""
TextExample: data types, file parser, default prompt formatting logic.
"""


@dataclass
class TextExample(Formattable, CustomFieldMixin):
    """
    Represents a single text example. Useful e.g. for language modeling.
    """

    text: str
    language: str | None = None
    tokens: Optional[np.ndarray] = None
    custom: dict = None

    def tokenize(self, tokenizer: TokenizerWrapper) -> "TextExample":
        self.tokens = np.asarray(tokenizer(self.text, self.language))
        return self


@dataclass
class LhotseTextAdapter:
    """
    ``LhotseTextAdapter`` is used to read a text file and wrap
    each line into a ``TextExample``.
    """

    paths: Union[Pathlike, list[Pathlike]]
    language: str | None = None
    shuffle_shards: bool = False
    shard_seed: Union[int, Literal["trng", "randomized"]] = "trng"

    def __post_init__(self):
        self.paths = expand_sharded_filepaths(self.paths)

    def __iter__(self) -> Iterator[TextExample]:
        paths = self.paths
        if self.shuffle_shards:
            seed = resolve_seed(self.shard_seed)
            random.Random(seed).shuffle(paths)
        for path in paths:
            with open(path) as f:
                for line in f:
                    yield TextExample(line, language=self.language)


@registered_prompt_format_fn(TextExample)
def default_text_example_prompt_format_fn(example: TextExample, prompt):
    # It doesn't really make sense to prompt format a single line text example,
    # but we implement some default logic for the sake of completeness.
    # The default logic here is to treat the whole example as an assistant turn,
    # so that the mask is all set to true for the training loss.
    return prompt.encode_dialog(
        [
            {"role": prompt.OUTPUT_ROLE, "slots": {"message": example.text}},
        ]
    )


"""
SourceTargetTextExample: data types, file parser, default prompt formatting logic.
"""


@dataclass
class SourceTargetTextExample(Formattable, CustomFieldMixin):
    """
    Represents a pair of text examples. Useful e.g. for sequence-to-sequence tasks.
    Supports a ``question`` field, used as the prompt for LLM.
    """

    source: TextExample
    target: TextExample
    question: TextExample | None = None
    custom: dict = None

    def tokenize(self, tokenizer: TokenizerWrapper) -> "SourceTargetTextExample":
        self.source = self.source.tokenize(tokenizer)
        self.target = self.target.tokenize(tokenizer)
        if self.question is not None:
            self.question = self.question.tokenize(tokenizer)
        return self


@dataclass
class LhotseTextPairAdapter:
    """
    ``LhotseTextAdapter`` is used to read a tuple of N text files
    (e.g., a pair of files with translations in different languages)
    and wrap them in a ``TextExample`` object to enable dataloading
    with Lhotse together with training examples in audio modality.

    Provide ``questions_path`` to enable randomly sampling lines with questions.
    """

    source_paths: Union[Pathlike, list[Pathlike]]
    target_paths: Union[Pathlike, list[Pathlike]]
    source_language: str | None = None
    target_language: str | None = None
    questions_path: Pathlike = None
    questions_language: str = None
    shuffle_shards: bool = False
    shard_seed: Union[int, Literal["trng", "randomized"]] = "trng"

    def __post_init__(self):
        ASSERT_MSG = "Both source and target must be a single path or lists of paths"
        if isinstance(self.source_paths, (str, Path)):
            assert isinstance(self.target_paths, (str, Path)), ASSERT_MSG
        else:
            assert isinstance(self.source_paths, list) and isinstance(self.target_paths, list), ASSERT_MSG
            assert len(self.source_paths) == len(
                self.target_paths
            ), f"Source ({len(self.source_paths)}) and target ({len(self.target_paths)}) path lists must have the same number of items."
        self.source_paths = expand_sharded_filepaths(self.source_paths)
        self.target_paths = expand_sharded_filepaths(self.target_paths)

    def __iter__(self) -> Iterator[SourceTargetTextExample]:
        seed = resolve_seed(self.shard_seed)
        rng = random.Random(seed)
        paths = list(zip(self.source_paths, self.target_paths))
        if self.shuffle_shards:
            rng.shuffle(paths)
        questions = None
        if self.questions_path is not None:
            with open(self.questions_path) as f:
                questions = [q.strip() for q in f]
        for source_path, target_path in paths:
            with open(source_path) as fs, open(target_path) as ft:
                for ls, lt in zip(fs, ft):
                    yield SourceTargetTextExample(
                        source=TextExample(ls.strip(), language=self.source_language),
                        target=TextExample(lt.strip(), language=self.target_language),
                        question=(
                            TextExample(rng.choice(questions), language=self.questions_language)
                            if questions is not None
                            else None
                        ),
                    )


@registered_prompt_format_fn(SourceTargetTextExample)
def default_src_tgt_prompt_format_fn(example: SourceTargetTextExample, prompt):
    if example.question is not None:
        ctx = f"{example.question.text} {example.source.text}"
    else:
        ctx = example.source.text
    return prompt.encode_dialog(
        [
            {"role": "user", "slots": {"message": ctx}},
            {"role": prompt.OUTPUT_ROLE, "slots": {"message": example.target.text}},
        ]
    )


"""
NeMoSFTExample: data types, file parser, default prompt formatting logic.
"""


@dataclass
class NeMoSFTExample(Formattable, CustomFieldMixin):
    data: dict
    language: str | None = None
    metadata: dict | None = None
    custom: dict = None


@registered_prompt_format_fn(NeMoSFTExample)
def default_sft_prompt_format_fn(example: NeMoSFTExample, prompt):
    if "system" in example.data and example.data["system"]:
        raise RuntimeError(
            f"Default prompt format for NeMoSFTExample doesn't support 'system' prompt. "
            f"Please specialize the prompt_format_fn for PromptFormatter of type {prompt}"
        )
    return prompt.encode_dialog(
        [
            {"role": "user" if turn["from"] == "User" else prompt.OUTPUT_ROLE, "slots": {"message": turn["value"]}}
            for turn in example.data["conversations"]
        ]
    )


@dataclass
class NeMoSFTJsonlAdapter:
    """
    ``NeMoSFTJsonlAdapter`` is used to read a NeMo LM SFT Chat JSONL file and yield objects of type
    ``NeMoSFTExample`` that can be sampled with Lhotse.

    We expect the following schema (contained in a single line per example)::

        {
            "conversations": [
                {
                    "value": str,
                    "from": "User" | "Assistant",
                    "canonical_form": str,
                    "label": str | null
                },
                ...
            ],
            "mask": "User" | "Assistant",
            "system": str,
            "dataset": str,
            "category": str,
        }
    """

    paths: Union[Pathlike, list[Pathlike]]
    language: str | None = None
    shuffle_shards: bool = False
    shard_seed: Union[int, Literal["trng", "randomized"]] = "trng"

    def __post_init__(self):
        self.paths = expand_sharded_filepaths(self.paths)

    def __iter__(self) -> Iterator[NeMoSFTExample]:
        paths = self.paths
        if self.shuffle_shards:
            seed = resolve_seed(self.shard_seed)
            random.Random(seed).shuffle(paths)
        for path in paths:
            for data in load_jsonl(path):
                yield NeMoSFTExample(data, language=self.language)


"""
NeMoMultimodalConversation: data types, file parser, default prompt formatting logic.
"""


@dataclass
class TextTurn:
    value: str
    role: str

    def to_dict(self):
        return {"type": "text", "from": self.role.title(), "value": self.value}


@dataclass
class AudioTurn:
    cut: Cut
    role: str
    audio_locator_tag: str
    text: str | None = None

    def to_dict(self):
        assert self.cut.has_recording and self.cut.recording.sources[0].type not in {
            "shar",
            "memory",
        }, "Cannot serialize AudioTurn to dict because it doesn't reference an audio file (the audio is stored in memory)."
        return {
            "type": "audio",
            "from": self.role.title(),
            "duration": self.cut.duration,
            "value": self.cut.recording.sources[0].source,
            "text": self.text,
        }


@dataclass
class NeMoMultimodalConversation(Formattable, CustomFieldMixin):
    id: str
    turns: list[TextTurn | AudioTurn]
    token_equivalent_duration: float = None
    custom: dict = None

    @property
    def input_length(self) -> int | None:
        if self.context_ids is None:
            return None
        extra = _compute_num_audio_tokens(self, "context")
        return self.context_ids.shape[0] + extra

    @property
    def output_length(self) -> int | None:
        if self.answer_ids is None:
            return None
        extra = _compute_num_audio_tokens(self, "answer")
        return self.answer_ids.shape[0] + extra

    @property
    def total_length(self) -> int | None:
        if self.input_ids is None:
            return None
        extra = _compute_num_audio_tokens(self, "all")
        return self.input_ids.shape[0] + extra

    @property
    def has_audio_turns(self) -> bool:
        return any(isinstance(t, AudioTurn) for t in self.turns)

    @property
    def has_text_turns(self) -> bool:
        return any(isinstance(t, TextTurn) for t in self.turns)

    @property
    def is_text_only(self) -> bool:
        return all(isinstance(t, TextTurn) for t in self.turns)

    def to_dict(self):
        return {
            "id": self.id,
            "conversations": [t.to_dict() for t in self.turns],
            "custom": self.custom,
        }

    def list_cuts(self) -> list[Cut]:
        return [turn.cut for turn in self.turns if isinstance(turn, AudioTurn)]


def collate_conversation_audio_fault_tolerant(
    conversations: Sequence[NeMoMultimodalConversation],
) -> tuple[torch.Tensor, torch.Tensor, CutSet]:
    """
    Loads and collates audio data from a sequence of ``NeMoMultimodalConversation`` objects,
    preserving the order of conversations and turns.

    Fault tolerance skips over the conversations for which at least one audio turn failed to load
    due to ``lhotse.utils.AudioLoadingError``. This typically indicates corrupted data.

    Returns a tuple of:

    * ``audio`` tensor fp32 (B, T) or (B, C, T) if multi-channel

    * ``audio_lens`` tensor int64 (B)

    * ``conversations`` CutSet of NeMoMultimodalConversations that were successfully loaded.
    """

    audios = []
    all_cuts = []
    ok = []
    for conversation in conversations:
        assert isinstance(conversation, NeMoMultimodalConversation)
        try:
            conv_audios = []
            conv_cuts = []
            for cut in conversation.list_cuts():
                conv_audios.append(torch.as_tensor(cut.load_audio()).squeeze())
                conv_cuts.append(cut)
        except AudioLoadingError:
            continue
        else:
            audios.extend(conv_audios)
            all_cuts.extend(conv_cuts)
            ok.append(conversation)

    if not ok:
        ids = [c.id for c in conversations]
        logging.warning(f"An entire batch of conversations failed to load audios. Conversations ids: {ids}")
        return torch.tensor([]), torch.tensor([]), CutSet()

    audio_lens = torch.tensor([c.num_samples for c in all_cuts], dtype=torch.int64)
    if len(audios[0].shape) == 1:
        audios = collate_vectors(audios, padding_value=0.0)
    else:
        audios = collate_matrices([a.transpose(0, 1) for a in audios], padding_value=0.0).transpose(1, 2)

    return audios, audio_lens, CutSet(ok)


def _compute_num_audio_tokens(example: NeMoMultimodalConversation, mode: Literal["context", "answer", "all"]) -> int:
    if not example.has_audio_turns:
        return 0
    assert example.token_equivalent_duration is not None, (
        "Cannot compute the length of a NeMoMultimodalConversation: "
        "token_equivalent_duration must be set in order to estimate the number of tokens equivalent to audio turns. "
        "Did you forget to set token_equivalent_duration option in your dataloading config? "
        "Tip: generally it should be set to frame_shift * total_subsampling_factor of your audio encoder model."
    )
    if mode == "context":
        turns = example.turns[:-1]
    elif mode == "answer":
        turns = example.turns[-1:]
    elif mode == "all":
        turns = example.turns
    else:
        raise RuntimeError(f"invalid mode for number of audio token computation: {mode}")
    return sum(
        [
            # subtract 1 for each audio locator tag as its token will be replaced
            math.ceil(turn.cut.duration / example.token_equivalent_duration) - 1
            for turn in turns
            if isinstance(turn, AudioTurn)
        ]
    )


@registered_prompt_format_fn(NeMoMultimodalConversation)
def default_multimodal_conversation_prompt_format_fn(example: NeMoMultimodalConversation, prompt):
    # Collapse consecutive same-role turns into single turn for proper prompt formatting.
    turns = groupby(
        [
            {
                "role": turn.role,
                "slots": {"message": turn.value if isinstance(turn, TextTurn) else turn.audio_locator_tag},
            }
            for turn in example.turns
        ],
        key=lambda turn: turn["role"],
    )
    turns = [(k, list(v)) for k, v in turns]
    turns = [
        {"role": role, "slots": {"message": " ".join(t["slots"]["message"] for t in turn_grp)}}
        for role, turn_grp in turns
    ]
    return prompt.encode_dialog(turns)


@dataclass
class NeMoMultimodalConversationJsonlAdapter:
    """
    ``NeMoMultimodalConversationJsonlAdapter`` is used to read a NeMo multimodal conversation JSONL
    and yield objects of type ``NeMoMultimodalConversation`` that can be sampled with Lhotse.

    We expect the following schema (contained in a single line per example)::

        {
            "id": str,
            "conversations": [
                {
                    "value": str,  # text message or path to audio
                    "from": "User" | "Assistant",
                    "type": "text" | "audio",
                    "duration": float,  # only for audio
                },
                ...
            ],
        }
    """

    manifest_filepath: str | list[str]
    audio_locator_tag: str
    tarred_audio_filepaths: str | list[str] = None
    token_equivalent_duration: float = None
    shuffle_shards: bool = False
    shard_seed: Union[int, Literal["trng", "randomized"]] = "trng"
    system_prompt: str | None = None

    def __post_init__(self):
        self.manifest_filepath = expand_sharded_filepaths(self.manifest_filepath)
        if self.tarred_audio_filepaths is not None:
            self.tarred_audio_filepaths = expand_sharded_filepaths(self.tarred_audio_filepaths)
            assert len(self.manifest_filepath) == len(
                self.tarred_audio_filepaths
            ), f"{len(self.manifest_filepath)} != {len(self.tarred_audio_filepaths)}"

    def __iter__(self) -> Iterator[NeMoMultimodalConversation]:
        if self.tarred_audio_filepaths is not None:
            yield from self._iter_tar()
        else:
            yield from self._iter_jsonl()

    def _should_skip(self, example: dict) -> bool:
        custom = example.get("custom")
        if custom is None:
            return False
        return bool(custom.get("_skipme", False))

    def _iter_tar(self):
        paths = list(zip(self.manifest_filepath, self.tarred_audio_filepaths))
        if self.shuffle_shards:
            seed = resolve_seed(self.shard_seed)
            random.Random(seed).shuffle(paths)
        for jsonl_path, tar_path in paths:
            tar = iter(TarIterator(tar_path))
            for data in load_jsonl(jsonl_path):
                if self._should_skip(data):
                    continue
                audio_turns = [t for t in data["conversations"] if t["type"] == "audio"]
                cuts = []
                for turn in audio_turns:
                    recording, audio_path = next(tar)
                    audio_path = str(audio_path)
                    cut = recording.to_cut()
                    assert (
                        audio_path == turn['value']
                    ), f"Mismatch between JSONL and tar. JSONL defines audio path={turn['value']} but we got the following from tar {audio_path=}.\nBad inputs in: {jsonl_path=} {tar_path=}"
                    cuts.append(cut)
                cuts = deque(cuts)
                turns = [
                    (
                        TextTurn(
                            value=turn["value"],
                            role=turn["from"].lower(),
                        )
                        if turn["type"] == "text"
                        else AudioTurn(
                            cut=(c := cuts.popleft()),
                            text=c.supervisions[0].text if c.supervisions else None,
                            role=turn["from"].lower(),
                            audio_locator_tag=self.audio_locator_tag,
                        )
                    )
                    for turn in data["conversations"]
                ]
                if self.system_prompt is not None and turns[0].role != "system":
                    turns = [TextTurn(role="system", value=self.system_prompt)] + turns
                yield NeMoMultimodalConversation(
                    id=data["id"],
                    turns=turns,
                    token_equivalent_duration=self.token_equivalent_duration,
                    custom=data.get("custom"),
                )

    def _iter_jsonl(self):
        paths = self.manifest_filepath
        if self.shuffle_shards:
            seed = resolve_seed(self.shard_seed)
            random.Random(seed).shuffle(paths)
        for path in paths:
            for data in load_jsonl(path):
                if self._should_skip(data):
                    continue
                turns = [
                    (
                        TextTurn(
                            value=turn["value"],
                            role=turn["from"].lower(),
                        )
                        if turn["type"] == "text"
                        else AudioTurn(
                            cut=(cut := Recording.from_file(get_full_path(turn["value"], path)).to_cut()),
                            text=cut.supervisions[0].text if cut.supervisions else None,
                            role=turn["from"].lower(),
                            audio_locator_tag=self.audio_locator_tag,
                        )
                    )
                    for turn in data["conversations"]
                ]
                if self.system_prompt is not None and turns[0].role != "system":
                    turns = [TextTurn(role="system", value=self.system_prompt)] + turns
                yield NeMoMultimodalConversation(
                    id=data["id"],
                    turns=turns,
                    token_equivalent_duration=self.token_equivalent_duration,
                    custom=data.get("custom"),
                )


<<<<<<< HEAD
@dataclass
class NeMoMultimodalConversationShareGPTJsonlAdapter:
    """
    ``NeMoMultimodalConversationShareGPTJsonlAdapter`` is used to read a ShareGPT format multimodal
    conversation JSONL and yield objects of type ``NeMoMultimodalConversation`` that can be sampled with Lhotse.

    We expect the following ShareGPT schema (contained in a single line per example)::

        {
            "id": str,
            "sound": str,  # path to audio file
            "conversations": [
                {
                    "value": str,  # text message, may contain <sound> or <speech> placeholder
                    "from": "human" | "gpt",
                },
                ...
            ],
            "ori_sound": str,  # optional original sound path
        }

    Audio placeholders (<sound>, <speech>) in conversation text will be replaced with the audio from the "sound" field.
    By default, both <sound> and <speech> placeholders are supported.
    """

    manifest_filepath: str | list[str]
    audio_locator_tag: str
    audio_placeholders: Union[str, list[str]] = None
    tarred_audio_filepaths: str | list[str] = None
    token_equivalent_duration: float = None
    shuffle_shards: bool = False
    shard_seed: Union[int, Literal["trng", "randomized"]] = "trng"

    def __post_init__(self):
        self.manifest_filepath = expand_sharded_filepaths(self.manifest_filepath)
        if self.tarred_audio_filepaths is not None:
            self.tarred_audio_filepaths = expand_sharded_filepaths(self.tarred_audio_filepaths)
            assert len(self.manifest_filepath) == len(
                self.tarred_audio_filepaths
            ), f"{len(self.manifest_filepath)} != {len(self.tarred_audio_filepaths)}"

        # Handle audio placeholders - default to both <sound> and <speech>
        if self.audio_placeholders is None:
            self.audio_placeholders = ["<sound>", "<speech>"]
        elif isinstance(self.audio_placeholders, str):
            self.audio_placeholders = [self.audio_placeholders]

    def __iter__(self) -> Iterator[NeMoMultimodalConversation]:
        if self.tarred_audio_filepaths is not None:
            yield from self._iter_tar()
        else:
            yield from self._iter_jsonl()

    def _iter_tar(self):
        paths = list(zip(self.manifest_filepath, self.tarred_audio_filepaths))
        if self.shuffle_shards:
            seed = resolve_seed(self.shard_seed)
            random.Random(seed).shuffle(paths)
        for jsonl_path, tar_path in paths:
            tar = iter(TarIterator(tar_path))
            for data in load_jsonl(jsonl_path):
                # Transform ShareGPT format to standard format
                conversations = self._transform_sharegpt_conversations(data)

                # Extract audio data from tar if needed
                audio_turns = [t for t in conversations if t["type"] == "audio"]
                cuts = []
                for turn in audio_turns:
                    recording, audio_path = next(tar)
                    audio_path = str(audio_path)
                    cut = recording.to_cut()
                    assert (
                        audio_path == turn['value']
                    ), f"Mismatch between JSONL and tar. JSONL defines audio path={turn['value']} but we got the following from tar {audio_path=}"
                    # Update the duration in the turn data with actual audio duration
                    turn["duration"] = cut.duration
                    cuts.append(cut)
                cuts = deque(cuts)

                yield NeMoMultimodalConversation(
                    id=data["id"],
                    turns=self._create_turns(conversations, cuts, jsonl_path),
                    token_equivalent_duration=self.token_equivalent_duration,
                )

    def _iter_jsonl(self):
        paths = self.manifest_filepath
        if self.shuffle_shards:
            seed = resolve_seed(self.shard_seed)
            random.Random(seed).shuffle(paths)
        for path in paths:
            for data in load_jsonl(path):
                # Transform ShareGPT format to standard format
                conversations = self._transform_sharegpt_conversations(data)

                yield NeMoMultimodalConversation(
                    id=data["id"],
                    turns=self._create_turns(conversations, None, path),
                    token_equivalent_duration=self.token_equivalent_duration,
                )

    def _transform_sharegpt_conversations(self, data: dict) -> list[dict]:
        """
        Transform ShareGPT format conversations to standard format.
        Detects audio placeholders (<sound>, <speech>) and creates appropriate audio/text turns.
        """
        conversations = []
        audio_path = data.get("sound") or data.get("ori_sound")

        for turn in data["conversations"]:
            # Map ShareGPT roles to standard roles
            role = "user" if turn["from"].lower() == "human" else "assistant"

            # Check if this turn contains any audio placeholder
            found_placeholder = None
            for placeholder in self.audio_placeholders:
                if placeholder in turn["value"]:
                    found_placeholder = placeholder
                    break

            if found_placeholder:
                # Split text around audio placeholder
                parts = turn["value"].split(found_placeholder)

                # Add text before audio (if any)
                if parts[0].strip():
                    conversations.append({"type": "text", "from": role.title(), "value": parts[0].strip()})

                # Add audio turn
                if audio_path:
                    conversations.append(
                        {
                            "type": "audio",
                            "from": role.title(),
                            "value": audio_path,
                            "duration": 0.0,  # Will be set when loading actual audio
                        }
                    )

                # Add text after audio (if any)
                if len(parts) > 1 and parts[1].strip():
                    conversations.append({"type": "text", "from": role.title(), "value": parts[1].strip()})
            else:
                # Regular text turn
                conversations.append({"type": "text", "from": role.title(), "value": turn["value"]})

        return conversations

    def _create_turns(
        self, conversations: list[dict], cuts: deque = None, manifest_path: str = None
    ) -> list[Union[TextTurn, AudioTurn]]:
        """Create TextTurn and AudioTurn objects from conversation data."""
        turns = []

        for turn in conversations:
            if turn["type"] == "text":
                turns.append(TextTurn(value=turn["value"], role=turn["from"].lower()))
            else:  # audio turn
                if cuts is not None:
                    # Using tarred audio
                    cut = cuts.popleft()
                else:
                    # Load audio from file path
                    cut = Recording.from_file(get_full_path(turn["value"], manifest_path)).to_cut()

                turns.append(
                    AudioTurn(
                        cut=cut,
                        text=cut.supervisions[0].text if cut.supervisions else None,
                        role=turn["from"].lower(),
                        audio_locator_tag=self.audio_locator_tag,
                    )
                )

        return turns
=======
class TarIterator:
    """
    Copy of lhotse.shar.readers.tar.TarIterator, modified to read both Lhotse-Shar style audio tar files
    and NeMo style audio tar files.
    """

    def __init__(self, source: Pathlike) -> None:
        self.source = source

    def __iter__(self):
        from lhotse.serialization import decode_json_line, deserialize_item, open_best
        from lhotse.shar.utils import fill_shar_placeholder

        with tarfile.open(fileobj=open_best(self.source, mode="rb"), mode="r|*") as tar:
            for (data, data_path), (meta, meta_path) in _iterate_tarfile_pairwise(tar):
                if meta_path is not None and meta_path.suffix == ".json":  # lhotse-shar tar format
                    if meta is not None:
                        meta = deserialize_item(decode_json_line(meta.decode("utf-8")))
                        fill_shar_placeholder(manifest=meta, data=data, tarpath=data_path)
                    yield meta, data_path
                else:  # nemo tar format
                    yield Recording.from_bytes(data, recording_id=data_path.stem), data_path
                    if meta is not None:  # the second item is also a recording despite the name
                        yield Recording.from_bytes(meta, recording_id=meta_path.stem), meta_path


def _iterate_tarfile_pairwise(
    tar_file: tarfile.TarFile,
):
    from lhotse.shar.readers.tar import parse_tarinfo

    result = []
    for tarinfo in tar_file:
        if len(result) == 2:
            yield tuple(result)
            result = []
        result.append(parse_tarinfo(tarinfo, tar_file))

    if len(result) == 2:
        yield tuple(result)

    if len(result) == 1:
        yield result[0], (None, None)
>>>>>>> ad9807b1


class NeMoMultimodalConversationTarWriter:
    def __init__(self, output_dir: str, shard_size: int = 100):
        self.output_dir = output_dir
        self.shard_size = shard_size
        self._reset()
        self._setup_writers()

    def write(self, example: NeMoMultimodalConversation):
        self._maybe_increment_shard()
        serialized = example.to_dict()
        for turn in serialized["conversations"]:
            if turn["type"] == "audio":
                turn["value"] = Path(turn["value"]).with_suffix(".flac").name
        self.manifest_writer.write(serialized)
        for cut in example.list_cuts():
            assert (
                cut.has_recording
            ), f"Cannot serialize multimodal conversation with cuts that have no recordings. We got: {cut}"
            self.tar_writer.write(cut.recording.id, cut.load_audio(), cut.sampling_rate, cut.recording)
        self.item_cntr += 1

    def close(self):
        self.manifest_writer.close()
        self.tar_writer.close()

    def __enter__(self):
        self._reset()
        self.manifest_writer.__enter__()
        self.tar_writer.__enter__()
        return self

    def __exit__(self, *args, **kwargs):
        self.close()

    def _maybe_increment_shard(self):
        if self.item_cntr > 0 and self.item_cntr % self.shard_size == 0:
            self.item_cntr = 0
            self.shard_idx += 1
            self._setup_writers()

    def _reset(self):
        self.item_cntr = 0
        self.shard_idx = 0

    def _setup_writers(self):
        if not is_valid_url(self.output_dir):  # skip dir creation for URLs
            Path(self.output_dir).mkdir(exist_ok=True)
        self.manifest_writer = JsonlShardWriter(f"{self.output_dir}/manifest_{self.shard_idx}.jsonl", shard_size=None)
        self.tar_writer = AudioTarWriter(f"{self.output_dir}/audio_{self.shard_idx}.tar", shard_size=None)<|MERGE_RESOLUTION|>--- conflicted
+++ resolved
@@ -620,7 +620,7 @@
                 )
 
 
-<<<<<<< HEAD
+
 @dataclass
 class NeMoMultimodalConversationShareGPTJsonlAdapter:
     """
@@ -796,7 +796,8 @@
                 )
 
         return turns
-=======
+
+      
 class TarIterator:
     """
     Copy of lhotse.shar.readers.tar.TarIterator, modified to read both Lhotse-Shar style audio tar files
@@ -840,7 +841,7 @@
 
     if len(result) == 1:
         yield result[0], (None, None)
->>>>>>> ad9807b1
+
 
 
 class NeMoMultimodalConversationTarWriter:
