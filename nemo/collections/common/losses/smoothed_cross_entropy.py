--- conflicted
+++ resolved
@@ -48,15 +48,9 @@
         """Returns definitions of module input ports.
         """
         return {
-<<<<<<< HEAD
-            "log_probs": NeuralType(('B', 'T', 'D'), LogitsType()),
-            "labels": NeuralType(('B', 'T'), LabelsType()),
-            "output_mask": NeuralType(('B', 'T'), MaskType(), optional=True),
-=======
             "log_probs": NeuralType(("B", "T", "D"), LogprobsType()),
             "labels": NeuralType(("B", "T"), LabelsType()),
             "output_mask": NeuralType(("B", "T"), MaskType(), optional=True),
->>>>>>> 99ed9c2a
         }
 
     @property
@@ -98,10 +92,7 @@
         batch_size, seq_len, vocab_size = log_probs.size()
         smoothing = vocab_size * self._label_smoothing / (vocab_size - 1)
         target_log_probs = log_probs.gather(2, labels.unsqueeze(2)).squeeze(2)
-<<<<<<< HEAD
-=======
 
->>>>>>> 99ed9c2a
         smoothing_log_probs = log_probs.mean(dim=-1)
         neg_log_likelihood = (1.0 - smoothing) * target_log_probs + smoothing * smoothing_log_probs
         neg_log_likelihood = neg_log_likelihood[:, -self._predict_last_k :]
