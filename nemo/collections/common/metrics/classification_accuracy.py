--- conflicted
+++ resolved
@@ -16,11 +16,7 @@
 import re
 import string
 from collections import Counter
-<<<<<<< HEAD
-from typing import List
-=======
 from typing import List, Union 
->>>>>>> 9f3be053
 
 import torch
 from torchmetrics import Metric
@@ -215,21 +211,14 @@
 
 
 class TokenF1Score(Metric):
-<<<<<<< HEAD
-=======
     """Taken from the official evaluation script for v1.1 of the SQuAD dataset"""
->>>>>>> 9f3be053
     def __init__(self, dist_sync_on_step=False, *args, **kwargs):
         super().__init__(dist_sync_on_step=dist_sync_on_step)
 
         self.add_state("correct", default=torch.tensor(0.0), dist_reduce_fx="sum")
         self.add_state("total", default=torch.tensor(0), dist_reduce_fx="sum")
 
-<<<<<<< HEAD
-    def update(self, pred: str, target):
-=======
     def update(self, pred: str, target: Union[str, List[str]]):
->>>>>>> 9f3be053
         if isinstance(target, str):
             self.correct += self.f1_score(pred, target)
         elif isinstance(target, list):
@@ -253,11 +242,7 @@
 
     def normalize(self, s):
         """Lower text and remove punctuation, articles and extra whitespace."""
-<<<<<<< HEAD
-
-=======
-        
->>>>>>> 9f3be053
+
         def remove_articles(text):
             return re.sub(r"\b(a|an|the)\b", " ", text)
 
