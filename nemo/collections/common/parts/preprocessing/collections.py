# Copyright (c) 2020, NVIDIA CORPORATION.  All rights reserved.
#
# Licensed under the Apache License, Version 2.0 (the "License");
# you may not use this file except in compliance with the License.
# You may obtain a copy of the License at
#
#     http://www.apache.org/licenses/LICENSE-2.0
#
# Unless required by applicable law or agreed to in writing, software
# distributed under the License is distributed on an "AS IS" BASIS,
# WITHOUT WARRANTIES OR CONDITIONS OF ANY KIND, either express or implied.
# See the License for the specific language governing permissions and
# limitations under the License.

import collections
import json
import os
from itertools import combinations
<<<<<<< HEAD
from typing import Any, Callable, Dict, Iterable, List, Optional, Union

=======
from typing import Any, Dict, Iterable, List, Optional, Union
import numpy as np
>>>>>>> 0b0e5bcf
import pandas as pd

from nemo.collections.common.parts.preprocessing import manifest, parsers
from nemo.utils import logging, logging_mode


class _Collection(collections.UserList):
    """List of parsed and preprocessed data."""

    OUTPUT_TYPE = None  # Single element output type.


class Text(_Collection):
    """Simple list of preprocessed text entries, result in list of tokens."""

    OUTPUT_TYPE = collections.namedtuple('TextEntity', 'tokens')

    def __init__(self, texts: List[str], parser: parsers.CharParser):
        """Instantiates text manifest and do the preprocessing step.

        Args:
            texts: List of raw texts strings.
            parser: Instance of `CharParser` to convert string to tokens.
        """

        data, output_type = [], self.OUTPUT_TYPE
        for text in texts:
            tokens = parser(text)

            if tokens is None:
                logging.warning("Fail to parse '%s' text line.", text)
                continue

            data.append(output_type(tokens))

        super().__init__(data)


class FromFileText(Text):
    """Another form of texts manifest with reading from file."""

    def __init__(self, file: str, parser: parsers.CharParser):
        """Instantiates text manifest and do the preprocessing step.

        Args:
            file: File path to read from.
            parser: Instance of `CharParser` to convert string to tokens.
        """

        texts = self.__parse_texts(file)

        super().__init__(texts, parser)

    @staticmethod
    def __parse_texts(file: str) -> List[str]:
        if not os.path.exists(file):
            raise ValueError('Provided texts file does not exists!')

        _, ext = os.path.splitext(file)
        if ext == '.csv':
            texts = pd.read_csv(file)['transcript'].tolist()
        elif ext == '.json':  # Not really a correct json.
            texts = list(item['text'] for item in manifest.item_iter(file))
        else:
            with open(file, 'r') as f:
                texts = f.readlines()

        return texts


class AudioText(_Collection):
    """List of audio-transcript text correspondence with preprocessing."""

    OUTPUT_TYPE = collections.namedtuple(
        typename='AudioTextEntity',
        field_names='id audio_file duration text_tokens offset text_raw speaker orig_sr lang',
    )

    def __init__(
        self,
        ids: List[int],
        audio_files: List[str],
        durations: List[float],
        texts: List[str],
        offsets: List[str],
        speakers: List[Optional[int]],
        orig_sampling_rates: List[Optional[int]],
        token_labels: List[Optional[int]],
        langs: List[Optional[str]],
        parser: parsers.CharParser,
        min_duration: Optional[float] = None,
        max_duration: Optional[float] = None,
        max_number: Optional[int] = None,
        do_sort_by_duration: bool = False,
        index_by_file_id: bool = False,
    ):
        """Instantiates audio-text manifest with filters and preprocessing.

        Args:
            ids: List of examples positions.
            audio_files: List of audio files.
            durations: List of float durations.
            texts: List of raw text transcripts.
            offsets: List of duration offsets or None.
            speakers: List of optional speakers ids.
            orig_sampling_rates: List of original sampling rates of audio files.
            langs: List of language ids, one for eadh sample, or None.
            parser: Instance of `CharParser` to convert string to tokens.
            min_duration: Minimum duration to keep entry with (default: None).
            max_duration: Maximum duration to keep entry with (default: None).
            max_number: Maximum number of samples to collect.
            do_sort_by_duration: True if sort samples list by duration. Not compatible with index_by_file_id.
            index_by_file_id: If True, saves a mapping from filename base (ID) to index in data.
        """

        output_type = self.OUTPUT_TYPE
        data, duration_filtered, num_filtered, total_duration = [], 0.0, 0, 0.0
        if index_by_file_id:
            self.mapping = {}

        for id_, audio_file, duration, offset, text, speaker, orig_sr, token_labels, lang in zip(
            ids, audio_files, durations, offsets, texts, speakers, orig_sampling_rates, token_labels, langs
        ):
            # Duration filters.
            if min_duration is not None and duration < min_duration:
                duration_filtered += duration
                num_filtered += 1
                continue

            if max_duration is not None and duration > max_duration:
                duration_filtered += duration
                num_filtered += 1
                continue

            if token_labels is not None:
                text_tokens = token_labels
            else:
                if text != '':
                    if hasattr(parser, "is_aggregate") and parser.is_aggregate and isinstance(text, str):
                        if lang is not None:
                            text_tokens = parser(text, lang)
                        # for future use if want to add language bypass to audio_to_text classes
                        # elif hasattr(parser, "lang") and parser.lang is not None:
                        #    text_tokens = parser(text, parser.lang)
                        else:
                            raise ValueError("lang required in manifest when using aggregate tokenizers")
                    else:
                        text_tokens = parser(text)
                else:
                    text_tokens = []

                if text_tokens is None:
                    duration_filtered += duration
                    num_filtered += 1
                    continue

            total_duration += duration

            data.append(output_type(id_, audio_file, duration, text_tokens, offset, text, speaker, orig_sr, lang))
            if index_by_file_id:
                file_id, _ = os.path.splitext(os.path.basename(audio_file))
                if file_id not in self.mapping:
                    self.mapping[file_id] = []
                self.mapping[file_id].append(len(data) - 1)

            # Max number of entities filter.
            if len(data) == max_number:
                break

        if do_sort_by_duration:
            if index_by_file_id:
                logging.warning("Tried to sort dataset by duration, but cannot since index_by_file_id is set.")
            else:
                data.sort(key=lambda entity: entity.duration)

        logging.info("Dataset loaded with %d files totalling %.2f hours", len(data), total_duration / 3600)
        logging.info("%d files were filtered totalling %.2f hours", num_filtered, duration_filtered / 3600)

        super().__init__(data)


class VideoText(_Collection):
    """List of video-transcript text correspondence with preprocessing."""

    OUTPUT_TYPE = collections.namedtuple(
        typename='AudioTextEntity',
        field_names='id video_file duration text_tokens offset text_raw speaker orig_sr lang',
    )

    def __init__(
        self,
        ids: List[int],
        video_files: List[str],
        durations: List[float],
        texts: List[str],
        offsets: List[str],
        speakers: List[Optional[int]],
        orig_sampling_rates: List[Optional[int]],
        token_labels: List[Optional[int]],
        langs: List[Optional[str]],
        parser: parsers.CharParser,
        min_duration: Optional[float] = None,
        max_duration: Optional[float] = None,
        max_number: Optional[int] = None,
        do_sort_by_duration: bool = False,
        index_by_file_id: bool = False,
    ):
        """Instantiates video-text manifest with filters and preprocessing.

        Args:
            ids: List of examples positions.
            video_files: List of video files.
            durations: List of float durations.
            texts: List of raw text transcripts.
            offsets: List of duration offsets or None.
            speakers: List of optional speakers ids.
            orig_sampling_rates: List of original sampling rates of audio files.
            langs: List of language ids, one for eadh sample, or None.
            parser: Instance of `CharParser` to convert string to tokens.
            min_duration: Minimum duration to keep entry with (default: None).
            max_duration: Maximum duration to keep entry with (default: None).
            max_number: Maximum number of samples to collect.
            do_sort_by_duration: True if sort samples list by duration. Not compatible with index_by_file_id.
            index_by_file_id: If True, saves a mapping from filename base (ID) to index in data.
        """

        output_type = self.OUTPUT_TYPE
        data, duration_filtered, num_filtered, total_duration = [], 0.0, 0, 0.0
        if index_by_file_id:
            self.mapping = {}

        for id_, video_file, duration, offset, text, speaker, orig_sr, token_labels, lang in zip(
            ids, video_files, durations, offsets, texts, speakers, orig_sampling_rates, token_labels, langs
        ):
            # Duration filters.
            if min_duration is not None and duration < min_duration:
                duration_filtered += duration
                num_filtered += 1
                continue

            if max_duration is not None and duration > max_duration:
                duration_filtered += duration
                num_filtered += 1
                continue

            if token_labels is not None:
                text_tokens = token_labels
            else:
                if text != '':
                    if hasattr(parser, "is_aggregate") and parser.is_aggregate and isinstance(text, str):
                        if lang is not None:
                            text_tokens = parser(text, lang)
                        else:
                            raise ValueError("lang required in manifest when using aggregate tokenizers")
                    else:
                        text_tokens = parser(text)
                else:
                    text_tokens = []

                if text_tokens is None:
                    duration_filtered += duration
                    num_filtered += 1
                    continue

            total_duration += duration

            data.append(output_type(id_, video_file, duration, text_tokens, offset, text, speaker, orig_sr, lang))
            if index_by_file_id:
                file_id, _ = os.path.splitext(os.path.basename(video_file))
                if file_id not in self.mapping:
                    self.mapping[file_id] = []
                self.mapping[file_id].append(len(data) - 1)

            # Max number of entities filter.
            if len(data) == max_number:
                break

        if do_sort_by_duration:
            if index_by_file_id:
                logging.warning("Tried to sort dataset by duration, but cannot since index_by_file_id is set.")
            else:
                data.sort(key=lambda entity: entity.duration)

        logging.info("Dataset loaded with %d files totalling %.2f hours", len(data), total_duration / 3600)
        logging.info("%d files were filtered totalling %.2f hours", num_filtered, duration_filtered / 3600)

        super().__init__(data)


class ASRAudioText(AudioText):
    """`AudioText` collector from asr structured json files."""

    def __init__(self, manifests_files: Union[str, List[str]], parse_func: Optional[Callable] = None, *args, **kwargs):
        """Parse lists of audio files, durations and transcripts texts.

        Args:
            manifests_files: Either single string file or list of such -
                manifests to yield items from.
            *args: Args to pass to `AudioText` constructor.
            **kwargs: Kwargs to pass to `AudioText` constructor.
        """

        (
            ids,
            audio_files,
            durations,
            texts,
            offsets,
        ) = (
            [],
            [],
            [],
            [],
            [],
        )

        speakers, orig_srs, token_labels, langs = [], [], [], []
        for item in manifest.item_iter(manifests_files, parse_func=parse_func):
            ids.append(item['id'])
            audio_files.append(item['audio_file'])
            durations.append(item['duration'])
            texts.append(item['text'])
            offsets.append(item['offset'])
            speakers.append(item['speaker'])
            orig_srs.append(item['orig_sr'])
            token_labels.append(item['token_labels'])
            langs.append(item['lang'])
        super().__init__(
            ids, audio_files, durations, texts, offsets, speakers, orig_srs, token_labels, langs, *args, **kwargs
        )


class SpeechLLMAudioTextEntity(object):
    def __init__(self, sid, audio_file, duration, context, answer, offset, speaker, orig_sr, lang) -> None:
        self.id = sid
        self.audio_file = audio_file
        self.duration = duration
        self.context = context
        self.answer = answer
        self.offset = offset
        self.speaker = speaker
        self.orig_sr = orig_sr
        self.lang = lang


class ASRVideoText(VideoText):
    """`VideoText` collector from cv structured json files."""

    def __init__(self, manifests_files: Union[str, List[str]], *args, **kwargs):
        """Parse lists of video files, durations and transcripts texts.

        Args:
            manifests_files: Either single string file or list of such -
                manifests to yield items from.
            *args: Args to pass to `VideoText` constructor.
            **kwargs: Kwargs to pass to `VideoText` constructor.
        """

        (
            ids,
            video_files,
            durations,
            texts,
            offsets,
        ) = (
            [],
            [],
            [],
            [],
            [],
        )
        speakers, orig_srs, token_labels, langs = [], [], [], []
        for item in manifest.item_iter(manifests_files):
            ids.append(item['id'])
            video_files.append(item['video_file'])
            durations.append(item['duration'])
            texts.append(item['text'])
            offsets.append(item['offset'])
            speakers.append(item['speaker'])
            orig_srs.append(item['orig_sr'])
            token_labels.append(item['token_labels'])
            langs.append(item['lang'])
        super().__init__(
            ids, video_files, durations, texts, offsets, speakers, orig_srs, token_labels, langs, *args, **kwargs
        )


class SpeechLLMAudioText(object):
    """List of audio-transcript text correspondence with preprocessing.

    All of the audio, duration, context, answer are optional.
    If answer is not present, text is treated as the answer.
    """

    def __init__(
        self,
        ids: List[int],
        audio_files: List[str],
        durations: List[float],
        context_list: List[str],
        answers: List[str],
        offsets: List[str],
        speakers: List[Optional[int]],
        orig_sampling_rates: List[Optional[int]],
        langs: List[Optional[str]],
        min_duration: Optional[float] = None,
        max_duration: Optional[float] = None,
        max_number: Optional[int] = None,
        do_sort_by_duration: bool = False,
        index_by_file_id: bool = False,
        max_num_samples: Optional[int] = None,
    ):
        """Instantiates audio-context-answer manifest with filters and preprocessing.


        Args:
            ids: List of examples positions.
            audio_files: List of audio files.
            durations: List of float durations.
            context_list: List of raw text transcripts.
            answers: List of raw text transcripts.
            offsets: List of duration offsets or None.
            speakers: List of optional speakers ids.
            orig_sampling_rates: List of original sampling rates of audio files.
            langs: List of language ids, one for eadh sample, or None.
            min_duration: Minimum duration to keep entry with (default: None).
            max_duration: Maximum duration to keep entry with (default: None).
            max_number: Maximum number of samples to collect.
            do_sort_by_duration: True if sort samples list by duration. Not compatible with index_by_file_id.
            index_by_file_id: If True, saves a mapping from filename base (ID) to index in data.
        """

        data, duration_filtered, num_filtered, total_duration = [], 0.0, 0, 0.0
        if index_by_file_id:
            self.mapping = {}

        for id_, audio_file, duration, offset, context, answer, speaker, orig_sr, lang in zip(
            ids, audio_files, durations, offsets, context_list, answers, speakers, orig_sampling_rates, langs
        ):
            # Duration filters.
            if duration is not None:
                curr_min_dur = min(duration) if isinstance(duration, list) else duration
                curr_max_dur = max(duration) if isinstance(duration, list) else duration
                curr_sum_dur = sum(duration) if isinstance(duration, list) else duration
                if min_duration is not None and curr_min_dur < min_duration:
                    duration_filtered += curr_sum_dur
                    num_filtered += 1
                    continue

                if max_duration is not None and curr_max_dur > max_duration:
                    duration_filtered += curr_sum_dur
                    num_filtered += 1
                    continue
                total_duration += curr_sum_dur

            if answer is None:
                duration_filtered += curr_sum_dur
                num_filtered += 1
                continue

            data.append(
                SpeechLLMAudioTextEntity(id_, audio_file, duration, context, answer, offset, speaker, orig_sr, lang)
            )
            if index_by_file_id and audio_file is not None:
                file_id, _ = os.path.splitext(os.path.basename(audio_file))
                if file_id not in self.mapping:
                    self.mapping[file_id] = []
                self.mapping[file_id].append(len(data) - 1)

            # Max number of entities filter.
            if len(data) == max_number:
                break

        if max_num_samples is not None and not index_by_file_id:
            if max_num_samples <= len(data):
                logging.info(f"Subsampling dataset from {len(data)} to {max_num_samples} samples")
                data = data[:max_num_samples]
            else:
                logging.info(f"Oversampling dataset from {len(data)} to {max_num_samples} samples")
                data = data * (max_num_samples // len(data))
                res_num = max_num_samples % len(data)
                res_data = [data[idx] for idx in np.random.choice(len(data), res_num, replace=False)]
                data.extend(res_data)
        elif max_num_samples is not None and index_by_file_id:
            logging.warning("Tried to subsample dataset by max_num_samples, but cannot since index_by_file_id is set.")

        if do_sort_by_duration:
            if index_by_file_id:
                logging.warning("Tried to sort dataset by duration, but cannot since index_by_file_id is set.")
            else:
                data.sort(key=lambda entity: entity.duration)

        logging.info("Dataset loaded with %d files totalling %.2f hours", len(data), total_duration / 3600)
        logging.info("%d files were filtered totalling %.2f hours", num_filtered, duration_filtered / 3600)

        self.data = data

    def __getitem__(self, idx):
        if idx < 0 or idx > len(self.data):
            raise ValueError(f"index out of range [0,{len(self.data)}), got {idx} instead")
        return self.data[idx]

    def __len__(self):
        return len(self.data)


class SpeechLLMAudioTextCollection(SpeechLLMAudioText):
    """`SpeechLLMAudioText` collector from SpeechLLM json files.

    This collector also keeps backward compatibility with SpeechLLMAudioText.
    """

    def __init__(
        self,
        manifests_files: Union[str, List[str]],
        context_file: Optional[Union[List[str], str]] = None,
        context_key: str = "context",
        answer_key: str = "answer",
        *args,
        **kwargs,
    ):
        """Parse lists of audio files, durations and transcripts texts.

        Args:
            manifests_files: Either single string file or list of such -
                manifests to yield items from.
            *args: Args to pass to `AudioText` constructor.
            **kwargs: Kwargs to pass to `AudioText` constructor.
        """
        self.context_key = context_key
        self.answer_key = answer_key

        (
            ids,
            audio_files,
            durations,
            context_list,
            answers,
            offsets,
        ) = (
            [],
            [],
            [],
            [],
            [],
            [],
        )
        speakers, orig_srs, langs = (
            [],
            [],
            [],
        )
        if context_file is not None:
            question_file_list = context_file.split(",") if isinstance(context_file, str) else context_file
            self.context_list = []
            for filepath in question_file_list:
                with open(filepath, 'r') as f:
                    for line in f.readlines():
                        line = line.strip()
                        if line:
                            self.context_list.append(line)
            logging.info(f"Use random text context from {context_file} for {manifests_files}")
        else:
            self.context_list = None

        for item in manifest.item_iter(manifests_files, parse_func=self.__parse_item):
            ids.append(item['id'])
            audio_files.append(item['audio_file'])
            durations.append(item['duration'])
            context_list.append(item['context'])
            answers.append(item['answer'])
            offsets.append(item['offset'])
            speakers.append(item['speaker'])
            orig_srs.append(item['orig_sr'])
            langs.append(item['lang'])
        super().__init__(
            ids, audio_files, durations, context_list, answers, offsets, speakers, orig_srs, langs, *args, **kwargs
        )

    def __parse_item(self, line: str, manifest_file: str) -> Dict[str, Any]:
        item = json.loads(line)

        # Audio file
        if 'audio_filename' in item:
            item['audio_file'] = item.pop('audio_filename')
        elif 'audio_filepath' in item:
            item['audio_file'] = item.pop('audio_filepath')
        elif 'audio_file' not in item:
            item['audio_file'] = None

        # If the audio path is a relative path and does not exist,
        # try to attach the parent directory of manifest to the audio path.
        # Revert to the original path if the new path still doesn't exist.
        # Assume that the audio path is like "wavs/xxxxxx.wav".
        if item['audio_file'] is not None:
            item['audio_file'] = manifest.get_full_path(audio_file=item['audio_file'], manifest_file=manifest_file)

        # Duration.
        if 'duration' not in item:
            item['duration'] = None

        # Answer.
        if self.answer_key in item:
            item['answer'] = item.pop(self.answer_key)
        elif 'text' in item:
            # compatability with ASR manifests that uses 'text' as answer key
            item['answer'] = item.pop('text')
        elif 'text_filepath' in item:
            with open(item.pop('text_filepath'), 'r') as f:
                item['answer'] = f.read()
        else:
            item['answer'] = "na"

        # context.
        if self.context_key in item:
            item['context'] = item.pop(self.context_key)
        elif 'context_filepath' in item:
            with open(item.pop('context_filepath'), 'r') as f:
                item['context'] = f.read()
        elif self.context_list is not None:
            context = np.random.choice(self.context_list).strip()
            item['context'] = context
        elif 'question' in item:
            # compatability with old manifests that uses 'question' as context key
            logging.warning(
                f"Neither `{self.context_key}` is found nor `context_file` is set, but found `question` in item: {item}",
                mode=logging_mode.ONCE,
            )
            item['context'] = item.pop('question')
        else:
            # default context if nothing is found
            item['context'] = "what does this audio mean"

        item = dict(
            audio_file=item['audio_file'],
            duration=item['duration'],
            context=str(item['context']),
            answer=str(item['answer']),
            offset=item.get('offset', None),
            speaker=item.get('speaker', None),
            orig_sr=item.get('orig_sample_rate', None),
            lang=item.get('lang', None),
        )
        return item


class SpeechLabel(_Collection):
    """List of audio-label correspondence with preprocessing."""

    OUTPUT_TYPE = collections.namedtuple(
        typename='SpeechLabelEntity',
        field_names='audio_file duration label offset',
    )

    def __init__(
        self,
        audio_files: List[str],
        durations: List[float],
        labels: List[Union[int, str]],
        offsets: List[Optional[float]],
        min_duration: Optional[float] = None,
        max_duration: Optional[float] = None,
        max_number: Optional[int] = None,
        do_sort_by_duration: bool = False,
        index_by_file_id: bool = False,
    ):
        """Instantiates audio-label manifest with filters and preprocessing.

        Args:
            audio_files: List of audio files.
            durations: List of float durations.
            labels: List of labels.
            offsets: List of offsets or None.
            min_duration: Minimum duration to keep entry with (default: None).
            max_duration: Maximum duration to keep entry with (default: None).
            max_number: Maximum number of samples to collect.
            do_sort_by_duration: True if sort samples list by duration.
            index_by_file_id: If True, saves a mapping from filename base (ID) to index in data.
        """

        if index_by_file_id:
            self.mapping = {}
        output_type = self.OUTPUT_TYPE
        data, duration_filtered = [], 0.0
        total_duration = 0.0
        duration_undefined = True

        for audio_file, duration, command, offset in zip(audio_files, durations, labels, offsets):
            # Duration filters.
<<<<<<< HEAD
            if min_duration is not None and duration is not None and duration < min_duration:
                duration_filtered += duration
                continue

            if max_duration is not None and duration is not None and duration > max_duration:
=======
            if duration is not None and min_duration is not None and duration < min_duration:
                duration_filtered += duration
                continue

            if duration is not None and max_duration is not None and duration > max_duration:
>>>>>>> 0b0e5bcf
                duration_filtered += duration
                continue

            data.append(output_type(audio_file, duration, command, offset))
<<<<<<< HEAD
            if duration is not None:
                total_duration += duration
=======

            if duration is not None:
                total_duration += duration
                duration_undefined = False
>>>>>>> 0b0e5bcf

            if index_by_file_id:
                file_id, _ = os.path.splitext(os.path.basename(audio_file))
                self.mapping[file_id] = len(data) - 1

            # Max number of entities filter.
            if len(data) == max_number:
                break

        if do_sort_by_duration:
            if index_by_file_id:
                logging.warning("Tried to sort dataset by duration, but cannot since index_by_file_id is set.")
            else:
                data.sort(key=lambda entity: entity.duration)

        if duration_undefined:
            logging.info(f"Dataset loaded with {len(data)} items. The durations were not provided.")
        else:
            logging.info(f"Filtered duration for loading collection is {duration_filtered / 3600: .2f} hours.")
            logging.info(
                f"Dataset successfully loaded with {len(data)} items and total duration provided from manifest is {total_duration / 3600: .2f} hours."
            )

        self.uniq_labels = sorted(set(map(lambda x: x.label, data)))
        logging.info("# {} files loaded accounting to # {} labels".format(len(data), len(self.uniq_labels)))

        super().__init__(data)


class ASRSpeechLabel(SpeechLabel):
    """`SpeechLabel` collector from structured json files."""

    def __init__(
        self,
        manifests_files: Union[str, List[str]],
        is_regression_task=False,
        cal_labels_occurrence=False,
        delimiter=None,
        *args,
        **kwargs,
    ):
        """Parse lists of audio files, durations and transcripts texts.

        Args:
            manifests_files: Either single string file or list of such -
                manifests to yield items from.
            is_regression_task: It's a regression task.
            cal_labels_occurrence: whether to calculate occurence of labels.
            delimiter: separator for labels strings.
            *args: Args to pass to `SpeechLabel` constructor.
            **kwargs: Kwargs to pass to `SpeechLabel` constructor.
        """
        audio_files, durations, labels, offsets = [], [], [], []
        all_labels = []
        for item in manifest.item_iter(manifests_files, parse_func=self.__parse_item):
            audio_files.append(item['audio_file'])
            durations.append(item['duration'])
            if not is_regression_task:
                label = item['label']
                label_list = label.split() if not delimiter else label.split(delimiter)
            else:
                label = float(item['label'])
                label_list = [label]

            labels.append(label)
            offsets.append(item['offset'])
            all_labels.extend(label_list)
        if cal_labels_occurrence:
            self.labels_occurrence = collections.Counter(all_labels)

        super().__init__(audio_files, durations, labels, offsets, *args, **kwargs)

    def __parse_item(self, line: str, manifest_file: str) -> Dict[str, Any]:
        item = json.loads(line)

        # Audio file
        if 'audio_filename' in item:
            item['audio_file'] = item.pop('audio_filename')
        elif 'audio_filepath' in item:
            item['audio_file'] = item.pop('audio_filepath')
        else:
            raise ValueError(f"Manifest file has invalid json line structure: {line} without proper audio file key.")
        item['audio_file'] = manifest.get_full_path(audio_file=item['audio_file'], manifest_file=manifest_file)

        # Duration.
        if 'duration' not in item:
            raise ValueError(f"Manifest file has invalid json line structure: {line} without proper duration key.")

        # Label.
        if 'command' in item:
            item['label'] = item.pop('command')
        elif 'target' in item:
            item['label'] = item.pop('target')
        elif 'label' in item:
            pass
        else:
            raise ValueError(f"Manifest file has invalid json line structure: {line} without proper label key.")

        item = dict(
            audio_file=item['audio_file'],
            duration=item['duration'],
            label=item['label'],
            offset=item.get('offset', None),
        )

        return item


class FeatureSequenceLabel(_Collection):
    """List of feature sequence of label correspondence with preprocessing."""

    OUTPUT_TYPE = collections.namedtuple(
        typename='FeatureSequenceLabelEntity',
        field_names='feature_file seq_label',
    )

    def __init__(
        self,
        feature_files: List[str],
        seq_labels: List[str],
        max_number: Optional[int] = None,
        index_by_file_id: bool = False,
    ):
        """Instantiates feature-SequenceLabel manifest with filters and preprocessing.

        Args:
            feature_files: List of feature files.
            seq_labels: List of sequences of labels.
            max_number: Maximum number of samples to collect.
            index_by_file_id: If True, saves a mapping from filename base (ID) to index in data.
        """

        output_type = self.OUTPUT_TYPE
        data, num_filtered = (
            [],
            0.0,
        )
        self.uniq_labels = set()

        if index_by_file_id:
            self.mapping = {}

        for feature_file, seq_label in zip(feature_files, seq_labels):

            label_tokens, uniq_labels_in_seq = self.relative_speaker_parser(seq_label)

            data.append(output_type(feature_file, label_tokens))
            self.uniq_labels |= uniq_labels_in_seq

            if label_tokens is None:
                num_filtered += 1
                continue

            if index_by_file_id:
                file_id, _ = os.path.splitext(os.path.basename(feature_file))
                self.mapping[feature_file] = len(data) - 1

            # Max number of entities filter.
            if len(data) == max_number:
                break

        logging.info("# {} files loaded including # {} unique labels".format(len(data), len(self.uniq_labels)))
        super().__init__(data)

    def relative_speaker_parser(self, seq_label):
        """Convert sequence of speaker labels to relative labels.
        Convert sequence of absolute speaker to sequence of relative speaker [E A C A E E C] -> [0 1 2 1 0 0 2]
        In this seq of label , if label do not appear before, assign new relative labels len(pos); else reuse previous assigned relative labels.
        Args:
            seq_label (str): A string of a sequence of labels.

        Return:
            relative_seq_label (List) : A list of relative sequence of labels
            unique_labels_in_seq (Set): A set of unique labels in the sequence
        """
        seq = seq_label.split()
        conversion_dict = dict()
        relative_seq_label = []

        for seg in seq:
            if seg in conversion_dict:
                converted = conversion_dict[seg]
            else:
                converted = len(conversion_dict)
                conversion_dict[seg] = converted

            relative_seq_label.append(converted)

        unique_labels_in_seq = set(conversion_dict.keys())
        return relative_seq_label, unique_labels_in_seq


class ASRFeatureSequenceLabel(FeatureSequenceLabel):
    """`FeatureSequenceLabel` collector from asr structured json files."""

    def __init__(
        self,
        manifests_files: Union[str, List[str]],
        max_number: Optional[int] = None,
        index_by_file_id: bool = False,
    ):
        """Parse lists of feature files and sequences of labels.

        Args:
            manifests_files: Either single string file or list of such -
                manifests to yield items from.
            max_number:  Maximum number of samples to collect; pass to `FeatureSequenceLabel` constructor.
            index_by_file_id: If True, saves a mapping from filename base (ID) to index in data; pass to `FeatureSequenceLabel` constructor.
        """

        feature_files, seq_labels = [], []
        for item in manifest.item_iter(manifests_files, parse_func=self._parse_item):
            feature_files.append(item['feature_file'])
            seq_labels.append(item['seq_label'])

        super().__init__(feature_files, seq_labels, max_number, index_by_file_id)

    def _parse_item(self, line: str, manifest_file: str) -> Dict[str, Any]:
        item = json.loads(line)

        # Feature file
        if 'feature_filename' in item:
            item['feature_file'] = item.pop('feature_filename')
        elif 'feature_filepath' in item:
            item['feature_file'] = item.pop('feature_filepath')
        else:
            raise ValueError(
                f"Manifest file has invalid json line " f"structure: {line} without proper feature file key."
            )
        item['feature_file'] = os.path.expanduser(item['feature_file'])

        # Seq of Label.
        if 'seq_label' in item:
            item['seq_label'] = item.pop('seq_label')
        else:
            raise ValueError(
                f"Manifest file has invalid json line " f"structure: {line} without proper seq_label key."
            )

        item = dict(
            feature_file=item['feature_file'],
            seq_label=item['seq_label'],
        )

        return item


class DiarizationLabel(_Collection):
    """List of diarization audio-label correspondence with preprocessing."""

    OUTPUT_TYPE = collections.namedtuple(
        typename='DiarizationLabelEntity',
        field_names='audio_file duration rttm_file offset target_spks sess_spk_dict clus_spk_digits rttm_spk_digits',
    )

    def __init__(
        self,
        audio_files: List[str],
        durations: List[float],
        rttm_files: List[str],
        offsets: List[float],
        target_spks_list: List[tuple],
        sess_spk_dicts: List[Dict],
        clus_spk_list: List[tuple],
        rttm_spk_list: List[tuple],
        max_number: Optional[int] = None,
        do_sort_by_duration: bool = False,
        index_by_file_id: bool = False,
    ):
        """Instantiates audio-label manifest with filters and preprocessing.

        Args:
            audio_files:
                List of audio file paths.
            durations:
                List of float durations.
            rttm_files:
                List of RTTM files (Groundtruth diarization annotation file).
            offsets:
                List of offsets or None.
            target_spks (tuple):
                List of tuples containing the two indices of targeted speakers for evaluation.
                Example: [[(0, 1), (0, 2), (0, 3), (1, 2), (1, 3), (2, 3)], [(0, 1), (1, 2), (0, 2)], ...]
            sess_spk_dict (Dict):
                List of Mapping dictionaries between RTTM speakers and speaker labels in the clustering result.
            clus_spk_digits (tuple):
                List of Tuple containing all the speaker indices from the clustering result.
                Example: [(0, 1, 2, 3), (0, 1, 2), ...]
            rttm_spkr_digits (tuple):
                List of tuple containing all the speaker indices in the RTTM file.
                Example: (0, 1, 2), (0, 1), ...]
            max_number: Maximum number of samples to collect
            do_sort_by_duration: True if sort samples list by duration
            index_by_file_id: If True, saves a mapping from filename base (ID) to index in data.
        """

        if index_by_file_id:
            self.mapping = {}
        output_type = self.OUTPUT_TYPE
        data, duration_filtered = [], 0.0

        zipped_items = zip(
            audio_files, durations, rttm_files, offsets, target_spks_list, sess_spk_dicts, clus_spk_list, rttm_spk_list
        )
        for (
            audio_file,
            duration,
            rttm_file,
            offset,
            target_spks,
            sess_spk_dict,
            clus_spk_digits,
            rttm_spk_digits,
        ) in zipped_items:

            if duration is None:
                duration = 0

            data.append(
                output_type(
                    audio_file,
                    duration,
                    rttm_file,
                    offset,
                    target_spks,
                    sess_spk_dict,
                    clus_spk_digits,
                    rttm_spk_digits,
                )
            )

            if index_by_file_id:
                file_id, _ = os.path.splitext(os.path.basename(audio_file))
                self.mapping[file_id] = len(data) - 1

            # Max number of entities filter.
            if len(data) == max_number:
                break

        if do_sort_by_duration:
            if index_by_file_id:
                logging.warning("Tried to sort dataset by duration, but cannot since index_by_file_id is set.")
            else:
                data.sort(key=lambda entity: entity.duration)

        logging.info(
            "Filtered duration for loading collection is %f.",
            duration_filtered,
        )
        logging.info(f"Total {len(data)} session files loaded accounting to # {len(audio_files)} audio clips")

        super().__init__(data)


class DiarizationSpeechLabel(DiarizationLabel):
    """`DiarizationLabel` diarization data sample collector from structured json files."""

    def __init__(
        self,
        manifests_files: Union[str, List[str]],
        emb_dict: Dict,
        clus_label_dict: Dict,
        round_digit=2,
        seq_eval_mode=False,
        pairwise_infer=False,
        *args,
        **kwargs,
    ):
        """
        Parse lists of audio files, durations, RTTM (Diarization annotation) files. Since diarization model infers only
        two speakers, speaker pairs are generated from the total number of speakers in the session.

        Args:
            manifest_filepath (str):
                Path to input manifest json files.
            emb_dict (Dict):
                Dictionary containing cluster-average embeddings and speaker mapping information.
            clus_label_dict (Dict):
                Segment-level speaker labels from clustering results.
            round_digit (int):
                Number of digits to be rounded.
            seq_eval_mode (bool):
                If True, F1 score will be calculated for each speaker pair during inference mode.
            pairwise_infer (bool):
                If True, this dataset class operates in inference mode. In inference mode, a set of speakers in the input audio
                is split into multiple pairs of speakers and speaker tuples (e.g. 3 speakers: [(0,1), (1,2), (0,2)]) and then
                fed into the diarization system to merge the individual results.
            *args: Args to pass to `SpeechLabel` constructor.
            **kwargs: Kwargs to pass to `SpeechLabel` constructor.
        """
        self.round_digit = round_digit
        self.emb_dict = emb_dict
        self.clus_label_dict = clus_label_dict
        self.seq_eval_mode = seq_eval_mode
        self.pairwise_infer = pairwise_infer
        audio_files, durations, rttm_files, offsets, target_spks_list, sess_spk_dicts, clus_spk_list, rttm_spk_list = (
            [],
            [],
            [],
            [],
            [],
            [],
            [],
            [],
        )

        for item in manifest.item_iter(manifests_files, parse_func=self.__parse_item_rttm):
            # Inference mode
            if self.pairwise_infer:
                clus_speaker_digits = sorted(list(set([x[2] for x in clus_label_dict[item['uniq_id']]])))
                if item['rttm_file']:
                    base_scale_index = max(self.emb_dict.keys())
                    _sess_spk_dict = self.emb_dict[base_scale_index][item['uniq_id']]['mapping']
                    sess_spk_dict = {int(v.split('_')[-1]): k for k, v in _sess_spk_dict.items()}
                    rttm_speaker_digits = [int(v.split('_')[1]) for k, v in _sess_spk_dict.items()]
                    if self.seq_eval_mode:
                        clus_speaker_digits = rttm_speaker_digits
                else:
                    sess_spk_dict = None
                    rttm_speaker_digits = None

            # Training mode
            else:
                rttm_labels = []
                with open(item['rttm_file'], 'r') as f:
                    for line in f.readlines():
                        start, end, speaker = self.split_rttm_line(line, decimals=3)
                        rttm_labels.append('{} {} {}'.format(start, end, speaker))
                speaker_set = set()
                for rttm_line in rttm_labels:
                    spk_str = rttm_line.split()[-1]
                    speaker_set.add(spk_str)
                speaker_list = sorted(list(speaker_set))
                sess_spk_dict = {key: val for key, val in enumerate(speaker_list)}
                target_spks = tuple(sess_spk_dict.keys())
                clus_speaker_digits = target_spks
                rttm_speaker_digits = target_spks

            if len(clus_speaker_digits) <= 2:
                spk_comb_list = [(0, 1)]
            else:
                spk_comb_list = [x for x in combinations(clus_speaker_digits, 2)]

            for target_spks in spk_comb_list:
                audio_files.append(item['audio_file'])
                durations.append(item['duration'])
                rttm_files.append(item['rttm_file'])
                offsets.append(item['offset'])
                target_spks_list.append(target_spks)
                sess_spk_dicts.append(sess_spk_dict)
                clus_spk_list.append(clus_speaker_digits)
                rttm_spk_list.append(rttm_speaker_digits)

        super().__init__(
            audio_files,
            durations,
            rttm_files,
            offsets,
            target_spks_list,
            sess_spk_dicts,
            clus_spk_list,
            rttm_spk_list,
            *args,
            **kwargs,
        )

    def split_rttm_line(self, rttm_line: str, decimals: int = 3):
        """
        Convert a line in RTTM file to speaker label, start and end timestamps.

        An example line of `rttm_line`:
            SPEAKER abc_dev_0123 1 146.903 1.860 <NA> <NA> speaker543 <NA> <NA>

        The above example RTTM line contains the following information:
            session name: abc_dev_0123
            segment start time: 146.903
            segment duration: 1.860
            speaker label: speaker543

        Args:
            rttm_line (str):
                A line in RTTM formatted file containing offset and duration of each segment.
            decimals (int):
                Number of digits to be rounded.

        Returns:
            start (float):
                Start timestamp in floating point number.
            end (float):
                End timestamp in floating point number.
            speaker (str):
                speaker string in RTTM lines.
        """
        rttm = rttm_line.strip().split()
        start = round(float(rttm[3]), decimals)
        end = round(float(rttm[4]), decimals) + round(float(rttm[3]), decimals)
        speaker = rttm[7]
        return start, end, speaker

    def __parse_item_rttm(self, line: str, manifest_file: str) -> Dict[str, Any]:
        """Parse each rttm file and save it to in Dict format"""
        item = json.loads(line)
        if 'audio_filename' in item:
            item['audio_file'] = item.pop('audio_filename')
        elif 'audio_filepath' in item:
            item['audio_file'] = item.pop('audio_filepath')
        else:
            raise ValueError(
                f"Manifest file has invalid json line " f"structure: {line} without proper audio file key."
            )
        item['audio_file'] = os.path.expanduser(item['audio_file'])
        item['uniq_id'] = os.path.splitext(os.path.basename(item['audio_file']))[0]
        if 'duration' not in item:
            raise ValueError(f"Manifest file has invalid json line " f"structure: {line} without proper duration key.")
        item = dict(
            audio_file=item['audio_file'],
            uniq_id=item['uniq_id'],
            duration=item['duration'],
            rttm_file=item['rttm_filepath'],
            offset=item.get('offset', None),
        )
        return item


class Audio(_Collection):
    """Prepare a list of all audio items, filtered by duration."""

    OUTPUT_TYPE = collections.namedtuple(typename='Audio', field_names='audio_files duration offset text')

    def __init__(
        self,
        audio_files_list: List[Dict[str, str]],
        duration_list: List[float],
        offset_list: List[float],
        text_list: List[str],
        min_duration: Optional[float] = None,
        max_duration: Optional[float] = None,
        max_number: Optional[int] = None,
        do_sort_by_duration: bool = False,
    ):
        """Instantiantes an list of audio files.

        Args:
            audio_files_list: list of dictionaries with mapping from audio_key to audio_filepath
            duration_list: list of durations of input files
            offset_list: list of offsets
            text_list: list of texts
            min_duration: Minimum duration to keep entry with (default: None).
            max_duration: Maximum duration to keep entry with (default: None).
            max_number: Maximum number of samples to collect.
            do_sort_by_duration: True if sort samples list by duration.
        """

        output_type = self.OUTPUT_TYPE
        data, total_duration = [], 0.0
        num_filtered, duration_filtered = 0, 0.0

        for audio_files, duration, offset, text in zip(audio_files_list, duration_list, offset_list, text_list):
            # Duration filters
            if min_duration is not None and duration < min_duration:
                duration_filtered += duration
                num_filtered += 1
                continue

            if max_duration is not None and duration > max_duration:
                duration_filtered += duration
                num_filtered += 1
                continue

            total_duration += duration
            data.append(output_type(audio_files, duration, offset, text))

            # Max number of entities filter
            if len(data) == max_number:
                break

        if do_sort_by_duration:
            data.sort(key=lambda entity: entity.duration)

        logging.info("Dataset loaded with %d files totalling %.2f hours", len(data), total_duration / 3600)
        logging.info("%d files were filtered totalling %.2f hours", num_filtered, duration_filtered / 3600)

        super().__init__(data)


class AudioCollection(Audio):
    """List of audio files from a manifest file."""

    def __init__(
        self,
        manifest_files: Union[str, List[str]],
        audio_to_manifest_key: Dict[str, str],
        *args,
        **kwargs,
    ):
        """Instantiates a list of audio files loaded from a manifest file.

        Args:
            manifest_files: path to a single manifest file or a list of paths
            audio_to_manifest_key: dictionary mapping audio signals to keys of the manifest
        """
        # Support for comma-separated manifests
        if type(manifest_files) == str:
            manifest_files = manifest_files.split(',')

        for audio_key, manifest_key in audio_to_manifest_key.items():
            # Support for comma-separated keys
            if type(manifest_key) == str and ',' in manifest_key:
                audio_to_manifest_key[audio_key] = manifest_key.split(',')

        # Keys from manifest which contain audio
        self.audio_to_manifest_key = audio_to_manifest_key

        # Initialize data
        audio_files_list, duration_list, offset_list, text_list = [], [], [], []

        # Parse manifest files
        for item in manifest.item_iter(manifest_files, parse_func=self.__parse_item):
            audio_files_list.append(item['audio_files'])
            duration_list.append(item['duration'])
            offset_list.append(item['offset'])
            text_list.append(item['text'])

        super().__init__(audio_files_list, duration_list, offset_list, text_list, *args, **kwargs)

    def __parse_item(self, line: str, manifest_file: str) -> Dict[str, Any]:
        """Parse a single line from a manifest file.

        Args:
            line: a string representing a line from a manifest file in JSON format
            manifest_file: path to the manifest file. Used to resolve relative paths.

        Returns:
            Dictionary with audio_files, duration, and offset.
        """

        # Local utility function
        def get_audio_file(item: Dict, manifest_key: Union[str, List[str]]):
            """Get item[key] if key is string, or a list
            of strings by combining item[key[0]], item[key[1]], etc.
            """
            # Prepare audio file(s)
            if manifest_key is None:
                # Support for inference, when a target key is None
                audio_file = None
            elif isinstance(manifest_key, str):
                # Load files from a single manifest key
                audio_file = item[manifest_key]
            elif isinstance(manifest_key, Iterable):
                # Load files from multiple manifest keys
                audio_file = []
                for key in manifest_key:
                    item_key = item[key]
                    if isinstance(item_key, str):
                        audio_file.append(item_key)
                    elif isinstance(item_key, list):
                        audio_file += item_key
                    else:
                        raise ValueError(f'Unexpected type {type(item_key)} of item for key {key}: {item_key}')
            else:
                raise ValueError(f'Unexpected type {type(manifest_key)} of manifest_key: {manifest_key}')

            return audio_file

        # Convert JSON line to a dictionary
        item = json.loads(line)

        # Handle all audio files
        audio_files = {}
        for audio_key, manifest_key in self.audio_to_manifest_key.items():

            audio_file = get_audio_file(item, manifest_key)

            # Get full path to audio file(s)
            if isinstance(audio_file, str):
                # This dictionary entry points to a single file
                audio_files[audio_key] = manifest.get_full_path(audio_file, manifest_file)
            elif isinstance(audio_file, Iterable):
                # This dictionary entry points to multiple files
                # Get the files and keep the list structure for this key
                audio_files[audio_key] = [manifest.get_full_path(f, manifest_file) for f in audio_file]
            elif audio_file is None and audio_key.startswith('target'):
                # For inference, we don't need the target
                audio_files[audio_key] = None
            else:
                raise ValueError(f'Unexpected type {type(audio_file)} of audio_file: {audio_file}')
        item['audio_files'] = audio_files

        # Handle duration
        if 'duration' not in item:
            raise ValueError(f'Duration not available in line: {line}. Manifest file: {manifest_file}')

        # Handle offset
        if 'offset' not in item:
            item['offset'] = 0.0

        # Handle text
        if 'text' not in item:
            item['text'] = None

        return dict(
            audio_files=item['audio_files'], duration=item['duration'], offset=item['offset'], text=item['text']
        )


class FeatureLabel(_Collection):
    """List of feature sequence and their label correspondence with preprocessing."""

    OUTPUT_TYPE = collections.namedtuple(
        typename='FeatureLabelEntity',
        field_names='feature_file label duration',
    )

    def __init__(
        self,
        feature_files: List[str],
        labels: List[str],
        durations: List[float],
        min_duration: Optional[float] = None,
        max_duration: Optional[float] = None,
        max_number: Optional[int] = None,
        do_sort_by_duration: bool = False,
        index_by_file_id: bool = False,
    ):
        """Instantiates feature-SequenceLabel manifest with filters and preprocessing.

        Args:
            feature_files: List of feature files.
            labels: List of labels.
            max_number: Maximum number of samples to collect.
            index_by_file_id: If True, saves a mapping from filename base (ID) to index in data.
        """

        output_type = self.OUTPUT_TYPE
        data = []
        duration_filtered = 0.0
        total_duration = 0.0
        self.uniq_labels = set()

        if index_by_file_id:
            self.mapping = {}

        for feature_file, label, duration in zip(feature_files, labels, durations):
            # Duration filters.
            if min_duration is not None and duration < min_duration:
                duration_filtered += duration
                continue

            if max_duration is not None and duration > max_duration:
                duration_filtered += duration
                continue

            data.append(output_type(feature_file, label, duration))
            self.uniq_labels |= set(label)
            total_duration += duration

            if index_by_file_id:
                file_id, _ = os.path.splitext(os.path.basename(feature_file))
                self.mapping[file_id] = len(data) - 1

            # Max number of entities filter.
            if len(data) == max_number:
                break

        if do_sort_by_duration:
            if index_by_file_id:
                logging.warning("Tried to sort dataset by duration, but cannot since index_by_file_id is set.")
            else:
                data.sort(key=lambda entity: entity.duration)

        logging.info(f"Filtered duration for loading collection is {duration_filtered / 2600:.2f} hours.")
        logging.info(f"Dataset loaded with {len(data)} items, total duration of {total_duration / 3600: .2f} hours.")
        logging.info("# {} files loaded including # {} unique labels".format(len(data), len(self.uniq_labels)))
        super().__init__(data)


class ASRFeatureLabel(FeatureLabel):
    """`FeatureLabel` collector from asr structured json files."""

    def __init__(
        self,
        manifests_files: Union[str, List[str]],
        is_regression_task: bool = False,
        cal_labels_occurrence: bool = False,
        delimiter: Optional[str] = None,
        *args,
        **kwargs,
    ):
        """Parse lists of feature files and sequences of labels.

        Args:
            manifests_files: Either single string file or list of such -
                manifests to yield items from.
            max_number:  Maximum number of samples to collect; pass to `FeatureSequenceLabel` constructor.
            index_by_file_id: If True, saves a mapping from filename base (ID) to index in data; pass to `FeatureSequenceLabel` constructor.
        """

        feature_files, labels, durations = [], [], []
        all_labels = []
        for item in manifest.item_iter(manifests_files, parse_func=self._parse_item):
            feature_files.append(item['feature_file'])
            durations.append(item['duration'])

            if not is_regression_task:
                label = item['label']
                label_list = label.split() if not delimiter else label.split(delimiter)
            else:
                label = float(item['label'])
                label_list = [label]

            labels.append(label)
            all_labels.extend(label_list)
        if cal_labels_occurrence:
            self.labels_occurrence = collections.Counter(all_labels)

        super().__init__(feature_files, labels, durations, *args, **kwargs)

    def _parse_item(self, line: str, manifest_file: str) -> Dict[str, Any]:
        item = json.loads(line)

        # Feature file
        if 'feature_filename' in item:
            item['feature_file'] = item.pop('feature_filename')
        elif 'feature_filepath' in item:
            item['feature_file'] = item.pop('feature_filepath')
        elif 'feature_file' not in item:
            raise ValueError(
                f"Manifest file has invalid json line " f"structure: {line} without proper 'feature_file' key."
            )
        item['feature_file'] = manifest.get_full_path(audio_file=item['feature_file'], manifest_file=manifest_file)

        # Label.
        if 'label' in item:
            item['label'] = item.pop('label')
        else:
            raise ValueError(f"Manifest file has invalid json line structure: {line} without proper 'label' key.")

        item = dict(feature_file=item['feature_file'], label=item['label'], duration=item['duration'])

        return item


class FeatureText(_Collection):
    """List of audio-transcript text correspondence with preprocessing."""

    OUTPUT_TYPE = collections.namedtuple(
        typename='FeatureTextEntity',
        field_names='id feature_file rttm_file duration text_tokens offset text_raw speaker orig_sr lang',
    )

    def __init__(
        self,
        ids: List[int],
        feature_files: List[str],
        rttm_files: List[str],
        durations: List[float],
        texts: List[str],
        offsets: List[str],
        speakers: List[Optional[int]],
        orig_sampling_rates: List[Optional[int]],
        token_labels: List[Optional[int]],
        langs: List[Optional[str]],
        parser: parsers.CharParser,
        min_duration: Optional[float] = None,
        max_duration: Optional[float] = None,
        max_number: Optional[int] = None,
        do_sort_by_duration: bool = False,
        index_by_file_id: bool = False,
    ):
        """Instantiates feature-text manifest with filters and preprocessing.

        Args:
            ids: List of examples positions.
            feature_files: List of audio feature files.
            rttm_files: List of audio rttm files.
            durations: List of float durations.
            texts: List of raw text transcripts.
            offsets: List of duration offsets or None.
            speakers: List of optional speakers ids.
            orig_sampling_rates: List of original sampling rates of audio files.
            langs: List of language ids, one for eadh sample, or None.
            parser: Instance of `CharParser` to convert string to tokens.
            min_duration: Minimum duration to keep entry with (default: None).
            max_duration: Maximum duration to keep entry with (default: None).
            max_number: Maximum number of samples to collect.
            do_sort_by_duration: True if sort samples list by duration. Not compatible with index_by_file_id.
            index_by_file_id: If True, saves a mapping from filename base (ID) to index in data.
        """

        output_type = self.OUTPUT_TYPE
        data, duration_filtered, num_filtered, total_duration = [], 0.0, 0, 0.0
        if index_by_file_id:
            self.mapping = {}

        for id_, feat_file, rttm_file, duration, offset, text, speaker, orig_sr, token_labels, lang in zip(
            ids,
            feature_files,
            rttm_files,
            durations,
            offsets,
            texts,
            speakers,
            orig_sampling_rates,
            token_labels,
            langs,
        ):
            # Duration filters.
            if min_duration is not None and duration < min_duration:
                duration_filtered += duration
                num_filtered += 1
                continue

            if max_duration is not None and duration > max_duration:
                duration_filtered += duration
                num_filtered += 1
                continue

            if token_labels is not None:
                text_tokens = token_labels
            else:
                if text != '':
                    if hasattr(parser, "is_aggregate") and parser.is_aggregate and isinstance(text, str):
                        if lang is not None:
                            text_tokens = parser(text, lang)
                        else:
                            raise ValueError("lang required in manifest when using aggregate tokenizers")
                    else:
                        text_tokens = parser(text)
                else:
                    text_tokens = []

                if text_tokens is None:
                    duration_filtered += duration
                    num_filtered += 1
                    continue

            total_duration += duration

            data.append(
                output_type(id_, feat_file, rttm_file, duration, text_tokens, offset, text, speaker, orig_sr, lang)
            )
            if index_by_file_id:
                file_id, _ = os.path.splitext(os.path.basename(feat_file))
                if file_id not in self.mapping:
                    self.mapping[file_id] = []
                self.mapping[file_id].append(len(data) - 1)

            # Max number of entities filter.
            if len(data) == max_number:
                break

        if do_sort_by_duration:
            if index_by_file_id:
                logging.warning("Tried to sort dataset by duration, but cannot since index_by_file_id is set.")
            else:
                data.sort(key=lambda entity: entity.duration)

        logging.info("Dataset loaded with %d files totalling %.2f hours", len(data), total_duration / 3600)
        logging.info("%d files were filtered totalling %.2f hours", num_filtered, duration_filtered / 3600)

        super().__init__(data)


class ASRFeatureText(FeatureText):
    """`FeatureText` collector from asr structured json files."""

    def __init__(self, manifests_files: Union[str, List[str]], *args, **kwargs):
        """Parse lists of audio files, durations and transcripts texts.

        Args:
            manifests_files: Either single string file or list of such -
                manifests to yield items from.
            *args: Args to pass to `AudioText` constructor.
            **kwargs: Kwargs to pass to `AudioText` constructor.
        """

        (
            ids,
            feature_files,
            rttm_files,
            durations,
            texts,
            offsets,
        ) = (
            [],
            [],
            [],
            [],
            [],
            [],
        )
        speakers, orig_srs, token_labels, langs = [], [], [], []
        for item in manifest.item_iter(manifests_files):
            ids.append(item['id'])
            feature_files.append(item['feature_file'])
            rttm_files.append(item['rttm_file'])
            durations.append(item['duration'])
            texts.append(item['text'])
            offsets.append(item['offset'])
            speakers.append(item['speaker'])
            orig_srs.append(item['orig_sr'])
            token_labels.append(item['token_labels'])
            langs.append(item['lang'])

        super().__init__(
            ids,
            feature_files,
            rttm_files,
            durations,
            texts,
            offsets,
            speakers,
            orig_srs,
            token_labels,
            langs,
            *args,
            **kwargs,
        )<|MERGE_RESOLUTION|>--- conflicted
+++ resolved
@@ -16,13 +16,9 @@
 import json
 import os
 from itertools import combinations
-<<<<<<< HEAD
 from typing import Any, Callable, Dict, Iterable, List, Optional, Union
 
-=======
-from typing import Any, Dict, Iterable, List, Optional, Union
 import numpy as np
->>>>>>> 0b0e5bcf
 import pandas as pd
 
 from nemo.collections.common.parts.preprocessing import manifest, parsers
@@ -712,32 +708,19 @@
 
         for audio_file, duration, command, offset in zip(audio_files, durations, labels, offsets):
             # Duration filters.
-<<<<<<< HEAD
             if min_duration is not None and duration is not None and duration < min_duration:
                 duration_filtered += duration
                 continue
 
             if max_duration is not None and duration is not None and duration > max_duration:
-=======
-            if duration is not None and min_duration is not None and duration < min_duration:
                 duration_filtered += duration
                 continue
 
-            if duration is not None and max_duration is not None and duration > max_duration:
->>>>>>> 0b0e5bcf
-                duration_filtered += duration
-                continue
-
             data.append(output_type(audio_file, duration, command, offset))
-<<<<<<< HEAD
-            if duration is not None:
-                total_duration += duration
-=======
 
             if duration is not None:
                 total_duration += duration
                 duration_undefined = False
->>>>>>> 0b0e5bcf
 
             if index_by_file_id:
                 file_id, _ = os.path.splitext(os.path.basename(audio_file))
