# Copyright (c) 2020, NVIDIA CORPORATION.  All rights reserved.
#
# Licensed under the Apache License, Version 2.0 (the "License");
# you may not use this file except in compliance with the License.
# You may obtain a copy of the License at
#
#     http://www.apache.org/licenses/LICENSE-2.0
#
# Unless required by applicable law or agreed to in writing, software
# distributed under the License is distributed on an "AS IS" BASIS,
# WITHOUT WARRANTIES OR CONDITIONS OF ANY KIND, either express or implied.
# See the License for the specific language governing permissions and
# limitations under the License.

import collections
import json
import os
from itertools import combinations
from typing import Any, Dict, Iterable, List, Optional, Union
import numpy as np
import pandas as pd

from nemo.collections.common.parts.preprocessing import manifest, parsers
from nemo.utils import logging, logging_mode


class _Collection(collections.UserList):
    """List of parsed and preprocessed data."""

    OUTPUT_TYPE = None  # Single element output type.


class Text(_Collection):
    """Simple list of preprocessed text entries, result in list of tokens."""

    OUTPUT_TYPE = collections.namedtuple('TextEntity', 'tokens')

    def __init__(self, texts: List[str], parser: parsers.CharParser):
        """Instantiates text manifest and do the preprocessing step.

        Args:
            texts: List of raw texts strings.
            parser: Instance of `CharParser` to convert string to tokens.
        """

        data, output_type = [], self.OUTPUT_TYPE
        for text in texts:
            tokens = parser(text)

            if tokens is None:
                logging.warning("Fail to parse '%s' text line.", text)
                continue

            data.append(output_type(tokens))

        super().__init__(data)


class FromFileText(Text):
    """Another form of texts manifest with reading from file."""

    def __init__(self, file: str, parser: parsers.CharParser):
        """Instantiates text manifest and do the preprocessing step.

        Args:
            file: File path to read from.
            parser: Instance of `CharParser` to convert string to tokens.
        """

        texts = self.__parse_texts(file)

        super().__init__(texts, parser)

    @staticmethod
    def __parse_texts(file: str) -> List[str]:
        if not os.path.exists(file):
            raise ValueError('Provided texts file does not exists!')

        _, ext = os.path.splitext(file)
        if ext == '.csv':
            texts = pd.read_csv(file)['transcript'].tolist()
        elif ext == '.json':  # Not really a correct json.
            texts = list(item['text'] for item in manifest.item_iter(file))
        else:
            with open(file, 'r') as f:
                texts = f.readlines()

        return texts


class AudioText(_Collection):
    """List of audio-transcript text correspondence with preprocessing."""

    OUTPUT_TYPE = collections.namedtuple(
        typename='AudioTextEntity',
        field_names='id audio_file duration text_tokens offset text_raw speaker orig_sr lang',
    )

    def __init__(
        self,
        ids: List[int],
        audio_files: List[str],
        durations: List[float],
        texts: List[str],
        offsets: List[str],
        speakers: List[Optional[int]],
        orig_sampling_rates: List[Optional[int]],
        token_labels: List[Optional[int]],
        langs: List[Optional[str]],
        parser: parsers.CharParser,
        min_duration: Optional[float] = None,
        max_duration: Optional[float] = None,
        max_number: Optional[int] = None,
        do_sort_by_duration: bool = False,
        index_by_file_id: bool = False,
    ):
        """Instantiates audio-text manifest with filters and preprocessing.

        Args:
            ids: List of examples positions.
            audio_files: List of audio files.
            durations: List of float durations.
            texts: List of raw text transcripts.
            offsets: List of duration offsets or None.
            speakers: List of optional speakers ids.
            orig_sampling_rates: List of original sampling rates of audio files.
            langs: List of language ids, one for eadh sample, or None.
            parser: Instance of `CharParser` to convert string to tokens.
            min_duration: Minimum duration to keep entry with (default: None).
            max_duration: Maximum duration to keep entry with (default: None).
            max_number: Maximum number of samples to collect.
            do_sort_by_duration: True if sort samples list by duration. Not compatible with index_by_file_id.
            index_by_file_id: If True, saves a mapping from filename base (ID) to index in data.
        """

        output_type = self.OUTPUT_TYPE
        data, duration_filtered, num_filtered, total_duration = [], 0.0, 0, 0.0
        if index_by_file_id:
            self.mapping = {}

        for id_, audio_file, duration, offset, text, speaker, orig_sr, token_labels, lang in zip(
            ids, audio_files, durations, offsets, texts, speakers, orig_sampling_rates, token_labels, langs
        ):
            # Duration filters.
            if min_duration is not None and duration < min_duration:
                duration_filtered += duration
                num_filtered += 1
                continue

            if max_duration is not None and duration > max_duration:
                duration_filtered += duration
                num_filtered += 1
                continue

            if token_labels is not None:
                text_tokens = token_labels
            else:
                if text != '':
                    if hasattr(parser, "is_aggregate") and parser.is_aggregate and isinstance(text, str):
                        if lang is not None:
                            text_tokens = parser(text, lang)
                        # for future use if want to add language bypass to audio_to_text classes
                        # elif hasattr(parser, "lang") and parser.lang is not None:
                        #    text_tokens = parser(text, parser.lang)
                        else:
                            raise ValueError("lang required in manifest when using aggregate tokenizers")
                    else:
                        text_tokens = parser(text)
                else:
                    text_tokens = []

                if text_tokens is None:
                    duration_filtered += duration
                    num_filtered += 1
                    continue

            total_duration += duration

            data.append(output_type(id_, audio_file, duration, text_tokens, offset, text, speaker, orig_sr, lang))
            if index_by_file_id:
                file_id, _ = os.path.splitext(os.path.basename(audio_file))
                if file_id not in self.mapping:
                    self.mapping[file_id] = []
                self.mapping[file_id].append(len(data) - 1)

            # Max number of entities filter.
            if len(data) == max_number:
                break

        if do_sort_by_duration:
            if index_by_file_id:
                logging.warning("Tried to sort dataset by duration, but cannot since index_by_file_id is set.")
            else:
                data.sort(key=lambda entity: entity.duration)

        logging.info("Dataset loaded with %d files totalling %.2f hours", len(data), total_duration / 3600)
        logging.info("%d files were filtered totalling %.2f hours", num_filtered, duration_filtered / 3600)

        super().__init__(data)


class VideoText(_Collection):
    """List of video-transcript text correspondence with preprocessing."""

    OUTPUT_TYPE = collections.namedtuple(
        typename='AudioTextEntity',
        field_names='id video_file duration text_tokens offset text_raw speaker orig_sr lang',
    )

    def __init__(
        self,
        ids: List[int],
        video_files: List[str],
        durations: List[float],
        texts: List[str],
        offsets: List[str],
        speakers: List[Optional[int]],
        orig_sampling_rates: List[Optional[int]],
        token_labels: List[Optional[int]],
        langs: List[Optional[str]],
        parser: parsers.CharParser,
        min_duration: Optional[float] = None,
        max_duration: Optional[float] = None,
        max_number: Optional[int] = None,
        do_sort_by_duration: bool = False,
        index_by_file_id: bool = False,
    ):
        """Instantiates video-text manifest with filters and preprocessing.

        Args:
            ids: List of examples positions.
            video_files: List of video files.
            durations: List of float durations.
            texts: List of raw text transcripts.
            offsets: List of duration offsets or None.
            speakers: List of optional speakers ids.
            orig_sampling_rates: List of original sampling rates of audio files.
            langs: List of language ids, one for eadh sample, or None.
            parser: Instance of `CharParser` to convert string to tokens.
            min_duration: Minimum duration to keep entry with (default: None).
            max_duration: Maximum duration to keep entry with (default: None).
            max_number: Maximum number of samples to collect.
            do_sort_by_duration: True if sort samples list by duration. Not compatible with index_by_file_id.
            index_by_file_id: If True, saves a mapping from filename base (ID) to index in data.
        """

        output_type = self.OUTPUT_TYPE
        data, duration_filtered, num_filtered, total_duration = [], 0.0, 0, 0.0
        if index_by_file_id:
            self.mapping = {}

        for id_, video_file, duration, offset, text, speaker, orig_sr, token_labels, lang in zip(
            ids, video_files, durations, offsets, texts, speakers, orig_sampling_rates, token_labels, langs
        ):
            # Duration filters.
            if min_duration is not None and duration < min_duration:
                duration_filtered += duration
                num_filtered += 1
                continue

            if max_duration is not None and duration > max_duration:
                duration_filtered += duration
                num_filtered += 1
                continue

            if token_labels is not None:
                text_tokens = token_labels
            else:
                if text != '':
                    if hasattr(parser, "is_aggregate") and parser.is_aggregate and isinstance(text, str):
                        if lang is not None:
                            text_tokens = parser(text, lang)
                        else:
                            raise ValueError("lang required in manifest when using aggregate tokenizers")
                    else:
                        text_tokens = parser(text)
                else:
                    text_tokens = []

                if text_tokens is None:
                    duration_filtered += duration
                    num_filtered += 1
                    continue

            total_duration += duration

            data.append(output_type(id_, video_file, duration, text_tokens, offset, text, speaker, orig_sr, lang))
            if index_by_file_id:
                file_id, _ = os.path.splitext(os.path.basename(video_file))
                if file_id not in self.mapping:
                    self.mapping[file_id] = []
                self.mapping[file_id].append(len(data) - 1)

            # Max number of entities filter.
            if len(data) == max_number:
                break

        if do_sort_by_duration:
            if index_by_file_id:
                logging.warning("Tried to sort dataset by duration, but cannot since index_by_file_id is set.")
            else:
                data.sort(key=lambda entity: entity.duration)

        logging.info("Dataset loaded with %d files totalling %.2f hours", len(data), total_duration / 3600)
        logging.info("%d files were filtered totalling %.2f hours", num_filtered, duration_filtered / 3600)

        super().__init__(data)


class InstructionTuningAudioText(_Collection):
    """`AudioText` collector from asr structured json files."""

    OUTPUT_TYPE = collections.namedtuple(
        typename='InstructionTuningText',
        field_names=(
            'id context context_type context_duration question '
            'question_type answer answer_type answer_duration speaker'
        ),
    )

    def __init__(
        self,
        manifests_files: Union[str, List[str]],
        min_duration: Optional[float] = None,
        max_duration: Optional[float] = None,
        max_seq_length: Optional[float] = None,
        max_number: Optional[int] = None,
        do_sort_by_duration: bool = False,
        index_by_file_id: bool = False,
        decoder_only_model: bool = False,
        use_phoneme_tokenizer: bool = False,
    ):
        """Parse lists of audio files, durations and transcripts texts.
        Args:
            manifests_files: Either single string file or list of such -
                manifests to yield items from.
            *args: Args to pass to `AudioText` constructor.
            **kwargs: Kwargs to pass to `AudioText` constructor.
        """

        output_type = self.OUTPUT_TYPE
        self.use_phoneme_tokenizer = use_phoneme_tokenizer
        data, duration_filtered, num_filtered, total_duration = [], 0.0, 0, 0.0
        if index_by_file_id:
            self.mapping = {}

        for item in manifest.item_iter(manifests_files):

            id = item['id']
            context = item['context']
            context_duration = item['context_duration']
            context_type = item['context_type']
            question = item['question']
            question_type = item['question_type']
            speaker = item['speaker']
            answer = item['answer']
            answer_duration = item['answer_duration']
            answer_type = item['answer_type']
            task = item['task']

            task = 'tts' if task is None else task
            duration = answer_duration if task == 'tts' else context_duration
            if min_duration is not None and duration < min_duration:
                duration_filtered += duration
                num_filtered += 1
                continue

            if max_duration is not None and duration > max_duration:
                duration_filtered += duration
                num_filtered += 1
                continue

            # Check segment length
            approx_context_len = min(self._get_len(context_type, context, context_duration) * 0.3, 400)
            approx_question_len = self._get_len(question_type, question, None)
            approx_answer_len = self._get_len(answer_type, answer, answer_duration)

            if (
                decoder_only_model and approx_context_len + approx_question_len + approx_answer_len >= max_seq_length
            ) or (approx_context_len + approx_question_len >= max_seq_length or approx_answer_len >= max_seq_length):
                duration_filtered += duration
                num_filtered += 1
                continue

            total_duration += duration
            data.append(
                output_type(
                    id,
                    context,
                    context_type,
                    context_duration,
                    question,
                    question_type,
                    answer,
                    answer_type,
                    answer_duration,
                    speaker,
                )
            )

            if index_by_file_id:
                file_id, _ = os.path.splitext(os.path.basename(context))
                if ".context" in file_id:
                    file_id = file_id[:-8]
                if file_id not in self.mapping:
                    self.mapping[file_id] = []
                self.mapping[file_id].append(len(data) - 1)

            # Max number of entities filter.
            if len(data) == max_number:
                break

        if do_sort_by_duration:
            if index_by_file_id:
                logging.warning("Tried to sort dataset by duration, but cannot since index_by_file_id is set.")
            else:
                data.sort(key=lambda entity: entity.duration)

        logging.info("Dataset loaded with %d files totalling %.2f hours", len(data), total_duration / 3600)
        logging.info("%d files were filtered totalling %.2f hours", num_filtered, duration_filtered / 3600)

        super().__init__(data)

    def _get_len(self, field_type, data, duration_data):
        if field_type == "SPEECH":
            return duration_data * 76  # TODO: add explanation for the hardcoded value.
        elif field_type == "TEXT":
            if self.use_phoneme_tokenizer:
                # Approx len is number of characters
                return len(data)
            else:
                return len(data.split(' ')) + 3  # # TODO: add explanation for the hardcoded value.
        elif field_type == "TOKENS":
            return len(data) + 3
        else:
            raise ValueError(f"Unknown field type {field_type}.")


class ASRAudioText(AudioText):
    """`AudioText` collector from asr structured json files."""

    def __init__(self, manifests_files: Union[str, List[str]], *args, **kwargs):
        """Parse lists of audio files, durations and transcripts texts.

        Args:
            manifests_files: Either single string file or list of such -
                manifests to yield items from.
            *args: Args to pass to `AudioText` constructor.
            **kwargs: Kwargs to pass to `AudioText` constructor.
        """

        (
            ids,
            audio_files,
            durations,
            texts,
            offsets,
        ) = (
            [],
            [],
            [],
            [],
            [],
        )
        speakers, orig_srs, token_labels, langs = [], [], [], []
        for item in manifest.item_iter(manifests_files):
            ids.append(item['id'])
            audio_files.append(item['audio_file'])
            durations.append(item['duration'])
            texts.append(item['text'])
            offsets.append(item['offset'])
            speakers.append(item['speaker'])
            orig_srs.append(item['orig_sr'])
            token_labels.append(item['token_labels'])
            langs.append(item['lang'])
        super().__init__(
            ids, audio_files, durations, texts, offsets, speakers, orig_srs, token_labels, langs, *args, **kwargs
        )


class SpeechLLMAudioTextEntity(object):
    """Class for SpeechLLM dataloader instance."""

    def __init__(self, sid, audio_file, duration, context, answer, offset, speaker, orig_sr, lang) -> None:
        """Initialize the AudioTextEntity for a SpeechLLM dataloader instance."""
        self.id = sid
        self.audio_file = audio_file
        self.duration = duration
        self.context = context
        self.answer = answer
        self.offset = offset
        self.speaker = speaker
        self.orig_sr = orig_sr
        self.lang = lang


class ASRVideoText(VideoText):
    """`VideoText` collector from cv structured json files."""

    def __init__(self, manifests_files: Union[str, List[str]], *args, **kwargs):
        """Parse lists of video files, durations and transcripts texts.

        Args:
            manifests_files: Either single string file or list of such -
                manifests to yield items from.
            *args: Args to pass to `VideoText` constructor.
            **kwargs: Kwargs to pass to `VideoText` constructor.
        """

        (
            ids,
            video_files,
            durations,
            texts,
            offsets,
        ) = (
            [],
            [],
            [],
            [],
            [],
        )
        speakers, orig_srs, token_labels, langs = [], [], [], []
        for item in manifest.item_iter(manifests_files):
            ids.append(item['id'])
            video_files.append(item['video_file'])
            durations.append(item['duration'])
            texts.append(item['text'])
            offsets.append(item['offset'])
            speakers.append(item['speaker'])
            orig_srs.append(item['orig_sr'])
            token_labels.append(item['token_labels'])
            langs.append(item['lang'])
        super().__init__(
            ids, video_files, durations, texts, offsets, speakers, orig_srs, token_labels, langs, *args, **kwargs
        )


class SpeechLLMAudioText(object):
    """List of audio-transcript text correspondence with preprocessing.

    All of the audio, duration, context, answer are optional.
    If answer is not present, text is treated as the answer.
    """

    def __init__(
        self,
        ids: List[int],
        audio_files: List[str],
        durations: List[float],
        context_list: List[str],
        answers: List[str],
        offsets: List[str],
        speakers: List[Optional[int]],
        orig_sampling_rates: List[Optional[int]],
        langs: List[Optional[str]],
        min_duration: Optional[float] = None,
        max_duration: Optional[float] = None,
        max_number: Optional[int] = None,
        do_sort_by_duration: bool = False,
        index_by_file_id: bool = False,
        max_num_samples: Optional[int] = None,
    ):
        """Instantiates audio-context-answer manifest with filters and preprocessing.

        Args:
            ids: List of examples positions.
            audio_files: List of audio files.
            durations: List of float durations.
            context_list: List of raw text transcripts.
            answers: List of raw text transcripts.
            offsets: List of duration offsets or None.
            speakers: List of optional speakers ids.
            orig_sampling_rates: List of original sampling rates of audio files.
            langs: List of language ids, one for eadh sample, or None.
            min_duration: Minimum duration to keep entry with (default: None).
            max_duration: Maximum duration to keep entry with (default: None).
            max_number: Maximum number of samples to collect.
            do_sort_by_duration: True if sort samples list by duration. Not compatible with index_by_file_id.
            index_by_file_id: If True, saves a mapping from filename base (ID) to index in data.
        """

        data, duration_filtered, num_filtered, total_duration = [], 0.0, 0, 0.0
        if index_by_file_id:
            self.mapping = {}

        for id_, audio_file, duration, offset, context, answer, speaker, orig_sr, lang in zip(
            ids, audio_files, durations, offsets, context_list, answers, speakers, orig_sampling_rates, langs
        ):
            # Duration filters.
            if duration is not None:
                curr_min_dur = min(duration) if isinstance(duration, list) else duration
                curr_max_dur = max(duration) if isinstance(duration, list) else duration
                curr_sum_dur = sum(duration) if isinstance(duration, list) else duration
                if min_duration is not None and curr_min_dur < min_duration:
                    duration_filtered += curr_sum_dur
                    num_filtered += 1
                    continue

                if max_duration is not None and curr_max_dur > max_duration:
                    duration_filtered += curr_sum_dur
                    num_filtered += 1
                    continue
                total_duration += curr_sum_dur

            if answer is None:
                duration_filtered += curr_sum_dur
                num_filtered += 1
                continue

            data.append(
                SpeechLLMAudioTextEntity(id_, audio_file, duration, context, answer, offset, speaker, orig_sr, lang)
            )
            if index_by_file_id and audio_file is not None:
                file_id, _ = os.path.splitext(os.path.basename(audio_file))
                if file_id not in self.mapping:
                    self.mapping[file_id] = []
                self.mapping[file_id].append(len(data) - 1)

            # Max number of entities filter.
            if len(data) == max_number:
                break

        if max_num_samples is not None and not index_by_file_id:
            if max_num_samples <= len(data):
                logging.info(f"Subsampling dataset from {len(data)} to {max_num_samples} samples")
                data = data[:max_num_samples]
            else:
                logging.info(f"Oversampling dataset from {len(data)} to {max_num_samples} samples")
                data = data * (max_num_samples // len(data))
                res_num = max_num_samples % len(data)
                res_data = [data[idx] for idx in np.random.choice(len(data), res_num, replace=False)]
                data.extend(res_data)
        elif max_num_samples is not None and index_by_file_id:
            logging.warning("Tried to subsample dataset by max_num_samples, but cannot since index_by_file_id is set.")

        if do_sort_by_duration:
            if index_by_file_id:
                logging.warning("Tried to sort dataset by duration, but cannot since index_by_file_id is set.")
            else:
                data.sort(key=lambda entity: entity.duration)

        logging.info("Dataset loaded with %d files totalling %.2f hours", len(data), total_duration / 3600)
        logging.info("%d files were filtered totalling %.2f hours", num_filtered, duration_filtered / 3600)

        self.data = data

    def __getitem__(self, idx):
        if idx < 0 or idx > len(self.data):
            raise ValueError(f"index out of range [0,{len(self.data)}), got {idx} instead")
        return self.data[idx]

    def __len__(self):
        return len(self.data)


class SpeechLLMAudioTextCollection(SpeechLLMAudioText):
    """`SpeechLLMAudioText` collector from SpeechLLM json files.

    This collector also keeps backward compatibility with SpeechLLMAudioText.
    """

    def __init__(
        self,
        manifests_files: Union[str, List[str]],
        context_file: Optional[Union[List[str], str]] = None,
        context_key: str = "context",
        answer_key: str = "answer",
        *args,
        **kwargs,
    ):
        """Parse lists of audio files, durations and transcripts texts.

        Args:
            manifests_files: Either single string file or list of such -
                manifests to yield items from.
            *args: Args to pass to `AudioText` constructor.
            **kwargs: Kwargs to pass to `AudioText` constructor.
        """
        self.context_key = context_key
        self.answer_key = answer_key

        (
            ids,
            audio_files,
            durations,
            context_list,
            answers,
            offsets,
        ) = (
            [],
            [],
            [],
            [],
            [],
            [],
        )
        speakers, orig_srs, langs = (
            [],
            [],
            [],
        )
        if context_file is not None:
            question_file_list = context_file.split(",") if isinstance(context_file, str) else context_file
            self.context_list = []
            for filepath in question_file_list:
                with open(filepath, 'r') as f:
                    for line in f.readlines():
                        line = line.strip()
                        if line:
                            self.context_list.append(line)
            logging.info(f"Use random text context from {context_file} for {manifests_files}")
        else:
            self.context_list = None

        for item in manifest.item_iter(manifests_files, parse_func=self.__parse_item):
            ids.append(item['id'])
            audio_files.append(item['audio_file'])
            durations.append(item['duration'])
            context_list.append(item['context'])
            answers.append(item['answer'])
            offsets.append(item['offset'])
            speakers.append(item['speaker'])
            orig_srs.append(item['orig_sr'])
            langs.append(item['lang'])
        super().__init__(
            ids, audio_files, durations, context_list, answers, offsets, speakers, orig_srs, langs, *args, **kwargs
        )

    def __parse_item(self, line: str, manifest_file: str) -> Dict[str, Any]:
        item = json.loads(line)

        # Audio file
        if 'audio_filename' in item:
            item['audio_file'] = item.pop('audio_filename')
        elif 'audio_filepath' in item:
            item['audio_file'] = item.pop('audio_filepath')
        elif 'audio_file' not in item:
            item['audio_file'] = None

        # If the audio path is a relative path and does not exist,
        # try to attach the parent directory of manifest to the audio path.
        # Revert to the original path if the new path still doesn't exist.
        # Assume that the audio path is like "wavs/xxxxxx.wav".
        if item['audio_file'] is not None:
            item['audio_file'] = manifest.get_full_path(audio_file=item['audio_file'], manifest_file=manifest_file)

        # Duration.
        if 'duration' not in item:
            item['duration'] = None

        # Answer.
        if self.answer_key in item:
            item['answer'] = item.pop(self.answer_key)
        elif 'text' in item:
            # compatability with ASR manifests that uses 'text' as answer key
            item['answer'] = item.pop('text')
        elif 'text_filepath' in item:
            with open(item.pop('text_filepath'), 'r') as f:
                item['answer'] = f.read()
        else:
            item['answer'] = "na"

        # context.
        if self.context_key in item:
            item['context'] = item.pop(self.context_key)
        elif 'context_filepath' in item:
            with open(item.pop('context_filepath'), 'r') as f:
                item['context'] = f.read()
        elif self.context_list is not None:
            context = np.random.choice(self.context_list).strip()
            item['context'] = context
        elif 'question' in item:
            # compatability with old manifests that uses 'question' as context key
            logging.warning(
                f"Neither `{self.context_key}` is found nor"
                f"`context_file` is set, but found `question` in item: {item}",
                mode=logging_mode.ONCE,
            )
            item['context'] = item.pop('question')
        else:
            # default context if nothing is found
            item['context'] = "what does this audio mean"

        item = dict(
            audio_file=item['audio_file'],
            duration=item['duration'],
            context=str(item['context']),
            answer=str(item['answer']),
            offset=item.get('offset', None),
            speaker=item.get('speaker', None),
            orig_sr=item.get('orig_sample_rate', None),
            lang=item.get('lang', None),
        )
        return item


class SpeechLabel(_Collection):
    """List of audio-label correspondence with preprocessing."""

    OUTPUT_TYPE = collections.namedtuple(
        typename='SpeechLabelEntity',
        field_names='audio_file duration label offset',
    )

    def __init__(
        self,
        audio_files: List[str],
        durations: List[float],
        labels: List[Union[int, str]],
        offsets: List[Optional[float]],
        min_duration: Optional[float] = None,
        max_duration: Optional[float] = None,
        max_number: Optional[int] = None,
        do_sort_by_duration: bool = False,
        index_by_file_id: bool = False,
    ):
        """Instantiates audio-label manifest with filters and preprocessing.

        Args:
            audio_files: List of audio files.
            durations: List of float durations.
            labels: List of labels.
            offsets: List of offsets or None.
            min_duration: Minimum duration to keep entry with (default: None).
            max_duration: Maximum duration to keep entry with (default: None).
            max_number: Maximum number of samples to collect.
            do_sort_by_duration: True if sort samples list by duration.
            index_by_file_id: If True, saves a mapping from filename base (ID) to index in data.
        """

        if index_by_file_id:
            self.mapping = {}
        output_type = self.OUTPUT_TYPE
        data, duration_filtered = [], 0.0
        total_duration = 0.0
        duration_undefined = True

        for audio_file, duration, command, offset in zip(audio_files, durations, labels, offsets):
            # Duration filters.
            if duration is not None and min_duration is not None and duration < min_duration:
                duration_filtered += duration
                continue

            if duration is not None and max_duration is not None and duration > max_duration:
                duration_filtered += duration
                continue

            data.append(output_type(audio_file, duration, command, offset))

            if duration is not None:
                total_duration += duration
                duration_undefined = False

            if index_by_file_id:
                file_id, _ = os.path.splitext(os.path.basename(audio_file))
                self.mapping[file_id] = len(data) - 1

            # Max number of entities filter.
            if len(data) == max_number:
                break

        if do_sort_by_duration:
            if index_by_file_id:
                logging.warning("Tried to sort dataset by duration, but cannot since index_by_file_id is set.")
            else:
                data.sort(key=lambda entity: entity.duration)

        if duration_undefined:
            logging.info(f"Dataset loaded with {len(data)} items. The durations were not provided.")
        else:
            logging.info(f"Filtered duration for loading collection is {duration_filtered / 3600: .2f} hours.")
            logging.info(
                f"Dataset successfully loaded with {len(data)} items "
                f"and total duration provided from manifest is {total_duration / 3600: .2f} hours."
            )

        self.uniq_labels = sorted(set(map(lambda x: x.label, data)))
        logging.info("# {} files loaded accounting to # {} labels".format(len(data), len(self.uniq_labels)))

        super().__init__(data)


class ASRSpeechLabel(SpeechLabel):
    """`SpeechLabel` collector from structured json files."""

    def __init__(
        self,
        manifests_files: Union[str, List[str]],
        is_regression_task=False,
        cal_labels_occurrence=False,
        delimiter=None,
        *args,
        **kwargs,
    ):
        """Parse lists of audio files, durations and transcripts texts.

        Args:
            manifests_files: Either single string file or list of such -
                manifests to yield items from.
            is_regression_task: It's a regression task.
            cal_labels_occurrence: whether to calculate occurence of labels.
            delimiter: separator for labels strings.
            *args: Args to pass to `SpeechLabel` constructor.
            **kwargs: Kwargs to pass to `SpeechLabel` constructor.
        """
        audio_files, durations, labels, offsets = [], [], [], []
        all_labels = []
        for item in manifest.item_iter(manifests_files, parse_func=self.__parse_item):
            audio_files.append(item['audio_file'])
            durations.append(item['duration'])
            if not is_regression_task:
                label = item['label']
                label_list = label.split() if not delimiter else label.split(delimiter)
            else:
                label = float(item['label'])
                label_list = [label]

            labels.append(label)
            offsets.append(item['offset'])
            all_labels.extend(label_list)
        if cal_labels_occurrence:
            self.labels_occurrence = collections.Counter(all_labels)

        super().__init__(audio_files, durations, labels, offsets, *args, **kwargs)

    def __parse_item(self, line: str, manifest_file: str) -> Dict[str, Any]:
        item = json.loads(line)

        # Audio file
        if 'audio_filename' in item:
            item['audio_file'] = item.pop('audio_filename')
        elif 'audio_filepath' in item:
            item['audio_file'] = item.pop('audio_filepath')
        else:
            raise ValueError(f"Manifest file has invalid json line structure: {line} without proper audio file key.")
        item['audio_file'] = manifest.get_full_path(audio_file=item['audio_file'], manifest_file=manifest_file)

        # Duration.
        if 'duration' not in item:
            raise ValueError(f"Manifest file has invalid json line structure: {line} without proper duration key.")

        # Label.
        if 'command' in item:
            item['label'] = item.pop('command')
        elif 'target' in item:
            item['label'] = item.pop('target')
        elif 'label' in item:
            pass
        else:
            raise ValueError(f"Manifest file has invalid json line structure: {line} without proper label key.")

        item = dict(
            audio_file=item['audio_file'],
            duration=item['duration'],
            label=item['label'],
            offset=item.get('offset', None),
        )

        return item


class FeatureSequenceLabel(_Collection):
    """List of feature sequence of label correspondence with preprocessing."""

    OUTPUT_TYPE = collections.namedtuple(
        typename='FeatureSequenceLabelEntity',
        field_names='feature_file seq_label',
    )

    def __init__(
        self,
        feature_files: List[str],
        seq_labels: List[str],
        max_number: Optional[int] = None,
        index_by_file_id: bool = False,
    ):
        """Instantiates feature-SequenceLabel manifest with filters and preprocessing.

        Args:
            feature_files: List of feature files.
            seq_labels: List of sequences of labels.
            max_number: Maximum number of samples to collect.
            index_by_file_id: If True, saves a mapping from filename base (ID) to index in data.
        """

        output_type = self.OUTPUT_TYPE
        data, num_filtered = (
            [],
            0.0,
        )
        self.uniq_labels = set()

        if index_by_file_id:
            self.mapping = {}

        for feature_file, seq_label in zip(feature_files, seq_labels):

            label_tokens, uniq_labels_in_seq = self.relative_speaker_parser(seq_label)

            data.append(output_type(feature_file, label_tokens))
            self.uniq_labels |= uniq_labels_in_seq

            if label_tokens is None:
                num_filtered += 1
                continue

            if index_by_file_id:
                file_id, _ = os.path.splitext(os.path.basename(feature_file))
                self.mapping[feature_file] = len(data) - 1

            # Max number of entities filter.
            if len(data) == max_number:
                break

        logging.info(f"# {len(data)} files loaded including # {len(self.uniq_labels)} unique labels")
        super().__init__(data)

    def relative_speaker_parser(self, seq_label):
        """Convert sequence of speaker labels to relative labels.
        Convert sequence of absolute speaker to sequence of relative speaker [E A C A E E C] -> [0 1 2 1 0 0 2]
        In this seq of label , if label do not appear before, assign new relative labels len(pos);
        else reuse previous assigned relative labels.

        Args:
            seq_label (str): A string of a sequence of labels.

        Return:
            relative_seq_label (List) : A list of relative sequence of labels
            unique_labels_in_seq (Set): A set of unique labels in the sequence
        """
        seq = seq_label.split()
        conversion_dict = dict()
        relative_seq_label = []

        for seg in seq:
            if seg in conversion_dict:
                converted = conversion_dict[seg]
            else:
                converted = len(conversion_dict)
                conversion_dict[seg] = converted

            relative_seq_label.append(converted)

        unique_labels_in_seq = set(conversion_dict.keys())
        return relative_seq_label, unique_labels_in_seq


class ASRFeatureSequenceLabel(FeatureSequenceLabel):
    """`FeatureSequenceLabel` collector from asr structured json files."""

    def __init__(
        self,
        manifests_files: Union[str, List[str]],
        max_number: Optional[int] = None,
        index_by_file_id: bool = False,
    ):
        """Parse lists of feature files and sequences of labels.

        Args:
            manifests_files:
                Either single string file or list of such manifests to yield items from.
            max_number:
                Maximum number of samples to collect; pass to `FeatureSequenceLabel` constructor.
            index_by_file_id:
                If True, saves a mapping from filename base (ID) to index in data;
                pass to `FeatureSequenceLabel` constructor.
        """

        feature_files, seq_labels = [], []
        for item in manifest.item_iter(manifests_files, parse_func=self._parse_item):
            feature_files.append(item['feature_file'])
            seq_labels.append(item['seq_label'])

        super().__init__(feature_files, seq_labels, max_number, index_by_file_id)

    def _parse_item(self, line: str, manifest_file: str) -> Dict[str, Any]:
        item = json.loads(line)

        # Feature file
        if 'feature_filename' in item:
            item['feature_file'] = item.pop('feature_filename')
        elif 'feature_filepath' in item:
            item['feature_file'] = item.pop('feature_filepath')
        else:
            raise ValueError(
                f"Manifest file has invalid json line " f"structure: {line} without proper feature file key."
            )
        item['feature_file'] = os.path.expanduser(item['feature_file'])

        # Seq of Label.
        if 'seq_label' in item:
            item['seq_label'] = item.pop('seq_label')
        else:
            raise ValueError(
                f"Manifest file has invalid json line " f"structure: {line} without proper seq_label key."
            )

        item = dict(
            feature_file=item['feature_file'],
            seq_label=item['seq_label'],
        )

        return item


class DiarizationLabel(_Collection):
    """List of diarization audio-label correspondence with preprocessing."""

    OUTPUT_TYPE = collections.namedtuple(
        typename='DiarizationLabelEntity',
        field_names='audio_file duration rttm_file offset target_spks sess_spk_dict clus_spk_digits rttm_spk_digits',
    )

    def __init__(
        self,
        audio_files: List[str],
        durations: List[float],
        rttm_files: List[str],
        offsets: List[float],
        target_spks_list: List[tuple],
        sess_spk_dicts: List[Dict],
        clus_spk_list: List[tuple],
        rttm_spk_list: List[tuple],
        max_number: Optional[int] = None,
        do_sort_by_duration: bool = False,
        index_by_file_id: bool = False,
    ):
        """Instantiates audio-label manifest with filters and preprocessing.

        Args:
            audio_files:
                List of audio file paths.
            durations:
                List of float durations.
            rttm_files:
                List of RTTM files (Groundtruth diarization annotation file).
            offsets:
                List of offsets or None.
            target_spks (tuple):
                List of tuples containing the two indices of targeted speakers for evaluation.
                Example: [[(0, 1), (0, 2), (0, 3), (1, 2), (1, 3), (2, 3)], [(0, 1), (1, 2), (0, 2)], ...]
            sess_spk_dict (Dict):
                List of Mapping dictionaries between RTTM speakers and speaker labels in the clustering result.
            clus_spk_digits (tuple):
                List of Tuple containing all the speaker indices from the clustering result.
                Example: [(0, 1, 2, 3), (0, 1, 2), ...]
            rttm_spkr_digits (tuple):
                List of tuple containing all the speaker indices in the RTTM file.
                Example: (0, 1, 2), (0, 1), ...]
            max_number: Maximum number of samples to collect
            do_sort_by_duration: True if sort samples list by duration
            index_by_file_id: If True, saves a mapping from filename base (ID) to index in data.
        """

        if index_by_file_id:
            self.mapping = {}
        output_type = self.OUTPUT_TYPE
        data, duration_filtered = [], 0.0

        zipped_items = zip(
            audio_files, durations, rttm_files, offsets, target_spks_list, sess_spk_dicts, clus_spk_list, rttm_spk_list
        )
        for (
            audio_file,
            duration,
            rttm_file,
            offset,
            target_spks,
            sess_spk_dict,
            clus_spk_digits,
            rttm_spk_digits,
        ) in zipped_items:

            if duration is None:
                duration = 0

            data.append(
                output_type(
                    audio_file,
                    duration,
                    rttm_file,
                    offset,
                    target_spks,
                    sess_spk_dict,
                    clus_spk_digits,
                    rttm_spk_digits,
                )
            )

            if index_by_file_id:
                file_id, _ = os.path.splitext(os.path.basename(audio_file))
                self.mapping[file_id] = len(data) - 1

            # Max number of entities filter.
            if len(data) == max_number:
                break

        if do_sort_by_duration:
            if index_by_file_id:
                logging.warning("Tried to sort dataset by duration, but cannot since index_by_file_id is set.")
            else:
                data.sort(key=lambda entity: entity.duration)

        logging.info(
            "Filtered duration for loading collection is %f.",
            duration_filtered,
        )
        logging.info(f"Total {len(data)} session files loaded accounting to # {len(audio_files)} audio clips")

        super().__init__(data)


class DiarizationSpeechLabel(DiarizationLabel):
    """`DiarizationLabel` diarization data sample collector from structured json files."""

    def __init__(
        self,
        manifests_files: Union[str, List[str]],
        emb_dict: Dict,
        clus_label_dict: Dict,
        round_digits: int = 2,
        seq_eval_mode=False,
        pairwise_infer=False,
        *args,
        **kwargs,
    ):
        """
        Parse lists of audio files, durations, RTTM (Diarization annotation) files. Since the diarization
        model infers only two speakers, speaker pairs are generated from the total number of speakers in
        the session.

        Args:
            manifest_filepath (str):
                Path to input manifest JSON files.
            emb_dict (Dict):
                Dictionary containing cluster-average embeddings and speaker mapping information.
            clus_label_dict (Dict):
                Segment-level speaker labels from clustering results.
            round_digit (int):
                Number of digits to round.
            seq_eval_mode (bool):
                If True, F1 score will be calculated for each speaker pair during inference mode.
            pairwise_infer (bool):
                If True, this dataset class operates in inference mode. In inference mode, a set of
                speakers in the input audio is split into multiple pairs of speakers and speaker tuples
                (e.g., 3 speakers: [(0,1), (1,2), (0,2)]) and then fed into the diarization system to
                merge the individual results.
            *args: Args to pass to `SpeechLabel` constructor.
            **kwargs: Kwargs to pass to `SpeechLabel` constructor.
        """
        self.round_digits = round_digits
        self.emb_dict = emb_dict
        self.clus_label_dict = clus_label_dict
        self.seq_eval_mode = seq_eval_mode
        self.pairwise_infer = pairwise_infer
        audio_files, durations, rttm_files, offsets, target_spks_list, sess_spk_dicts, clus_spk_list, rttm_spk_list = (
            [],
            [],
            [],
            [],
            [],
            [],
            [],
            [],
        )

        for item in manifest.item_iter(manifests_files, parse_func=self.__parse_item_rttm):
            # Inference mode
            if self.pairwise_infer:
                clus_speaker_digits = sorted(list(set([x[2] for x in clus_label_dict[item['uniq_id']]])))
                if item['rttm_file']:
                    base_scale_index = max(self.emb_dict.keys())
                    _sess_spk_dict = self.emb_dict[base_scale_index][item['uniq_id']]['mapping']
                    sess_spk_dict = {int(v.split('_')[-1]): k for k, v in _sess_spk_dict.items()}
                    rttm_speaker_digits = [int(v.split('_')[1]) for k, v in _sess_spk_dict.items()]
                    if self.seq_eval_mode:
                        clus_speaker_digits = rttm_speaker_digits
                else:
                    sess_spk_dict = None
                    rttm_speaker_digits = None

            # Training mode
            else:
                rttm_labels = []
                with open(item['rttm_file'], 'r') as f:
                    for line in f.readlines():
                        start, end, speaker = self.split_rttm_line(line, decimals=3)
                        rttm_labels.append('{} {} {}'.format(start, end, speaker))
                speaker_set = set()
                for rttm_line in rttm_labels:
                    spk_str = rttm_line.split()[-1]
                    speaker_set.add(spk_str)
                speaker_list = sorted(list(speaker_set))
                sess_spk_dict = {key: val for key, val in enumerate(speaker_list)}
                target_spks = tuple(sess_spk_dict.keys())
                clus_speaker_digits = target_spks
                rttm_speaker_digits = target_spks

            if len(clus_speaker_digits) <= 2:
                spk_comb_list = [(0, 1)]
            else:
                spk_comb_list = [x for x in combinations(clus_speaker_digits, 2)]

            for target_spks in spk_comb_list:
                audio_files.append(item['audio_file'])
                durations.append(item['duration'])
                rttm_files.append(item['rttm_file'])
                offsets.append(item['offset'])
                target_spks_list.append(target_spks)
                sess_spk_dicts.append(sess_spk_dict)
                clus_spk_list.append(clus_speaker_digits)
                rttm_spk_list.append(rttm_speaker_digits)

        super().__init__(
            audio_files,
            durations,
            rttm_files,
            offsets,
            target_spks_list,
            sess_spk_dicts,
            clus_spk_list,
            rttm_spk_list,
            *args,
            **kwargs,
        )

    def split_rttm_line(self, rttm_line: str, decimals: int = 3):
        """
        Convert a line in RTTM file to speaker label, start and end timestamps.

        An example line of `rttm_line`:
            SPEAKER abc_dev_0123 1 146.903 1.860 <NA> <NA> speaker543 <NA> <NA>

        The above example RTTM line contains the following information:
            session name: abc_dev_0123
            segment start time: 146.903
            segment duration: 1.860
            speaker label: speaker543

        Args:
            rttm_line (str):
                A line in RTTM formatted file containing offset and duration of each segment.
            decimals (int):
                Number of digits to be rounded.

        Returns:
            start (float):
                Start timestamp in floating point number.
            end (float):
                End timestamp in floating point number.
            speaker (str):
                speaker string in RTTM lines.
        """
        rttm = rttm_line.strip().split()
        start = round(float(rttm[3]), decimals)
        end = round(float(rttm[4]), decimals) + round(float(rttm[3]), decimals)
        speaker = rttm[7]
        return start, end, speaker

    def __parse_item_rttm(self, line: str, manifest_file: str) -> Dict[str, Any]:
        """Parse each rttm file and save it to in Dict format"""
        item = json.loads(line)
        if 'audio_filename' in item:
            item['audio_file'] = item.pop('audio_filename')
        elif 'audio_filepath' in item:
            item['audio_file'] = item.pop('audio_filepath')
        else:
            raise ValueError(
                f"Manifest file has invalid json line " f"structure: {line} without proper audio file key."
            )
        item['audio_file'] = os.path.expanduser(item['audio_file'])
        item['uniq_id'] = os.path.splitext(os.path.basename(item['audio_file']))[0]
        if 'duration' not in item:
            raise ValueError(f"Manifest file has invalid json line " f"structure: {line} without proper duration key.")
        item = dict(
            audio_file=item['audio_file'],
            uniq_id=item['uniq_id'],
            duration=item['duration'],
            rttm_file=item['rttm_filepath'],
            offset=item.get('offset', None),
        )
        return item


class EndtoEndDiarizationLabel(_Collection):
    """List of end-to-end diarization audio-label correspondence with preprocessing."""

    OUTPUT_TYPE = collections.namedtuple(
        typename='DiarizationLabelEntity',
        field_names='audio_file uniq_id duration rttm_file offset',
    )

    def __init__(
        self,
        audio_files: List[str],
        uniq_ids: List[str],
        durations: List[float],
        rttm_files: List[str],
        offsets: List[float],
        max_number: Optional[int] = None,
        do_sort_by_duration: bool = False,
        index_by_file_id: bool = False,
    ):
        """
        Instantiates audio-label manifest with filters and preprocessing.

        This method initializes the EndtoEndDiarizationLabel object by processing the input data
        and applying optional filters and sorting.

        Args:
            audio_files (List[str]): List of audio file paths.
            uniq_ids (List[str]): List of unique identifiers for each audio file.
            durations (List[float]): List of float durations for each audio file.
            rttm_files (List[str]): List of RTTM path strings (Groundtruth diarization annotation file).
            offsets (List[float]): List of offsets or None for each audio file.
            max_number (Optional[int]): Maximum number of samples to collect. Defaults to None.
            do_sort_by_duration (bool): If True, sort samples list by duration. Defaults to False.
            index_by_file_id (bool): If True, saves a mapping from filename base (ID) to index in data.
                                     Defaults to False.

        """
        if index_by_file_id:
            self.mapping = {}
        output_type = self.OUTPUT_TYPE
        data, duration_filtered = [], 0.0

        zipped_items = zip(audio_files, uniq_ids, durations, rttm_files, offsets)
        for (
            audio_file,
            uniq_id,
            duration,
            rttm_file,
            offset,
        ) in zipped_items:

            if duration is None:
                duration = 0

            data.append(
                output_type(
                    audio_file,
                    uniq_id,
                    duration,
                    rttm_file,
                    offset,
                )
            )

            if index_by_file_id:
                if isinstance(audio_file, list):
                    if len(audio_file) == 0:
                        raise ValueError(f"Empty audio file list: {audio_file}")
                file_id, _ = os.path.splitext(os.path.basename(audio_file))
                self.mapping[file_id] = len(data) - 1

            # Max number of entities filter.
            if len(data) == max_number:
                break

        if do_sort_by_duration:
            if index_by_file_id:
                logging.warning("Tried to sort dataset by duration, but cannot since index_by_file_id is set.")
            else:
                data.sort(key=lambda entity: entity.duration)

        logging.info(
            "Filtered duration for loading collection is %f.",
            duration_filtered,
        )
        logging.info(f"Total {len(data)} session files loaded accounting to # {len(audio_files)} audio clips")

        super().__init__(data)


class EndtoEndDiarizationSpeechLabel(EndtoEndDiarizationLabel):
    """End-to-end speaker diarization data sample collector from structured json files."""

    def __init__(
        self,
        manifests_files: Union[str, List[str]],
<<<<<<< HEAD
        round_digits=2,
=======
        round_digits: int = 2,
>>>>>>> 07c42422
        *args,
        **kwargs,
    ):
        """
        Parse lists of audio files, durations, RTTM (Diarization annotation) files.
        Since diarization model infers only two speakers, speaker pairs are generated
        from the total number of speakers in the session.

        Args:
            manifest_filepath (str):
                Path to input manifest json files.
            round_digit (int):
                Number of digits to be rounded.
            *args: Args to pass to `SpeechLabel` constructor.
            **kwargs: Kwargs to pass to `SpeechLabel` constructor.
        """
        self.round_digits = round_digits
        audio_files, uniq_ids, durations, rttm_files, offsets = (
            [],
            [],
            [],
            [],
            [],
        )

        for item in manifest.item_iter(manifests_files, parse_func=self.__parse_item_rttm):
            # Training mode
            rttm_labels = []
            with open(item['rttm_file'], 'r') as f:
                for index, rttm_line in enumerate(f.readlines()):
                    rttm = rttm_line.strip().split()
                    start = round(float(rttm[3]), round_digits)
                    end = round(float(rttm[4]), round_digits) + round(float(rttm[3]), round_digits)
                    speaker = rttm[7]
                    rttm_labels.append('{} {} {}'.format(start, end, speaker))
            audio_files.append(item['audio_file'])
            uniq_ids.append(item['uniq_id'])
            durations.append(item['duration'])
            rttm_files.append(item['rttm_file'])
            offsets.append(item['offset'])

        super().__init__(
            audio_files,
            uniq_ids,
            durations,
            rttm_files,
            offsets,
            *args,
            **kwargs,
        )

    def __parse_item_rttm(self, line: str, manifest_file: str) -> Dict[str, Any]:
        """Parse each rttm file and save it to in Dict format"""
        item = json.loads(line)
        if 'audio_filename' in item:
            item['audio_file'] = item.pop('audio_filename')
        elif 'audio_filepath' in item:
            item['audio_file'] = item.pop('audio_filepath')
        else:
            raise ValueError(
                f"Manifest file has invalid json line " f"structure: {line} without proper audio file key."
            )
        if isinstance(item['audio_file'], list):
            item['audio_file'] = [os.path.expanduser(audio_file_path) for audio_file_path in item['audio_file']]
        else:
            item['audio_file'] = os.path.expanduser(item['audio_file'])

        if not isinstance(item['audio_file'], list):
            if 'uniq_id' not in item:
                item['uniq_id'] = os.path.splitext(os.path.basename(item['audio_file']))[0]
        elif 'uniq_id' not in item:
            raise ValueError(f"Manifest file has invalid json line " f"structure: {line} without proper uniq_id key.")

        if 'duration' not in item:
            raise ValueError(f"Manifest file has invalid json line " f"structure: {line} without proper duration key.")
        item = dict(
            audio_file=item['audio_file'],
            uniq_id=item['uniq_id'],
            duration=item['duration'],
            rttm_file=item['rttm_filepath'],
            offset=item.get('offset', None),
        )
        return item


class Audio(_Collection):
    """Prepare a list of all audio items, filtered by duration."""

    OUTPUT_TYPE = collections.namedtuple(typename='Audio', field_names='audio_files duration offset text')

    def __init__(
        self,
        audio_files_list: List[Dict[str, str]],
        duration_list: List[float],
        offset_list: List[float],
        text_list: List[str],
        min_duration: Optional[float] = None,
        max_duration: Optional[float] = None,
        max_number: Optional[int] = None,
        do_sort_by_duration: bool = False,
    ):
        """Instantiantes an list of audio files.

        Args:
            audio_files_list: list of dictionaries with mapping from audio_key to audio_filepath
            duration_list: list of durations of input files
            offset_list: list of offsets
            text_list: list of texts
            min_duration: Minimum duration to keep entry with (default: None).
            max_duration: Maximum duration to keep entry with (default: None).
            max_number: Maximum number of samples to collect.
            do_sort_by_duration: True if sort samples list by duration.
        """

        output_type = self.OUTPUT_TYPE
        data, total_duration = [], 0.0
        num_filtered, duration_filtered = 0, 0.0

        for audio_files, duration, offset, text in zip(audio_files_list, duration_list, offset_list, text_list):
            # Duration filters
            if min_duration is not None and duration < min_duration:
                duration_filtered += duration
                num_filtered += 1
                continue

            if max_duration is not None and duration > max_duration:
                duration_filtered += duration
                num_filtered += 1
                continue

            total_duration += duration
            data.append(output_type(audio_files, duration, offset, text))

            # Max number of entities filter
            if len(data) == max_number:
                break

        if do_sort_by_duration:
            data.sort(key=lambda entity: entity.duration)

        logging.info("Dataset loaded with %d files totalling %.2f hours", len(data), total_duration / 3600)
        logging.info("%d files were filtered totalling %.2f hours", num_filtered, duration_filtered / 3600)

        super().__init__(data)


class AudioCollection(Audio):
    """List of audio files from a manifest file."""

    def __init__(
        self,
        manifest_files: Union[str, List[str]],
        audio_to_manifest_key: Dict[str, str],
        *args,
        **kwargs,
    ):
        """Instantiates a list of audio files loaded from a manifest file.

        Args:
            manifest_files: path to a single manifest file or a list of paths
            audio_to_manifest_key: dictionary mapping audio signals to keys of the manifest
        """
        # Support for comma-separated manifests
        if type(manifest_files) == str:
            manifest_files = manifest_files.split(',')

        for audio_key, manifest_key in audio_to_manifest_key.items():
            # Support for comma-separated keys
            if type(manifest_key) == str and ',' in manifest_key:
                audio_to_manifest_key[audio_key] = manifest_key.split(',')

        # Keys from manifest which contain audio
        self.audio_to_manifest_key = audio_to_manifest_key

        # Initialize data
        audio_files_list, duration_list, offset_list, text_list = [], [], [], []

        # Parse manifest files
        for item in manifest.item_iter(manifest_files, parse_func=self.__parse_item):
            audio_files_list.append(item['audio_files'])
            duration_list.append(item['duration'])
            offset_list.append(item['offset'])
            text_list.append(item['text'])

        super().__init__(audio_files_list, duration_list, offset_list, text_list, *args, **kwargs)

    def __parse_item(self, line: str, manifest_file: str) -> Dict[str, Any]:
        """Parse a single line from a manifest file.

        Args:
            line: a string representing a line from a manifest file in JSON format
            manifest_file: path to the manifest file. Used to resolve relative paths.

        Returns:
            Dictionary with audio_files, duration, and offset.
        """

        # Local utility function
        def get_audio_file(item: Dict, manifest_key: Union[str, List[str]]):
            """Get item[key] if key is string, or a list
            of strings by combining item[key[0]], item[key[1]], etc.
            """
            # Prepare audio file(s)
            if manifest_key is None:
                # Support for inference, when a target key is None
                audio_file = None
            elif isinstance(manifest_key, str):
                # Load files from a single manifest key
                audio_file = item[manifest_key]
            elif isinstance(manifest_key, Iterable):
                # Load files from multiple manifest keys
                audio_file = []
                for key in manifest_key:
                    item_key = item[key]
                    if isinstance(item_key, str):
                        audio_file.append(item_key)
                    elif isinstance(item_key, list):
                        audio_file += item_key
                    else:
                        raise ValueError(f'Unexpected type {type(item_key)} of item for key {key}: {item_key}')
            else:
                raise ValueError(f'Unexpected type {type(manifest_key)} of manifest_key: {manifest_key}')

            return audio_file

        # Convert JSON line to a dictionary
        item = json.loads(line)

        # Handle all audio files
        audio_files = {}
        for audio_key, manifest_key in self.audio_to_manifest_key.items():

            audio_file = get_audio_file(item, manifest_key)

            # Get full path to audio file(s)
            if isinstance(audio_file, str):
                # This dictionary entry points to a single file
                audio_files[audio_key] = manifest.get_full_path(audio_file, manifest_file)
            elif isinstance(audio_file, Iterable):
                # This dictionary entry points to multiple files
                # Get the files and keep the list structure for this key
                audio_files[audio_key] = [manifest.get_full_path(f, manifest_file) for f in audio_file]
            elif audio_file is None and audio_key.startswith('target'):
                # For inference, we don't need the target
                audio_files[audio_key] = None
            else:
                raise ValueError(f'Unexpected type {type(audio_file)} of audio_file: {audio_file}')
        item['audio_files'] = audio_files

        # Handle duration
        if 'duration' not in item:
            raise ValueError(f'Duration not available in line: {line}. Manifest file: {manifest_file}')

        # Handle offset
        if 'offset' not in item:
            item['offset'] = 0.0

        # Handle text
        if 'text' not in item:
            item['text'] = None

        return dict(
            audio_files=item['audio_files'], duration=item['duration'], offset=item['offset'], text=item['text']
        )


class FeatureLabel(_Collection):
    """List of feature sequence and their label correspondence with preprocessing."""

    OUTPUT_TYPE = collections.namedtuple(
        typename='FeatureLabelEntity',
        field_names='feature_file label duration',
    )

    def __init__(
        self,
        feature_files: List[str],
        labels: List[str],
        durations: List[float],
        min_duration: Optional[float] = None,
        max_duration: Optional[float] = None,
        max_number: Optional[int] = None,
        do_sort_by_duration: bool = False,
        index_by_file_id: bool = False,
    ):
        """Instantiates feature-SequenceLabel manifest with filters and preprocessing.

        Args:
            feature_files: List of feature files.
            labels: List of labels.
            max_number: Maximum number of samples to collect.
            index_by_file_id: If True, saves a mapping from filename base (ID) to index in data.
        """

        output_type = self.OUTPUT_TYPE
        data = []
        duration_filtered = 0.0
        total_duration = 0.0
        self.uniq_labels = set()

        if index_by_file_id:
            self.mapping = {}

        for feature_file, label, duration in zip(feature_files, labels, durations):
            # Duration filters.
            if min_duration is not None and duration < min_duration:
                duration_filtered += duration
                continue

            if max_duration is not None and duration > max_duration:
                duration_filtered += duration
                continue

            data.append(output_type(feature_file, label, duration))
            self.uniq_labels |= set(label)
            total_duration += duration

            if index_by_file_id:
                file_id, _ = os.path.splitext(os.path.basename(feature_file))
                self.mapping[file_id] = len(data) - 1

            # Max number of entities filter.
            if len(data) == max_number:
                break

        if do_sort_by_duration:
            if index_by_file_id:
                logging.warning("Tried to sort dataset by duration, but cannot since index_by_file_id is set.")
            else:
                data.sort(key=lambda entity: entity.duration)

        logging.info(f"Filtered duration for loading collection is {duration_filtered / 2600:.2f} hours.")
        logging.info(f"Dataset loaded with {len(data)} items, total duration of {total_duration / 3600: .2f} hours.")
        logging.info("# {} files loaded including # {} unique labels".format(len(data), len(self.uniq_labels)))
        super().__init__(data)


class ASRFeatureLabel(FeatureLabel):
    """`FeatureLabel` collector from asr structured json files."""

    def __init__(
        self,
        manifests_files: Union[str, List[str]],
        is_regression_task: bool = False,
        cal_labels_occurrence: bool = False,
        delimiter: Optional[str] = None,
        *args,
        **kwargs,
    ):
        """Parse lists of feature files and sequences of labels.

        Args:
            manifests_files: Either single string file or list of such -
                manifests to yield items from.
            max_number:  Maximum number of samples to collect; pass to `FeatureSequenceLabel` constructor.
            index_by_file_id: If True, saves a mapping from filename base (ID) to index in data;
                              pass to `FeatureSequenceLabel` constructor.
        """

        feature_files, labels, durations = [], [], []
        all_labels = []
        for item in manifest.item_iter(manifests_files, parse_func=self._parse_item):
            feature_files.append(item['feature_file'])
            durations.append(item['duration'])

            if not is_regression_task:
                label = item['label']
                label_list = label.split() if not delimiter else label.split(delimiter)
            else:
                label = float(item['label'])
                label_list = [label]

            labels.append(label)
            all_labels.extend(label_list)
        if cal_labels_occurrence:
            self.labels_occurrence = collections.Counter(all_labels)

        super().__init__(feature_files, labels, durations, *args, **kwargs)

    def _parse_item(self, line: str, manifest_file: str) -> Dict[str, Any]:
        item = json.loads(line)

        # Feature file
        if 'feature_filename' in item:
            item['feature_file'] = item.pop('feature_filename')
        elif 'feature_filepath' in item:
            item['feature_file'] = item.pop('feature_filepath')
        elif 'feature_file' not in item:
            raise ValueError(
                f"Manifest file has invalid json line " f"structure: {line} without proper 'feature_file' key."
            )
        item['feature_file'] = manifest.get_full_path(audio_file=item['feature_file'], manifest_file=manifest_file)

        # Label.
        if 'label' in item:
            item['label'] = item.pop('label')
        else:
            raise ValueError(f"Manifest file has invalid json line structure: {line} without proper 'label' key.")

        item = dict(feature_file=item['feature_file'], label=item['label'], duration=item['duration'])

        return item


class FeatureText(_Collection):
    """List of audio-transcript text correspondence with preprocessing."""

    OUTPUT_TYPE = collections.namedtuple(
        typename='FeatureTextEntity',
        field_names='id feature_file rttm_file duration text_tokens offset text_raw speaker orig_sr lang',
    )

    def __init__(
        self,
        ids: List[int],
        feature_files: List[str],
        rttm_files: List[str],
        durations: List[float],
        texts: List[str],
        offsets: List[str],
        speakers: List[Optional[int]],
        orig_sampling_rates: List[Optional[int]],
        token_labels: List[Optional[int]],
        langs: List[Optional[str]],
        parser: parsers.CharParser,
        min_duration: Optional[float] = None,
        max_duration: Optional[float] = None,
        max_number: Optional[int] = None,
        do_sort_by_duration: bool = False,
        index_by_file_id: bool = False,
    ):
        """Instantiates feature-text manifest with filters and preprocessing.

        Args:
            ids: List of examples positions.
            feature_files: List of audio feature files.
            rttm_files: List of audio rttm files.
            durations: List of float durations.
            texts: List of raw text transcripts.
            offsets: List of duration offsets or None.
            speakers: List of optional speakers ids.
            orig_sampling_rates: List of original sampling rates of audio files.
            langs: List of language ids, one for eadh sample, or None.
            parser: Instance of `CharParser` to convert string to tokens.
            min_duration: Minimum duration to keep entry with (default: None).
            max_duration: Maximum duration to keep entry with (default: None).
            max_number: Maximum number of samples to collect.
            do_sort_by_duration: True if sort samples list by duration. Not compatible with index_by_file_id.
            index_by_file_id: If True, saves a mapping from filename base (ID) to index in data.
        """

        output_type = self.OUTPUT_TYPE
        data, duration_filtered, num_filtered, total_duration = [], 0.0, 0, 0.0
        if index_by_file_id:
            self.mapping = {}

        for id_, feat_file, rttm_file, duration, offset, text, speaker, orig_sr, token_labels, lang in zip(
            ids,
            feature_files,
            rttm_files,
            durations,
            offsets,
            texts,
            speakers,
            orig_sampling_rates,
            token_labels,
            langs,
        ):
            # Duration filters.
            if min_duration is not None and duration < min_duration:
                duration_filtered += duration
                num_filtered += 1
                continue

            if max_duration is not None and duration > max_duration:
                duration_filtered += duration
                num_filtered += 1
                continue

            if token_labels is not None:
                text_tokens = token_labels
            else:
                if text != '':
                    if hasattr(parser, "is_aggregate") and parser.is_aggregate and isinstance(text, str):
                        if lang is not None:
                            text_tokens = parser(text, lang)
                        else:
                            raise ValueError("lang required in manifest when using aggregate tokenizers")
                    else:
                        text_tokens = parser(text)
                else:
                    text_tokens = []

                if text_tokens is None:
                    duration_filtered += duration
                    num_filtered += 1
                    continue

            total_duration += duration

            data.append(
                output_type(id_, feat_file, rttm_file, duration, text_tokens, offset, text, speaker, orig_sr, lang)
            )
            if index_by_file_id:
                file_id, _ = os.path.splitext(os.path.basename(feat_file))
                if file_id not in self.mapping:
                    self.mapping[file_id] = []
                self.mapping[file_id].append(len(data) - 1)

            # Max number of entities filter.
            if len(data) == max_number:
                break

        if do_sort_by_duration:
            if index_by_file_id:
                logging.warning("Tried to sort dataset by duration, but cannot since index_by_file_id is set.")
            else:
                data.sort(key=lambda entity: entity.duration)

        logging.info("Dataset loaded with %d files totalling %.2f hours", len(data), total_duration / 3600)
        logging.info("%d files were filtered totalling %.2f hours", num_filtered, duration_filtered / 3600)

        super().__init__(data)


class ASRFeatureText(FeatureText):
    """`FeatureText` collector from asr structured json files."""

    def __init__(self, manifests_files: Union[str, List[str]], *args, **kwargs):
        """Parse lists of audio files, durations and transcripts texts.

        Args:
            manifests_files: Either single string file or list of such -
                manifests to yield items from.
            *args: Args to pass to `AudioText` constructor.
            **kwargs: Kwargs to pass to `AudioText` constructor.
        """

        (
            ids,
            feature_files,
            rttm_files,
            durations,
            texts,
            offsets,
        ) = (
            [],
            [],
            [],
            [],
            [],
            [],
        )
        speakers, orig_srs, token_labels, langs = [], [], [], []
        for item in manifest.item_iter(manifests_files):
            ids.append(item['id'])
            feature_files.append(item['feature_file'])
            rttm_files.append(item['rttm_file'])
            durations.append(item['duration'])
            texts.append(item['text'])
            offsets.append(item['offset'])
            speakers.append(item['speaker'])
            orig_srs.append(item['orig_sr'])
            token_labels.append(item['token_labels'])
            langs.append(item['lang'])

        super().__init__(
            ids,
            feature_files,
            rttm_files,
            durations,
            texts,
            offsets,
            speakers,
            orig_srs,
            token_labels,
            langs,
            *args,
            **kwargs,
        )<|MERGE_RESOLUTION|>--- conflicted
+++ resolved
@@ -1479,11 +1479,7 @@
     def __init__(
         self,
         manifests_files: Union[str, List[str]],
-<<<<<<< HEAD
-        round_digits=2,
-=======
         round_digits: int = 2,
->>>>>>> 07c42422
         *args,
         **kwargs,
     ):
