--- conflicted
+++ resolved
@@ -91,29 +91,17 @@
             special_tokens_dict["sep_token"] = sep_token
         elif self.tokenizer.sep_token is None and self.tokenizer.eos_token:
             special_tokens_dict["sep_token"] = self.tokenizer.eos_token
-<<<<<<< HEAD
-
-        if bos_token is not None:
-            special_tokens_dict["bos_token"] = bos_token
-        elif self.tokenizer.bos_token is None and self.tokenizer.cls_token:
-            special_tokens_dict["bos_token"] = self.tokenizer.cls_token
-
-=======
->>>>>>> fb6b3b83
         if eos_token is not None:
             special_tokens_dict["eos_token"] = eos_token
         elif self.tokenizer.eos_token is None and self.tokenizer.sep_token:
             special_tokens_dict["eos_token"] = self.tokenizer.sep_token
 
-<<<<<<< HEAD
-=======
         # if the model does not have bos_token but has cls_token,
         # set bos_token = cls_token, and vice versa
         if bos_token is not None:
             special_tokens_dict["bos_token"] = bos_token
         elif self.tokenizer.bos_token is None and self.tokenizer.cls_token:
             special_tokens_dict["bos_token"] = self.tokenizer.cls_token
->>>>>>> fb6b3b83
         if cls_token is not None:
             special_tokens_dict["cls_token"] = cls_token
         elif self.tokenizer.cls_token is None and self.tokenizer.bos_token:
