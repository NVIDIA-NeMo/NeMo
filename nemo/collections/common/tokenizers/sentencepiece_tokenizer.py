# Copyright (c) 2020, NVIDIA CORPORATION.  All rights reserved.
#
# Licensed under the Apache License, Version 2.0 (the "License");
# you may not use this file except in compliance with the License.
# You may obtain a copy of the License at
#
#     http://www.apache.org/licenses/LICENSE-2.0
#
# Unless required by applicable law or agreed to in writing, software
# distributed under the License is distributed on an "AS IS" BASIS,
# WITHOUT WARRANTIES OR CONDITIONS OF ANY KIND, either express or implied.
# See the License for the specific language governing permissions and
# limitations under the License.

import os
import re
from typing import Dict, List, Optional, Union

import numpy as np
import sentencepiece

from nemo.collections.common.parts.utils import if_exist
from nemo.collections.common.tokenizers.tokenizer_spec import TokenizerSpec
from nemo.utils import logging

__all__ = ['SentencePieceTokenizer', 'create_spt_model']


class SentencePieceTokenizer(TokenizerSpec):
    '''
    Sentencepiecetokenizer https://github.com/google/sentencepiece.
        Args:
        model_path: path to sentence piece tokenizer model. To create the model use create_spt_model()
        special_tokens: either list of special tokens or dictionary of token name to token value
        legacy: when set to True, the previous behavior of the SentecePiece wrapper will be restored, 
            including the possibility to add special tokens inside wrapper.
    '''

    def __init__(
        self, model_path: str, special_tokens: Optional[Union[Dict[str, str], List[str]]] = None, legacy: bool = False
    ):
        if not model_path or not os.path.exists(model_path):
            raise ValueError(f"model_path: {model_path} is invalid")
        self.tokenizer = sentencepiece.SentencePieceProcessor()
        self.tokenizer.Load(model_path)
        self.original_vocab_size = self.tokenizer.get_piece_size()
        self.vocab_size = self.tokenizer.get_piece_size()
        self.legacy = legacy
        self.special_token_to_id = {}
        self.id_to_special_token = {}
        if special_tokens:
            if not self.legacy:
                raise ValueError(
                    "Special tokens must be None when legacy is set to False. Provide special tokens at train time."
                )
            self.add_special_tokens(special_tokens)

    def text_to_tokens(self, text):
        if self.legacy:
            tokens = []
            idx = 0
            last_idx = 0

            while 1:
                indices = {}

                for token in self.special_token_to_id:
                    try:
                        indices[token] = text[idx:].index(token)
                    except ValueError:
                        continue

                if len(indices) == 0:
                    break

                next_token = min(indices, key=indices.get)
                next_idx = idx + indices[next_token]

                tokens.extend(self.tokenizer.encode_as_pieces(text[idx:next_idx]))
                tokens.append(next_token)
                idx = next_idx + len(next_token)

            tokens.extend(self.tokenizer.encode_as_pieces(text[idx:]))
            return tokens

        return self.tokenizer.encode_as_pieces(text)

    def text_to_ids(self, text):
        if self.legacy:
            ids = []
            idx = 0
            last_idx = 0

            while 1:
                indices = {}

                for token in self.special_token_to_id:
                    try:
                        indices[token] = text[idx:].index(token)
                    except ValueError:
                        continue

                if len(indices) == 0:
                    break

                next_token = min(indices, key=indices.get)
                next_idx = idx + indices[next_token]

                ids.extend(self.tokenizer.encode_as_ids(text[idx:next_idx]))
                ids.append(self.special_token_to_id[next_token])
                idx = next_idx + len(next_token)

            ids.extend(self.tokenizer.encode_as_ids(text[idx:]))
            return ids

        return self.tokenizer.encode_as_ids(text)

    def tokens_to_text(self, tokens):
        if isinstance(tokens, np.ndarray):
            tokens = tokens.tolist()

        return self.tokenizer.decode_pieces(tokens)

    def ids_to_text(self, ids):
        if isinstance(ids, np.ndarray):
            ids = ids.tolist()
<<<<<<< HEAD

        ids_ = [id_ for id_ in ids if id_ not in self.id_to_special_token]
        return self.tokenizer.decode_ids(ids_)
=======

        if self.legacy:
            text = ""
            last_i = 0

            for i, id in enumerate(ids):
                if id in self.id_to_special_token:
                    text += self.tokenizer.decode_ids(ids[last_i:i]) + " "
                    text += self.id_to_special_token[id] + " "
                    last_i = i + 1

            text += self.tokenizer.decode_ids(ids[last_i:])
            return text.strip()

        return self.tokenizer.decode_ids(ids)
>>>>>>> 91146cf3

    def token_to_id(self, token):
        if self.legacy and token in self.special_token_to_id:
            return self.special_token_to_id[token]

        return self.tokenizer.piece_to_id(token)

    def ids_to_tokens(self, ids):
        tokens = []
        for id in ids:
            if id >= self.original_vocab_size:
                tokens.append(self.id_to_special_token[id])
            else:
                tokens.append(self.tokenizer.id_to_piece(id))
        return tokens

    def tokens_to_ids(self, tokens: Union[str, List[str]]) -> Union[int, List[int]]:
        if isinstance(tokens, str):
            tokens = [tokens]
        ids = []
        for token in tokens:
            ids.append(self.token_to_id(token))
        return ids

    def add_special_tokens(self, special_tokens):
        if not self.legacy:
            raise AttributeError("Special Token addition does not work when legacy is set to False.")

        if isinstance(special_tokens, list):
            for token in special_tokens:
                if (
                    self.tokenizer.piece_to_id(token) == self.tokenizer.unk_id()
                    and token not in self.special_token_to_id
                ):
                    self.special_token_to_id[token] = self.vocab_size
                    self.id_to_special_token[self.vocab_size] = token
                    self.vocab_size += 1
        elif isinstance(special_tokens, dict):
            for token_name, token in special_tokens.items():
                setattr(self, token_name, token)
                if (
                    self.tokenizer.piece_to_id(token) == self.tokenizer.unk_id()
                    and token not in self.special_token_to_id
                ):
                    self.special_token_to_id[token] = self.vocab_size
                    self.id_to_special_token[self.vocab_size] = token
                    self.vocab_size += 1

    @property
    def pad_id(self):
        if self.legacy:
            pad_id = self.tokens_to_ids([self.pad_token])[0]
        else:
            pad_id = self.tokenizer.pad_id()
        return pad_id

    @property
    def bos_id(self):
        if self.legacy:
            bos_id = self.tokens_to_ids([self.bos_token])[0]
        else:
            bos_id = self.tokenizer.bos_id()
        return bos_id

    @property
    def eos_id(self):
        if self.legacy:
            eos_id = self.tokens_to_ids([self.eos_token])[0]
        else:
            eos_id = self.tokenizer.eos_id()
        return eos_id

    @property
    def sep_id(self):
        if self.legacy:
            return self.tokens_to_ids([self.sep_token])[0]
        else:
            raise NameError("Use function token_to_id to retrieve special tokens other than unk, pad, bos, and eos.")

    @property
    def cls_id(self):
        if self.legacy:
            return self.tokens_to_ids([self.cls_token])[0]
        else:
            raise NameError("Use function token_to_id to retrieve special tokens other than unk, pad, bos, and eos.")

    @property
    def unk_id(self):
        return self.tokenizer.unk_id()

    @property
    def unk_id(self):
        return self.tokenizer.unk_id()


def create_spt_model(
    data_file: str,
    vocab_size: int,
    sample_size: int,
    do_lower_case: bool,
    tokenizer_type: str = 'unigram',
    output_dir: Optional[str] = None,
    character_coverage: float = 1.0,
    train_extremely_large_corpus: bool = False,
    max_sentencepiece_length: int = -1,
    bos: bool = False,
    eos: bool = False,
    pad: bool = False,
    control_symbols: List[str] = None,
    user_defined_symbols: List[str] = None,
):
    """
    Creates sentence piece tokenizer model from data file.
    Args:
        data_file: data file
        vocab_size: vocabulary size
        sample_size: maximum size of sentences the trainer loads
        do_lower_case: if text should be lower cased before tokenizer model is created
        character_coverage: float value between 0 and 1 (as a percentage). For languages with a vast charset,
            can be < 1.0, but for all other languages, it should be set as 1.0
        output_dir: folder to save created tokenizer model. If not specified will store model at data_file/../spt folder
        train_extremely_large_corpus: If training on huge datasets, pass this flag to allow SentencePiece
            to build the tokenizer.
        max_sentencepiece_length: Limits the maximum length of the SentencePiece subword that can be constructed.
            By default, no limit is placed.
        bos: when True, bos token "<s>" is added to the vocabulary.
        eos: when True, eos token "</s>" is added to the vocabulary.
        pad: when True, pad token "<pad>" is added to the vocabulary.
        control_symbols: control symbols to add to tokenizer, as defined by sentencepiece.
            These tokens get removed at decode time and are not encoded from the text - can only be added to the input programatically.
        user_defined_symbols: user symbols to add to tokenizer, as defined by sentencepiece.
            These tokens remain in the decoded text and are encoded automatically when present in the input text.
    """

    if not data_file or not os.path.exists(data_file):
        raise ValueError(f"data_file must be valid file path, but got {data_file}")
    data_dir = os.path.dirname(data_file)
    vocab = []
    if not output_dir:
        output_dir = f'{data_dir}/spt'
    if if_exist(output_dir, ['tokenizer.model']):
        logging.info(f"tokenizer model {output_dir}/tokenizer.model already exists")
        return f'{output_dir}/tokenizer.model', f'{output_dir}/vocab.txt'
    logging.info(f'Processing {data_file} and store at {output_dir}')
    os.makedirs(output_dir, exist_ok=True)

    cmd = (
        f"--input={data_file} --model_prefix={output_dir}/tokenizer "
        f"--vocab_size={vocab_size} "
        f"--shuffle_input_sentence=true --hard_vocab_limit=false "
        f"--model_type={tokenizer_type} "
        f"--character_coverage={character_coverage}"
    )

    pad_id = 3
    if not bos:
        pad_id -= 1
        cmd += " --bos_id=-1"

    if not eos:
        pad_id -= 1
        cmd += " --eos_id=-1"

    if pad:
        cmd += f" --pad_id={pad_id}"

    if control_symbols:
        control_string = (",").join(control_symbols)
        cmd += f" --control_symbols={control_string}"

    if user_defined_symbols:
        user_string = (",").join(user_defined_symbols)
        cmd += f" --user_defined_symbols={user_string}"

    if do_lower_case:
        cmd += " --normalization_rule_name=nmt_nfkc_cf"

    if sample_size > 0:
        cmd += f" --input_sentence_size={sample_size}"

    if train_extremely_large_corpus:
        cmd += " --train_extremely_large_corpus=true"

    if max_sentencepiece_length >= 0:
        cmd += f" --max_sentencepiece_length={max_sentencepiece_length}"

    sentencepiece.SentencePieceTrainer.Train(cmd)

    # Add BERT control symbols
    tokens = []
    special_tokens = ["<s>", "</s>", "<pad>", "<unk>"]
    special_tokens += control_symbols + user_defined_symbols

    with open(f"{output_dir}/tokenizer.vocab", "r") as f:
        # Read tokens from each line and parse for vocab
        for line in f:
            piece = line.split("\t")[0]
            if piece in special_tokens:
                # skip special tokens
                continue
            token = piece[1:] if piece.startswith("▁") else f"##{piece}"

            if len(token) > 0:
                tokens.append(token)
            else:
                tokens.append(piece[0])

    vocab.extend(tokens)

    # Save vocabulary to output file
    vocab_file = f'{output_dir}/vocab.txt'
    with open(vocab_file, "w") as f:
        for token in vocab:
            f.write(f"{token}\n")
    return f'{output_dir}/tokenizer.model', vocab_file<|MERGE_RESOLUTION|>--- conflicted
+++ resolved
@@ -124,11 +124,6 @@
     def ids_to_text(self, ids):
         if isinstance(ids, np.ndarray):
             ids = ids.tolist()
-<<<<<<< HEAD
-
-        ids_ = [id_ for id_ in ids if id_ not in self.id_to_special_token]
-        return self.tokenizer.decode_ids(ids_)
-=======
 
         if self.legacy:
             text = ""
@@ -144,7 +139,6 @@
             return text.strip()
 
         return self.tokenizer.decode_ids(ids)
->>>>>>> 91146cf3
 
     def token_to_id(self, token):
         if self.legacy and token in self.special_token_to_id:
@@ -230,10 +224,6 @@
             return self.tokens_to_ids([self.cls_token])[0]
         else:
             raise NameError("Use function token_to_id to retrieve special tokens other than unk, pad, bos, and eos.")
-
-    @property
-    def unk_id(self):
-        return self.tokenizer.unk_id()
 
     @property
     def unk_id(self):
@@ -283,6 +273,7 @@
         raise ValueError(f"data_file must be valid file path, but got {data_file}")
     data_dir = os.path.dirname(data_file)
     vocab = []
+    special_tokens = ["<s>", "</s>", "<pad>", "<unk>"]
     if not output_dir:
         output_dir = f'{data_dir}/spt'
     if if_exist(output_dir, ['tokenizer.model']):
@@ -314,10 +305,12 @@
     if control_symbols:
         control_string = (",").join(control_symbols)
         cmd += f" --control_symbols={control_string}"
+        special_tokens += control_symbols
 
     if user_defined_symbols:
         user_string = (",").join(user_defined_symbols)
         cmd += f" --user_defined_symbols={user_string}"
+        special_tokens += user_defined_symbols
 
     if do_lower_case:
         cmd += " --normalization_rule_name=nmt_nfkc_cf"
@@ -335,8 +328,6 @@
 
     # Add BERT control symbols
     tokens = []
-    special_tokens = ["<s>", "</s>", "<pad>", "<unk>"]
-    special_tokens += control_symbols + user_defined_symbols
 
     with open(f"{output_dir}/tokenizer.vocab", "r") as f:
         # Read tokens from each line and parse for vocab
