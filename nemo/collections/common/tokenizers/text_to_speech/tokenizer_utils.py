# Copyright (c) 2023, NVIDIA CORPORATION & AFFILIATES.  All rights reserved.
#
# Licensed under the Apache License, Version 2.0 (the "License");
# you may not use this file except in compliance with the License.
# You may obtain a copy of the License at
#
#     http://www.apache.org/licenses/LICENSE-2.0
#
# Unless required by applicable law or agreed to in writing, software
# distributed under the License is distributed on an "AS IS" BASIS,
# WITHOUT WARRANTIES OR CONDITIONS OF ANY KIND, either express or implied.
# See the License for the specific language governing permissions and
# limitations under the License.


import re
import unicodedata
from builtins import str as unicode
from typing import List, Tuple

__all__ = [
    "french_text_preprocessing",
    "chinese_text_preprocessing",
    "english_text_preprocessing",
    "any_locale_text_preprocessing",
    "spanish_text_preprocessing",
    "vietnamese_text_preprocessing",
    "italian_text_preprocessing",
    "any_locale_word_tokenize",
    "english_word_tokenize",
    "LATIN_CHARS_ALL",
    "normalize_unicode_text",
]

# Derived from LJSpeech
_synoglyphs = {
    "'": ['’'],
    '"': ['”', '“'],
}
SYNOGLYPH2ASCII = {g: asc for asc, glyphs in _synoglyphs.items() for g in glyphs}

# Example of parsing by groups via _WORDS_RE_EN.
# Regular expression pattern groups:
#   1st group -- valid english words,
#   2nd group -- any substring starts from | to | (mustn't be nested), useful when you want to leave sequence unchanged,
#   3rd group -- punctuation marks or whitespaces.
# Text (first line) and mask of groups for every char (second line).
# config file must contain |EY1 EY1|, B, C, D, E, F, and G.

# define char set based on https://en.wikipedia.org/wiki/List_of_Unicode_characters
LATIN_ALPHABET_BASIC = "A-Za-z"
ACCENTED_CHARS = "À-ÖØ-öø-ÿ"
LATIN_CHARS_ALL = f"{LATIN_ALPHABET_BASIC}{ACCENTED_CHARS}"
_WORDS_RE_EN = re.compile(
    fr"([{LATIN_ALPHABET_BASIC}]+(?:[{LATIN_ALPHABET_BASIC}\-']*[{LATIN_ALPHABET_BASIC}]+)*)|(\|[^|]*\|)|([^{LATIN_ALPHABET_BASIC}|]+)"
)
_WORDS_RE_ANY_LOCALE = re.compile(
    fr"([{LATIN_CHARS_ALL}]+(?:[{LATIN_CHARS_ALL}\-']*[{LATIN_CHARS_ALL}]+)*)|(\|[^|]*\|)|([^{LATIN_CHARS_ALL}|]+)"
)


def english_text_preprocessing(text, lower=True):
    text = unicode(text)
    text = ''.join(char for char in unicodedata.normalize('NFD', text) if unicodedata.category(char) != 'Mn')
    text = ''.join(char if char not in SYNOGLYPH2ASCII else SYNOGLYPH2ASCII[char] for char in text)

    if lower:
        text = text.lower()

    return text


def any_locale_text_preprocessing(text: str) -> str:
    """
    Normalize unicode text with "NFC", and convert right single quotation mark (U+2019, decimal 8217) as an apostrophe.

    Args:
        text (str): the original input sentence.

    Returns: normalized text (str).
    """
    res = []
    for c in normalize_unicode_text(text):
        if c in ['’']:  # right single quotation mark (U+2019, decimal 8217) as an apostrophe
            res.append("'")
        else:
            res.append(c)

    return ''.join(res)


def normalize_unicode_text(text: str) -> str:
    """
    TODO @xueyang: Apply NFC form may be too aggressive since it would ignore some accented characters that do not exist
      in predefined German alphabet (nemo.collections.common.tokenizers.text_to_speech.ipa_lexicon.IPA_CHARACTER_SETS),
      such as 'é'. This is not expected. A better solution is to add an extra normalization with NFD to discard the
      diacritics and consider 'é' and 'e' produce similar pronunciations.

    Note that the tokenizer needs to run `unicodedata.normalize("NFC", x)` before calling `encode` function,
    especially for the characters that have diacritics, such as 'ö' in the German alphabet. 'ö' can be encoded as
    b'\xc3\xb6' (one char) as well as b'o\xcc\x88' (two chars). Without the normalization of composing two chars
    together and without a complete predefined set of diacritics, when the tokenizer reads the input sentence
    char-by-char, it would skip the combining diaeresis b'\xcc\x88', resulting in indistinguishable pronunciations
    for 'ö' and 'o'.

    Args:
        text (str): the original input sentence.

    Returns:
        NFC normalized sentence (str).
    """
    # normalize word with NFC form
    if not unicodedata.is_normalized("NFC", text):
        text = unicodedata.normalize("NFC", text)

    return text


def _word_tokenize(words: List[Tuple[str, str, str]], is_lower: bool = False) -> List[Tuple[List[str], bool]]:
    """
    Process a list of words and attach indicators showing if each word is unchangeable or not. Each word representation
    can be one of valid word, any substring starting from | to | (unchangeable word), or punctuation marks including
    whitespaces. This function will split unchanged strings by whitespaces and return them as `List[str]`. For example,

    .. code-block:: python
        [
            ('Hello', '', ''),  # valid word
            ('', '', ' '),  # punctuation mark
            ('World', '', ''),  # valid word
            ('', '', ' '),  # punctuation mark
            ('', '|NVIDIA unchanged|', ''),  # unchangeable word
            ('', '', '!')  # punctuation mark
        ]

    will be converted into,

    .. code-block:: python
        [
            (["Hello"], False),
            ([" "], False),
            (["World"], False),
            ([" "], False),
            (["NVIDIA", "unchanged"], True),
            (["!"], False)
        ]

    Args:
        words (List[str]): a list of tuples like `(maybe_word, maybe_without_changes, maybe_punct)` where each element
            corresponds to a non-overlapping match of either `_WORDS_RE_EN` or `_WORDS_RE_ANY_LOCALE`.
        is_lower (bool): a flag to trigger lowercase all words. By default, it is False.

    Returns: List[Tuple[List[str], bool]], a list of tuples like `(a list of words, is_unchanged)`.

    """
    result = []
    for word in words:
        maybe_word, maybe_without_changes, maybe_punct = word

        without_changes = False
        if maybe_word != '':
            if is_lower:
                token = [maybe_word.lower()]
            else:
                token = [maybe_word]
        elif maybe_punct != '':
            token = [maybe_punct]
        elif maybe_without_changes != '':
            without_changes = True
            token = maybe_without_changes[1:-1].split(" ")
        else:
            raise ValueError(
                f"This is not expected. Found empty string: <{word}>. "
                f"Please validate your regular expression pattern '_WORDS_RE_EN' or '_WORDS_RE_ANY_LOCALE'."
            )

        result.append((token, without_changes))

    return result


def english_word_tokenize(text: str) -> List[Tuple[List[str], bool]]:
    words = _WORDS_RE_EN.findall(text)
    return _word_tokenize(words, is_lower=True)


def any_locale_word_tokenize(text: str) -> List[Tuple[List[str], bool]]:
    words = _WORDS_RE_ANY_LOCALE.findall(text)
    return _word_tokenize(words)


def spanish_text_preprocessing(text: str) -> str:
    return text.lower()


def italian_text_preprocessing(text: str) -> str:
    return text.lower()


def chinese_text_preprocessing(text: str) -> str:
    return text


def french_text_preprocessing(text: str) -> str:
<<<<<<< HEAD
    return text.lower()


def vietnamese_text_preprocessing(text: str) -> str:
    return text.lower()


def japanese_text_preprocessing(text: str) -> str:
=======
>>>>>>> 28a2e523
    return text.lower()<|MERGE_RESOLUTION|>--- conflicted
+++ resolved
@@ -201,15 +201,8 @@
 
 
 def french_text_preprocessing(text: str) -> str:
-<<<<<<< HEAD
     return text.lower()
 
 
 def vietnamese_text_preprocessing(text: str) -> str:
-    return text.lower()
-
-
-def japanese_text_preprocessing(text: str) -> str:
-=======
->>>>>>> 28a2e523
     return text.lower()