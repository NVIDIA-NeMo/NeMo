# -*- coding: utf-8 -*-
# Copyright (c) 2023, NVIDIA CORPORATION & AFFILIATES.  All rights reserved.
#
# Licensed under the Apache License, Version 2.0 (the "License");
# you may not use this file except in compliance with the License.
# You may obtain a copy of the License at
#
#     http://www.apache.org/licenses/LICENSE-2.0
#
# Unless required by applicable law or agreed to in writing, software
# distributed under the License is distributed on an "AS IS" BASIS,
# WITHOUT WARRANTIES OR CONDITIONS OF ANY KIND, either express or implied.
# See the License for the specific language governing permissions and
# limitations under the License.

import itertools
import string
from abc import ABC, abstractmethod
from contextlib import contextmanager
from typing import List, Optional

from nemo.collections.common.tokenizers.text_to_speech.ipa_lexicon import (
    get_grapheme_character_set,
    get_ipa_punctuation_list,
    validate_locale,
)
from nemo.collections.common.tokenizers.text_to_speech.tokenizer_utils import (
    any_locale_text_preprocessing,
    chinese_text_preprocessing,
    english_text_preprocessing,
    italian_text_preprocessing,
    spanish_text_preprocessing,
    french_text_preprocessing,
)
from nemo.utils import logging
from nemo.utils.decorators import experimental


class BaseTokenizer(ABC):
    PAD, BLANK, OOV = '<pad>', '<blank>', '<oov>'

    def __init__(self, tokens, *, pad=PAD, blank=BLANK, oov=OOV, sep='', add_blank_at=None):
        """Abstract class for creating an arbitrary tokenizer to convert string to list of int tokens.
        Args:
            tokens: List of tokens.
            pad: Pad token as string.
            blank: Blank token as string.
            oov: OOV token as string.
            sep: Separation token as string.
            add_blank_at: Add blank to labels in the specified order ("last") or after tokens (any non None),
             if None then no blank in labels.
        """
        super().__init__()

        tokens = list(tokens)
        # TODO @xueyang: in general, IDs of pad, sil, blank, and oov are preserved ahead instead of dynamically
        #  assigned according to the number of tokens. The downside of using dynamical assignment leads to different IDs
        #  for each.
        self.pad, tokens = len(tokens), tokens + [pad]  # Padding

        if add_blank_at is not None:
            self.blank, tokens = len(tokens), tokens + [blank]  # Reserved for blank from asr-model
        else:
            # use add_blank_at=None only for ASR where blank is added automatically, disable blank here
            self.blank = None

        self.oov, tokens = len(tokens), tokens + [oov]  # Out Of Vocabulary

        if add_blank_at == "last":
            tokens[-1], tokens[-2] = tokens[-2], tokens[-1]
            self.oov, self.blank = self.blank, self.oov

        self.tokens = tokens
        self.sep = sep

        self._util_ids = {self.pad, self.blank, self.oov}
        self._token2id = {l: i for i, l in enumerate(tokens)}
        self._id2token = tokens

    def __call__(self, text: str) -> List[int]:
        return self.encode(text)

    @abstractmethod
    def encode(self, text: str) -> List[int]:
        """Turns str text into int tokens."""
        pass

    def decode(self, tokens: List[int]) -> str:
        """Turns ints tokens into str text."""
        return self.sep.join(self._id2token[t] for t in tokens if t not in self._util_ids)


class BaseCharsTokenizer(BaseTokenizer):
    # fmt: off
    # TODO @xueyang: unify definition of the default PUNCT_LIST and import from ipa_lexicon.py
    PUNCT_LIST = (  # Derived from LJSpeech and "/" additionally
        ',', '.', '!', '?', '-',
        ':', ';', '/', '"', '(',
        ')', '[', ']', '{', '}',
    )
    # fmt: on

    def __init__(
        self,
        chars,
        punct=True,
        apostrophe=True,
        add_blank_at=None,
        pad_with_space=False,
        non_default_punct_list=None,
        text_preprocessing_func=lambda x: x,
    ):
        """Base class for char-based tokenizer.
        Args:
            chars: string that represents all possible characters.
            punct: Whether to reserve grapheme for basic punctuation or not.
            apostrophe: Whether to use apostrophe or not.
            add_blank_at: Add blank to labels in the specified order ("last") or after tokens (any non None),
             if None then no blank in labels.
            pad_with_space: Whether to pad text with spaces at the beginning and at the end or not.
            non_default_punct_list: List of punctuation marks which will be used instead default.
            text_preprocessing_func: Text preprocessing function for correct execution of the tokenizer.
        """

        tokens = []
        self.space, tokens = len(tokens), tokens + [' ']  # Space
        tokens.extend(chars)
        if apostrophe:
            tokens.append("'")  # Apostrophe for saving "don't" and "Joe's"

        if punct:
            if non_default_punct_list is not None:
                self.PUNCT_LIST = non_default_punct_list
            tokens.extend(self.PUNCT_LIST)

        super().__init__(tokens, add_blank_at=add_blank_at)

        self.punct = punct
        self.pad_with_space = pad_with_space

        self.text_preprocessing_func = text_preprocessing_func

    def encode(self, text):
        """See base class."""
        cs, space, tokens = [], self.tokens[self.space], set(self.tokens)

        text = self.text_preprocessing_func(text)
        for c in text:
            # Add a whitespace if the current char is a whitespace while the previous char is not a whitespace.
            if c == space and len(cs) > 0 and cs[-1] != space:
                cs.append(c)
            # Add the current char that is an alphanumeric or an apostrophe.
            elif (c.isalnum() or c == "'") and c in tokens:
                cs.append(c)
            # Add a punctuation that has a single char.
            elif (c in self.PUNCT_LIST) and self.punct:
                cs.append(c)
            # Warn about unknown char
            elif c != space:
                logging.warning(f"Text: [{text}] contains unknown char: [{c}]. Symbol will be skipped.")

        # Remove trailing spaces
        if cs:
            while cs[-1] == space:
                cs.pop()

        if self.pad_with_space:
            cs = [space] + cs + [space]

        return [self._token2id[p] for p in cs]


class EnglishCharsTokenizer(BaseCharsTokenizer):
    def __init__(
        self,
        punct=True,
        apostrophe=True,
        add_blank_at=None,
        pad_with_space=False,
        non_default_punct_list=None,
        text_preprocessing_func=english_text_preprocessing,
    ):
        """English char-based tokenizer.
        Args:
            punct: Whether to reserve grapheme for basic punctuation or not.
            apostrophe: Whether to use apostrophe or not.
            add_blank_at: Add blank to labels in the specified order ("last") or after tokens (any non None),
             if None then no blank in labels.
            pad_with_space: Whether to pad text with spaces at the beginning and at the end or not.
            non_default_punct_list: List of punctuation marks which will be used instead default.
            text_preprocessing_func: Text preprocessing function for correct execution of the tokenizer.
             Basically, it replaces all non-unicode characters with unicode ones and apply lower() function.
        """
        super().__init__(
            chars=string.ascii_lowercase,
            punct=punct,
            apostrophe=apostrophe,
            add_blank_at=add_blank_at,
            pad_with_space=pad_with_space,
            non_default_punct_list=non_default_punct_list,
            text_preprocessing_func=text_preprocessing_func,
        )


class GermanCharsTokenizer(BaseCharsTokenizer):

    _LOCALE = "de-DE"
    _PUNCT_LIST = get_ipa_punctuation_list(_LOCALE)
    _CHARSET_STR = get_grapheme_character_set(locale=_LOCALE, case="mixed")

    def __init__(
        self,
        chars=_CHARSET_STR,
        punct=True,
        apostrophe=True,
        add_blank_at=None,
        pad_with_space=False,
        non_default_punct_list=_PUNCT_LIST,
        text_preprocessing_func=any_locale_text_preprocessing,
    ):
        """German grapheme-based tokenizer.
        Args:
            punct: Whether to reserve grapheme for basic punctuation or not.
            apostrophe: Whether to use apostrophe or not.
            add_blank_at: Add blank to labels in the specified order ("last") or after tokens (any non None),
             if None then no blank in labels.
            pad_with_space: Whether to pad text with spaces at the beginning and at the end or not.
            non_default_punct_list: List of punctuation marks which will be used instead default.
            text_preprocessing_func: Text preprocessing function for correct execution of the tokenizer. By default, it
            would keep any word unchanged.
        """
        super().__init__(
            chars=chars,
            punct=punct,
            apostrophe=apostrophe,
            add_blank_at=add_blank_at,
            pad_with_space=pad_with_space,
            non_default_punct_list=non_default_punct_list,
            text_preprocessing_func=text_preprocessing_func,
        )


class SpanishCharsTokenizer(BaseCharsTokenizer):

    PUNCT_LIST = get_ipa_punctuation_list("es-ES")

    def __init__(
        self, punct=True, apostrophe=True, add_blank_at=None, pad_with_space=False, non_default_punct_list=None,
    ):
        """Spanish grapheme tokenizer.
        Args:
            punct: Whether to reserve grapheme for basic punctuation or not.
            apostrophe: Whether to use apostrophe or not.
            add_blank_at: Add blank to labels in the specified order ("last") or after tokens (any non None),
             if None then no blank in labels.
            pad_with_space: Whether to pad text with spaces at the beginning and at the end or not.
            non_default_punct_list: List of punctuation marks which will be used instead default.
        """

        es_alphabet = "abcdefghijklmnopqrstuvwxyzáéíñóúü"
        super().__init__(
            chars=es_alphabet,
            punct=punct,
            apostrophe=apostrophe,
            add_blank_at=add_blank_at,
            pad_with_space=pad_with_space,
            non_default_punct_list=non_default_punct_list,
            text_preprocessing_func=spanish_text_preprocessing,
        )


<<<<<<< HEAD
class FrenchCharsTokenizer(BaseCharsTokenizer):

    PUNCT_LIST = get_ipa_punctuation_list("fr-FR")

    def __init__(
        self, punct=True, apostrophe=True, add_blank_at=None, pad_with_space=False, non_default_punct_list=None,
    ):
        """Spanish grapheme tokenizer.
=======
class ItalianCharsTokenizer(BaseCharsTokenizer):
    PUNCT_LIST = get_ipa_punctuation_list("it-IT")

    def __init__(
        self, punct=True, apostrophe=True, add_blank_at=None, pad_with_space=False, non_default_punct_list=None
    ):
        """Italian grapheme tokenizer.
>>>>>>> 789e8dd1
        Args:
            punct: Whether to reserve grapheme for basic punctuation or not.
            apostrophe: Whether to use apostrophe or not.
            add_blank_at: Add blank to labels in the specified order ("last") or after tokens (any non None),
<<<<<<< HEAD
             if None then no blank in labels.
=======
            if None then no blank in labels.
>>>>>>> 789e8dd1
            pad_with_space: Whether to pad text with spaces at the beginning and at the end or not.
            non_default_punct_list: List of punctuation marks which will be used instead default.
        """

<<<<<<< HEAD
        fr_alphabet = get_grapheme_character_set("fr-FR")
        super().__init__(
            chars=fr_alphabet,
=======
        it_alphabet = "abcdefghijklmnopqrstuvwxyzàèéìòù"
        super().__init__(
            chars=it_alphabet,
>>>>>>> 789e8dd1
            punct=punct,
            apostrophe=apostrophe,
            add_blank_at=add_blank_at,
            pad_with_space=pad_with_space,
            non_default_punct_list=non_default_punct_list,
<<<<<<< HEAD
            text_preprocessing_func=french_text_preprocessing,
=======
            text_preprocessing_func=italian_text_preprocessing,
>>>>>>> 789e8dd1
        )


class GermanPhonemesTokenizer(BaseCharsTokenizer):
    # fmt: off
    PUNCT_LIST = (  # Derived from LJSpeech and "/" additionally
        ',', '.', '!', '?', '-',
        ':', ';', '/', '"', '(',
        ')', '[', ']', '{', '}',
    )
    # fmt: on

    def __init__(
        self,
        punct=True,
        apostrophe=True,
        add_blank_at=None,
        pad_with_space=False,
        non_default_punct_list=None,
        text_preprocessing_func=any_locale_text_preprocessing,
    ):
        """Deutsch phoneme-based tokenizer.
        Args:
            punct: Whether to reserve grapheme for basic punctuation or not.
            apostrophe: Whether to use apostrophe or not.
            add_blank_at: Add blank to labels in the specified order ("last") or after tokens (any non None),
             if None then no blank in labels.
            pad_with_space: Whether to pad text with spaces at the beginning and at the end or not.
            non_default_punct_list: List of punctuation marks which will be used instead default.
            text_preprocessing_func: Text preprocessing function for correct execution of the tokenizer.
             Currently, it only applies lower() function.
        """

        de_ipa = "abdefhijklmnoprstuvwxyzçðøŋœɐɑɒɔəɛɜɡɪɹɾʃʊʌʒː̃"
        de_suprasegmentals = "12"
        super().__init__(
            chars=de_ipa + de_suprasegmentals,
            punct=punct,
            apostrophe=apostrophe,
            add_blank_at=add_blank_at,
            pad_with_space=pad_with_space,
            non_default_punct_list=non_default_punct_list,
            text_preprocessing_func=text_preprocessing_func,
        )

    def encode(self, text):
        """See base class."""
        cs, space, tokens = [], self.tokens[self.space], set(self.tokens)

        text = self.text_preprocessing_func(text)
        for c in text:
            # Add space if last one isn't one
            if c == space and len(cs) > 0 and cs[-1] != space:
                cs.append(c)
            # Add next char
            elif (c.isalnum() or c == "'" or c == "\u0303") and c in tokens:
                cs.append(c)
            # Add punct
            elif (c in self.PUNCT_LIST) and self.punct:
                cs.append(c)
            # Warn about unknown char
            elif c != space:
                logging.warning(f"Text: [{text}] contains unknown char: [{c}]. Symbol will be skipped.")

        # Remove trailing spaces
        while cs[-1] == space:
            cs.pop()

        if self.pad_with_space:
            cs = [space] + cs + [space]

        return [self._token2id[p] for p in cs]


class EnglishPhonemesTokenizer(BaseTokenizer):
    # fmt: off
    PUNCT_LIST = (  # Derived from LJSpeech and "/" additionally
        ',', '.', '!', '?', '-',
        ':', ';', '/', '"', '(',
        ')', '[', ']', '{', '}',
    )
    VOWELS = (
        'AA', 'AE', 'AH', 'AO', 'AW',
        'AY', 'EH', 'ER', 'EY', 'IH',
        'IY', 'OW', 'OY', 'UH', 'UW',
    )
    CONSONANTS = (
        'B', 'CH', 'D', 'DH', 'F', 'G',
        'HH', 'JH', 'K', 'L', 'M', 'N',
        'NG', 'P', 'R', 'S', 'SH', 'T',
        'TH', 'V', 'W', 'Y', 'Z', 'ZH',
    )
    # fmt: on

    def __init__(
        self,
        g2p,
        punct=True,
        non_default_punct_list=None,
        stresses=False,
        chars=False,
        *,
        space=' ',
        silence=None,
        apostrophe=True,
        oov=BaseTokenizer.OOV,
        sep='|',  # To be able to distinguish between 2/3 letters codes.
        add_blank_at=None,
        pad_with_space=False,
        text_preprocessing_func=lambda text: english_text_preprocessing(text, lower=False),
    ):
        """English phoneme-based tokenizer.
        Args:
            g2p: Grapheme to phoneme module.
            punct: Whether to reserve grapheme for basic punctuation or not.
            non_default_punct_list: List of punctuation marks which will be used instead default.
            stresses: Whether to use phonemes codes with stresses (0-2) or not.
            chars: Whether to additionally use chars together with phonemes. It is useful if g2p module can return chars too.
            space: Space token as string.
            silence: Silence token as string (will be disabled if it is None).
            apostrophe: Whether to use apostrophe or not.
            oov: OOV token as string.
            sep: Separation token as string.
            add_blank_at: Add blank to labels in the specified order ("last") or after tokens (any non None),
             if None then no blank in labels.
            pad_with_space: Whether to pad text with spaces at the beginning and at the end or not.
            text_preprocessing_func: Text preprocessing function for correct execution of the tokenizer.
             Basically, it replaces all non-unicode characters with unicode ones.
             Note that lower() function shouldn't be applied here, in case the text contains phonemes (it will be handled by g2p).
        """

        self.phoneme_probability = None
        if hasattr(g2p, "phoneme_probability"):
            self.phoneme_probability = g2p.phoneme_probability
        tokens = []
        self.space, tokens = len(tokens), tokens + [space]  # Space

        if silence is not None:
            self.silence, tokens = len(tokens), tokens + [silence]  # Silence

        tokens.extend(self.CONSONANTS)
        vowels = list(self.VOWELS)

        if stresses:
            vowels = [f'{p}{s}' for p, s in itertools.product(vowels, (0, 1, 2))]
        tokens.extend(vowels)

        if chars or self.phoneme_probability is not None:
            if not chars:
                logging.warning(
                    "phoneme_probability was not None, characters will be enabled even though "
                    "chars was set to False."
                )
            tokens.extend(string.ascii_lowercase)

        if apostrophe:
            tokens.append("'")  # Apostrophe

        if punct:
            if non_default_punct_list is not None:
                self.PUNCT_LIST = non_default_punct_list
            tokens.extend(self.PUNCT_LIST)

        super().__init__(tokens, oov=oov, sep=sep, add_blank_at=add_blank_at)

        self.chars = chars if self.phoneme_probability is None else True
        self.punct = punct
        self.stresses = stresses
        self.pad_with_space = pad_with_space

        self.text_preprocessing_func = text_preprocessing_func
        self.g2p = g2p

    def encode(self, text):
        """See base class for more information."""

        text = self.text_preprocessing_func(text)
        g2p_text = self.g2p(text)  # TODO: handle infer
        return self.encode_from_g2p(g2p_text, text)

    def encode_from_g2p(self, g2p_text: List[str], raw_text: Optional[str] = None):
        """
        Encodes text that has already been run through G2P.
        Called for encoding to tokens after text preprocessing and G2P.

        Args:
            g2p_text: G2P's output, could be a mixture of phonemes and graphemes,
                e.g. "see OOV" -> ['S', 'IY1', ' ', 'O', 'O', 'V']
            raw_text: original raw input
        """
        ps, space, tokens = [], self.tokens[self.space], set(self.tokens)
        for p in g2p_text:  # noqa
            # Remove stress
            if p.isalnum() and len(p) == 3 and not self.stresses:
                p = p[:2]

            # Add space if last one isn't one
            if p == space and len(ps) > 0 and ps[-1] != space:
                ps.append(p)
            # Add next phoneme or char (if chars=True)
            elif (p.isalnum() or p == "'") and p in tokens:
                ps.append(p)
            # Add punct
            elif (p in self.PUNCT_LIST) and self.punct:
                ps.append(p)
            # Warn about unknown char/phoneme
            elif p != space:
                message = f"Text: [{''.join(g2p_text)}] contains unknown char/phoneme: [{p}]."
                if raw_text is not None:
                    message += f"Original text: [{raw_text}]. Symbol will be skipped."
                logging.warning(message)

        # Remove trailing spaces
        if ps:
            while ps[-1] == space:
                ps.pop()

        if self.pad_with_space:
            ps = [space] + ps + [space]

        return [self._token2id[p] for p in ps]

    @contextmanager
    def set_phone_prob(self, prob):
        if hasattr(self.g2p, "phoneme_probability"):
            self.g2p.phoneme_probability = prob
        try:
            yield
        finally:
            if hasattr(self.g2p, "phoneme_probability"):
                self.g2p.phoneme_probability = self.phoneme_probability


@experimental
class IPATokenizer(BaseTokenizer):
    def __init__(
        self,
        g2p,
        locale="en-US",
        punct=True,
        non_default_punct_list=None,
        fixed_vocab=None,
        *,
        space=' ',
        silence=None,
        apostrophe=False,
        oov=BaseTokenizer.OOV,
        sep='|',  # To be able to distinguish between symbols
        add_blank_at=None,
        pad_with_space=False,
    ):
        """General-purpose IPA-based tokenizer.
        Args:
            g2p: Grapheme to phoneme module, should be IpaG2p or some subclass thereof.
            locale: Locale used to determine default text processing logic and punctuation.
                Supports ["en-US", "de-DE", "es-ES", "fr-FR"]. Defaults to "en-US".
                Specify None if implementing custom logic for a new locale.
            punct: Whether to reserve grapheme for basic punctuation or not.
            non_default_punct_list: List of punctuation marks which will be used instead default, if any.
            fixed_vocab: List of valid grapheme/phoneme tokens for the model.
                Set only if overriding the default vocab generation process (reading from G2P dict).
                If set, any dataset entries that have unincluded graphemes will be filtered out, and any words whose
                pronunciations have unincluded phonemes will be treated as OOV.
                Please make sure that the grapheme prefixes and cases are consistent with the G2P module's settings.
                Defaults to None, which means default vocab generation is used.
            space: Space token as string.
            silence: Silence token as string (will be disabled if it is None).
            apostrophe: Whether to use apostrophe or not.
            oov: OOV token as string.
            sep: Separation token as string.
            add_blank_at: Add blank to labels in the specified order ("last") or after tokens (any non None),
                if None then no blank in labels.
            pad_with_space: Whether to pad text with spaces at the beginning and at the end or not.
        """
        if not hasattr(g2p, "symbols"):
            logging.error(
                f"Please make sure the G2P module passed into the IPATokenizer has a `symbols` attribute. "
                f"This is required in order to build the tokenizer vocabulary.\n"
                f"Expected e.g. IpaG2p, found {type(g2p)}"
            )
            raise ValueError("G2P modules passed into the IPATokenizer must have `symbols` defined.")

        if locale is not None:
            validate_locale(locale)

        self.phoneme_probability = None
        if hasattr(g2p, "phoneme_probability"):
            self.phoneme_probability = g2p.phoneme_probability

        if locale == "en-US":
            self.text_preprocessing_func = lambda text: english_text_preprocessing(text, lower=False)
        else:
            self.text_preprocessing_func = any_locale_text_preprocessing

        # Build tokens list if fixed_vocab isn't set
        if fixed_vocab:
            tokens = {self.text_preprocessing_func(c) for c in fixed_vocab}
            self.set_fixed_vocab = True  # Used to check whether dataset entries need filtering

            if g2p.symbols == tokens:
                logging.info(
                    "Did not replace G2P valid symbol set since the given set is equivalent to the existing one."
                )
                self.set_fixed_vocab = False
            else:
                g2p.replace_symbols(tokens)
        else:
            tokens = set(g2p.symbols)
            self.set_fixed_vocab = False

        if apostrophe:
            tokens.add("'")

        if punct:
            if non_default_punct_list is not None:
                self.punct_list = non_default_punct_list
            else:
                self.punct_list = get_ipa_punctuation_list(locale)

            tokens.update(self.punct_list)

        # Sort to ensure that vocab is in the same order every time
        tokens = sorted(list(tokens))

        if space in g2p.symbols:
            self.space = tokens.index(space)
        else:
            self.space, tokens = len(tokens), tokens + [space]

        if silence is not None:
            self.silence, tokens = len(tokens), tokens + [silence]

        super().__init__(tokens, oov=oov, sep=sep, add_blank_at=add_blank_at)

        self.tokens_set = set(self.tokens)  # To save some repeated work when filtering entries

        self.punct = punct
        self.pad_with_space = pad_with_space

        self.g2p = g2p

    def encode(self, text: str) -> List[int]:
        """See base class for more information."""
        # normalize the input text with "NFC" form.
        text = self.text_preprocessing_func(text)

        # transliterate the text into phoneme sequences and/or grapheme sequences.
        g2p_text = self.g2p(text)

        return self.encode_from_g2p(g2p_text, text)

    def encode_from_g2p(self, g2p_text: List[str], raw_text: Optional[str] = None) -> List[int]:
        """
        Tokenize the `g2p_text` that has been already run through G2P. Each item in the `g2p_text` would be encoded as
        one of the integer IDs predefined in `self._token2id`. Note that this function should be called after
        `self.text_preprocessing_func` and `self.g2p` functions

        Args:
            g2p_text (List[str]): a sequence of tokens from G2P's output. It could be a sequence of phonemes, a sequence
                of graphemes, or a mixture of both. For example, `['ˈ', 's', 'i', ' ', '#O', '#O', '#V']`, which is the
                G2P's output of the text "see OOV", where '#' is prepended to each grapheme in order to distinguish
                graphemes from phonemes if there are overlaps in between. The prefix '#' can be customized in
                `nemo.collections.tts.g2p.models.i18n_ipa.IpaG2p.grapheme_prefix`.
            raw_text (str): the original text after calling `self.text_preprocessing_func`. It is optional. It is only
                used to deliver a warning message that some graphemes from the original text are skipped.

        Returns: a list of integer IDs that tokenize the `g2p_text`.
        """
        ps, space, tokens = [], self.tokens[self.space], set(self.tokens)
        for p in g2p_text:
            if p == space and len(ps) > 0 and ps[-1] != space:
                # Add space if last token isn't one
                ps.append(p)
            elif p in tokens:
                # Add next phoneme or char (if chars=True)
                ps.append(p)
            elif (p in self.punct_list) and self.punct:
                # Add punct
                ps.append(p)
            elif p != space:
                message = f"Text: [{''.join(g2p_text)}] contains unknown char/phoneme: [{p}]."
                if raw_text is not None:
                    message += f"Original text: [{raw_text}]. Symbol will be skipped."
                logging.warning(message)

        # Remove trailing spaces
        if ps:
            while ps[-1] == space:
                ps.pop()

        if self.pad_with_space:
            ps = [space] + ps + [space]

        # Token index lookups
        return [self._token2id[p] for p in ps]

    @contextmanager
    def set_phone_prob(self, prob):
        if hasattr(self.g2p, "phoneme_probability"):
            self.g2p.phoneme_probability = prob
        try:
            yield
        finally:
            if hasattr(self.g2p, "phoneme_probability"):
                self.g2p.phoneme_probability = self.phoneme_probability


class ChinesePhonemesTokenizer(BaseTokenizer):
    # fmt: off
    PUNCT_LIST = (  # Derived from LJSpeech and "/" additionally
        ',', '.', '!', '?', '-',
        ':', ';', '/', '"', '(',
        ')', '[', ']', '{', '}',
    )
    ZH_PUNCT_LIST = list("，。？！；：、‘’“”（）【】「」《》") + list(PUNCT_LIST)

    def __init__(
        self,
        g2p,
        punct=True,
        non_default_punct_list=None,
        *,
        space=' ',
        silence=None,
        apostrophe=True,
        sep='|',  # To be able to distinguish between 2/3 letters codes.
        add_blank_at=None,
        pad_with_space=False,
        text_preprocessing_func=chinese_text_preprocessing,
    ):
        """Chinese phoneme-based tokenizer.
        Note: This tokenizer for now covers Chinese phonemes/tones and English letters because our dataset contains
              both Chinese and English graphemes.
        Args:
            g2p: Grapheme to phoneme module.
            punct: Whether to reserve grapheme for basic punctuation or not.
            non_default_punct_list: List of punctuation marks which will be used instead default.
            space: Space token as string.
            silence: Silence token as string (will be disabled if it is None).
            apostrophe: Whether to use apostrophe or not.
            sep: Separation token as string.
            add_blank_at: Add blank to labels in the specified order ("last") or after tokens (any non None),
             if None then no blank in labels.
            pad_with_space: Whether to pad text with spaces at the beginning and at the end or not.
            text_preprocessing_func: Text preprocessing function for correct execution of the tokenizer.
             Basically, it replaces all non-unicode characters with unicode ones.
             Note that lower() function shouldn't be applied here, in case the text contains phonemes (it will be handled by g2p).
        """
        tokens = []
        self.space, tokens = len(tokens), tokens + [space]  # Space

        if silence is not None:
            self.silence, tokens = len(tokens), tokens + [silence]  # Silence

        self.phoneme_list = g2p.phoneme_list
        self.tone_list = g2p.tone_list
        self.ascii_letter_list = g2p.ascii_letter_list

        tokens.extend(self.phoneme_list)
        tokens.extend(self.tone_list)
        tokens.extend(self.ascii_letter_list)

        self.text_preprocessing_func = text_preprocessing_func

        if apostrophe:
            tokens.append("'")  # Apostrophe

        if punct:
            if non_default_punct_list is not None:
                self.PUNCT_LIST = non_default_punct_list
            else:
                self.PUNCT_LIST = list(self.ZH_PUNCT_LIST)
            tokens.extend(self.PUNCT_LIST)

        super().__init__(tokens, sep=sep, add_blank_at=add_blank_at)

        self.punct = punct
        self.pad_with_space = pad_with_space
        self.g2p = g2p

    def encode(self, text: str) -> List[int]:
        """See base class for more information."""
        text = self.text_preprocessing_func(text)
        g2p_text = self.g2p(text)
        return self.encode_from_g2p(g2p_text, text)

    def encode_from_g2p(self, g2p_text: List[str], raw_text: Optional[str] = None):
        """
        Encodes text that has already been run through G2Pr.
        Called for encoding to tokens after text preprocessing and G2P.

        Args:
            g2p_text: G2P's output, could be a mixture of Chinese phonemes and English letters.
            raw_text: original raw input
        """
        ps, space, tokens = [], self.tokens[self.space], set(self.tokens)
        for p in g2p_text:  # noqa
            # Add space if last one isn't one
            if p == space and len(ps) > 0 and ps[-1] != space:
                ps.append(p)
            # Add next phoneme or tone or ascii letter or apostrophe.
            elif (p.isalnum() or p == "'" or p in self.phoneme_list + self.tone_list + self.ascii_letter_list) and p in tokens:
                ps.append(p)
            # Add punctuation
            elif (p in self.PUNCT_LIST) and self.punct:
                ps.append(p)
            # Warn about unknown char/phoneme
            elif p != space:
                message = f"Text: [{' '.join(g2p_text)}] contains unknown char/phoneme: [{p}]."
                if raw_text is not None:
                    message += f"Original text: [{raw_text}]. Symbol will be skipped."
                logging.warning(message)

        # Remove trailing spaces
        if ps:
            while ps[-1] == space:
                ps.pop()

        if self.pad_with_space:
            ps = [space] + ps + [space]

        return [self._token2id[p] for p in ps]<|MERGE_RESOLUTION|>--- conflicted
+++ resolved
@@ -269,7 +269,6 @@
         )
 
 
-<<<<<<< HEAD
 class FrenchCharsTokenizer(BaseCharsTokenizer):
 
     PUNCT_LIST = get_ipa_punctuation_list("fr-FR")
@@ -277,48 +276,53 @@
     def __init__(
         self, punct=True, apostrophe=True, add_blank_at=None, pad_with_space=False, non_default_punct_list=None,
     ):
-        """Spanish grapheme tokenizer.
-=======
-class ItalianCharsTokenizer(BaseCharsTokenizer):
-    PUNCT_LIST = get_ipa_punctuation_list("it-IT")
-
-    def __init__(
-        self, punct=True, apostrophe=True, add_blank_at=None, pad_with_space=False, non_default_punct_list=None
-    ):
-        """Italian grapheme tokenizer.
->>>>>>> 789e8dd1
-        Args:
-            punct: Whether to reserve grapheme for basic punctuation or not.
-            apostrophe: Whether to use apostrophe or not.
-            add_blank_at: Add blank to labels in the specified order ("last") or after tokens (any non None),
-<<<<<<< HEAD
-             if None then no blank in labels.
-=======
+        """French grapheme tokenizer.
+        Args:
+            punct: Whether to reserve grapheme for basic punctuation or not.
+            apostrophe: Whether to use apostrophe or not.
+            add_blank_at: Add blank to labels in the specified order ("last") or after tokens (any non None),
             if None then no blank in labels.
->>>>>>> 789e8dd1
             pad_with_space: Whether to pad text with spaces at the beginning and at the end or not.
             non_default_punct_list: List of punctuation marks which will be used instead default.
         """
 
-<<<<<<< HEAD
         fr_alphabet = get_grapheme_character_set("fr-FR")
         super().__init__(
             chars=fr_alphabet,
-=======
-        it_alphabet = "abcdefghijklmnopqrstuvwxyzàèéìòù"
-        super().__init__(
-            chars=it_alphabet,
->>>>>>> 789e8dd1
             punct=punct,
             apostrophe=apostrophe,
             add_blank_at=add_blank_at,
             pad_with_space=pad_with_space,
             non_default_punct_list=non_default_punct_list,
-<<<<<<< HEAD
             text_preprocessing_func=french_text_preprocessing,
-=======
+        )
+
+
+class ItalianCharsTokenizer(BaseCharsTokenizer):
+    PUNCT_LIST = get_ipa_punctuation_list("it-IT")
+
+    def __init__(
+        self, punct=True, apostrophe=True, add_blank_at=None, pad_with_space=False, non_default_punct_list=None
+    ):
+        """Italian grapheme tokenizer.
+        Args:
+            punct: Whether to reserve grapheme for basic punctuation or not.
+            apostrophe: Whether to use apostrophe or not.
+            add_blank_at: Add blank to labels in the specified order ("last") or after tokens (any non None),
+            if None then no blank in labels.
+            pad_with_space: Whether to pad text with spaces at the beginning and at the end or not.
+            non_default_punct_list: List of punctuation marks which will be used instead default.
+        """
+
+        it_alphabet = "abcdefghijklmnopqrstuvwxyzàèéìòù"
+        super().__init__(
+            chars=it_alphabet,
+            punct=punct,
+            apostrophe=apostrophe,
+            add_blank_at=add_blank_at,
+            pad_with_space=pad_with_space,
+            non_default_punct_list=non_default_punct_list,
             text_preprocessing_func=italian_text_preprocessing,
->>>>>>> 789e8dd1
         )
 
 
