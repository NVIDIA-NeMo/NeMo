# =============================================================================
# Copyright (c) 2020 NVIDIA. All Rights Reserved.
#
# Licensed under the Apache License, Version 2.0 (the "License");
# you may not use this file except in compliance with the License.
# You may obtain a copy of the License at
#
#     http://www.apache.org/licenses/LICENSE-2.0
#
# Unless required by applicable law or agreed to in writing, software
# distributed under the License is distributed on an "AS IS" BASIS,
# WITHOUT WARRANTIES OR CONDITIONS OF ANY KIND, either express or implied.
# See the License for the specific language governing permissions and
# limitations under the License.
# =============================================================================

import argparse

from torch import optim

import nemo.utils.argparse as nm_argparse
from nemo.collections.cv.modules.data_layers import MNISTDataLayer
from nemo.collections.cv.modules.losses import NLLLoss
from nemo.collections.cv.modules.trainables import LeNet5
from nemo.core import DeviceType, NeuralGraph, NeuralModuleFactory, OperationMode
from nemo.utils import logging

if __name__ == "__main__":
    # Create the default parser.
    parser = argparse.ArgumentParser(parents=[nm_argparse.NemoArgParser()], conflict_handler='resolve')
    # Parse the arguments
    args = parser.parse_args()

    # Instantiate Neural Factory.
    nf = NeuralModuleFactory(local_rank=args.local_rank)

    # Data layers for training and validation.
    dl = MNISTDataLayer(height=32, width=32, train=True)
    dl_e = MNISTDataLayer(height=32, width=32, train=False)
    # The "model".
    lenet5 = LeNet5()
    # Loss.
    nll_loss = NLLLoss()

    # Create a training graph.
    with NeuralGraph(operation_mode=OperationMode.training) as training_graph:
        _, x, y, _ = dl()
        p = lenet5(images=x)
        loss = nll_loss(predictions=p, targets=y)

    # Display the graph summmary.
    logging.info(training_graph.summary())

    # Create a validation graph, starting from the second data layer.
    with NeuralGraph(operation_mode=OperationMode.evaluation) as evaluation_graph:
        _, x, y, _ = dl_e()
        p = lenet5(images=x)
        loss_e = nll_loss(predictions=p, targets=y)

    # Perform operations on GPU.
    training_graph.to(DeviceType.GPU)
    evaluation_graph.to(DeviceType.GPU)

    # Create optimizer.
    opt = optim.Adam(training_graph.parameters(), lr=0.001)

    # Print frequency.
    freq = 10
    # Train for 5 epochs.
    for epoch in range(5):
        # Configure data loader - once per epoch.
        # Just change the batch_size and turn sample shuffling on.
        training_graph.configure_data_loader(batch_size=128, shuffle=True)

        # Iterate over the whole dataset - in batches.
        for step, batch in enumerate(training_graph.get_batch()):

            # Reset the gradients.
            opt.zero_grad()

            # Forward pass.
            outputs = training_graph.forward(batch)
<<<<<<< HEAD
            # Print loss.
=======
            # Pring loss.
>>>>>>> 97f2b980
            if step % freq == 0:
                logging.info("Epoch: {} Step: {} Training Loss: {}".format(epoch, step, outputs.loss))

            # Backpropagate the gradients.
            training_graph.backward()

            # Update the parameters.
            opt.step()
        # Epoch ended.

        # Evaluate graph on test set.
        # Configure data loader - once per epoch.
        eval_losses = []
        evaluation_graph.configure_data_loader(batch_size=128)
        # Iterate over the whole dataset - in batches.
        for step, batch in enumerate(evaluation_graph.get_batch()):
            # Forward pass.
            outputs = evaluation_graph.forward(batch)
            eval_losses.append(outputs.loss)
        # Print avg. loss.
        logging.info("Epoch: {} Avg. Evaluation Loss: {}".format(epoch, sum(eval_losses) / len(eval_losses)))<|MERGE_RESOLUTION|>--- conflicted
+++ resolved
@@ -80,11 +80,7 @@
 
             # Forward pass.
             outputs = training_graph.forward(batch)
-<<<<<<< HEAD
             # Print loss.
-=======
-            # Pring loss.
->>>>>>> 97f2b980
             if step % freq == 0:
                 logging.info("Epoch: {} Step: {} Training Loss: {}".format(epoch, step, outputs.loss))
 
