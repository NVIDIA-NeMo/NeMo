# Copyright (c) 2023, NVIDIA CORPORATION. All rights reserved.
from dataclasses import dataclass
from typing import Union

import torch
from megatron.core.models.common.embeddings.rotary_pos_embedding import apply_rotary_pos_emb
from megatron.core.transformer.attention import Attention, SelfAttention, SelfAttentionSubmodules
from megatron.core.transformer.enums import AttnMaskType
from megatron.core.transformer.spec_utils import ModuleSpec, build_module
from megatron.core.transformer.transformer_config import TransformerConfig

try:
    from megatron.core.transformer.custom_layers.transformer_engine import SplitAlongDim
except ImportError:
    from nemo.utils import logging

    logging.warning(
        "Failed to import Transformer Engine dependencies. "
        "`from megatron.core.transformer.custom_layers.transformer_engine import *`"
        "If using NeMo Run, this is expected. Otherwise, please verify the Transformer Engine installation."
    )


@dataclass
class JointSelfAttentionSubmodules:
<<<<<<< HEAD
    """
    Submodules for Joint Self-attention layer.
    """

=======
    # pylint: disable=C0115
>>>>>>> ceba38f5
    linear_qkv: Union[ModuleSpec, type] = None
    added_linear_qkv: Union[ModuleSpec, type] = None
    core_attention: Union[ModuleSpec, type] = None
    linear_proj: Union[ModuleSpec, type] = None
    q_layernorm: Union[ModuleSpec, type] = None
    k_layernorm: Union[ModuleSpec, type] = None
    added_q_layernorm: Union[ModuleSpec, type] = None
    added_k_layernorm: Union[ModuleSpec, type] = None


# pylint: disable=C0116
class JointSelfAttention(Attention):
    """Joint Self-attention layer class

    Used for MMDIT-like transformer block.
    """

    def __init__(
        self,
        config: TransformerConfig,
        submodules: JointSelfAttentionSubmodules,
        layer_number: int,
        attn_mask_type=AttnMaskType.padding,
        context_pre_only: bool = False,
    ):
        # Use RMSnorm in for qk norm
        config.normalization = "RMSNorm"
        super().__init__(
            config=config,
            submodules=submodules,
            layer_number=layer_number,
            attn_mask_type=attn_mask_type,
            attention_type="self",
        )

        self.linear_qkv = build_module(
            submodules.linear_qkv,
            self.config.hidden_size,
            self.query_projection_size + 2 * self.kv_projection_size,
            config=self.config,
            init_method=self.config.init_method,
            gather_output=False,
            bias=self.config.add_bias_linear or self.config.add_qkv_bias,
            skip_bias_add=False,
            is_expert=False,
            tp_comm_buffer_name='qkv',
        )

        if submodules.added_linear_qkv is not None:
            self.added_linear_qkv = build_module(
                submodules.added_linear_qkv,
                self.config.hidden_size,
                self.query_projection_size + 2 * self.kv_projection_size,
                config=self.config,
                init_method=self.config.init_method,
                gather_output=False,
                bias=self.config.add_qkv_bias,
                skip_bias_add=False,
                is_expert=False,
                tp_comm_buffer_name='qkv',
            )

        if not context_pre_only:
            self.added_linear_proj = build_module(
                submodules.linear_proj,
                self.query_projection_size,
                self.config.hidden_size,
                config=self.config,
                init_method=self.config.output_layer_init_method,
                bias=self.config.add_bias_linear,
                input_is_parallel=True,
                skip_bias_add=True,
                is_expert=False,
                tp_comm_buffer_name='proj',
            )

        if submodules.q_layernorm is not None:
            self.q_layernorm = build_module(
                submodules.q_layernorm,
                hidden_size=self.hidden_size_per_attention_head,
                config=self.config,
                eps=self.config.layernorm_epsilon,
            )
        else:
            self.q_layernorm = None

        if submodules.k_layernorm is not None:
            self.k_layernorm = build_module(
                submodules.k_layernorm,
                hidden_size=self.hidden_size_per_attention_head,
                config=self.config,
                eps=self.config.layernorm_epsilon,
            )
        else:
            self.k_layernorm = None

        if submodules.added_q_layernorm is not None:
            self.added_q_layernorm = build_module(
                submodules.added_q_layernorm,
                hidden_size=self.hidden_size_per_attention_head,
                config=self.config,
                eps=self.config.layernorm_epsilon,
            )
        else:
            self.added_q_layernorm = None

        if submodules.added_k_layernorm is not None:
            self.added_k_layernorm = build_module(
                submodules.added_k_layernorm,
                hidden_size=self.hidden_size_per_attention_head,
                config=self.config,
                eps=self.config.layernorm_epsilon,
            )
        else:
            self.added_k_layernorm = None

    def _split_qkv(self, mixed_qkv):
        # [sq, b, hp] --> [sq, b, ng, (np/ng + 2) * hn]
        new_tensor_shape = mixed_qkv.size()[:-1] + (
            self.num_query_groups_per_partition,
            (
                (self.num_attention_heads_per_partition // self.num_query_groups_per_partition + 2)
                * self.hidden_size_per_attention_head
            ),
        )
        mixed_qkv = mixed_qkv.view(*new_tensor_shape)

        split_arg_list = [
            (
                self.num_attention_heads_per_partition
                // self.num_query_groups_per_partition
                * self.hidden_size_per_attention_head
            ),
            self.hidden_size_per_attention_head,
            self.hidden_size_per_attention_head,
        ]

        if SplitAlongDim is not None:

            # [sq, b, ng, (np/ng + 2) * hn] --> [sq, b, ng, np/ng * hn], [sq, b, ng, hn], [sq, b, ng, hn]
            (query, key, value) = SplitAlongDim(
                mixed_qkv,
                3,
                split_arg_list,
            )
        else:

            # [sq, b, ng, (np/ng + 2) * hn] --> [sq, b, ng, np/ng * hn], [sq, b, ng, hn], [sq, b, ng, hn]
            (query, key, value) = torch.split(
                mixed_qkv,
                split_arg_list,
                dim=3,
            )

        # [sq, b, ng, np/ng * hn] -> [sq, b, np, hn]
        query = query.reshape(query.size(0), query.size(1), -1, self.hidden_size_per_attention_head)
        return query, key, value

    def get_query_key_value_tensors(self, hidden_states, key_value_states=None):
        """
        Derives `query`, `key` and `value` tensors from `hidden_states`.
        """
        # Attention heads [sq, b, h] --> [sq, b, ng * (np/ng + 2) * hn)]
        mixed_qkv, _ = self.linear_qkv(hidden_states)

        query, key, value = self._split_qkv(mixed_qkv)

        if self.config.test_mode:
            self.run_realtime_tests()

        if self.q_layernorm is not None:
            query = self.q_layernorm(query)

        if self.k_layernorm is not None:
            key = self.k_layernorm(key)

        return query, key, value

    def get_added_query_key_value_tensors(self, added_hidden_states, key_value_states=None):
        """
        Derives `query`, `key` and `value` tensors from `hidden_states`.
        """
        # Attention heads [sq, b, h] --> [sq, b, ng * (np/ng + 2) * hn)]
        mixed_qkv, _ = self.added_linear_qkv(added_hidden_states)

        query, key, value = self._split_qkv(mixed_qkv)

        if self.config.test_mode:
            self.run_realtime_tests()

        if self.added_q_layernorm is not None:
            query = self.added_q_layernorm(query)

        if self.added_k_layernorm is not None:
            key = self.added_k_layernorm(key)

        return query, key, value

    def forward(
        self,
        hidden_states,
        attention_mask,
        key_value_states=None,
        inference_params=None,
        rotary_pos_emb=None,
        packed_seq_params=None,
        additional_hidden_states=None,
    ):
        # hidden_states: [sq, b, h]
        # For self attention we just duplicate the rotary_pos_emb if it isn't already
        if rotary_pos_emb is not None and not isinstance(rotary_pos_emb, tuple):
            rotary_pos_emb = (rotary_pos_emb,) * 2
        # =====================
        # Query, Key, and Value
        # =====================
        # Get the query, key and value tensors based on the type of attention -
        # self or cross attn.

        query, key, value = self.get_query_key_value_tensors(hidden_states)
        added_query, added_key, added_value = self.get_added_query_key_value_tensors(additional_hidden_states)

        query = torch.cat([added_query, query], dim=0)
        key = torch.cat([added_key, key], dim=0)
        value = torch.cat([added_value, value], dim=0)

        # ===================================================
        # Adjust key, value, and rotary_pos_emb for inference
        # ===================================================
        query, key, value, rotary_pos_emb, attn_mask_type = self._adjust_key_value_for_inference(
            inference_params, query, key, value, rotary_pos_emb
        )

        if packed_seq_params is not None:
            query = query.squeeze(1)
            key = key.squeeze(1)
            value = value.squeeze(1)

        # ================================================
        # relative positional embedding (rotary embedding)
        # ================================================
        if rotary_pos_emb is not None:
            q_pos_emb, k_pos_emb = rotary_pos_emb

            if packed_seq_params is not None:
                cu_seqlens_q = packed_seq_params.cu_seqlens_q
                cu_seqlens_kv = packed_seq_params.cu_seqlens_kv
            else:
                cu_seqlens_q = cu_seqlens_kv = None
            query = apply_rotary_pos_emb(
                query,
                q_pos_emb,
                config=self.config,
                cu_seqlens=cu_seqlens_q,
            )
            key = apply_rotary_pos_emb(
                key,
                k_pos_emb,
                config=self.config,
                cu_seqlens=cu_seqlens_kv,
            )

            # TODO, can apply positional embedding to value_layer so it has
            # absolute positional embedding.
            # otherwise, only relative positional embedding takes effect
            # value_layer = apply_rotary_pos_emb(value_layer, k_pos_emb)

        # ==================================
        # core attention computation
        # ==================================
        if self.checkpoint_core_attention and self.training:
            core_attn_out = self._checkpointed_attention_forward(
                query,
                key,
                value,
                attention_mask,
                attn_mask_type=attn_mask_type,
                packed_seq_params=packed_seq_params,
            )
        else:
            core_attn_out = self.core_attention(
                query,
                key,
                value,
                attention_mask,
                attn_mask_type=attn_mask_type,
                packed_seq_params=packed_seq_params,
            )

        if packed_seq_params is not None:
            # reshape to same output shape as unpacked case
            # (t, np, hn) -> (t, b=1, h=np*hn)
            # t is the pack size = sum (sq_i)
            # note that batch is a dummy dimension in the packed case
            core_attn_out = core_attn_out.reshape(core_attn_out.size(0), 1, -1)

        # =================
        # Output. [sq, b, h]
        # =================
        encoder_attention_output = core_attn_out[: additional_hidden_states.shape[0], :, :]
        attention_output = core_attn_out[additional_hidden_states.shape[0] :, :, :]

        output, bias = self.linear_proj(attention_output)
        encoder_output, encoder_bias = self.added_linear_proj(encoder_attention_output)

        output = output + bias
        encoder_output = encoder_output + encoder_bias

        return output, encoder_output


class FluxSingleAttention(SelfAttention):
    """Self-attention layer class

    Self-attention layer takes input with size [s, b, h]
    and returns output of the same size.
    """

    def __init__(
        self,
        config: TransformerConfig,
        submodules: SelfAttentionSubmodules,
        layer_number: int,
        attn_mask_type=AttnMaskType.padding,
        cp_comm_type: str = None,
    ):
        # Use RMSnorm in for qk norm
        config.normalization = "RMSNorm"
        super().__init__(
            config=config,
            submodules=submodules,
            layer_number=layer_number,
            attn_mask_type=attn_mask_type,
            cp_comm_type=cp_comm_type,
        )
        self.linear_proj = build_module(
            submodules.linear_proj,
            self.query_projection_size,
            self.config.hidden_size,
            config=self.config,
            init_method=self.config.output_layer_init_method,
            bias=False,
            input_is_parallel=True,
            skip_bias_add=True,
            is_expert=False,
            tp_comm_buffer_name='proj',
        )

    def forward(
        self,
        hidden_states,
        attention_mask,
        key_value_states=None,
        inference_params=None,
        rotary_pos_emb=None,
        packed_seq_params=None,
    ):
        # pylint: disable=C0301
        # hidden_states: [sq, b, h]

        # For self attention we just duplicate the rotary_pos_emb if it isn't already
        if rotary_pos_emb is not None and not isinstance(rotary_pos_emb, tuple):
            rotary_pos_emb = (rotary_pos_emb,) * 2

        # =====================
        # Query, Key, and Value
        # =====================
        # Get the query, key and value tensors based on the type of attention -
        # self or cross attn.
        query, key, value = self.get_query_key_value_tensors(hidden_states, key_value_states)

        # ===================================================
        # Adjust key, value, and rotary_pos_emb for inference
        # ===================================================
        query, key, value, rotary_pos_emb, attn_mask_type = self._adjust_key_value_for_inference(
            inference_params, query, key, value, rotary_pos_emb
        )

        if packed_seq_params is not None:
            query = query.squeeze(1)
            key = key.squeeze(1)
            value = value.squeeze(1)

        # ================================================
        # relative positional embedding (rotary embedding)
        # ================================================
        if rotary_pos_emb is not None:
            q_pos_emb, k_pos_emb = rotary_pos_emb

            if packed_seq_params is not None:
                cu_seqlens_q = packed_seq_params.cu_seqlens_q
                cu_seqlens_kv = packed_seq_params.cu_seqlens_kv
            else:
                cu_seqlens_q = cu_seqlens_kv = None
            query = apply_rotary_pos_emb(
                query,
                q_pos_emb,
                config=self.config,
                cu_seqlens=cu_seqlens_q,
            )
            key = apply_rotary_pos_emb(
                key,
                k_pos_emb,
                config=self.config,
                cu_seqlens=cu_seqlens_kv,
            )

            # TODO, can apply positional embedding to value_layer so it has
            # absolute positional embedding.
            # otherwise, only relative positional embedding takes effect
            # value_layer = apply_rotary_pos_emb(value_layer, k_pos_emb)

        # ==================================
        # core attention computation
        # ==================================

        if self.checkpoint_core_attention and self.training:
            core_attn_out = self._checkpointed_attention_forward(
                query,
                key,
                value,
                attention_mask,
                attn_mask_type=attn_mask_type,
                packed_seq_params=packed_seq_params,
            )
        else:
            core_attn_out = self.core_attention(
                query,
                key,
                value,
                attention_mask,
                attn_mask_type=attn_mask_type,
                packed_seq_params=packed_seq_params,
            )

        if packed_seq_params is not None:
            # reshape to same output shape as unpacked case
            # (t, np, hn) -> (t, b=1, h=np*hn)
            # t is the pack size = sum (sq_i)
            # note that batch is a dummy dimension in the packed case
            core_attn_out = core_attn_out.reshape(core_attn_out.size(0), 1, -1)

        output, _ = self.linear_proj(core_attn_out)
        return output


# pylint: disable=C0116<|MERGE_RESOLUTION|>--- conflicted
+++ resolved
@@ -23,14 +23,11 @@
 
 @dataclass
 class JointSelfAttentionSubmodules:
-<<<<<<< HEAD
     """
     Submodules for Joint Self-attention layer.
     """
-
-=======
     # pylint: disable=C0115
->>>>>>> ceba38f5
+
     linear_qkv: Union[ModuleSpec, type] = None
     added_linear_qkv: Union[ModuleSpec, type] = None
     core_attention: Union[ModuleSpec, type] = None
