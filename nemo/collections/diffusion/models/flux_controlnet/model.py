--- conflicted
+++ resolved
@@ -314,22 +314,13 @@
 
         single_block_samples = ()
         for id_block, block in enumerate(self.single_blocks):
-<<<<<<< HEAD
             with self.get_fp8_context():
-                hidden_states = block(
+                hidden_states, _ = block(
                     hidden_states=hidden_states,
                     rotary_pos_emb=rotary_pos_emb,
                     emb=vec_emb,
                 )
                 single_block_samples = single_block_samples + (hidden_states[encoder_hidden_states.shape[0] :, ...],)
-=======
-            hidden_states, _ = block(
-                hidden_states=hidden_states,
-                rotary_pos_emb=rotary_pos_emb,
-                emb=vec_emb,
-            )
-            single_block_samples = single_block_samples + (hidden_states[encoder_hidden_states.shape[0] :, ...],)
->>>>>>> a5288020
 
         controlnet_double_block_samples = ()
         for double_block_sample, control_block in zip(double_block_samples, self.controlnet_double_blocks):
@@ -352,7 +343,7 @@
         controlnet_single_block_samples = (
             None if len(controlnet_single_block_samples) == 0 else controlnet_single_block_samples
         )
-        logging.info(controlnet_double_block_samples[0].sum())
+
         return controlnet_double_block_samples, controlnet_single_block_samples
 
 
