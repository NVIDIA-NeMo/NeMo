--- conflicted
+++ resolved
@@ -101,19 +101,7 @@
     gpt_data_step,
     gpt_forward_step,
 )
-<<<<<<< HEAD
-from nemo.collections.llm.recipes import *  # noqa
 from nemo.collections.llm.t5.model import T5Config, T5Model, t5_data_step, t5_forward_step
-from nemo.utils import logging
-
-try:
-    from nemo.collections.llm.api import deploy
-except ImportError as error:
-    deploy = None
-    logging.warning(f"The deploy module could not be imported: {error}")
-=======
-from nemo.collections.llm.t5.model import T5Config, T5Model, t5_data_step, t5_forward_step
->>>>>>> 109562ba
 
 __all__ = [
     "MockDataModule",
