--- conflicted
+++ resolved
@@ -574,12 +574,8 @@
     pipeline_parallelism_size: int = 1,
     context_parallel_size: int = 1,
     expert_model_parallel_size: int = 1,
-<<<<<<< HEAD
+    expert_tensor_parallel_size: int = 1,
     dtype: Optional[str] = None,
-=======
-    expert_tensor_parallel_size: int = 1,
-    dtype: str = "bfloat16",
->>>>>>> 390a157d
     max_input_len: int = 4096,
     max_output_len: int = 256,
     max_batch_size: int = 8,
