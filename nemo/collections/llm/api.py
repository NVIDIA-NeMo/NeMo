# Copyright (c) 2024, NVIDIA CORPORATION.  All rights reserved.
#
# Licensed under the Apache License, Version 2.0 (the "License");
# you may not use this file except in compliance with the License.
# You may obtain a copy of the License at
#
#     http://www.apache.org/licenses/LICENSE-2.0
#
# Unless required by applicable law or agreed to in writing, software
# distributed under the License is distributed on an "AS IS" BASIS,
# WITHOUT WARRANTIES OR CONDITIONS OF ANY KIND, either express or implied.
# See the License for the specific language governing permissions and
# limitations under the License.
import importlib
import json
import warnings
from copy import deepcopy
from pathlib import Path
from typing import TYPE_CHECKING, Any, Callable, Optional, Union

import lightning.pytorch as pl
import nemo_run as run
import torch
from megatron.core import parallel_state
from rich.console import Console
from torch.distributed import all_gather_object
from typing_extensions import Annotated

import nemo.lightning as nl
from nemo.collections.llm import GPTModel, HFAutoModelForCausalLM
from nemo.collections.llm.evaluation.api import EvaluationConfig, EvaluationTarget, MisconfigurationError
from nemo.collections.llm.modelopt import (
    DistillationGPTModel,
    ExportConfig,
    PruningConfig,
    QuantizationConfig,
    Quantizer,
    prune_gpt_model,
    save_pruned_model,
    set_modelopt_spec_if_exists_in_ckpt,
    setup_trainer_and_restore_model_with_modelopt_spec,
)
from nemo.lightning import (
    AutoResume,
    NeMoLogger,
    OptimizerModule,
    Trainer,
    configure_no_restart_validation_training_loop,
    io,
)
from nemo.lightning.base import NEMO_MODELS_CACHE
from nemo.lightning.ckpt_utils import ckpt_to_context_subdir
from nemo.lightning.pytorch.callbacks import PEFT, JitTransform, ModelTransform
from nemo.utils import logging
from nemo.utils.get_rank import is_global_rank_zero

if TYPE_CHECKING:
    from megatron.core.inference.common_inference_params import CommonInferenceParams
    from megatron.core.inference.inference_request import InferenceRequest


TokenizerType = Any
AnyPath = Union[Path, str]


@run.cli.entrypoint(namespace="llm")
def train(
    model: pl.LightningModule,
    data: pl.LightningDataModule,
    trainer: Trainer,
    log: Annotated[Optional[NeMoLogger], run.Config[NeMoLogger]] = None,
    resume: Annotated[Optional[AutoResume], run.Config[AutoResume]] = None,
    optim: Optional[OptimizerModule] = None,
    tokenizer: Optional[TokenizerType] = None,
    model_transform: Optional[Union[PEFT, ModelTransform, Callable]] = None,
    # TODO: Fix export export: Optional[str] = None,
) -> Path:
    """
    Trains a model using the specified data and trainer, with optional tokenizer, source, and export.

    Args:
        model (pl.LightningModule): The model to be trained.
        data (pl.LightningDataModule): The data module containing training data.
        trainer (Trainer): The trainer instance configured with a MegatronStrategy.
        log (NeMoLogger): A nemologger instance.
        resume (Optional[Union[AutoResume, Resume]]): Resume training from a checkpoint.
        optim (Optional[OptimizerModule]): The optimizer module to be used. If not provided, the default optimizer
            from the model will be used.
        tokenizer (Optional[TokenizerType]): Tokenizer setting to be applied. Can be 'data' or 'model'
            or an instance of TokenizerSpec.
        export (Optional[str]): Filename to save the exported checkpoint after training.
        model_transform (Optional[Union[Callable[[nn.Module], nn.Module], PEFT]]): A model transform to be applied.

    Returns
    -------
        Path: The directory path where training artifacts are saved.

    Examples
    --------
        >>> from nemo.collections import llm
        >>> from nemo import lightning as nl
        >>> model = llm.MistralModel()
        >>> data = llm.SquadDataModule(seq_length=4096, global_batch_size=16, micro_batch_size=2)
        >>> precision = nl.MegatronMixedPrecision(precision="bf16-mixed")
        >>> trainer = nl.Trainer(strategy=nl.MegatronStrategy(tensor_model_parallel_size=2), plugins=precision)
        >>> llm.train(model, data, trainer, tokenizer="data")
        PosixPath('/path/to/log_dir')
    """
    # [ModelOpt]: If modelopt_state exists, overwrite transformer_layer_spec to modelopt spec
    if resume:
        if resume.restore_config and resume.restore_config.path:
            set_modelopt_spec_if_exists_in_ckpt(model, resume.restore_config.path)
        elif resume.resume_from_path:
            set_modelopt_spec_if_exists_in_ckpt(model, resume.resume_from_path)

    app_state = _setup(
        model=model,
        data=data,
        trainer=trainer,
        log=log,
        resume=resume,
        optim=optim,
        tokenizer=tokenizer,
        model_transform=model_transform,
    )

    trainer.fit(model, data)

    return app_state.exp_dir


@run.cli.entrypoint(namespace="llm")
def pretrain(
    model: pl.LightningModule,
    data: pl.LightningDataModule,
    trainer: Trainer,
    log: Annotated[Optional[NeMoLogger], run.Config[NeMoLogger]] = None,
    resume: Annotated[Optional[AutoResume], run.Config[AutoResume]] = None,
    optim: Optional[OptimizerModule] = None,
) -> Path:
    """
    Pretrains a model using the specified data and trainer, with optional logging, resuming, and optimization.

    This function is a wrapper around the `train` function, specifically configured for pretraining tasks.
    Note, by default it will use the tokenizer from the model.

    Args:
        model (pl.LightningModule): The model to be pretrained.
        data (pl.LightningDataModule): The data module containing pretraining data.
        trainer (Trainer): The trainer instance configured with a MegatronStrategy.
        log (NeMoLogger): A nemologger instance.
        resume (Optional[AutoResume]): Resume training from a checkpoint.
        optim (Optional[OptimizerModule]): The optimizer module to be used. If not provided, the default
            optimizer from the model will be used.

    Returns:
        Path: The directory path where pretraining artifacts are saved.

    Examples:
        >>> from nemo.collections import llm
        >>> from nemo import lightning as nl
        >>> model = llm.MistralModel()
        >>> data = llm.PretrainingDataModule(paths=[...], seq_length=4096, global_batch_size=16, micro_batch_size=2)
        >>> precision = nl.MegatronMixedPrecision(precision="bf16-mixed")
        >>> trainer = nl.Trainer(strategy=nl.MegatronStrategy(tensor_model_parallel_size=2), plugins=precision)
        >>> llm.pretrain(model, data, trainer)
        PosixPath('/path/to/log_dir')
    """
    _validate_config(model, data, trainer, log=log, resume=resume, optim=optim)

    return train(
        model=model,
        data=data,
        trainer=trainer,
        log=log,
        resume=resume,
        optim=optim,
        tokenizer="data",
    )


@run.cli.entrypoint(namespace="llm")
def finetune(
    model: pl.LightningModule,
    data: pl.LightningDataModule,
    trainer: Trainer,
    log: Annotated[Optional[NeMoLogger], run.Config[NeMoLogger]] = None,
    resume: Annotated[Optional[AutoResume], run.Config[AutoResume]] = None,
    optim: Optional[OptimizerModule] = None,
    peft: Optional[Union[PEFT, ModelTransform, Callable]] = None,
) -> Path:
    """
    Finetunes a model using the specified data and trainer, with optional logging, resuming, and PEFT.

    Note, by default it will use the tokenizer from the model.

    Args:
        model (pl.LightningModule): The model to be finetuned.
        data (pl.LightningDataModule): The data module containing finetuning data.
        trainer (Trainer): The trainer instance configured with a MegatronStrategy.
        log (NeMoLogger): A nemologger instance.
        resume (Optional[AutoResume]): Resume training from a checkpoint.
        optim (Optional[OptimizerModule]): The optimizer module to be used. If not provided, the default
            optimizer from the model will be used.
        peft (Optional[PEFT]): A PEFT (Parameter-Efficient Fine-Tuning) configuration to be applied.

    Returns:
        Path: The directory path where finetuning artifacts are saved.

    Examples:
        >>> from nemo.collections import llm
        >>> from nemo import lightning as nl
        >>> model = llm.MistralModel()
        >>> data = llm.SquadDataModule(seq_length=4096, global_batch_size=16, micro_batch_size=2)
        >>> precision = nl.MegatronMixedPrecision(precision="bf16-mixed")
        >>> trainer = nl.Trainer(strategy=nl.MegatronStrategy(tensor_model_parallel_size=2), plugins=precision)
        >>> llm.finetune(model, data, trainer, peft=llm.peft.LoRA()])
        PosixPath('/path/to/log_dir')
    """

    _validate_config(model, data, trainer, log=log, resume=resume, optim=optim, model_transform=peft)
    return train(
        model=model,
        data=data,
        trainer=trainer,
        log=log,
        resume=resume,
        optim=optim,
        tokenizer="model",
        model_transform=peft,
    )


@run.cli.entrypoint(namespace="llm")
def validate(
    model: pl.LightningModule,
    data: pl.LightningDataModule,
    trainer: Trainer,
    log: Annotated[Optional[NeMoLogger], run.Config[NeMoLogger]] = None,
    resume: Annotated[Optional[AutoResume], run.Config[AutoResume]] = None,
    optim: Optional[OptimizerModule] = None,
    tokenizer: Optional[TokenizerType] = None,
    model_transform: Optional[Union[PEFT, ModelTransform, Callable]] = None,
) -> Path:
    """
    Validates a model using the specified data and trainer, with optional logging, resuming, and model transformations.

    Args:
        model (pl.LightningModule): The model to be validated.
        data (pl.LightningDataModule): The data module containing validation data.
        trainer (Trainer): The trainer instance configured with a MegatronStrategy.
        log (NeMoLogger): A nemologger instance.
        resume (Optional[AutoResume]): Resume from a checkpoint for validation.
        optim (Optional[OptimizerModule]): The optimizer module to be used. If not provided, the default optimizer
            from the model will be used.
        tokenizer (Optional[TokenizerType]): Tokenizer setting to be applied. Can be 'data' or 'model'
            or an instance of TokenizerSpec.
        model_transform (Optional[Union[Callable[[nn.Module], nn.Module], PEFT]]): A model transform to be applied.

    Returns:
        Path: The directory path where validation artifacts are saved.

    Examples:
        >>> from nemo.collections import llm
        >>> from nemo import lightning as nl
        >>> model = llm.MistralModel()
        >>> data = llm.SquadDataModule(seq_length=4096, global_batch_size=16, micro_batch_size=2)
        >>> precision = nl.MegatronMixedPrecision(precision="bf16-mixed")
        >>> trainer = nl.Trainer(strategy=nl.MegatronStrategy(tensor_model_parallel_size=2), plugins=precision)
        >>> llm.validate(model, data, trainer, tokenizer="data")
        PosixPath('/path/to/log_dir')
    """
    app_state = _setup(
        model=model,
        data=data,
        trainer=trainer,
        log=log,
        resume=resume,
        optim=optim,
        tokenizer=tokenizer,
        model_transform=model_transform,
    )

    trainer.validate(model, data)

    return app_state.exp_dir


@run.cli.entrypoint(name="prune", namespace="llm")
def prune(
    nemo_checkpoint: str,
    save_path: str,
    pruning_config: PruningConfig,
    devices: int = 1,
    num_nodes: int = 1,
    tp_size: int = 1,
    pp_size: int = 1,
    num_train_samples: int = 1024,
    data: pl.LightningDataModule | None = None,
    tokenizer_path: str | None = None,
    legacy_ckpt: bool = False,
) -> str:
    """
    Prunes a model using the specified data and trainer. Currently only supports GPT models.

    Args:
        nemo_checkpoint (str): The path to the NeMo checkpoint to be pruned.
        save_path (str): The path to save the pruned NeMo checkpoint.
        pruning_config (PruningConfig): The pruning configuration.
        devices (int): The number of devices to use for pruning.
        num_nodes (int): The number of nodes to use for pruning.
        tp_size (int): The tensor parallel size.
        pp_size (int): The pipeline parallel size.
        num_train_samples (int): Number of training samples for importance estimation using forward pass.
        data (pl.LightningDataModule): The data module for forward pass.
            Required if not dropping layers.
        tokenizer_path (str): Path to the tokenizer if not using model's tokenizer.
        legacy_ckpt (bool): If True, allow loading ckpt saved with older version of TE.
            Use for cases like missing state dict keys ending with `_extra_state`.

    Returns:
        str: The path to the pruned NeMo checkpoint.

    Examples:
        >>> from nemo.collections import llm
        >>> from nemo.collections.llm.modelopt.prune import PruningConfig
        >>> data = llm.PretrainingDataModule(
                paths=["1.0", "path/to/tokenized/data"],
                seq_length=256,
                global_batch_size=1,
                micro_batch_size=1,
            )
        >>> llm.prune(
                nemo_checkpoint="path/to/llama3.1-8b",
                save_path="path/to/pruned_llama_model",
                pruning_config=PruningConfig(target_ffn_hidden_size=9216, target_hidden_size=3072),
                data=data
            )
    """
    if data is not None:
        assert data.global_batch_size == data.micro_batch_size, "Global batch size must be equal to micro batch size"
        steps = num_train_samples // data.global_batch_size
    else:
        steps = num_train_samples

    model, trainer = setup_trainer_and_restore_model_with_modelopt_spec(
        model_path=nemo_checkpoint,
        tensor_model_parallel_size=tp_size,
        pipeline_model_parallel_size=pp_size,
        devices=devices,
        num_nodes=num_nodes,
        inference_only=True,
        tokenizer_path=tokenizer_path,
        legacy_ckpt=legacy_ckpt,
        strategy_kwargs={"sequence_parallel": False, "replace_progress_bar": False},
        trainer_kwargs={"max_steps": steps, "limit_val_batches": steps, "val_check_interval": steps},
        model_config_overrides={"sequence_parallel": False},
    )
    prune_gpt_model(model, pruning_config, data, trainer)
    save_pruned_model(trainer, save_path)

    console = Console()
    console.print(f"[green]✓ Pruning succeded, pruned checkpoint saved to {save_path}[/green]")

    return save_path


@run.cli.entrypoint(name="distill", namespace="llm")
def distill(
    student_model_path: AnyPath,
    teacher_model_path: AnyPath,
    data: pl.LightningDataModule,
    trainer: Trainer,
    log: Annotated[Optional[NeMoLogger], run.Config[NeMoLogger]] = None,
    resume: Annotated[Optional[AutoResume], run.Config[AutoResume]] = None,
    optim: Optional[OptimizerModule] = None,
    tokenizer: Optional[TokenizerType] = None,
    model_transform: Optional[Union[PEFT, ModelTransform, Callable]] = None,
) -> Path:
    """
    Distills a teacher model into a student model using special Knowledge-Distillation losses.

    Note that this requires an existing NeMo 2.0 checkpoint of the student model as well, as
    the model class is not known beforehand.
    This script currently supports instances of ``nemo.collections.llm.GPTModel`` for now.

    Args:
        student_model_path (Path): Path to student model NeMo checkpoint to be trained.
        teacher_model_path (Path): Path to teacher model NeMo checkpoint to distill from.
        data (pl.LightningDataModule): The data module containing training data.
        trainer (Trainer): The trainer instance configured with a MegatronStrategy.
        log (NeMoLogger): A nemologger instance.
        resume (Optional[Union[AutoResume, Resume]]): Resume training from a checkpoint.
        optim (Optional[OptimizerModule]): The optimizer module to be used. If not provided, the default optimizer
            from the model will be used.
        tokenizer (Optional[TokenizerType]): Tokenizer setting to be applied. Can be 'data' or 'model'
            or an instance of TokenizerSpec.
        export (Optional[str]): Filename to save the exported checkpoint after training.
        model_transform (Optional[Union[Callable[[nn.Module], nn.Module], PEFT]]): A model transform to be applied.

    Returns
    -------
        Path: The directory path where training artifacts are saved.

    Examples
    --------
        >>> from nemo.collections import llm
        >>> from nemo import lightning as nl
        >>> student = "/path/to/student/nemo/ckpt"  # <-- change me
        >>> teacher = "/path/to/teacher/nemo/ckpt"  # <-- change me
        >>> data = llm.SquadDataModule(seq_length=4096, global_batch_size=16, micro_batch_size=2)
        >>> precision = nl.MegatronMixedPrecision(precision="bf16-mixed")
        >>> trainer = nl.Trainer(strategy=nl.MegatronStrategy(tensor_model_parallel_size=2), plugins=precision)
        >>> llm.distill(student, teacher, data, trainer, tokenizer="model")
        PosixPath('/path/to/log_dir')
    """
    _student_model = io.load_context(ckpt_to_context_subdir(student_model_path), subpath="model")
    _teacher_model = io.load_context(ckpt_to_context_subdir(teacher_model_path), subpath="model")
    assert isinstance(_student_model, GPTModel), "Only models based on `llm.GPTModel` are supported currently."
    assert isinstance(_teacher_model, GPTModel), "Only models based on `llm.GPTModel` are supported currently."

    if tokenizer is None:
        tokenizer = getattr(_student_model, "tokenizer", None) or getattr(_teacher_model, "tokenizer", None)
        assert tokenizer is not None, "Tokenizer neither provided nor found in models."

    model = DistillationGPTModel(
        _student_model.config,
        _teacher_model.config,
        teacher_ckpt_path=teacher_model_path,
    )
    model.__io__ = _student_model.__io__

    return train(
        model=model,
        data=data,
        optim=optim,
        tokenizer=tokenizer,
        trainer=trainer,
        log=log,
        resume=resume,
        model_transform=model_transform,
    )


@run.cli.entrypoint(name="ptq", namespace="llm")
def ptq(
    model_path: str,
    export_config: ExportConfig,
    calibration_tp: int = 1,
    calibration_pp: int = 1,
    num_layers_in_first_pipeline_stage: int | None = None,
    num_layers_in_last_pipeline_stage: int | None = None,
    devices: int | None = None,
    num_nodes: int | None = None,
    quantization_config: Annotated[Optional[QuantizationConfig], run.Config[QuantizationConfig]] = None,
    forward_loop: Callable | None = None,
    tokenizer_path: str | None = None,
    legacy_ckpt: bool = False,
    trust_remote_code: bool = False,
) -> Path:
    """
    Applies Post-Training Quantization (PTQ) for a model using the specified quantization and export configs. It runs
    calibration for a small dataset to collect scaling factors low-precision GEMMs used by desired quantization method.
    By default, this function produces TensorRT-LLM checkpoint ready for deployment using nemo.export and nemo.deploy
    modules or direcly using TensorRT-LLM library.

    The function can be used through the NeMo CLI in the following way:
    ```bash
    # Run calibration using tensor parallel set to 8 and export quantized checkpoint with tensor parallel equal 2
    nemo llm ptq run.executor=torchrun run.executor.ntasks_per_node=8 \
        model_path=/models/Llama-3-70B \
        export_config.path=/models/Llama-3-70B-FP8 \
        calibration_tp=8 \
        export_config.inference_tp=2

    # Choose different quantization method, for example, INT8 SmoothQuant
    nemo llm ptq run.executor=torchrun run.executor.ntasks_per_node=1 \
        model_path=/models/Llama-3-8B \
        export_config.path=/models/Llama-3-8B-INT8_SQ \
        quantization_config.algorithm=int8_sq

    # Export as NeMo checkpoint instead
    nemo llm ptq run.executor=torchrun \
        model_path=/models/Llama-3-8B \
        export_config.path=/models/Llama-3-8B-INT8_SQ \
        quantization_config.algorithm=int8_sq \
        export_config.export_format=nemo

    # Quantize HF AutoModel checkpoint.
    nemo llm ptq run.executor=torchrun run.executor.ntasks_per_node=1 \
        model_path=/models/Llama-3-70B-HF \
        export_config.path=/models/Llama-3-70B-HF-FP8 \
        export_config.export_format=hf
    ```

    Args:
        model_path (str): The path to model to be quantized.
        calibration_tp (int): Calibration tensor parallelism.
        calibration_pp (int): Calibration pipeline parallelism.
        num_layers_in_first_pipeline_stage (int): Number of layers in the first pipeline stage.
        num_layers_in_last_pipeline_stage (int): Number of layers in the last pipeline stage.
        export_config (ExportConfig): Export configuration for output checkpoint.
        devices (int): Number of devices to use for calibration. Default: calibration_tp.
        num_nodes (int): Number of nodes to use for calibration. Default: calibration_pp.
        quantization_config (QuantizationConfig): Configuration for quantization algorithm.
        forward_loop (Callable): Forward loop to use for calibration.
            If not provided, a forward loop will be created using the calibration dataset.
        tokenizer_path (str): Path to the tokenizer if not using model's tokenizer.
        legacy_ckpt (bool): If True, allow loading ckpt saved with older version of TE.
        trust_remote_code (bool): Trust remote code when loading HuggingFace models.

    Returns:
        Path: The path where the quantized checkpoint has been saved after calibration.
    """
    if not quantization_config:
        quantization_config = QuantizationConfig()
    if devices is None:
        devices = calibration_tp
    if num_nodes is None:
        num_nodes = calibration_pp

    quantizer = Quantizer(quantization_config, export_config)
    assert Path(model_path).exists(), f"Path {model_path} does not exist"
    is_automodel = (Path(model_path) / 'config.json').exists()

    trainer = None
    if is_automodel:
        assert export_config.export_format != "nemo", "Automodel PTQ does not support export format nemo"
        model = HFAutoModelForCausalLM(model_name=model_path, trust_remote_code=trust_remote_code, device_map="auto")
        model.configure_model()
    else:
        model, trainer = setup_trainer_and_restore_model_with_modelopt_spec(
            model_path=model_path,
            tensor_model_parallel_size=calibration_tp,
            pipeline_model_parallel_size=calibration_pp,
            num_layers_in_first_pipeline_stage=num_layers_in_first_pipeline_stage,
            num_layers_in_last_pipeline_stage=num_layers_in_last_pipeline_stage,
            devices=devices,
            num_nodes=num_nodes,
            inference_only=True,
            tokenizer_path=tokenizer_path,
            legacy_ckpt=legacy_ckpt,
            strategy_kwargs={"sequence_parallel": False, "lazy_init": True},
            trainer_kwargs={},
            model_config_overrides={"sequence_parallel": False},
        )

    model = quantizer.quantize(model, forward_loop)
    quantizer.export(model, model_path, trainer)

    if is_global_rank_zero():
        console = Console()
        console.print(f"[green]✓ PTQ succeded, quantized checkpoint exported to {export_config.path}[/green]")
    return export_config.path


@run.cli.entrypoint(namespace="llm")
def deploy(
    nemo_checkpoint: AnyPath = None,
    backend: str = "in-framework",
    model_type: str = "llama",
    triton_model_name: str = "triton_model",
    triton_model_version: Optional[int] = 1,
    triton_http_port: int = 8000,
    triton_grpc_port: int = 8001,
    triton_http_address: str = "0.0.0.0",
    triton_model_repository: AnyPath = None,
    start_fastapi_server: bool = True,
    fastapi_http_address: str = "0.0.0.0",
    fastapi_port: int = 8080,
    num_gpus: int = 1,
    num_nodes: int = 1,
    tensor_parallelism_size: int = 1,
    pipeline_parallelism_size: int = 1,
    context_parallel_size: int = 1,
    expert_model_parallel_size: int = 1,
    expert_tensor_parallel_size: int = 1,
    dtype: str = "bfloat16",
    max_input_len: int = 4096,
    max_output_len: int = 256,
    max_batch_size: int = 8,
    output_context_logits: bool = True,
    output_generation_logits: bool = True,
):
    """
    Deploys nemo model on a PyTriton server either "in-framework" or by converting to trtllm depending on the backend.
    This deploy method is intended to be used for evaluation.

    Args:
        nemo_checkpoint (Path): Path for nemo checkpoint.
        backend (str): options: "in-framework" or "trtllm". Deploys nemo2 checkpoint directly on Pytriton server wo any
        conversion if "in-framework". If "trtllm", exports nemo2 model to trtllm and deploys on PyTriton.
        Default: "in-framework".
        model_type (str): Type of the model. Choices: gpt, llama, falcon, starcoder. Default: llama.
        triton_model_name (str): Name for the model that gets deployed on PyTriton. Please ensure that the same model
        name is passed to the evalute method for the model to be accessible while sending evalution requests.
        Default: 'triton_model'.
        triton_model_version (Optional[int]): Version for the triton model. Default: 1.
        triton_http_port (int): HTTP port for the PyTriton server. Default: 8000.
        triton_grpc_port (int): gRPC Port for the PyTriton server. Default: 8001.
        triton_http_address (str): HTTP address for the PyTriton server. Default:  "0.0.0.0".
        triton_model_repository (Path): Folder for the trt-llm conversion, trt-llm engine gets saved in this specified
        path. If None, saves it in /tmp dir. Default: None.
        start_fastapi_server (bool): Starts FastAPI server which acts as a proxy in between to expose the
        v1/completions and v1/chat/completions OpenAI (OAI) compatible endpoints as PyTriton does not expose a
        standard HTTP/REST API. Only supported for "in-framework" deployment and not with "trtllm" backend.
        Default: True.
        fastapi_http_address (str): HTTP address for FastAPI interface/server.  Default: "0.0.0.0". OAI endpoints via
        FastAPI interface are only supported for "in-framework" backend.
        fastapi_port (int): Port for FastAPI interface/server. Applicable only for "in-framework" backend.
        Default: 8080.
        num_gpus (int): Number of GPUs per node for export to trtllm and deploy. Default: 1.
        tensor_parallelism_size (int): Tensor parallelism size. Default: 1.
        pipeline_parallelism_size (int): Pipeline parallelism size. Default: 1.
        dtype (str): dtype of the TensorRT-LLM model. Default: "bfloat16".
        max_input_len (int): Max input length of the model. Default: 4096.
        max_output_len (int): Max output length of the model. Default: 256.
        max_batch_size (int): Max batch size of the model. Default: 8.
        openai_format_response (bool): Return the response from PyTriton server in OpenAI compatible format. Needs to
        be True while running evaluation. Default: True.
        output_context_logits (bool): If True builds trtllm engine with 'gather_context_logits=True'. Default: True.
        context_logits are used to compute the logProb of the output token in multi-token prediction benchmarks.
        Used only with "trtllm" backend.
        output_generation_logits (bool): If True builds trtllm engine with gather_generation_logits set to True.
        generation_logits are used to compute the logProb of the output token in case of single token prediction
        benchmarks (like MMLU, lambada). Default: True. Used only with "trtllm" backend.
    """
    import os
    import uvicorn

    from nemo.deploy import DeployPyTriton

    if backend == "in-framework":
        assert (
            start_fastapi_server is True
        ), 'in-framework deployment exposes OAI API endpoints v1/completions and \
        v1/chat/completions hence needs fastAPI interface to expose these endpoints to PyTriton. Please set \
        start_fastapi_server to True'
        if triton_http_port == fastapi_port:
            raise ValueError("FastAPI port and Triton server port cannot use the same port. Please change them")
        # Store triton ip, port relevant for FastAPI as env vars to be accessible by fastapi_interface_to_pytriton.py
        os.environ["TRITON_HTTP_ADDRESS"] = triton_http_address
        os.environ["TRITON_PORT"] = str(triton_http_port)

        try:
            from nemo.deploy.nlp.megatronllm_deployable import MegatronLLMDeployableNemo2
        except Exception as e:
            raise ValueError(
                f"Unable to import MegatronLLMDeployable, due to: {type(e).__name__}: {e} cannot run "
                f"evaluation with in-framework deployment"
            )

        triton_deployable = MegatronLLMDeployableNemo2(
            nemo_checkpoint_filepath=nemo_checkpoint,
            num_devices=num_gpus,
            num_nodes=num_nodes,
            tensor_model_parallel_size=tensor_parallelism_size,
            pipeline_model_parallel_size=pipeline_parallelism_size,
            context_parallel_size=context_parallel_size,
            expert_model_parallel_size=expert_model_parallel_size,
            expert_tensor_parallel_size=expert_tensor_parallel_size,
            inference_max_seq_length=max_input_len,
        )

        if torch.distributed.is_initialized():
            if torch.distributed.get_rank() == 0:
                try:
                    nm = DeployPyTriton(
                        model=triton_deployable,
                        triton_model_name=triton_model_name,
                        triton_model_version=triton_model_version,
                        max_batch_size=max_batch_size,
                        http_port=triton_http_port,
                        grpc_port=triton_grpc_port,
                        address=triton_http_address,
                    )

                    logging.info("Triton deploy function will be called.")
                    nm.deploy()
                    nm.run()
                except Exception as error:
                    logging.error("Error message has occurred during deploy function. Error message: " + str(error))
                    return

                try:
                    if start_fastapi_server:
                        try:
                            logging.info("REST service will be started.")
                            uvicorn.run(
                                'nemo.deploy.service.fastapi_interface_to_pytriton:app',
                                host=fastapi_http_address,
                                port=fastapi_port,
                                reload=True,
                            )
                        except Exception as error:
                            logging.error(
                                "Error message has occurred during REST service start. Error message: " + str(error)
                            )
                    logging.info("Model serving on Triton will be started.")
                    nm.serve()
                except Exception as error:
                    logging.error("Error message has occurred during deploy function. Error message: " + str(error))
                    return

                logging.info("Model serving will be stopped.")
                nm.stop()
            elif torch.distributed.get_rank() > 0:
                triton_deployable.generate_other_ranks()

    elif backend == "trtllm":
        from nemo.collections.llm.deploy.base import get_trtllm_deployable, unset_environment_variables

        unset_environment_variables()  ## Required for export to trtllm on clusters.
        triton_deployable = get_trtllm_deployable(
            nemo_checkpoint,
            model_type,
            triton_model_repository,
            num_gpus,
            tensor_parallelism_size,
            pipeline_parallelism_size,
            max_input_len,
            max_output_len,
            max_batch_size,
            dtype,
            output_context_logits,
            output_generation_logits,
        )
        try:
            nm = DeployPyTriton(
                model=triton_deployable,
                triton_model_name=triton_model_name,
                triton_model_version=triton_model_version,
                max_batch_size=max_batch_size,
                http_port=triton_http_port,
                grpc_port=triton_grpc_port,
                address=triton_http_address,
            )

            logging.info("Triton deploy function will be called.")
            nm.deploy()
            nm.run()
        except Exception as error:
            logging.error("Error message has occurred during deploy function. Error message: " + str(error))
            return

        try:
            logging.info("Model serving on Triton will be started.")
            nm.serve()
        except Exception as error:
            logging.error("Error message has occurred during deploy function. Error message: " + str(error))
            return

        logging.info("Model serving will be stopped.")
        nm.stop()


@run.cli.entrypoint(namespace="llm")
def evaluate(
    target_cfg: EvaluationTarget,
    eval_cfg: EvaluationConfig = EvaluationConfig(type="gsm8k"),
) -> dict:
    """
    Evaluates nemo model deployed on PyTriton server using nvidia-lm-eval

    Args:
        target_cfg (EvaluationTarget): target of the evaluation. Providing model_id and
            url in EvaluationTarget.api_endpoint is required to run evaluations.
        eval_cfg (EvaluationConfig): configuration for evaluations. Default type (task): gsm8k.
    """
    from nemo.collections.llm.evaluation.base import _legacy_evaluate, find_framework, wait_for_fastapi_server

    if target_cfg.api_endpoint.nemo_checkpoint_path is not None:
        _legacy_evaluate(target_cfg=target_cfg, eval_cfg=eval_cfg)
        return

    import yaml

    eval_type_components = eval_cfg.type.split(".")
    if len(eval_type_components) == 2:
        framework_name, task_name = eval_type_components
    elif len(eval_type_components) == 1:
        framework_name, task_name = None, eval_type_components[0]
    else:
        raise MisconfigurationError(
            "eval_type must follow 'framework_name.task_name'. No additional dots are allowed."
        )

    if framework_name is None:
        framework_module_name = find_framework(task_name)
    else:
        framework_module_name = f"core_evals.{framework_name}"
    try:
        evaluate = importlib.import_module(".evaluate", package=framework_module_name)
    except ImportError:
        raise ImportError(
            f"Please ensure that {framework_module_name} is installed in your env "
            f"as it is required to run {eval_cfg.type} evaluation"
        )

    base_url, _ = target_cfg.api_endpoint.url.split('/v1')
    server_ready = wait_for_fastapi_server(base_url=base_url, model_name=target_cfg.api_endpoint.model_id)
    if not server_ready:
        raise RuntimeError("Server not ready for evaluation")

    results = evaluate.evaluate_accuracy(
        target_cfg=target_cfg,
        eval_cfg=eval_cfg,
    )
    results_dict = results.model_dump()

    logging.info("========== RESULTS ==========")
    logging.info(yaml.dump(results_dict))

    return results_dict


@run.cli.entrypoint(name="import", namespace="llm")
def import_ckpt(
    model: pl.LightningModule,
    source: str,
    output_path: Optional[AnyPath] = None,
    overwrite: bool = False,
    **kwargs,
) -> Path:
    """
    Imports a checkpoint into a model using the model's associated importer, typically for
    the purpose of fine-tuning a community model trained in an external framework, such as
    Hugging Face.

    This function can be used both programmatically and through the NeMo CLI:

    CLI Usage:
    ```bash
    # Import Llama 3 8B from HuggingFace (saves to $NEMO_MODELS_CACHE)
    nemo llm import llama3_8b source="hf://meta-llama/Llama-3.1-8B"

    # Import with custom output path
    nemo llm import llama3_8b source="hf://meta-llama/Llama-3.1-8B" output_path="/path/to/save"

    # Force overwrite existing checkpoint
    nemo llm import llama3_8b source="hf://meta-llama/Llama-3.1-8B" overwrite=true
    ```

    Python Usage:
    ```python
    model = Mistral7BModel()
    imported_path = import_ckpt(model, "hf://mistralai/Mistral-7B-v0.1")
    ```

    The importer component of the model reads the checkpoint data from the specified source
    and transforms it into the right format. This is particularly useful for adapting
    models that have been pre-trained in different environments or frameworks to be fine-tuned
    or further developed within the current system.

    For instance, using `import_ckpt(Mistral7BModel(), "hf")` initiates the import process
    by searching for a registered model importer tagged with "hf". In NeMo, `HFMistral7BImporter`
    is registered under this tag via:
    `@io.model_importer(Mistral7BModel, "hf", default_path="mistralai/Mistral-7B-v0.1")`.
    This links `Mistral7BModel` to `HFMistral7BImporter`, designed for HuggingFace checkpoints.

    Args:
        model (pl.LightningModule): The model into which the checkpoint will be imported.
            This model must implement the ConnectorMixin.
        source (str): The source from which the checkpoint will be imported. This can be
            a file path, URL, or any other string identifier that the model's importer
            can recognize.
        output_path (Optional[Path]): The path where the imported checkpoint will be stored.
            If not specified, the checkpoint will be saved to $NEMO_MODELS_CACHE
            (defaults to ~/.cache/nemo/models/ if the environment variable is not set).
        overwrite (bool): If set to True, existing files at the output path will be overwritten.
            This is useful for model updates where retaining old checkpoint files is not required.

    Returns:
        Path: The path where the checkpoint has been saved after import.

    Raises:
        ValueError: If the model does not implement ConnectorMixin, indicating a lack of
            necessary importer functionality.
        FileExistsError: If the output path is provided (that is, when not using models cache)
            and it exists and overwrite is not set to True.
    """
    if output_path:
        output_path = Path(output_path)
        if output_path.exists() and not overwrite:
            raise FileExistsError(f"Output path {output_path} exists. Use overwrite=True to force overwrite.")

    output = io.import_ckpt(model=model, source=source, output_path=output_path, overwrite=overwrite, **kwargs)

    console = Console()
    if output_path:
        console.print(f"[green]✓ Checkpoint imported to {output}[/green]")
    else:
        console.print(f"[green] $NEMO_MODELS_CACHE={NEMO_MODELS_CACHE} [/green]")

    # Display directory structure as a tree
    dir_tree = _build_directory_tree(output, root_name="Imported Checkpoint")
    console.print(dir_tree)

    return output


def load_connector_from_trainer_ckpt(path: AnyPath, target: str) -> io.ModelConnector:
    # pylint: disable=C0116
    if not isinstance(path, Path):
        path = Path(path)
    return io.load_context(path, subpath="model").exporter(target, path)


@run.cli.entrypoint(name="export", namespace="llm")
def export_ckpt(
    path: AnyPath,
    target: str,
    output_path: Optional[AnyPath] = None,
    overwrite: bool = False,
    load_connector: Callable[[Path, str], io.ModelConnector] = load_connector_from_trainer_ckpt,
    **kwargs,
) -> Path:
    """
    Exports a checkpoint from a model using the model's associated exporter, typically for
    the purpose of sharing a model that has been fine-tuned or customized within NeMo.

    This function can be used both programmatically and through the NeMo CLI:

    CLI Usage:
    ```bash
    # Export model to HuggingFace format (saves to {checkpoint_path}/hf/)
    nemo llm export /path/to/model.nemo target="hf"

    # Export with custom output path
    nemo llm export /path/to/model.nemo target="hf" output_path="/path/to/save"

    # Force overwrite existing export
    nemo llm export /path/to/model.nemo target="hf" overwrite=true
    ```

    Python Usage:
    ```python
    nemo_ckpt_path = Path("/path/to/model.nemo")
    export_path = export_ckpt(nemo_ckpt_path, "hf")
    ```

    The exporter component of the model reads the model's state from the specified path and
    exports it into the format specified by the 'target' identifier. This is particularly
    useful for adapting models that have been developed or fine-tuned within NeMo to be
    compatible with other environments or frameworks.

    Args:
        path (Path): The path to the model's checkpoint file from which data will be exported.
        target (str): The identifier for the exporter that defines the format of the export
            (e.g., "hf" for HuggingFace format).
        output_path (Optional[Path]): The path where the exported checkpoint will be saved.
            If not specified, defaults to {checkpoint_path}/{target}/.
        overwrite (bool): If set to True, existing files at the output path will be overwritten.
            This is useful for model updates where retaining old checkpoint files is not required.
        load_connector (Callable[[Path, str], ModelConnector]): A function to load the appropriate
            exporter based on the model and target format. Defaults to `load_connector_from_trainer_ckpt`.

    Returns:
        Path: The path where the checkpoint has been saved after export.

    Raises:
        ValueError: If the model does not implement ConnectorMixin, indicating a lack of
            necessary exporter functionality.
    """
    if not isinstance(path, Path):
        path = Path(path)
    if output_path and not isinstance(output_path, Path):
        output_path = Path(output_path)

    output = io.export_ckpt(path, target, output_path, overwrite, load_connector, **kwargs)

    console = Console()
    console.print(f"[green]✓ Checkpoint exported to {output}[/green]")

    return output


@run.cli.entrypoint(name="generate", namespace="llm")
def generate(
    path: AnyPath,
    trainer: nl.Trainer,
    prompts: Optional[list[str]] = None,
    encoder_prompts: Optional[list[str]] = None,
    input_dataset: Optional[Union[pl.LightningDataModule, str]] = None,
    params_dtype: torch.dtype = torch.bfloat16,
    add_BOS: bool = False,
    max_batch_size: int = 4,
    random_seed: Optional[int] = None,
    inference_batch_times_seqlen_threshold: int = 1000,
    inference_params: Optional["CommonInferenceParams"] = None,
    text_only: bool = False,
    output_path: Optional[AnyPath] = None,
) -> list[Union["InferenceRequest", str]]:
    """
    Generates text using a NeMo LLM model.

    This function takes a checkpoint path and a list of prompts,
    and generates text based on the loaded model and parameters.
    It returns a list of generated text, either as a string or as an InferenceRequest object.

    Python Usage:
    ```python
    strategy = nl.MegatronStrategy(
        tensor_model_parallel_size=2,
        pipeline_model_parallel_size=1,
        context_parallel_size=1,
        sequence_parallel=False,
        setup_optimizers=False,
        store_optimizer_states=False,
    )

    trainer = nl.Trainer(
        accelerator="gpu",
        devices=2,
        num_nodes=1,
        strategy=strategy,
        plugins=nl.MegatronMixedPrecision(
            precision="bf16-mixed",
            params_dtype=torch.bfloat16,
            pipeline_dtype=torch.bfloat16,
            autocast_enabled=False,
            grad_reduce_in_fp32=False,
        ),
    )
    prompts = [
        "Hello, how are you?",
        "How many r's are in the word 'strawberry'?",
        "Which number is bigger? 10.119 or 10.19?",
    ]

    if __name__ == "__main__":
        results = api.generate(
            path=os.path.join(os.environ["NEMO_HOME"], "models", "meta-llama/Meta-Llama-3-8B"),
            prompts=prompts,
            trainer=trainer,
            inference_params=CommonInferenceParams(temperature=0.1, top_k=10, num_tokens_to_generate=512),
            text_only=True,
        )
    ```

    Args:
        path (Union[Path, str]): The path to the model checkpoint.
        prompts (list[str]): The list of prompts to generate text for.
        trainer (nl.Trainer): The trainer object.
        encoder_prompts (Optional[list[str]], optional): The list of encoder prompts. Defaults to None.
        input_dataset (Optional[Union[pl.LightningDataModule, str]], optional): The input data module or jsonl file.
            Test set will be used for generation for data modules. Defaults to None.
        params_dtype (torch.dtype, optional): The data type of the model parameters. Defaults to torch.bfloat16.
        add_BOS (bool, optional): Whether to add the beginning of sequence token. Defaults to False.
        max_batch_size (int, optional): The maximum batch size. Defaults to 4.
        random_seed (Optional[int], optional): The random seed. Defaults to None.
        inference_batch_times_seqlen_threshold (int, optional): If batch-size times sequence-length is smaller than
            this threshold then we will not use pipelining, otherwise we will. Defaults to 1000.
        inference_params (Optional["CommonInferenceParams"], optional): The inference parameters defined in
            Mcore's CommonInferenceParams. Defaults to None.
        text_only (bool, optional): Whether to return only the generated text as a string. Defaults to False.
        output_path (Optional[Union[Path, str]], optional): The path to save the generated text or test dataset
            predictions. Defaults to None.

    Returns:
        list[Union["InferenceRequest", str]]: A list of generated text,
            either as a string or as an InferenceRequest object.
    """
    from nemo.collections.llm import inference

    if input_dataset is not None:
        input_path = input_dataset if isinstance(input_dataset, str) else input_dataset.test_path
        with open(input_path) as f:
            dataset = [json.loads(sample) for sample in f.readlines()]
            inputs = [sample["input"] for sample in dataset]
    elif prompts is not None:
        inputs = prompts
    else:
        raise ValueError("Either prompts or input_dataset must be provided.")

    inference_wrapped_model, mcore_tokenizer = inference.setup_model_and_tokenizer(
        path=path,
        trainer=trainer,
        params_dtype=params_dtype,
        inference_batch_times_seqlen_threshold=inference_batch_times_seqlen_threshold,
    )

    max_seq_length = inference_params.num_tokens_to_generate + max(len(mcore_tokenizer.tokenize(p)) for p in inputs)
    # set kv cache allocation to only num tokens in prompt + max tokens to generate
    inference_wrapped_model.inference_wrapper_config.inference_max_seq_length = max_seq_length
    inference_wrapped_model.inference_context.max_sequence_length = max_seq_length

    dp_size = trainer.strategy.distributed_sampler_kwargs['num_replicas']
    dp_rank = trainer.strategy.distributed_sampler_kwargs['rank']
    chunk_size = (len(inputs) + dp_size - 1) // dp_size
    start_idx = dp_rank * chunk_size
    end_idx = min(start_idx + chunk_size, len(inputs))
    inputs_on_this_dp_rank = inputs[start_idx:end_idx]

    results_on_this_dp_rank = inference.generate(
        model=inference_wrapped_model,
        tokenizer=mcore_tokenizer,
        prompts=inputs_on_this_dp_rank,
        encoder_prompts=encoder_prompts,
        add_BOS=add_BOS,
        max_batch_size=max_batch_size,
        random_seed=random_seed,
        inference_params=inference_params,
    )
    gathered_results = [None] * dp_size

    all_gather_object(
        gathered_results,
        [r.generated_text if text_only else r for r in results_on_this_dp_rank],
        group=parallel_state.get_data_parallel_group(),
    )
    gathered_results = [result for sublist in gathered_results for result in sublist]

    assert len(gathered_results) == len(inputs)

    if output_path is not None and is_global_rank_zero():
        with open(output_path, "w") as f:
            for sample, pred in zip(dataset if input_dataset else inputs, gathered_results):
                if type(sample) == dict:
                    sample["label"] = sample.pop("output", None)
                    sample["prediction"] = pred if text_only else pred.generated_text
                elif type(sample) == str:
                    sample = {"input": sample, "prediction": pred if text_only else pred.generated_text}
                f.write(json.dumps(sample) + "\n")
        logging.info(f"Predictions written to {output_path}")

    return gathered_results


def _use_tokenizer(model: pl.LightningModule, data: pl.LightningDataModule, tokenizer: TokenizerType) -> None:
    if tokenizer == "data":
        _set_with_io(model, "tokenizer", data.tokenizer)
    elif tokenizer == "model":
        _set_with_io(data, "tokenizer", model.tokenizer)
    else:
        try:
            from nemo.collections.common.tokenizers.tokenizer_spec import TokenizerSpec

            if isinstance(tokenizer, TokenizerSpec):
                _set_with_io(model, "tokenizer", tokenizer)
                _set_with_io(data, "tokenizer", tokenizer)
            else:
                raise ValueError(f"Expected TokenizerSpec or 'data' or 'model', got: {tokenizer}")
        except ImportError:
            raise ValueError("TokenizerSpec is not available")


def _setup(
    model: pl.LightningModule,
    data: pl.LightningDataModule,
    trainer: Trainer,
    log: Optional[NeMoLogger],
    resume: Optional[AutoResume],
    optim: Optional[OptimizerModule],
    tokenizer: Optional[TokenizerType],
    model_transform: Optional[Union[PEFT, ModelTransform, Callable]],
) -> Any:  # Return type is Any because app_state's type is not specified
    configure_no_restart_validation_training_loop(trainer)
    _log = log or NeMoLogger()
    if resume and isinstance(model_transform, PEFT) and _log.ckpt:
        logging.info("Disabling try_restore_best_ckpt restoration for adapters")
        _log.ckpt.try_restore_best_ckpt = False

    app_state = _log.setup(
        trainer,
        resume_if_exists=getattr(resume, "resume_if_exists", False),
        task_config=getattr(train, "__io__", None),
    )
    if resume is not None:
        resume.setup(trainer, model)

    if optim:
        optim.connect(model)
    if tokenizer:  # TODO: Improve this
        _use_tokenizer(model, data, tokenizer)

    if model_transform:
        _set_with_io(model, "model_transform", model_transform)

    # Add ModelTransform callback to Trainer if needed
    if getattr(model, "model_transform", None):
        if not any(isinstance(cb, ModelTransform) for cb in trainer.callbacks):
            if isinstance(model_transform, ModelTransform):
                trainer.callbacks.append(model_transform)
            else:
                trainer.callbacks.append(ModelTransform())
    # Move jit callback at the end ensure it's applied on top of any model transformations (peft)
    jit_cb = None
    for i, cb in enumerate(trainer.callbacks):
        if isinstance(cb, JitTransform):
            assert jit_cb is None
            jit_cb = trainer.callbacks.pop(i)
    if jit_cb is not None:
        trainer.callbacks.append(jit_cb)
    return app_state


def _set_with_io(obj, attr, value):
    setattr(obj, attr, value)
    if hasattr(obj, "__io__") and hasattr(value, "__io__"):
        setattr(obj.__io__, attr, deepcopy(value.__io__))


def _validate_config(
    model: pl.LightningModule,
    data: pl.LightningDataModule,
    trainer: Trainer,
    log: Optional[NeMoLogger] = None,
    resume: Optional[AutoResume] = None,
    optim: Optional[OptimizerModule] = None,
    tokenizer: Optional[TokenizerType] = None,
    model_transform: Optional[Union[PEFT, ModelTransform, Callable]] = None,
) -> None:

    # Model validation
    if hasattr(model, "config"):
        assert getattr(model.config, "seq_length", 1) > 0
        assert getattr(model.config, "max_position_embeddings", 1) > 0
        assert model.config.num_layers > 0
        assert model.config.hidden_size > 0
        assert model.config.num_attention_heads > 0
        assert model.config.ffn_hidden_size > 0
    else:
        assert not isinstance(trainer.strategy, nl.MegatronStrategy), "Expected model.config to exist"

    # Data validation
<<<<<<< HEAD
    assert data.global_batch_size > 0
    assert data.seq_length > 0
    if isinstance(data.micro_batch_size, list):
        assert data.cu_global_batch_splits is not None
        assert len(data.micro_batch_size) == len(data.cu_global_batch_splits) - 1
        for idx, mbs in enumerate(data.micro_batch_size):
            assert mbs > 0
            gbs_split = data.cu_global_batch_splits[idx + 1] - data.cu_global_batch_splits[idx]
            assert (
                gbs_split % mbs == 0
            ), f"Global batch size split {gbs_split} must be divisible by its corresponding micro batch size {mbs}"
    else:
        assert data.micro_batch_size > 0
=======
    assert data.micro_batch_size > 0
    if isinstance(trainer.strategy, nl.MegatronStrategy):
        assert data.global_batch_size > 0
        assert data.seq_length > 0

>>>>>>> 390a157d
        assert (
            data.global_batch_size % data.micro_batch_size == 0
        ), "Global batch size must be divisible by micro batch size in data module."

    # Trainer validation

    # MegatronStrategy validation
    if isinstance(trainer.strategy, nl.MegatronStrategy):
        # Basic validation
        assert trainer.strategy.tensor_model_parallel_size > 0
        assert trainer.strategy.pipeline_model_parallel_size > 0
        assert trainer.strategy.context_parallel_size > 0

        # DP validation
        assert (trainer.num_devices * trainer.num_nodes) % (
            trainer.strategy.tensor_model_parallel_size
            * trainer.strategy.pipeline_model_parallel_size
            * trainer.strategy.context_parallel_size
        ) == 0, "Number of GPUs must be divisible by the product of all parallelism sizes for data parallel."

        if isinstance(data.micro_batch_size, list):
            for idx, mbs in enumerate(data.micro_batch_size):
                gbs_split = data.cu_global_batch_splits[idx + 1] - data.cu_global_batch_splits[idx]
                assert (
                    gbs_split
                    % (
                        mbs
                        * (
                            (trainer.num_devices * trainer.num_nodes)
                            / len(data.micro_batch_size)
                            / (
                                trainer.strategy.tensor_model_parallel_size
                                * trainer.strategy.pipeline_model_parallel_size
                                * trainer.strategy.context_parallel_size
                            )
                        )
                    )
                    == 0
                ), "Global batch size split must be divisible by the product of its corresponding \
                    micro batch size and data parallel size"
        else:
            assert (
                data.global_batch_size
                % (
                    data.micro_batch_size
                    * (
                        (trainer.num_devices * trainer.num_nodes)
                        / (
                            trainer.strategy.tensor_model_parallel_size
                            * trainer.strategy.pipeline_model_parallel_size
                            * trainer.strategy.context_parallel_size
                        )
                    )
                )
                == 0
            ), "Global batch size must be divisible by the product of micro batch size and data parallel size"

        # TP/SP validation
        if trainer.strategy.tensor_model_parallel_size == 1:
            if trainer.strategy.sequence_parallel == True:
                warnings.warn("Disabling sequence parallelism because tensor model parallelism is disabled")
                trainer.strategy.sequence_parallel = False

        # PP/VP validation
        if trainer.strategy.pipeline_model_parallel_size > 1:
            assert (
                trainer.strategy.pipeline_dtype is not None
            ), "pipeline_dtype must be set if pipeline model parallelism is enabled"
        else:
            if trainer.strategy.virtual_pipeline_model_parallel_size is not None:
                warnings.warn("Disabling virtual pipeline parallelism because pipeline model parallelism is disabled")
                trainer.strategy.virtual_pipeline_model_parallel_size = None
            if trainer.strategy.pipeline_dtype is not None:
                warnings.warn("Setting pipeline dtype to None because pipeline model parallelism is disabled")
                trainer.strategy.pipeline_dtype = None

        # CP validation
        if trainer.strategy.context_parallel_size > 1:
            if hasattr(model, "config"):
                if model.config.seq_length is not None:
                    assert (
                        model.config.seq_length % (trainer.strategy.context_parallel_size * 2) == 0
                    ), 'Sequence length must be divisible by 2 * context parallel size if context parallel is used.'

        # EP validation
        if trainer.strategy.expert_model_parallel_size > 1:
            if hasattr(model, "config"):
                assert (
                    model.config.num_moe_experts is not None
                ), "num_experts must be non None to use expert model parallelism"
                assert (
                    model.config.num_moe_experts % trainer.strategy.expert_model_parallel_size == 0
                ), "Number of experts should be a multiple of expert model parallel_size."


def _build_directory_tree(path, tree=None, root_name=None):
    """Build a Rich Tree representation of a directory structure."""
    from rich.tree import Tree

    path = Path(path)
    if tree is None:
        tree = Tree(f"[bold blue]{root_name or path.name}[/bold blue]")

    # Sort to have directories first, then files
    items = sorted(path.iterdir(), key=lambda x: (not x.is_dir(), x.name))

    for item in items:
        if item.is_dir():
            branch = tree.add(f"[bold cyan]{item.name}/[/bold cyan]")
            _build_directory_tree(item, branch)
        else:
            # Color differently based on file extension
            if item.suffix in ('.json', '.jsonl'):
                tree.add(f"[yellow]{item.name}[/yellow]")
            elif item.suffix in ('.pt', '.bin', '.ckpt', '.nemo'):
                tree.add(f"[magenta]{item.name}[/magenta]")
            elif item.suffix in ('.py', '.sh'):
                tree.add(f"[green]{item.name}[/green]")
            else:
                tree.add(f"[white]{item.name}[/white]")

    return tree<|MERGE_RESOLUTION|>--- conflicted
+++ resolved
@@ -1224,9 +1224,10 @@
         assert not isinstance(trainer.strategy, nl.MegatronStrategy), "Expected model.config to exist"
 
     # Data validation
-<<<<<<< HEAD
-    assert data.global_batch_size > 0
-    assert data.seq_length > 0
+    if isinstance(trainer.strategy, nl.MegatronStrategy):
+        assert data.global_batch_size > 0
+        assert data.seq_length > 0
+
     if isinstance(data.micro_batch_size, list):
         assert data.cu_global_batch_splits is not None
         assert len(data.micro_batch_size) == len(data.cu_global_batch_splits) - 1
@@ -1238,13 +1239,6 @@
             ), f"Global batch size split {gbs_split} must be divisible by its corresponding micro batch size {mbs}"
     else:
         assert data.micro_batch_size > 0
-=======
-    assert data.micro_batch_size > 0
-    if isinstance(trainer.strategy, nl.MegatronStrategy):
-        assert data.global_batch_size > 0
-        assert data.seq_length > 0
-
->>>>>>> 390a157d
         assert (
             data.global_batch_size % data.micro_batch_size == 0
         ), "Global batch size must be divisible by micro batch size in data module."
