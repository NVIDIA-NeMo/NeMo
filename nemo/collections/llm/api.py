# Copyright (c) 2024, NVIDIA CORPORATION.  All rights reserved.
#
# Licensed under the Apache License, Version 2.0 (the "License");
# you may not use this file except in compliance with the License.
# You may obtain a copy of the License at
#
#     http://www.apache.org/licenses/LICENSE-2.0
#
# Unless required by applicable law or agreed to in writing, software
# distributed under the License is distributed on an "AS IS" BASIS,
# WITHOUT WARRANTIES OR CONDITIONS OF ANY KIND, either express or implied.
# See the License for the specific language governing permissions and
# limitations under the License.
import json
import os
import warnings
from copy import deepcopy
from pathlib import Path
from typing import TYPE_CHECKING, Any, Callable, Optional, Union

import lightning.pytorch as pl
import nemo_run as run
import torch
from megatron.core import parallel_state
from rich.console import Console
from torch.distributed import all_gather_object
from typing_extensions import Annotated

import nemo.lightning as nl
from nemo.collections.llm.quantization import ExportConfig, QuantizationConfig
from nemo.lightning import (
    AutoResume,
    NeMoLogger,
    OptimizerModule,
    Trainer,
    configure_no_restart_validation_training_loop,
    io,
)
from nemo.lightning.base import NEMO_MODELS_CACHE
<<<<<<< HEAD
from nemo.lightning.pytorch.callbacks import PEFT, ModelTransform
from nemo.utils import logging
from nemo.utils.get_rank import is_global_rank_zero


=======
from nemo.lightning.pytorch.callbacks import PEFT, JitTransform, ModelTransform
from nemo.utils import logging
from nemo.utils.get_rank import is_global_rank_zero

>>>>>>> b1f5aa3a
if TYPE_CHECKING:
    from megatron.core.inference.common_inference_params import CommonInferenceParams
    from megatron.core.inference.inference_request import InferenceRequest


TokenizerType = Any


@run.cli.entrypoint(namespace="llm")
def train(
    model: pl.LightningModule,
    data: pl.LightningDataModule,
    trainer: Trainer,
    log: Annotated[Optional[NeMoLogger], run.Config[NeMoLogger]] = None,
    resume: Annotated[Optional[AutoResume], run.Config[AutoResume]] = None,
    optim: Optional[OptimizerModule] = None,
    tokenizer: Optional[TokenizerType] = None,
    model_transform: Optional[Union[PEFT, ModelTransform, Callable]] = None,
    # TODO: Fix export export: Optional[str] = None,
) -> Path:
    """
    Trains a model using the specified data and trainer, with optional tokenizer, source, and export.

    Args:
        model (pl.LightningModule): The model to be trained.
        data (pl.LightningDataModule): The data module containing training data.
        trainer (Trainer): The trainer instance configured with a MegatronStrategy.
        log (NeMoLogger): A nemologger instance.
        resume (Optional[Union[AutoResume, Resume]]): Resume training from a checkpoint.
        optim (Optional[OptimizerModule]): The optimizer module to be used. If not provided, the default optimizer
            from the model will be used.
        tokenizer (Optional[TokenizerType]): Tokenizer setting to be applied. Can be 'data' or 'model'
            or an instance of TokenizerSpec.
        export (Optional[str]): Filename to save the exported checkpoint after training.
        model_transform (Optional[Union[Callable[[nn.Module], nn.Module], PEFT]]): A model transform to be applied.

    Returns
    -------
        Path: The directory path where training artifacts are saved.

    Examples
    --------
        >>> from nemo.collections import llm
        >>> from nemo import lightning as nl
        >>> model = llm.MistralModel()
        >>> data = llm.SquadDataModule(seq_length=4096, global_batch_size=16, micro_batch_size=2)
        >>> precision = nl.MegatronMixedPrecision(precision="bf16-mixed")
        >>> trainer = nl.Trainer(strategy=nl.MegatronStrategy(tensor_model_parallel_size=2), plugins=precision)
        >>> llm.train(model, data, trainer, tokenizer="data")
        PosixPath('/path/to/log_dir')
    """
    app_state = _setup(
        model=model,
        data=data,
        trainer=trainer,
        log=log,
        resume=resume,
        optim=optim,
        tokenizer=tokenizer,
        model_transform=model_transform,
    )

    trainer.fit(model, data)

    return app_state.exp_dir


@run.cli.entrypoint(namespace="llm")
def pretrain(
    model: pl.LightningModule,
    data: pl.LightningDataModule,
    trainer: Trainer,
    log: Annotated[Optional[NeMoLogger], run.Config[NeMoLogger]] = None,
    resume: Annotated[Optional[AutoResume], run.Config[AutoResume]] = None,
    optim: Optional[OptimizerModule] = None,
) -> Path:
    """
    Pretrains a model using the specified data and trainer, with optional logging, resuming, and optimization.

    This function is a wrapper around the `train` function, specifically configured for pretraining tasks.
    Note, by default it will use the tokenizer from the model.

    Args:
        model (pl.LightningModule): The model to be pretrained.
        data (pl.LightningDataModule): The data module containing pretraining data.
        trainer (Trainer): The trainer instance configured with a MegatronStrategy.
        log (NeMoLogger): A nemologger instance.
        resume (Optional[AutoResume]): Resume training from a checkpoint.
        optim (Optional[OptimizerModule]): The optimizer module to be used. If not provided, the default
            optimizer from the model will be used.

    Returns:
        Path: The directory path where pretraining artifacts are saved.

    Examples:
        >>> from nemo.collections import llm
        >>> from nemo import lightning as nl
        >>> model = llm.MistralModel()
        >>> data = llm.PretrainingDataModule(paths=[...], seq_length=4096, global_batch_size=16, micro_batch_size=2)
        >>> precision = nl.MegatronMixedPrecision(precision="bf16-mixed")
        >>> trainer = nl.Trainer(strategy=nl.MegatronStrategy(tensor_model_parallel_size=2), plugins=precision)
        >>> llm.pretrain(model, data, trainer)
        PosixPath('/path/to/log_dir')
    """
    _validate_config(model, data, trainer, log=log, resume=resume, optim=optim)
    return train(
        model=model,
        data=data,
        trainer=trainer,
        log=log,
        resume=resume,
        optim=optim,
        tokenizer="data",
    )


@run.cli.entrypoint(namespace="llm")
def finetune(
    model: pl.LightningModule,
    data: pl.LightningDataModule,
    trainer: Trainer,
    log: Annotated[Optional[NeMoLogger], run.Config[NeMoLogger]] = None,
    resume: Annotated[Optional[AutoResume], run.Config[AutoResume]] = None,
    optim: Optional[OptimizerModule] = None,
    peft: Optional[Union[PEFT, ModelTransform, Callable]] = None,
) -> Path:
    """
    Finetunes a model using the specified data and trainer, with optional logging, resuming, and PEFT.

    Note, by default it will use the tokenizer from the model.

    Args:
        model (pl.LightningModule): The model to be finetuned.
        data (pl.LightningDataModule): The data module containing finetuning data.
        trainer (Trainer): The trainer instance configured with a MegatronStrategy.
        log (NeMoLogger): A nemologger instance.
        resume (Optional[AutoResume]): Resume training from a checkpoint.
        optim (Optional[OptimizerModule]): The optimizer module to be used. If not provided, the default
            optimizer from the model will be used.
        peft (Optional[PEFT]): A PEFT (Parameter-Efficient Fine-Tuning) configuration to be applied.

    Returns:
        Path: The directory path where finetuning artifacts are saved.

    Examples:
        >>> from nemo.collections import llm
        >>> from nemo import lightning as nl
        >>> model = llm.MistralModel()
        >>> data = llm.SquadDataModule(seq_length=4096, global_batch_size=16, micro_batch_size=2)
        >>> precision = nl.MegatronMixedPrecision(precision="bf16-mixed")
        >>> trainer = nl.Trainer(strategy=nl.MegatronStrategy(tensor_model_parallel_size=2), plugins=precision)
        >>> llm.finetune(model, data, trainer, peft=llm.peft.LoRA()])
        PosixPath('/path/to/log_dir')
    """

    _validate_config(model, data, trainer, log=log, resume=resume, optim=optim, model_transform=peft)
    return train(
        model=model,
        data=data,
        trainer=trainer,
        log=log,
        resume=resume,
        optim=optim,
        tokenizer="model",
        model_transform=peft,
    )


@run.cli.entrypoint(namespace="llm")
def validate(
    model: pl.LightningModule,
    data: pl.LightningDataModule,
    trainer: Trainer,
    log: Annotated[Optional[NeMoLogger], run.Config[NeMoLogger]] = None,
    resume: Annotated[Optional[AutoResume], run.Config[AutoResume]] = None,
    optim: Optional[OptimizerModule] = None,
    tokenizer: Optional[TokenizerType] = None,
    model_transform: Optional[Union[PEFT, ModelTransform, Callable]] = None,
) -> Path:
    """
    Validates a model using the specified data and trainer, with optional logging, resuming, and model transformations.

    Args:
        model (pl.LightningModule): The model to be validated.
        data (pl.LightningDataModule): The data module containing validation data.
        trainer (Trainer): The trainer instance configured with a MegatronStrategy.
        log (NeMoLogger): A nemologger instance.
        resume (Optional[AutoResume]): Resume from a checkpoint for validation.
        optim (Optional[OptimizerModule]): The optimizer module to be used. If not provided, the default optimizer
            from the model will be used.
        tokenizer (Optional[TokenizerType]): Tokenizer setting to be applied. Can be 'data' or 'model'
            or an instance of TokenizerSpec.
        model_transform (Optional[Union[Callable[[nn.Module], nn.Module], PEFT]]): A model transform to be applied.

    Returns:
        Path: The directory path where validation artifacts are saved.

    Examples:
        >>> from nemo.collections import llm
        >>> from nemo import lightning as nl
        >>> model = llm.MistralModel()
        >>> data = llm.SquadDataModule(seq_length=4096, global_batch_size=16, micro_batch_size=2)
        >>> precision = nl.MegatronMixedPrecision(precision="bf16-mixed")
        >>> trainer = nl.Trainer(strategy=nl.MegatronStrategy(tensor_model_parallel_size=2), plugins=precision)
        >>> llm.validate(model, data, trainer, tokenizer="data")
        PosixPath('/path/to/log_dir')
    """
    app_state = _setup(
        model=model,
        data=data,
        trainer=trainer,
        log=log,
        resume=resume,
        optim=optim,
        tokenizer=tokenizer,
        model_transform=model_transform,
    )

    trainer.validate(model, data)

    return app_state.exp_dir


@run.cli.entrypoint(name="ptq", namespace="llm")
def ptq(
    nemo_checkpoint: str,
<<<<<<< HEAD
    calib_tp: int = 1,
    calib_pp: int = 1,
    quantization_config: Annotated[Optional[QuantizationConfig], run.Config[QuantizationConfig]] = None,
    export_config: Optional[Union[ExportConfig, run.Config[ExportConfig]]] = None,
) -> Path:
    # TODO: Fix "nemo_run.cli.cli_parser.CLIException: An unexpected error occurred (Argument: , Context: {})"
=======
    export_config: ExportConfig,
    calibration_tp: int = 1,
    calibration_pp: int = 1,
    quantization_config: Annotated[Optional[QuantizationConfig], run.Config[QuantizationConfig]] = None,
) -> Path:
>>>>>>> b1f5aa3a
    """
    Applies Post-Training Quantization (PTQ) for a model using the specified quantization and export configs. It runs
    calibration for a small dataset to collect scaling factors low-precision GEMMs used by desired quantization method.
    This function produces TensorRT-LLM checkpoint ready for deployment using nemo.export and nemo.deploy modules
    or direcly using TensorRT-LLM library.
    The function can be used through the NeMo CLI in the following way:
    ```bash
    # Run calibration using tensor parallel set to 8 and export quantized checkpoint with tensor parallel equal 2
    nemo llm ptq nemo_checkpoint=/models/Llama-3-70B \
        export_config.path=/models/Llama-3-70B-FP8 \
<<<<<<< HEAD
        calib_tp=8 \
        export_config.inference_tensor_parallel=2
=======
        calibration_tp=8 \
        export_config.inference_tp=2
>>>>>>> b1f5aa3a
    # Choose different quantization method, for example, INT8 SmoothQuant
    nemo llm ptq nemo_checkpoint=/models/Llama-3-8B \
        export_config.path=/models/Llama-3-8B-INT8_SQ \
        quantization_config.algorithm=int8_sq
    ```
    Args:
        nemo_checkpoint (str): The path to model to be quantized.
<<<<<<< HEAD
        calib_tp (int): Calibration tensor parallelism.
        calib_pp (int): Calibration pipeline parallelism.
=======
        calibration_tp (int): Calibration tensor parallelism.
        calibration_pp (int): Calibration pipeline parallelism.
>>>>>>> b1f5aa3a
        quantization_config (QuantizationConfig): Configuration for quantization algorithm.
        export_config (ExportConfig): Export configuration for TensorRT-LLM checkpoint.
    Returns:
        Path: The path where the quantized checkpoint has been saved after calibration.
    """
<<<<<<< HEAD
    if export_config.path is None:
        raise ValueError("The export_config.path needs to be specified, got None.")

    from nemo.collections.llm import quantization

    quantizer = quantization.Quantizer(quantization_config, export_config)

    model = quantization.load_with_modelopt_layer_spec(nemo_checkpoint, calib_tp, calib_pp)

    model = quantizer.quantize(model)

    quantizer.export(model, nemo_checkpoint)

=======
    if not quantization_config:
        quantization_config = QuantizationConfig()

    if export_config.path is None:
        raise ValueError("The export_config.path needs to be specified, got None.")

    from nemo.collections.llm import quantization

    quantizer = quantization.Quantizer(quantization_config, export_config)

    model = quantization.load_with_modelopt_layer_spec(nemo_checkpoint, calibration_tp, calibration_pp)

    model = quantizer.quantize(model)

    quantizer.export(model, nemo_checkpoint)

>>>>>>> b1f5aa3a
    console = Console()
    console.print(f"[green]✓ PTQ succeded, quantized checkpoint exported to {export_config.path}[/green]")

    return export_config.path


@run.cli.entrypoint(namespace="llm")
def deploy(
    nemo_checkpoint: Path = None,
    model_type: str = "llama",
<<<<<<< HEAD
    triton_model_name: str = 'triton_model',
=======
    triton_model_name: str = "triton_model",
>>>>>>> b1f5aa3a
    triton_model_version: Optional[int] = 1,
    triton_port: int = 8000,
    triton_http_address: str = "0.0.0.0",
    triton_request_timeout: int = 60,
    triton_model_repository: Path = None,
    num_gpus: int = 1,
    tensor_parallelism_size: int = 1,
    pipeline_parallelism_size: int = 1,
    dtype: str = "bfloat16",
    max_input_len: int = 256,
    max_output_len: int = 256,
    max_batch_size: int = 8,
    start_rest_service: bool = True,
    rest_service_http_address: str = "0.0.0.0",
    rest_service_port: int = 8080,
    openai_format_response: bool = True,
    output_generation_logits: bool = True,
):
    """
    Deploys nemo model on a PyTriton server by converting the nemo ckpt to trtllm.
    Also starts rest service that is used to send OpenAI API compatible input request
    to the PyTiton server.

    Args:
        nemo_checkpoint (Path): Path for nemo checkpoint.
        model_type (str): Type of the model. Choices: gpt, llama, falcon, starcoder. Default: llama.
        triton_model_name (str): Name for the model that gets deployed on PyTriton. Please ensure that the same model
        name is passed to the evalute method for the model to be accessible while sending evalution requests.
        Default: 'triton_model'.
        triton_model_version (Optional[int]): Version for the triton model. Default: 1.
        triton_port (int): Port for the PyTriton server. Default: 8000.
        triton_http_address (str): HTTP address for the PyTriton server. Default:  "0.0.0.0".
        triton_request_timeout (int): Timeout in seconds for Triton server. Default: 60.
        triton_model_repository (Path): Folder for the trt-llm conversion, trt-llm engine gets saved in this specified
        path. If None, saves it in /tmp dir. Default: None.
        num_gpus (int): Number of GPUs for export to trtllm and deploy. Default: 1.
        tensor_parallelism_size (int): Tensor parallelism size. Default: 1.
        pipeline_parallelism_size (int): Pipeline parallelism size. Default: 1.
        dtype (str): dtype of the TensorRT-LLM model. Default: "bfloat16".
        max_input_len (int): Max input length of the model. Default: 256.
        max_output_len (int): Max output length of the model. Default: 256.
        max_batch_size (int): Max batch size of the model. Default: 8.
        start_rest_service (bool): Start rest service that is used to send evaluation requests to the PyTriton server.
        Needs to be True to be able to run evaluation. Default: True.
        rest_service_http_address (str): HTTP address for the rest service. Default: "0.0.0.0".
        rest_service_port (int): Port for the rest service. Default: 8080.
        openai_format_response (bool): Return the response from PyTriton server in OpenAI compatible format. Needs to
        be True while running evaluation. Default: True.
        output_generation_logits (bool): If True builds trtllm engine with gather_generation_logits set to True.
        generation_logits are used to compute the logProb of the output token. Default: True.
    """
<<<<<<< HEAD
    from nemo.collections.llm import deploy
    from nemo.deploy import DeployPyTriton

    deploy.unset_environment_variables()
=======
    from nemo.collections.llm.deploy.base import get_trtllm_deployable, unset_environment_variables
    from nemo.deploy import DeployPyTriton

    unset_environment_variables()
>>>>>>> b1f5aa3a
    if start_rest_service:
        if triton_port == rest_service_port:
            logging.error("REST service port and Triton server port cannot use the same port.")
            return
        # Store triton ip, port and other args relevant for REST API as env vars to be accessible by rest_model_api.py
<<<<<<< HEAD
        os.environ['TRITON_HTTP_ADDRESS'] = triton_http_address
        os.environ['TRITON_PORT'] = str(triton_port)
        os.environ['TRITON_REQUEST_TIMEOUT'] = str(triton_request_timeout)
        os.environ['OPENAI_FORMAT_RESPONSE'] = str(openai_format_response)
        os.environ['OUTPUT_GENERATION_LOGITS'] = str(output_generation_logits)

    triton_deployable = deploy.get_trtllm_deployable(
=======
        os.environ["TRITON_HTTP_ADDRESS"] = triton_http_address
        os.environ["TRITON_PORT"] = str(triton_port)
        os.environ["TRITON_REQUEST_TIMEOUT"] = str(triton_request_timeout)
        os.environ["OPENAI_FORMAT_RESPONSE"] = str(openai_format_response)
        os.environ["OUTPUT_GENERATION_LOGITS"] = str(output_generation_logits)

    triton_deployable = get_trtllm_deployable(
>>>>>>> b1f5aa3a
        nemo_checkpoint,
        model_type,
        triton_model_repository,
        num_gpus,
        tensor_parallelism_size,
        pipeline_parallelism_size,
        max_input_len,
        max_output_len,
        max_batch_size,
        dtype,
        output_generation_logits,
    )

    try:
        nm = DeployPyTriton(
            model=triton_deployable,
            triton_model_name=triton_model_name,
            triton_model_version=triton_model_version,
            max_batch_size=max_batch_size,
            port=triton_port,
            address=triton_http_address,
        )

        logging.info("Triton deploy function will be called.")
        nm.deploy()
        nm.run()
    except Exception as error:
        logging.error("Error message has occurred during deploy function. Error message: " + str(error))
        return

    uvicorn_supported = True
    try:
        import uvicorn
    except ImportError as error:
        logging.warning(f"uvicorn could not be imported: {error}")
        uvicorn_supported = False

    try:
        logging.info("Model serving on Triton is will be started.")
        if start_rest_service and uvicorn_supported:
            try:
                logging.info("REST service will be started.")
                uvicorn.run(
                    "nemo.deploy.service.rest_model_api:app",
                    host=rest_service_http_address,
                    port=rest_service_port,
                    reload=True,
                )
            except Exception as error:
                logging.error("Error message has occurred during REST service start. Error message: " + str(error))
        nm.serve()
    except Exception as error:
        logging.error("Error message has occurred during deploy function. Error message: " + str(error))
        return

    logging.info("Model serving will be stopped.")
    nm.stop()


def evaluate(
    nemo_checkpoint_path: Path,
    url: str = "http://0.0.0.0:8080/v1",
    model_name: str = "triton_model",
    eval_task: str = "gsm8k",
    num_fewshot: Optional[int] = None,
    limit: Optional[Union[int, float]] = None,
    bootstrap_iters: int = 100000,
    # inference params
    max_tokens_to_generate: Optional[int] = 256,
    temperature: Optional[float] = 0.000000001,
    top_p: Optional[float] = 0.0,
    top_k: Optional[int] = 1,
    add_bos: Optional[bool] = False,
):
    """
    Evaluates nemo model deployed on PyTriton server (via trtllm) using lm-evaluation-harness
    (https://github.com/EleutherAI/lm-evaluation-harness/tree/main).

    Args:
        nemo_checkpoint_path (Path): Path for nemo 2.0 checkpoint. This is used to get the tokenizer from the ckpt
        which is required to tokenize the evaluation input and output prompts.
        url (str): rest service url and port that were used in the deploy method above in the format:
        http://{rest_service_http}:{rest_service_port}. Post requests with evaluation input prompts
        (from lm-eval-harness) are sent to this url which is then passed to the model deployed on PyTriton server.
        The rest service url and port serve as the entry point to evaluate model deployed on PyTriton server.
        model_name (str): Name of the model that is deployed on PyTriton server. It should be the same as
        triton_model_name passed to the deploy method above to be able to launch evaluation. Deafult: "triton_model".
        eval_task (str): task to be evaluated on. For ex: "gsm8k", "gsm8k_cot", "mmlu", "lambada". Default: "gsm8k".
        These are the tasks that are supported currently. Any other task of type generate_until or loglikelihood from
        lm-evaluation-harness can be run, but only the above mentioned ones are tested. Tasks of type
        loglikelihood_rolling are not supported yet.
        num_fewshot (int): number of examples in few-shot context. Default: None.
        limit (Union[int, float]): Limit the number of examples per task. If <1 (i.e float val between 0 and 1), limit
        is a percentage of the total number of examples. If int say x, then run evaluation only on x number of samples
        from the eval dataset. Default: None, which means eval is run the entire dataset.
        bootstrap_iters (int): Number of iterations for bootstrap statistics, used when calculating stderrs. Set to 0
        for no stderr calculations to be performed. Default: 100000.
        # inference params
        max_tokens_to_generate (int): max tokens to generate. Default: 256.
        temperature: Optional[float]: float value between 0 and 1. temp of 0 indicates greedy decoding, where the token
        with highest prob is chosen. Temperature can't be set to 0.0 currently, due to a bug with TRTLLM
        (# TODO to be investigated). Hence using a very samll value as the default. Default: 0.000000001.
        top_p: Optional[float]: float value between 0 and 1. limits to the top tokens within a certain probability.
        top_p=0 means the model will only consider the single most likely token for the next prediction. Default: 0.0.
        top_k: Optional[int]: limits to a certain number (K) of the top tokens to consider. top_k=1 means the model
        will only consider the single most likely token for the next prediction. Default: 1
        add_bos: Optional[bool]: whether a special token representing the beginning of a sequence should be added when
        encoding a string. Default: False since typically for CausalLM its set to False. If needed set add_bos to True.
    """
    try:
        # lm-evaluation-harness import
        from lm_eval import evaluator
    except ImportError:
        raise ImportError(
            "Please ensure that lm-evaluation-harness is installed in your env as it is required " "to run evaluations"
        )

    from nemo.collections.llm import evaluation

    # Get tokenizer from nemo ckpt. This works only with NeMo 2.0 ckpt.
<<<<<<< HEAD
    tokenizer = io.load_context(nemo_checkpoint_path + '/context', subpath="model").tokenizer
=======
    tokenizer = io.load_context(nemo_checkpoint_path + "/context", subpath="model.tokenizer")
>>>>>>> b1f5aa3a
    # Wait for rest service to be ready before starting evaluation
    evaluation.wait_for_rest_service(rest_url=f"{url}/v1/health")
    # Create an object of the NeMoFWLM which is passed as a model to evaluator.simple_evaluate
    model = evaluation.NeMoFWLMEval(
        model_name, url, tokenizer, max_tokens_to_generate, temperature, top_p, top_k, add_bos
    )
    results = evaluator.simple_evaluate(
<<<<<<< HEAD
        model=model, tasks=eval_task, limit=limit, num_fewshot=num_fewshot, bootstrap_iters=bootstrap_iters
    )

    print("score", results['results'][eval_task])
=======
        model=model,
        tasks=eval_task,
        limit=limit,
        num_fewshot=num_fewshot,
        bootstrap_iters=bootstrap_iters,
    )

    print("score", results["results"][eval_task])
>>>>>>> b1f5aa3a


@run.cli.entrypoint(name="import", namespace="llm")
def import_ckpt(
    model: pl.LightningModule,
    source: str,
    output_path: Optional[Path] = None,
    overwrite: bool = False,
) -> Path:
    """
    Imports a checkpoint into a model using the model's associated importer, typically for
    the purpose of fine-tuning a community model trained in an external framework, such as
    Hugging Face.

    This function can be used both programmatically and through the NeMo CLI:

    CLI Usage:
    ```bash
    # Import Llama 3 8B from HuggingFace (saves to $NEMO_MODELS_CACHE)
    nemo llm import llama3_8b source="hf://meta-llama/Llama-3.1-8B"

    # Import with custom output path
    nemo llm import llama3_8b source="hf://meta-llama/Llama-3.1-8B" output_path="/path/to/save"

    # Force overwrite existing checkpoint
    nemo llm import llama3_8b source="hf://meta-llama/Llama-3.1-8B" overwrite=true
    ```

    Python Usage:
    ```python
    model = Mistral7BModel()
    imported_path = import_ckpt(model, "hf://mistralai/Mistral-7B-v0.1")
    ```

    The importer component of the model reads the checkpoint data from the specified source
    and transforms it into the right format. This is particularly useful for adapting
    models that have been pre-trained in different environments or frameworks to be fine-tuned
    or further developed within the current system.

    For instance, using `import_ckpt(Mistral7BModel(), "hf")` initiates the import process
    by searching for a registered model importer tagged with "hf". In NeMo, `HFMistral7BImporter`
    is registered under this tag via:
    `@io.model_importer(Mistral7BModel, "hf", default_path="mistralai/Mistral-7B-v0.1")`.
    This links `Mistral7BModel` to `HFMistral7BImporter`, designed for HuggingFace checkpoints.

    Args:
        model (pl.LightningModule): The model into which the checkpoint will be imported.
            This model must implement the ConnectorMixin.
        source (str): The source from which the checkpoint will be imported. This can be
            a file path, URL, or any other string identifier that the model's importer
            can recognize.
        output_path (Optional[Path]): The path where the imported checkpoint will be stored.
            If not specified, the checkpoint will be saved to $NEMO_MODELS_CACHE
            (defaults to ~/.cache/nemo/models/ if the environment variable is not set).
        overwrite (bool): If set to True, existing files at the output path will be overwritten.
            This is useful for model updates where retaining old checkpoint files is not required.

    Returns:
        Path: The path where the checkpoint has been saved after import.

    Raises:
        ValueError: If the model does not implement ConnectorMixin, indicating a lack of
            necessary importer functionality.
    """
    output = io.import_ckpt(model=model, source=source, output_path=output_path, overwrite=overwrite)

    console = Console()
    if output_path:
        console.print(f"[green]✓ Checkpoint imported to {output}[/green]")
    else:
        console.print(f"[green] $NEMO_MODELS_CACHE={NEMO_MODELS_CACHE} [/green]")
        console.print(f"[green]✓ Checkpoint imported to {output}[/green]")

    return output


def load_connector_from_trainer_ckpt(path: Path, target: str) -> io.ModelConnector:
    return io.load_context(path, subpath="model").exporter(target, path)


@run.cli.entrypoint(name="export", namespace="llm")
def export_ckpt(
    path: Path,
    target: str,
    output_path: Optional[Path] = None,
    overwrite: bool = False,
    load_connector: Callable[[Path, str], io.ModelConnector] = load_connector_from_trainer_ckpt,
) -> Path:
    """
    Exports a checkpoint from a model using the model's associated exporter, typically for
    the purpose of sharing a model that has been fine-tuned or customized within NeMo.

    This function can be used both programmatically and through the NeMo CLI:

    CLI Usage:
    ```bash
    # Export model to HuggingFace format (saves to {checkpoint_path}/hf/)
    nemo llm export /path/to/model.nemo target="hf"

    # Export with custom output path
    nemo llm export /path/to/model.nemo target="hf" output_path="/path/to/save"

    # Force overwrite existing export
    nemo llm export /path/to/model.nemo target="hf" overwrite=true
    ```

    Python Usage:
    ```python
    nemo_ckpt_path = Path("/path/to/model.nemo")
    export_path = export_ckpt(nemo_ckpt_path, "hf")
    ```

    The exporter component of the model reads the model's state from the specified path and
    exports it into the format specified by the 'target' identifier. This is particularly
    useful for adapting models that have been developed or fine-tuned within NeMo to be
    compatible with other environments or frameworks.

    Args:
        path (Path): The path to the model's checkpoint file from which data will be exported.
        target (str): The identifier for the exporter that defines the format of the export
            (e.g., "hf" for HuggingFace format).
        output_path (Optional[Path]): The path where the exported checkpoint will be saved.
            If not specified, defaults to {checkpoint_path}/{target}/.
        overwrite (bool): If set to True, existing files at the output path will be overwritten.
            This is useful for model updates where retaining old checkpoint files is not required.
        load_connector (Callable[[Path, str], ModelConnector]): A function to load the appropriate
            exporter based on the model and target format. Defaults to `load_connector_from_trainer_ckpt`.

    Returns:
        Path: The path where the checkpoint has been saved after export.

    Raises:
        ValueError: If the model does not implement ConnectorMixin, indicating a lack of
            necessary exporter functionality.
    """
    output = io.export_ckpt(path, target, output_path, overwrite, load_connector)

    console = Console()
    console.print(f"[green]✓ Checkpoint exported to {output}[/green]")

    return output


@run.cli.entrypoint(name="generate", namespace="llm")
def generate(
    path: Union[Path, str],
    trainer: nl.Trainer,
    prompts: Optional[list[str]] = None,
    encoder_prompts: Optional[list[str]] = None,
    input_dataset: Optional[Union[pl.LightningDataModule, str]] = None,
    params_dtype: torch.dtype = torch.bfloat16,
    add_BOS: bool = False,
    max_batch_size: int = 4,
    random_seed: Optional[int] = None,
    inference_batch_times_seqlen_threshold: int = 1000,
    inference_params: Optional["CommonInferenceParams"] = None,
    text_only: bool = False,
    output_path: Optional[Union[Path, str]] = None,
) -> list[Union["InferenceRequest", str]]:
    """
    Generates text using a NeMo LLM model.

    This function takes a checkpoint path and a list of prompts,
    and generates text based on the loaded model and parameters.
    It returns a list of generated text, either as a string or as an InferenceRequest object.

    Python Usage:
    ```python
    strategy = nl.MegatronStrategy(
        tensor_model_parallel_size=2,
        pipeline_model_parallel_size=1,
        context_parallel_size=1,
        sequence_parallel=False,
        setup_optimizers=False,
        store_optimizer_states=False,
    )

    trainer = nl.Trainer(
        accelerator="gpu",
        devices=2,
        num_nodes=1,
        strategy=strategy,
        plugins=nl.MegatronMixedPrecision(
            precision="bf16-mixed",
            params_dtype=torch.bfloat16,
            pipeline_dtype=torch.bfloat16,
            autocast_enabled=False,
            grad_reduce_in_fp32=False,
        ),
    )
    prompts = [
        "Hello, how are you?",
        "How many r's are in the word 'strawberry'?",
        "Which number is bigger? 10.119 or 10.19?",
    ]

    if __name__ == "__main__":
        results = api.generate(
            path=os.path.join(os.environ["NEMO_HOME"], "models", "meta-llama/Meta-Llama-3-8B"),
            prompts=prompts,
            trainer=trainer,
            inference_params=CommonInferenceParams(temperature=0.1, top_k=10, num_tokens_to_generate=512),
            text_only=True,
        )
    ```

    Args:
        path (Union[Path, str]): The path to the model checkpoint.
        prompts (list[str]): The list of prompts to generate text for.
        trainer (nl.Trainer): The trainer object.
        encoder_prompts (Optional[list[str]], optional): The list of encoder prompts. Defaults to None.
        input_dataset (Optional[Union[pl.LightningDataModule, str]], optional): The input data module or jsonl file.
            Test set will be used for generation for data modules. Defaults to None.
        params_dtype (torch.dtype, optional): The data type of the model parameters. Defaults to torch.bfloat16.
        add_BOS (bool, optional): Whether to add the beginning of sequence token. Defaults to False.
        max_batch_size (int, optional): The maximum batch size. Defaults to 4.
        random_seed (Optional[int], optional): The random seed. Defaults to None.
        inference_batch_times_seqlen_threshold (int, optional): If batch-size times sequence-length is smaller than
            this threshold then we will not use pipelining, otherwise we will. Defaults to 1000.
        inference_params (Optional["CommonInferenceParams"], optional): The inference parameters defined in
            Mcore's CommonInferenceParams. Defaults to None.
        text_only (bool, optional): Whether to return only the generated text as a string. Defaults to False.
        output_path (Optional[Union[Path, str]], optional): The path to save the generated text or test dataset
            predictions. Defaults to None.

    Returns:
        list[Union["InferenceRequest", str]]: A list of generated text,
            either as a string or as an InferenceRequest object.
    """
    from nemo.collections.llm import inference

    if input_dataset is not None:
        input_path = input_dataset if isinstance(input_dataset, str) else input_dataset.test_path
        with open(input_path) as f:
            dataset = [json.loads(sample) for sample in f.readlines()]
            inputs = [sample["input"] for sample in dataset]
    elif prompts is not None:
        inputs = prompts
    else:
        raise ValueError("Either prompts or input_dataset must be provided.")

    inference_wrapped_model, mcore_tokenizer = inference.setup_model_and_tokenizer(
        path=path,
        trainer=trainer,
        params_dtype=params_dtype,
        inference_batch_times_seqlen_threshold=inference_batch_times_seqlen_threshold,
    )

    dp_size = trainer.strategy.distributed_sampler_kwargs['num_replicas']
    dp_rank = trainer.strategy.distributed_sampler_kwargs['rank']
    chunk_size = (len(inputs) + dp_size - 1) // dp_size
    start_idx = dp_rank * chunk_size
    end_idx = min(start_idx + chunk_size, len(inputs))
    inputs_on_this_dp_rank = inputs[start_idx:end_idx]

    results_on_this_dp_rank = inference.generate(
        model=inference_wrapped_model,
        tokenizer=mcore_tokenizer,
        prompts=inputs_on_this_dp_rank,
        encoder_prompts=encoder_prompts,
        add_BOS=add_BOS,
        max_batch_size=max_batch_size,
        random_seed=random_seed,
        inference_params=inference_params,
    )
    gathered_results = [None] * dp_size

    all_gather_object(
        gathered_results,
        [r.generated_text if text_only else r for r in results_on_this_dp_rank],
        group=parallel_state.get_data_parallel_group(),
    )
    gathered_results = [result for sublist in gathered_results for result in sublist]

    assert len(gathered_results) == len(inputs)

    if output_path is not None and is_global_rank_zero():
        with open(output_path, "w") as f:
            for sample, pred in zip(dataset if input_dataset else inputs, gathered_results):
                if type(sample) == dict:
                    sample["label"] = sample.pop("output", None)
                    sample["prediction"] = pred if text_only else pred.generated_text
                elif type(sample) == str:
                    sample = {"input": sample, "prediction": pred if text_only else pred.generated_text}
                f.write(json.dumps(sample) + "\n")
        logging.info(f"Predictions written to {output_path}")

    return gathered_results


def _use_tokenizer(model: pl.LightningModule, data: pl.LightningDataModule, tokenizer: TokenizerType) -> None:
    if tokenizer == "data":
        _set_with_io(model, "tokenizer", data.tokenizer)
    elif tokenizer == "model":
        _set_with_io(data, "tokenizer", model.tokenizer)
    else:
        try:
            from nemo.collections.common.tokenizers.tokenizer_spec import TokenizerSpec

            if isinstance(tokenizer, TokenizerSpec):
                _set_with_io(model, "tokenizer", tokenizer)
                _set_with_io(data, "tokenizer", tokenizer)
            else:
                raise ValueError(f"Expected TokenizerSpec or 'data' or 'model', got: {tokenizer}")
        except ImportError:
            raise ValueError("TokenizerSpec is not available")


def _setup(
    model: pl.LightningModule,
    data: pl.LightningDataModule,
    trainer: Trainer,
    log: Optional[NeMoLogger],
    resume: Optional[AutoResume],
    optim: Optional[OptimizerModule],
    tokenizer: Optional[TokenizerType],
    model_transform: Optional[Union[PEFT, ModelTransform, Callable]],
) -> Any:  # Return type is Any because app_state's type is not specified
    configure_no_restart_validation_training_loop(trainer)
    _log = log or NeMoLogger()
    if resume and isinstance(model_transform, PEFT) and _log.ckpt:
        logging.info("Disabling try_restore_best_ckpt restoration for adapters")
        _log.ckpt.try_restore_best_ckpt = False

    app_state = _log.setup(
        trainer,
        resume_if_exists=getattr(resume, "resume_if_exists", False),
        task_config=getattr(train, "__io__", None),
    )
    if resume is not None:
        resume.setup(trainer, model)

    if optim:
        optim.connect(model)
    if tokenizer:  # TODO: Improve this
        _use_tokenizer(model, data, tokenizer)

    if model_transform:
        _set_with_io(model, "model_transform", model_transform)

    # Add ModelTransform callback to Trainer if needed
    if getattr(model, "model_transform", None):
        if not any(isinstance(cb, ModelTransform) for cb in trainer.callbacks):
            if isinstance(model_transform, ModelTransform):
                trainer.callbacks.append(model_transform)
            else:
                trainer.callbacks.append(ModelTransform())
    # Move jit callback at the end ensure it's applied on top of any model transformations (peft)
    jit_cb = None
    for i, cb in enumerate(trainer.callbacks):
        if isinstance(cb, JitTransform):
            assert jit_cb is None
            jit_cb = trainer.callbacks.pop(i)
    if jit_cb is not None:
        trainer.callbacks.append(jit_cb)
    return app_state


def _set_with_io(obj, attr, value):
    setattr(obj, attr, value)
    if hasattr(obj, "__io__") and hasattr(value, "__io__"):
        setattr(obj.__io__, attr, deepcopy(value.__io__))


def _validate_config(
    model: pl.LightningModule,
    data: pl.LightningDataModule,
    trainer: Trainer,
    log: Optional[NeMoLogger] = None,
    resume: Optional[AutoResume] = None,
    optim: Optional[OptimizerModule] = None,
    tokenizer: Optional[TokenizerType] = None,
    model_transform: Optional[Union[PEFT, ModelTransform, Callable]] = None,
) -> None:

    ## Model validation
    if hasattr(model, "config"):
        assert getattr(model.config, "seq_length", 1) > 0
        assert getattr(model.config, "max_position_embeddings", 1) > 0
        assert model.config.num_layers > 0
        assert model.config.hidden_size > 0
        assert model.config.num_attention_heads > 0
        assert model.config.ffn_hidden_size > 0

        if hasattr(model.config, "seq_length"):
            if getattr(model.config, "max_position_embeddings", None) is not None:
                assert model.config.seq_length <= model.config.max_position_embeddings
    else:
        assert not isinstance(trainer.strategy, nl.MegatronStrategy), "Expected model.config to exist"

    ## Data validation
    assert data.micro_batch_size > 0
    assert data.global_batch_size > 0
    assert data.seq_length > 0

    assert (
        data.global_batch_size % data.micro_batch_size == 0
    ), "Global batch size must be divisible by micro batch size in data module."

    ## Trainer validation

    # MegatronStrategy validation
    if isinstance(trainer.strategy, nl.MegatronStrategy):
        # Basic validation
        assert trainer.strategy.tensor_model_parallel_size > 0
        assert trainer.strategy.pipeline_model_parallel_size > 0
        assert trainer.strategy.context_parallel_size > 0

        # DP validation
        assert (trainer.num_devices * trainer.num_nodes) % (
            trainer.strategy.tensor_model_parallel_size
            * trainer.strategy.pipeline_model_parallel_size
            * trainer.strategy.context_parallel_size
        ) == 0, "Number of GPUs must be divisible by the product of all parallelism sizes for data parallel."

        assert (
            data.global_batch_size
            % (
                data.micro_batch_size
                * (
                    (trainer.num_devices * trainer.num_nodes)
                    / (
                        trainer.strategy.tensor_model_parallel_size
                        * trainer.strategy.pipeline_model_parallel_size
                        * trainer.strategy.context_parallel_size
                    )
                )
            )
            == 0
        ), "Global batch size must be divisible by the product of micro batch size and data parallel size"

        # TP/SP validation
        if trainer.strategy.tensor_model_parallel_size == 1:
            if trainer.strategy.sequence_parallel == True:
                warnings.warn("Disabling sequence parallelism because tensor model parallelism is disabled")
                trainer.strategy.sequence_parallel = False

        # PP/VP validation
        if trainer.strategy.pipeline_model_parallel_size > 1:
            assert (
                trainer.strategy.pipeline_dtype is not None
            ), "pipeline_dtype must be set if pipeline model parallelism is enabled"
        else:
            if trainer.strategy.virtual_pipeline_model_parallel_size is not None:
                warnings.warn("Disabling virtual pipeline parallelism because pipeline model parallelism is disabled")
                trainer.strategy.virtual_pipeline_model_parallel_size = None
            if trainer.strategy.pipeline_dtype is not None:
                warnings.warn("Setting pipeline dtype to None because pipeline model parallelism is disabled")
                trainer.strategy.pipeline_dtype = None

        # CP validation
        if trainer.strategy.context_parallel_size > 1:
            if hasattr(model, "config"):
                if model.config.seq_length is not None:
                    assert (
                        model.config.seq_length % (trainer.strategy.context_parallel_size * 2) == 0
                    ), 'Sequence length must be divisible by 2 * context parallel size if context parallel is used.'

        # EP validation
        if trainer.strategy.expert_model_parallel_size > 1:
            if hasattr(model, "config"):
                assert (
                    model.config.num_moe_experts is not None
                ), "num_experts must be non None to use expert model parallelism"
                assert (
                    model.config.num_moe_experts % trainer.strategy.expert_model_parallel_size == 0
                ), "Number of experts should be a multiple of expert model parallel_size."<|MERGE_RESOLUTION|>--- conflicted
+++ resolved
@@ -37,18 +37,10 @@
     io,
 )
 from nemo.lightning.base import NEMO_MODELS_CACHE
-<<<<<<< HEAD
-from nemo.lightning.pytorch.callbacks import PEFT, ModelTransform
-from nemo.utils import logging
-from nemo.utils.get_rank import is_global_rank_zero
-
-
-=======
 from nemo.lightning.pytorch.callbacks import PEFT, JitTransform, ModelTransform
 from nemo.utils import logging
 from nemo.utils.get_rank import is_global_rank_zero
 
->>>>>>> b1f5aa3a
 if TYPE_CHECKING:
     from megatron.core.inference.common_inference_params import CommonInferenceParams
     from megatron.core.inference.inference_request import InferenceRequest
@@ -275,20 +267,11 @@
 @run.cli.entrypoint(name="ptq", namespace="llm")
 def ptq(
     nemo_checkpoint: str,
-<<<<<<< HEAD
-    calib_tp: int = 1,
-    calib_pp: int = 1,
-    quantization_config: Annotated[Optional[QuantizationConfig], run.Config[QuantizationConfig]] = None,
-    export_config: Optional[Union[ExportConfig, run.Config[ExportConfig]]] = None,
-) -> Path:
-    # TODO: Fix "nemo_run.cli.cli_parser.CLIException: An unexpected error occurred (Argument: , Context: {})"
-=======
     export_config: ExportConfig,
     calibration_tp: int = 1,
     calibration_pp: int = 1,
     quantization_config: Annotated[Optional[QuantizationConfig], run.Config[QuantizationConfig]] = None,
 ) -> Path:
->>>>>>> b1f5aa3a
     """
     Applies Post-Training Quantization (PTQ) for a model using the specified quantization and export configs. It runs
     calibration for a small dataset to collect scaling factors low-precision GEMMs used by desired quantization method.
@@ -299,13 +282,8 @@
     # Run calibration using tensor parallel set to 8 and export quantized checkpoint with tensor parallel equal 2
     nemo llm ptq nemo_checkpoint=/models/Llama-3-70B \
         export_config.path=/models/Llama-3-70B-FP8 \
-<<<<<<< HEAD
-        calib_tp=8 \
-        export_config.inference_tensor_parallel=2
-=======
         calibration_tp=8 \
         export_config.inference_tp=2
->>>>>>> b1f5aa3a
     # Choose different quantization method, for example, INT8 SmoothQuant
     nemo llm ptq nemo_checkpoint=/models/Llama-3-8B \
         export_config.path=/models/Llama-3-8B-INT8_SQ \
@@ -313,19 +291,16 @@
     ```
     Args:
         nemo_checkpoint (str): The path to model to be quantized.
-<<<<<<< HEAD
-        calib_tp (int): Calibration tensor parallelism.
-        calib_pp (int): Calibration pipeline parallelism.
-=======
         calibration_tp (int): Calibration tensor parallelism.
         calibration_pp (int): Calibration pipeline parallelism.
->>>>>>> b1f5aa3a
         quantization_config (QuantizationConfig): Configuration for quantization algorithm.
         export_config (ExportConfig): Export configuration for TensorRT-LLM checkpoint.
     Returns:
         Path: The path where the quantized checkpoint has been saved after calibration.
     """
-<<<<<<< HEAD
+    if not quantization_config:
+        quantization_config = QuantizationConfig()
+
     if export_config.path is None:
         raise ValueError("The export_config.path needs to be specified, got None.")
 
@@ -333,30 +308,12 @@
 
     quantizer = quantization.Quantizer(quantization_config, export_config)
 
-    model = quantization.load_with_modelopt_layer_spec(nemo_checkpoint, calib_tp, calib_pp)
+    model = quantization.load_with_modelopt_layer_spec(nemo_checkpoint, calibration_tp, calibration_pp)
 
     model = quantizer.quantize(model)
 
     quantizer.export(model, nemo_checkpoint)
 
-=======
-    if not quantization_config:
-        quantization_config = QuantizationConfig()
-
-    if export_config.path is None:
-        raise ValueError("The export_config.path needs to be specified, got None.")
-
-    from nemo.collections.llm import quantization
-
-    quantizer = quantization.Quantizer(quantization_config, export_config)
-
-    model = quantization.load_with_modelopt_layer_spec(nemo_checkpoint, calibration_tp, calibration_pp)
-
-    model = quantizer.quantize(model)
-
-    quantizer.export(model, nemo_checkpoint)
-
->>>>>>> b1f5aa3a
     console = Console()
     console.print(f"[green]✓ PTQ succeded, quantized checkpoint exported to {export_config.path}[/green]")
 
@@ -367,11 +324,7 @@
 def deploy(
     nemo_checkpoint: Path = None,
     model_type: str = "llama",
-<<<<<<< HEAD
-    triton_model_name: str = 'triton_model',
-=======
     triton_model_name: str = "triton_model",
->>>>>>> b1f5aa3a
     triton_model_version: Optional[int] = 1,
     triton_port: int = 8000,
     triton_http_address: str = "0.0.0.0",
@@ -423,31 +376,15 @@
         output_generation_logits (bool): If True builds trtllm engine with gather_generation_logits set to True.
         generation_logits are used to compute the logProb of the output token. Default: True.
     """
-<<<<<<< HEAD
-    from nemo.collections.llm import deploy
-    from nemo.deploy import DeployPyTriton
-
-    deploy.unset_environment_variables()
-=======
     from nemo.collections.llm.deploy.base import get_trtllm_deployable, unset_environment_variables
     from nemo.deploy import DeployPyTriton
 
     unset_environment_variables()
->>>>>>> b1f5aa3a
     if start_rest_service:
         if triton_port == rest_service_port:
             logging.error("REST service port and Triton server port cannot use the same port.")
             return
         # Store triton ip, port and other args relevant for REST API as env vars to be accessible by rest_model_api.py
-<<<<<<< HEAD
-        os.environ['TRITON_HTTP_ADDRESS'] = triton_http_address
-        os.environ['TRITON_PORT'] = str(triton_port)
-        os.environ['TRITON_REQUEST_TIMEOUT'] = str(triton_request_timeout)
-        os.environ['OPENAI_FORMAT_RESPONSE'] = str(openai_format_response)
-        os.environ['OUTPUT_GENERATION_LOGITS'] = str(output_generation_logits)
-
-    triton_deployable = deploy.get_trtllm_deployable(
-=======
         os.environ["TRITON_HTTP_ADDRESS"] = triton_http_address
         os.environ["TRITON_PORT"] = str(triton_port)
         os.environ["TRITON_REQUEST_TIMEOUT"] = str(triton_request_timeout)
@@ -455,7 +392,6 @@
         os.environ["OUTPUT_GENERATION_LOGITS"] = str(output_generation_logits)
 
     triton_deployable = get_trtllm_deployable(
->>>>>>> b1f5aa3a
         nemo_checkpoint,
         model_type,
         triton_model_repository,
@@ -576,11 +512,7 @@
     from nemo.collections.llm import evaluation
 
     # Get tokenizer from nemo ckpt. This works only with NeMo 2.0 ckpt.
-<<<<<<< HEAD
-    tokenizer = io.load_context(nemo_checkpoint_path + '/context', subpath="model").tokenizer
-=======
     tokenizer = io.load_context(nemo_checkpoint_path + "/context", subpath="model.tokenizer")
->>>>>>> b1f5aa3a
     # Wait for rest service to be ready before starting evaluation
     evaluation.wait_for_rest_service(rest_url=f"{url}/v1/health")
     # Create an object of the NeMoFWLM which is passed as a model to evaluator.simple_evaluate
@@ -588,12 +520,6 @@
         model_name, url, tokenizer, max_tokens_to_generate, temperature, top_p, top_k, add_bos
     )
     results = evaluator.simple_evaluate(
-<<<<<<< HEAD
-        model=model, tasks=eval_task, limit=limit, num_fewshot=num_fewshot, bootstrap_iters=bootstrap_iters
-    )
-
-    print("score", results['results'][eval_task])
-=======
         model=model,
         tasks=eval_task,
         limit=limit,
@@ -602,7 +528,6 @@
     )
 
     print("score", results["results"][eval_task])
->>>>>>> b1f5aa3a
 
 
 @run.cli.entrypoint(name="import", namespace="llm")
