--- conflicted
+++ resolved
@@ -111,12 +111,7 @@
 def adjust_distillation_model_for_mcore(
     model: DistillationModel, model_cfg: "TransformerConfig", distill_cfg: Dict[str, Any]
 ):
-<<<<<<< HEAD
     """Extra modifications to ``mtd.DistillationModel`` required for Megatron-Core."""
-
-=======
-    """Extra modifcations to ``mtd.DistillationModel`` requried for Megatron-Core."""
->>>>>>> 1f25d228
     # Get rid of ModelOpt Distillation state
     # NOTE: If re-placed, above losses need modifcation as `TransformerConfig` has non-pickleable elements.
     mto.ModeloptStateManager(model)._state.pop()
