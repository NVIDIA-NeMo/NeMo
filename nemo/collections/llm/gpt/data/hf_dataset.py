--- conflicted
+++ resolved
@@ -397,14 +397,11 @@
         else:
             raise ValueError("split_names must None/str/list")
 
-<<<<<<< HEAD
-=======
         for split_name in split_names:
             if not self.dataset_splits[split_name] is None:
                 self.dataset_splits[split_name] = self.dataset_splits[split_name].map(function, **kwargs)
 
 
->>>>>>> 71908d2d
 class HellaSwagHFDataModule(HFDatasetDataModule):
     """A data module for handling the HellaSwag dataset using HFDatasetDataModule."""
 
