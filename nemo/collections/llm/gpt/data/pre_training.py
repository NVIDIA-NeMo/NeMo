--- conflicted
+++ resolved
@@ -16,8 +16,7 @@
     from nemo.collections.common.tokenizers.tokenizer_spec import TokenizerSpec
 
 
-<<<<<<< HEAD
-class PreTrainingDataModule(pl.LightningDataModule):
+class PreTrainingDataModule(pl.LightningDataModule, IOMixin):
     """PyTorch Lightning-compatible data module for pre-training
        GPT-style models.
     Args:
@@ -56,9 +55,6 @@
         index_mapping_dir (Optional[str]): Path to a directory to write index mapping files.
     """
 
-=======
-class PreTrainingDataModule(pl.LightningDataModule, IOMixin):
->>>>>>> e0583149
     def __init__(
         self,
         paths: Path | List | Dict[str, List],
