from nemo.collections.llm.gpt.model.baichuan import Baichuan2Config, Baichuan2Config7B, Baichuan2Model
from nemo.collections.llm.gpt.model.base import (
    GPTConfig,
    GPTModel,
    MaskedTokenLossReduction,
    gpt_data_step,
    gpt_forward_step,
    local_layer_spec,
    transformer_engine_layer_spec,
)
from nemo.collections.llm.gpt.model.chatglm import ChatGLM2Config6B, ChatGLM3Config6B, ChatGLMConfig, ChatGLMModel
from nemo.collections.llm.gpt.model.gemma import (
    CodeGemmaConfig2B,
    CodeGemmaConfig7B,
    GemmaConfig,
    GemmaConfig2B,
    GemmaConfig7B,
    GemmaModel,
)
from nemo.collections.llm.gpt.model.llama import (
    CodeLlamaConfig7B,
    CodeLlamaConfig13B,
    CodeLlamaConfig34B,
    CodeLlamaConfig70B,
    Llama2Config7B,
    Llama2Config13B,
    Llama2Config70B,
    Llama3Config8B,
    Llama3Config70B,
    LlamaConfig,
    LlamaModel,
)
from nemo.collections.llm.gpt.model.mistral import MistralConfig7B, MistralModel
<<<<<<< HEAD
from nemo.collections.llm.gpt.model.mixtral import MixtralConfig8x7B, MixtralConfig8x22B, MixtralModel
from nemo.collections.llm.gpt.model.starcoder import StarcoderConfig, StarcoderConfig15B, StarcoderModel
from nemo.collections.llm.gpt.model.starcoder2 import (
    Starcoder2Config,
    Starcoder2Config3B,
    Starcoder2Config7B,
    Starcoder2Config15B,
    Starcoder2Model,
=======
from nemo.collections.llm.gpt.model.mixtral import (
    MixtralConfig8x3B,
    MixtralConfig8x7B,
    MixtralConfig8x22B,
    MixtralModel,
)
from nemo.collections.llm.gpt.model.nemotron import (
    Nemotron3Config4B,
    Nemotron3Config8B,
    Nemotron4Config15B,
    Nemotron4Config22B,
    Nemotron4Config340B,
    NemotronConfig,
    NemotronModel,
>>>>>>> 08cddbfa
)

__all__ = [
    "GPTConfig",
    "GPTModel",
    "MistralConfig7B",
    "MistralModel",
    "MixtralConfig8x3B",
    "MixtralConfig8x7B",
    "MixtralConfig8x22B",
    "MixtralModel",
    "Starcoder2Config",
    "Starcoder2Model",
    "Starcoder2Config15B",
    "Starcoder2Config7B",
    "Starcoder2Config3B",
    "StarcoderConfig",
    "StarcoderConfig15B",
    "StarcoderModel",
    "LlamaConfig",
    "Llama2Config7B",
    "Llama2Config13B",
    "Llama2Config70B",
    "Llama3Config8B",
    "Llama3Config70B",
    "NemotronConfig",
    "Nemotron3Config4B",
    "Nemotron3Config8B",
    "Nemotron4Config15B",
    "Nemotron4Config22B",
    "Nemotron4Config340B",
    "NemotronModel",
    "CodeLlamaConfig7B",
    "CodeLlamaConfig13B",
    "CodeLlamaConfig34B",
    "CodeLlamaConfig70B",
    "GemmaConfig",
    "GemmaConfig2B",
    "GemmaConfig7B",
    "CodeGemmaConfig2B",
    "CodeGemmaConfig7B",
    "GemmaModel",
    "LlamaModel",
    "Baichuan2Config",
    "Baichuan2Config7B",
    "Baichuan2Model",
    "ChatGLMConfig",
    "ChatGLM2Config6B",
    "ChatGLM3Config6B",
    "ChatGLMModel",
    "MaskedTokenLossReduction",
    "gpt_data_step",
    "gpt_forward_step",
    "transformer_engine_layer_spec",
    "local_layer_spec",
]<|MERGE_RESOLUTION|>--- conflicted
+++ resolved
@@ -30,9 +30,6 @@
     LlamaConfig,
     LlamaModel,
 )
-from nemo.collections.llm.gpt.model.mistral import MistralConfig7B, MistralModel
-<<<<<<< HEAD
-from nemo.collections.llm.gpt.model.mixtral import MixtralConfig8x7B, MixtralConfig8x22B, MixtralModel
 from nemo.collections.llm.gpt.model.starcoder import StarcoderConfig, StarcoderConfig15B, StarcoderModel
 from nemo.collections.llm.gpt.model.starcoder2 import (
     Starcoder2Config,
@@ -40,7 +37,6 @@
     Starcoder2Config7B,
     Starcoder2Config15B,
     Starcoder2Model,
-=======
 from nemo.collections.llm.gpt.model.mixtral import (
     MixtralConfig8x3B,
     MixtralConfig8x7B,
@@ -55,7 +51,6 @@
     Nemotron4Config340B,
     NemotronConfig,
     NemotronModel,
->>>>>>> 08cddbfa
 )
 
 __all__ = [
