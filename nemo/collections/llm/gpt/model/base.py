--- conflicted
+++ resolved
@@ -12,16 +12,11 @@
 # See the License for the specific language governing permissions and
 # limitations under the License.
 
-<<<<<<< HEAD
-from dataclasses import dataclass
-from typing import TYPE_CHECKING, Any, Callable, Dict, Literal, Optional, Union
-=======
 import contextlib
 from contextlib import nullcontext
 from dataclasses import dataclass
 from functools import partial
 from typing import TYPE_CHECKING, Any, Callable, Dict, List, Literal, Optional, Union
->>>>>>> fde687eb
 
 import lightning.pytorch as L
 import torch
