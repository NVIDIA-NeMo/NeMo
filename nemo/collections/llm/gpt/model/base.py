# Copyright (c) 2024, NVIDIA CORPORATION.  All rights reserved.
#
# Licensed under the Apache License, Version 2.0 (the "License");
# you may not use this file except in compliance with the License.
# You may obtain a copy of the License at
#
#     http://www.apache.org/licenses/LICENSE-2.0
#
# Unless required by applicable law or agreed to in writing, software
# distributed under the License is distributed on an "AS IS" BASIS,
# WITHOUT WARRANTIES OR CONDITIONS OF ANY KIND, either express or implied.
# See the License for the specific language governing permissions and
# limitations under the License.

from contextlib import nullcontext
from dataclasses import dataclass
from functools import partial
from typing import TYPE_CHECKING, Any, Callable, Dict, Literal, Optional, Union

import lightning.pytorch as L
import torch
import torch.distributed
from megatron.core.inference.model_inference_wrappers.gpt.gpt_inference_wrapper import GPTInferenceWrapper
from megatron.core.inference.model_inference_wrappers.inference_wrapper_config import InferenceWrapperConfig
from megatron.core.models.gpt.gpt_model import GPTModel as MCoreGPTModel
from megatron.core.optimizer import OptimizerConfig
from megatron.core.transformer.spec_utils import ModuleSpec
from megatron.core.transformer.transformer_config import TransformerConfig
from torch import nn

from nemo.collections.llm import fn
from nemo.lightning import get_vocab_size, io
from nemo.lightning.megatron_parallel import MaskedTokenLossReduction
from nemo.lightning.pytorch.optim import MegatronOptimizerModule, OptimizerModule
from nemo.utils import logging
from nemo.utils.import_utils import safe_import
from nemo.utils.te_utils import te_version

_, HAVE_TE = safe_import("transformer_engine")

# Gradient accumulation fusion may be enabled if available, for more information see:
# https://github.com/NVIDIA/Megatron-LM/blob/01945b98d1ea3a2acb5e8301e181a328104f4856/megatron/core/tensor_parallel/layers.py#L575
# TODO: Clean this up with a getter and install instructions
_grad_accum_fusion_available = True
try:
    import fused_weight_gradient_mlp_cuda  # noqa: F401  # pylint: disable=unused-import
except ImportError:
    _grad_accum_fusion_available = False

if TYPE_CHECKING:
    from transformers import GenerationConfig

    from nemo.collections.common.tokenizers.tokenizer_spec import TokenizerSpec


def gpt_data_step(dataloader_iter) -> Dict[str, torch.Tensor]:
<<<<<<< HEAD
    """Process a single data step for GPT model training.

    Args:
        dataloader_iter: Iterator over the dataloader batches

    Returns:
        Dict containing the processed batch
=======
    """Process a single batch of data from the dataloader iterator.

    This function handles the data loading step for GPT models, managing
    pipeline parallelism by distributing data appropriately across pipeline stages.

    Args:
        dataloader_iter: Iterator over the dataloader

    Returns:
        Dict[str, torch.Tensor]: Processed batch with required tensors moved to appropriate devices
>>>>>>> c1373108
    """
    from megatron.core import parallel_state

    # Based on: https://github.com/NVIDIA/Megatron-LM/blob/main/pretrain_gpt.py#L87
    # https://github.com/NVIDIA/NeMo/blob/main/nemo/collections/nlp/models/language_modeling/megatron_gpt_model.py#L828-L842

    batch = next(dataloader_iter)

    _batch: dict
    if isinstance(batch, tuple) and len(batch) == 3:
        _batch = batch[0]
    else:
        _batch = batch

    required_device_keys = set()
    required_host_keys = set()

    required_device_keys.add("attention_mask")
    if 'cu_seqlens' in _batch:
        required_device_keys.add('cu_seqlens')
        required_host_keys.add('cu_seqlens_argmin')
        required_host_keys.add('max_seqlen')

    if parallel_state.is_pipeline_first_stage():
        required_device_keys.update(("tokens", "position_ids"))
    if parallel_state.is_pipeline_last_stage():
        required_device_keys.update(("labels", "loss_mask"))

    _batch_required_keys = {}
    for key, val in _batch.items():
        if key in required_device_keys:
            _batch_required_keys[key] = val.cuda(non_blocking=True)
        elif key in required_host_keys:
            _batch_required_keys[key] = val.cpu()
        else:
            _batch_required_keys[key] = None

    # slice batch along sequence dimension for context parallelism
    output = get_batch_on_this_context_parallel_rank(_batch_required_keys)

    return output


def gpt_forward_step(model, batch) -> torch.Tensor:
<<<<<<< HEAD
    """Execute forward pass for GPT model.

    Args:
        model: The GPT model instance
        batch: Dictionary containing input tensors

    Returns:
        Model output tensor from forward pass
=======
    """Execute a forward step for the GPT model.

    This function prepares the arguments needed for the model's forward pass
    and handles both normal and packed sequence processing.

    Args:
        model: The GPT model
        batch: The input batch containing tokens, positions, and other required inputs

    Returns:
        torch.Tensor: Output tensor from the model forward pass
>>>>>>> c1373108
    """
    forward_args = {
        "input_ids": batch["tokens"],
        "position_ids": batch["position_ids"],
        "labels": batch["labels"],
    }

    if 'attention_mask' not in batch:
        assert (
            HAVE_TE
        ), "The dataloader did not provide an attention mask, however Transformer Engine was not detected. \
            This requires Transformer Engine's implementation of fused or flash attention."
    else:
        forward_args["attention_mask"] = batch['attention_mask']

    if 'cu_seqlens' in batch:
        forward_args['packed_seq_params'] = get_packed_seq_params(batch)

    return model(**forward_args)


def transformer_engine_layer_spec(config: "GPTConfig") -> ModuleSpec:
<<<<<<< HEAD
    """Get transformer engine layer specification.

    Args:
        config: GPT model configuration

    Returns:
        ModuleSpec for transformer engine layer
=======
    """Create a Transformer Engine layer specification based on the provided config.

    Args:
        config: GPT configuration object

    Returns:
        ModuleSpec: Module specification for Transformer Engine based layers
>>>>>>> c1373108
    """
    from megatron.core.models.gpt import gpt_layer_specs

    return gpt_layer_specs.get_gpt_layer_with_transformer_engine_spec(
        num_experts=config.num_moe_experts,
        moe_grouped_gemm=config.moe_grouped_gemm,
        qk_layernorm=config.qk_layernorm,
        fp8=bool(config.num_moe_experts and (config.fp8 is not None)),
    )


def transformer_engine_full_layer_spec(config: "GPTConfig") -> ModuleSpec:
<<<<<<< HEAD
    """Get transformer engine full layer specification. It returns a spec for
    TETransformerLayerAutocast, a wrapper of te.pytorch.TransformerLayer

    Args:
        config: GPT model configuration

    Returns:
        ModuleSpec for full transformer engine layer
=======
    """Create a full Transformer Engine layer specification with autocast support.

    Args:
        config: GPT configuration object

    Returns:
        ModuleSpec: Module specification for full TE layers
>>>>>>> c1373108
    """
    from nemo.collections.nlp.models.language_modeling.megatron.gpt_full_te_layer_autocast_spec import (
        get_gpt_full_te_layer_autocast_spec,
    )

    return get_gpt_full_te_layer_autocast_spec(transformer_config=config)


def local_layer_spec(config: "GPTConfig") -> ModuleSpec:
<<<<<<< HEAD
    """Get local layer specification when transformer engine is not available.

    Args:
        config: GPT model configuration

    Returns:
        ModuleSpec for local layer implementation
=======
    """Create a local layer specification without Transformer Engine.

    Args:
        config: GPT configuration object

    Returns:
        ModuleSpec: Module specification for local implementation layers
>>>>>>> c1373108
    """
    from megatron.core.models.gpt import gpt_layer_specs

    return gpt_layer_specs.get_gpt_layer_local_spec(
        num_experts=config.num_moe_experts, moe_grouped_gemm=config.moe_grouped_gemm, qk_layernorm=config.qk_layernorm
    )


def default_layer_spec(config: "GPTConfig") -> ModuleSpec:
<<<<<<< HEAD
    """Get default layer specification based on availability of transformer engine.

    Args:
        config: GPT model configuration

    Returns:
        ModuleSpec for appropriate layer implementation
=======
    """Determine the most appropriate layer specification based on availability.

    Uses Transformer Engine specs if available, otherwise falls back to local implementation.

    Args:
        config: GPT configuration object

    Returns:
        ModuleSpec: The selected module specification
>>>>>>> c1373108
    """
    if HAVE_TE:
        if config.use_transformer_engine_full_layer_spec:
            return transformer_engine_full_layer_spec(config)
        else:
            return transformer_engine_layer_spec(config)
    else:
        return local_layer_spec(config)


def torch_dtype_from_mcore_config(config: TransformerConfig) -> torch.dtype:
<<<<<<< HEAD
    """Refer to a MCore config and return the PyTorch dtype.

    Args:
        config: Transformer configuration object

    Returns:
        PyTorch dtype corresponding to config precision settings
=======
    """Extract the appropriate torch dtype from a Megatron Core configuration.

    Args:
        config: Megatron Core Transformer configuration

    Returns:
        torch.dtype: The appropriate torch dtype (float16, bfloat16, or float32)
>>>>>>> c1373108
    """
    if config.fp16:
        return torch.float16
    elif config.bf16:
        return torch.bfloat16
    else:
        return torch.float


def torch_dtype_from_dict_config(config: Dict[str, Any]) -> torch.dtype:
<<<<<<< HEAD
    """Refer to a dictionary config and return the PyTorch dtype.

    Args:
        config: Dictionary containing config settings

    Returns:
        PyTorch dtype corresponding to config precision settings
=======
    """Extract the appropriate torch dtype from a dictionary configuration.

    Args:
        config: Dictionary containing configuration parameters

    Returns:
        torch.dtype: The appropriate torch dtype (float16, bfloat16, or float32)
>>>>>>> c1373108
    """
    if config['fp16']:
        return torch.float16
    elif config['bf16']:
        return torch.bfloat16
    else:
        return torch.float


@dataclass
class GPTConfig(TransformerConfig, io.IOMixin):
    """Configuration class for GPT models.

<<<<<<< HEAD
    Contains all parameters needed to define and build a GPT model architecture.
    Inherits from TransformerConfig and adds GPT-specific parameters.
=======
    Extends TransformerConfig with additional parameters specific to GPT models
    and provides utility methods for model configuration.
>>>>>>> c1373108
    """

    # From megatron.core.models.gpt.gpt_model.GPTModel
    fp16_lm_cross_entropy: bool = False
    parallel_output: bool = True
    share_embeddings_and_output_weights: bool = True
    make_vocab_size_divisible_by: int = 128
    position_embedding_type: Literal["learned_absolute", "rope"] = "learned_absolute"
    rotary_base: int = 10000
    rotary_percent: float = 1.0
    seq_len_interpolation_factor: Optional[float] = None
    seq_length: int = 1024
    attention_softmax_in_fp32: bool = False
    masked_softmax_fusion: bool = True
    cross_entropy_loss_fusion: bool = True
    gradient_accumulation_fusion: bool = _grad_accum_fusion_available
    deallocate_pipeline_outputs: bool = True
    scatter_embedding_sequence_parallel: bool = True
    tp_only_amax_red: bool = False

    use_transformer_engine_full_layer_spec: bool = False
    transformer_layer_spec: Union[ModuleSpec, Callable[["GPTConfig"], ModuleSpec]] = default_layer_spec

    forward_step_fn: Callable = gpt_forward_step
    data_step_fn: Callable = gpt_data_step
    generation_config: Optional["GenerationConfig"] = None

    def configure_model(self, tokenizer, pre_process=None, post_process=None) -> "MCoreGPTModel":
<<<<<<< HEAD
        """Configure and initialize the underlying GPT model.

        Args:
            tokenizer: Tokenizer specification
            pre_process: Optional pre-processing function
            post_process: Optional post-processing function

        Returns:
            Configured MCoreGPTModel instance
        """

=======
        """Configure and instantiate a Megatron Core GPT model based on this configuration.

        Args:
            tokenizer: Tokenizer used with the model
            pre_process: Whether to include pre-processing in the model, defaults to first pipeline stage
            post_process: Whether to include post-processing in the model, defaults to last pipeline stage

        Returns:
            MCoreGPTModel: Configured Megatron Core GPT model instance
        """
>>>>>>> c1373108
        if self.enable_cuda_graph:
            assert HAVE_TE, "Transformer Engine is required for cudagraphs."
            assert getattr(self, 'use_te_rng_tracker', False), (
                "Transformer engine's RNG tracker is required for cudagraphs, it can be "
                "enabled with use_te_rng_tracker=True'."
            )

        vp_size = self.virtual_pipeline_model_parallel_size
        is_pipeline_asymmetric = getattr(self, 'account_for_embedding_in_pipeline_split', False) or getattr(
            self, 'account_for_loss_in_pipeline_split', False
        )
        if vp_size and not is_pipeline_asymmetric:
            p_size = self.pipeline_model_parallel_size
            assert (
                self.num_layers // p_size
            ) % vp_size == 0, "Make sure the number of model chunks is the same across all pipeline stages."

        from megatron.core import parallel_state

        transformer_layer_spec = self.transformer_layer_spec
        if not isinstance(transformer_layer_spec, ModuleSpec):
            transformer_layer_spec = transformer_layer_spec(self)

        if hasattr(self, 'vocab_size'):
            vocab_size = self.vocab_size
            if tokenizer is not None:
                logging.info(
                    f"Use preset vocab_size: {vocab_size}, original vocab_size: {tokenizer.vocab_size}, dummy tokens:"
                    f" {vocab_size - tokenizer.vocab_size}."
                )
        else:
            vocab_size = get_vocab_size(self, tokenizer.vocab_size, self.make_vocab_size_divisible_by)

        # Set FP8 recipe to DelayedScaling to initialize model with float8 precision.
        build_model_context = nullcontext
        if self.fp8 is not None:
            assert HAVE_TE, "Transformer Engine is required for FP8 training."
            te_pytorch, _ = safe_import("transformer_engine.pytorch")
            fp8_model_init = te_pytorch.fp8_model_init
            if te_version() >= (2, 0):
                # In TE 2.0, the default recipe is MXFP8BlockScaling, need to change it to DelayedScaling
                te_recipe, _ = safe_import("transformer_engine.common.recipe")
                recipe = te_recipe.DelayedScaling()
                build_model_context = partial(fp8_model_init, recipe=recipe)
            else:
                build_model_context = fp8_model_init

        with build_model_context():
            model = MCoreGPTModel(
                self,
                transformer_layer_spec=transformer_layer_spec,
                vocab_size=vocab_size,
                max_sequence_length=self.seq_length,
                fp16_lm_cross_entropy=self.fp16_lm_cross_entropy,
                parallel_output=self.parallel_output,
                share_embeddings_and_output_weights=self.share_embeddings_and_output_weights,
                position_embedding_type=self.position_embedding_type,
                rotary_percent=self.rotary_percent,
                rotary_base=self.rotary_base,
                seq_len_interpolation_factor=self.seq_len_interpolation_factor,
                pre_process=pre_process or parallel_state.is_pipeline_first_stage(),
                post_process=post_process or parallel_state.is_pipeline_last_stage(),
                scatter_embedding_sequence_parallel=self.scatter_embedding_sequence_parallel,
            )

        # If using full TE layer, need to set TP, CP group since the module call
        # is not routed through megatron core, which normally handles passing the
        # TP, CP group to the TE modules.
        # Deep iterate but skip self to avoid infinite recursion.
        if HAVE_TE and self.use_transformer_engine_full_layer_spec:
            # Copied from:
            # https://github.com/NVIDIA/TransformerEngine/blob/main/transformer_engine/pytorch/transformer.py
            if parallel_state.get_tensor_model_parallel_world_size() > 1:
                for index, child in enumerate(model.modules()):
                    if index == 0:
                        continue
                    if hasattr(child, "set_tensor_parallel_group"):
                        tp_group = parallel_state.get_tensor_model_parallel_group()
                        child.set_tensor_parallel_group(tp_group)

            if parallel_state.get_context_parallel_world_size() > 1:
                cp_stream = torch.cuda.Stream()
                for module in self.get_model_module_list():
                    for index, child in enumerate(module.modules()):
                        if index == 0:
                            continue
                        if hasattr(child, "set_context_parallel_group"):
                            child.set_context_parallel_group(
                                parallel_state.get_context_parallel_group(),
                                parallel_state.get_context_parallel_global_ranks(),
                                cp_stream,
                            )

        return model


@dataclass
class GPTConfig126M(GPTConfig):
<<<<<<< HEAD
    """Configuration for 126M parameter GPT model."""
=======
    """Configuration for a 126M parameter GPT model.

    Predefined configuration for a small GPT model with 12 layers,
    768 hidden size, and 12 attention heads.
    """
>>>>>>> c1373108

    seq_length: int = 2048
    num_layers: int = 12
    hidden_size: int = 768
    ffn_hidden_size: int = 3072
    num_attention_heads: int = 12
    bias_activation_fusion: bool = True
    bias_dropout_add_fusion: bool = True
    use_transformer_engine_full_layer_spec: bool = True


@dataclass
class GPTConfig5B(GPTConfig):
<<<<<<< HEAD
    """Configuration for 5B parameter GPT model."""
=======
    """Configuration for a 5B parameter GPT model.

    Predefined configuration for a medium-sized GPT model with 24 layers,
    4096 hidden size, and 32 attention heads.
    """
>>>>>>> c1373108

    seq_length: int = 2048
    num_layers: int = 24
    hidden_size: int = 4096
    ffn_hidden_size: int = 16384
    num_attention_heads: int = 32
    bias_activation_fusion: bool = True
    bias_dropout_add_fusion: bool = True
    use_transformer_engine_full_layer_spec: bool = True


@dataclass
class GPTConfig7B(GPTConfig):
<<<<<<< HEAD
    """Configuration for 7B parameter GPT model."""
=======
    """Configuration for a 7B parameter GPT model.

    Predefined configuration for a medium-sized GPT model with 32 layers,
    4096 hidden size, and 32 attention heads.
    """
>>>>>>> c1373108

    seq_length: int = 2048
    num_layers: int = 32
    hidden_size: int = 4096
    ffn_hidden_size: int = 10880
    num_attention_heads: int = 32
    bias_activation_fusion: bool = True
    bias_dropout_add_fusion: bool = True
    use_transformer_engine_full_layer_spec: bool = True


@dataclass
class GPTConfig20B(GPTConfig):
<<<<<<< HEAD
    """Configuration for 20B parameter GPT model."""
=======
    """Configuration for a 20B parameter GPT model.

    Predefined configuration for a large GPT model with 44 layers,
    6144 hidden size, and 48 attention heads.
    """
>>>>>>> c1373108

    seq_length: int = 2048
    num_layers: int = 44
    hidden_size: int = 6144
    ffn_hidden_size: int = 24576
    num_attention_heads: int = 48
    bias_activation_fusion: bool = True
    bias_dropout_add_fusion: bool = True
    use_transformer_engine_full_layer_spec: bool = True


@dataclass
class GPTConfig40B(GPTConfig):
<<<<<<< HEAD
    """Configuration for 40B parameter GPT model."""
=======
    """Configuration for a 40B parameter GPT model.

    Predefined configuration for a large GPT model with 48 layers,
    8192 hidden size, and 64 attention heads.
    """
>>>>>>> c1373108

    seq_length: int = 2048
    num_layers: int = 48
    hidden_size: int = 8192
    ffn_hidden_size: int = 32768
    num_attention_heads: int = 64
    bias_activation_fusion: bool = True
    bias_dropout_add_fusion: bool = True
    use_transformer_engine_full_layer_spec: bool = True


@dataclass
class GPTConfig175B(GPTConfig):
<<<<<<< HEAD
    """Configuration for 175B parameter GPT model."""
=======
    """Configuration for a 175B parameter GPT model.

    Predefined configuration for a massive GPT model with 96 layers,
    12288 hidden size, and 96 attention heads.
    """
>>>>>>> c1373108

    seq_length: int = 2048
    num_layers: int = 96
    hidden_size: int = 12288
    ffn_hidden_size: int = 49152
    num_attention_heads: int = 96
    hidden_dropout: float = 0.0
    attention_dropout: float = 0.0
    bias_activation_fusion: bool = True
    bias_dropout_add_fusion: bool = True
    use_transformer_engine_full_layer_spec: bool = True
    layernorm_zero_centered_gamma: bool = True


class GPTModel(L.LightningModule, io.IOMixin, io.ConnectorMixin, fn.FNMixin):
<<<<<<< HEAD
    """GPT model implementation."""
=======
    """GPT model implementation using Megatron Core and PyTorch Lightning.

    This class provides a high-level interface for training and using GPT models
    with proper integration with NeMo's infrastructure.
    """
>>>>>>> c1373108

    def __init__(
        self,
        config: GPTConfig,
        # TODO: Add transformer_layer_spec when we update mcore
        optim: Optional[OptimizerModule] = None,
        tokenizer: Optional["TokenizerSpec"] = None,
        model_transform: Optional[Callable[[nn.Module], nn.Module]] = None,
    ):
        """Initialize the GPT model.

        Args:
            config: Configuration for the GPT model
            optim: Optional optimizer module
            tokenizer: Optional tokenizer specification
            model_transform: Optional function to transform the model after initialization
        """
        super().__init__()
        self.config = config
        self.tokenizer = tokenizer
        self.optim = optim or MegatronOptimizerModule(config=OptimizerConfig(lr=1e-4, use_distributed_optimizer=True))
        self.optim.connect(self)  # This will bind the `configure_optimizers` method
        self.model_transform = model_transform
        self._training_loss_reduction = None
        self._validation_loss_reduction = None

    def configure_model(self) -> None:
<<<<<<< HEAD
        """Configure and initialize the underlying GPT model."""
=======
        """Configure the underlying model if not already configured.

        This method ensures the model is instantiated from the configuration.
        """
>>>>>>> c1373108
        if not hasattr(self, "module"):
            self.module = self.config.configure_model(self.tokenizer)

    def forward(
        self,
        input_ids: torch.Tensor,
        position_ids: torch.Tensor,
        attention_mask: Optional[torch.Tensor] = None,
        labels: Optional[torch.Tensor] = None,
        decoder_input: Optional[torch.Tensor] = None,
        inference_params=None,
        packed_seq_params=None,
    ) -> torch.Tensor:
<<<<<<< HEAD
        """Forward pass of the model.

        Args:
            input_ids: Input token IDs
            position_ids: Position IDs for tokens
            attention_mask: Optional attention mask
            labels: Optional labels for loss computation
            decoder_input: Optional decoder input
            inference_params: Optional inference parameters
            packed_seq_params: Optional parameters for packed sequences

        Returns:
            Model output tensor
=======
        """Forward pass through the GPT model.

        Args:
            input_ids: Input token IDs
            position_ids: Position IDs for the input
            attention_mask: Optional attention mask
            labels: Optional labels for computing loss
            decoder_input: Optional decoder input
            inference_params: Optional parameters for inference
            packed_seq_params: Optional parameters for packed sequence processing

        Returns:
            torch.Tensor: Output tensor from the model
>>>>>>> c1373108
        """
        extra_kwargs = {'packed_seq_params': packed_seq_params} if packed_seq_params is not None else {}
        output_tensor = self.module(
            input_ids,
            position_ids,
            attention_mask,
            decoder_input=decoder_input,
            labels=labels,
            inference_params=inference_params,
            **extra_kwargs,
        )

        return output_tensor

    def data_step(self, dataloader_iter) -> Dict[str, torch.Tensor]:
<<<<<<< HEAD
        """Process a single data step.

        Args:
            dataloader_iter: Iterator over data batches

        Returns:
            Processed batch dictionary
=======
        """Process a batch of data from the dataloader.

        Args:
            dataloader_iter: Iterator over the dataloader

        Returns:
            Dict[str, torch.Tensor]: Processed batch
>>>>>>> c1373108
        """
        return self.config.data_step_fn(dataloader_iter)

    def forward_step(self, batch) -> torch.Tensor:
<<<<<<< HEAD
        """Execute forward step using configured forward function.

        Args:
            batch: Input batch dictionary

        Returns:
            Model output tensor
=======
        """Execute a forward step using the provided batch.

        Args:
            batch: Input batch

        Returns:
            torch.Tensor: Output from the forward pass
>>>>>>> c1373108
        """
        return self.config.forward_step_fn(self, batch)

    def training_step(self, batch, batch_idx=None) -> torch.Tensor:
<<<<<<< HEAD
        """Execute training step.

        Args:
            batch: Input batch
            batch_idx: Index of current batch

        Returns:
            Loss tensor
=======
        """Execute a training step.

        Args:
            batch: Input batch
            batch_idx: Optional batch index

        Returns:
            torch.Tensor: Loss value
>>>>>>> c1373108
        """
        # In mcore the loss-function is part of the forward-pass (when labels are provided)
        return self.forward_step(batch)

    def validation_step(self, batch, batch_idx=None) -> torch.Tensor:
<<<<<<< HEAD
        """Execute validation step.

        Args:
            batch: Input batch
            batch_idx: Index of current batch

        Returns:
            Loss tensor
=======
        """Execute a validation step.

        Args:
            batch: Input batch
            batch_idx: Optional batch index

        Returns:
            torch.Tensor: Loss value
>>>>>>> c1373108
        """
        # In mcore the loss-function is part of the forward-pass (when labels are provided)

        return self.forward_step(batch)

    def get_inference_wrapper(self, params_dtype, inference_batch_times_seqlen_threshold) -> torch.Tensor:
<<<<<<< HEAD
        """Get inference wrapper for the model.

        Args:
            params_dtype: Data type for parameters
            inference_batch_times_seqlen_threshold: Threshold for batch size times sequence length

        Returns:
            Wrapped model for inference
=======
        """Get an inference wrapper for the model.

        Creates and configures a GPTInferenceWrapper around the model for efficient inference.

        Args:
            params_dtype: Data type for parameters
            inference_batch_times_seqlen_threshold: Threshold for optimizing inference

        Returns:
            torch.Tensor: Wrapped model for inference
>>>>>>> c1373108
        """
        # This is to get the MCore model required in GPTInferenceWrapper.
        mcore_model = self.module
        while mcore_model:
            if type(mcore_model) is MCoreGPTModel:
                break
            mcore_model = getattr(mcore_model, "module", None)
        if mcore_model is None or type(mcore_model) is not MCoreGPTModel:
            raise ValueError("Exact McoreGPTModel instance not found in the model structure.")

        vocab_size = None
        if self.tokenizer is not None:
            vocab_size = self.tokenizer.vocab_size
        elif hasattr(self.config, 'vocab_size'):
            vocab_size = self.config.vocab_size
        else:
            raise ValueError(
                'Unable to find vocab size.'
                ' Either pass in a tokenizer with vocab size, or set vocab size in the model config'
            )

        inference_wrapper_config = InferenceWrapperConfig(
            hidden_size=mcore_model.config.hidden_size,
            params_dtype=params_dtype,
            inference_batch_times_seqlen_threshold=inference_batch_times_seqlen_threshold,
            padded_vocab_size=vocab_size,
        )

        model_inference_wrapper = GPTInferenceWrapper(mcore_model, inference_wrapper_config)
        return model_inference_wrapper

    @property
    def training_loss_reduction(self) -> MaskedTokenLossReduction:
<<<<<<< HEAD
        """Get the training loss reduction."""
=======
        """Get the loss reduction module for training.

        Returns:
            MaskedTokenLossReduction: Loss reduction module for training
        """
>>>>>>> c1373108
        if not self._training_loss_reduction:
            self._training_loss_reduction = MaskedTokenLossReduction()

        return self._training_loss_reduction

    @property
    def validation_loss_reduction(self) -> MaskedTokenLossReduction:
<<<<<<< HEAD
        """Get the validation loss reduction."""
=======
        """Get the loss reduction module for validation.

        Returns:
            MaskedTokenLossReduction: Loss reduction module for validation
        """
>>>>>>> c1373108
        if not self._validation_loss_reduction:
            self._validation_loss_reduction = MaskedTokenLossReduction(validation_step=True)

        return self._validation_loss_reduction


def get_batch_on_this_context_parallel_rank(batch) -> Dict[str, torch.Tensor]:
<<<<<<< HEAD
    """Process batch for current context parallel rank.
=======
    """Process batch data for the current context parallel rank.

    Handles the slicing of batch data across context parallel dimensions.
>>>>>>> c1373108

    Args:
        batch: Input batch

    Returns:
<<<<<<< HEAD
        Processed batch for current rank
=======
        Dict[str, torch.Tensor]: Processed batch for the current context parallel rank
>>>>>>> c1373108
    """
    from megatron.core import parallel_state

    if (cp_size := parallel_state.get_context_parallel_world_size()) > 1:
        num_valid_tokens_in_ub = None
        if 'loss_mask' in batch and batch['loss_mask'] is not None:
            num_valid_tokens_in_ub = batch['loss_mask'].sum()

        cp_rank = parallel_state.get_context_parallel_rank()
        for key, val in batch.items():
            if val is not None:
                seq_dim = 1 if key != 'attention_mask' else 2
                _val = val.view(
                    *val.shape[0:seq_dim],
                    2 * cp_size,
                    val.shape[seq_dim] // (2 * cp_size),
                    *val.shape[(seq_dim + 1) :],
                )
                index = torch.tensor([cp_rank, (2 * cp_size - cp_rank - 1)], device="cpu", pin_memory=True).to(
                    _val.device, non_blocking=True
                )
                _val = _val.index_select(seq_dim, index)
                _val = _val.view(*val.shape[0:seq_dim], -1, *_val.shape[(seq_dim + 2) :])
                batch[key] = _val
        batch['num_valid_tokens_in_ub'] = num_valid_tokens_in_ub
    return batch


def get_packed_seq_params(batch):
<<<<<<< HEAD
    """Get parameters for packed sequences.

    Args:
        batch: Input batch

    Returns:
        PackedSeqParams object with sequence parameters
=======
    """Extract packed sequence parameters from the batch.

    Creates and returns a PackedSeqParams object with appropriate parameters
    for packed sequence processing.

    Args:
        batch: Input batch containing packed sequence information

    Returns:
        PackedSeqParams: Parameters for packed sequence processing
>>>>>>> c1373108
    """
    from megatron.core.packed_seq_params import PackedSeqParams

    cu_seqlens = batch['cu_seqlens'].squeeze()  # remove batch size dimension (mbs=1)
    # remove -1 "paddings" added in collate_fn
    if (cu_seqlens_argmin := batch.get('cu_seqlens_argmin', None)) is not None:
        # pre-compute cu_seqlens_argmin in dataset class for perf
        cu_seqlens = cu_seqlens[: cu_seqlens_argmin.item()]
    else:
        cu_seqlens = cu_seqlens[: torch.argmin(cu_seqlens)]

    # pre-compute max_seqlens in dataset class for perf
    max_seqlen = batch['max_seqlen'].squeeze() if 'max_seqlen' in batch else None

    # these args are passed eventually into TEDotProductAttention.forward()
    return PackedSeqParams(
        cu_seqlens_q=cu_seqlens,
        cu_seqlens_kv=cu_seqlens,
        max_seqlen_q=max_seqlen,
        max_seqlen_kv=max_seqlen,
        qkv_format='thd',
    )


__all__ = [
    "GPTModel",
    "GPTConfig",
    "gpt_data_step",
    "gpt_forward_step",
    "transformer_engine_layer_spec",
    "local_layer_spec",
]<|MERGE_RESOLUTION|>--- conflicted
+++ resolved
@@ -54,15 +54,6 @@
 
 
 def gpt_data_step(dataloader_iter) -> Dict[str, torch.Tensor]:
-<<<<<<< HEAD
-    """Process a single data step for GPT model training.
-
-    Args:
-        dataloader_iter: Iterator over the dataloader batches
-
-    Returns:
-        Dict containing the processed batch
-=======
     """Process a single batch of data from the dataloader iterator.
 
     This function handles the data loading step for GPT models, managing
@@ -73,7 +64,6 @@
 
     Returns:
         Dict[str, torch.Tensor]: Processed batch with required tensors moved to appropriate devices
->>>>>>> c1373108
     """
     from megatron.core import parallel_state
 
@@ -118,16 +108,6 @@
 
 
 def gpt_forward_step(model, batch) -> torch.Tensor:
-<<<<<<< HEAD
-    """Execute forward pass for GPT model.
-
-    Args:
-        model: The GPT model instance
-        batch: Dictionary containing input tensors
-
-    Returns:
-        Model output tensor from forward pass
-=======
     """Execute a forward step for the GPT model.
 
     This function prepares the arguments needed for the model's forward pass
@@ -139,7 +119,6 @@
 
     Returns:
         torch.Tensor: Output tensor from the model forward pass
->>>>>>> c1373108
     """
     forward_args = {
         "input_ids": batch["tokens"],
@@ -162,15 +141,6 @@
 
 
 def transformer_engine_layer_spec(config: "GPTConfig") -> ModuleSpec:
-<<<<<<< HEAD
-    """Get transformer engine layer specification.
-
-    Args:
-        config: GPT model configuration
-
-    Returns:
-        ModuleSpec for transformer engine layer
-=======
     """Create a Transformer Engine layer specification based on the provided config.
 
     Args:
@@ -178,7 +148,6 @@
 
     Returns:
         ModuleSpec: Module specification for Transformer Engine based layers
->>>>>>> c1373108
     """
     from megatron.core.models.gpt import gpt_layer_specs
 
@@ -191,16 +160,6 @@
 
 
 def transformer_engine_full_layer_spec(config: "GPTConfig") -> ModuleSpec:
-<<<<<<< HEAD
-    """Get transformer engine full layer specification. It returns a spec for
-    TETransformerLayerAutocast, a wrapper of te.pytorch.TransformerLayer
-
-    Args:
-        config: GPT model configuration
-
-    Returns:
-        ModuleSpec for full transformer engine layer
-=======
     """Create a full Transformer Engine layer specification with autocast support.
 
     Args:
@@ -208,7 +167,6 @@
 
     Returns:
         ModuleSpec: Module specification for full TE layers
->>>>>>> c1373108
     """
     from nemo.collections.nlp.models.language_modeling.megatron.gpt_full_te_layer_autocast_spec import (
         get_gpt_full_te_layer_autocast_spec,
@@ -218,15 +176,6 @@
 
 
 def local_layer_spec(config: "GPTConfig") -> ModuleSpec:
-<<<<<<< HEAD
-    """Get local layer specification when transformer engine is not available.
-
-    Args:
-        config: GPT model configuration
-
-    Returns:
-        ModuleSpec for local layer implementation
-=======
     """Create a local layer specification without Transformer Engine.
 
     Args:
@@ -234,7 +183,6 @@
 
     Returns:
         ModuleSpec: Module specification for local implementation layers
->>>>>>> c1373108
     """
     from megatron.core.models.gpt import gpt_layer_specs
 
@@ -244,15 +192,6 @@
 
 
 def default_layer_spec(config: "GPTConfig") -> ModuleSpec:
-<<<<<<< HEAD
-    """Get default layer specification based on availability of transformer engine.
-
-    Args:
-        config: GPT model configuration
-
-    Returns:
-        ModuleSpec for appropriate layer implementation
-=======
     """Determine the most appropriate layer specification based on availability.
 
     Uses Transformer Engine specs if available, otherwise falls back to local implementation.
@@ -262,7 +201,6 @@
 
     Returns:
         ModuleSpec: The selected module specification
->>>>>>> c1373108
     """
     if HAVE_TE:
         if config.use_transformer_engine_full_layer_spec:
@@ -274,15 +212,6 @@
 
 
 def torch_dtype_from_mcore_config(config: TransformerConfig) -> torch.dtype:
-<<<<<<< HEAD
-    """Refer to a MCore config and return the PyTorch dtype.
-
-    Args:
-        config: Transformer configuration object
-
-    Returns:
-        PyTorch dtype corresponding to config precision settings
-=======
     """Extract the appropriate torch dtype from a Megatron Core configuration.
 
     Args:
@@ -290,7 +219,6 @@
 
     Returns:
         torch.dtype: The appropriate torch dtype (float16, bfloat16, or float32)
->>>>>>> c1373108
     """
     if config.fp16:
         return torch.float16
@@ -301,15 +229,6 @@
 
 
 def torch_dtype_from_dict_config(config: Dict[str, Any]) -> torch.dtype:
-<<<<<<< HEAD
-    """Refer to a dictionary config and return the PyTorch dtype.
-
-    Args:
-        config: Dictionary containing config settings
-
-    Returns:
-        PyTorch dtype corresponding to config precision settings
-=======
     """Extract the appropriate torch dtype from a dictionary configuration.
 
     Args:
@@ -317,7 +236,6 @@
 
     Returns:
         torch.dtype: The appropriate torch dtype (float16, bfloat16, or float32)
->>>>>>> c1373108
     """
     if config['fp16']:
         return torch.float16
@@ -331,13 +249,8 @@
 class GPTConfig(TransformerConfig, io.IOMixin):
     """Configuration class for GPT models.
 
-<<<<<<< HEAD
-    Contains all parameters needed to define and build a GPT model architecture.
-    Inherits from TransformerConfig and adds GPT-specific parameters.
-=======
     Extends TransformerConfig with additional parameters specific to GPT models
     and provides utility methods for model configuration.
->>>>>>> c1373108
     """
 
     # From megatron.core.models.gpt.gpt_model.GPTModel
@@ -366,19 +279,6 @@
     generation_config: Optional["GenerationConfig"] = None
 
     def configure_model(self, tokenizer, pre_process=None, post_process=None) -> "MCoreGPTModel":
-<<<<<<< HEAD
-        """Configure and initialize the underlying GPT model.
-
-        Args:
-            tokenizer: Tokenizer specification
-            pre_process: Optional pre-processing function
-            post_process: Optional post-processing function
-
-        Returns:
-            Configured MCoreGPTModel instance
-        """
-
-=======
         """Configure and instantiate a Megatron Core GPT model based on this configuration.
 
         Args:
@@ -389,7 +289,6 @@
         Returns:
             MCoreGPTModel: Configured Megatron Core GPT model instance
         """
->>>>>>> c1373108
         if self.enable_cuda_graph:
             assert HAVE_TE, "Transformer Engine is required for cudagraphs."
             assert getattr(self, 'use_te_rng_tracker', False), (
@@ -488,15 +387,11 @@
 
 @dataclass
 class GPTConfig126M(GPTConfig):
-<<<<<<< HEAD
-    """Configuration for 126M parameter GPT model."""
-=======
     """Configuration for a 126M parameter GPT model.
 
     Predefined configuration for a small GPT model with 12 layers,
     768 hidden size, and 12 attention heads.
     """
->>>>>>> c1373108
 
     seq_length: int = 2048
     num_layers: int = 12
@@ -510,15 +405,11 @@
 
 @dataclass
 class GPTConfig5B(GPTConfig):
-<<<<<<< HEAD
-    """Configuration for 5B parameter GPT model."""
-=======
     """Configuration for a 5B parameter GPT model.
 
     Predefined configuration for a medium-sized GPT model with 24 layers,
     4096 hidden size, and 32 attention heads.
     """
->>>>>>> c1373108
 
     seq_length: int = 2048
     num_layers: int = 24
@@ -532,15 +423,11 @@
 
 @dataclass
 class GPTConfig7B(GPTConfig):
-<<<<<<< HEAD
-    """Configuration for 7B parameter GPT model."""
-=======
     """Configuration for a 7B parameter GPT model.
 
     Predefined configuration for a medium-sized GPT model with 32 layers,
     4096 hidden size, and 32 attention heads.
     """
->>>>>>> c1373108
 
     seq_length: int = 2048
     num_layers: int = 32
@@ -554,15 +441,11 @@
 
 @dataclass
 class GPTConfig20B(GPTConfig):
-<<<<<<< HEAD
-    """Configuration for 20B parameter GPT model."""
-=======
     """Configuration for a 20B parameter GPT model.
 
     Predefined configuration for a large GPT model with 44 layers,
     6144 hidden size, and 48 attention heads.
     """
->>>>>>> c1373108
 
     seq_length: int = 2048
     num_layers: int = 44
@@ -576,15 +459,11 @@
 
 @dataclass
 class GPTConfig40B(GPTConfig):
-<<<<<<< HEAD
-    """Configuration for 40B parameter GPT model."""
-=======
     """Configuration for a 40B parameter GPT model.
 
     Predefined configuration for a large GPT model with 48 layers,
     8192 hidden size, and 64 attention heads.
     """
->>>>>>> c1373108
 
     seq_length: int = 2048
     num_layers: int = 48
@@ -598,15 +477,11 @@
 
 @dataclass
 class GPTConfig175B(GPTConfig):
-<<<<<<< HEAD
-    """Configuration for 175B parameter GPT model."""
-=======
     """Configuration for a 175B parameter GPT model.
 
     Predefined configuration for a massive GPT model with 96 layers,
     12288 hidden size, and 96 attention heads.
     """
->>>>>>> c1373108
 
     seq_length: int = 2048
     num_layers: int = 96
@@ -622,15 +497,11 @@
 
 
 class GPTModel(L.LightningModule, io.IOMixin, io.ConnectorMixin, fn.FNMixin):
-<<<<<<< HEAD
-    """GPT model implementation."""
-=======
     """GPT model implementation using Megatron Core and PyTorch Lightning.
 
     This class provides a high-level interface for training and using GPT models
     with proper integration with NeMo's infrastructure.
     """
->>>>>>> c1373108
 
     def __init__(
         self,
@@ -658,14 +529,10 @@
         self._validation_loss_reduction = None
 
     def configure_model(self) -> None:
-<<<<<<< HEAD
-        """Configure and initialize the underlying GPT model."""
-=======
         """Configure the underlying model if not already configured.
 
         This method ensures the model is instantiated from the configuration.
         """
->>>>>>> c1373108
         if not hasattr(self, "module"):
             self.module = self.config.configure_model(self.tokenizer)
 
@@ -679,21 +546,6 @@
         inference_params=None,
         packed_seq_params=None,
     ) -> torch.Tensor:
-<<<<<<< HEAD
-        """Forward pass of the model.
-
-        Args:
-            input_ids: Input token IDs
-            position_ids: Position IDs for tokens
-            attention_mask: Optional attention mask
-            labels: Optional labels for loss computation
-            decoder_input: Optional decoder input
-            inference_params: Optional inference parameters
-            packed_seq_params: Optional parameters for packed sequences
-
-        Returns:
-            Model output tensor
-=======
         """Forward pass through the GPT model.
 
         Args:
@@ -707,7 +559,6 @@
 
         Returns:
             torch.Tensor: Output tensor from the model
->>>>>>> c1373108
         """
         extra_kwargs = {'packed_seq_params': packed_seq_params} if packed_seq_params is not None else {}
         output_tensor = self.module(
@@ -723,15 +574,6 @@
         return output_tensor
 
     def data_step(self, dataloader_iter) -> Dict[str, torch.Tensor]:
-<<<<<<< HEAD
-        """Process a single data step.
-
-        Args:
-            dataloader_iter: Iterator over data batches
-
-        Returns:
-            Processed batch dictionary
-=======
         """Process a batch of data from the dataloader.
 
         Args:
@@ -739,20 +581,10 @@
 
         Returns:
             Dict[str, torch.Tensor]: Processed batch
->>>>>>> c1373108
         """
         return self.config.data_step_fn(dataloader_iter)
 
     def forward_step(self, batch) -> torch.Tensor:
-<<<<<<< HEAD
-        """Execute forward step using configured forward function.
-
-        Args:
-            batch: Input batch dictionary
-
-        Returns:
-            Model output tensor
-=======
         """Execute a forward step using the provided batch.
 
         Args:
@@ -760,21 +592,10 @@
 
         Returns:
             torch.Tensor: Output from the forward pass
->>>>>>> c1373108
         """
         return self.config.forward_step_fn(self, batch)
 
     def training_step(self, batch, batch_idx=None) -> torch.Tensor:
-<<<<<<< HEAD
-        """Execute training step.
-
-        Args:
-            batch: Input batch
-            batch_idx: Index of current batch
-
-        Returns:
-            Loss tensor
-=======
         """Execute a training step.
 
         Args:
@@ -783,22 +604,11 @@
 
         Returns:
             torch.Tensor: Loss value
->>>>>>> c1373108
         """
         # In mcore the loss-function is part of the forward-pass (when labels are provided)
         return self.forward_step(batch)
 
     def validation_step(self, batch, batch_idx=None) -> torch.Tensor:
-<<<<<<< HEAD
-        """Execute validation step.
-
-        Args:
-            batch: Input batch
-            batch_idx: Index of current batch
-
-        Returns:
-            Loss tensor
-=======
         """Execute a validation step.
 
         Args:
@@ -807,23 +617,12 @@
 
         Returns:
             torch.Tensor: Loss value
->>>>>>> c1373108
         """
         # In mcore the loss-function is part of the forward-pass (when labels are provided)
 
         return self.forward_step(batch)
 
     def get_inference_wrapper(self, params_dtype, inference_batch_times_seqlen_threshold) -> torch.Tensor:
-<<<<<<< HEAD
-        """Get inference wrapper for the model.
-
-        Args:
-            params_dtype: Data type for parameters
-            inference_batch_times_seqlen_threshold: Threshold for batch size times sequence length
-
-        Returns:
-            Wrapped model for inference
-=======
         """Get an inference wrapper for the model.
 
         Creates and configures a GPTInferenceWrapper around the model for efficient inference.
@@ -834,7 +633,6 @@
 
         Returns:
             torch.Tensor: Wrapped model for inference
->>>>>>> c1373108
         """
         # This is to get the MCore model required in GPTInferenceWrapper.
         mcore_model = self.module
@@ -868,15 +666,11 @@
 
     @property
     def training_loss_reduction(self) -> MaskedTokenLossReduction:
-<<<<<<< HEAD
-        """Get the training loss reduction."""
-=======
         """Get the loss reduction module for training.
 
         Returns:
             MaskedTokenLossReduction: Loss reduction module for training
         """
->>>>>>> c1373108
         if not self._training_loss_reduction:
             self._training_loss_reduction = MaskedTokenLossReduction()
 
@@ -884,15 +678,11 @@
 
     @property
     def validation_loss_reduction(self) -> MaskedTokenLossReduction:
-<<<<<<< HEAD
-        """Get the validation loss reduction."""
-=======
         """Get the loss reduction module for validation.
 
         Returns:
             MaskedTokenLossReduction: Loss reduction module for validation
         """
->>>>>>> c1373108
         if not self._validation_loss_reduction:
             self._validation_loss_reduction = MaskedTokenLossReduction(validation_step=True)
 
@@ -900,23 +690,15 @@
 
 
 def get_batch_on_this_context_parallel_rank(batch) -> Dict[str, torch.Tensor]:
-<<<<<<< HEAD
-    """Process batch for current context parallel rank.
-=======
     """Process batch data for the current context parallel rank.
 
     Handles the slicing of batch data across context parallel dimensions.
->>>>>>> c1373108
 
     Args:
         batch: Input batch
 
     Returns:
-<<<<<<< HEAD
-        Processed batch for current rank
-=======
         Dict[str, torch.Tensor]: Processed batch for the current context parallel rank
->>>>>>> c1373108
     """
     from megatron.core import parallel_state
 
@@ -946,15 +728,6 @@
 
 
 def get_packed_seq_params(batch):
-<<<<<<< HEAD
-    """Get parameters for packed sequences.
-
-    Args:
-        batch: Input batch
-
-    Returns:
-        PackedSeqParams object with sequence parameters
-=======
     """Extract packed sequence parameters from the batch.
 
     Creates and returns a PackedSeqParams object with appropriate parameters
@@ -965,7 +738,6 @@
 
     Returns:
         PackedSeqParams: Parameters for packed sequence processing
->>>>>>> c1373108
     """
     from megatron.core.packed_seq_params import PackedSeqParams
 
