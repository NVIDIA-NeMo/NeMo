--- conflicted
+++ resolved
@@ -14,12 +14,8 @@
 
 from contextlib import nullcontext
 from dataclasses import dataclass
-<<<<<<< HEAD
 from functools import partial
-from typing import TYPE_CHECKING, Callable, Dict, Literal, Optional, Union
-=======
 from typing import TYPE_CHECKING, Any, Callable, Dict, Literal, Optional, Union
->>>>>>> 4d1125f0
 
 import lightning.pytorch as L
 import torch
@@ -206,8 +202,7 @@
         return local_layer_spec(config)
 
 
-<<<<<<< HEAD
-def torch_dtype_from_mcore_config(config: TransformerConfig):
+def torch_dtype_from_mcore_config(config: TransformerConfig) -> torch.dtype:
     """Convert MCore config precision settings to PyTorch dtype.
 
     Args:
@@ -216,9 +211,6 @@
     Returns:
         PyTorch dtype corresponding to config precision settings
     """
-=======
-def torch_dtype_from_mcore_config(config: TransformerConfig) -> torch.dtype:
->>>>>>> 4d1125f0
     if config.fp16:
         return torch.float16
     elif config.bf16:
