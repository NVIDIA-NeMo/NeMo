# Copyright (c) 2025, NVIDIA CORPORATION.  All rights reserved.
#
# Licensed under the Apache License, Version 2.0 (the "License");
# you may not use this file except in compliance with the License.
# You may obtain a copy of the License at
#
#     http://www.apache.org/licenses/LICENSE-2.0
#
# Unless required by applicable law or agreed to in writing, software
# distributed under the License is distributed on an "AS IS" BASIS,
# WITHOUT WARRANTIES OR CONDITIONS OF ANY KIND, either express or implied.
# See the License for the specific language governing permissions and
# limitations under the License.

import contextlib
import inspect
from dataclasses import dataclass
from functools import partial
from typing import TYPE_CHECKING, Any, Callable, Literal, Optional, Union

import lightning.pytorch as L
import torch
import torch.distributed
from megatron.core.inference.model_inference_wrappers.gpt.gpt_inference_wrapper import GPTInferenceWrapper
from megatron.core.inference.model_inference_wrappers.inference_wrapper_config import InferenceWrapperConfig
from megatron.core.models.gpt.gpt_model import GPTModel as MCoreGPTModel
from megatron.core.optimizer import OptimizerConfig
from megatron.core.transformer.spec_utils import ModuleSpec
from megatron.core.transformer.transformer_config import TransformerConfig
from megatron.core.utils import get_batch_on_this_cp_rank
from torch import nn

from nemo.collections.llm import fn
from nemo.lightning import get_vocab_size, io
from nemo.lightning.megatron_parallel import MaskedTokenLossReduction
from nemo.lightning.pytorch.optim import MegatronOptimizerModule, OptimizerModule
from nemo.utils import logging
from nemo.utils.import_utils import safe_import

_, HAVE_TE = safe_import("transformer_engine")

# Gradient accumulation fusion may be enabled if available, for more information see:
# https://github.com/NVIDIA/Megatron-LM/blob/01945b98d1ea3a2acb5e8301e181a328104f4856/megatron/core/tensor_parallel/layers.py#L575
# TODO: Clean this up with a getter and install instructions
_grad_accum_fusion_available = True
try:
    import fused_weight_gradient_mlp_cuda  # noqa: F401  # pylint: disable=unused-import
except ImportError:
    _grad_accum_fusion_available = False

if TYPE_CHECKING:
    from transformers import GenerationConfig

    from nemo.collections.common.tokenizers.tokenizer_spec import TokenizerSpec


def gpt_data_step(dataloader_iter, use_mtp=False) -> dict[str, torch.Tensor]:
    """Process a single batch of data from the dataloader iterator.

    This function handles the data loading step for GPT models, managing
    pipeline parallelism by distributing data appropriately across pipeline stages.

    Args:
        dataloader_iter: Iterator over the dataloader
        use_mtp: Whether the Multi-Token Prediction Module is used. Input needs to be passed
                 into the last ppieline stage if mtp is used.

    Returns:
        dict[str, torch.Tensor]: Processed batch with required tensors moved to appropriate devices
    """
    from megatron.core import parallel_state

    # Based on: https://github.com/NVIDIA/Megatron-LM/blob/main/pretrain_gpt.py#L87
    # https://github.com/NVIDIA/NeMo/blob/main/nemo/collections/nlp/models/language_modeling/megatron_gpt_model.py#L828-L842

    batch = next(dataloader_iter)

    _batch: dict
    if isinstance(batch, tuple) and len(batch) == 3:
        _batch = batch[0]
    else:
        _batch = batch

    required_device_keys = set()
    required_host_keys = set()

    required_device_keys.add("attention_mask")
    if "cu_seqlens" in _batch:
        required_device_keys.add("cu_seqlens")
        required_host_keys.add("cu_seqlens_argmin")
        required_host_keys.add("max_seqlen")

    if parallel_state.is_pipeline_first_stage() or use_mtp:
        required_device_keys.update(("tokens", "position_ids"))
    if parallel_state.is_pipeline_last_stage():
        required_device_keys.update(("labels", "loss_mask"))

    _batch_required_keys = {}
    for key, val in _batch.items():
        if key in required_device_keys:
            _batch_required_keys[key] = val.cuda(non_blocking=True)
        elif key in required_host_keys:
            _batch_required_keys[key] = val.cpu()
        else:
            _batch_required_keys[key] = None

    # slice batch along sequence dimension for context parallelism
    output = get_batch_on_this_cp_rank(_batch_required_keys)

    return output


def gpt_forward_step(model, batch) -> torch.Tensor:
    """Execute a forward step for the GPT model.

    This function prepares the arguments needed for the model's forward pass
    and handles both normal and packed sequence processing.

    Args:
        model: The GPT model
        batch: The input batch containing tokens, positions, and other required inputs

    Returns:
        torch.Tensor: Output tensor from the model forward pass
    """
    forward_args = {
        "input_ids": batch["tokens"],
        "position_ids": batch["position_ids"],
        "labels": batch["labels"],
    }

    if "attention_mask" not in batch:
        assert (
            HAVE_TE
        ), "The dataloader did not provide an attention mask, however Transformer Engine was not detected. \
            This requires Transformer Engine's implementation of fused or flash attention."
    else:
        forward_args["attention_mask"] = batch["attention_mask"]

    if "cu_seqlens" in batch:
        forward_args["packed_seq_params"] = get_packed_seq_params(batch)

    return model(**forward_args)


def transformer_engine_layer_spec(config: "GPTConfig") -> ModuleSpec:
    """Create a Transformer Engine layer specification based on the provided config.

    Args:
        config: GPT configuration object

    Returns:
        ModuleSpec: Module specification for Transformer Engine based layers
    """
    from megatron.core.models.gpt import gpt_layer_specs

    kwargs = {
        "num_experts": config.num_moe_experts,
        "moe_grouped_gemm": config.moe_grouped_gemm,
        "qk_layernorm": config.qk_layernorm,
        "fp8": bool(config.num_moe_experts and (config.fp8 is not None)),
    }
    if getattr(config, "use_transformer_engine_op_fuser", None) is not None:
        kwargs["use_te_op_fuser"] = config.use_transformer_engine_op_fuser
    return gpt_layer_specs.get_gpt_layer_with_transformer_engine_spec(**kwargs)


def transformer_engine_full_layer_spec(config: "GPTConfig", vp_stage: Optional[int] = None) -> ModuleSpec:
    """Create a full Transformer Engine layer specification with autocast support.

    Args:
        config: GPT configuration object

    Returns:
        ModuleSpec: Module specification for full TE layers
    """
    from nemo.collections.nlp.models.language_modeling.megatron.gpt_full_te_layer_autocast_spec import (
        get_gpt_full_te_layer_autocast_spec,
    )

    return get_gpt_full_te_layer_autocast_spec(transformer_config=config, vp_stage=vp_stage)


def local_layer_spec(config: "GPTConfig") -> ModuleSpec:
    """Create a local layer specification without Transformer Engine.

    Args:
        config: GPT configuration object

    Returns:
        ModuleSpec: Module specification for local implementation layers
    """
    from megatron.core.models.gpt import gpt_layer_specs

    return gpt_layer_specs.get_gpt_layer_local_spec(
        num_experts=config.num_moe_experts,
        moe_grouped_gemm=config.moe_grouped_gemm,
        qk_layernorm=config.qk_layernorm,
        normalization=config.normalization,
    )


def default_layer_spec(config: "GPTConfig", vp_stage: Optional[int] = None) -> ModuleSpec:
    """Determine the most appropriate layer specification based on availability.

    Uses Transformer Engine specs if available, otherwise falls back to local implementation.

    Args:
        config: GPT configuration object

    Returns:
        ModuleSpec: The selected module specification
    """
    if HAVE_TE:
        if config.use_transformer_engine_full_layer_spec:
            return transformer_engine_full_layer_spec(config, vp_stage=vp_stage)
        else:
            return transformer_engine_layer_spec(config)
    else:
        return local_layer_spec(config)


<<<<<<< HEAD
def mtp_block_spec(config: "GPTConfig", vp_stage=None) -> Optional[ModuleSpec]:
=======
def mtp_block_spec(config: "GPTConfig", vp_stage: Optional[int] = None) -> Optional[ModuleSpec]:
>>>>>>> f56c5608
    """Pass in the MTP block spec if model has MTP layers.

    Args:
        config: GPT configuration object

    Returns:
        ModuleSpec: The MTP module specification
    """
    if getattr(config, "mtp_num_layers", None):
        from megatron.core.models.gpt.gpt_layer_specs import get_gpt_mtp_block_spec

        if isinstance(config.transformer_layer_spec, Callable):
<<<<<<< HEAD
            spec = config.transformer_layer_spec(config, vp_stage=vp_stage)
=======
            if 'vp_stage' in inspect.signature(config.transformer_layer_spec).parameters:
                spec = config.transformer_layer_spec(config, vp_stage=vp_stage)
            else:
                spec = config.transformer_layer_spec(config)
>>>>>>> f56c5608
        else:
            spec = config.transformer_layer_spec
        return get_gpt_mtp_block_spec(config, spec, use_transformer_engine=HAVE_TE, vp_stage=vp_stage)
    else:
        return None


def torch_dtype_from_mcore_config(config: TransformerConfig) -> torch.dtype:
    """Extract the appropriate torch dtype from a Megatron Core configuration.

    Args:
        config: Megatron Core Transformer configuration

    Returns:
        torch.dtype: The appropriate torch dtype (float16, bfloat16, or float32)
    """
    if config.fp16:
        return torch.float16
    elif config.bf16:
        return torch.bfloat16
    else:
        return torch.float


def torch_dtype_from_dict_config(config: dict[str, Any]) -> torch.dtype:
    """Extract the appropriate torch dtype from a dictionary configuration.

    Args:
        config: Dictionary containing configuration parameters

    Returns:
        torch.dtype: The appropriate torch dtype (float16, bfloat16, or float32)
    """
    if config["fp16"]:
        return torch.float16
    elif config["bf16"]:
        return torch.bfloat16
    else:
        return torch.float


@dataclass
class GPTConfig(TransformerConfig, io.IOMixin):
    """Configuration class for GPT models.

    Extends TransformerConfig with additional parameters specific to GPT models
    and provides utility methods for model configuration.
    """

    # From megatron.core.models.gpt.gpt_model.GPTModel
    fp16_lm_cross_entropy: bool = False
    parallel_output: bool = True
    share_embeddings_and_output_weights: bool = True
    make_vocab_size_divisible_by: int = 128
    position_embedding_type: Literal["learned_absolute", "rope"] = "learned_absolute"
    rotary_base: int = 10000
    rotary_percent: float = 1.0
    seq_len_interpolation_factor: Optional[float] = None
    seq_length: int = 1024
    attention_softmax_in_fp32: bool = False
    masked_softmax_fusion: bool = True
    cross_entropy_loss_fusion: bool = True
    gradient_accumulation_fusion: bool = _grad_accum_fusion_available
    deallocate_pipeline_outputs: bool = True
    scatter_embedding_sequence_parallel: bool = True
    tp_only_amax_red: bool = False

    use_transformer_engine_full_layer_spec: bool = False
    transformer_layer_spec: Union[ModuleSpec, Callable[["GPTConfig"], ModuleSpec]] = default_layer_spec

    forward_step_fn: Callable = gpt_forward_step
    data_step_fn: Callable = gpt_data_step
    generation_config: Optional["GenerationConfig"] = None

    vocab_size: Optional[int] = None
    tp_comm_overlap_cfg: Optional[Union[str, dict[str, Any]]] = None

    def configure_model(self, tokenizer, pre_process=None, post_process=None, vp_stage=None) -> "MCoreGPTModel":
        """Configure and instantiate a Megatron Core GPT model based on this configuration.

        Args:
            tokenizer: Tokenizer used with the model
            pre_process: Whether to include pre-processing in the model, defaults to first pipeline stage
            post_process: Whether to include post-processing in the model, defaults to last pipeline stage
            vp_stage: Virtual pipeline stage

        Returns:
            MCoreGPTModel: Configured Megatron Core GPT model instance
        """
        if self.enable_cuda_graph:
            assert HAVE_TE, "Transformer Engine is required for cudagraphs."
            assert getattr(self, "use_te_rng_tracker", False), (
                "Transformer engine's RNG tracker is required for cudagraphs, it can be "
                "enabled with use_te_rng_tracker=True'."
            )

        vp_size = self.virtual_pipeline_model_parallel_size
        is_pipeline_asymmetric = getattr(self, "account_for_embedding_in_pipeline_split", False) or getattr(
            self, "account_for_loss_in_pipeline_split", False
        )
        is_pipeline_asymmetric |= (
            getattr(self, "num_layers_in_first_pipeline_stage", None)
            or getattr(self, "num_layers_in_last_pipeline_stage", None)
        ) is not None
        is_flexible_pp_layout = is_pipeline_asymmetric or (
            getattr(self, "pipeline_model_parallel_layout", None) is not None
        )
        if vp_size and not is_flexible_pp_layout:
            p_size = self.pipeline_model_parallel_size
            assert (
                self.num_layers // p_size
            ) % vp_size == 0, "Make sure the number of model chunks is the same across all pipeline stages."

        import inspect

        from megatron.core import parallel_state

        # During fake lightning initialization, pass 0 to bypass the assertion that vp_stage must be
        # non-None when using virtual pipeline model parallelism
        vp_stage = vp_stage or 0

        transformer_layer_spec = self.transformer_layer_spec
        if not isinstance(transformer_layer_spec, ModuleSpec):
            # Check if the transformer_layer_spec function accepts vp_stage parameter
            if 'vp_stage' in inspect.signature(transformer_layer_spec).parameters:
                transformer_layer_spec = transformer_layer_spec(self, vp_stage=vp_stage)
            else:
                transformer_layer_spec = transformer_layer_spec(self)

        if self.vocab_size is not None:
            vocab_size = self.vocab_size
            if tokenizer is not None:
                logging.info(
                    f"Use preset vocab_size: {vocab_size}, original vocab_size: {tokenizer.vocab_size}, dummy tokens:"
                    f" {vocab_size - tokenizer.vocab_size}."
                )
        else:
            vocab_size = get_vocab_size(self, tokenizer.vocab_size, self.make_vocab_size_divisible_by)
        # Initialize model as meta data instead of allocating data on a device
        model_init_device_context = contextlib.nullcontext
        if self.init_model_with_meta_device:
            model_init_device_context = partial(torch.device, device='meta')

        if 'mtp_block_spec' in inspect.signature(MCoreGPTModel.__init__).parameters:
            kwargs = {"mtp_block_spec": mtp_block_spec(self, vp_stage=vp_stage)}
        else:
            kwargs = {}
        with model_init_device_context():
            model = MCoreGPTModel(
                self,
                transformer_layer_spec=transformer_layer_spec,
                vocab_size=vocab_size,
                max_sequence_length=self.seq_length,
                fp16_lm_cross_entropy=self.fp16_lm_cross_entropy,
                parallel_output=self.parallel_output,
                share_embeddings_and_output_weights=self.share_embeddings_and_output_weights,
                position_embedding_type=self.position_embedding_type,
                rotary_percent=self.rotary_percent,
                rotary_base=self.rotary_base,
                seq_len_interpolation_factor=self.seq_len_interpolation_factor,
                pre_process=pre_process
                or parallel_state.is_pipeline_first_stage(ignore_virtual=False, vp_stage=vp_stage),
                post_process=post_process
                or parallel_state.is_pipeline_last_stage(ignore_virtual=False, vp_stage=vp_stage),
                scatter_embedding_sequence_parallel=self.scatter_embedding_sequence_parallel,
                vp_stage=vp_stage,
                **kwargs,
            )

        # If using full TE layer, need to set TP, CP group since the module call
        # is not routed through megatron core, which normally handles passing the
        # TP, CP group to the TE modules.
        # Deep iterate but skip self to avoid infinite recursion.
        if HAVE_TE and self.use_transformer_engine_full_layer_spec:
            # Copied from:
            # https://github.com/NVIDIA/TransformerEngine/blob/main/transformer_engine/pytorch/transformer.py
            if parallel_state.get_tensor_model_parallel_world_size() > 1:
                for index, child in enumerate(model.modules()):
                    if index == 0:
                        continue
                    if hasattr(child, "set_tensor_parallel_group"):
                        tp_group = parallel_state.get_tensor_model_parallel_group()
                        child.set_tensor_parallel_group(tp_group)

            if parallel_state.get_context_parallel_world_size() > 1:
                cp_stream = torch.cuda.Stream()
                for module in self.get_model_module_list():
                    for index, child in enumerate(module.modules()):
                        if index == 0:
                            continue
                        if hasattr(child, "set_context_parallel_group"):
                            child.set_context_parallel_group(
                                parallel_state.get_context_parallel_group(),
                                parallel_state.get_context_parallel_global_ranks(),
                                cp_stream,
                            )

        return model


@dataclass
class GPTConfig126M(GPTConfig):
    """Configuration for a 126M parameter GPT model.

    Predefined configuration for a small GPT model with 12 layers,
    768 hidden size, and 12 attention heads.
    """

    seq_length: int = 2048
    num_layers: int = 12
    hidden_size: int = 768
    ffn_hidden_size: int = 3072
    num_attention_heads: int = 12
    bias_activation_fusion: bool = True
    bias_dropout_add_fusion: bool = True
    use_transformer_engine_full_layer_spec: bool = True


@dataclass
class GPTConfig5B(GPTConfig):
    """Configuration for a 5B parameter GPT model.

    Predefined configuration for a medium-sized GPT model with 24 layers,
    4096 hidden size, and 32 attention heads.
    """

    seq_length: int = 2048
    num_layers: int = 24
    hidden_size: int = 4096
    ffn_hidden_size: int = 16384
    num_attention_heads: int = 32
    bias_activation_fusion: bool = True
    bias_dropout_add_fusion: bool = True
    use_transformer_engine_full_layer_spec: bool = True


@dataclass
class GPTConfig7B(GPTConfig):
    """Configuration for a 7B parameter GPT model.

    Predefined configuration for a medium-sized GPT model with 32 layers,
    4096 hidden size, and 32 attention heads.
    """

    seq_length: int = 2048
    num_layers: int = 32
    hidden_size: int = 4096
    ffn_hidden_size: int = 10880
    num_attention_heads: int = 32
    bias_activation_fusion: bool = True
    bias_dropout_add_fusion: bool = True
    use_transformer_engine_full_layer_spec: bool = True


@dataclass
class GPTConfig20B(GPTConfig):
    """Configuration for a 20B parameter GPT model.

    Predefined configuration for a large GPT model with 44 layers,
    6144 hidden size, and 48 attention heads.
    """

    seq_length: int = 2048
    num_layers: int = 44
    hidden_size: int = 6144
    ffn_hidden_size: int = 24576
    num_attention_heads: int = 48
    bias_activation_fusion: bool = True
    bias_dropout_add_fusion: bool = True
    use_transformer_engine_full_layer_spec: bool = True


@dataclass
class GPTConfig40B(GPTConfig):
    """Configuration for a 40B parameter GPT model.

    Predefined configuration for a large GPT model with 48 layers,
    8192 hidden size, and 64 attention heads.
    """

    seq_length: int = 2048
    num_layers: int = 48
    hidden_size: int = 8192
    ffn_hidden_size: int = 32768
    num_attention_heads: int = 64
    bias_activation_fusion: bool = True
    bias_dropout_add_fusion: bool = True
    use_transformer_engine_full_layer_spec: bool = True


@dataclass
class GPTConfig175B(GPTConfig):
    """Configuration for a 175B parameter GPT model.

    Predefined configuration for a massive GPT model with 96 layers,
    12288 hidden size, and 96 attention heads.
    """

    seq_length: int = 2048
    num_layers: int = 96
    hidden_size: int = 12288
    ffn_hidden_size: int = 49152
    num_attention_heads: int = 96
    hidden_dropout: float = 0.0
    attention_dropout: float = 0.0
    bias_activation_fusion: bool = True
    bias_dropout_add_fusion: bool = True
    use_transformer_engine_full_layer_spec: bool = True
    layernorm_zero_centered_gamma: bool = True


class GPTModel(L.LightningModule, io.IOMixin, io.ConnectorMixin, fn.FNMixin):
    """GPT model implementation using Megatron Core and PyTorch Lightning.

    This class provides a high-level interface for training and using GPT models
    with proper integration with NeMo's infrastructure.
    """

    def __init__(
        self,
        config: GPTConfig,
        # TODO: Add transformer_layer_spec when we update mcore
        optim: Optional[OptimizerModule] = None,
        tokenizer: Optional["TokenizerSpec"] = None,
        model_transform: Optional[Callable[[nn.Module], nn.Module]] = None,
        model_context_managers: Optional[list] = [],
    ):
        """Initialize the GPT model.

        Args:
            config: Configuration for the GPT model
            optim: Optional optimizer module
            tokenizer: Optional tokenizer specification
            model_transform: Optional function to transform the model after initialization
            model_context_managers: Optional list of context managers to apply when configuring and instantiating
                the model.
        """
        super().__init__()
        self.config = config
        self.tokenizer = tokenizer
        self.optim = optim or MegatronOptimizerModule(config=OptimizerConfig(lr=1e-4, use_distributed_optimizer=True))
        self.optim.connect(self)  # This will bind the `configure_optimizers` method
        self.model_transform = model_transform
        self.model_context_managers = model_context_managers
        self._training_loss_reduction = None
        self._validation_loss_reduction = None

    def configure_model(self, vp_stage: Optional[int] = None) -> None:
        """Configure the underlying model if not already configured.

        This method ensures the model is instantiated from the configuration.
        """
        from nemo.collections.llm.modelopt.model_utils import restore_modelopt_state

        if not hasattr(self, "module"):
            with contextlib.ExitStack() as stack:
                # Apply requested context managers for this block
                for cm in self.model_context_managers:
                    stack.enter_context(cm)

                self.module = self.config.configure_model(self.tokenizer, vp_stage=vp_stage)

            # Restore ModelOpt state if it exists.
            # NOTE: Also called in MegatronStrategy.load_checkpoint but we do it for GPTModel here first,
            # for transformations which add new parameters to the model that need to be included in the optimizer.
            # TODO: Add to other models when needed.
            restore_modelopt_state(self.module, trainer=self._trainer)  # `self.trainer` throws exception if not set

    def forward(
        self,
        input_ids: torch.Tensor,
        position_ids: torch.Tensor,
        attention_mask: Optional[torch.Tensor] = None,
        labels: Optional[torch.Tensor] = None,
        decoder_input: Optional[torch.Tensor] = None,
        inference_context=None,
        packed_seq_params=None,
    ) -> torch.Tensor:
        """Forward pass through the GPT model.

        Args:
            input_ids: Input token IDs
            position_ids: Position IDs for the input
            attention_mask: Optional attention mask
            labels: Optional labels for computing loss
            decoder_input: Optional decoder input
            inference_context: Optional parameters for inference
            packed_seq_params: Optional parameters for packed sequence processing

        Returns:
            torch.Tensor: Output tensor from the model
        """
        extra_kwargs = {"packed_seq_params": packed_seq_params} if packed_seq_params is not None else {}
        output_tensor = self.module(
            input_ids,
            position_ids,
            attention_mask,
            decoder_input=decoder_input,
            labels=labels,
            inference_context=inference_context,
            **extra_kwargs,
        )

        return output_tensor

    def data_step(self, dataloader_iter) -> dict[str, torch.Tensor]:
        """Process a batch of data from the dataloader.

        Args:
            dataloader_iter: Iterator over the dataloader

        Returns:
            dict[str, torch.Tensor]: Processed batch
        """
        return self.config.data_step_fn(dataloader_iter)

    def forward_step(self, batch) -> torch.Tensor:
        """Execute a forward step using the provided batch.

        Args:
            batch: Input batch

        Returns:
            torch.Tensor: Output from the forward pass
        """
        return self.config.forward_step_fn(self, batch)

    def training_step(self, batch, batch_idx=None) -> torch.Tensor:
        """Execute a training step.

        Args:
            batch: Input batch
            batch_idx: Optional batch index

        Returns:
            torch.Tensor: Loss value
        """
        # In mcore the loss-function is part of the forward-pass (when labels are provided)
        return self.forward_step(batch)

    def validation_step(self, batch, batch_idx=None) -> torch.Tensor:
        """Execute a validation step.

        Args:
            batch: Input batch
            batch_idx: Optional batch index

        Returns:
            torch.Tensor: Loss value
        """
        # In mcore the loss-function is part of the forward-pass (when labels are provided)

        return self.forward_step(batch)

    def get_inference_wrapper(
        self,
        params_dtype: torch.dtype,
        inference_batch_times_seqlen_threshold: int,
        inference_max_seq_length: int = 2560,
    ) -> GPTInferenceWrapper:
        """Get an inference wrapper for the model.

        Creates and configures a GPTInferenceWrapper around the model for efficient inference.

        Args:
            params_dtype: Data type for parameters
            inference_batch_times_seqlen_threshold: Threshold for optimizing inference
            inference_max_seq_length: Maximum sequence length for inference (prefill and decode)

        Returns:
            GPTInferenceWrapper: Wrapped model for inference
        """
        # This is to get the MCore model required in GPTInferenceWrapper.
        mcore_model = self.module
        while mcore_model:
            if type(mcore_model) is MCoreGPTModel:
                break
            mcore_model = getattr(mcore_model, "module", None)
        if mcore_model is None or type(mcore_model) is not MCoreGPTModel:
            raise ValueError("Exact McoreGPTModel instance not found in the model structure.")

        vocab_size = None
        if hasattr(self.config, "vocab_size"):
            vocab_size = self.config.vocab_size
        elif self.tokenizer is not None:
            vocab_size = self.tokenizer.vocab_size
        else:
            raise ValueError(
                "Unable to find vocab size."
                " Either pass in a tokenizer with vocab size, or set vocab size in the model config"
            )

        inference_wrapper_config = InferenceWrapperConfig(
            hidden_size=mcore_model.config.hidden_size,
            params_dtype=params_dtype,
            inference_batch_times_seqlen_threshold=inference_batch_times_seqlen_threshold,
            padded_vocab_size=vocab_size,
            inference_max_seq_length=inference_max_seq_length,
        )

        model_inference_wrapper = GPTInferenceWrapper(mcore_model, inference_wrapper_config)
        return model_inference_wrapper

    @property
    def training_loss_reduction(self) -> MaskedTokenLossReduction:
        """Get the loss reduction module for training.

        Returns:
            MaskedTokenLossReduction: Loss reduction module for training
        """
        if not self._training_loss_reduction:
            self._training_loss_reduction = MaskedTokenLossReduction()

        return self._training_loss_reduction

    @property
    def validation_loss_reduction(self) -> MaskedTokenLossReduction:
        """Get the loss reduction module for validation.

        Returns:
            MaskedTokenLossReduction: Loss reduction module for validation
        """
        if not self._validation_loss_reduction:
            self._validation_loss_reduction = MaskedTokenLossReduction(validation_step=True)

        return self._validation_loss_reduction


def get_packed_seq_params(batch):
    """Extract packed sequence parameters from the batch.

    Creates and returns a PackedSeqParams object with appropriate parameters
    for packed sequence processing.

    Args:
        batch: Input batch containing packed sequence information

    Returns:
        PackedSeqParams: Parameters for packed sequence processing
    """
    from megatron.core.packed_seq_params import PackedSeqParams

    cu_seqlens = batch["cu_seqlens"].squeeze()  # remove batch size dimension (mbs=1)
    # remove -1 "paddings" added in collate_fn
    if (cu_seqlens_argmin := batch.get("cu_seqlens_argmin", None)) is not None:
        # pre-compute cu_seqlens_argmin in dataset class for perf
        cu_seqlens = cu_seqlens[: cu_seqlens_argmin.item()]
    else:
        cu_seqlens = cu_seqlens[: torch.argmin(cu_seqlens)]

    # pre-compute max_seqlens in dataset class for perf
    max_seqlen = batch["max_seqlen"].squeeze() if "max_seqlen" in batch else None

    # these args are passed eventually into TEDotProductAttention.forward()
    return PackedSeqParams(
        cu_seqlens_q=cu_seqlens,
        cu_seqlens_kv=cu_seqlens,
        max_seqlen_q=max_seqlen,
        max_seqlen_kv=max_seqlen,
        qkv_format="thd",
    )


__all__ = [
    "GPTModel",
    "GPTConfig",
    "gpt_data_step",
    "gpt_forward_step",
    "transformer_engine_layer_spec",
    "local_layer_spec",
]<|MERGE_RESOLUTION|>--- conflicted
+++ resolved
@@ -220,11 +220,7 @@
         return local_layer_spec(config)
 
 
-<<<<<<< HEAD
-def mtp_block_spec(config: "GPTConfig", vp_stage=None) -> Optional[ModuleSpec]:
-=======
 def mtp_block_spec(config: "GPTConfig", vp_stage: Optional[int] = None) -> Optional[ModuleSpec]:
->>>>>>> f56c5608
     """Pass in the MTP block spec if model has MTP layers.
 
     Args:
@@ -237,14 +233,10 @@
         from megatron.core.models.gpt.gpt_layer_specs import get_gpt_mtp_block_spec
 
         if isinstance(config.transformer_layer_spec, Callable):
-<<<<<<< HEAD
-            spec = config.transformer_layer_spec(config, vp_stage=vp_stage)
-=======
             if 'vp_stage' in inspect.signature(config.transformer_layer_spec).parameters:
                 spec = config.transformer_layer_spec(config, vp_stage=vp_stage)
             else:
                 spec = config.transformer_layer_spec(config)
->>>>>>> f56c5608
         else:
             spec = config.transformer_layer_spec
         return get_gpt_mtp_block_spec(config, spec, use_transformer_engine=HAVE_TE, vp_stage=vp_stage)
