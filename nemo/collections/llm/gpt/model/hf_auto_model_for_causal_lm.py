# Copyright (c) 2024, NVIDIA CORPORATION.  All rights reserved.
#
# Licensed under the Apache License, Version 2.0 (the "License");
# you may not use this file except in compliance with the License.
# You may obtain a copy of the License at
#
#     http://www.apache.org/licenses/LICENSE-2.0
#
# Unless required by applicable law or agreed to in writing, software
# distributed under the License is distributed on an "AS IS" BASIS,
# WITHOUT WARRANTIES OR CONDITIONS OF ANY KIND, either express or implied.
# See the License for the specific language governing permissions and
# limitations under the License.

import lightning.pytorch as pl
import torch
import torch.nn.functional as F
from transformers import AutoModelForCausalLM

from nemo.collections.common.tokenizers.huggingface.auto_tokenizer import AutoTokenizer
from nemo.collections.llm import fn
from nemo.lightning import io
from nemo.utils import logging


def masked_cross_entropy(logits, targets, mask=None):
    if mask is not None:
        loss = F.cross_entropy(logits, targets, reduction='none')
<<<<<<< HEAD
        return torch.mean(loss * mask)
=======
        return torch.mean(loss * mask.view(-1))
>>>>>>> de0b2e25
    else:
        return F.cross_entropy(logits, targets)


class HFAutoModelForCausalLM(pl.LightningModule, io.IOMixin, fn.FNMixin):
    def __init__(
        self,
        model_name='gpt2',
        load_pretrained_weights=True,
        tokenizer=None,
        loss_fn=masked_cross_entropy,
        model_transform=None,
        model_accelerator=None,
        trust_remote_code=False,
        default_dtype=torch.bfloat16,
        load_in_4bit=False,
    ):
        super().__init__()
        self.save_hyperparameters()
        self.model_name = model_name
        self._tokenizer = None
        self.model = None
        self.loss_fn = loss_fn
        self.load_pretrained_weights = load_pretrained_weights
        self.is_hf_model = True
        self.model_transform = model_transform
        self.model_accelerator = model_accelerator
        self.trust_remote_code = trust_remote_code
        self.default_dtype = default_dtype
        self.load_in_4bit = load_in_4bit

    @property
    def tokenizer(self):
        if self._tokenizer is None:
            self._tokenizer = HFAutoModelForCausalLM.configure_tokenizer(self.model_name, self.trust_remote_code)
        return self._tokenizer

    @tokenizer.setter
    def tokenizer(self, value):
        assert self._tokenizer is None
        self._tokenizer = value

    @staticmethod
    def configure_tokenizer(model_name, trust_remote_code=False):
        return AutoTokenizer(model_name, trust_remote_code=trust_remote_code)

    def configure_model(self):
        # create all your layers here
        if self.load_pretrained_weights:
            self.model = AutoModelForCausalLM.from_pretrained(
                self.model_name,
                torch_dtype='auto',
                trust_remote_code=self.trust_remote_code,
                load_in_4bit=self.load_in_4bit,
            )
        else:
            from transformers import AutoConfig

            config = AutoConfig.from_pretrained(self.model_name, trust_remote_code=self.trust_remote_code)
            dtype = getattr(config, 'torch_dtype', self.default_dtype)
            self.model = AutoModelForCausalLM.from_config(
                config, torch_dtype=dtype, trust_remote_code=self.trust_remote_code
            )

        if self.model_accelerator is not None:
            self.model_accelerator(self.model)

        self.model.train()

    def forward(self, batch):
        return self.model(**batch)

    def training_step(self, batch):
        labels = batch.pop('labels').to(self.model.device)
        loss_mask = batch.pop('loss_mask', None)

        # GPTSFTDataset emits `tokens` instead of `input_ids`
        if not 'input_ids' in batch and 'tokens' in batch:
            batch['input_ids'] = batch['tokens']
        batch = self._remove_extra_batch_keys(batch)

        outputs = self.forward(batch)

<<<<<<< HEAD
        logits = outputs.logits.float()
        n_cls = logits.shape[-1]
        logits = logits.view(-1, n_cls)
        labels = labels.view(-1)
=======
        # Prepare for loss calculation
        logits = outputs.logits.float()
        n_cls = logits.shape[-1]
        logits, labels = logits.view(-1, n_cls), labels.view(-1)
        assert logits.shape[-2] == labels.shape[-1]
>>>>>>> de0b2e25

        assert logits.shape[-2] == labels.shape[-1], "Expected logits & labels to have the same length"
        loss = self.loss_fn(logits, labels, loss_mask)
        self.log('train_loss', loss, on_step=True, on_epoch=True, prog_bar=True)
        return loss

    @torch.no_grad
    def validation_step(self, batch, batch_idx):
        labels = batch.pop('labels').to(self.model.device)
        loss_mask = batch.pop('loss_mask', None)

        # GPTSFTDataset emits `tokens` instead of `input_ids`
        if not 'input_ids' in batch and 'tokens' in batch:
            batch['input_ids'] = batch['tokens']
        batch = self._remove_extra_batch_keys(batch)

        outputs = self.forward(**batch)

<<<<<<< HEAD
        logits = outputs.logits.float()
        n_cls = logits.shape[-1]
        logits = logits.view(-1, n_cls)
        labels = labels.view(-1)

        assert logits.shape[-2] == labels.shape[-1], "Expected logits & labels to have the same length"
        loss = self.loss_fn(logits, labels, loss_mask)
=======
        # Prepare for loss calculation
        logits = outputs.logits.float()
        n_cls = logits.shape[-1]
        logits, labels = logits.view(-1, n_cls), labels.view(-1)
        assert logits.shape[-2] == labels.shape[-1]
>>>>>>> de0b2e25

        loss = self.loss_fn(logits, labels, loss_mask)
        self.log('val_loss', loss, on_step=True, on_epoch=True, prog_bar=True)

    def save_pretrained(self, path):
        assert self.model is not None, "Model has to be created first."
        self.model.save_pretrained(path)
        if self._tokenizer is not None:
            self._tokenizer.save_pretrained(path)
        else:
            logging.warning("A tokenizer wasn't created before to save.")

    def _remove_extra_batch_keys(self, batch, reserved_keys=['labels', 'loss_mask']):
        """Remove extra keys from batch that are not kwargs in model's forward

        Args:
            batch (dict): dictionary of tensors.

        Returns:
            dict: dictionary of tensors; keys that are not in model's forward are removed.
        """
        import inspect

        fwd_signature = inspect.signature(self.model.forward)
        allowed_keys = list(fwd_signature.parameters.keys()) + reserved_keys
        return {k: batch[k] for k in allowed_keys if k in batch}<|MERGE_RESOLUTION|>--- conflicted
+++ resolved
@@ -26,11 +26,7 @@
 def masked_cross_entropy(logits, targets, mask=None):
     if mask is not None:
         loss = F.cross_entropy(logits, targets, reduction='none')
-<<<<<<< HEAD
-        return torch.mean(loss * mask)
-=======
         return torch.mean(loss * mask.view(-1))
->>>>>>> de0b2e25
     else:
         return F.cross_entropy(logits, targets)
 
@@ -114,18 +110,11 @@
 
         outputs = self.forward(batch)
 
-<<<<<<< HEAD
+        # Prepare for loss calculation
         logits = outputs.logits.float()
         n_cls = logits.shape[-1]
         logits = logits.view(-1, n_cls)
         labels = labels.view(-1)
-=======
-        # Prepare for loss calculation
-        logits = outputs.logits.float()
-        n_cls = logits.shape[-1]
-        logits, labels = logits.view(-1, n_cls), labels.view(-1)
-        assert logits.shape[-2] == labels.shape[-1]
->>>>>>> de0b2e25
 
         assert logits.shape[-2] == labels.shape[-1], "Expected logits & labels to have the same length"
         loss = self.loss_fn(logits, labels, loss_mask)
@@ -144,22 +133,12 @@
 
         outputs = self.forward(**batch)
 
-<<<<<<< HEAD
         logits = outputs.logits.float()
         n_cls = logits.shape[-1]
         logits = logits.view(-1, n_cls)
         labels = labels.view(-1)
 
         assert logits.shape[-2] == labels.shape[-1], "Expected logits & labels to have the same length"
-        loss = self.loss_fn(logits, labels, loss_mask)
-=======
-        # Prepare for loss calculation
-        logits = outputs.logits.float()
-        n_cls = logits.shape[-1]
-        logits, labels = logits.view(-1, n_cls), labels.view(-1)
-        assert logits.shape[-2] == labels.shape[-1]
->>>>>>> de0b2e25
-
         loss = self.loss_fn(logits, labels, loss_mask)
         self.log('val_loss', loss, on_step=True, on_epoch=True, prog_bar=True)
 
