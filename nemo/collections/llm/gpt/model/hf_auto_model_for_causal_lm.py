# Copyright (c) 2024, NVIDIA CORPORATION.  All rights reserved.
#
# Licensed under the Apache License, Version 2.0 (the "License");
# you may not use this file except in compliance with the License.
# You may obtain a copy of the License at
#
#     http://www.apache.org/licenses/LICENSE-2.0
#
# Unless required by applicable law or agreed to in writing, software
# distributed under the License is distributed on an "AS IS" BASIS,
# WITHOUT WARRANTIES OR CONDITIONS OF ANY KIND, either express or implied.
# See the License for the specific language governing permissions and
# limitations under the License.

import time

import _io
import lightning.pytorch as pl
import torch
import torch.nn.functional as F
from transformers import AutoModelForCausalLM

from nemo.collections.common.tokenizers.huggingface.auto_tokenizer import AutoTokenizer
from nemo.collections.llm import fn
from nemo.lightning import io
from nemo.utils import logging


def masked_cross_entropy(logits, targets, mask=None):
    """
    Compute the masked cross-entropy loss between logits and targets.

    If a mask is provided, the loss is computed per element, multiplied by the mask,
    and then averaged. If no mask is provided, the standard cross-entropy loss is used.

    Args:
        logits (torch.Tensor): The predicted logits with shape (N, C) where C is the number of classes.
        targets (torch.Tensor): The ground truth class indices with shape (N,).
        mask (torch.Tensor, optional): A tensor that masks the loss computation. Items marked with
            1 will be used to calculate loss, otherwise ignored. Must be broadcastable to the shape
            of the loss. Defaults to None.

    Returns:
        torch.Tensor: The computed loss as a scalar tensor.
    """
    if mask is not None:
        with torch.no_grad():
            targets.masked_fill_(mask.view(-1) == 0, -100)
            del mask
    return F.cross_entropy(logits, targets)


class HFAutoModelForCausalLM(pl.LightningModule, io.IOMixin, fn.FNMixin):
    """
    A LightningModule wrapper for AutoModelForCausalLm.

    This module wraps a LightningModule around a AutoModelForCausalLM.
    It provides functionalities for training, validation, and checkpoint saving.
    """

    def __init__(
        self,
        model_name='gpt2',
        load_pretrained_weights=True,
        tokenizer=None,
        loss_fn=masked_cross_entropy,
        model_transform=None,
        model_accelerator=None,
        trust_remote_code=False,
        default_dtype=torch.bfloat16,
        load_in_4bit=False,
        attn_implementation="sdpa",
    ):
        """
        Initialize the HFAutoModelForCausalLM.

        Args:
            model_name (str, optional): The model name or path. Defaults to 'gpt2'.
            load_pretrained_weights (bool, optional): Whether to load pretrained weights. Defaults to True.
            tokenizer (AutoTokenizer, optional): A pre-configured tokenizer. Defaults to None.
            loss_fn (callable, optional): Loss function to use. Defaults to masked_cross_entropy.
            model_transform (callable, optional): Function to transform the model after creation. Defaults to None.
            model_accelerator (callable, optional): Function to accelerate or optimize the model. Defaults to None.
            trust_remote_code (bool, optional): Whether to trust remote code during model/tokenizer loading.
                Defaults to False.
            default_dtype (torch.dtype, optional): Default data type for the model. Defaults to torch.bfloat16.
            load_in_4bit (bool, optional): Whether to load the model in 4-bit precision. Defaults to False.
            attn_implementation (str, optional): Attention implementation to use. Defaults to "sdpa".

        """
        super().__init__()
        self.save_hyperparameters()
        self.model_name = model_name
        self._tokenizer = tokenizer
        self.model = None
        self.loss_fn = loss_fn
        self.load_pretrained_weights = load_pretrained_weights
        self.is_hf_model = True
        self.model_transform = model_transform
        self.model_accelerator = model_accelerator
        self.trust_remote_code = trust_remote_code
        self.default_dtype = default_dtype
        self.load_in_4bit = load_in_4bit
        self.attn_implementation = attn_implementation
        # holds loss values until optim step.
        self.loss_buffer = []
        self.n_tok = 0
        self.timestamp = None

    @property
    def tokenizer(self):
        """
        Get the tokenizer for the model.

        If the tokenizer is not already initialized, it will be created using the
        `configure_tokenizer` static method.

        Returns:
            AutoTokenizer: The tokenizer associated with the model.
        """
        if self._tokenizer is None:
            self._tokenizer = HFAutoModelForCausalLM.configure_tokenizer(self.model_name, self.trust_remote_code)
        return self._tokenizer

    @tokenizer.setter
    def tokenizer(self, value):
        """
        Set the tokenizer for the model.

        Args:
            value (AutoTokenizer): The tokenizer to be used.
        """
        assert self._tokenizer is None
        self._tokenizer = value

    @staticmethod
    def configure_tokenizer(model_name, use_fast=True, trust_remote_code=False):
        """
        Configure and return a Hugging Face AutoTokenizer for the given model.

        Args:
            model_name (str): The name or path of the model.
            use_fast (bool, optional): Whether to use the fast tokenizer implementation. Defaults to True.
            trust_remote_code (bool, optional): Whether to trust remote code when loading the tokenizer.
                Defaults to False.

        Returns:
            AutoTokenizer: The instantiated tokenizer.
        """
        try:
            return AutoTokenizer(model_name, use_fast=use_fast, trust_remote_code=trust_remote_code)
        except:
            return AutoTokenizer(model_name, use_fast=not use_fast, trust_remote_code=trust_remote_code)

    def _configure_model(self, attn_implementation):
        """helper method; see also configure_model."""
        # create all your layers here
        if self.load_pretrained_weights:
            return AutoModelForCausalLM.from_pretrained(
                self.model_name,
                torch_dtype=torch.bfloat16,
                device_map="cpu",
                trust_remote_code=self.trust_remote_code,
                load_in_4bit=self.load_in_4bit,
                attn_implementation=attn_implementation,
            )
        else:
            from transformers import AutoConfig

            config = AutoConfig.from_pretrained(self.model_name, trust_remote_code=self.trust_remote_code)
            dtype = getattr(config, 'torch_dtype', self.default_dtype)
            return AutoModelForCausalLM.from_config(
                config,
                torch_dtype=dtype,
                trust_remote_code=self.trust_remote_code,
                attn_implementation=attn_implementation,
            )

    def configure_model(self):
        """
        Configure and initialize the Hugging Face model.

        Depending on the `load_pretrained_weights` flag, this method either loads
        a pretrained model or creates a model from configuration. It also applies FSDP2 and
        tensor parallelization if a device mesh is provided, and applies any additional
        accelerator function if specified.

        Raises:
            Exception: If model configuration fails.
        """
        try:
            self.model = self._configure_model(attn_implementation=self.attn_implementation)
        except ValueError as e:
            # 'does not support an attention implementation through torch.nn.functional.scaled_dot_product_attention'
            if 'does not support an attention' in str(e):
                self.model = self._configure_model(attn_implementation="eager")

        if self.model_accelerator is not None:
            from nemo.lightning.pytorch.accelerate.transformer_engine import te_accelerate

            te_accelerate(self.model, self.model_accelerator.fp8_autocast)

        self.model.train()

    def forward(self, batch):
        """
        Perform a forward pass of the model.

        Args:
            batch (dict): A dictionary of inputs that the model expects.

        Returns:
            ModelOutput: The output of the underlying Hugging Face model.
        """
        return self.model(**batch)

    def training_step(self, batch, batch_idx=None):
        """
        Execute a single training step.

        This method prepares the input batch by ensuring the required keys are present,
        performs a forward pass, reshapes the logits and labels appropriately, computes the loss
        using the defined loss function, and logs the training loss.

        Args:
            batch (dict): A dictionary containing the batch data, including 'labels' and optionally 'loss_mask'.
            batch_idx (int, optional): The index of the batch. Defaults to None.

        Returns:
            torch.Tensor: The computed loss for the batch.
        """
<<<<<<< HEAD
        # logging
        if self.timestamp is None:
            self.timestamp = time.perf_counter()
=======
        if isinstance(self.trainer.strategy.checkpoint_io, io.pl.MegatronCheckpointIO):
            logging.warning("Switching CheckpointIO from MegatronCheckpointIO to HFCheckpointIO.")
            self.trainer.strategy.checkpoint_io = self.make_checkpoint_io(self._has_lora_adapter)
>>>>>>> b1dd3989

        labels = batch.pop('labels').to(self.model.device)
        loss_mask = batch.pop('loss_mask', None)

        # GPTSFTDataset emits `tokens` instead of `input_ids`
        if not 'input_ids' in batch and 'tokens' in batch:
            batch['input_ids'] = batch['tokens']
        batch = self._remove_extra_batch_keys(batch)

        outputs = self.forward(batch)

        # Prepare for loss calculation
        logits = outputs.logits.float()
        n_cls = logits.shape[-1]
        logits = logits.view(-1, n_cls)
        labels = labels.view(-1)

        assert logits.shape[-2] == labels.shape[-1], "Expected logits & labels to have the same length"
        loss = self.loss_fn(logits, labels, loss_mask)
        # logging
        self.loss_buffer.append(loss.item())
        self.n_tok += labels.numel()
        return loss

    def on_before_optimizer_step(self, optimizer) -> None:
        """Hook triggered befored the optimizer step.
        Used for calculating the average loss across all gradient accumulation steps.

        Args:
            optimizer (torch.optim.Optimizer): the optimizer; unused.
        """
        # Excluding the first/last iter, time_delta is calculated as follows
        # fwd 0 | opt 0 | fwd 1 | opt 1 | fwd 2
        #        ^              ^
        s = time.perf_counter()
        time_delta = s - self.timestamp
        self.timestamp = s

        mean_loss = sum(self.loss_buffer) / len(self.loss_buffer)
        self.loss_buffer = []
        self.log('reduced_train_loss', mean_loss, prog_bar=True, rank_zero_only=True, batch_size=1, sync_dist=False)
        self.log('tps', self.n_tok / time_delta, prog_bar=True, rank_zero_only=True, batch_size=1, sync_dist=False)
        self.n_tok = 0

    @torch.no_grad
    def validation_step(self, batch, batch_idx):
        """
        Execute a single validation step.

        This method is similar to `training_step` but without gradient computations.
        It processes the input batch, performs a forward pass, computes the loss,
        and logs the validation loss.

        Args:
            batch (dict): A dictionary containing the batch data, including 'labels' and optionally 'loss_mask'.
            batch_idx (int): The index of the batch.
        """
        labels = batch.pop('labels').to(self.model.device)
        loss_mask = batch.pop('loss_mask', None)

        # GPTSFTDataset emits `tokens` instead of `input_ids`
        if not 'input_ids' in batch and 'tokens' in batch:
            batch['input_ids'] = batch['tokens']
        batch = self._remove_extra_batch_keys(batch)

        outputs = self.forward(**batch)

        logits = outputs.logits.float()
        n_cls = logits.shape[-1]
        logits = logits.view(-1, n_cls)
        labels = labels.view(-1)

        assert logits.shape[-2] == labels.shape[-1], "Expected logits & labels to have the same length"
        loss = self.loss_fn(logits, labels, loss_mask)
        self.log('val_loss', loss, on_step=True, on_epoch=True, prog_bar=True)

    def save_pretrained(self, path, state_dict):
        """
        Save the pretrained model and tokenizer to a specified path.

        This method ensures that the model state is gathered (especially in distributed settings)
        and then saves the state dict and tokenizer. Only rank 0 or the appropriate FSDP module saves
        the files to avoid race conditions.

        Args:
            path (str): The directory path where the model and tokenizer should be saved.

        Raises:
            AssertionError: If the model has not been created prior to saving.
        """
        assert self.model is not None, "Model has to be created first."

        def pop_fqn_prefix(fqn, expected_prefix='model'):
            """pops prefix from FQN"""
            parts = fqn.split('.')
            assert parts[0] == expected_prefix
            return '.'.join(parts[1:])

        # Remove the "model." prefix from FQNs.
        # Context: calling state_dict on an HFAutoModelForCausalLM, will prepend "model." in the
        # state-dict keys. One solution would be to override HFAutoModelForCausalLM's state_dict
        # and `return self.model.state_dict()`, however FSDP2 uses FQNs to acecss modules, therefore
        # removing "model." at the state_dict function level will cause issues with FSDP2.
        keys = list(state_dict.keys())
        io_bytes_state = {}
        for key, new_key in map(lambda x: (x, pop_fqn_prefix(x)), keys):
            val = state_dict.pop(key)
            if isinstance(val, _io.BytesIO):
                io_bytes_state[new_key] = val
            else:
                state_dict[new_key] = val

        if len(io_bytes_state) > 0:
            logging.warning("State-dict contains _io.BytesIO, those will be saved separately to `io_bytes.pt`.")
            torch.save(io_bytes_state, path / 'io_bytes.pt')

        self.model.save_pretrained(path, state_dict=state_dict)
        if self._tokenizer is not None:
            self._tokenizer.save_pretrained(path)
        else:
            logging.warning("A tokenizer wasn't created before to save.")

    def load_pretrained(self, path):
        """
        Used from HFcheckpointio to load a checkpoint
        TODO(@akoumparouli): refactor
        """
        return AutoModelForCausalLM.from_pretrained(
            path,
            torch_dtype='auto',
            device_map="cpu",
            trust_remote_code=self.trust_remote_code,
            load_in_4bit=self.load_in_4bit,
            attn_implementation=self.attn_implementation,
        ).state_dict()

    def load_state_dict(self, state_dict, strict=True, assign=False):
        """Loads the state-dict directly to self.model, therefore FQNs are expected
        not to start with "model." -- referring to HFAutoModelForCausalLM's attribute.

        Args:
            state_dict (dict): a dict containing parameters and
                persistent buffers.
            strict (bool, optional): whether to strictly enforce that the keys
                in :attr:`state_dict` match the keys returned by this module's
                :meth:`~torch.nn.Module.state_dict` function. Default: ``True``
            assign (bool, optional): When set to ``False``, the properties of the tensors
                in the current module are preserved whereas setting it to ``True`` preserves
                properties of the Tensors in the state dict. The only
                exception is the ``requires_grad`` field of :class:`~torch.nn.Parameter`s
                for which the value from the module is preserved.
                Default: ``False``

        Returns:
            ``NamedTuple`` with ``missing_keys`` and ``unexpected_keys`` fields:
                * **missing_keys** is a list of str containing any keys that are expected
                    by this module but missing from the provided ``state_dict``.
                * **unexpected_keys** is a list of str containing the keys that are not
                    expected by this module but present in the provided ``state_dict``.
        """
        self.model.load_state_dict(state_dict, strict=strict, assign=assign)

    def make_checkpoint_io(self, adapter_only=False):
        """
        Creates a checkpoint_io object for this model;
        the main issue is passing self to the HFCheckpointIO, because it needs
        to call save_pretrained within.
        TODO(@akoumparouli): refactor ^
        """
        from nemo.lightning.io.hf import HFCheckpointIO

        return HFCheckpointIO(model=self, adapter_only=adapter_only)

    def _remove_extra_batch_keys(self, batch, reserved_keys=['labels', 'loss_mask']):
        """Remove extra keys from batch that are not kwargs in model's forward

        Args:
            batch (dict): dictionary of tensors.

        Returns:
            dict: dictionary of tensors; keys that are not in model's forward are removed.
        """
        import inspect

        fwd_signature = inspect.signature(self.model.forward)
        allowed_keys = list(fwd_signature.parameters.keys()) + reserved_keys
        return {k: batch[k] for k in allowed_keys if k in batch}

    @property
    def _has_lora_adapter(self):
        return any(map(lambda x: 'lora' in x[0].lower(), self.named_modules()))<|MERGE_RESOLUTION|>--- conflicted
+++ resolved
@@ -229,15 +229,13 @@
         Returns:
             torch.Tensor: The computed loss for the batch.
         """
-<<<<<<< HEAD
         # logging
         if self.timestamp is None:
             self.timestamp = time.perf_counter()
-=======
+
         if isinstance(self.trainer.strategy.checkpoint_io, io.pl.MegatronCheckpointIO):
             logging.warning("Switching CheckpointIO from MegatronCheckpointIO to HFCheckpointIO.")
             self.trainer.strategy.checkpoint_io = self.make_checkpoint_io(self._has_lora_adapter)
->>>>>>> b1dd3989
 
         labels = batch.pop('labels').to(self.model.device)
         loss_mask = batch.pop('loss_mask', None)
