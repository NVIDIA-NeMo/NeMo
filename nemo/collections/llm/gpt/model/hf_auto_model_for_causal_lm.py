# Copyright (c) 2024, NVIDIA CORPORATION.  All rights reserved.
#
# Licensed under the Apache License, Version 2.0 (the "License");
# you may not use this file except in compliance with the License.
# You may obtain a copy of the License at
#
#     http://www.apache.org/licenses/LICENSE-2.0
#
# Unless required by applicable law or agreed to in writing, software
# distributed under the License is distributed on an "AS IS" BASIS,
# WITHOUT WARRANTIES OR CONDITIONS OF ANY KIND, either express or implied.
# See the License for the specific language governing permissions and
# limitations under the License.

import time

import _io
import lightning.pytorch as pl
import torch
import torch.distributed as dist
import torch.nn.functional as F
from transformers import AutoModelForCausalLM

from nemo.collections.common.tokenizers.huggingface.auto_tokenizer import AutoTokenizer
from nemo.collections.llm import fn
from nemo.lightning import io
from nemo.utils import logging
from nemo.utils.import_utils import safe_import


def masked_cross_entropy(logits, targets, mask=None):
    """
    Compute the masked cross-entropy loss between logits and targets.

    If a mask is provided, the loss is computed per element, multiplied by the mask,
    and then averaged. If no mask is provided, the standard cross-entropy loss is used.

    Args:
        logits (torch.Tensor): The predicted logits with shape (N, C) where C is the number of classes.
        targets (torch.Tensor): The ground truth class indices with shape (N,).
        mask (torch.Tensor, optional): A tensor that masks the loss computation. Items marked with
            1 will be used to calculate loss, otherwise ignored. Must be broadcastable to the shape
            of the loss. Defaults to None.

    Returns:
        torch.Tensor: The computed loss as a scalar tensor.
    """
    if targets.device != logits.device:
        targets = targets.to(logits.device)
    if mask is not None:
        with torch.no_grad():
            if mask.device != targets.device:
                mask = mask.to(targets.device)
            targets.masked_fill_(mask.view(-1) == 0, -100)
            del mask
    return F.cross_entropy(logits, targets)


class HFAutoModelForCausalLM(pl.LightningModule, io.IOMixin, fn.FNMixin):
    """
    A LightningModule wrapper for AutoModelForCausalLm.

    This module wraps a LightningModule around a AutoModelForCausalLM.
    It provides functionalities for training, validation, and checkpoint saving.
    """

    def __init__(
        self,
        model_name='gpt2',
        load_pretrained_weights=True,
        tokenizer=None,
        loss_fn=masked_cross_entropy,
        model_transform=None,
        model_accelerator=None,
        trust_remote_code=False,
        default_dtype=torch.bfloat16,
        load_in_4bit=False,
        attn_implementation="sdpa",
        use_liger_kernel=False,
<<<<<<< HEAD
        device_map="cpu",
=======
        enable_grad_ckpt=False,
>>>>>>> 85732561
    ):
        """
        Initialize the HFAutoModelForCausalLM.

        Args:
            model_name (str, optional): The model name or path. Defaults to 'gpt2'.
            load_pretrained_weights (bool, optional): Whether to load pretrained weights. Defaults to True.
            tokenizer (AutoTokenizer, optional): A pre-configured tokenizer. Defaults to None.
            loss_fn (callable, optional): Loss function to use. Defaults to masked_cross_entropy.
            model_transform (callable, optional): Function to transform the model after creation. Defaults to None.
            model_accelerator (callable, optional): Function to accelerate or optimize the model. Defaults to None.
            trust_remote_code (bool, optional): Whether to trust remote code during model/tokenizer loading.
                Defaults to False.
            default_dtype (torch.dtype, optional): Default data type for the model. Defaults to torch.bfloat16.
            load_in_4bit (bool, optional): Whether to load the model in 4-bit precision. Defaults to False.
            attn_implementation (str, optional): Attention implementation to use. Defaults to "sdpa".
            use_liger_kernel (bool, optional): Enables custom kernels from the Liger-Kernel Library. Defaults to False.
            enable_grad_ckpt (bool, optional): Enables gradient checkpoints. Defaults to False.
        """
        super().__init__()
        self.save_hyperparameters()
        self.model_name = model_name
        self._tokenizer = tokenizer
        self.model = None
        self.loss_fn = loss_fn
        self.load_pretrained_weights = load_pretrained_weights
        self.is_hf_model = True
        self.model_transform = model_transform
        self.model_accelerator = model_accelerator
        self.trust_remote_code = trust_remote_code
        self.default_dtype = default_dtype
        self.load_in_4bit = load_in_4bit
        self.attn_implementation = attn_implementation
        self.use_liger_kernel = use_liger_kernel
        self.device_map = device_map
        # holds loss values until optim step.
        self.loss_buffer = []
        self.n_tok = 0
        self.timestamp = None
        self.enable_grad_ckpt = enable_grad_ckpt

    @property
    def tokenizer(self):
        """
        Get the tokenizer for the model.

        If the tokenizer is not already initialized, it will be created using the
        `configure_tokenizer` static method.

        Returns:
            AutoTokenizer: The tokenizer associated with the model.
        """
        if self._tokenizer is None:
            self._tokenizer = HFAutoModelForCausalLM.configure_tokenizer(
                self.model_name, trust_remote_code=self.trust_remote_code
            )
        return self._tokenizer

    @tokenizer.setter
    def tokenizer(self, value):
        """
        Set the tokenizer for the model.

        Args:
            value (AutoTokenizer): The tokenizer to be used.
        """
        assert self._tokenizer is None
        self._tokenizer = value

    @staticmethod
    def configure_tokenizer(model_name, use_fast=True, trust_remote_code=False):
        """
        Configure and return a Hugging Face AutoTokenizer for the given model.

        Args:
            model_name (str): The name or path of the model.
            use_fast (bool, optional): Whether to use the fast tokenizer implementation. Defaults to True.
            trust_remote_code (bool, optional): Whether to trust remote code when loading the tokenizer.
                Defaults to False.

        Returns:
            AutoTokenizer: The instantiated tokenizer.
        """
        try:
            return AutoTokenizer(model_name, use_fast=use_fast, trust_remote_code=trust_remote_code)
        except:
            return AutoTokenizer(model_name, use_fast=not use_fast, trust_remote_code=trust_remote_code)

    def _configure_model(self, attn_implementation):
        """helper method; see also configure_model."""
        # create all your layers here
        auto_cls = AutoModelForCausalLM
        if self.use_liger_kernel:
            liger_kernel_trf, HAS_LIGER_KERNEL = safe_import('liger_kernel.transformers')
            if not HAS_LIGER_KERNEL:
                logging.warning("Asked to use Liger Kernel, but could not import")
            else:
                auto_cls = liger_kernel_trf.AutoLigerKernelForCausalLM

        if self.load_pretrained_weights:
            return auto_cls.from_pretrained(
                self.model_name,
                torch_dtype=torch.bfloat16,
                device_map=self.device_map,
                trust_remote_code=self.trust_remote_code,
                load_in_4bit=self.load_in_4bit,
                attn_implementation=attn_implementation,
            )
        else:
            from transformers import AutoConfig

            config = AutoConfig.from_pretrained(self.model_name, trust_remote_code=self.trust_remote_code)
            dtype = getattr(config, 'torch_dtype', self.default_dtype)
            return auto_cls.from_config(
                config,
                torch_dtype=dtype,
                trust_remote_code=self.trust_remote_code,
                attn_implementation=attn_implementation,
            )

    def configure_model(self):
        """
        Configure and initialize the Hugging Face model.

        Depending on the `load_pretrained_weights` flag, this method either loads
        a pretrained model or creates a model from configuration. It also applies FSDP2 and
        tensor parallelization if a device mesh is provided, and applies any additional
        accelerator function if specified.

        Raises:
            Exception: If model configuration fails.
        """
        try:
            self.model = self._configure_model(attn_implementation=self.attn_implementation)
        except ValueError as e:
            # 'does not support an attention implementation through torch.nn.functional.scaled_dot_product_attention'
            if 'does not support an attention' in str(e):
                self.model = self._configure_model(attn_implementation="eager")
            else:
                raise e

        if self.model_accelerator is not None:
            from nemo.lightning.pytorch.accelerate.transformer_engine import te_accelerate

            te_accelerate(self.model, self.model_accelerator.fp8_autocast)

        if self.enable_grad_ckpt:
            if getattr(self.model, 'supports_gradient_checkpointing', False):
                self.model.gradient_checkpointing_enable()
            else:
                # TODO(@akoumparouli): custom logic goes here, but for now just a warning
                logging.warning("Asked to use gradient checkpoint, but model does not support it")

        self.model.train()

        # Ugly hack for PEFT: adapters are added here so that can be wrapped correctly with DDP.
        if getattr(self, 'model_transform', None) is not None:
            self.model_transform(self)
            self.model_transform.__num_calls__ = 0

    def forward(self, batch):
        """
        Perform a forward pass of the model.

        Args:
            batch (dict): A dictionary of inputs that the model expects.

        Returns:
            ModelOutput: The output of the underlying Hugging Face model.
        """
        return self.model(**batch)

    def training_step(self, batch, batch_idx=None):
        """
        Execute a single training step.

        This method prepares the input batch by ensuring the required keys are present,
        performs a forward pass, reshapes the logits and labels appropriately, computes the loss
        using the defined loss function, and logs the training loss.

        Args:
            batch (dict): A dictionary containing the batch data, including 'labels' and optionally 'loss_mask'.
            batch_idx (int, optional): The index of the batch. Defaults to None.

        Returns:
            torch.Tensor: The computed loss for the batch.
        """
        # logging
        if self.timestamp is None:
            self.timestamp = time.perf_counter()

        if isinstance(self.trainer.strategy.checkpoint_io, io.pl.MegatronCheckpointIO):
            logging.warning("Switching CheckpointIO from MegatronCheckpointIO to HFCheckpointIO.")
            self.trainer.strategy.checkpoint_io = self.make_checkpoint_io(self._has_lora_adapter)

        labels = batch.pop('labels').to(self.model.device)
        loss_mask = batch.pop('loss_mask', None)

        # GPTSFTDataset emits `tokens` instead of `input_ids`
        if not 'input_ids' in batch and 'tokens' in batch:
            batch['input_ids'] = batch['tokens']
        batch = self._remove_extra_batch_keys(batch)

        outputs = self.forward(batch)

        # Prepare for loss calculation
        logits = outputs.logits.float()
        n_cls = logits.shape[-1]
        logits = logits.view(-1, n_cls)
        labels = labels.view(-1)

        assert logits.shape[-2] == labels.shape[-1], "Expected logits & labels to have the same length"
        loss = self.loss_fn(logits, labels, loss_mask)
        # logging
        self.loss_buffer.append(loss.item())
        self.n_tok += labels.numel()
        return loss

    def on_before_optimizer_step(self, optimizer) -> None:
        """Hook triggered befored the optimizer step.
        Used for calculating the average loss across all gradient accumulation steps.

        Args:
            optimizer (torch.optim.Optimizer): the optimizer; unused.
        """
        # Excluding the first/last iter, time_delta is calculated as follows
        # fwd 0 | opt 0 | fwd 1 | opt 1 | fwd 2
        #        ^              ^
        s = time.perf_counter()
        time_delta = s - self.timestamp
        self.timestamp = s

        mean_loss = sum(self.loss_buffer) / len(self.loss_buffer)
        self.loss_buffer = []
        tps = self.n_tok / time_delta
        self.n_tok = 0

        # reduce across ranks
        is_ddp = isinstance(self.trainer.strategy, pl.strategies.DDPStrategy)
        device_mesh = getattr(self, '_device_mesh', None)
        if device_mesh is not None or is_ddp:
            if is_ddp:
                group = dist.group.WORLD  # Default DDP process group
            else:
                group = device_mesh.get_group()

            def reduce_item(val, op, device, group, dtype):
                 """util function"""
                 divide_by_world_size = False
                 if torch.distributed.get_backend(group) == "gloo" and op == dist.ReduceOp.AVG:
                     # GLOO does not support the `ReduceOp.AVG` operation
                     op = dist.ReduceOp.SUM
                     divide_by_world_size = True

                 val = torch.tensor([val], device=device, dtype=dtype).detach()
                 dist.all_reduce(val, group=group, op=op)
                 val = val.item()
                 if divide_by_world_size:
                     val /= dist.get_world_size(group)
                 return val

            mean_loss = reduce_item(
                mean_loss, op=dist.ReduceOp.AVG, device=self.device, group=group, dtype=torch.float32
            )
            tps = reduce_item(tps, op=dist.ReduceOp.SUM, device=self.device, group=group, dtype=torch.int64)

        self.log('reduced_train_loss', mean_loss, prog_bar=True, rank_zero_only=True, batch_size=1, sync_dist=False)
        self.log('tps', tps, prog_bar=True, rank_zero_only=True, batch_size=1, sync_dist=False)

        # log LR
        # TODO(akoumparouli): move this elsewhere.
        optim = self.optimizers()
        if isinstance(optim, list):
            optim = optim[0]
        self.log('lr', optim.param_groups[0]['lr'], prog_bar=True, rank_zero_only=True, batch_size=1, sync_dist=False)

    @torch.no_grad
    def validation_step(self, batch, batch_idx):
        """
        Execute a single validation step.

        This method is similar to `training_step` but without gradient computations.
        It processes the input batch, performs a forward pass, computes the loss,
        and logs the validation loss.

        Args:
            batch (dict): A dictionary containing the batch data, including 'labels' and optionally 'loss_mask'.
            batch_idx (int): The index of the batch.
        """
        labels = batch.pop('labels').to(self.model.device)
        loss_mask = batch.pop('loss_mask', None)

        # GPTSFTDataset emits `tokens` instead of `input_ids`
        if not 'input_ids' in batch and 'tokens' in batch:
            batch['input_ids'] = batch['tokens']
        batch = self._remove_extra_batch_keys(batch)

        outputs = self.forward(**batch)

        logits = outputs.logits.float()
        n_cls = logits.shape[-1]
        logits = logits.view(-1, n_cls)
        labels = labels.view(-1)

        assert logits.shape[-2] == labels.shape[-1], "Expected logits & labels to have the same length"
        loss = self.loss_fn(logits, labels, loss_mask)
        self.log('val_loss', loss, on_step=True, on_epoch=True, prog_bar=True)

    def save_pretrained(self, path, state_dict):
        """
        Save the pretrained model and tokenizer to a specified path.

        This method ensures that the model state is gathered (especially in distributed settings)
        and then saves the state dict and tokenizer. Only rank 0 or the appropriate FSDP module saves
        the files to avoid race conditions.

        Args:
            path (str): The directory path where the model and tokenizer should be saved.

        Raises:
            AssertionError: If the model has not been created prior to saving.
        """
        assert self.model is not None, "Model has to be created first."

        def pop_fqn_prefix(fqn, expected_prefix='model'):
            """pops prefix from FQN"""
            parts = fqn.split('.')
            assert parts[0] == expected_prefix
            return '.'.join(parts[1:])

        # Remove the "model." prefix from FQNs.
        # Context: calling state_dict on an HFAutoModelForCausalLM, will prepend "model." in the
        # state-dict keys. One solution would be to override HFAutoModelForCausalLM's state_dict
        # and `return self.model.state_dict()`, however FSDP2 uses FQNs to acecss modules, therefore
        # removing "model." at the state_dict function level will cause issues with FSDP2.
        keys = list(state_dict.keys())
        io_bytes_state = {}
        for key, new_key in map(lambda x: (x, pop_fqn_prefix(x)), keys):
            val = state_dict.pop(key)
            if isinstance(val, _io.BytesIO):
                io_bytes_state[new_key] = val
            else:
                state_dict[new_key] = val

        if len(io_bytes_state) > 0:
            logging.warning("State-dict contains _io.BytesIO, those will be saved separately to `io_bytes.pt`.")
            torch.save(io_bytes_state, path / 'io_bytes.pt')

        self.model.save_pretrained(path, state_dict=state_dict)
        if self._tokenizer is not None:
            self._tokenizer.save_pretrained(path)
        else:
            logging.warning("A tokenizer wasn't created before to save.")

    def load_pretrained(self, path):
        """
        Used from HFcheckpointio to load a checkpoint
        TODO(@akoumparouli): refactor
        """
        return AutoModelForCausalLM.from_pretrained(
            path,
            torch_dtype='auto',
            device_map="cpu",
            trust_remote_code=self.trust_remote_code,
            load_in_4bit=self.load_in_4bit,
            attn_implementation=self.attn_implementation,
        ).state_dict()

    def load_state_dict(self, state_dict, strict=True, assign=False):
        """Loads the state-dict directly to self.model, therefore FQNs are expected
        not to start with "model." -- referring to HFAutoModelForCausalLM's attribute.

        Args:
            state_dict (dict): a dict containing parameters and
                persistent buffers.
            strict (bool, optional): whether to strictly enforce that the keys
                in :attr:`state_dict` match the keys returned by this module's
                :meth:`~torch.nn.Module.state_dict` function. Default: ``True``
            assign (bool, optional): When set to ``False``, the properties of the tensors
                in the current module are preserved whereas setting it to ``True`` preserves
                properties of the Tensors in the state dict. The only
                exception is the ``requires_grad`` field of :class:`~torch.nn.Parameter`s
                for which the value from the module is preserved.
                Default: ``False``

        Returns:
            ``NamedTuple`` with ``missing_keys`` and ``unexpected_keys`` fields:
                * **missing_keys** is a list of str containing any keys that are expected
                    by this module but missing from the provided ``state_dict``.
                * **unexpected_keys** is a list of str containing the keys that are not
                    expected by this module but present in the provided ``state_dict``.
        """
        self.model.load_state_dict(state_dict, strict=strict, assign=assign)

    def make_checkpoint_io(self, adapter_only=False):
        """
        Creates a checkpoint_io object for this model;
        the main issue is passing self to the HFCheckpointIO, because it needs
        to call save_pretrained within.
        TODO(@akoumparouli): refactor ^
        """
        from nemo.lightning.io.hf import HFCheckpointIO

        return HFCheckpointIO(model=self, adapter_only=adapter_only)

    def _remove_extra_batch_keys(self, batch, reserved_keys=['labels', 'loss_mask']):
        """Remove extra keys from batch that are not kwargs in model's forward

        Args:
            batch (dict): dictionary of tensors.

        Returns:
            dict: dictionary of tensors; keys that are not in model's forward are removed.
        """
        import inspect

        fwd_signature = inspect.signature(self.model.forward)
        allowed_keys = list(fwd_signature.parameters.keys()) + reserved_keys
        return {k: batch[k] for k in allowed_keys if k in batch}

    @property
    def _has_lora_adapter(self):
        return any(map(lambda x: 'lora' in x[0].lower(), self.named_modules()))<|MERGE_RESOLUTION|>--- conflicted
+++ resolved
@@ -77,11 +77,8 @@
         load_in_4bit=False,
         attn_implementation="sdpa",
         use_liger_kernel=False,
-<<<<<<< HEAD
+        enable_grad_ckpt=False,
         device_map="cpu",
-=======
-        enable_grad_ckpt=False,
->>>>>>> 85732561
     ):
         """
         Initialize the HFAutoModelForCausalLM.
@@ -100,6 +97,7 @@
             attn_implementation (str, optional): Attention implementation to use. Defaults to "sdpa".
             use_liger_kernel (bool, optional): Enables custom kernels from the Liger-Kernel Library. Defaults to False.
             enable_grad_ckpt (bool, optional): Enables gradient checkpoints. Defaults to False.
+            device_map (str, optional): Device map to use. Defaults to "cpu".
         """
         super().__init__()
         self.save_hyperparameters()
