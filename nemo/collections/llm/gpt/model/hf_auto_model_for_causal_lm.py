# Copyright (c) 2024, NVIDIA CORPORATION.  All rights reserved.
#
# Licensed under the Apache License, Version 2.0 (the "License");
# you may not use this file except in compliance with the License.
# You may obtain a copy of the License at
#
#     http://www.apache.org/licenses/LICENSE-2.0
#
# Unless required by applicable law or agreed to in writing, software
# distributed under the License is distributed on an "AS IS" BASIS,
# WITHOUT WARRANTIES OR CONDITIONS OF ANY KIND, either express or implied.
# See the License for the specific language governing permissions and
# limitations under the License.

import inspect
import time

import _io
import lightning.pytorch as pl
import torch
import torch.distributed as dist
from transformers import AutoModelForCausalLM, BitsAndBytesConfig

from nemo.automodel.loss import masked_cross_entropy
from nemo.automodel.loss.linear_ce import HAVE_LINEAR_LOSS_CE, fused_linear_cross_entropy
from nemo.collections.common.tokenizers.huggingface.auto_tokenizer import AutoTokenizer
from nemo.collections.llm import fn
from nemo.lightning import io
from nemo.utils import logging
from nemo.utils.import_utils import safe_import


class HFAutoModelForCausalLM(pl.LightningModule, io.IOMixin, fn.FNMixin):
    """
    A LightningModule wrapper for AutoModelForCausalLm.

    This module wraps a LightningModule around a AutoModelForCausalLM.
    It provides functionalities for training, validation, and checkpoint saving.
    """

    def __init__(
        self,
        model_name='gpt2',
        load_pretrained_weights=True,
        tokenizer=None,
        loss_fn=masked_cross_entropy,
        model_transform=None,
        model_accelerator=None,
        trust_remote_code=False,
        default_dtype=torch.bfloat16,
        load_in_4bit=False,
        attn_implementation="sdpa",
        use_liger_kernel=False,
        enable_grad_ckpt=False,
        device_map="cpu",
        use_linear_ce_loss=True,
    ):
        """
        Initialize the HFAutoModelForCausalLM.

        Args:
            model_name (str, optional): The model name or path. Defaults to 'gpt2'.
            load_pretrained_weights (bool, optional): Whether to load pretrained weights. Defaults to True.
            tokenizer (AutoTokenizer, optional): A pre-configured tokenizer. Defaults to None.
            loss_fn (callable, optional): Loss function to use. Defaults to masked_cross_entropy.
            model_transform (callable, optional): Function to transform the model after creation. Defaults to None.
            model_accelerator (callable, optional): Function to accelerate or optimize the model. Defaults to None.
            trust_remote_code (bool, optional): Whether to trust remote code during model/tokenizer loading.
                Defaults to False.
            default_dtype (torch.dtype, optional): Default data type for the model. Defaults to torch.bfloat16.
            load_in_4bit (bool, optional): Whether to load the model in 4-bit precision. Defaults to False.
            attn_implementation (str, optional): Attention implementation to use. Defaults to "sdpa".
            use_liger_kernel (bool, optional): Enables custom kernels from the Liger-Kernel Library. Defaults to False.
            enable_grad_ckpt (bool, optional): Enables gradient checkpoints. Defaults to False.
            device_map (str, optional): Device map to use. Defaults to "cpu".
        """
        super().__init__()
        self.save_hyperparameters()
        self.model_name = model_name
        self._tokenizer = tokenizer
        self.model = None
        self.loss_fn = loss_fn
        self.load_pretrained_weights = load_pretrained_weights
        self.is_hf_model = True
        self.model_transform = model_transform
        self.model_accelerator = model_accelerator
        self.trust_remote_code = trust_remote_code
        self.default_dtype = default_dtype
        self.load_in_4bit = load_in_4bit
        self.attn_implementation = attn_implementation
        self.use_liger_kernel = use_liger_kernel
        self.device_map = device_map
        # holds loss values until optim step.
        self.loss_buffer = []
        self.n_tok = 0
        self.timestamp = None
        self.enable_grad_ckpt = enable_grad_ckpt
        self.use_linear_ce_loss = use_linear_ce_loss

        if self.use_linear_ce_loss and not HAVE_LINEAR_LOSS_CE:
            logging.warning(
                "Dependency for linear CE loss is not available. \
                    Please refer to https://github.com/apple/ml-cross-entropy."
            )
            self.use_linear_ce_loss = False
        logging.info(f"use_linear_ce_loss: {self.use_linear_ce_loss}")

    @property
    def tokenizer(self):
        """
        Get the tokenizer for the model.

        If the tokenizer is not already initialized, it will be created using the
        `configure_tokenizer` static method.

        Returns:
            AutoTokenizer: The tokenizer associated with the model.
        """
        if self._tokenizer is None:
            self._tokenizer = HFAutoModelForCausalLM.configure_tokenizer(
                self.model_name, trust_remote_code=self.trust_remote_code
            )
        return self._tokenizer

    @tokenizer.setter
    def tokenizer(self, value):
        """
        Set the tokenizer for the model.

        Args:
            value (AutoTokenizer): The tokenizer to be used.
        """
        assert self._tokenizer is None
        self._tokenizer = value

    @staticmethod
    def configure_tokenizer(model_name, use_fast=True, trust_remote_code=False):
        """
        Configure and return a Hugging Face AutoTokenizer for the given model.

        Args:
            model_name (str): The name or path of the model.
            use_fast (bool, optional): Whether to use the fast tokenizer implementation. Defaults to True.
            trust_remote_code (bool, optional): Whether to trust remote code when loading the tokenizer.
                Defaults to False.

        Returns:
            AutoTokenizer: The instantiated tokenizer.
        """
        try:
            return AutoTokenizer(model_name, use_fast=use_fast, trust_remote_code=trust_remote_code)
        except:
            return AutoTokenizer(model_name, use_fast=not use_fast, trust_remote_code=trust_remote_code)

    def _configure_model(self, attn_implementation):
        """helper method; see also configure_model."""
        # create all your layers here
        auto_cls = AutoModelForCausalLM
        if self.use_liger_kernel:
            liger_kernel_trf, HAS_LIGER_KERNEL = safe_import('liger_kernel.transformers')
            if not HAS_LIGER_KERNEL:
                logging.warning("Asked to use Liger Kernel, but could not import")
            else:
                auto_cls = liger_kernel_trf.AutoLigerKernelForCausalLM

        quantization_config = None
        if self.load_in_4bit:
            quantization_config = BitsAndBytesConfig(
                load_in_4bit=True,
                bnb_4bit_quant_type="nf4",
                bnb_4bit_compute_dtype=self.default_dtype,
                bnb_4bit_use_double_quant=True,
                bnb_4bit_quant_storage=self.default_dtype,
            )

        if self.load_pretrained_weights:
            m = auto_cls.from_pretrained(
                self.model_name,
                torch_dtype=self.default_dtype,
                device_map=None if self.load_in_4bit else self.device_map,
                trust_remote_code=self.trust_remote_code,
                attn_implementation=attn_implementation,
                quantization_config=quantization_config,
            )
            return m
        else:
            from transformers import AutoConfig

            config = AutoConfig.from_pretrained(self.model_name, trust_remote_code=self.trust_remote_code)
            dtype = getattr(config, 'torch_dtype', self.default_dtype)
            return auto_cls.from_config(
                config,
                torch_dtype=dtype,
                trust_remote_code=self.trust_remote_code,
                attn_implementation=attn_implementation,
            )

    def configure_model(self):
        """
        Configure and initialize the Hugging Face model.

        Depending on the `load_pretrained_weights` flag, this method either loads
        a pretrained model or creates a model from configuration. It also applies FSDP2 and
        tensor parallelization if a device mesh is provided, and applies any additional
        accelerator function if specified.

        Raises:
            Exception: If model configuration fails.
        """
        try:
            self.model = self._configure_model(attn_implementation=self.attn_implementation)
            logging.info("Configuring model with attn_implementation:", self.attn_implementation)
        except ValueError as e:
            # 'does not support an attention implementation through torch.nn.functional.scaled_dot_product_attention'
            if 'does not support an attention' in str(e):
                logging.warning("Falling back to 'eager' attention implementation.")
                self.model = self._configure_model(attn_implementation="eager")
            else:
                raise e
        if self.use_liger_kernel:
            from liger_kernel.transformers import _apply_liger_kernel_to_instance

            _apply_liger_kernel_to_instance(model=self.model)

        if self.model_accelerator is not None:
            from nemo.lightning.pytorch.accelerate.transformer_engine import te_accelerate

            te_accelerate(self.model, self.model_accelerator.fp8_autocast)

        if self.enable_grad_ckpt:
            if getattr(self.model, 'supports_gradient_checkpointing', False):
                self.model.gradient_checkpointing_enable()
            else:
                # TODO(@akoumparouli): custom logic goes here, but for now just a warning
                logging.warning("Asked to use gradient checkpoint, but model does not support it")

        self.model.train()

        # Ugly hack for PEFT: adapters are added here so that can be wrapped correctly with DDP.
        if getattr(self, 'model_transform', None) is not None:
            self.model_transform(self)
            self.model_transform.__num_calls__ = 0

    def forward(self, batch, num_logits_to_keep=0):
        """
        Perform a forward pass of the model.

        Args:
            batch (dict): A dictionary of inputs that the model expects.
            num_logits_to_keep (int, optional): The number of logits to keep. 0 means all logits are kept.
        Returns:
            ModelOutput: The output of the underlying Hugging Face model.
        """
        # Check if num_logits_to_keep parameter exists in model's forward method
        model_forward_params = inspect.signature(self.model.forward).parameters
        if 'num_logits_to_keep' in model_forward_params:
            return self.model(**batch, num_logits_to_keep=num_logits_to_keep)
        if 'logits_to_keep' in model_forward_params:
            return self.model(**batch, logits_to_keep=num_logits_to_keep)
        return self.model(**batch)

    def training_step(self, batch, batch_idx=None, context_parallel=False):
        """
        Execute a single training step.

        This method prepares the input batch by ensuring the required keys are present,
        performs a forward pass, reshapes the logits and labels appropriately, computes the loss
        using the defined loss function, and logs the training loss.

        Args:
            batch (dict): A dictionary containing the batch data, including 'labels' and optionally 'loss_mask'.
            batch_idx (int, optional): The index of the batch. Defaults to None.
            context_parallel (bool, optional): Whether to use context parallelism. Defaults to False.
        Returns:
            torch.Tensor: The computed loss for the batch.
        """
        # logging
        if self.timestamp is None:
            self.timestamp = time.perf_counter()

        if isinstance(self.trainer.strategy.checkpoint_io, io.pl.MegatronCheckpointIO):
            logging.warning("Switching CheckpointIO from MegatronCheckpointIO to HFCheckpointIO.")
            self.trainer.strategy.checkpoint_io = self.make_checkpoint_io(self._has_lora_adapter)

        labels = batch.pop('labels').to(self.model.device)
        loss_mask = batch.pop('loss_mask', None)
        # GPTSFTDataset emits `tokens` instead of `input_ids`
        if 'input_ids' not in batch and 'tokens' in batch:
            batch['input_ids'] = batch['tokens']
        batch = self._remove_extra_batch_keys(batch)
<<<<<<< HEAD
        batch["output_hidden_states"] = True if self.use_linear_ce_loss else False  # Enable hidden states output

        if not self.use_linear_ce_loss:
            outputs = self.forward(batch)
            # Prepare for loss calculation
            logits = outputs.logits
            n_cls = logits.shape[-1]
            logits = logits.view(-1, n_cls)
            labels = labels.view(-1)
            assert logits.shape[-2] == labels.shape[-1], "Expected logits & labels to have the same length"
            loss = self.loss_fn(logits, labels, loss_mask)
        else:
            # use num_logits_to_keep=1 to avoid full logits matrix in memory
            outputs = self.forward(batch, num_logits_to_keep=1)
            hidden_states = outputs.hidden_states[-1]
            lm_head = self.model.get_output_embeddings().weight  # Get the weight matrix
            if loss_mask is not None:
                # Replace labels with -100 where mask is 0 (don't compute loss for these positions)
                # -100 is the default ignore index in PyTorch's cross entropy loss
                labels = labels.masked_fill(loss_mask == 0, -100)
            num_items_in_batch = torch.count_nonzero(labels != -100).item()
            logit_softcapping = 0
            loss = fused_linear_cross_entropy(
                hidden_states=hidden_states,
                lm_weight=lm_head,
                labels=labels,
                num_items_in_batch=num_items_in_batch,
                logit_softcapping=logit_softcapping,
            )
        self.loss_buffer.append(loss.item())
        self.n_tok += labels.numel()
=======

        # based on https://github.com/pytorch/torchtitan/blob/main/torchtitan/train.py#L336
        if context_parallel:

            from nemo.lightning.pytorch.strategies.utils import create_context_parallel_ctx, get_train_context

            input_ids = batch["input_ids"].to(self.model.device)
            batch["position_ids"] = torch.arange(0, input_ids.shape[1]).unsqueeze(0).to(self.model.device)
            position_ids = batch["position_ids"].to(self.model.device)

            context_parallel_ctx = create_context_parallel_ctx(
                cp_mesh=self._device_mesh["context_parallel"],
                cp_buffers=[input_ids, labels, position_ids, loss_mask],
                cp_seq_dims=[1, 1, 1, 1],
                cp_no_restore_buffers={input_ids, labels, loss_mask},
                cp_rotate_method="allgather",  # TODO add "alltoall" option
            )
            train_context = get_train_context(
                False,
                False,
            )
            with train_context(context_parallel_ctx):
                outputs = self.forward(batch)

                # Prepare for loss calculation
                logits = outputs.logits.float()
                n_cls = logits.shape[-1]
                logits = logits.view(-1, n_cls)
                labels = labels.view(-1)
                assert logits.shape[-2] == labels.shape[-1], "Expected logits & labels to have the same length"
                loss = self.loss_fn(logits, labels, loss_mask)

                self.loss_buffer.append(loss.item())
                self.n_tok += labels.numel()

        else:
            outputs = self.forward(batch)

            # Prepare for loss calculation
            logits = outputs.logits.float()
            n_cls = logits.shape[-1]
            logits = logits.view(-1, n_cls)
            labels = labels.view(-1)

            assert logits.shape[-2] == labels.shape[-1], "Expected logits & labels to have the same length"
            loss = self.loss_fn(logits, labels, loss_mask)
            # logging
            self.loss_buffer.append(loss.item())
            self.n_tok += labels.numel()
>>>>>>> 3da449bc
        return loss

    def on_before_optimizer_step(self, optimizer) -> None:
        """Hook triggered befored the optimizer step.
        Used for calculating the average loss across all gradient accumulation steps.

        Args:
            optimizer (torch.optim.Optimizer): the optimizer; unused.
        """
        # Excluding the first/last iter, time_delta is calculated as follows
        # fwd 0 | opt 0 | fwd 1 | opt 1 | fwd 2
        #        ^              ^
        s = time.perf_counter()
        time_delta = s - self.timestamp
        self.timestamp = s

        mean_loss = sum(self.loss_buffer) / len(self.loss_buffer)
        self.loss_buffer = []
        tps = self.n_tok / time_delta
        self.n_tok = 0

        # reduce across ranks
        is_ddp = isinstance(self.trainer.strategy, pl.strategies.DDPStrategy)
        device_mesh = getattr(self, '_device_mesh', None)
        if device_mesh is not None or is_ddp:
            if is_ddp:
                group = dist.group.WORLD  # Default DDP process group
            else:
                # Use the flattened DP / CP device mesh for loss reduction
                # if it exists (CP > 1), else default to the data parallel mesh.
                group = device_mesh[
                    (
                        "dp_cp"
                        if device_mesh.mesh_dim_names is not None and "dp_cp" in device_mesh.mesh_dim_names
                        else "data_parallel"
                    )
                ].get_group()

            def reduce_item(val, op, device, group, dtype):
                """util function"""
                divide_by_world_size = False
                if torch.distributed.get_backend(group) == "gloo" and op == dist.ReduceOp.AVG:
                    # GLOO does not support the `ReduceOp.AVG` operation
                    op = dist.ReduceOp.SUM
                    divide_by_world_size = True

                val = torch.tensor([val], device=device, dtype=dtype).detach()
                dist.all_reduce(val, group=group, op=op)
                val = val.item()
                if divide_by_world_size:
                    val /= dist.get_world_size(group)
                return val

            # Reduce loss across DP (or DP x CP) ranks.
            mean_loss = reduce_item(
                mean_loss, op=dist.ReduceOp.AVG, device=self.device, group=group, dtype=torch.float32
            )
            tps = reduce_item(tps, op=dist.ReduceOp.SUM, device=self.device, group=group, dtype=torch.int64)

        # Log the reduced loss.
        self.log('reduced_train_loss', mean_loss, prog_bar=True, rank_zero_only=True, batch_size=1, sync_dist=False)
        self.log('tps', tps, prog_bar=True, rank_zero_only=True, batch_size=1, sync_dist=False)

        # log LR
        # TODO(akoumparouli): move this elsewhere.
        optim = self.optimizers()
        if isinstance(optim, list):
            optim = optim[0]
        self.log('lr', optim.param_groups[0]['lr'], prog_bar=True, rank_zero_only=True, batch_size=1, sync_dist=False)

    @torch.no_grad
    def validation_step(self, batch, batch_idx):
        """
        Execute a single validation step.

        This method is similar to `training_step` but without gradient computations.
        It processes the input batch, performs a forward pass, computes the loss,
        and logs the validation loss.

        Args:
            batch (dict): A dictionary containing the batch data, including 'labels' and optionally 'loss_mask'.
            batch_idx (int): The index of the batch.
        """
        labels = batch.pop('labels').to(self.model.device)
        loss_mask = batch.pop('loss_mask', None)

        # GPTSFTDataset emits `tokens` instead of `input_ids`
        if 'input_ids' not in batch and 'tokens' in batch:
            batch['input_ids'] = batch['tokens']
        batch = self._remove_extra_batch_keys(batch)

        outputs = self.forward(batch)

        logits = outputs.logits
        n_cls = logits.shape[-1]
        logits = logits.view(-1, n_cls)
        labels = labels.view(-1)

        assert logits.shape[-2] == labels.shape[-1], "Expected logits & labels to have the same length"
        loss = self.loss_fn(logits, labels, loss_mask)
        return loss

    def save_pretrained(self, path, state_dict):
        """
        Save the pretrained model and tokenizer to a specified path.

        This method ensures that the model state is gathered (especially in distributed settings)
        and then saves the state dict and tokenizer. Only rank 0 or the appropriate FSDP module saves
        the files to avoid race conditions.

        Args:
            path (str): The directory path where the model and tokenizer should be saved.

        Raises:
            AssertionError: If the model has not been created prior to saving.
        """
        assert self.model is not None, "Model has to be created first."

        def pop_fqn_prefix(fqn, expected_prefix='model'):
            """pops prefix from FQN"""
            parts = fqn.split('.')
            assert parts[0] == expected_prefix
            return '.'.join(parts[1:])

        # Remove the "model." prefix from FQNs.
        # Context: calling state_dict on an HFAutoModelForCausalLM, will prepend "model." in the
        # state-dict keys. One solution would be to override HFAutoModelForCausalLM's state_dict
        # and `return self.model.state_dict()`, however FSDP2 uses FQNs to acecss modules, therefore
        # removing "model." at the state_dict function level will cause issues with FSDP2.
        keys = list(state_dict.keys())
        io_bytes_state = {}
        for key, new_key in map(lambda x: (x, pop_fqn_prefix(x)), keys):
            val = state_dict.pop(key)
            if isinstance(val, _io.BytesIO):
                io_bytes_state[new_key] = val
            else:
                state_dict[new_key] = val

        if len(io_bytes_state) > 0:
            logging.warning("State-dict contains _io.BytesIO, those will be saved separately to `io_bytes.pt`.")
            torch.save(io_bytes_state, path / 'io_bytes.pt')

        self.model.save_pretrained(path, state_dict=state_dict)
        if self._tokenizer is not None:
            self._tokenizer.save_pretrained(path)
        else:
            logging.warning("A tokenizer wasn't created before to save.")

    def load_pretrained(self, path):
        """
        Used from HFcheckpointio to load a checkpoint
        TODO(@akoumparouli): refactor
        """

        d = {
            "pretrained_model_name_or_path": path,
            "torch_dtype": torch.bfloat16,  # Always load in bfloat16 first
            "device_map": "cpu",
            "trust_remote_code": self.trust_remote_code,
            "attn_implementation": self.attn_implementation,
            "load_in_4bit": self.load_in_4bit,
        }

        if self.load_in_4bit:
            d["quantization_config"] = BitsAndBytesConfig(
                load_in_4bit=True,
                bnb_4bit_quant_type="nf4",
                bnb_4bit_compute_dtype=torch.bfloat16,
                bnb_4bit_use_double_quant=True,
                bnb_4bit_quant_storage=torch.bfloat16,
            )

        d["torch_dtype"] = torch.bfloat16
        return AutoModelForCausalLM.from_pretrained(**d).state_dict()

    def load_state_dict(self, state_dict, strict=True, assign=False):
        """Loads the state-dict directly to self.model, therefore FQNs are expected
        not to start with "model." -- referring to HFAutoModelForCausalLM's attribute.

        Args:
            state_dict (dict): a dict containing parameters and
                persistent buffers.
            strict (bool, optional): whether to strictly enforce that the keys
                in :attr:`state_dict` match the keys returned by this module's
                :meth:`~torch.nn.Module.state_dict` function. Default: ``True``
            assign (bool, optional): When set to ``False``, the properties of the tensors
                in the current module are preserved whereas setting it to ``True`` preserves
                properties of the Tensors in the state dict. The only
                exception is the ``requires_grad`` field of :class:`~torch.nn.Parameter`s
                for which the value from the module is preserved.
                Default: ``False``

        Returns:
            ``NamedTuple`` with ``missing_keys`` and ``unexpected_keys`` fields:
                * **missing_keys** is a list of str containing any keys that are expected
                    by this module but missing from the provided ``state_dict``.
                * **unexpected_keys** is a list of str containing the keys that are not
                    expected by this module but present in the provided ``state_dict``.
        """
        self.model.load_state_dict(state_dict, strict=strict, assign=assign)

    def make_checkpoint_io(self, adapter_only=False):
        """
        Creates a checkpoint_io object for this model;
        the main issue is passing self to the HFCheckpointIO, because it needs
        to call save_pretrained within.
        TODO(@akoumparouli): refactor ^
        """
        from nemo.lightning.io.hf import HFCheckpointIO

        return HFCheckpointIO(model=self, adapter_only=adapter_only)

    def _remove_extra_batch_keys(self, batch, reserved_keys=['labels', 'loss_mask', 'input_ids']):
        """Remove extra keys from batch that are not kwargs in model's forward

        Args:
            batch (dict): dictionary of tensors.

        Returns:
            dict: dictionary of tensors; keys that are not in model's forward are removed.
        """
        fwd_signature = inspect.signature(self.model.forward)
        allowed_keys = list(fwd_signature.parameters.keys()) + reserved_keys
        return {k: batch[k] for k in allowed_keys if k in batch}

    @property
    def _has_lora_adapter(self):
        return any(map(lambda x: 'lora' in x[0].lower(), self.named_modules()))<|MERGE_RESOLUTION|>--- conflicted
+++ resolved
@@ -288,39 +288,6 @@
         if 'input_ids' not in batch and 'tokens' in batch:
             batch['input_ids'] = batch['tokens']
         batch = self._remove_extra_batch_keys(batch)
-<<<<<<< HEAD
-        batch["output_hidden_states"] = True if self.use_linear_ce_loss else False  # Enable hidden states output
-
-        if not self.use_linear_ce_loss:
-            outputs = self.forward(batch)
-            # Prepare for loss calculation
-            logits = outputs.logits
-            n_cls = logits.shape[-1]
-            logits = logits.view(-1, n_cls)
-            labels = labels.view(-1)
-            assert logits.shape[-2] == labels.shape[-1], "Expected logits & labels to have the same length"
-            loss = self.loss_fn(logits, labels, loss_mask)
-        else:
-            # use num_logits_to_keep=1 to avoid full logits matrix in memory
-            outputs = self.forward(batch, num_logits_to_keep=1)
-            hidden_states = outputs.hidden_states[-1]
-            lm_head = self.model.get_output_embeddings().weight  # Get the weight matrix
-            if loss_mask is not None:
-                # Replace labels with -100 where mask is 0 (don't compute loss for these positions)
-                # -100 is the default ignore index in PyTorch's cross entropy loss
-                labels = labels.masked_fill(loss_mask == 0, -100)
-            num_items_in_batch = torch.count_nonzero(labels != -100).item()
-            logit_softcapping = 0
-            loss = fused_linear_cross_entropy(
-                hidden_states=hidden_states,
-                lm_weight=lm_head,
-                labels=labels,
-                num_items_in_batch=num_items_in_batch,
-                logit_softcapping=logit_softcapping,
-            )
-        self.loss_buffer.append(loss.item())
-        self.n_tok += labels.numel()
-=======
 
         # based on https://github.com/pytorch/torchtitan/blob/main/torchtitan/train.py#L336
         if context_parallel:
@@ -357,20 +324,39 @@
                 self.n_tok += labels.numel()
 
         else:
-            outputs = self.forward(batch)
-
-            # Prepare for loss calculation
-            logits = outputs.logits.float()
-            n_cls = logits.shape[-1]
-            logits = logits.view(-1, n_cls)
-            labels = labels.view(-1)
-
-            assert logits.shape[-2] == labels.shape[-1], "Expected logits & labels to have the same length"
-            loss = self.loss_fn(logits, labels, loss_mask)
-            # logging
-            self.loss_buffer.append(loss.item())
-            self.n_tok += labels.numel()
->>>>>>> 3da449bc
+            batch["output_hidden_states"] = True if self.use_linear_ce_loss else False  # Enable hidden states output
+
+            if not self.use_linear_ce_loss:
+                outputs = self.forward(batch)
+                # Prepare for loss calculation
+                logits = outputs.logits
+                n_cls = logits.shape[-1]
+                logits = logits.view(-1, n_cls)
+                labels = labels.view(-1)
+                assert logits.shape[-2] == labels.shape[-1], "Expected logits & labels to have the same length"
+                loss = self.loss_fn(logits, labels, loss_mask)
+            else:
+                # use num_logits_to_keep=1 to avoid full logits matrix in memory
+                # TODO: test CE with CP enabled
+                outputs = self.forward(batch, num_logits_to_keep=1)
+                hidden_states = outputs.hidden_states[-1]
+                lm_head = self.model.get_output_embeddings().weight  # Get the weight matrix
+                if loss_mask is not None:
+                    # Replace labels with -100 where mask is 0 (don't compute loss for these positions)
+                    # -100 is the default ignore index in PyTorch's cross entropy loss
+                    labels = labels.masked_fill(loss_mask == 0, -100)
+                num_items_in_batch = torch.count_nonzero(labels != -100).item()
+                logit_softcapping = 0
+                loss = fused_linear_cross_entropy(
+                    hidden_states=hidden_states,
+                    lm_weight=lm_head,
+                    labels=labels,
+                    num_items_in_batch=num_items_in_batch,
+                    logit_softcapping=logit_softcapping,
+                )
+        self.loss_buffer.append(loss.item())
+        self.n_tok += labels.numel()
+
         return loss
 
     def on_before_optimizer_step(self, optimizer) -> None:
