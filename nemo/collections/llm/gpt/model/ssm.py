--- conflicted
+++ resolved
@@ -12,16 +12,10 @@
 # See the License for the specific language governing permissions and
 # limitations under the License.
 
-<<<<<<< HEAD
+import os
 from dataclasses import dataclass, field
 from pathlib import Path
-from typing import Callable, Literal, Optional, Union
-=======
-import os
-from dataclasses import dataclass
-from pathlib import Path
-from typing import Annotated, Callable, Literal, Optional
->>>>>>> 052a75ba
+from typing import Annotated, Callable, Literal, Optional, Union
 
 import torch
 import torch.nn.functional as F
@@ -212,25 +206,19 @@
     data_step_fn: Callable = gpt_data_step
     vocab_file: str = None
     tokenizer_model_path: str = None
-<<<<<<< HEAD
+    deallocate_pipeline_outputs: bool = True
+    bias_dropout_fusion: bool = True
+    cross_entropy_loss_fusion: bool = True
     mamba_stack_spec: Union[ModuleSpec, Callable[[], ModuleSpec]] = field(default_factory=lambda: default_mamba_stack_spec)
 
     def configure_model(self, tokenizer, pre_process=None, post_process=None) -> "MCoreMambaModel":
-
+        """
+        Configures the model for training or inference.
+        """
         mamba_stack_spec = self.mamba_stack_spec
         if not isinstance(mamba_stack_spec, ModuleSpec):
             mamba_stack_spec = mamba_stack_spec()
 
-=======
-    deallocate_pipeline_outputs: bool = True
-    bias_dropout_fusion: bool = True
-    cross_entropy_loss_fusion: bool = True
-
-    def configure_model(self, tokenizer, pre_process=None, post_process=None) -> "MCoreMambaModel":
-        """
-        Configures the model for training or inference.
-        """
->>>>>>> 052a75ba
         return MCoreMambaModel(
             self,
             mamba_stack_spec=mamba_stack_spec,
