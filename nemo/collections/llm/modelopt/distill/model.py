--- conflicted
+++ resolved
@@ -100,7 +100,6 @@
         lm_loss = self._masked_token_loss(forward_out, batch["loss_mask"], batch.get("num_valid_tokens_in_ub"))
 
         # [ModelOpt]: KD loss calculation.
-<<<<<<< HEAD
         losses = self._distillation_loss_fn(
             student_loss=lm_loss,
             loss_reduction_fn=lambda x: self._masked_token_loss(
@@ -120,22 +119,13 @@
         )
 
         return losses["kd_loss"] * self._cp_size, {"avg": losses_averaged[0:1]}
-=======
-        loss_for_ub = self._distillation_loss_fn(
-            loss_reduction_fn=lambda x: self._masked_token_loss(x, batch["loss_mask"])
-        )
-
-        reduced_loss = average_losses_across_data_parallel_group([loss_for_ub])
-        return loss_for_ub, {"avg": reduced_loss}
->>>>>>> 59cf5402
-
-    def _masked_token_loss(self, loss_output: Tensor, mask: Tensor):
+
+    def _masked_token_loss(self, loss_output: Tensor, mask: Tensor, num_valid_tokens_in_ub: Optional[int] = None):
         """The function takes as input per-token loss and masks non-required values."""
         if isinstance(loss_output, tuple):
             # [ModelOpt]: Losses can return extra flag to indicate additional TP-reduction (often required)
             loss_output, tp_reduce, is_sequence_parallel = loss_output
         else:
-<<<<<<< HEAD
             tp_reduce, is_sequence_parallel = False, False
 
         loss_mask_sum = mask.sum().float()
@@ -153,25 +143,9 @@
             if num_valid_tokens_in_ub < 0.5:  # no valid tokens
                 num_valid_tokens_in_ub += 1.0
             loss = torch.sum(losses.view(-1) * loss_mask) / num_valid_tokens_in_ub  # sequence level nll
-=======
-            tp_reduce = False
-
-        losses = loss_output.view(-1).float()
-        loss_mask = mask.view(-1).float()
-        loss_sum = torch.sum(losses * loss_mask)
-        num_valid_tokens = loss_mask.sum()
-
-        if self._cp_size > 1:
-            loss = torch.cat([loss_sum.view(1), num_valid_tokens.view(1)])
->>>>>>> 59cf5402
             torch.distributed.all_reduce(loss, group=parallel_state.get_context_parallel_group())
-            loss = loss[0] / loss[1]  # sequence level nll
-        else:
-<<<<<<< HEAD
+        else:
             loss = torch.sum(losses.view(-1) * loss_mask) / loss_mask_sum  # sequence level nll
-=======
-            loss = loss_sum / num_valid_tokens  # sequence level nll
->>>>>>> 59cf5402
 
         if tp_reduce or is_sequence_parallel:
             torch.distributed.all_reduce(loss, group=parallel_state.get_tensor_model_parallel_group())
