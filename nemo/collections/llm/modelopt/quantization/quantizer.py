--- conflicted
+++ resolved
@@ -233,7 +233,7 @@
         )
 
     def _get_quant_cfg(self, model):
-        decoder_type = self._get_decoder_type(model)
+        decoder_type = self._get_decoder_type(model, optional=True)
         assert (
             self.quantization_config.algorithm in QUANT_CFG_CHOICES
         ), f"Unsupported quantization format: {self.quantization_config.algorithm}"
@@ -293,36 +293,8 @@
         logging.info(f"Quantizing model to {algorithm}...")
 
         self._setup(model)
-<<<<<<< HEAD
-        decoder_type = self._get_decoder_type(model)
+        decoder_type = self._get_decoder_type(model, optional=True)
         quant_cfg = self._get_quant_cfg(model)
-=======
-        decoder_type = self._get_decoder_type(model, optional=True)
-        quant_cfg = QUANT_CFG_CHOICES[algorithm]
-        if "awq" in algorithm:
-            weight_quantizer = quant_cfg["quant_cfg"]["*weight_quantizer"]
-            if isinstance(weight_quantizer, list):
-                weight_quantizer = weight_quantizer[0]
-            weight_quantizer["block_sizes"][-1] = self.quantization_config.awq_block_size
-
-        # Always turn on FP8 kv cache to save memory footprint.
-        # For int8_sq, we use int8 kv cache.
-        # TODO: Investigate why enabling FP8 kv cache will cause accuracy regressions for Nemotron.
-        enable_quant_kv_cache = self.quantization_config.enable_kv_cache
-        if enable_quant_kv_cache is None:
-            enable_quant_kv_cache = "int8" not in algorithm and decoder_type != "gpt"
-        logging.info(f"{'Enabled' if enable_quant_kv_cache else 'Disabled'} KV cache quantization")
-        quant_cfg["quant_cfg"]["*output_quantizer"] = {
-            "num_bits": 8 if algorithm == "int8_sq" else (4, 3),
-            "axis": None,
-            "enable": enable_quant_kv_cache,
-        }
-        if algorithm == "int8_sq":
-            sq_alpha = self.quantization_config.sq_alpha
-            logging.info(f"Using int8_sq alpha = {sq_alpha}")
-            quant_cfg["algorithm"] = {"method": "smoothquant", "alpha": sq_alpha}
-
->>>>>>> 9c2c0992
         unwrapped_model = mtq.quantize(unwrap_for_modelopt_operations(model), quant_cfg, forward_loop)
         if decoder_type == "gpt":
             # We found squared_relu may have an under-calibration problem.
