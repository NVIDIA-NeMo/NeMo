# Copyright (c) 2024, NVIDIA CORPORATION.  All rights reserved.
#
# Licensed under the Apache License, Version 2.0 (the "License");
# you may not use this file except in compliance with the License.
# You may obtain a copy of the License at
#
#     http://www.apache.org/licenses/LICENSE-2.0
#
# Unless required by applicable law or agreed to in writing, software
# distributed under the License is distributed on an "AS IS" BASIS,
# WITHOUT WARRANTIES OR CONDITIONS OF ANY KIND, either express or implied.
# See the License for the specific language governing permissions and
# limitations under the License.

import copy
import os
import shutil
import tempfile
from dataclasses import dataclass
from pathlib import Path
from typing import TYPE_CHECKING, Optional, Union

import torch
from datasets import load_dataset
from megatron.core.inference.common_inference_params import CommonInferenceParams
from tqdm import tqdm
from transformers import PreTrainedTokenizerBase

from nemo.collections import llm
from nemo.collections.llm.inference import MCoreTokenizerWrappper, generate
from nemo.collections.llm.modelopt.quantization.quant_cfg_choices import get_quant_cfg_choices
from nemo.collections.llm.utils import barrier, torch_dtype_from_precision
from nemo.lightning import io
from nemo.lightning.ckpt_utils import ckpt_to_context_subdir
from nemo.lightning.io.pl import TrainerContext, ckpt_to_weights_subdir
from nemo.utils import logging
from nemo.utils.get_rank import is_global_rank_zero
from nemo.utils.import_utils import safe_import
from nemo.utils.model_utils import unwrap_model

if TYPE_CHECKING:
    from nemo.lightning import Trainer
    from nemo.lightning.megatron_parallel import MegatronParallel

mtq, HAVE_MODELOPT_MTQ = safe_import("modelopt.torch.quantization")
mte, HAVE_MODELOPT_MTE = safe_import("modelopt.torch.export")
HAVE_MODELOPT = HAVE_MODELOPT_MTQ and HAVE_MODELOPT_MTE

QUANT_CFG_CHOICES = get_quant_cfg_choices()
SUPPORTED_DTYPE = [16, "16", "bf16"]  # Default precision for non-quantized layers
SUPPORTED_EXPORT_FMT = ["trtllm", "nemo", "hf"]
KV_QUANT_CFG_CHOICES = {
    "fp8": "FP8_KV_CFG",
    "nvfp4": "NVFP4_KV_CFG",
}


@dataclass
class QuantizationConfig:
    """Quantization parameters.

    Available quantization methods are listed in `QUANT_CFG_CHOICES` dictionary above.
    Please consult Model Optimizer documentation https://nvidia.github.io/TensorRT-Model-Optimizer/ for details.

    Quantization algorithm can also be conveniently set to None to perform only weights export step
    for TensorRT-LLM deployment. This is useful to getting baseline results for a full-precision model.
    """

    algorithm: Optional[str] = "fp8"
    awq_block_size: int = 128
    sq_alpha: float = 0.5
    enable_kv_cache: Optional[bool] = None
    kv_cache_qformat: str = "fp8"

    calibration_dataset: str = "cnn_dailymail"
    calibration_dataset_size: int = 512
    calibration_batch_size: int = 64
    calibration_seq_len: int = 128


@dataclass
class ExportConfig:
    """Inference configuration for the quantized TensorRT-LLM checkpoint.

    Available export formats methods are listed in `SUPPORTED_EXPORT_FMT` dictionary above.
    """

    path: str  # TODO: In fact `Union[Path, str]` but NeMo-Run CLI fails on type hint: unserializable PosixPath value
    export_format: str = "trtllm"
    dtype: Union[str, int] = "bf16"
    decoder_type: Optional[str] = None
    inference_tp: int = 1
    inference_pp: int = 1
    generate_sample: bool = False

    def __post_init__(self):
        self.path = Path(self.path)


class Quantizer:
    """Post-training quantization (PTQ) and export of NeMo 2.0 checkpoints.

    PTQ converts selected model layers to low-precision format (e.g., INT4, FP8) for efficient serving.
    The process consist of several steps:

        1. Loading a Nemo model from disk using appropriate parallelism strategy
        2. Calibrating the model to obtain appropriate algorithm-specific scaling factors
        3. Producing an output directory with a quantized checkpoint and a tokenizer

    By default, the output directory produced is intended to be consumed by TensorRT-LLM toolbox
    for efficient inference. This can be achieved using nemo.export.tensorrt_llm module.
    This can be changed to export a standard NeMo 2.0 checkpoint instead using `ExportConfig`.
    """

    def __init__(self, quantization_config: QuantizationConfig, export_config: ExportConfig):
        """Initialize Quantizer with quantization and export configurations."""
        if not HAVE_MODELOPT:
            raise RuntimeError("nvidia-modelopt is needed to use Quantizer")
        if not torch.cuda.is_available():
            raise EnvironmentError("GPU is required for the quantization.")

        self.quantization_config = quantization_config
        self.export_config = export_config

        algorithm = quantization_config.algorithm
        dtype = export_config.dtype
        # Export and Quantization config sanity checks
        assert algorithm is None or algorithm in QUANT_CFG_CHOICES, f"Unsupported quantization algorithm: {algorithm}"
        assert (
            quantization_config.kv_cache_qformat in KV_QUANT_CFG_CHOICES
        ), f"Unsupported kv cache quantization format: {quantization_config.kv_cache_qformat}"
        if export_config is not None:
            assert dtype in SUPPORTED_DTYPE, f"Unsupported export dtype: {dtype}"
        self.torch_dtype = torch_dtype_from_precision(dtype)

    @staticmethod
    def _setup(model) -> None:
        """Setup model for quantization."""
        if isinstance(model, llm.HFAutoModelForCausalLM):
            return
        # TODO: disable activation checkpointing
        model.config.vocab_size = model.tokenizer.vocab_size
        model.freeze()

    def _get_decoder_type(self, model, optional: bool = False) -> Optional[str]:
        """
        Determines the decoder type for the given model. It is used for exporting a model to
        a TensorRT-LLM checkpoint and for configuring certain parameters in the quantization algorithm.

        Args:
            model: The model instance for which the decoder type needs to be determined.
            optional (bool): Allow to return None if the decoder type cannot be inferred.
                Otherwise an exception will be raised in such cases.

        Returns:
            Optional[str]: The decoder type as a string if it can be determined.
        """
        if self.export_config.decoder_type is not None:
            return self.export_config.decoder_type

        unwrapped_model = model
        while not isinstance(unwrapped_model, (llm.GPTModel, llm.HFAutoModelForCausalLM)):
            unwrapped_model = unwrapped_model.module

        if decoder_type := get_modelopt_decoder_type(unwrapped_model):
            return decoder_type

        if not optional:
            raise ValueError(
                "Could not infer the decoder type for the provided model. "
                "Please provide the decoder type explicitly in the ExportConfig."
            )

        return None

    @staticmethod
    def _generate_sample(model):
        prompts = ["Born in north-east France, Soyer trained as a", "Born in California, Soyer trained as a"]

        outputs = []
        if isinstance(model, llm.HFAutoModelForCausalLM):
            for prompt in prompts:
                input_ids = model.tokenizer.tokenizer(prompt, return_tensors="pt")
                input_ids = {k: v.to(model.model.device) for k, v in input_ids.items()}
                output = model.model.generate(**input_ids, max_new_tokens=30)
                decoded = model.tokenizer.tokenizer.decode(output[0], skip_special_tokens=True)
                outputs.append(decoded)
        else:
            mcore_tokenizer = MCoreTokenizerWrappper(model.tokenizer)
            mcore_inference = model.get_inference_wrapper(
                params_dtype=torch.bfloat16, inference_batch_times_seqlen_threshold=30
            )
            generated = [
                r.generated_text
                for r in generate(
                    mcore_inference,
                    mcore_tokenizer,
                    prompts,
                    inference_params=CommonInferenceParams(top_k=1, num_tokens_to_generate=30),
                )
            ]
            outputs = [prompt + generation for prompt, generation in zip(prompts, generated)]

        logging.info(f"Sample generation after PTQ (with prompts): {outputs}")

    def _get_forward_loop(self, model):
        get_dataloader = create_data_iterator_getter(
            model,
            dataset=self.quantization_config.calibration_dataset,
            seq_len=self.quantization_config.calibration_seq_len,
            batch_size=self.quantization_config.calibration_batch_size,
            calibration_size=self.quantization_config.calibration_dataset_size,
        )
        number_of_batches = (
            self.quantization_config.calibration_dataset_size // self.quantization_config.calibration_batch_size
        )

        if isinstance(model, llm.HFAutoModelForCausalLM):
            device = model.model.device

            def huggingface_forward_loop(model):
                dataloader = get_dataloader()
                for batch in dataloader:
                    model(batch.to(device))

            return huggingface_forward_loop

        return self.create_megatron_forward_loop(
            get_dataloader,
            num_batches=number_of_batches,
            seq_length=self.quantization_config.calibration_seq_len,
            micro_batch_size=self.quantization_config.calibration_batch_size,
        )

    def _get_quant_cfg(self, model):
        decoder_type = self._get_decoder_type(model, optional=True)
        assert (
            self.quantization_config.algorithm in QUANT_CFG_CHOICES
        ), f"Unsupported quantization format: {self.quantization_config.algorithm}"

        quant_cfg = QUANT_CFG_CHOICES[self.quantization_config.algorithm]
        if "awq" in self.quantization_config.algorithm:
            quant_cfg = copy.deepcopy(getattr(mtq, QUANT_CFG_CHOICES[self.quantization_config.algorithm]))
            weight_quantizer = quant_cfg["quant_cfg"]["*weight_quantizer"]
            if isinstance(weight_quantizer, list):
                weight_quantizer = weight_quantizer[0]
            # If awq_block_size argument is provided, update weight_quantizer
            if self.quantization_config.awq_block_size:
                weight_quantizer["block_sizes"][-1] = self.quantization_config.awq_block_size

            # Coarser optimal scale search seems to resolve the overflow in TRT-LLM for some models
            if "w4a8_awq" == self.quantization_config.algorithm and decoder_type in ["gemma", "mpt"]:
                quant_cfg["algorithm"] = {"method": "awq_lite", "alpha_step": 1}

        if self.quantization_config.enable_kv_cache is None:
            enable_quant_kv_cache = "int8" not in self.quantization_config.algorithm and decoder_type != "gpt"
        else:
            enable_quant_kv_cache = self.quantization_config.enable_kv_cache

        print(f"{'Enable' if enable_quant_kv_cache else 'Disable'} KV cache quantization")
        # Check if any bmm_quantizer is in the quant_cfg. If so, we need to enable the bmm_quantizer.
        if enable_quant_kv_cache:
            # Update KV cache related bmm quantizers
            # If quant_cfg["quant_cfg"] is None, it corresponds to only kv cache quantization case
            quant_cfg["quant_cfg"] = quant_cfg.get("quant_cfg", {"default": {"enable": False}})
            quant_cfg["quant_cfg"].update(
                getattr(mtq, KV_QUANT_CFG_CHOICES[self.quantization_config.kv_cache_qformat])["quant_cfg"]
            )

            # Set default algorithm for kv cache quantization if not provided.
            if not quant_cfg.get("algorithm", None):
                quant_cfg["algorithm"] = "max"

        # Gemma 7B has accuracy regression using alpha 1. We set 0.5 instead.
        if decoder_type == "gemma" and "int8_sq" in self.quantization_config.algorithm:
            quant_cfg["algorithm"] = {"method": "smoothquant", "alpha": 0.5}

        return quant_cfg

    def quantize(self, model: "MegatronParallel", forward_loop=None):
        """Quantize the model and calibrate using given forward loop.

        If forward_loop is not provided, a forward loop will be created using the calibration dataset.
        """
        if forward_loop is None:
            forward_loop = self._get_forward_loop(model)

        algorithm = self.quantization_config.algorithm
        if algorithm is None:
            logging.info("Quantization algorithm set to None, returning the non-quantized model")
            return model

        logging.info(f"Quantizing model to {algorithm}...")

        self._setup(model)
<<<<<<< HEAD
        decoder_type = self._get_decoder_type(model)
        quant_cfg = QUANT_CFG_CHOICES[algorithm]
        if "awq" in algorithm:
            weight_quantizer = quant_cfg["quant_cfg"]["*weight_quantizer"]
            if isinstance(weight_quantizer, list):
                weight_quantizer = weight_quantizer[0]
            weight_quantizer["block_sizes"][-1] = self.quantization_config.awq_block_size

        # Always turn on FP8 kv cache to save memory footprint.
        # For int8_sq, we use int8 kv cache.
        # TODO: Investigate why enabling FP8 kv cache will cause accuracy regressions for Nemotron.
        enable_quant_kv_cache = self.quantization_config.enable_kv_cache
        if enable_quant_kv_cache is None:
            enable_quant_kv_cache = "int8" not in algorithm and decoder_type != "gpt"
        if self.quantization_config.enable_kv_cache is None and enable_quant_kv_cache:
            logging.warning("Enabled KV cache quantization but enable_kv_cache is None in quantization_config")
        else:
            logging.info(f"{'Enabled' if enable_quant_kv_cache else 'Disabled'} KV cache quantization")
        quant_cfg["quant_cfg"]["*.linear_qkv.output_quantizer"] = {
            "num_bits": 8 if algorithm == "int8_sq" else (4, 3),
            "axis": None,
            "enable": enable_quant_kv_cache,
        }
        if algorithm == "int8_sq":
            sq_alpha = self.quantization_config.sq_alpha
            logging.info(f"Using int8_sq alpha = {sq_alpha}")
            quant_cfg["algorithm"] = {"method": "smoothquant", "alpha": sq_alpha}

=======
        decoder_type = self._get_decoder_type(model, optional=True)
        quant_cfg = self._get_quant_cfg(model)
>>>>>>> 911f2a26
        unwrapped_model = mtq.quantize(unwrap_for_modelopt_operations(model), quant_cfg, forward_loop)
        if decoder_type == "gpt":
            # We found squared_relu may have an under-calibration problem.
            # Clamp the scaling_factor with a min threshold to avoid under-calibration.
            match algorithm:
                case "fp8":
                    maxbound = 448
                case "int8_sq":
                    maxbound = 127
                case _:
                    maxbound = 0

            unwrapped_model = mtq.postprocess_amax(
                unwrapped_model, "*input_quantizer", lambda amax: torch.clamp(amax, min=0.01 * maxbound)
            )

        if is_global_rank_zero():
            mtq.print_quant_summary(unwrapped_model)

        if self.export_config.generate_sample:
            logging.info("Generating a sample output after model quantization.")
            self._generate_sample(model)

        return model

    def create_megatron_forward_loop(
        self, get_dataloader, num_batches, seq_length=None, micro_batch_size=None, decoder_seq_length=None
    ):
        """Create a forward loop for over a given data iterator."""
        from megatron.core.pipeline_parallel.schedules import get_forward_backward_func

        forward_backward_func = get_forward_backward_func()

        def forward_step_func(data_iterator, model):
            data = next(data_iterator)
            batch_len, seq_len = data.shape
            position_ids = torch.arange(seq_len, device=data.device).expand((batch_len, seq_len))
            output_tensor = model(data, position_ids, None)

            def _mock_loss_function(tensor):
                return torch.zeros(1), {}

            return output_tensor, _mock_loss_function

        def loop(model):
            dataloader = get_dataloader()
            forward_backward_func(
                forward_step_func=forward_step_func,
                data_iterator=dataloader,
                model=model,
                num_microbatches=num_batches,
                seq_length=seq_length,
                micro_batch_size=micro_batch_size,
                decoder_seq_length=decoder_seq_length,
                forward_only=True,
            )

        return loop

    @staticmethod
    def _validate_quantized_checkpoint(checkpoint_dir: Path, tensor_parallelism_size: int) -> bool:
        """Basic validation of the model structure."""
        saved_config = (checkpoint_dir / "config.json").exists()
        saved_weights = True
        for i in range(tensor_parallelism_size):
            saved_weights &= (checkpoint_dir / f"rank{i}.safetensors").exists()

        export_successful = saved_config and saved_weights
        if not export_successful:
            logging.error("Failed to export the quantized model.")
        return export_successful

    def _save_tokenizer(self, model, model_dir: str, export_dir: Path, export_fmt: str):
        if not is_global_rank_zero() or export_fmt == "nemo":
            # For NeMo model format, the tokenizer is saved via trainer.save_checkpoint()
            return

        is_automodel = isinstance(model, llm.HFAutoModelForCausalLM)
        if is_automodel:
            if export_fmt != "hf":
                export_dir = export_dir / "huggingface_tokenizer"
            model.tokenizer.save_pretrained(str(export_dir))
        else:
            if (
                export_fmt == "hf"
                and hasattr(model, "tokenizer")
                and hasattr(model.tokenizer, "tokenizer")
                and isinstance(model.tokenizer.tokenizer, PreTrainedTokenizerBase)
            ):
                model.tokenizer.tokenizer.save_pretrained(str(export_dir))
            else:
                # Save the model context in order to restore its tokenizer later. The destination
                # path is "nemo_context" as this name is used in nemo.export to setup tokenizer.
                shutil.copytree(
                    ckpt_to_context_subdir(model_dir), os.path.join(export_dir, "nemo_context"), dirs_exist_ok=True
                )

    def export(self, model, model_dir: str, trainer: Optional["Trainer"] = None) -> None:
        """Export model to a TensorRT-LLM or NeMo checkpoint."""
        from accelerate.hooks import remove_hook_from_module

        export_dir = self.export_config.path
        export_fmt = self.export_config.export_format
        assert export_fmt in SUPPORTED_EXPORT_FMT, f"Unsupported export format: {export_fmt}"
        is_automodel = isinstance(model, llm.HFAutoModelForCausalLM)

        # Standard NeMo 2.0 checkpoint format
        if self.export_config.export_format == "nemo":
            assert (
                not is_automodel
            ), "NeMo export format can only be used with native NeMo checkpoints, not HuggingFace models"
            assert trainer is not None, "Trainer required for NeMo export."
            trainer.save_checkpoint(export_dir)
            barrier()
            if is_global_rank_zero():
                TrainerContext.from_trainer(trainer).io_dump(ckpt_to_context_subdir(export_dir), yaml_attrs=["model"])
                assert (Path(ckpt_to_weights_subdir(export_dir, False)) / "modelopt_state").exists()
        elif self.export_config.export_format == "hf":
            unwrapped_model = unwrap_for_modelopt_operations(model)
            with torch.inference_mode():
                if is_automodel:
                    mte.export_hf_checkpoint(
                        unwrapped_model,
                        export_dir=export_dir,
                    )
                else:
                    context = io.load_context(model_dir, subpath="model")
                    exporter = context.exporter("hf", model_dir)
                    config = exporter.config
                    with tempfile.TemporaryDirectory() as tmp_dir:
                        config.save_pretrained(tmp_dir)
                        mte.export_mcore_gpt_to_hf(
                            unwrapped_model, pretrained_model_name_or_path=tmp_dir, export_dir=str(export_dir)
                        )
        # TRT-LLM
        else:
            inference_tp = self.export_config.inference_tp
            inference_pp = self.export_config.inference_pp
            use_nfs_workspace = (not is_automodel) and (model.config.pipeline_model_parallel_size > 1)

            with torch.inference_mode():
                remove_hook_from_module(model, recurse=True)
                mte.export_tensorrt_llm_checkpoint(
                    model=unwrap_for_modelopt_operations(model),
                    decoder_type=self._get_decoder_type(model),
                    dtype=self.torch_dtype,
                    export_dir=export_dir,
                    inference_tensor_parallel=inference_tp,
                    inference_pipeline_parallel=inference_pp,
                    use_nfs_workspace=use_nfs_workspace,
                )
            barrier()
            if is_global_rank_zero():
                assert self._validate_quantized_checkpoint(export_dir, inference_tp)

        if is_global_rank_zero():
            self._save_tokenizer(model, model_dir, export_dir, export_fmt)
            logging.info(f"Export succeeded, model has been exported to {export_dir}.")


def get_calib_data_iter(
    data: str = "cnn_dailymail", batch_size: int = 64, calib_size: int = 512, max_sequence_length: int = 512
):
    """Creates a sample data iterator for calibration."""
    if data == "wikitext":
        dataset = load_dataset("wikitext", "wikitext-103-v1", split="train")
        text_column = "text"
    elif data == "cnn_dailymail":
        dataset = load_dataset("cnn_dailymail", name="3.0.0", split="train")
        text_column = "article"
    else:
        # Assume a local JSON dataset with a column named "text"
        dataset = load_dataset("json", data_files=data, split="train")
        text_column = "text"
    calib_size = max(min(len(dataset), calib_size), batch_size)
    for i in range(calib_size // batch_size):
        batch = dataset[i * batch_size : (i + 1) * batch_size][text_column]
        for j in range(len(batch)):
            batch[j] = batch[j][:max_sequence_length]
        yield batch


def create_data_iterator_getter(model, dataset, seq_len, batch_size, calibration_size):
    """Create a function that provides iterator over a given dataset."""

    def _get_iterator():
        CHARACTERS_PER_TOKEN = 4

        dataloader = get_calib_data_iter(
            data=dataset,
            max_sequence_length=CHARACTERS_PER_TOKEN * seq_len,
            batch_size=batch_size,
            calib_size=calibration_size,
        )

        data = []
        for batch in dataloader:
            batch = [model.tokenizer.text_to_ids(text)[:seq_len] for text in batch]
            batch = [ids + (seq_len - len(ids)) * [model.tokenizer.eos] for ids in batch]
            data.append(torch.tensor(batch, device=model.device))

        return iter(tqdm(data))

    return _get_iterator


huggingface_model_type_pattern_match = {
    "GPT2": "gpt",
    "Mllama": "mllama",
    "Llama": "llama",
    "Mistral": "llama",
    "GPTJ": "gptj",
    "FalconForCausalLM": "falcon",
    "RWForCausalLM": "falcon",
    "baichuan": "baichuan",
    "MPT": "mpt",
    "Bloom": "bloom",
    "ChatGLM": "chatglm",
    "QWen": "qwen",
    "RecurrentGemma": "recurrentgemma",
    "Gemma2": "gemma2",
    "Gemma": "gemma",
    "phi3small": "phi3small",
    "phi3": "phi3",
    "PhiMoEForCausalLM": "phi3",
    "phi": "phi",
    "TLGv4ForCausalLM": "phi",
    "MixtralForCausalLM": "llama",
    "ArcticForCausalLM": "llama",
    "StarCoder": "gpt",
    "Dbrx": "dbrx",
    "T5": "t5",
    "Bart": "bart",
    "GLM": "glm",
    "InternLM2ForCausalLM": "internlm",
    "ExaoneForCausalLM": "exaone",
    "Nemotron": "gpt",
    "Deepseek": "deepseek",
    "Whisper": "whisper",
}

gpt_model_type = [
    (llm.Baichuan2Model, "baichuan"),
    (llm.ChatGLMModel, "chatglm"),
    (llm.Gemma2Model, "gemma2"),
    (llm.GemmaModel, "gemma"),
    (llm.LlamaModel, "llama"),
    (llm.MistralModel, "llama"),
    (llm.MixtralModel, "llama"),
    (llm.NemotronModel, "gpt"),
    (llm.Qwen2Model, "qwen"),
    (llm.StarcoderModel, "gpt"),
    (llm.Starcoder2Model, "gpt"),
    (llm.Phi3Model, "phi3"),
]


def unwrap_for_modelopt_operations(model):
    """Unwraps the model to expose the underlying architecture that Model Optimizer can work with.
    For HuggingFace models, returns the base model. For MCore models, returns the unwrapped version."""

    if isinstance(model, llm.HFAutoModelForCausalLM):
        return model.model
    return unwrap_model(model)


def get_modelopt_decoder_type(model: Union[llm.GPTModel, llm.HFAutoModelForCausalLM]) -> Optional[str]:
    """Infers the modelopt decoder type from GPTModel or HFAutoModelForCausalLM.

    Args:
        model (GPTModel | HFAutoModelForCausalLM): The model to infer the decoder type from.
    Returns:
        Optional[str]: The inferred decoder type or None if no match is found.
    """
    if isinstance(model, llm.HFAutoModelForCausalLM):
        for k, v in huggingface_model_type_pattern_match.items():
            if k.lower() in type(model.model).__name__.lower():
                return v
    else:
        for config_class, decoder_type in gpt_model_type:
            if isinstance(model, config_class):
                return decoder_type

    return None<|MERGE_RESOLUTION|>--- conflicted
+++ resolved
@@ -256,8 +256,11 @@
             enable_quant_kv_cache = "int8" not in self.quantization_config.algorithm and decoder_type != "gpt"
         else:
             enable_quant_kv_cache = self.quantization_config.enable_kv_cache
-
-        print(f"{'Enable' if enable_quant_kv_cache else 'Disable'} KV cache quantization")
+        if self.quantization_config.enable_kv_cache is None and enable_quant_kv_cache:
+            logging.warning("Enabled KV cache quantization but enable_kv_cache is None in quantization_config")
+        else:
+            logging.info(f"{'Enabled' if enable_quant_kv_cache else 'Disabled'} KV cache quantization")
+            
         # Check if any bmm_quantizer is in the quant_cfg. If so, we need to enable the bmm_quantizer.
         if enable_quant_kv_cache:
             # Update KV cache related bmm quantizers
@@ -293,39 +296,8 @@
         logging.info(f"Quantizing model to {algorithm}...")
 
         self._setup(model)
-<<<<<<< HEAD
-        decoder_type = self._get_decoder_type(model)
-        quant_cfg = QUANT_CFG_CHOICES[algorithm]
-        if "awq" in algorithm:
-            weight_quantizer = quant_cfg["quant_cfg"]["*weight_quantizer"]
-            if isinstance(weight_quantizer, list):
-                weight_quantizer = weight_quantizer[0]
-            weight_quantizer["block_sizes"][-1] = self.quantization_config.awq_block_size
-
-        # Always turn on FP8 kv cache to save memory footprint.
-        # For int8_sq, we use int8 kv cache.
-        # TODO: Investigate why enabling FP8 kv cache will cause accuracy regressions for Nemotron.
-        enable_quant_kv_cache = self.quantization_config.enable_kv_cache
-        if enable_quant_kv_cache is None:
-            enable_quant_kv_cache = "int8" not in algorithm and decoder_type != "gpt"
-        if self.quantization_config.enable_kv_cache is None and enable_quant_kv_cache:
-            logging.warning("Enabled KV cache quantization but enable_kv_cache is None in quantization_config")
-        else:
-            logging.info(f"{'Enabled' if enable_quant_kv_cache else 'Disabled'} KV cache quantization")
-        quant_cfg["quant_cfg"]["*.linear_qkv.output_quantizer"] = {
-            "num_bits": 8 if algorithm == "int8_sq" else (4, 3),
-            "axis": None,
-            "enable": enable_quant_kv_cache,
-        }
-        if algorithm == "int8_sq":
-            sq_alpha = self.quantization_config.sq_alpha
-            logging.info(f"Using int8_sq alpha = {sq_alpha}")
-            quant_cfg["algorithm"] = {"method": "smoothquant", "alpha": sq_alpha}
-
-=======
         decoder_type = self._get_decoder_type(model, optional=True)
         quant_cfg = self._get_quant_cfg(model)
->>>>>>> 911f2a26
         unwrapped_model = mtq.quantize(unwrap_for_modelopt_operations(model), quant_cfg, forward_loop)
         if decoder_type == "gpt":
             # We found squared_relu may have an under-calibration problem.
