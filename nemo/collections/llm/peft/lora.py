--- conflicted
+++ resolved
@@ -48,30 +48,8 @@
     """
 
     def forward(self, x):
-<<<<<<< HEAD
         linear_output, bias, layernorm_output = self.base_linear_forward(x)
         adapter_output = self.adapter(layernorm_output.contiguous())
-=======
-        linear_output = self.to_wrap(x)
-        assert isinstance(
-            linear_output, tuple
-        ), f"{self.to_wrap} should return a tuple but instead returns {linear_output}"
-        """ Four cases for the wrapped module's return values
-        1. nothing: (out, None)
-        2. return_bias: (out, bias)
-        2. return_layernorm_output: ((out, ln_out), None)
-        3. both: (out, bias, ln_out)
-        """
-        if len(linear_output) == 2:
-            linear_output, bias = linear_output
-            if isinstance(linear_output, tuple) and len(linear_output) == 2:
-                linear_output, layernorm_output = linear_output
-                x = layernorm_output
-        elif len(linear_output) == 3:
-            linear_output, bias, layernorm_output = linear_output
-            x = layernorm_output
-        adapter_output = self.adapter(x.contiguous())
->>>>>>> 76c91b7c
         return linear_output + adapter_output, bias
 
 
