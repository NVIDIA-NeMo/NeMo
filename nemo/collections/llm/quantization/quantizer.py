# Copyright (c) 2024, NVIDIA CORPORATION.  All rights reserved.
#
# Licensed under the Apache License, Version 2.0 (the "License");
# you may not use this file except in compliance with the License.
# You may obtain a copy of the License at
#
#     http://www.apache.org/licenses/LICENSE-2.0
#
# Unless required by applicable law or agreed to in writing, software
# distributed under the License is distributed on an "AS IS" BASIS,
# WITHOUT WARRANTIES OR CONDITIONS OF ANY KIND, either express or implied.
# See the License for the specific language governing permissions and
# limitations under the License.

<<<<<<< HEAD
=======
import os
import shutil
>>>>>>> a2572a7b
from dataclasses import dataclass
from typing import Optional, Union

import torch
import torch.distributed as dist
from datasets import load_dataset
from tqdm import tqdm

from nemo.collections import llm
<<<<<<< HEAD
from nemo.collections.llm.inference.base import MCoreTokenizerWrappper, generate
from nemo.lightning.ckpt_utils import ckpt_to_context_subdir
=======
from nemo.lightning.ckpt_utils import CONTEXT_PATH
>>>>>>> a2572a7b
from nemo.utils import logging
from nemo.utils.get_rank import is_global_rank_zero

from .utils import get_unwrapped_mcore_model

try:
    import modelopt.torch.quantization as mtq
    from modelopt.torch.export import export_tensorrt_llm_checkpoint

    QUANT_CFG_CHOICES = {
        "int8": mtq.INT8_DEFAULT_CFG,
        "int8_sq": mtq.INT8_SMOOTHQUANT_CFG,
        "fp8": mtq.FP8_DEFAULT_CFG,
        "int4_awq": mtq.INT4_AWQ_CFG,
        "w4a8_awq": mtq.W4A8_AWQ_BETA_CFG,
        "int4": mtq.INT4_BLOCKWISE_WEIGHT_ONLY_CFG,
    }

    HAVE_MODELOPT = True

except (ImportError, ModuleNotFoundError) as e:
    HAVE_MODELOPT = False
    HAVE_MODELOPT_ERROR = e


SUPPORTED_DTYPE = [16, "16", "bf16"]  # Default precision for non-quantized layers


@dataclass
class QuantizationConfig:
    """Quantization parameters.

    Available quantization methods are listed in `QUANT_CFG_CHOICES` dictionary above.
    Please consult Model Optimizer documentation https://nvidia.github.io/TensorRT-Model-Optimizer/ for details.

    Quantization algorithm can also be conveniently set to None to perform only weights export step
    for TensorRT-LLM deployment. This is useful to getting baseline results for a full-precision model.
    """

    algorithm: Optional[str] = "fp8"
    awq_block_size: int = 128
    sq_alpha: float = 0.5
    enable_kv_cache: Optional[bool] = None

    calibration_dataset: str = "cnn_dailymail"
    calibration_dataset_size: int = 512
    calibration_batch_size: int = 64
    calibration_seq_len: int = 128


@dataclass
class ExportConfig:
    """Inference configuration for the quantized TensorRT-LLM engine"""

    path: str
    dtype: Union[str, int] = "bf16"
    decoder_type: Optional[str] = None
    inference_tensor_parallel: int = 1
    inference_pipeline_parallel: int = 1


def get_modelopt_decoder_type(config: llm.GPTConfig) -> str:
    """Infers the modelopt decoder type from GPTConfig class"""
    mapping = [
        (llm.Baichuan2Config, "baichuan"),
        (llm.ChatGLMConfig, "chatglm"),
        (llm.GemmaConfig, "gemma"),
        (llm.LlamaConfig, "llama"),
        (llm.MistralConfig7B, "llama"),
        (llm.MixtralConfig, "llama"),
        (llm.NemotronConfig, "gptnext"),
        (llm.Qwen2Config, "qwen"),
        # TODO: (llm.StarcoderConfig,   ""),
        (llm.Starcoder2Config, "gptnext"),
    ]

    for config_class, decoder_type in mapping:
        if isinstance(config, config_class):
            return decoder_type

    logging.warning("Could not infer the decoder type, assuming llama")
    # TODO: Add a reasonable behavior for GPTConfig (for instance based on position_embedding_type)
    return "llama"


class Quantizer:
    """Post-training quantization (PTQ) and TRT-LLM export of NeMo 2.0 checkpoints.

    PTQ converts selected model layers to low-precision format (e.g., INT4, FP8) for efficient serving.
    The process consist of several steps:

        1. Loading a Nemo model from disk using appropriate parallelism strategy
        2. Calibrating the model to obtain appropriate algorithm-specific scaling factors
        3. Producing output directory

    The output directory produced is intended to be consumed by TensorRT-LLM toolbox
    for efficient inference. This can be achieved using NeMo inference containers.
    """

    def __init__(self, quantization_config: QuantizationConfig, export_config: ExportConfig):
        """Initialize Quantizer with quantization and export configurations."""
        from nemo.collections.nlp.parts.utils_funcs import torch_dtype_from_precision

        if not HAVE_MODELOPT:
            raise RuntimeError("nvidia-modelopt is needed to use Quantizer") from HAVE_MODELOPT_ERROR
        if not torch.cuda.is_available():
            raise EnvironmentError("GPU is required for the quantization.")

        self.quantization_config: QuantizationConfig = quantization_config
        self.export_config: ExportConfig = export_config

        algorithm = quantization_config.algorithm
        dtype = export_config.dtype
        # Export and Quantization config sanity checks
        assert algorithm is None or algorithm in QUANT_CFG_CHOICES, f"Unsupported quantization algorithm: {algorithm}"
        if export_config is not None:
            assert dtype in SUPPORTED_DTYPE, f"Unsupported export dtype: {dtype}"
        self.torch_dtype = torch_dtype_from_precision(dtype)

    def _setup(self, model) -> None:
        """Setup model for quantization."""
        # TODO: disable activation checkpointing
        model.config.vocab_size = model.tokenizer.vocab_size
        model.freeze()

    def _get_decoder_type(self, config: llm.GPTConfig):
        return self.export_config.decoder_type or get_modelopt_decoder_type(config)

    def quantize(self, model, forward_loop=None):
        """Quantize the model and calibrate using given forward loop."""
        algorithm = self.quantization_config.algorithm
        if algorithm is None:
            logging.info("Quantization algorithm set to None, returning the non-quantized model")
            return model

        if forward_loop is None:
            get_dataloader = create_data_iterator_getter(
                model,
                dataset=self.quantization_config.calibration_dataset,
                seq_len=self.quantization_config.calibration_seq_len,
                batch_size=self.quantization_config.calibration_batch_size,
                calibration_size=self.quantization_config.calibration_dataset_size,
            )

            number_of_batches = (
                self.quantization_config.calibration_dataset_size // self.quantization_config.calibration_batch_size
            )
            forward_loop = self.create_megatron_forward_loop(
                get_dataloader,
                num_batches=number_of_batches,
                seq_length=self.quantization_config.calibration_seq_len,
                micro_batch_size=self.quantization_config.calibration_batch_size,
            )

        logging.info(f"Quantizing model to {algorithm}...")

        self._setup(model)
        unwrapped_model = get_unwrapped_mcore_model(model)
        decoder_type = self._get_decoder_type(unwrapped_model.config)
        quant_cfg = QUANT_CFG_CHOICES[algorithm]
        if "awq" in algorithm:
            weight_quantizer = quant_cfg["quant_cfg"]["*weight_quantizer"]
            if isinstance(weight_quantizer, list):
                weight_quantizer = weight_quantizer[0]
            weight_quantizer["block_sizes"][-1] = self.quantization_config.awq_block_size

        # Always turn on FP8 kv cache to save memory footprint.
        # For int8_sq, we use int8 kv cache.
        # TODO: Investigate why enabling FP8 kv cache will cause accuracy regressions for Nemotron.
        enable_quant_kv_cache = self.quantization_config.enable_kv_cache
        if enable_quant_kv_cache is None:
            enable_quant_kv_cache = "int8" not in algorithm and decoder_type != "gptnext"
        logging.info(f'{"Enabled" if enable_quant_kv_cache else "Disabled"} KV cache quantization')
        quant_cfg["quant_cfg"]["*output_quantizer"] = {
            "num_bits": 8 if algorithm == "int8_sq" else (4, 3),
            "axis": None,
            "enable": enable_quant_kv_cache,
        }
        if algorithm == "int8_sq":
            sq_alpha = self.quantization_config.sq_alpha
            logging.info(f"Using int8_sq alpha = {sq_alpha}")
            quant_cfg["algorithm"] = {"method": "smoothquant", "alpha": sq_alpha}

        unwrapped_model = mtq.quantize(unwrapped_model, quant_cfg, forward_loop)

        if decoder_type == "gptnext":
            # We found squared_relu may have an under-calibration problem.
            # Clamp the scaling_factor with a min threshold to avoid under-calibration.
            match algorithm:
                case "fp8":
                    maxbound = 448
                case "int8_sq":
                    maxbound = 127
                case _:
                    maxbound = 0

            unwrapped_model = mtq.postprocess_amax(
                unwrapped_model, "*input_quantizer", lambda amax: torch.clamp(amax, min=0.01 * maxbound)
            )

        if dist.get_rank() == 0:
            mtq.print_quant_summary(unwrapped_model)

        return model

    def create_megatron_forward_loop(
        self, get_dataloader, num_batches, seq_length=None, micro_batch_size=None, decoder_seq_length=None
    ):
        from megatron.core.pipeline_parallel.schedules import get_forward_backward_func

        forward_backward_func = get_forward_backward_func()

        def forward_step_func(data_iterator, model):
            data = next(data_iterator)
            batch_len, seq_len = data.shape
            position_ids = torch.arange(seq_len, device=data.device).expand((batch_len, seq_len))
            output_tensor = model(data, position_ids, None)

            def _mock_loss_function(tensor):
                return 0, {}

            return output_tensor, _mock_loss_function

        def loop(model):
            dataloader = get_dataloader()
            forward_backward_func(
                forward_step_func=forward_step_func,
                data_iterator=dataloader,
                model=model,
                num_microbatches=num_batches,
                seq_length=seq_length,
                micro_batch_size=micro_batch_size,
                decoder_seq_length=decoder_seq_length,
                forward_only=True,
            )

        return loop

    def export(self, model: llm.GPTModel, model_dir: str) -> None:
        assert self.export_config is not None, "Export config is not set"
        # TODO: Add sample generate
        # TODO: Support megatron_amp_O2
        export_dir = self.export_config.path

        use_nfs_workspace = model.config.pipeline_model_parallel_size > 1
        export_tensorrt_llm_checkpoint(
            model=get_unwrapped_mcore_model(model),
            decoder_type=self._get_decoder_type(model.config),
            dtype=self.torch_dtype,
            export_dir=export_dir,
            inference_tensor_parallel=self.export_config.inference_tensor_parallel,
            inference_pipeline_parallel=self.export_config.inference_pipeline_parallel,
            use_nfs_workspace=use_nfs_workspace,
        )

<<<<<<< HEAD
        logging.info(f"Export succeeded, model has been exported to {export_dir}.")
        output_context = ckpt_to_context_subdir(self.export_config.path)
        if is_global_rank_zero():
            try:
                model.io_dump(output_context, yaml_attrs=['tokenizer'])
            except Exception as err:
                logging.warning("Could not save the tokenizer: " + str(err))
=======
        # Save the model context in order to restore its tokenizer later. The destination
        # path is "nemo_context" as this name is used in nemo.export to setup tokenizer.
        shutil.copytree(
            os.path.join(model_dir, CONTEXT_PATH),
            os.path.join(export_dir, "nemo_context"),
            dirs_exist_ok=True,
        )
        logging.info(f"Model context saved.")

        logging.info(f"Export succeeded, model has been exported to {export_dir}.")
>>>>>>> a2572a7b


def get_calib_data_iter(
    data: str = "cnn_dailymail", batch_size: int = 64, calib_size: int = 512, max_sequence_length: int = 512
):
    """Creates a sample data iterator for calibration"""
    if data == "wikitext":
        dataset = load_dataset("wikitext", "wikitext-103-v1", split="train")
        text_column = "text"
    elif data == "cnn_dailymail":
        dataset = load_dataset("cnn_dailymail", name="3.0.0", split="train")
        text_column = "article"
    else:
        # Assume a local JSON dataset with a column named "text"
        dataset = load_dataset("json", data_files=data, split="train")
        text_column = "text"
    calib_size = max(min(len(dataset), calib_size), batch_size)
    for i in range(calib_size // batch_size):
        batch = dataset[i * batch_size : (i + 1) * batch_size][text_column]
        for j in range(len(batch)):
            batch[j] = batch[j][:max_sequence_length]
        yield batch


def create_data_iterator_getter(model, dataset, seq_len, batch_size, calibration_size):
    def _iterator():
        CHARACTERS_PER_TOKEN = 4

        dataloader = get_calib_data_iter(
            data=dataset,
            max_sequence_length=CHARACTERS_PER_TOKEN * seq_len,
            batch_size=batch_size,
            calib_size=calibration_size,
        )
        for batch in dataloader:
            batch = [model.tokenizer.text_to_ids(text)[:seq_len] for text in batch]
            batch = [ids + (seq_len - len(ids)) * [model.tokenizer.eos] for ids in batch]
            yield torch.tensor(batch, device=model.device)

    def _iterator_getter():
        dataloader = _iterator()
        dataloader = [data for data in dataloader]
        return iter(tqdm(dataloader))

    return _iterator_getter<|MERGE_RESOLUTION|>--- conflicted
+++ resolved
@@ -12,11 +12,8 @@
 # See the License for the specific language governing permissions and
 # limitations under the License.
 
-<<<<<<< HEAD
-=======
 import os
 import shutil
->>>>>>> a2572a7b
 from dataclasses import dataclass
 from typing import Optional, Union
 
@@ -26,12 +23,8 @@
 from tqdm import tqdm
 
 from nemo.collections import llm
-<<<<<<< HEAD
 from nemo.collections.llm.inference.base import MCoreTokenizerWrappper, generate
-from nemo.lightning.ckpt_utils import ckpt_to_context_subdir
-=======
-from nemo.lightning.ckpt_utils import CONTEXT_PATH
->>>>>>> a2572a7b
+from nemo.lightning.ckpt_utils import ckpt_to_context_subdir, CONTEXT_PATH
 from nemo.utils import logging
 from nemo.utils.get_rank import is_global_rank_zero
 
@@ -287,15 +280,6 @@
             use_nfs_workspace=use_nfs_workspace,
         )
 
-<<<<<<< HEAD
-        logging.info(f"Export succeeded, model has been exported to {export_dir}.")
-        output_context = ckpt_to_context_subdir(self.export_config.path)
-        if is_global_rank_zero():
-            try:
-                model.io_dump(output_context, yaml_attrs=['tokenizer'])
-            except Exception as err:
-                logging.warning("Could not save the tokenizer: " + str(err))
-=======
         # Save the model context in order to restore its tokenizer later. The destination
         # path is "nemo_context" as this name is used in nemo.export to setup tokenizer.
         shutil.copytree(
@@ -304,9 +288,7 @@
             dirs_exist_ok=True,
         )
         logging.info(f"Model context saved.")
-
         logging.info(f"Export succeeded, model has been exported to {export_dir}.")
->>>>>>> a2572a7b
 
 
 def get_calib_data_iter(
