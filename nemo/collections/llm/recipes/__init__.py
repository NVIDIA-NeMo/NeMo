# Copyright (c) 2024, NVIDIA CORPORATION.  All rights reserved.
#
# Licensed under the Apache License, Version 2.0 (the "License");
# you may not use this file except in compliance with the License.
# You may obtain a copy of the License at
#
#     http://www.apache.org/licenses/LICENSE-2.0
#
# Unless required by applicable law or agreed to in writing, software
# distributed under the License is distributed on an "AS IS" BASIS,
# WITHOUT WARRANTIES OR CONDITIONS OF ANY KIND, either express or implied.
# See the License for the specific language governing permissions and
# limitations under the License.


from nemo.collections.llm.recipes import (
    baichuan2_7b,
    chatglm3_6b,
    gemma_2b,
    gemma_7b,
<<<<<<< HEAD
    gpt3_175b,
=======
    hf_auto_model_for_causal_lm,
>>>>>>> 8f26236a
    llama3_8b,
    llama3_8b_16k,
    llama3_8b_64k,
    llama3_70b,
    llama3_70b_16k,
    llama3_70b_64k,
    llama31_405b,
    mamba2_1_3b,
    mamba2_2_7b,
    mamba2_8b,
    mamba2_130m,
    mamba2_370m,
    mamba2_780m,
    mamba2_hybrid_8b,
    mistral_7b,
    mistral_nemo_12b,
    mixtral_8x7b,
    mixtral_8x7b_16k,
    mixtral_8x7b_64k,
    mixtral_8x22b,
    nemotron,
    nemotron3_4b,
    nemotron3_8b,
    nemotron4_15b,
    nemotron4_15b_16k,
    nemotron4_15b_64k,
    nemotron4_22b,
    nemotron4_22b_16k,
    nemotron4_22b_64k,
    nemotron4_340b,
)
from nemo.collections.llm.recipes.log.default import default_log, default_resume
from nemo.collections.llm.recipes.optim import adam

__all__ = [
    "baichuan2_7b",
    "chatglm3_6b",
    "gemma_2b",
    "gemma_7b",
    "llama3_8b",
    "llama3_8b_16k",
    "llama3_8b_64k",
    "llama3_70b",
    "llama3_70b_16k",
    "llama3_70b_64k",
    "llama31_405b",
    "mamba2_130m",
    "mamba2_370m",
    "mamba2_780m",
    "mamba2_1_3b",
    "mamba2_2_7b",
    "mamba2_8b",
    "mamba2_hybrid_8b",
    "mistral_7b",
    "mistral_nemo_12b",
    "hf_auto_model_for_causal_lm",
    "mixtral_8x7b",
    "mixtral_8x7b_16k",
    "mixtral_8x7b_64k",
    "mixtral_8x22b",
    "nemotron",
    "nemotron3_4b",
    "nemotron3_8b",
    "nemotron4_15b",
    "nemotron4_15b_16k",
    "nemotron4_15b_64k",
    "nemotron4_22b",
    "nemotron4_22b_16k",
    "nemotron4_22b_64k",
    "nemotron4_340b",
    "gpt3_175b",
    "adam",
    "default_log",
    "default_resume",
]<|MERGE_RESOLUTION|>--- conflicted
+++ resolved
@@ -18,11 +18,8 @@
     chatglm3_6b,
     gemma_2b,
     gemma_7b,
-<<<<<<< HEAD
     gpt3_175b,
-=======
     hf_auto_model_for_causal_lm,
->>>>>>> 8f26236a
     llama3_8b,
     llama3_8b_16k,
     llama3_8b_64k,
