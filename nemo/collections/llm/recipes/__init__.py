--- conflicted
+++ resolved
@@ -14,14 +14,11 @@
 
 
 from nemo.collections.llm.recipes import (
-<<<<<<< HEAD
     baichuan2_7b,
     chatglm3_6b,
     gemma_2b,
     gemma_7b,
-=======
     gpt3_175b,
->>>>>>> fe4d09b6
     llama3_8b,
     llama3_8b_16k,
     llama3_8b_64k,
