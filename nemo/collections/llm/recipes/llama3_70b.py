# Copyright (c) 2024, NVIDIA CORPORATION.  All rights reserved.
#
# Licensed under the Apache License, Version 2.0 (the "License");
# you may not use this file except in compliance with the License.
# You may obtain a copy of the License at
#
#     http://www.apache.org/licenses/LICENSE-2.0
#
# Unless required by applicable law or agreed to in writing, software
# distributed under the License is distributed on an "AS IS" BASIS,
# WITHOUT WARRANTIES OR CONDITIONS OF ANY KIND, either express or implied.
# See the License for the specific language governing permissions and
# limitations under the License.


from typing import Callable, Optional

import nemo_run as run
import pytorch_lightning as pl
import torch
from megatron.core.distributed import DistributedDataParallelConfig
from pytorch_lightning.callbacks.callback import Callback

from nemo import lightning as nl
from nemo.collections.llm.api import finetune, pretrain
from nemo.collections.llm.gpt.data.mock import MockDataModule
from nemo.collections.llm.gpt.model.llama import Llama3Config70B, LlamaModel
from nemo.collections.llm.peft.lora import LoRA
from nemo.collections.llm.recipes.finetune_default import default_finetune_recipe
from nemo.collections.llm.recipes.log.default import default_log, default_resume, tensorboard_logger
from nemo.collections.llm.recipes.optim.adam import distributed_fused_adam_with_cosine_annealing
from nemo.collections.llm.recipes.precision.mixed_precision import bf16_mixed
from nemo.collections.llm.recipes.tp_overlap_configs.userbuffers import userbuffers_bf16_h100_h8192_tp4_mbs1_seqlen8192
from nemo.lightning.pytorch.callbacks.megatron_comm_overlap import MegatronCommOverlapCallback
from nemo.utils.exp_manager import TimingCallback

NAME = "llama3_70b"


@run.cli.factory(name=NAME)
def model() -> run.Config[pl.LightningModule]:
    """
    Factory function to create a Llama3 70B model configuration.

    Returns:
        run.Config[pl.LightningModule]: Configuration for the Llama3 70B model.

    Examples:
        CLI usage:
            $ nemo llm pretrain model=llama3_70b ...

        Python API usage:
            >>> model_config = model()
            >>> print(model_config)
    """
    return run.Config(LlamaModel, config=run.Config(Llama3Config70B))


def trainer(
    tensor_parallelism: int = 4,
    pipeline_parallelism: int = 4,
    pipeline_parallelism_type: Optional[torch.dtype] = torch.bfloat16,
    virtual_pipeline_parallelism: Optional[int] = 5,
    context_parallelism: int = 2,
    sequence_parallelism: bool = True,
    num_nodes: int = 4,
    num_gpus_per_node: int = 8,
    max_steps: int = 1168251,
    callbacks: Optional[list[run.Config[Callback]]] = None,
) -> run.Config[nl.Trainer]:
    """
    Configure the NeMo Lightning Trainer for Llama3 70B model.

    This function sets up the distributed training strategy optimized for the large 70B model.

    Args:
        tensor_parallelism (int): Degree of tensor model parallelism.
        pipeline_parallelism (int): Degree of pipeline model parallelism.
        pipeline_parallelism_type (Optional[torch.dtype]): Data type for pipeline parallelism.
        virtual_pipeline_parallelism (Optional[int]): Size of virtual pipeline parallelism.
        context_parallelism (int): Degree of context parallelism.
        sequence_parallelism (bool): Whether to use sequence parallelism.
        num_nodes (int): Number of compute nodes to use.
        num_gpus_per_node (int): Number of GPUs per node.
        max_steps (int): Maximum number of training steps.
        callbacks (Optional[list[run.Config[Callback]]]): List of callback configurations.

    Returns:
        run.Config[nl.Trainer]: Configuration for the NeMo Lightning Trainer.

    Examples:
        CLI usage:
            $ nemo llm pretrain trainer=llama3_70b ...

        Python API usage:
            >>> trainer_config = trainer(num_nodes=4, num_gpus_per_node=8)
            >>> print(trainer_config)

    Note:
        This configuration uses extensive parallelism to handle the large model size efficiently.
    """
    strategy = run.Config(
        nl.MegatronStrategy,
        tensor_model_parallel_size=tensor_parallelism,
        pipeline_model_parallel_size=pipeline_parallelism,
        pipeline_dtype=pipeline_parallelism_type,
        virtual_pipeline_model_parallel_size=virtual_pipeline_parallelism,
        context_parallel_size=context_parallelism,
        sequence_parallel=sequence_parallelism,
        gradient_as_bucket_view=True,
        ckpt_async_save=True,
        ckpt_parallel_load=True,
        ddp=run.Config(
            DistributedDataParallelConfig,
            check_for_nan_in_grad=True,
            grad_reduce_in_fp32=True,
            overlap_grad_reduce=True,
            overlap_param_gather=True,
            average_in_collective=True,
        ),
    )

    trainer = run.Config(
        nl.Trainer,
        accelerator="gpu",
        accumulate_grad_batches=1,
        callbacks=callbacks,
        devices=num_gpus_per_node,
        limit_test_batches=50,
        limit_val_batches=32,
        log_every_n_steps=10,
        max_steps=max_steps,
        num_nodes=num_nodes,
        plugins=bf16_mixed(),
        strategy=strategy,
        use_distributed_sampler=False,
        val_check_interval=2000,
    )

    return trainer


@run.cli.factory(target=pretrain, name=NAME)
def pretrain_recipe(
<<<<<<< HEAD
    dir: Optional[str] = None, name: str = "default", num_nodes: int = 1, num_gpus_per_node: int = 8, performance_mode: bool = False, fn: Callable = pretrain
=======
    dir: Optional[str] = None, name: str = "default", num_nodes: int = 4, num_gpus_per_node: int = 8, fn=pretrain
>>>>>>> c82a5976
) -> run.Partial:
    """
    Create a pre-training recipe for Llama3 70B model.

    This function sets up a complete configuration for pre-training, including
    model, trainer, data, logging, optimization, and resumption settings.

    Args:
        dir (Optional[str]): Directory for saving logs and checkpoints.
        name (str): Name of the pre-training run.
        num_nodes (int): Number of compute nodes to use.
        num_gpus_per_node (int): Number of GPUs per node.
        performance_mode (bool): If true, enables optimizations for maximum performance.
        fn (Callable): The pre-training function to use.

    Returns:
        run.Partial: Partial configuration for pre-training.

    Examples:
        CLI usage:
            $ nemo llm pretrain --factory llama3_70b
            $ nemo llm pretrain --factory "llama3_70b(num_nodes=4, name='my_70b_pretrain')"

        Python API usage:
            >>> recipe = pretrain_recipe(name="llama3_70b_pretrain", num_nodes=4)
            >>> print(recipe)

    Note:
        This recipe is optimized for the large 70B model and requires significant computational resources.
    """
    
    recipe = run.Partial(
        fn,
        model=model(),
        trainer=trainer(
            num_nodes=num_nodes,
            num_gpus_per_node=num_gpus_per_node,
            callbacks=[run.Config(TimingCallback)],
        ),
        data=run.Config(MockDataModule, seq_length=8192, global_batch_size=512, micro_batch_size=1),
        log=default_log(dir=dir, name=name, tensorboard_logger=tensorboard_logger(name=name)),
        optim=distributed_fused_adam_with_cosine_annealing(max_lr=3e-4),
        resume=default_resume(),
    )
    
    if performance_mode:
        recipe = pretrain_performance_optimizations(recipe)

    return recipe

<<<<<<< HEAD

def pretrain_performance_optimizations(recipe: run.Partial) -> run.Partial:
=======
@run.cli.factory(target=pretrain, name=NAME + "_performance")
def pretrain_recipe_performance(
    dir: Optional[str] = None, name: str = "default", num_nodes: int = 4, num_gpus_per_node: int = 8, fn=pretrain
) -> run.Partial:
>>>>>>> c82a5976
    """
    Create a performance-optimized pre-training recipe for Llama3 70B model.

    This method enables performance optimizations that may not be suitable for all use cases.
    It builds upon the standard pre-training recipe and adds additional performance enhancements.

    Args:
        recipe (run.Partial): Base pre-train recipe to which performance optimizations will be added

    Returns:
        run.Partial: Partial configuration for performance-optimized pre-training.

    Note:
        Use this method with caution and only when you need maximum performance.
        It may not be suitable for all hardware configurations or use cases.
    """

    # 'overlap_param_gather_with_optimizer_step' and 'align_param_gather' params are set automatically 
    # by MegatronCommOverlapCallback. They are added here for user's knowledge.
    # overlap_param_gather_with_optimizer_step- Overlap param all-gather of first bucket with optimizer step.
    # align_param_gather- If true, all PP stages launch param all-gathers simultaneously, else 
    # each PP stage launches independently as needed.

    recipe.trainer.callbacks.append(
        run.Config(
            MegatronCommOverlapCallback,
            tp_comm_overlap=True,
            tp_comm_overlap_cfg=userbuffers_bf16_h100_h8192_tp4_mbs1_seqlen8192,
            defer_embedding_wgrad_compute=True,
            wgrad_deferral_limit=22,
            overlap_param_gather_with_optimizer_step=True,
            align_param_gather=True,
        )
    )

    return recipe


@run.cli.factory(target=finetune, name=NAME)
def finetune_recipe(
    dir: Optional[str] = None,
    name: str = "default",
    num_nodes: int = 1,
    num_gpus_per_node: int = 8,
    peft_scheme: Optional[str] = 'lora',
) -> run.Partial:
    """
    Create a fine-tuning recipe for Llama3 70B model.

    This function sets up a complete configuration for fine-tuning, including
    model, trainer, data, logging, optimization, and resumption settings.
    The recipe uses LoRA (Low-Rank Adaptation) for efficient fine-tuning, unless peft_scheme is set to None.

    Args:
        dir (Optional[str]): Directory for saving logs and checkpoints.
        name (str): Name of the fine-tuning run.
        num_nodes (int): Number of compute nodes to use.
        num_gpus_per_node (int): Number of GPUs per node.
        peft_scheme (Optional[str]): Name of the peft scheme to use for fine-tuning. Allowed values: 'lora', 'none'/None.

    Returns:
        run.Partial: Partial configuration for fine-tuning.

    Examples:
        CLI usage:
            $ nemo llm finetune --factory llama3_70b
            $ nemo llm finetune --factory "llama3_70b(num_nodes=4, name='my_70b_finetune')"

        Python API usage:
            >>> recipe = finetune_recipe(name="llama3_70b_finetune", num_nodes=4)
            >>> print(recipe)

    Note:
        This recipe uses the SQuAD dataset for fine-tuning. Be aware that fine-tuning a 70B model
        requires substantial computational resources.
    """
    recipe = default_finetune_recipe(model(), "meta-llama/Meta-Llama-3-70B", dir, name, num_nodes, num_gpus_per_node)
    if peft_scheme is None or peft_scheme.lower() == 'none':
        assert num_nodes >= 4
        recipe.trainer.strategy.tensor_model_parallel_size = 8
        recipe.trainer.strategy.pipeline_model_parallel_size = 4
        recipe.optim.config.lr = 5e-6
    elif peft_scheme.lower() == 'lora':
        recipe.peft = run.Config(LoRA)
        recipe.trainer.strategy.tensor_model_parallel_size = 8
        recipe.optim.config.lr = 1e-4
    else:
        raise ValueError(f"Unrecognized peft scheme: {peft_scheme}")
    return recipe<|MERGE_RESOLUTION|>--- conflicted
+++ resolved
@@ -142,11 +142,7 @@
 
 @run.cli.factory(target=pretrain, name=NAME)
 def pretrain_recipe(
-<<<<<<< HEAD
     dir: Optional[str] = None, name: str = "default", num_nodes: int = 1, num_gpus_per_node: int = 8, performance_mode: bool = False, fn: Callable = pretrain
-=======
-    dir: Optional[str] = None, name: str = "default", num_nodes: int = 4, num_gpus_per_node: int = 8, fn=pretrain
->>>>>>> c82a5976
 ) -> run.Partial:
     """
     Create a pre-training recipe for Llama3 70B model.
@@ -197,15 +193,8 @@
 
     return recipe
 
-<<<<<<< HEAD
 
 def pretrain_performance_optimizations(recipe: run.Partial) -> run.Partial:
-=======
-@run.cli.factory(target=pretrain, name=NAME + "_performance")
-def pretrain_recipe_performance(
-    dir: Optional[str] = None, name: str = "default", num_nodes: int = 4, num_gpus_per_node: int = 8, fn=pretrain
-) -> run.Partial:
->>>>>>> c82a5976
     """
     Create a performance-optimized pre-training recipe for Llama3 70B model.
 
