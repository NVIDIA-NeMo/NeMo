--- conflicted
+++ resolved
@@ -237,11 +237,8 @@
         ]
     )
 
-<<<<<<< HEAD
-=======
     recipe.trainer.plugins.grad_reduce_in_fp32 = False
 
->>>>>>> 78f445f8
     return recipe
 
 
