--- conflicted
+++ resolved
@@ -127,51 +127,4 @@
     recipe.trainer = trainer(num_nodes=num_nodes, num_gpus_per_node=num_gpus_per_node)
     recipe.data = run.Config(MockDataModule, seq_length=16384, global_batch_size=512, micro_batch_size=1)
 
-<<<<<<< HEAD
-    return recipe
-
-
-@run.cli.factory(target=finetune, name=NAME)
-def finetune_recipe(
-    dir: Optional[str] = None,
-    name: str = "default",
-    num_nodes: int = 2,
-    num_gpus_per_node: int = 8,
-) -> run.Partial:
-    """
-    Create a fine-tuning recipe for Llama3 8B model with 16k sequence length.
-
-    This function sets up a complete configuration for fine-tuning, including
-    model, trainer, and data settings optimized for 16k sequence length.
-
-    Args:
-        dir (Optional[str]): Directory for saving logs and checkpoints.
-        name (str): Name of the fine-tuning run.
-        num_nodes (int): Number of compute nodes to use.
-        num_gpus_per_node (int): Number of GPUs per node.
-
-    Returns:
-        run.Partial: Partial configuration for fine-tuning.
-
-    Examples:
-        CLI usage:
-            $ nemo llm finetune --factory llama3_8b_16k
-            $ nemo llm finetune --factory "llama3_8b_16k(num_nodes=2, name='my_16k_finetune')"
-
-        Python API usage:
-            >>> recipe = finetune_recipe(name="llama3_8b_16k_finetune", num_nodes=2)
-            >>> print(recipe)
-
-    Note:
-        This recipe is optimized for fine-tuning with longer sequences (16k) compared to the standard 8k version.
-        It uses the SQuAD dataset adapted for 16k sequence length.
-    """
-    recipe = llama3_8b.finetune_recipe(name=name, dir=dir, num_nodes=num_nodes, num_gpus_per_node=num_gpus_per_node)
-
-    recipe.model = model()
-    recipe.trainer = trainer(num_nodes=num_nodes, num_gpus_per_node=num_gpus_per_node)
-    recipe.data = run.Config(SquadDataModule, seq_length=16384, global_batch_size=512, micro_batch_size=1)
-
-=======
->>>>>>> 1e1c350e
     return recipe