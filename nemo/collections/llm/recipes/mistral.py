# Copyright (c) 2024, NVIDIA CORPORATION.  All rights reserved.
#
# Licensed under the Apache License, Version 2.0 (the "License");
# you may not use this file except in compliance with the License.
# You may obtain a copy of the License at
#
#     http://www.apache.org/licenses/LICENSE-2.0
#
# Unless required by applicable law or agreed to in writing, software
# distributed under the License is distributed on an "AS IS" BASIS,
# WITHOUT WARRANTIES OR CONDITIONS OF ANY KIND, either express or implied.
# See the License for the specific language governing permissions and
# limitations under the License.


from typing import Optional

import nemo_run as run
import pytorch_lightning as pl
import torch
from megatron.core.distributed import DistributedDataParallelConfig
from pytorch_lightning.callbacks.callback import Callback

from nemo import lightning as nl
from nemo.collections.llm.api import finetune, pretrain
from nemo.collections.llm.gpt.data.mock import MockDataModule
from nemo.collections.llm.gpt.data.squad import SquadDataModule
from nemo.collections.llm.gpt.model.mistral import MistralConfig7B, MistralModel
from nemo.collections.llm.peft.lora import LoRA
from nemo.collections.llm.recipes.log.default import default_log, default_resume, tensorboard_logger
from nemo.collections.llm.recipes.optim.adam import distributed_fused_adam_with_cosine_annealing
<<<<<<< HEAD
from nemo.collections.llm.recipes.precision.mixed_precision import bf16_mixed_plugin
from nemo.collections.llm.utils import Config, Partial
=======
from nemo.collections.llm.recipes.precision.mixed_precision import bf16_mixed
>>>>>>> 7264b9ec
from nemo.utils.exp_manager import TimingCallback

NAME = "mistral"


<<<<<<< HEAD
def model() -> Config[pl.LightningModule]:
=======
@run.cli.factory(name=NAME)
def model() -> run.Config[pl.LightningModule]:
>>>>>>> 7264b9ec
    """
    Factory function to create a Mistral 7B model configuration.

    Returns:
<<<<<<< HEAD
        Config[pl.LightningModule]: Configuration for the Mistral 7B model.
=======
        run.Config[pl.LightningModule]: Configuration for the Mistral 7B model.
>>>>>>> 7264b9ec

    Examples:
        CLI usage:
            $ nemo llm pretrain model=mistral ...

        Python API usage:
            >>> model_config = model()
            >>> print(model_config)
    """
<<<<<<< HEAD
    return Config(MistralModel, config=Config(MistralConfig7B))
=======
    return run.Config(MistralModel, config=run.Config(MistralConfig7B))
>>>>>>> 7264b9ec


def trainer(
    tensor_parallelism: int = 1,
    pipeline_parallelism: int = 1,
    pipeline_parallelism_type: Optional[torch.dtype] = None,
    virtual_pipeline_parallelism: Optional[int] = None,
    context_parallelism: int = 2,
    sequence_parallelism: bool = False,
    num_nodes: int = 1,
    num_gpus_per_node: int = 8,
    max_steps: int = 100,
<<<<<<< HEAD
    callbacks: Optional[list[Config[Callback]]] = None,
) -> Config[nl.Trainer]:
=======
    callbacks: Optional[list[run.Config[Callback]]] = None,
) -> run.Config[nl.Trainer]:
>>>>>>> 7264b9ec
    """
    Configure the NeMo Lightning Trainer for Mistral 7B model.

    This function sets up the distributed training strategy and other training parameters.

    Args:
        tensor_parallelism (int): Degree of tensor model parallelism.
        pipeline_parallelism (int): Degree of pipeline model parallelism.
        pipeline_parallelism_type (Optional[torch.dtype]): Data type for pipeline parallelism.
        virtual_pipeline_parallelism (Optional[int]): Size of virtual pipeline parallelism.
        context_parallelism (int): Degree of context parallelism.
        sequence_parallelism (bool): Whether to use sequence parallelism.
        num_nodes (int): Number of compute nodes to use.
        num_gpus_per_node (int): Number of GPUs per node.
        max_steps (int): Maximum number of training steps.
        callbacks (Optional[list[run.Config[Callback]]]): List of callback configurations.

    Returns:
        run.Config[nl.Trainer]: Configuration for the NeMo Lightning Trainer.

    Examples:
        CLI usage:
            $ nemo llm pretrain trainer=mistral ...

        Python API usage:
            >>> trainer_config = trainer(num_nodes=2, num_gpus_per_node=8)
            >>> print(trainer_config)
    """
    strategy = run.Config(
        nl.MegatronStrategy,
        tensor_model_parallel_size=tensor_parallelism,
        pipeline_model_parallel_size=pipeline_parallelism,
        pipeline_dtype=pipeline_parallelism_type,
        virtual_pipeline_model_parallel_size=virtual_pipeline_parallelism,
        context_parallel_size=context_parallelism,
        sequence_parallel=sequence_parallelism,
        gradient_as_bucket_view=True,
        ckpt_include_optimizer=True,
        ckpt_async_save=True,
        ckpt_parallel_load=True,
        ddp=run.Config(
            DistributedDataParallelConfig,
            check_for_nan_in_grad=True,
            grad_reduce_in_fp32=True,
            overlap_grad_reduce=True,
            overlap_param_gather=True,
        ),
    )

    trainer = run.Config(
        nl.Trainer,
        accelerator="gpu",
        accumulate_grad_batches=1,
        callbacks=callbacks,
        devices=num_gpus_per_node,
<<<<<<< HEAD
=======
        gradient_clip_val=1.0,
>>>>>>> 7264b9ec
        limit_test_batches=50,
        limit_val_batches=32,
        log_every_n_steps=10,
        max_steps=max_steps,
        num_nodes=num_nodes,
<<<<<<< HEAD
        plugins=bf16_mixed_plugin(),
=======
        plugins=bf16_mixed(),
>>>>>>> 7264b9ec
        strategy=strategy,
        use_distributed_sampler=False,
        val_check_interval=2000,
    )

    return trainer


<<<<<<< HEAD
def pretrain_recipe(
    ckpt_dir: Optional[str] = None, name: str = "default", num_nodes: int = 1, num_gpus_per_node: int = 8, fn=pretrain
) -> Partial:
=======
@run.cli.factory(target=pretrain, name=NAME)
def pretrain_recipe(
    dir: Optional[str] = None, name: str = "default", num_nodes: int = 1, num_gpus_per_node: int = 8, fn=pretrain
) -> run.Partial:
>>>>>>> 7264b9ec
    """
    Create a pre-training recipe for Mistral 7B model.

    This function sets up a complete configuration for pre-training, including
    model, trainer, data, logging, optimization, and resumption settings.

    Args:
        dir (Optional[str]): Directory for saving logs and checkpoints.
        name (str): Name of the pre-training run.
        num_nodes (int): Number of compute nodes to use.
        num_gpus_per_node (int): Number of GPUs per node.
        fn (Callable): The pre-training function to use.

    Returns:
<<<<<<< HEAD
        Partial: Partial configuration for pre-training.
=======
        run.Partial: Partial configuration for pre-training.
>>>>>>> 7264b9ec

    Examples:
        CLI usage:
            $ nemo llm pretrain --factory mistral
            $ nemo llm pretrain --factory "mistral(num_nodes=2, name='my_mistral_pretrain')"

        Python API usage:
            >>> recipe = pretrain_recipe(name="mistral_pretrain", num_nodes=2)
            >>> print(recipe)
    """
<<<<<<< HEAD
    return Partial(
=======
    return run.Partial(
>>>>>>> 7264b9ec
        fn,
        model=model(),
        trainer=trainer(
            tensor_parallelism=1,
            pipeline_parallelism=1,
            pipeline_parallelism_type=None,
            virtual_pipeline_parallelism=None,
            context_parallelism=2,
            sequence_parallelism=False,
            num_nodes=num_nodes,
            num_gpus_per_node=num_gpus_per_node,
<<<<<<< HEAD
            callbacks=[Config(TimingCallback)],
        ),
        data=Config(MockDataModule, seq_length=4096, global_batch_size=512, micro_batch_size=1),
        log=default_log(ckpt_dir=ckpt_dir, name=name, tensorboard_logger=tensorboard_logger(name=name)),
=======
            callbacks=[run.Config(TimingCallback)],
        ),
        data=run.Config(MockDataModule, seq_length=4096, global_batch_size=512, micro_batch_size=1),
        log=default_log(dir=dir, name=name, tensorboard_logger=tensorboard_logger(name=name)),
>>>>>>> 7264b9ec
        optim=distributed_fused_adam_with_cosine_annealing(max_lr=3e-4),
        resume=default_resume(),
    )


<<<<<<< HEAD
def hf_resume() -> Config[nl.AutoResume]:
=======
@run.cli.factory(name=NAME + "_hf")
def hf_resume() -> run.Config[nl.AutoResume]:
>>>>>>> 7264b9ec
    """
    Configure automatic resumption from a Hugging Face checkpoint for Mistral 7B model.

    This function sets up the configuration to resume training from a pre-trained
    Hugging Face model checkpoint.

    More info about the model can be found at: https://huggingface.co/mistralai/Mistral-7B-v0.3

    Returns:
<<<<<<< HEAD
        Config[nl.AutoResume]: Configuration for resuming from HuggingFace checkpoint.
=======
        run.Config[nl.AutoResume]: Configuration for resuming from HuggingFace checkpoint.
>>>>>>> 7264b9ec

    Note:
        This is particularly useful for fine-tuning scenarios where you want to
        start from the pre-trained Mistral 7B model.
    """
<<<<<<< HEAD
    return Config(nl.AutoResume, restore_config=Config(nl.RestoreConfig, path="hf://mistralai/Mistral-7B-v0.3"))


def finetune_recipe(
    ckpt_dir: Optional[str] = None,
    name: str = "default",
    num_nodes: int = 1,
    num_gpus_per_node: int = 8,
) -> Partial:
=======
    return run.Config(
        nl.AutoResume, restore_config=run.Config(nl.RestoreConfig, path="hf://mistralai/Mistral-7B-v0.3")
    )


@run.cli.factory(target=finetune, name=NAME)
def finetune_recipe(
    dir: Optional[str] = None,
    name: str = "default",
    num_nodes: int = 1,
    num_gpus_per_node: int = 8,
) -> run.Partial:
>>>>>>> 7264b9ec
    """
    Create a fine-tuning recipe for Mistral 7B model.

    This function sets up a complete configuration for fine-tuning, including
    model, trainer, data, logging, optimization, and resumption settings.
    It uses LoRA (Low-Rank Adaptation) for efficient fine-tuning.

    Args:
        dir (Optional[str]): Directory for saving logs and checkpoints.
        name (str): Name of the fine-tuning run.
        num_nodes (int): Number of compute nodes to use.
        num_gpus_per_node (int): Number of GPUs per node.

    Returns:
<<<<<<< HEAD
        Partial: Partial configuration for fine-tuning.
=======
        run.Partial: Partial configuration for fine-tuning.
>>>>>>> 7264b9ec

    Examples:
        CLI usage:
            $ nemo llm finetune --factory mistral
            $ nemo llm finetune --factory "mistral(num_nodes=2, name='my_mistral_finetune')"

        Python API usage:
            >>> recipe = finetune_recipe(name="mistral_finetune", num_nodes=2)
            >>> print(recipe)

    Note:
        This recipe uses the SQuAD dataset for fine-tuning.
    """
<<<<<<< HEAD
    recipe = pretrain_recipe(
        name=name, ckpt_dir=ckpt_dir, num_nodes=num_nodes, num_gpus_per_node=num_gpus_per_node, fn=finetune
    )
    recipe.resume = hf_resume()
    recipe.peft = Config(LoRA)
    recipe.data = Config(SquadDataModule, seq_length=4096, global_batch_size=512, micro_batch_size=1)
=======
    recipe = pretrain_recipe(name=name, dir=dir, num_nodes=num_nodes, num_gpus_per_node=num_gpus_per_node, fn=finetune)
    recipe.resume = hf_resume()
    recipe.peft = run.Config(LoRA)
    recipe.data = run.Config(SquadDataModule, seq_length=4096, global_batch_size=512, micro_batch_size=1)
>>>>>>> 7264b9ec
    return recipe<|MERGE_RESOLUTION|>--- conflicted
+++ resolved
@@ -29,32 +29,19 @@
 from nemo.collections.llm.peft.lora import LoRA
 from nemo.collections.llm.recipes.log.default import default_log, default_resume, tensorboard_logger
 from nemo.collections.llm.recipes.optim.adam import distributed_fused_adam_with_cosine_annealing
-<<<<<<< HEAD
-from nemo.collections.llm.recipes.precision.mixed_precision import bf16_mixed_plugin
-from nemo.collections.llm.utils import Config, Partial
-=======
 from nemo.collections.llm.recipes.precision.mixed_precision import bf16_mixed
->>>>>>> 7264b9ec
 from nemo.utils.exp_manager import TimingCallback
 
 NAME = "mistral"
 
 
-<<<<<<< HEAD
-def model() -> Config[pl.LightningModule]:
-=======
 @run.cli.factory(name=NAME)
 def model() -> run.Config[pl.LightningModule]:
->>>>>>> 7264b9ec
     """
     Factory function to create a Mistral 7B model configuration.
 
     Returns:
-<<<<<<< HEAD
-        Config[pl.LightningModule]: Configuration for the Mistral 7B model.
-=======
         run.Config[pl.LightningModule]: Configuration for the Mistral 7B model.
->>>>>>> 7264b9ec
 
     Examples:
         CLI usage:
@@ -64,11 +51,7 @@
             >>> model_config = model()
             >>> print(model_config)
     """
-<<<<<<< HEAD
-    return Config(MistralModel, config=Config(MistralConfig7B))
-=======
     return run.Config(MistralModel, config=run.Config(MistralConfig7B))
->>>>>>> 7264b9ec
 
 
 def trainer(
@@ -81,13 +64,8 @@
     num_nodes: int = 1,
     num_gpus_per_node: int = 8,
     max_steps: int = 100,
-<<<<<<< HEAD
-    callbacks: Optional[list[Config[Callback]]] = None,
-) -> Config[nl.Trainer]:
-=======
     callbacks: Optional[list[run.Config[Callback]]] = None,
 ) -> run.Config[nl.Trainer]:
->>>>>>> 7264b9ec
     """
     Configure the NeMo Lightning Trainer for Mistral 7B model.
 
@@ -143,20 +121,12 @@
         accumulate_grad_batches=1,
         callbacks=callbacks,
         devices=num_gpus_per_node,
-<<<<<<< HEAD
-=======
-        gradient_clip_val=1.0,
->>>>>>> 7264b9ec
         limit_test_batches=50,
         limit_val_batches=32,
         log_every_n_steps=10,
         max_steps=max_steps,
         num_nodes=num_nodes,
-<<<<<<< HEAD
-        plugins=bf16_mixed_plugin(),
-=======
         plugins=bf16_mixed(),
->>>>>>> 7264b9ec
         strategy=strategy,
         use_distributed_sampler=False,
         val_check_interval=2000,
@@ -165,16 +135,10 @@
     return trainer
 
 
-<<<<<<< HEAD
-def pretrain_recipe(
-    ckpt_dir: Optional[str] = None, name: str = "default", num_nodes: int = 1, num_gpus_per_node: int = 8, fn=pretrain
-) -> Partial:
-=======
 @run.cli.factory(target=pretrain, name=NAME)
 def pretrain_recipe(
     dir: Optional[str] = None, name: str = "default", num_nodes: int = 1, num_gpus_per_node: int = 8, fn=pretrain
 ) -> run.Partial:
->>>>>>> 7264b9ec
     """
     Create a pre-training recipe for Mistral 7B model.
 
@@ -189,11 +153,7 @@
         fn (Callable): The pre-training function to use.
 
     Returns:
-<<<<<<< HEAD
-        Partial: Partial configuration for pre-training.
-=======
         run.Partial: Partial configuration for pre-training.
->>>>>>> 7264b9ec
 
     Examples:
         CLI usage:
@@ -204,11 +164,7 @@
             >>> recipe = pretrain_recipe(name="mistral_pretrain", num_nodes=2)
             >>> print(recipe)
     """
-<<<<<<< HEAD
-    return Partial(
-=======
     return run.Partial(
->>>>>>> 7264b9ec
         fn,
         model=model(),
         trainer=trainer(
@@ -220,28 +176,17 @@
             sequence_parallelism=False,
             num_nodes=num_nodes,
             num_gpus_per_node=num_gpus_per_node,
-<<<<<<< HEAD
-            callbacks=[Config(TimingCallback)],
-        ),
-        data=Config(MockDataModule, seq_length=4096, global_batch_size=512, micro_batch_size=1),
-        log=default_log(ckpt_dir=ckpt_dir, name=name, tensorboard_logger=tensorboard_logger(name=name)),
-=======
             callbacks=[run.Config(TimingCallback)],
         ),
         data=run.Config(MockDataModule, seq_length=4096, global_batch_size=512, micro_batch_size=1),
         log=default_log(dir=dir, name=name, tensorboard_logger=tensorboard_logger(name=name)),
->>>>>>> 7264b9ec
         optim=distributed_fused_adam_with_cosine_annealing(max_lr=3e-4),
         resume=default_resume(),
     )
 
 
-<<<<<<< HEAD
-def hf_resume() -> Config[nl.AutoResume]:
-=======
 @run.cli.factory(name=NAME + "_hf")
 def hf_resume() -> run.Config[nl.AutoResume]:
->>>>>>> 7264b9ec
     """
     Configure automatic resumption from a Hugging Face checkpoint for Mistral 7B model.
 
@@ -251,27 +196,12 @@
     More info about the model can be found at: https://huggingface.co/mistralai/Mistral-7B-v0.3
 
     Returns:
-<<<<<<< HEAD
-        Config[nl.AutoResume]: Configuration for resuming from HuggingFace checkpoint.
-=======
         run.Config[nl.AutoResume]: Configuration for resuming from HuggingFace checkpoint.
->>>>>>> 7264b9ec
 
     Note:
         This is particularly useful for fine-tuning scenarios where you want to
         start from the pre-trained Mistral 7B model.
     """
-<<<<<<< HEAD
-    return Config(nl.AutoResume, restore_config=Config(nl.RestoreConfig, path="hf://mistralai/Mistral-7B-v0.3"))
-
-
-def finetune_recipe(
-    ckpt_dir: Optional[str] = None,
-    name: str = "default",
-    num_nodes: int = 1,
-    num_gpus_per_node: int = 8,
-) -> Partial:
-=======
     return run.Config(
         nl.AutoResume, restore_config=run.Config(nl.RestoreConfig, path="hf://mistralai/Mistral-7B-v0.3")
     )
@@ -284,7 +214,6 @@
     num_nodes: int = 1,
     num_gpus_per_node: int = 8,
 ) -> run.Partial:
->>>>>>> 7264b9ec
     """
     Create a fine-tuning recipe for Mistral 7B model.
 
@@ -299,11 +228,7 @@
         num_gpus_per_node (int): Number of GPUs per node.
 
     Returns:
-<<<<<<< HEAD
-        Partial: Partial configuration for fine-tuning.
-=======
         run.Partial: Partial configuration for fine-tuning.
->>>>>>> 7264b9ec
 
     Examples:
         CLI usage:
@@ -317,17 +242,8 @@
     Note:
         This recipe uses the SQuAD dataset for fine-tuning.
     """
-<<<<<<< HEAD
-    recipe = pretrain_recipe(
-        name=name, ckpt_dir=ckpt_dir, num_nodes=num_nodes, num_gpus_per_node=num_gpus_per_node, fn=finetune
-    )
-    recipe.resume = hf_resume()
-    recipe.peft = Config(LoRA)
-    recipe.data = Config(SquadDataModule, seq_length=4096, global_batch_size=512, micro_batch_size=1)
-=======
     recipe = pretrain_recipe(name=name, dir=dir, num_nodes=num_nodes, num_gpus_per_node=num_gpus_per_node, fn=finetune)
     recipe.resume = hf_resume()
     recipe.peft = run.Config(LoRA)
     recipe.data = run.Config(SquadDataModule, seq_length=4096, global_batch_size=512, micro_batch_size=1)
->>>>>>> 7264b9ec
     return recipe