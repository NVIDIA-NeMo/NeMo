--- conflicted
+++ resolved
@@ -29,14 +29,10 @@
 from nemo.collections.llm.peft.lora import LoRA
 from nemo.collections.llm.recipes.log.default import default_log, default_resume, tensorboard_logger
 from nemo.collections.llm.recipes.optim.adam import distributed_fused_adam_with_cosine_annealing
-<<<<<<< HEAD
-from nemo.collections.llm.recipes.precision.mixed_precision import bf16_mixed_plugin
+from nemo.collections.llm.recipes.precision.mixed_precision import bf16_mixed
 from nemo.collections.llm.utils import Config, Partial
 from nemo.lightning.pytorch.callbacks.megatron_comm_overlap import MegatronCommOverlapCallback
 from nemo.lightning.pytorch.callbacks.moe_token_drop import MegatronTokenDropCallback
-=======
-from nemo.collections.llm.recipes.precision.mixed_precision import bf16_mixed
->>>>>>> 7264b9ec
 from nemo.utils.exp_manager import TimingCallback
 
 NAME = "mixtral_8x3b"
@@ -62,7 +58,6 @@
 
 
 def trainer(
-<<<<<<< HEAD
     tensor_parallelism: int = 1,
     pipeline_parallelism: int = 1,
     pipeline_parallelism_type: Optional[torch.dtype] = torch.bfloat16,
@@ -73,22 +68,8 @@
     num_nodes: int = 2,
     num_gpus_per_node: int = 8,
     max_steps: int = 1168251,
-    callbacks: Optional[list[Config[Callback]]] = None,
+    callbacks: Optional[list[run.Config[Callback]]] = None,
 ) -> Config[nl.Trainer]:
-=======
-    tensor_parallelism: int = 4,
-    pipeline_parallelism: int = 1,
-    pipeline_parallelism_type: Optional[torch.dtype] = None,
-    virtual_pipeline_parallelism: Optional[int] = None,
-    context_parallelism: int = 1,
-    sequence_parallelism: bool = True,
-    expert_parallelism: int = 1,
-    num_nodes: int = 1,
-    num_gpus_per_node: int = 8,
-    max_steps: int = 1168251,
-    callbacks: Optional[list[run.Config[Callback]]] = None,
-) -> run.Config[nl.Trainer]:
->>>>>>> 7264b9ec
     """
     Configure the NeMo Lightning Trainer for Mixtral 8x3B model.
 
@@ -105,37 +86,20 @@
         num_nodes (int): Number of compute nodes to use.
         num_gpus_per_node (int): Number of GPUs per node.
         max_steps (int): Maximum number of training steps.
-<<<<<<< HEAD
-        callbacks (Optional[list[Config[Callback]]]): List of callback configurations.
-
-    Returns:
-        Config[nl.Trainer]: Configuration for the NeMo Lightning Trainer.
-=======
         callbacks (Optional[list[run.Config[Callback]]]): List of callback configurations.
 
     Returns:
         run.Config[nl.Trainer]: Configuration for the NeMo Lightning Trainer.
->>>>>>> 7264b9ec
 
     Examples:
         CLI usage:
             $ nemo llm pretrain trainer=mixtral_8x3b ...
 
         Python API usage:
-<<<<<<< HEAD
-            >>> trainer_config = trainer(num_nodes=2, num_gpus_per_node=8)
-            >>> print(trainer_config)
-
-    Note:
-        This configuration uses extensive parallelism to handle the large model size efficiently.
-    """
-    strategy = Config(
-=======
             >>> trainer_config = trainer(num_nodes=1, num_gpus_per_node=8)
             >>> print(trainer_config)
     """
     strategy = run.Config(
->>>>>>> 7264b9ec
         nl.MegatronStrategy,
         tensor_model_parallel_size=tensor_parallelism,
         pipeline_model_parallel_size=pipeline_parallelism,
@@ -178,13 +142,8 @@
 
 @run.cli.factory(target=pretrain, name=NAME)
 def pretrain_recipe(
-<<<<<<< HEAD
-    name: str, ckpt_dir: str, num_nodes: int = 2, num_gpus_per_node: int = 8, fn: Callable = pretrain
-) -> Partial:
-=======
     dir: Optional[str] = None, name: str = "default", num_nodes: int = 1, num_gpus_per_node: int = 8, fn=pretrain
 ) -> run.Partial:
->>>>>>> 7264b9ec
     """
     Create a pre-training recipe for Mixtral 8x3B model.
 
@@ -199,11 +158,7 @@
         fn (Callable): Function to use for pre-training (default: nemo.collections.llm.api.pretrain).
 
     Returns:
-<<<<<<< HEAD
-        Partial: Partial configuration for pre-training.
-=======
         run.Partial: Partial configuration for pre-training.
->>>>>>> 7264b9ec
 
     Examples:
         CLI usage:
@@ -214,11 +169,7 @@
             >>> recipe = pretrain_recipe(name="mixtral_8x3b_pretrain", num_nodes=2)
             >>> print(recipe)
     """
-<<<<<<< HEAD
-    return Partial(
-=======
     return run.Partial(
->>>>>>> 7264b9ec
         fn,
         model=model(),
         trainer=trainer(
@@ -226,21 +177,15 @@
             num_gpus_per_node=num_gpus_per_node,
             callbacks=[run.Config(TimingCallback)],
         ),
-<<<<<<< HEAD
-        data=Config(MockDataModule, seq_length=4096, global_batch_size=512, micro_batch_size=1),
-        log=default_log(ckpt_dir=ckpt_dir, name=name, tensorboard_logger=tensorboard_logger(name=name)),
-=======
-        data=run.Config(MockDataModule, seq_length=8192, global_batch_size=512, micro_batch_size=1),
+        data=run.Config(MockDataModule, seq_length=4096, global_batch_size=512, micro_batch_size=1),
         log=default_log(dir=dir, name=name, tensorboard_logger=tensorboard_logger(name=name)),
->>>>>>> 7264b9ec
         optim=distributed_fused_adam_with_cosine_annealing(max_lr=3e-4),
         resume=default_resume(),
     )
 
 
-<<<<<<< HEAD
 def pretrain_recipe_performance(
-    ckpt_dir: Optional[str] = None, name: str = "default", num_nodes: int = 2, num_gpus_per_node: int = 8, fn=pretrain
+    dir: Optional[str] = None, name: str = "default", num_nodes: int = 2, num_gpus_per_node: int = 8, fn=pretrain
 ) -> Partial:
     """
     Create a performance-optimized pre-training recipe for Mixtral 8x3B model.
@@ -272,29 +217,6 @@
     """
     recipe = pretrain_recipe(
         name=name, ckpt_dir=ckpt_dir, num_nodes=num_nodes, num_gpus_per_node=num_gpus_per_node, fn=fn
-=======
-def hf_resume() -> run.Config[nl.AutoResume]:
-    """
-    Configure the Hugging Face model resuming for Mixtral 8x3B model.
-
-    This function sets up the configuration for resuming training from a Hugging Face model.
-
-    Returns:
-        run.Config[nl.AutoResume]: Configuration for resuming from a Hugging Face model.
-
-    Examples:
-        CLI usage:
-            $ nemo llm finetune --factory "mixtral_8x3b(resume=hf_resume())"
-
-        Python API usage:
-            >>> recipe = finetune_recipe(name="mixtral_8x3b_finetune", num_nodes=2)
-            >>> recipe.resume = hf_resume()
-            >>> print(recipe)
-    """
-    return run.Config(
-        nl.AutoResume,
-        restore_config=run.Config(nl.RestoreConfig, path="hf://mistralai/Mixtral-8x7B-v0.1"),
->>>>>>> 7264b9ec
     )
     recipe.trainer.callbacks.extend(
         [
@@ -304,52 +226,3 @@
     )
 
     return recipe
-
-
-<<<<<<< HEAD
-def finetune_recipe(name: str, ckpt_dir: str, num_nodes: int, num_gpus_per_node: int) -> Partial:
-    recipe = pretrain_recipe(
-        name=name, ckpt_dir=ckpt_dir, num_nodes=num_nodes, num_gpus_per_node=num_gpus_per_node, fn=finetune
-    )
-    # recipe.resume = hf_resume()
-    recipe.peft = Config(LoRA, target_modules=['linear_qkv', 'linear_proj'], dim=32)
-    recipe.data = Config(SquadDataModule, seq_length=4096, global_batch_size=512, micro_batch_size=1)
-=======
-@run.cli.factory(target=finetune, name=NAME)
-def finetune_recipe(
-    dir: Optional[str] = None,
-    name: str = "default",
-    num_nodes: int = 1,
-    num_gpus_per_node: int = 8,
-) -> run.Partial:
-    """
-    Create a fine-tuning recipe for Mixtral 8x3B model.
-
-    This function sets up a complete configuration for fine-tuning, including
-    model, trainer, and data settings.
-
-    Args:
-        dir (Optional[str]): Directory for saving logs and checkpoints.
-        name (str): Name of the fine-tuning run.
-        num_nodes (int): Number of compute nodes to use.
-        num_gpus_per_node (int): Number of GPUs per node.
-
-    Returns:
-        run.Partial: Partial configuration for fine-tuning.
-
-    Examples:
-        CLI usage:
-            $ nemo llm finetune --factory mixtral_8x3b
-            $ nemo llm finetune --factory "mixtral_8x3b(num_nodes=2, name='my_finetune')"
-
-        Python API usage:
-            >>> recipe = finetune_recipe(name="mixtral_8x3b_finetune", num_nodes=2)
-            >>> print(recipe)
-    """
-    recipe = pretrain_recipe(name=name, dir=dir, num_nodes=num_nodes, num_gpus_per_node=num_gpus_per_node, fn=finetune)
-
-    recipe.resume = hf_resume()
-    recipe.peft = run.Config(LoRA, target_modules=['linear_qkv', 'linear_proj'], dim=32)
-    recipe.data = run.Config(SquadDataModule, seq_length=8192, global_batch_size=512, micro_batch_size=1)
->>>>>>> 7264b9ec
-    return recipe