# Copyright (c) 2024, NVIDIA CORPORATION.  All rights reserved.
#
# Licensed under the Apache License, Version 2.0 (the "License");
# you may not use this file except in compliance with the License.
# You may obtain a copy of the License at
#
#     http://www.apache.org/licenses/LICENSE-2.0
#
# Unless required by applicable law or agreed to in writing, software
# distributed under the License is distributed on an "AS IS" BASIS,
# WITHOUT WARRANTIES OR CONDITIONS OF ANY KIND, either express or implied.
# See the License for the specific language governing permissions and
# limitations under the License.

from typing import Optional

import nemo_run as run
from megatron.core.optimizer import OptimizerConfig

from nemo.lightning.pytorch.optim import CosineAnnealingScheduler, MegatronOptimizerModule, OptimizerModule


@run.cli.factory
def distributed_fused_adam_with_cosine_annealing(
    precision: str = "bf16-mixed",  # or "16-mixed"
    warmup_steps: int = 2000,
    constant_steps: int = 0,
    max_lr: float = 1e-4,
    min_lr: Optional[float] = None,
    clip_grad: float = 1.0,
) -> run.Config[OptimizerModule]:

    opt_cfg = run.Config(
        OptimizerConfig,
        optimizer="adam",
        lr=max_lr,
        weight_decay=0.1,
        bf16=precision == "bf16-mixed",
        fp16=precision == "16-mixed",
        adam_beta1=0.9,
        adam_beta2=0.95,
        adam_eps=1e-5,
        use_distributed_optimizer=True,
<<<<<<< HEAD
        overlap_grad_reduce=True,
        overlap_param_gather=True,
        clip_grad=clip_grad,
=======
        #        overlap_grad_reduce=True,
        #        overlap_param_gather=True,
        clip_grad=1.0,
>>>>>>> 16568d7a
    )

    min_lr = min_lr or (0.1 * max_lr)
    sched = run.Config(
        CosineAnnealingScheduler,
        warmup_steps=warmup_steps,
        constant_steps=constant_steps,
        min_lr=min_lr,
    )

    return run.Config(
        MegatronOptimizerModule,
        config=opt_cfg,
        lr_scheduler=sched,
    )<|MERGE_RESOLUTION|>--- conflicted
+++ resolved
@@ -41,15 +41,7 @@
         adam_beta2=0.95,
         adam_eps=1e-5,
         use_distributed_optimizer=True,
-<<<<<<< HEAD
-        overlap_grad_reduce=True,
-        overlap_param_gather=True,
         clip_grad=clip_grad,
-=======
-        #        overlap_grad_reduce=True,
-        #        overlap_param_gather=True,
-        clip_grad=1.0,
->>>>>>> 16568d7a
     )
 
     min_lr = min_lr or (0.1 * max_lr)
