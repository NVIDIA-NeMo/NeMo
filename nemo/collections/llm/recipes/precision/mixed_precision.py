# Copyright (c) 2024, NVIDIA CORPORATION.  All rights reserved.
#
# Licensed under the Apache License, Version 2.0 (the "License");
# you may not use this file except in compliance with the License.
# You may obtain a copy of the License at
#
#     http://www.apache.org/licenses/LICENSE-2.0
#
# Unless required by applicable law or agreed to in writing, software
# distributed under the License is distributed on an "AS IS" BASIS,
# WITHOUT WARRANTIES OR CONDITIONS OF ANY KIND, either express or implied.
# See the License for the specific language governing permissions and
# limitations under the License.


import nemo_run as run
import torch

from nemo.lightning.pytorch.plugins.mixed_precision import MegatronMixedPrecision


@run.cli.factory
def bf16_mixed() -> run.Config[MegatronMixedPrecision]:
    """Create a MegatronMixedPrecision plugin configuration for mixed precision training using BF16.

    Returns:
        run.Config[MegatronMixedPrecision]: Configuration for BF16 mixed precision training
    """
    return run.Config(
        MegatronMixedPrecision,
        precision="bf16-mixed",
        params_dtype=torch.bfloat16,
        pipeline_dtype=torch.bfloat16,
        autocast_enabled=False,
        grad_reduce_in_fp32=True,
    )


@run.cli.factory
def fp16_mixed() -> run.Config[MegatronMixedPrecision]:
    """Create a MegatronMixedPrecision plugin configuration for mixed precision training using FP16.

    Returns:
        run.Config[MegatronMixedPrecision]: Configuration for FP16 mixed precision training
    """
    return run.Config(
        MegatronMixedPrecision,
        precision="16-mixed",
        params_dtype=torch.half,
        pipeline_dtype=torch.half,
        autocast_enabled=False,
        grad_reduce_in_fp32=False,
    )


def bf16_with_fp8_mixed() -> run.Config[MegatronMixedPrecision]:
    """Create a MegatronMixedPrecision plugin configuration for mixed precision training using BF16 with FP8.

    Note: FP8 recipes are experimental and have not been tested for training convergence.

    Returns:
        run.Config[MegatronMixedPrecision]: Configuration for BF16 with FP8 mixed precision training
    """
    cfg = bf16_mixed()
    cfg.fp8 = 'hybrid'
    cfg.fp8_recipe = "delayed"
    cfg.fp8_margin = 0
    cfg.fp8_amax_history_len = 1024
    cfg.fp8_amax_compute_algo = "max"
    cfg.fp8_param_gather = True
    return cfg


def bf16_with_fp8_mixed_current_scaling() -> run.Config[MegatronMixedPrecision]:
    """FP8 recipes are experimental and have not been tested for training convergence."""
    cfg = bf16_mixed()
    cfg.fp8 = "hybrid"
    cfg.fp8_recipe = "tensorwise"
    cfg.fp8_amax_history_len = 1
    cfg.fp8_amax_compute_algo = "max"
<<<<<<< HEAD
    cfg.fp8_params = False
    cfg.fp8_wgrad = False
=======
    cfg.fp8_param_gather = False
>>>>>>> d8f4c966
    return cfg


def fp16_with_fp8_mixed() -> run.Config[MegatronMixedPrecision]:
    """Create a MegatronMixedPrecision plugin configuration for mixed precision training using FP16 with FP8.

    Note: FP8 recipes are experimental and have not been tested for training convergence.

    Returns:
        run.Config[MegatronMixedPrecision]: Configuration for FP16 with FP8 mixed precision training
    """
    cfg = fp16_mixed()
    cfg.fp8 = 'hybrid'
    cfg.fp8_recipe = "delayed"
    cfg.fp8_margin = 0
    cfg.fp8_amax_history_len = 1024
    cfg.fp8_amax_compute_algo = "max"
    cfg.fp8_param_gather = True
    return cfg


def bf16_with_mxfp8_mixed() -> run.Config[MegatronMixedPrecision]:
    """Create a MegatronMixedPrecision plugin configuration for mixed precision training using BF16 with MXFP8.

    Returns:
        run.Config[MegatronMixedPrecision]: Configuration for BF16 with MXFP8 mixed precision training
    """
    cfg = bf16_mixed()
    cfg.fp8 = 'hybrid'
    cfg.fp8_recipe = "mxfp8"
    cfg.fp8_param_gather = False
    return cfg


def fp16_with_mxfp8_mixed() -> run.Config[MegatronMixedPrecision]:
    """Create a MegatronMixedPrecision plugin configuration for mixed precision training using FP16 with MXFP8.

    Returns:
        run.Config[MegatronMixedPrecision]: Configuration for FP16 with MXFP8 mixed precision training
    """
    cfg = fp16_mixed()
    cfg.fp8 = 'hybrid'
    cfg.fp8_recipe = "mxfp8"
    cfg.fp8_param_gather = False
    return cfg


def bf16_with_fp8_current_scaling_mixed() -> run.Config[MegatronMixedPrecision]:
    """Create a MegatronMixedPrecision plugin configuration for mixed precision training using BF16 with FP8
    per-tensor current scaling.

    Note: The baseline current scaling recipe uses BF16 in the first and last Transformer layers. The user
    can choose to disable the BF16 layers or apply BF16 to more Transformer layers.

    Returns:
        run.Config[MegatronMixedPrecision]: Configuration for BF16 with FP8 per-tensor current scaling mixed
        precision training
    """
    cfg = bf16_mixed()
    cfg.fp8 = 'hybrid'
    cfg.fp8_recipe = "tensorwise"
    cfg.first_last_layers_bf16 = True
    cfg.num_layers_at_start_in_bf16 = 1
    cfg.num_layers_at_end_in_bf16 = 1
    cfg.fp8_param_gather = True
    return cfg


def fp16_with_fp8_current_scaling_mixed() -> run.Config[MegatronMixedPrecision]:
    """Create a MegatronMixedPrecision plugin configuration for mixed precision training using FP16 with FP8
    per-tensor current scaling.

    Note: The baseline current scaling recipe uses FP16 in the first and last Transformer layers. The user
    can choose to disable the FP16 layers or apply FP16 to more Transformer layers.

    Returns:
        run.Config[MegatronMixedPrecision]: Configuration for FP16 with FP8 per-tensor current scaling mixed
        precision training
    """
    cfg = fp16_mixed()
    cfg.fp8 = 'hybrid'
    cfg.fp8_recipe = "tensorwise"
    cfg.first_last_layers_bf16 = True
    cfg.num_layers_at_start_in_bf16 = 1
    cfg.num_layers_at_end_in_bf16 = 1
    cfg.fp8_param_gather = True
    return cfg<|MERGE_RESOLUTION|>--- conflicted
+++ resolved
@@ -78,12 +78,7 @@
     cfg.fp8_recipe = "tensorwise"
     cfg.fp8_amax_history_len = 1
     cfg.fp8_amax_compute_algo = "max"
-<<<<<<< HEAD
-    cfg.fp8_params = False
-    cfg.fp8_wgrad = False
-=======
     cfg.fp8_param_gather = False
->>>>>>> d8f4c966
     return cfg
 
 
