--- conflicted
+++ resolved
@@ -64,11 +64,7 @@
     """
     cfg = bf16_mixed()
     cfg.fp8 = 'hybrid'
-<<<<<<< HEAD
-    cfg.fp8_recipe = Fp8Recipe.delayed
-=======
     cfg.fp8_recipe = "delayed"
->>>>>>> 0467bb17
     cfg.fp8_margin = 0
     cfg.fp8_amax_history_len = 1024
     cfg.fp8_amax_compute_algo = "max"
@@ -97,11 +93,7 @@
     """
     cfg = fp16_mixed()
     cfg.fp8 = 'hybrid'
-<<<<<<< HEAD
-    cfg.fp8_recipe = Fp8Recipe.delayed
-=======
     cfg.fp8_recipe = "delayed"
->>>>>>> 0467bb17
     cfg.fp8_margin = 0
     cfg.fp8_amax_history_len = 1024
     cfg.fp8_amax_compute_algo = "max"
@@ -117,11 +109,7 @@
     """
     cfg = bf16_mixed()
     cfg.fp8 = 'hybrid'
-<<<<<<< HEAD
-    cfg.fp8_recipe = Fp8Recipe.mxfp8
-=======
     cfg.fp8_recipe = "mxfp8"
->>>>>>> 0467bb17
     cfg.fp8_param_gather = False
     return cfg
 
@@ -134,11 +122,7 @@
     """
     cfg = fp16_mixed()
     cfg.fp8 = 'hybrid'
-<<<<<<< HEAD
-    cfg.fp8_recipe = Fp8Recipe.mxfp8
-=======
     cfg.fp8_recipe = "mxfp8"
->>>>>>> 0467bb17
     cfg.fp8_param_gather = False
     return cfg
 
@@ -156,11 +140,7 @@
     """
     cfg = bf16_mixed()
     cfg.fp8 = 'hybrid'
-<<<<<<< HEAD
-    cfg.fp8_recipe = Fp8Recipe.tensorwise
-=======
     cfg.fp8_recipe = "tensorwise"
->>>>>>> 0467bb17
     cfg.first_last_layers_bf16 = True
     cfg.num_layers_at_start_in_bf16 = 1
     cfg.num_layers_at_end_in_bf16 = 1
@@ -181,16 +161,11 @@
     """
     cfg = fp16_mixed()
     cfg.fp8 = 'hybrid'
-<<<<<<< HEAD
-    cfg.fp8_recipe = Fp8Recipe.tensorwise
-=======
     cfg.fp8_recipe = "tensorwise"
->>>>>>> 0467bb17
     cfg.first_last_layers_bf16 = True
     cfg.num_layers_at_start_in_bf16 = 1
     cfg.num_layers_at_end_in_bf16 = 1
     cfg.fp8_param_gather = True
-<<<<<<< HEAD
     return cfg
 
 
@@ -219,6 +194,4 @@
     cfg.fp8 = 'hybrid'
     cfg.fp8_recipe = Fp8Recipe.blockwise
     cfg.fp8_param_gather = False
-=======
->>>>>>> 0467bb17
     return cfg