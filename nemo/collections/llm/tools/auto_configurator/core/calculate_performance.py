# Copyright (c) 2025, NVIDIA CORPORATION.  All rights reserved.
#
# Licensed under the Apache License, Version 2.0 (the "License");
# you may not use this file except in compliance with the License.
# You may obtain a copy of the License at
#
#     http://www.apache.org/licenses/LICENSE-2.0
#
# Unless required by applicable law or agreed to in writing, software
# distributed under the License is distributed on an "AS IS" BASIS,
# WITHOUT WARRANTIES OR CONDITIONS OF ANY KIND, either express or implied.
# See the License for the specific language governing permissions and
# limitations under the License.

import os
import re
from typing import Optional

import pandas as pd
from tensorboard.backend.event_processing import event_accumulator

GPT_BASED_MODELS = [
    "gpt3",
    "llama",
    "qwen",
    "mixtral",
    "mistral",
    "gemma",
    "nemotron",
    "starcoder",
]


def get_results(
    base_config=None,
    train_config=None,
    path_to_save: str = None,
    output_top_n: Optional[int] = 10,
    log_file_prefix: Optional[str] = 'log-',
):
    """Generates performance results.

    Args:
        base_config (Partial): model base config.
        train_config (AutoConfigurator): Auto Configurator runner config.
        path_to_save (str): path where to save performance results.
        output_top_n (Optional[int]): Number of configs to be printed out as best configs.
        log_file_prefix: (Optional[str]): prefix of log files.
    """

    # Define needed variables
    model_name = train_config.model_type
    model_size = train_config.model_size_in_b
    seq_length = base_config.data.seq_length

    vocab_size = train_config.vocab_size
    num_nodes = train_config.num_nodes
    gpus_per_node = train_config.num_gpus

    layers = base_config.model.config.num_layers
    hs = base_config.model.config.hidden_size
    ffn_hs = base_config.model.config.ffn_hidden_size

    training_logs = path_to_save
    final_result_logs = path_to_save

    result_columns = [
        "Model Name",
        "Model Size",
        "Seq Length",
        "TP",
        "PP",
        "CP",
        "EP",
        "MBS",
        "VP",
        "Num Layers",
        "Hidden Size",
        "FFN Hidden Size",
        "GBS",
        "Nodes",
        "GPUs per Node",
        "Time per Step",
        "Samples per Second",
        "Model TFLOPS / GPU",
        "Model TFLOPS Aggregate",
        "Full Configuration Name",
    ]
    error_columns = [
        "Model Name",
        "Model Size",
        "Seq Length",
        "TP",
        "PP",
        "CP",
        "EP",
        "MBS",
        "VP",
        "Num Layers",
        "Hidden Size",
        "FFN Hidden Size",
        "GBS",
        "Nodes",
        "GPUs per Node",
        "Error Message",
    ]
    result = []
    errors = []

    performance_dict = {}

    training_logs = os.path.abspath(training_logs)
<<<<<<< HEAD
=======
    print(f"=== DEBUG: Scanning directory ===")
    print(f"training_logs (absolute): {training_logs}")

>>>>>>> 9a20cc54
    error_files = find_tb_logs(training_logs, log_file_prefix)
    tb_files = find_tb_logs(training_logs, "events")
    dirs = [f.path for f in os.scandir(training_logs) if f.is_dir()]

<<<<<<< HEAD
    for error_file, tb_file, candidate_dir in zip(error_files, tb_files, dirs):
=======
    print(f"Found {len(error_files)} error files")
    print(f"Found {len(tb_files)} tensorboard files")
    print(f"Found {len(dirs)} directories")

    print(f"=== DEBUG: Directory contents ===")
    for i, d in enumerate(dirs):
        print(f"  Dir {i+1}: {os.path.basename(d)}")

    print(f"=== DEBUG: Error files ===")
    for i, f in enumerate(error_files):
        print(f"  Error file {i+1}: {os.path.basename(f)}")

    print(f"=== DEBUG: Tensorboard files ===")
    for i, f in enumerate(tb_files):
        print(f"  TB file {i+1}: {os.path.basename(f)}")

    print(f"=== DEBUG: Processing directories ===")
    for i, (error_file, tb_file, candidate_dir) in enumerate(zip(error_files, tb_files, dirs)):
        print(f"\n--- Processing directory {i+1}/{len(dirs)} ---")
        print(f"  Directory: {os.path.basename(candidate_dir)}")
        print(f"  Error file: {os.path.basename(error_file) if error_file else 'None'}")
        print(f"  TB file: {os.path.basename(tb_file) if tb_file else 'None'}")

>>>>>>> 9a20cc54
        try:
            tp, pp, cp, ep, mbs, vp, gbs = get_config(candidate_dir)
        except Exception as e:
            print(f"Skipping {candidate_dir}: {e}")
            continue

        error = find_error(error_file) if error_file else None
        if error:
            errors.append(
                [
                    model_name,
                    model_size,
                    seq_length,
                    tp,
                    pp,
                    cp,
                    ep,
                    mbs,
                    vp,
                    layers,
                    hs,
                    ffn_hs,
                    gbs,
                    num_nodes,
                    gpus_per_node,
                    error,
                ]
            )

        if not tb_file:
            continue
<<<<<<< HEAD
            
=======

        print(f"  Loading tensorboard file: {tb_file}")
>>>>>>> 9a20cc54
        ea = event_accumulator.EventAccumulator(tb_file)
        ea.Reload()

        try:
            timing_list = ea.Scalars("train_step_timing in s")
<<<<<<< HEAD
            
=======
            print(f"  Found {len(timing_list)} timing entries")

>>>>>>> 9a20cc54
            if len(timing_list) < 10:
                continue

            timing_list = [x.value for x in timing_list[1:]]
            avg_global_step_time = round(sum(timing_list) / len(timing_list), 2)
            samples_per_s = round(gbs / avg_global_step_time, 2)
<<<<<<< HEAD
            
=======

            print(f"  Calculating TFLOPS...")
>>>>>>> 9a20cc54
            m_tflops, m_tflops_gpu = calculate_tflops(
                model_name=model_name,
                gbs=gbs,
                enc_seq_len=seq_length,
                dec_seq_len=seq_length,
                hs=hs,
                ffn_hs=ffn_hs,
                layers=layers,
                vocab=vocab_size,
                nodes=num_nodes,
                gpus_per_node=gpus_per_node,
                time_per_step=avg_global_step_time,
            )

            vp_str = int(vp) if vp and str(vp).lower() != 'none' else 'None'
            descriptive_name = (
                f"{model_name}_"
                f"{model_size}b_"
                f"{num_nodes}nodes_"
                f"tp_{tp}_pp_{pp}_cp_{cp}_ep_{ep}_"
                f"mbs_{mbs}_"
                f"vp_{vp_str}_"
                f"seq_{seq_length}_"
                f"gbs_{gbs}"
            )

            result.append(
                [
                    model_name,
                    model_size,
                    seq_length,
                    tp,
                    pp,
                    cp,
                    ep,
                    mbs,
                    vp,
                    layers,
                    hs,
                    ffn_hs,
                    gbs,  # Use extracted GBS
                    num_nodes,
                    gpus_per_node,
                    avg_global_step_time,
                    samples_per_s,
                    m_tflops_gpu,
                    m_tflops,
                    descriptive_name,
                ]
            )

            performance_dict[descriptive_name] = {
                "m_tflops_gpu": m_tflops_gpu,
                "time_per_global_step": avg_global_step_time,
                "samples_per_s": samples_per_s,
                "m_tflops": m_tflops,
            }

        except Exception as e:
<<<<<<< HEAD
            print(f"Error processing tensorboard file: {e}")
=======
            print(f"  ERROR processing tensorboard file: {e}")
            import traceback

            traceback.print_exc()
>>>>>>> 9a20cc54
        finally:
            continue

<<<<<<< HEAD
=======
    print(f"\n=== DEBUG: Final results summary ===")
    print(f"Total results collected: {len(result)}")
    print(f"Total errors collected: {len(errors)}")

>>>>>>> 9a20cc54
    if result:
        result.sort(key=lambda x: x[15])
        print(f"Top {min(output_top_n, len(result))} configs sorted from fastest to slowest:")
        for i, res in enumerate(result):
            print(f"Config #{i+1} - {res[-1]}: {res[-3]} TFLOPS per GPU with {res[15]:.4f}s per global step.")
            if i + 1 == output_top_n:
                break

        print("\n==================================================")
        print(f"Optimal config: {result[0][-1]} with {result[0][15]:.4f}s per global step.")
        print("==================================================\n")

        # Save results as a CSV file.
        os.makedirs(final_result_logs, exist_ok=True)
        result_df = pd.DataFrame(result, columns=result_columns)
        result_df.to_csv(os.path.join(final_result_logs, f"final_summary_{num_nodes}nodes.csv"), index=False)

        error_df = pd.DataFrame(errors, columns=error_columns)
        error_df.to_csv(os.path.join(final_result_logs, f"failed_jobs_{num_nodes}nodes.csv"), index=False)
    else:
        print("No valid results found to process.")

    return performance_dict


def calculate_tflops(
    model_name,
    gbs,
    enc_seq_len,
    dec_seq_len,
    hs,
    ffn_hs,
    layers,
    vocab,
    nodes,
    gpus_per_node,
    time_per_step,
):
    """Calculates model and hardware TFLOPS for each model.

    GPT-3 Formulas:
        Model FLOPs = (24𝐵𝑠ℎ^2 + 4𝐵��^2ℎ) x (3 x num_layers) + 6𝐵𝑠ℎ
    T5/mT5 Formula:
        Model FLOPs =
    Bert Formula:
        Model FLOPs = 72BLsh^2 * ( 1 + (s/6h) + (v/12hL))
    """

    if model_name in GPT_BASED_MODELS:
        # Model FLOPS calculation
        model_flops = (
            (24 * gbs * enc_seq_len * hs * hs + 4 * gbs * enc_seq_len * enc_seq_len * hs) * (3 * layers)
            + (6 * gbs * enc_seq_len * hs * vocab)
        ) / time_per_step
        model_flops_per_gpu = model_flops / (nodes * gpus_per_node)

        model_tflops = model_flops / 1e12
        model_tflops_per_gpu = model_flops_per_gpu / 1e12

    elif model_name == "bert":
        model_flops = (
            72 * gbs * layers * enc_seq_len * hs * hs * (1 + (enc_seq_len / (6 * hs)) + (vocab / (12 * hs * layers)))
        ) / time_per_step
        model_flops_per_gpu = model_flops / (nodes * gpus_per_node)
        model_tflops = model_flops / 1e12
        model_tflops_per_gpu = model_flops_per_gpu / 1e12

    elif model_name in ["t5", "mt5"]:
        # Encoder Layer FLOPS: include self attention + MLP
        flops_self_attn_enc = 8 * gbs * enc_seq_len * hs * hs + 4 * gbs * enc_seq_len * enc_seq_len * hs
        flops_mlp_enc = 6 * gbs * enc_seq_len * hs * ffn_hs  # geglu needs two gemms for h -> ffn_h
        flops_enc_layer = flops_self_attn_enc + flops_mlp_enc

        # Decoder Layer FLOPS: inlcude self_attn + cross_attn + MLP
        flops_self_attn_dec = 8 * gbs * dec_seq_len * hs * hs + 4 * gbs * dec_seq_len * dec_seq_len * hs
        flops_cross_attn_dec = (
            4 * gbs * enc_seq_len * hs * hs
            + 4 * gbs * dec_seq_len * hs * hs
            + 4 * gbs * enc_seq_len * dec_seq_len * hs
        )
        flops_mlp_dec = 6 * gbs * dec_seq_len * hs * ffn_hs  # geglu needs two gemms for h -> ffn_h
        flops_dec_layer = flops_self_attn_dec + flops_cross_attn_dec + flops_mlp_dec

        # FLOPs of logits layer in the head
        flops_logits = 2 * gbs * dec_seq_len * hs * vocab

        # FLOPs of fprop
        flops_fprop = (flops_enc_layer + flops_dec_layer) * (layers // 2) + flops_logits

        # FLOPs of each train step (FLOPs of bprop is 2*fprop)
        model_flops = 3 * flops_fprop / time_per_step
        model_flops_per_gpu = model_flops / (nodes * gpus_per_node)
        model_tflops = model_flops / 1e12
        model_tflops_per_gpu = model_flops_per_gpu / 1e12

    return round(model_tflops, 2), round(model_tflops_per_gpu, 2)


def find_error(error_file: str, errors: list = ["CUDA out of memory"]):
    """Function that finds the error among job output.

    Args:
        errors (list): list of "popular" errors.
        error_file (str): path to the job output.

    Returns:
        str: serror message if job has been failed because of one of listed errors or None if not.
    """

    error = None
    with open(error_file, "r") as f:
        output = f.read()
    for e in errors:
        if e in output:
            error = e
    return error


def get_config(run_name: str) -> tuple:
    """Function that extract model parallelism parameters including GBS

    Args:
        run_name (str): name of the run.

    Returns:
        tuple: model parallelism parameters (tp, pp, cp, ep, mbs, vp, gbs).
    """

<<<<<<< HEAD
=======
    print(f"    DEBUG get_config: Processing run_name: {run_name}")

>>>>>>> 9a20cc54
    # Updated pattern to include gbs
    pattern = r'_(tp|pp|cp|ep|mbs|vp|gbs)_([^_]+)'

    # Find all matches in the input string
    matches = re.findall(pattern, run_name)

    # Convert matches to a dictionary
    params = {param: value for param, value in matches}

    # Convert string values to appropriate types
    try:
        tp = int(params.get("tp"))
        pp = int(params.get("pp"))
        cp = int(params.get("cp"))
        ep = int(params.get("ep"))
        mbs = int(params.get("mbs"))
        vp = int(params["vp"]) if params.get("vp") not in [None, 'None'] else None
        gbs = int(params.get("gbs"))
<<<<<<< HEAD
        
=======

        print(f"    DEBUG get_config: SUCCESS - tp={tp}, pp={pp}, cp={cp}, ep={ep}, mbs={mbs}, vp={vp}, gbs={gbs}")

>>>>>>> 9a20cc54
    except (ValueError, KeyError, TypeError) as e:
        raise ValueError(
            f"Missing or invalid configuration parameters in '{run_name}': {e}. Expected integer values for all parallelism settings."
        )

    return (tp, pp, cp, ep, mbs, vp, gbs)


def find_tb_logs(logs_dir: str, tb_prefix: str) -> list:
    """Function that finds tensorboard logs

    Args:
        logs_dir (str): results directory.

    Returns:
        list: list of tensorboard files.
    """

<<<<<<< HEAD
=======
    print(f"    DEBUG find_tb_logs: Searching in {logs_dir} for files starting with '{tb_prefix}'")

>>>>>>> 9a20cc54
    tb_files = []
    # Walk through all directories and subdirectories
    for root, dirs, files in os.walk(logs_dir):
        for file in files:
            # Check if the file starts with the tb prefix
            if file.startswith(tb_prefix):
                absolute_path = os.path.abspath(os.path.join(root, file))
                tb_files.append(absolute_path)

    return tb_files<|MERGE_RESOLUTION|>--- conflicted
+++ resolved
@@ -110,43 +110,11 @@
     performance_dict = {}
 
     training_logs = os.path.abspath(training_logs)
-<<<<<<< HEAD
-=======
-    print(f"=== DEBUG: Scanning directory ===")
-    print(f"training_logs (absolute): {training_logs}")
-
->>>>>>> 9a20cc54
     error_files = find_tb_logs(training_logs, log_file_prefix)
     tb_files = find_tb_logs(training_logs, "events")
     dirs = [f.path for f in os.scandir(training_logs) if f.is_dir()]
 
-<<<<<<< HEAD
     for error_file, tb_file, candidate_dir in zip(error_files, tb_files, dirs):
-=======
-    print(f"Found {len(error_files)} error files")
-    print(f"Found {len(tb_files)} tensorboard files")
-    print(f"Found {len(dirs)} directories")
-
-    print(f"=== DEBUG: Directory contents ===")
-    for i, d in enumerate(dirs):
-        print(f"  Dir {i+1}: {os.path.basename(d)}")
-
-    print(f"=== DEBUG: Error files ===")
-    for i, f in enumerate(error_files):
-        print(f"  Error file {i+1}: {os.path.basename(f)}")
-
-    print(f"=== DEBUG: Tensorboard files ===")
-    for i, f in enumerate(tb_files):
-        print(f"  TB file {i+1}: {os.path.basename(f)}")
-
-    print(f"=== DEBUG: Processing directories ===")
-    for i, (error_file, tb_file, candidate_dir) in enumerate(zip(error_files, tb_files, dirs)):
-        print(f"\n--- Processing directory {i+1}/{len(dirs)} ---")
-        print(f"  Directory: {os.path.basename(candidate_dir)}")
-        print(f"  Error file: {os.path.basename(error_file) if error_file else 'None'}")
-        print(f"  TB file: {os.path.basename(tb_file) if tb_file else 'None'}")
-
->>>>>>> 9a20cc54
         try:
             tp, pp, cp, ep, mbs, vp, gbs = get_config(candidate_dir)
         except Exception as e:
@@ -178,35 +146,20 @@
 
         if not tb_file:
             continue
-<<<<<<< HEAD
             
-=======
-
-        print(f"  Loading tensorboard file: {tb_file}")
->>>>>>> 9a20cc54
         ea = event_accumulator.EventAccumulator(tb_file)
         ea.Reload()
 
         try:
             timing_list = ea.Scalars("train_step_timing in s")
-<<<<<<< HEAD
             
-=======
-            print(f"  Found {len(timing_list)} timing entries")
-
->>>>>>> 9a20cc54
             if len(timing_list) < 10:
                 continue
 
             timing_list = [x.value for x in timing_list[1:]]
             avg_global_step_time = round(sum(timing_list) / len(timing_list), 2)
             samples_per_s = round(gbs / avg_global_step_time, 2)
-<<<<<<< HEAD
             
-=======
-
-            print(f"  Calculating TFLOPS...")
->>>>>>> 9a20cc54
             m_tflops, m_tflops_gpu = calculate_tflops(
                 model_name=model_name,
                 gbs=gbs,
@@ -266,24 +219,10 @@
             }
 
         except Exception as e:
-<<<<<<< HEAD
             print(f"Error processing tensorboard file: {e}")
-=======
-            print(f"  ERROR processing tensorboard file: {e}")
-            import traceback
-
-            traceback.print_exc()
->>>>>>> 9a20cc54
         finally:
             continue
 
-<<<<<<< HEAD
-=======
-    print(f"\n=== DEBUG: Final results summary ===")
-    print(f"Total results collected: {len(result)}")
-    print(f"Total errors collected: {len(errors)}")
-
->>>>>>> 9a20cc54
     if result:
         result.sort(key=lambda x: x[15])
         print(f"Top {min(output_top_n, len(result))} configs sorted from fastest to slowest:")
@@ -412,11 +351,6 @@
         tuple: model parallelism parameters (tp, pp, cp, ep, mbs, vp, gbs).
     """
 
-<<<<<<< HEAD
-=======
-    print(f"    DEBUG get_config: Processing run_name: {run_name}")
-
->>>>>>> 9a20cc54
     # Updated pattern to include gbs
     pattern = r'_(tp|pp|cp|ep|mbs|vp|gbs)_([^_]+)'
 
@@ -435,13 +369,7 @@
         mbs = int(params.get("mbs"))
         vp = int(params["vp"]) if params.get("vp") not in [None, 'None'] else None
         gbs = int(params.get("gbs"))
-<<<<<<< HEAD
         
-=======
-
-        print(f"    DEBUG get_config: SUCCESS - tp={tp}, pp={pp}, cp={cp}, ep={ep}, mbs={mbs}, vp={vp}, gbs={gbs}")
-
->>>>>>> 9a20cc54
     except (ValueError, KeyError, TypeError) as e:
         raise ValueError(
             f"Missing or invalid configuration parameters in '{run_name}': {e}. Expected integer values for all parallelism settings."
@@ -460,11 +388,6 @@
         list: list of tensorboard files.
     """
 
-<<<<<<< HEAD
-=======
-    print(f"    DEBUG find_tb_logs: Searching in {logs_dir} for files starting with '{tb_prefix}'")
-
->>>>>>> 9a20cc54
     tb_files = []
     # Walk through all directories and subdirectories
     for root, dirs, files in os.walk(logs_dir):
