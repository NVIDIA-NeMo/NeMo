--- conflicted
+++ resolved
@@ -264,7 +264,6 @@
         # Create short config ID
         config_id = f"Config-{i}"
 
-<<<<<<< HEAD
         
         # Determine status
         status = "Generated"
@@ -273,8 +272,6 @@
         elif i == 1:
             status = "Best"
         
-=======
->>>>>>> 5ceacf07
         table.add_row(
             str(i),
             parallelism,
