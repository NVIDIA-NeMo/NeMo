# Copyright (c) 2023, NVIDIA CORPORATION.  All rights reserved.
#
# Licensed under the Apache License, Version 2.0 (the "License");
# you may not use this file except in compliance with the License.
# You may obtain a copy of the License at
#
#     http://www.apache.org/licenses/LICENSE-2.0
#
# Unless required by applicable law or agreed to in writing, software
# distributed under the License is distributed on an "AS IS" BASIS,
# WITHOUT WARRANTIES OR CONDITIONS OF ANY KIND, either express or implied.
# See the License for the specific language governing permissions and
# limitations under the License.
import copy
import io
import json
import os
from math import isclose
from typing import Callable, Dict, Iterable, List, Optional, Tuple, Union

import braceexpand
import numpy as np
import torch
import webdataset as wd
from omegaconf import DictConfig

from nemo.collections.asr.data.audio_to_text import (
    cache_datastore_manifests,
    expand_sharded_filepaths,
    shard_manifests_if_needed,
)
from nemo.collections.asr.data.audio_to_text_dataset import ConcatDataset, convert_to_config_list, get_chain_dataset
from nemo.collections.asr.parts.preprocessing.features import WaveformFeaturizer
from nemo.collections.asr.parts.utils.audio_utils import ChannelSelectorType
from nemo.collections.common.parts.preprocessing import collections
from nemo.collections.multimodal.parts.utils.data_utils import ceil_to_nearest, maybe_cast_to_list
from nemo.core.classes import Dataset, IterableDataset
from nemo.core.neural_types import *
from nemo.utils import logging

try:
    from megatron.core import parallel_state, tensor_parallel

    # TODO @tmoon: Use once available in Megatron-LM
    # from megatron.core.pipeline_parallel.schedules import DataIteratorList

    HAVE_MEGATRON_CORE = True

except (ImportError, ModuleNotFoundError):

    HAVE_MEGATRON_CORE = False


__all__ = [
    'AudioQuestionAnswerDataset',
    'TarredAudioQuestionAnswerDataset',
]


def _audio_collate_fn(audio_signals, audio_lengths):
    """collate batch of audio sig, audio len, tokens, tokens len
    Args:
        audio_signals: List[Tensor]
        audio_lengths: List[Tensor]
    """

    max_audio_len = 0
    has_audio = audio_lengths[0] is not None
    if has_audio:
        max_audio_len = max(audio_lengths).item()

    audio_signals_padded = []
    for sig, sig_len in zip(audio_signals, audio_lengths):
        if has_audio:
            sig_len = sig_len.item()
            if sig_len < max_audio_len:
                pad = (0, max_audio_len - sig_len)
                sig = torch.nn.functional.pad(sig, pad)
            audio_signals_padded.append(sig)

    if has_audio:
        audio_signals_padded = torch.stack(audio_signals_padded)
        audio_lengths = torch.stack(audio_lengths)
    else:
        audio_signals_padded, audio_lengths = None, None

    return audio_signals_padded, audio_lengths


def _build_loss_mask(processed_example: Dict, answer_only_loss: bool = True):
    """ Pad input_ids in batch to max batch length while building loss mask """
    # function copied from nemo/collections/nlp/data/language_modelling/megatron/gpt_sft_dataset.py
    input_ids = processed_example['input_ids']
    answer_start_idx = processed_example['answer_start_idx']
    if answer_only_loss:
        loss_mask = [float(idx >= answer_start_idx) for idx in range(len(input_ids))]
    else:
        loss_mask = [1.0] * len(input_ids)

    return loss_mask


def _collate_item(item: Union[torch.Tensor, np.ndarray, List], max_length: int, pad_id: int = 0):
    # function copied from nemo/collections/nlp/data/language_modelling/megatron/gpt_sft_dataset.py
    item = maybe_cast_to_list(item)
    # max_length = max([len(x) for x in item]) if item else 0
    # here [0] should be tokenizer.pad_id
    item = [x + [pad_id] * (max_length - len(x)) for x in item]
    return item


def _audio_text_collate_fn(
    batch: Dict, tokens_to_generate: int, pad_to_max_length: bool, max_seq_length: int, text_pad_id: int,
):
    sample_ids = [x["idx"] for x in batch]
    sample_ids = torch.tensor(sample_ids, dtype=torch.int32)

    audio_signal = [x["audio_signal"] for x in batch]
    audio_lengths = [x["audio_length"] for x in batch]
    audio_signal, audio_lengths = _audio_collate_fn(audio_signal, audio_lengths)

    input_ids = [item['input_ids'][:-1] for item in batch]
    labels = [item['input_ids'][1:] for item in batch]
    contexts = [item['context_ids'] for item in batch]
    context_lengths = torch.LongTensor([item['context_length'] for item in batch])
    answers = [item['answer_ids'] for item in batch]

    loss_mask = [_build_loss_mask(item)[1:] for item in batch]

    max_length = max([len(x) for x in input_ids]) + tokens_to_generate
    # increase max length to nearest multiple of 4 or 8
    if pad_to_max_length:
        max_length = max_seq_length
    else:
        max_length = min(max_seq_length, ceil_to_nearest(max_length, 8))
    assert max_length <= max_seq_length

    position_ids = [list(range(max_length)) for _ in batch]
    position_ids = torch.LongTensor(position_ids)
    input_ids = torch.LongTensor(_collate_item(input_ids, max_length=max_length, pad_id=text_pad_id))
    input_length = torch.LongTensor([len(x) for x in input_ids])
    labels = torch.LongTensor(_collate_item(labels, max_length=max_length, pad_id=text_pad_id))
    loss_mask = torch.LongTensor(_collate_item(loss_mask, max_length=max_length, pad_id=0))
    contexts = torch.LongTensor(_collate_item(contexts, max_length=max_length, pad_id=text_pad_id))
    answers = torch.LongTensor(_collate_item(answers, max_length=max_length, pad_id=text_pad_id))

    batch = {
        'sample_ids': sample_ids,
        'audio_signal': audio_signal,
        'audio_signal_length': audio_lengths,
        'tokens': input_ids,
        'tokens_length': input_length,
        'labels': labels,
        'loss_mask': loss_mask,
        'position_ids': position_ids,
        'contexts': contexts,
        'context_lengths': context_lengths,
        'answers': answers,
        'max_length': torch.LongTensor(max_length),
        'metadata': [x['metadata'] for x in batch],
    }

    return batch


class TextProcessing:
    """
    Text processing pipeline for AudioQuestionAnswerDataset and TarredAudioQuestionAnswerDataset.
    """

    def __init__(
        self,
        tokenizer: 'nemo.collections.common.tokenizers.TokenizerSpec',
        max_seq_length: int = 1024,
        min_seq_length: int = 1,
        add_bos: bool = False,
        add_eos: bool = True,
        add_sep: bool = False,
        sep_id: Optional[int] = None,
        seed: int = 1234,
        separate_prompt_and_response_with_newline: bool = False,
        answer_only_loss: bool = True,
        truncation_field: str = "answer",
        pad_to_max_length: bool = False,  # (@adithyare) allows for much faster training especially in PEFT settings.
        prompt_template: str = None,
        virtual_tokens: int = 0,
        tokens_to_generate: int = 0,
        input_key: str = 'input',
        output_key: str = 'output',
        end_string: Optional[str] = None,
        sample_alpha: Optional[float] = None,
    ):
        self.input_key = input_key
        self.output_key = output_key
        self.tokenizer = tokenizer
        self.max_seq_length = max_seq_length
        self.min_seq_length = min_seq_length
        self.seed = seed
        self.separate_prompt_and_response_with_newline = separate_prompt_and_response_with_newline
        self.answer_only_loss = answer_only_loss
        self.truncation_field = truncation_field
        self.pad_to_max_length = pad_to_max_length
        self.prompt_template = prompt_template
        self.virtual_tokens = virtual_tokens
        self.tokens_to_generate = tokens_to_generate
        self.add_bos = add_bos
        self.add_eos = add_eos
        self.add_sep = add_sep
        self.end_string = end_string
        self.sample_alpha = sample_alpha

        if add_bos and hasattr(tokenizer, "bos_id") and tokenizer.bos_id > 0:
            self.bos_id = tokenizer.bos_id
        else:
            self.bos_id = None

        if add_eos and hasattr(tokenizer, "eos_id") and tokenizer.eos_id > 0:
            self.eos_id = tokenizer.eos_id
        else:
            self.eos_id = None

        if hasattr(tokenizer, "pad_id"):
            self.pad_id = tokenizer.pad_id
        else:
            self.pad_id = self.eos_id if self.eos_id is not None else 0

        self.sep_id = sep_id if add_sep else None

        if hasattr(tokenizer, "pad_id") and tokenizer.pad_id > 0:
            self.pad_id = tokenizer.pad_id
        else:
            self.pad_id = 0

        if self.prompt_template is not None:
            # When providing things like newlines in the prompt template via the CLI, they are escaped. This line unescapes them.
            self.prompt_template = self.prompt_template.encode('utf-8').decode('unicode_escape')
        assert self.truncation_field in ["answer", "context"]

    def _process_example(self, context: str, output: str):
        """
        Create an example by concatenating text and answer.
        Truncation is carried out when needed, but it is performed only on the prompt side.
        BOS, EOS, and SEP, are added if specified.

        function copied from nemo/collections/nlp/data/language_modelling/megatron/gpt_sft_dataset.py
        """
<<<<<<< HEAD
=======
        if self.end_string:
            output += self.end_string
>>>>>>> 58e5a26e

        if self.prompt_template is not None:
            assert f'{{{self.input_key}}}' in self.prompt_template
            assert f'{{{self.output_key}}}' in self.prompt_template
            # Make sure that '{output}' always occurs at the end of the prompt template string
            assert self.prompt_template.index(f'{{{self.output_key}}}') == len(self.prompt_template) - len(
                f'{{{self.output_key}}}'
            )
            # Get the context by replacing only the input
            original_context = context
            context = (
                self.prompt_template.replace(f'{{{self.input_key}}}', context)
                .replace(f'{{{self.output_key}}}', '')
                .strip(' ')
            )
            # Replace the input and output placeholders with the actual input and output
            text = self.prompt_template.replace(f'{{{self.input_key}}}', original_context).replace(
                f'{{{self.output_key}}}', output
            )

        elif self.separate_prompt_and_response_with_newline:
            text = context + '\n' + output
        else:
            text = context + ' ' + output

        if self.virtual_tokens:
            # (@adithyare) we are going to insert "pad/eos" tokens in the beginning of the text and context
            # these pad/eos tokens are placeholders for virtual tokens
            pre_pad = [self.tokenizer.eos_id] * self.virtual_tokens
        else:
            pre_pad = []
        answer_text = text[len(context) :]
        answer_ids = pre_pad + self.tokenizer.text_to_ids(answer_text, self.sample_alpha)
        if self.end_string:
            answer_ids += self.tokenizer.text_to_ids(self.end_string)
        context_ids = pre_pad + self.tokenizer.text_to_ids(context)

        # for the long context cases, collate_fn includes self.tokens_to_generate for padding
        total_ids = len(context_ids) + max(len(answer_ids), self.tokens_to_generate)
        if self.add_bos:
            total_ids += 1
        if self.add_sep:
            total_ids += 1
        # Only training need to consider eos token
        if self.add_eos and self.tokens_to_generate == 0:
            total_ids += 1

        # If the total number of token is greater than the max, we will try to truncate the answer
        if total_ids > self.max_seq_length:
            truncation_length = total_ids - self.max_seq_length
            if self.truncation_field == "answer":
                answer_ids = answer_ids[: -min(truncation_length, len(answer_ids))]
            elif self.truncation_field == "context":
                context_ids = context_ids[: -min(truncation_length, len(context_ids))]

        input_ids = context_ids
        answer_start_idx = len(input_ids)

        # Adds bos token in the start
        if self.add_bos:
            context_ids = [self.tokenizer.bos_id] + context_ids
            input_ids = [self.tokenizer.bos_id] + input_ids
            answer_start_idx += 1

        # Adds sep token between text/prompt and answer
        if self.add_sep:
            context_ids = context_ids + [self.sep_id]
            input_ids = input_ids + [self.sep_id]
            answer_start_idx += 1

        input_ids = input_ids + answer_ids

        # Only training need to consider eos token
        if self.add_eos and self.tokens_to_generate == 0:
            input_ids = input_ids + [self.tokenizer.eos_id]

        if len(input_ids) > self.max_seq_length:
            logging.warning(f'Input ids length {len(input_ids)} exceed max sequence length {self.max_seq_length}')
            input_ids = input_ids[: self.max_seq_length]

        processed_example = {
            'input_ids': input_ids,
            'answer_start_idx': answer_start_idx,
            'context_ids': context_ids,
            'context_length': len(context_ids),
            'answer_ids': answer_ids,
        }

        return processed_example


class AudioQuestionAnswerDataset(TextProcessing, Dataset):
    """
    Dataset that loads tensors via a json file containing paths to audio files, transcripts, and durations (in seconds).
    Each new line is a different sample. Example below:
    {"audio_filepath": "/path/to/audio.wav", "text_filepath": "/path/to/audio.txt", "duration": 23.147}
    ...
    {"audio_filepath": "/path/to/audio.wav", "text": "the transcription", "offset": 301.75, "duration": 0.82, "utt":
    "utterance_id", "ctm_utt": "en_4156", "side": "A"}
    Args:
        manifest_filepath: Path to manifest json as described above. Can be comma-separated paths.
        tokenizer: text tokenizer object
        sample_rate (int): Sample rate to resample loaded audio to
        int_values (bool): If true, load samples as 32-bit integers. Defauts to False.
        augmentor (nemo.collections.asr.parts.perturb.AudioAugmentor): An AudioAugmentor object used to augment loaded
            audio
        max_duration: If audio exceeds this length, do not include in dataset
        min_duration: If audio is less than this length, do not include in dataset
        max_utts: Limit number of utterances
        trim: whether or not to trim silence. Defaults to False
        channel_selector (int | Iterable[int] | str): select a single channel or a subset of channels from multi-channel audio. If set to `'average'`, it performs averaging across channels. Disabled if set to `None`. Defaults to `None`. Uses zero-based indexing.
        --------- NLP SPECIFIC ARGS -------------
        max_seq_length (int): maximum sequence length for each dataset examples. Examples will either be truncated to fit this length or dropped if they cannot be truncated.
        min_seq_length (int): min length of each data example in the dataset. Data examples will be dropped if they do not meet the min length requirements.
        add_bos (bool): Whether to add a beginning of sentence token to each data example
        add_eos (bool): Whether to add an end of sentence token to each data example
        add_sep (bool): Whether to add a separation token to each data example (goes between prompt and answer)
        tokens_to_generate (int): (inference only) Number of tokens to generate during inference
        seed: Random seed for data shuffling.
        max_num_samples: Maximum number of samples to load. This can be > dataset length if you want to oversample data. If None, all samples will be loaded.
        seed: int = 1234,
        input_key: Key to use for the context in your JSONL file
        output_key: Key to use for the label in your JSONL file
        separate_prompt_and_response_with_newline: Adds a newline between prompt and response.
        answer_only_loss: If True, will compute the loss only on the answer part of the input. If False, will compute the loss on the entire input.
        truncation_field: Field to use for truncation. (Options: "answer", "context"). Field to be used for truncation if the combined length exceeds the max sequence length.
        pad_to_max_length: Whether to pad the input to the max sequence length. If False, will pad to the max length of the current batch.
        prompt_template: Prompt template to inject via an fstring. Formatted like Q: {input}\n\nA: {output}
    """

    def __init__(
        self,
        manifest_filepath: str,
        tokenizer: 'nemo.collections.common.tokenizers.TokenizerSpec',
        sample_rate: int,
        int_values: bool = False,
        augmentor: 'nemo.collections.asr.parts.perturb.AudioAugmentor' = None,
        max_duration: Optional[int] = None,
        min_duration: Optional[int] = None,
        max_utts: int = 0,
        trim: bool = False,
        channel_selector: Optional[ChannelSelectorType] = None,
        max_seq_length: int = 1024,
        min_seq_length: int = 1,
        add_bos: bool = False,
        add_eos: bool = True,
        add_sep: bool = False,
        sep_id: Optional[int] = None,
        max_num_samples: Optional[int] = None,
        seed: int = 1234,
        separate_prompt_and_response_with_newline: bool = False,
        answer_only_loss: bool = True,
        truncation_field: str = "answer",
        pad_to_max_length: bool = False,  # (@adithyare) allows for much faster training especially in PEFT settings.
        prompt_template: str = None,
        virtual_tokens: int = 0,
        tokens_to_generate: int = 0,
        index_by_file_id: bool = False,
        input_key: str = 'input',
        output_key: str = 'output',
        end_string: Optional[str] = None,
        question_file: Optional[Union[str, List[str]]] = None,
        sample_alpha: Optional[float] = None,
    ):
        super().__init__(
            tokenizer=tokenizer,
            max_seq_length=max_seq_length,
            min_seq_length=min_seq_length,
            add_bos=add_bos,
            add_eos=add_eos,
            add_sep=add_sep,
            sep_id=sep_id,
            seed=seed,
            separate_prompt_and_response_with_newline=separate_prompt_and_response_with_newline,
            answer_only_loss=answer_only_loss,
            truncation_field=truncation_field,
            pad_to_max_length=pad_to_max_length,
            prompt_template=prompt_template,
            virtual_tokens=virtual_tokens,
            tokens_to_generate=tokens_to_generate,
            input_key=input_key,
            output_key=output_key,
            end_string=end_string,
            sample_alpha=sample_alpha,
        )

        if isinstance(manifest_filepath, str):
            manifest_filepath = manifest_filepath.split(",")

        # If necessary, cache manifests and audio from object store
        cache_datastore_manifests(manifest_filepaths=manifest_filepath, cache_audio=True)

        self.collection = collections.ALMAudioQA(
            manifests_files=manifest_filepath,
            min_duration=min_duration,
            max_duration=max_duration,
            max_number=max_utts,
            index_by_file_id=index_by_file_id,
            max_num_samples=max_num_samples,
        )

        self.featurizer = WaveformFeaturizer(sample_rate=sample_rate, int_values=int_values, augmentor=augmentor)
        self.trim = trim
        self.channel_selector = channel_selector

    def get_manifest_sample(self, sample_id):
        return self.collection[sample_id]

    def __getitem__(self, index):
        output = {"idx": index}
        sample = self.collection[index]
        offset = sample.offset

        if offset is None:
            offset = 0

        features = self.featurizer.process(
            sample.audio_file,
            offset=offset,
            duration=sample.duration,
            trim=self.trim,
            orig_sr=sample.orig_sr,
            channel_selector=self.channel_selector,
        )
        f, fl = features, torch.tensor(features.shape[0]).long()
        output["audio_signal"] = f
        output["audio_length"] = fl

        text_data = self._process_example(context=sample.question, output=sample.answer)

        output.update(text_data)
        output['metadata'] = {
            'audio_filepath': sample.audio_file,
            'offset': offset,
            'duration': sample.duration,
        }
        return output

    def __len__(self):
        return len(self.collection)

    def _collate_fn(self, batch):
        return _audio_text_collate_fn(
            batch=batch,
            tokens_to_generate=self.tokens_to_generate,
            pad_to_max_length=self.pad_to_max_length,
            max_seq_length=self.max_seq_length,
            text_pad_id=self.pad_id,
        )


class TarredAudioFilter:
    def __init__(self, collection, iterator):
        self.iterator = iterator
        self.collection = collection

    def __iter__(self):
        return self

    def __next__(self):
        while True:
            audio_bytes, audio_filename = next(self.iterator)
            file_id, _ = os.path.splitext(os.path.basename(audio_filename))
            if file_id in self.collection.mapping:
                return audio_bytes, audio_filename


class TarredAudioLoopOffsets:
    def __init__(self, collection, iterator):
        self.iterator = iterator
        self.collection = collection
        self.current_fn = None
        self.current_bytes = None
        self.offset_id = 0

    def __iter__(self):
        return self

    def __next__(self):
        if self.current_fn is None:
            self.current_bytes, self.current_fn = next(self.iterator)
            self.offset_id = 0
        else:
            offset_list = self.collection.mapping[self.current_fn]
            if len(offset_list) == self.offset_id + 1:
                self.current_bytes, self.current_fn = next(self.iterator)
                self.offset_id = 0
            else:
                self.offset_id += 1

        return self.current_bytes, self.current_fn, self.offset_id


class TarredAudioQuestionAnswerDataset(TextProcessing, IterableDataset):
    """
    A similar Dataset to the AudioToCharDataset/AudioToBPEDataset, but which loads tarred audio files.

    Accepts a single comma-separated JSON manifest file (in the same style as for the AudioToCharDataset/AudioToBPEDataset),
    as well as the path(s) to the tarball(s) containing the wav files. Each line of the manifest should
    contain the information for one audio file, including at least the transcript and name of the audio
    file within the tarball.

    Valid formats for the audio_tar_filepaths argument include:
    (1) a single string that can be brace-expanded, e.g. 'path/to/audio.tar' or 'path/to/audio_{1..100}.tar.gz', or
    (2) a list of file paths that will not be brace-expanded, e.g. ['audio_1.tar', 'audio_2.tar', ...].

    Note: For brace expansion in (1), there may be cases where `{x..y}` syntax cannot be used due to shell interference.
    This occurs most commonly inside SLURM scripts. Therefore we provide a few equivalent replacements.
    Supported opening braces - { <=> (, [, < and the special tag _OP_.
    Supported closing braces - } <=> ), ], > and the special tag _CL_.
    For SLURM based tasks, we suggest the use of the special tags for ease of use.

    See the WebDataset documentation for more information about accepted data and input formats.

    If using multiple workers the number of shards should be divisible by world_size to ensure an
    even split among workers. If it is not divisible, logging will give a warning but training will proceed.
    In addition, if using mutiprocessing, each shard MUST HAVE THE SAME NUMBER OF ENTRIES after filtering
    is applied. We currently do not check for this, but your program may hang if the shards are uneven!

    Notice that a few arguments are different from the AudioToCharDataset; for example, shuffle (bool) has been
    replaced by shuffle_n (int).

    Additionally, please note that the len() of this DataLayer is assumed to be the length of the manifest
    after filtering. An incorrect manifest length may lead to some DataLoader issues down the line.

    Args:
        audio_tar_filepaths: Either a list of audio tarball filepaths, or a
            string (can be brace-expandable).
        manifest_filepath (str): Path to the manifest.
        parser (callable): A callable which is used to pre-process the text output.
        sample_rate (int): Sample rate to resample loaded audio to
        int_values (bool): If true, load samples as 32-bit integers. Defauts to False.
        augmentor (nemo.collections.asr.parts.perturb.AudioAugmentor): An AudioAugmentor
            object used to augment loaded audio
        shuffle_n (int): How many samples to look ahead and load to be shuffled.
            See WebDataset documentation for more details.
            Defaults to 0.
        min_duration (float): Dataset parameter.
            All training files which have a duration less than min_duration
            are dropped. Note: Duration is read from the manifest JSON.
            Defaults to 0.1.
        max_duration (float): Dataset parameter.
            All training files which have a duration more than max_duration
            are dropped. Note: Duration is read from the manifest JSON.
            Defaults to None.
        blank_index (int): Blank character index, defaults to -1.
        unk_index (int): Unknown character index, defaults to -1.
        normalize (bool): Dataset parameter.
            Whether to use automatic text cleaning.
            It is highly recommended to manually clean text for best results.
            Defaults to True.
        trim (bool): Whether to use trim silence from beginning and end
            of audio signal using librosa.effects.trim().
            Defaults to False.
        bos_id (id): Dataset parameter.
            Beginning of string symbol id used for seq2seq models.
            Defaults to None.
        eos_id (id): Dataset parameter.
            End of string symbol id used for seq2seq models.
            Defaults to None.
        pad_id (id): Token used to pad when collating samples in batches.
            If this is None, pads using 0s.
            Defaults to None.
        shard_strategy (str): Tarred dataset shard distribution strategy chosen as a str value during ddp.
            -   `scatter`: The default shard strategy applied by WebDataset, where each node gets
                a unique set of shards, which are permanently pre-allocated and never changed at runtime.
            -   `replicate`: Optional shard strategy, where each node gets all of the set of shards
                available in the tarred dataset, which are permanently pre-allocated and never changed at runtime.
                The benefit of replication is that it allows each node to sample data points from the entire
                dataset independently of other nodes, and reduces dependence on value of `shuffle_n`.

                .. warning::
                    Replicated strategy allows every node to sample the entire set of available tarfiles,
                    and therefore more than one node may sample the same tarfile, and even sample the same
                    data points! As such, there is no assured guarantee that all samples in the dataset will be
                    sampled at least once during 1 epoch. Scattered strategy, on the other hand, on specific
                    occasions (when the number of shards is not divisible with ``world_size``), will not sample
                    the entire dataset. For these reasons it is not advisable to use tarred datasets as validation
                    or test datasets.
        shard_manifests (bool): Whether or not to try / shard manifests. Defaults to False.
        global_rank (int): Worker rank, used for partitioning shards. Defaults to 0.
        world_size (int): Total number of processes, used for partitioning shards. Defaults to 0.
        --------- NLP SPECIFIC ARGS -------------
        max_seq_length (int): maximum sequence length for each dataset examples. Examples will either be truncated to fit this length or dropped if they cannot be truncated.
        min_seq_length (int): min length of each data example in the dataset. Data examples will be dropped if they do not meet the min length requirements.
        add_bos (bool): Whether to add a beginning of sentence token to each data example
        add_eos (bool): Whether to add an end of sentence token to each data example
        add_sep (bool): Whether to add a separation token to each data example (goes between prompt and answer)
        tokens_to_generate (int): (inference only) Number of tokens to generate during inference
        seed: Random seed for data shuffling.
        seed: int = 1234,
        input_key: Key to use for the context in your JSONL file
        output_key: Key to use for the label in your JSONL file
        separate_prompt_and_response_with_newline: Adds a newline between prompt and response.
        answer_only_loss: If True, will compute the loss only on the answer part of the input. If False, will compute the loss on the entire input.
        truncation_field: Field to use for truncation. (Options: "answer", "context"). Field to be used for truncation if the combined length exceeds the max sequence length.
        pad_to_max_length: Whether to pad the input to the max sequence length. If False, will pad to the max length of the current batch.
        prompt_template: Prompt template to inject via an fstring. Formatted like Q: {input}\n\nA: {output}
    """

    def __init__(
        self,
        audio_tar_filepaths: Union[str, List[str]],
        manifest_filepath: str,
        tokenizer: 'nemo.collections.common.tokenizers.TokenizerSpec',
        sample_rate: int,
        int_values: bool = False,
        augmentor: Optional['nemo.collections.asr.parts.perturb.AudioAugmentor'] = None,
        shuffle_n: int = 0,
        min_duration: Optional[float] = None,
        max_duration: Optional[float] = None,
        trim: bool = False,
        shard_strategy: str = "scatter",
        shard_manifests: bool = False,
        global_rank: int = 0,
        world_size: int = 0,
        max_seq_length: int = 1024,
        min_seq_length: int = 1,
        add_bos: bool = False,
        add_eos: bool = True,
        add_sep: bool = False,
        sep_id: int = None,
        seed: int = 1234,
        separate_prompt_and_response_with_newline: bool = False,
        answer_only_loss: bool = True,
        truncation_field: str = "answer",
        pad_to_max_length: bool = False,  # (@adithyare) allows for much faster training especially in PEFT settings.
        prompt_template: str = None,
        virtual_tokens: int = 0,
        tokens_to_generate: int = 0,
        input_key: str = 'input',
        output_key: str = 'output',
        end_string: Optional[str] = None,
        sample_alpha: Optional[float] = None,
    ):
        super().__init__(
            tokenizer=tokenizer,
            max_seq_length=max_seq_length,
            min_seq_length=min_seq_length,
            add_bos=add_bos,
            add_eos=add_eos,
            add_sep=add_sep,
            sep_id=sep_id,
            seed=seed,
            separate_prompt_and_response_with_newline=separate_prompt_and_response_with_newline,
            answer_only_loss=answer_only_loss,
            truncation_field=truncation_field,
            pad_to_max_length=pad_to_max_length,
            prompt_template=prompt_template,
            virtual_tokens=virtual_tokens,
            tokens_to_generate=tokens_to_generate,
            input_key=input_key,
            output_key=output_key,
            end_string=end_string,
            sample_alpha=sample_alpha,
        )

        self.shard_manifests = shard_manifests

        # Shard manifests if necessary and possible and then expand the paths
        manifest_filepath = shard_manifests_if_needed(
            shard_manifests=shard_manifests,
            shard_strategy=shard_strategy,
            manifest_filepaths=manifest_filepath,
            world_size=world_size,
            global_rank=global_rank,
        )

        # If necessary, cache manifests from object store
        cache_datastore_manifests(manifest_filepaths=manifest_filepath)

        self.collection = collections.ALMAudioQA(
            manifests_files=manifest_filepath,
            min_duration=min_duration,
            max_duration=max_duration,
            index_by_file_id=True,
        )

        self.len = self._compute_len()

        self.featurizer = WaveformFeaturizer(sample_rate=sample_rate, int_values=int_values, augmentor=augmentor)
        self.trim = trim

        audio_tar_filepaths = expand_sharded_filepaths(
            sharded_filepaths=audio_tar_filepaths,
            shard_strategy=shard_strategy,
            world_size=world_size,
            global_rank=global_rank,
        )

        # Put together WebDataset
        self._dataset = wd.WebDataset(urls=audio_tar_filepaths, nodesplitter=None)

        if shuffle_n > 0:
            self._dataset = self._dataset.shuffle(shuffle_n)
        else:
            logging.info("WebDataset will not shuffle files within the tar files.")

        self._dataset = (
            self._dataset.rename(audio='wav;ogg;flac', key='__key__')
            .to_tuple('audio', 'key')
            .pipe(self._filter)
            .pipe(self._loop_offsets)
            .map(f=self._build_sample)
        )

    def _filter(self, iterator):
        """This function is used to remove samples that have been filtered out by ASRAudioText already.
        Otherwise, we would get a KeyError as _build_sample attempts to find the manifest entry for a sample
        that was filtered out (e.g. for duration).
        Note that if using multi-GPU training, filtering may lead to an imbalance in samples in each shard,
        which may make your code hang as one process will finish before the other.
        """
        return TarredAudioFilter(self.collection, iterator)

    def _loop_offsets(self, iterator):
        """This function is used to iterate through utterances with different offsets for each file.
        """
        return TarredAudioLoopOffsets(self.collection, iterator)

    def _collate_fn(self, batch):
        return _audio_text_collate_fn(
            batch=batch,
            tokens_to_generate=self.tokens_to_generate,
            pad_to_max_length=self.pad_to_max_length,
            max_seq_length=self.max_seq_length,
            text_pad_id=self.pad_id,
        )

    def _build_sample(self, tup):
        """Builds the training sample by combining the data from the WebDataset with the manifest info.
        """
        audio_bytes, audio_filename, offset_id = tup

        # Grab manifest entry from self.manifest_preprocessor.collection
        file_id, _ = os.path.splitext(os.path.basename(audio_filename))
        manifest_idx = self.collection.mapping[file_id][offset_id]
        manifest_entry = self.collection[manifest_idx]

        # init output dict
        output = {"idx": manifest_idx}

        offset = manifest_entry.offset
        if offset is None:
            offset = 0

        # Convert audio bytes to IO stream for processing (for SoundFile to read)
        audio_filestream = io.BytesIO(audio_bytes)
        features = self.featurizer.process(
            audio_filestream,
            offset=offset,
            duration=manifest_entry.duration,
            trim=self.trim,
            orig_sr=manifest_entry.orig_sr,
        )
        audio_filestream.close()

        # Audio features
        f, fl = features, torch.tensor(features.shape[0]).long()
        output["audio_signal"] = f
        output["audio_length"] = fl

        # Text features
        text_data = self._process_example(context=manifest_entry.question, output=manifest_entry.answer)

        output.update(text_data)

        output['metadata'] = {
            'audio_filepath': audio_filename,
            'offset': offset,
            'duration': manifest_entry.duration,
        }
        return output

    def get_manifest_sample(self, sample_id):
        return self.collection[sample_id]

    def __iter__(self):
        return self._dataset.__iter__()

    def _compute_len(self):
        # TODO: need to figure out why here needs to be divided by world_size, while in ASR we don't need to.
        if self.shard_manifests and torch.distributed.is_available() and torch.distributed.is_initialized():
            my_len = torch.tensor(len(self.collection), dtype=torch.int32).cuda()
            torch.distributed.all_reduce(my_len)
            my_len = my_len.int() // parallel_state.get_data_parallel_world_size()
            logging.info(f'Sharded manifests: Total length: {my_len}')
        else:
            my_len = len(self.collection) // parallel_state.get_data_parallel_world_size()

        return my_len

    def __len__(self):
        return self.len


def get_tarred_aqa_dataset(
    config,
    tokenizer,
    augmentor,
    global_rank=0,
    world_size=1,
    shuffle_n=0,
    sep_id=None,
    answer_only_loss=True,
    virtual_tokens=0,
):
    tarred_audio_filepaths = config['tarred_audio_filepaths']
    manifest_filepaths = config['manifest_filepath']
    datasets = []
    tarred_audio_filepaths = convert_to_config_list(tarred_audio_filepaths)
    manifest_filepaths = convert_to_config_list(manifest_filepaths)

    bucketing_weights = config.get('bucketing_weights', None)  # For upsampling buckets
    if bucketing_weights:
        for idx, weight in enumerate(bucketing_weights):
            if not isinstance(weight, int) or weight <= 0:
                raise ValueError(f"bucket weights must be positive integers")

    if len(manifest_filepaths) != len(tarred_audio_filepaths):
        raise ValueError(
            f"manifest_filepaths (length={len(manifest_filepaths)}) and tarred_audio_filepaths (length={len(tarred_audio_filepaths)}) need to have the same number of buckets."
        )

    if 'labels' not in config:
        logging.warning(f"dataset does not have explicitly defined labels")

    if 'max_utts' in config:
        raise ValueError('"max_utts" parameter is not supported for tarred datasets')

    for dataset_idx, (tarred_audio_filepath, manifest_filepath) in enumerate(
        zip(tarred_audio_filepaths, manifest_filepaths)
    ):
        if len(tarred_audio_filepath) == 1:
            tarred_audio_filepath = tarred_audio_filepath[0]
        if len(manifest_filepath) == 1:
            manifest_filepath = manifest_filepath[0]

        dataset = TarredAudioQuestionAnswerDataset(
            audio_tar_filepaths=tarred_audio_filepath,
            manifest_filepath=manifest_filepath,
            tokenizer=tokenizer,
            sample_rate=config['sample_rate'],
            int_values=config.get('int_values', False),
            augmentor=augmentor,
            shuffle_n=shuffle_n,
            max_duration=config.get('max_duration', None),
            min_duration=config.get('min_duration', None),
            trim=config.get('trim_silence', False),
            shard_strategy=config.get('tarred_shard_strategy', 'scatter'),
            shard_manifests=config.get('shard_manifests', False),
            global_rank=global_rank,
            world_size=world_size,
            max_seq_length=config.max_seq_length,
            min_seq_length=config.min_seq_length,
            add_bos=config.get('add_bos', False),
            add_eos=config.get('add_eos', True),
            add_sep=config.get('add_sep', False),
            sep_id=sep_id,
            separate_prompt_and_response_with_newline=config.get('separate_prompt_and_response_with_newline', True),
            answer_only_loss=answer_only_loss,
            truncation_field=config.get('truncation_field', 'context'),
            pad_to_max_length=False,
            prompt_template=config.get('prompt_template', None),
            virtual_tokens=virtual_tokens,
            tokens_to_generate=config.get(
                'tokens_to_generate', 0
            ),  # used at inference time to allocate tensor positions for tokens that will be generated by inf procedure.
            input_key=config.get('input_key', 'input'),
            output_key=config.get('output_key', 'output'),
            end_string=config.get('end_string', None),
            sample_alpha=config.get('sample_alpha', None),
        )

        if bucketing_weights:
            [datasets.append(dataset) for _ in range(bucketing_weights[dataset_idx])]
        else:
            datasets.append(dataset)

    return get_chain_dataset(datasets=datasets, ds_config=config, rank=global_rank)


def get_concat_tarred_aqa_dataset(
    config,
    tokenizer,
    augmentor,
    global_rank=0,
    world_size=1,
    shuffle_n=0,
    sep_id=None,
    answer_only_loss=True,
    virtual_tokens=0,
):
    tarred_audio_filepaths = config['tarred_audio_filepaths']
    manifest_filepaths = config['manifest_filepath']
    datasets = []
    for dataset_idx, (tarred_audio_filepath, manifest_filepath) in enumerate(
        zip(tarred_audio_filepaths, manifest_filepaths)
    ):
        conf = copy.deepcopy(config)
        conf['manifest_filepath'] = manifest_filepath
        conf['tarred_audio_filepaths'] = tarred_audio_filepath
        dataset = get_tarred_aqa_dataset(
            config=conf,
            tokenizer=tokenizer,
            shuffle_n=shuffle_n,
            global_rank=global_rank,
            world_size=world_size,
            augmentor=augmentor,
            sep_id=sep_id,
            answer_only_loss=answer_only_loss,
            virtual_tokens=virtual_tokens,
        )
        datasets.append(dataset)

    dataset = ConcatDataset(
        datasets,
        sampling_technique=config.get('concat_sampling_technique', 'temperature'),
        sampling_temperature=config.get('concat_sampling_temperature', 5),
        sampling_scale=config.get('concat_sampling_scale', 1),
        sampling_probabilities=config.get('concat_sampling_probabilities', None),
        shuffle=config.get('concat_shuffle', True),
        seed=config.get('concat_sampling_seed', None),
        global_rank=global_rank,
        world_size=world_size,
    )
    return dataset


def get_tarred_aqa_dataset_from_config(
    config: DictConfig,
    tokenizer,
    augmentor,
    global_rank: int = 0,
    world_size: int = 1,
    sep_id: Optional[int] = None,
    answer_only_loss: bool = True,
    virtual_tokens: int = 0,
):
    is_concat = config.get('is_concat', False)
    if is_concat:
        if 'concat_sampling_technique' in config and config['concat_sampling_technique'] is None:
            logging.warning(
                f"Concat dataset requires `concat_sampling_technique` but it was not provided. Config: {config}"
            )
            return None

        if config['concat_sampling_technique'] == 'random':
            if not 'concat_sampling_probabilities' in config:
                logging.warning(f"Concat dataset requires `concat_sampling_probabilities` list. Config: {config}")
                return None
            else:
                if not isclose(sum(config['concat_sampling_probabilities']), 1, abs_tol=1e-6):
                    logging.warning(f"`concat_sampling_probabilities` need to sum to 1. Config: {config}")
                    return None

    data_parallel_size = parallel_state.get_data_parallel_world_size()
    num_micro_batches = config.global_batch_size // (config.micro_batch_size * data_parallel_size)
    global_batch_size_on_this_data_parallel_rank = num_micro_batches * config.micro_batch_size
    shuffle = config['shuffle']
    shuffle_n = config.get('shuffle_n', 4 * global_batch_size_on_this_data_parallel_rank) if shuffle else 0
    if is_concat:
        dataset = get_concat_tarred_aqa_dataset(
            config=config,
            tokenizer=tokenizer,
            augmentor=augmentor,
            shuffle_n=shuffle_n,
            global_rank=global_rank,
            world_size=world_size,
            sep_id=sep_id,
            answer_only_loss=answer_only_loss,
            virtual_tokens=virtual_tokens,
        )
    else:
        dataset = get_tarred_aqa_dataset(
            config=config,
            tokenizer=tokenizer,
            augmentor=augmentor,
            shuffle_n=shuffle_n,
            global_rank=global_rank,
            world_size=world_size,
            sep_id=sep_id,
            answer_only_loss=answer_only_loss,
            virtual_tokens=virtual_tokens,
        )
    return dataset


def get_aqa_dataset_from_config(
    manifest_filepath: str,
    config: DictConfig,
    tokenizer,
    augmentor,
    sep_id: Optional[int] = None,
    answer_only_loss: bool = True,
    virtual_tokens: int = 0,
    num_samples: Optional[List[int]] = None,
):
    dataset = AudioQuestionAnswerDataset(
        manifest_filepath=manifest_filepath,
        tokenizer=tokenizer,
        sample_rate=config.sample_rate,
        int_values=config.get('int_values', False),
        augmentor=augmentor,
        max_duration=getattr(config, 'max_duration', None),
        min_duration=getattr(config, 'min_duration', None),
        max_utts=getattr(config, 'max_utts', -1),
        trim=getattr(config, 'trim_silence', False),
        channel_selector=getattr(config, 'channel_selector', None),
        max_seq_length=config.max_seq_length,
        min_seq_length=config.min_seq_length,
        add_bos=config.get('add_bos', False),
        add_eos=config.get('add_eos', True),
        add_sep=config.get('add_sep', False),
        sep_id=sep_id,
        max_num_samples=num_samples,
        seed=config.get('seed', 1234),
        separate_prompt_and_response_with_newline=config.get('separate_prompt_and_response_with_newline', True),
        answer_only_loss=answer_only_loss,
        truncation_field=config.get('truncation_field', 'context'),
        pad_to_max_length=config.get('pad_to_max_length', False),
        prompt_template=config.get('prompt_template', None),
        virtual_tokens=virtual_tokens,
        tokens_to_generate=config.get(
            'tokens_to_generate', 0
        ),  # used at inference time to allocate tensor positions for tokens that will be generated by inf procedure.
        input_key=config.get('input_key', 'input'),
        output_key=config.get('output_key', 'output'),
        end_string=config.get('end_string', None),
        sample_alpha=config.get('sample_alpha', None),
    )
    return dataset<|MERGE_RESOLUTION|>--- conflicted
+++ resolved
@@ -244,12 +244,6 @@
 
         function copied from nemo/collections/nlp/data/language_modelling/megatron/gpt_sft_dataset.py
         """
-<<<<<<< HEAD
-=======
-        if self.end_string:
-            output += self.end_string
->>>>>>> 58e5a26e
-
         if self.prompt_template is not None:
             assert f'{{{self.input_key}}}' in self.prompt_template
             assert f'{{{self.output_key}}}' in self.prompt_template
