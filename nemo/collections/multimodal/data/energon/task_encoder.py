# Copyright (c) 2024, NVIDIA CORPORATION.  All rights reserved.
#
# Licensed under the Apache License, Version 2.0 (the "License");
# you may not use this file except in compliance with the License.
# You may obtain a copy of the License at
#
#     http://www.apache.org/licenses/LICENSE-2.0
#
# Unless required by applicable law or agreed to in writing, software
# distributed under the License is distributed on an "AS IS" BASIS,
# WITHOUT WARRANTIES OR CONDITIONS OF ANY KIND, either express or implied.
# See the License for the specific language governing permissions and
# limitations under the License.

import dataclasses
from typing import Dict, List, Union

import torch
from megatron.energon import (
    CaptioningSample,
    DefaultTaskEncoder,
    InterleavedSample,
    SimilarityInterleavedSample,
    VQASample,
    batch_list,
    batch_pad_stack,
)
from megatron.energon.task_encoder.base import stateless

from nemo.collections.multimodal.data.energon.config import (
    ImageTextRawBatch,
    ImageTextSample,
    PackedImageTextRawBatch,
    PackedImageTextSample,
)
from nemo.collections.multimodal.data.energon.sample_encoder import (
    InterleavedSampleEncoder,
    SampleEncoder,
    SimilarityInterleavedEncoder,
    VQASampleEncoder,
)
from nemo.utils import logging


class MultiModalTaskEncoder(
    DefaultTaskEncoder[
        Union[VQASample, CaptioningSample, InterleavedSample, SimilarityInterleavedSample],
        ImageTextSample,
        ImageTextRawBatch,
        dict,
    ]
):
    """
    A task encoder that handles multiple modalities including VQA, captioning, interleaved samples,
    and similarity interleaved samples.

    This class extends the DefaultTaskEncoder and provides a flexible mechanism to handle and encode
    different types of multimodal data. Support for VQA, captioning and interleaved samples is provided by default.
    It supports registering custom encoders for each sample type
    and provides methods for encoding individual samples, batching them, and further processing the batch
    for model input.
    """

    def __init__(
        self,
        tokenizer,
        image_processor,
        multimodal_sample_config,
        packed_sequence=False,
        packed_sequence_size=-1,
        num_image_embeddings_per_tile=576,
    ):
        """
        Initialize the MultiModalTaskEncoder with specific encoders for different sample types.

        Parameters:
        tokenizer (Tokenizer): The tokenizer used for processing textual components across sample types.
        image_processor (ImageProcessor): The image processor responsible for preprocessing image data.
        multimodal_sample_config (MultiModalSampleConfig): Configuration object defining properties and
            requirements for multimodal samples.
        packed_sequence (bool, optional): Flag indicating whether packed sequences are used. Default is False.
        packed_sequence_size (int, optional): The size of packed sequences, used when `packed_sequence` is True.
            Default is -1.
        num_image_embeddings_per_tile (int, optional): Number of image embeddings per image tile. Determines
            the granularity of image features. Default is 576.
        """
        self.tokenizer = tokenizer
        self.sample_config = multimodal_sample_config
        self.packed_sequence = packed_sequence
        self.num_image_embeddings_per_tile = num_image_embeddings_per_tile  # only used with seq packing
        self.packed_sequence_size = packed_sequence_size
        self.encoders: Dict[str, SampleEncoder] = {
            VQASample.__name__: VQASampleEncoder(
                tokenizer=tokenizer,
                image_processor=image_processor,
                multimodal_sample_config=multimodal_sample_config,
            ),
            InterleavedSample.__name__: InterleavedSampleEncoder(
                tokenizer=tokenizer,
                image_processor=image_processor,
                multimodal_sample_config=multimodal_sample_config,
            ),
            SimilarityInterleavedSample.__name__: SimilarityInterleavedEncoder(
                tokenizer=tokenizer, image_processor=image_processor, multimodal_sample_config=multimodal_sample_config
            ),
        }

    def register_encoder(self, sample_type: str, encoder: SampleEncoder) -> None:
        """
        Registers a custom encoder for a specific sample type.

        This method allows adding or overriding encoders for specific sample types.

        Parameters:
        sample_type (str): The name of the sample type for which the encoder is being registered.
        encoder (SampleEncoder): The custom encoder instance that will handle the specified sample type.
        """
        self.encoders[sample_type] = encoder

    @stateless(restore_seeds=True)
    def encode_sample(
        self, sample: Union[VQASample, InterleavedSample, SimilarityInterleavedSample, CaptioningSample]
    ) -> ImageTextSample:
        """
        Encode an individual sample based on its type.

        This method selects the appropriate encoder based on the sample type and encodes the sample
        into a format suitable for further processing.

        Parameters:
        sample (Union[VQASample, InterleavedSample, SimilarityInterleavedSample, CaptioningSample]):
            The sample to be encoded. The sample type is used to determine the appropriate encoder.

        Returns:
        ImageTextSample: The encoded sample.

        Raises:
        NotImplementedError: If no encoder is registered for the sample type.
        """
        sample_type = type(sample).__name__
        encoder = self.encoders.get(sample_type)
        if not encoder:
            raise NotImplementedError(f"No encoder implemented for sample type {sample_type}")
        encoded_sample = encoder.encode(input_sample=sample, output_sample=ImageTextSample())
        return encoded_sample

<<<<<<< HEAD
    def batch(self, samples: List[Union[ImageTextSample, PackedImageTextSample]]) \
            -> Union[ImageTextRawBatch, PackedImageTextRawBatch]:
=======
    def batch(
        self, samples: List[ImageTextSample, PackedImageTextSample]
    ) -> Union[ImageTextRawBatch, PackedImageTextRawBatch]:
>>>>>>> eadc665b
        """
        Batch a list of encoded samples into a single raw batch.

        This method collates individual encoded samples into a batch, preparing them for model input.

        Parameters:
        samples (List[ImageTextSample]): A list of encoded samples to be batched.

        Returns:
        ImageTextRawBatch: The batched data, including images, tokens, labels, and loss masks.
        """

        if self.packed_sequence:
            if len(samples) > 1:
                raise ValueError(
                    "Micro batch size should be 1 when training with packed sequence, but your micro batch size "
                    f"is {len(samples)}. \nThe following config is equivalent to your current setting for "
                    f"a packed dataset. Please update your config to the following: \n"
                    f"Set micro batch size to 1 (currently {len(samples)})\n"
                    f"Set global batch size to `global_batch_size // {len(samples)}` "
                    f"Set packed sequence length to `original_sample_seq_len * {len(samples)}` "
                    f"(currently {self.packed_sequence_size}) \n"
                    f"For details please visit "
                    f"https://docs.nvidia.com/nemo-framework/user-guide/latest/sft_peft/packed_sequence.html"
                )
            # The batching are taken care by packing.
            sample = samples[0]
            return PackedImageTextRawBatch(
                __keys__=sample.__key__,
                images=sample.images,
                tokens=sample.tokens,
                labels=sample.labels,
                loss_mask=sample.loss_mask,
                position_ids=sample.position_ids,
                packed_seq_params=sample.packed_seq_params,
            )
        else:
            keys, images, tokens, labels, loss_mask = [], [], [], [], []
            for sample in samples:
                keys.append(sample.__key__)
                images.append(sample.images)
                tokens.append(sample.tokens)
                labels.append(sample.labels)
                loss_mask.append(sample.loss_mask)

            batch_keys = batch_list(keys)
            batch_images = batch_pad_stack(images)
            batch_prompt_tokens = batch_pad_stack(tokens)
            batch_labels = batch_pad_stack(labels)
            batch_loss_mask = batch_pad_stack(loss_mask)
            return ImageTextRawBatch(
                __keys__=batch_keys,
                images=batch_images,
                tokens=batch_prompt_tokens,
                labels=batch_labels,
                loss_mask=batch_loss_mask,
            )

    def encode_batch(self, batch_data: ImageTextRawBatch) -> dict:
        """
        Encode a batched set of samples for model input.

        This method transforms the raw batched data into a format ready for model input, including
        generating position IDs and other necessary fields.

        Parameters:
        batch_data (ImageTextRawBatch): The raw batch of data to be encoded.

        Returns:
        dict: A dictionary containing the encoded batch data, ready for model input.
        """
        batch_dict = batch_data.__dict__
        if 'images' in batch_dict:
            batch_dict['media'] = batch_dict['images']
            del batch_dict['images']
        micro_batch_size, seq_length = batch_dict['tokens'].size()
        # Position ids.
        position_ids = torch.arange(seq_length, dtype=torch.long)
        position_ids = position_ids.unsqueeze(0).repeat(micro_batch_size, 1)
        batch_dict['position_ids'] = position_ids
        if 'attention_mask' not in batch_dict:
            batch_dict['attention_mask'] = None
        return batch_dict

    def select_samples_to_pack(self, samples):
        """Selects which samples will be packed together.

        NOTE: Energon dataloader calls this method internally if packing is used.
        Please see https://nvidia.github.io/Megatron-Energon/packing.html
        """
        from nemo.collections.vlm.neva.data.sequence_packing import greedy_knapsack, predict_seq_len

        media_token_id = self.sample_config.image_token.token_id
        lengths = [
            predict_seq_len(
                sample.tokens,
                media_token_index=media_token_id,
                num_image_embeddings_per_tile=self.num_image_embeddings_per_tile,
            )
            for sample in samples
        ]
        packed_samples = greedy_knapsack(lengths, samples, self.packed_sequence_size)
        avg_samples_per_bin = round(len(lengths) / len(packed_samples))
        logging.info(
            f"[Seq Packing Info] - Packing seq len: {self.packed_sequence_size}, "
            f"Buffered samples: {len(lengths)}, Total number of bins: {len(packed_samples)}, "
            f"Average samples per bin: {avg_samples_per_bin}"
        )
        return packed_samples

    @stateless
    def pack_selected_samples(self, samples):
        """
        Function to pack a list of ImageTaskSample into a single ImageTaskSamplePacked.

        NOTE: Energon dataloader calls this method internally if packing is used.
        Please see https://nvidia.github.io/Megatron-Energon/packing.html

        Args:
            samples: List of ImageTaskSample instances to pack into one sample.

        Returns:
            ImageTaskSamplePacked instance.
        """
        from nemo.collections.vlm.neva.data.sequence_packing import convert_to_packed

        packed_images = torch.stack([sample.images for sample in samples])
        media_token_id = self.sample_config.image_token.token_id
        packed_tokens, packed_labels, packed_position_ids, packed_loss_mask, packed_seq_params = convert_to_packed(
            tokens=[sample.tokens for sample in samples],
            labels=[sample.labels for sample in samples],
            num_image_embeddings_per_tile=self.num_image_embeddings_per_tile,
            media_token_index=media_token_id,
            ignore_index=self.sample_config.ignore_place_holder,
        )

        return PackedImageTextSample(
            __key__=",".join([s.__key__ for s in samples]),
            __restore_key__=(),  # Will be set by energon based on `samples`
            tokens=packed_tokens,
            labels=packed_labels,
            images=packed_images,
            position_ids=packed_position_ids,
            loss_mask=packed_loss_mask,
            packed_seq_params=packed_seq_params,
        )<|MERGE_RESOLUTION|>--- conflicted
+++ resolved
@@ -144,14 +144,9 @@
         encoded_sample = encoder.encode(input_sample=sample, output_sample=ImageTextSample())
         return encoded_sample
 
-<<<<<<< HEAD
-    def batch(self, samples: List[Union[ImageTextSample, PackedImageTextSample]]) \
-            -> Union[ImageTextRawBatch, PackedImageTextRawBatch]:
-=======
     def batch(
-        self, samples: List[ImageTextSample, PackedImageTextSample]
+        self, samples: List[Union[ImageTextSample, PackedImageTextSample]]
     ) -> Union[ImageTextRawBatch, PackedImageTextRawBatch]:
->>>>>>> eadc665b
         """
         Batch a list of encoded samples into a single raw batch.
 
