# Copyright (c) 2023, NVIDIA CORPORATION.  All rights reserved.
#
# Licensed under the Apache License, Version 2.0 (the "License");
# you may not use this file except in compliance with the License.
# You may obtain a copy of the License at
#
#     http://www.apache.org/licenses/LICENSE-2.0
#
# Unless required by applicable law or agreed to in writing, software
# distributed under the License is distributed on an "AS IS" BASIS,
# WITHOUT WARRANTIES OR CONDITIONS OF ANY KIND, either express or implied.
# See the License for the specific language governing permissions and
# limitations under the License.
import copy
import json
import logging
import os
import re
import tarfile
from dataclasses import dataclass
from typing import Any, Dict, List, Sequence, Tuple, Union

import decord
import numpy as np
import torch
import torch.nn.functional as F
import transformers
from einops import rearrange
from omegaconf import DictConfig
from PIL import Image
from torch.utils.data import Dataset, default_collate
from transformers import CLIPImageProcessor, SiglipImageProcessor

import nemo.collections.multimodal.data.neva.conversation as conversation_lib
from nemo.collections.multimodal.data.clip.augmentations.augmentations import image_transform
from nemo.collections.multimodal.data.neva.conversation import (
    DEFAULT_IM_END_TOKEN,
    DEFAULT_IM_START_TOKEN,
    DEFAULT_IMAGE_PATCH_TOKEN,
    DEFAULT_IMAGE_TOKEN,
    DEFAULT_LABELS_TOKEN,
    DEFAULT_VIDEO_TOKEN,
)
from nemo.collections.nlp.modules.common.megatron.utils import get_ltor_masks_and_position_ids

MAX_NUM_IMAGES = 1
IGNORE_INDEX = -1

try:
    from megatron.core.datasets.indexed_dataset import IndexedDataset

    HAVE_MEGATRON_CORE = True

except (ImportError, ModuleNotFoundError):

    HAVE_MEGATRON_CORE = False


class TarOrFolderImageLoader:
    """
    A class for loading images from a tar archive or a regular folder.

    This class provides functionality to open and read images from either a tar archive
    (.tar file) or a standard directory with image files. It builds an index of images
    if the source is a tar archive for efficient access.

    Attributes:
        image_folder (str): The path to the tar archive or image folder.
        tar_index (dict): A dictionary that maps file names to their tarfile member
                          objects if the image source is a tar archive.

    Methods:
        __init__(self, image_folder): Initializes the loader with the specified image folder.
        build_index(self): Builds an index of image file names and their corresponding
                           tarfile member objects for a tar archive.
        open_image(self, file_name): Opens and returns an image by its file name. The image
                                     is returned as an RGB PIL Image object.
    """

    def __init__(self, image_folder):
        self.image_folder = image_folder
        self.tar_index = {}
        if self.image_folder.endswith('.tar'):
            self.build_index()

    def build_index(self):
        with tarfile.open(self.image_folder, 'r') as tar:
            for member in tar.getmembers():
                self.tar_index[member.name] = member

    def open_image(self, file_name):
        if self.image_folder.endswith('.tar'):
            with tarfile.open(self.image_folder, 'r') as tar:
                member = self.tar_index.get(file_name)
                if member:
                    f = tar.extractfile(member)
                    return Image.open(f).convert('RGB')
        else:
            return Image.open(os.path.join(self.image_folder, file_name)).convert('RGB')
        return None


class TarOrFolderVideoLoader:
    """
    A class for loading videos from a tar archive or a regular folder.

    This class provides functionality to open and read videos from either a tar archive
    (.tar file) or a standard directory with video files. It builds an index of videos
    if the source is a tar archive for efficient access.

    Attributes:
        video_folder (str): The path to the tar archive or video folder.
        data_cfg (dict): A dictionary of configuration options for video decoding to frames
        tar_index (dict): A dictionary that maps file names to their tarfile member
                          objects if the video source is a tar archive.

    Methods:
        __init__(self, video_folder): Initializes the loader with the specified video folder.
        build_index(self): Builds an index of image file names and their corresponding
                           tarfile member objects for a tar archive.
        open_video(self, file_name): Opens and returns an video by its file name. The video
                                     is returned as a list of RGB PIL Image objects.
        flatten_frames(self, cap): Converts decord VideoReader video object to list of frame
                                   images based on data config information.
    """

    def __init__(self, video_folder, data_cfg):
        self.video_folder = video_folder
        self.data_cfg = data_cfg
        self.tar_index = {}
        if self.video_folder.endswith('.tar'):
            self.build_index()

    def build_index(self):
        with tarfile.open(self.video_folder, 'r') as tar:
            for member in tar.getmembers():
                self.tar_index[member.name] = member

    def open_video(self, file_name):
        if self.video_folder.endswith('.tar'):
            with tarfile.open(self.video_folder, 'r') as tar:
                member = self.tar_index.get(file_name)
                if member:
                    f = tar.extractfile(member)
                    cap = decord.VideoReader(f)
                    return self.flatten_frames(cap)
        else:
            decord.bridge.set_bridge("torch")
            cap = decord.VideoReader(os.path.join(self.video_folder, file_name))
            return self.flatten_frames(cap)
        return None

    def flatten_frames(self, cap):
        if self.data_cfg['splice_single_frame'] == 'first':
            frame = cap[0].asnumpy()
            return Image.fromarray(frame).convert('RGB')
        elif self.data_cfg['splice_single_frame'] == 'middle':
            frame = cap[len(cap) // 2].asnumpy()
            return Image.fromarray(frame).convert('RGB')
        elif self.data_cfg['splice_single_frame'] == 'last':
            frame = cap[-1].asnumpy()
            return Image.fromarray(frame).convert('RGB')
        else:
            if self.data_cfg['num_frames'] == -1:
                frames = []
                for frame in cap:
                    rgb_frame = frame.asnumpy()
                    img = Image.fromarray(rgb_frame).convert('RGB')
                    frames.append(img)
                return frames
            else:
                num_frames = min(len(cap), self.data_cfg['num_frames'])
                indices = np.linspace(0, len(cap) - 1, num_frames, dtype=int)
                frames = []
                frames = cap.get_batch(indices)

                while len(frames) < self.data_cfg['num_frames']:
                    frames.append(frames[-1])
                return frames


def tokenize(
    texts: Union[str, List[str]],
    tokenizer: Any,
    context_length: int,
    add_extra_token: int,
) -> torch.LongTensor:
    """
    Returns the tokenized representation of given input string(s). If the list of tokens exceeds the context
    length plus the number of extra tokens, it gets truncated. If it's smaller, it gets padded with zeros.

    Parameters
    ----------
    texts : Union[str, List[str]]
        An input string or a list of input strings to tokenize.
    tokenizer : Any
        A tokenizer to be used for tokenization.
    context_length : int
        The context length to be used for the output tensor.
    add_extra_token : int
        Number of extra tokens to add, should be either 0 or 1.

    Returns
    -------
    torch.LongTensor
        A two-dimensional tensor containing the resulting tokens, shape = [number of input strings, context_length + add_extra_token].
    """
    assert add_extra_token == 0 or add_extra_token == 1, "`add_extra_token` should be either 0 or 1."

    texts_is_str = False
    if isinstance(texts, str):
        texts = [texts]
        texts_is_str = True
    tokens = [tokenizer.text_to_ids(t) for t in texts]
    max_len = max([len(token) for token in tokens])
    context_length = min(max_len - add_extra_token, context_length)
    # truncate and padding
    result = torch.zeros(len(tokens), context_length + add_extra_token, dtype=torch.long)

    for i, token in enumerate(tokens):
        if len(token) > context_length + add_extra_token:
            token = token[: context_length + add_extra_token]  # Truncate
        result[i, : len(token)] = torch.tensor(token)
    if texts_is_str:
        result = result[0]
    return result


def preprocess_multimodal(sources: dict, multimodal_cfg: dict, cur_token_len: int, use_plain: bool = False) -> Dict:
    """
    Preprocesses multimodal sources based on the provided configuration.

    This function modifies the sources for multimodal data processing. It checks if the data is multimodal and
    adjusts the token lengths accordingly. It also handles the start and end tokens for images and replaces
    image tokens in conversations.

    Parameters:
    - sources (dict): A dictionary containing the multimodal sources to be processed.
    - multimodal_cfg (dict): A configuration dictionary specifying various options for multimodal processing.
      It includes keys like 'is_multimodal', 'use_im_start_end', and 'sep_image_conv_front'.
    - cur_token_len (int): The current length of tokens to be considered for image processing.
    - use_plain (bool, optional): A boolean flag to use plain image token replacement without additional processing.
      Defaults to False.

    Returns:
    - dict: The processed sources dictionary after applying multimodal preprocessing steps.
    """
    is_multimodal = multimodal_cfg['is_multimodal']
    model_type = multimodal_cfg['model_type']
    media_type = multimodal_cfg['media_type']
    image_token_len = cur_token_len
    if media_type == 'image':
        default_token = DEFAULT_IMAGE_TOKEN
    elif media_type == 'video':
        default_token = DEFAULT_VIDEO_TOKEN
    else:
        return sources

    if not is_multimodal:
        return sources

    num_patches = image_token_len

    if media_type == 'video':
        num_patches *= multimodal_cfg['num_frames']

    if multimodal_cfg['mm_mlp_adapter_type'] == 'mlp_downsample':
        num_patches //= 4

    if multimodal_cfg['use_im_start_end']:
        replace_token = DEFAULT_IMAGE_PATCH_TOKEN[model_type] * num_patches
    else:
        replace_token = DEFAULT_IMAGE_PATCH_TOKEN[model_type] * (num_patches - 2)
    replace_token = DEFAULT_IM_START_TOKEN[model_type] + replace_token + DEFAULT_IM_END_TOKEN[model_type]

    for source in sources:
        conversation = source['conversations']
        if multimodal_cfg['sep_image_conv_front']:
            assert default_token in conversation[0]['value']
            conversation[0]['value'] = conversation[0]['value'].replace(default_token, '').strip()
            conversation[0]['value'] = (
                default_token
                + conversation_lib.default_conversation.sep
                + conversation_lib.default_conversation.roles[0]
                + ": "
                + conversation[0]['value']
            )
        if use_plain:
            assert default_token in conversation[0]['value']
            conversation[0]['value'] = default_token
        for turn in conversation:
            turn["value"] = turn["value"].replace(default_token, replace_token)

    return sources


def process_image(processor, image, image_aspect_ratio="square"):
    if isinstance(processor, CLIPImageProcessor) or isinstance(processor, SiglipImageProcessor):
        # image processor from HF
        if image_aspect_ratio == 'keep':
            max_hw, min_hw = max(image.size), min(image.size)
            aspect_ratio = max_hw / min_hw
            max_len, min_len = 448, 224
            shortest_edge = int(min(max_len / aspect_ratio, min_len))
            image = processor.preprocess(
                image, return_tensors='pt', do_center_crop=False, size={"shortest_edge": shortest_edge}
            )['pixel_values'][0]
        elif image_aspect_ratio == 'pad':

            def expand2square(pil_img, background_color):
                width, height = pil_img.size
                if width == height:
                    return pil_img
                elif width > height:
                    result = Image.new(pil_img.mode, (width, width), background_color)
                    result.paste(pil_img, (0, (width - height) // 2))
                    return result
                else:
                    result = Image.new(pil_img.mode, (height, height), background_color)
                    result.paste(pil_img, ((height - width) // 2, 0))
                    return result

            image = expand2square(image, tuple(int(x * 255) for x in processor.image_mean))
            image = processor.preprocess(image, return_tensors='pt')['pixel_values'][0]
        else:
            image = processor.preprocess(image, return_tensors='pt')['pixel_values'][0]
    else:
        assert image_aspect_ratio == 'square', 'NeMo image transform with setting `image_aspect_ratio` to `square`.'
        image = processor(image)
    return image


def preprocess_llama_3(
    sources: dict,
    tokenizer,
    cfg,
) -> Dict:
    """
    Preprocesses sources for the LLaMA 3 model configuration.

    The function applies prompt templates and tokenizes the conversations according to the LLaMA 2 model specifications.
    It involves special handling of tokens, masking of labels, and adjustments based on configuration settings.

    Parameters:
    - sources (dict): A dictionary of sources containing conversations to be processed.
    - tokenizer: The tokenizer to be used for processing the text.
    - cfg: Configuration settings for preprocessing, including context length and additional tokens.

    Returns:
    - Dict: A dictionary containing tokenized and labeled data suitable for the LLaMA 2 model.
      This includes tokens, labels, and any special processing as defined in the configuration.
    """
    conv = conversation_lib.conv_llava_llama_3.copy()
    roles = {"human": conv.roles[0], "gpt": conv.roles[1]}

    # Apply prompt templates
    conversations = []
    for i, source in enumerate(sources):
        source = source['conversations']
        if roles[source[0]["from"]] != conv.roles[0]:
            # Skip the first one if it is not from human
            source = source[1:]

        conv.messages = []
        for j, sentence in enumerate(source):
            role = roles[sentence["from"]]
            assert role == conv.roles[j % 2], f"{i}"
            conv.append_message(role, sentence["value"])
        conversations.append(conv.get_prompt())

    add_extra_token = cfg.get("add_extra_token")

    # Tokenize conversations
    tokens = tokenize(
        texts=conversations,
        tokenizer=tokenizer,
        context_length=cfg.get("context_length"),
        add_extra_token=add_extra_token,
    )
    labels = tokens.clone().detach()
    # Mask labels
    sep = "<|start_header_id|>assistant<|end_header_id|>\n\n"  # part sep
    round_sep = "<|start_header_id|>user<|end_header_id|>\n\n"
    for conversation, target in zip(conversations, labels):
        # the first match of round sep is going to be the one after system, which is not the intended behavior
        rounds = conversation.split(round_sep)
        rounds = [round_sep.join(rounds[:2])] + rounds[2:]
        cur_len = 0
        for i, rou in enumerate(rounds):

            if rou == "":
                break

            parts = rou.split(sep)
            if len(parts) != 2:
                break
            parts[0] += sep

            if i == 0:
                round_len = len(tokenizer.text_to_ids(rou))
                instruction_len = len(tokenizer.text_to_ids(parts[0]))
            else:
                round_len = len(tokenizer.text_to_ids(round_sep + rou))
                instruction_len = len(tokenizer.text_to_ids(round_sep + parts[0]))
            target[cur_len : cur_len + instruction_len] = IGNORE_INDEX
            cur_len += round_len
        target[cur_len:] = IGNORE_INDEX

    # Check if masking working correctly
    # print([x for x in zip(tokens[0].numpy().tolist(), labels[0].numpy().tolist())])

    if add_extra_token:
        tokens = tokens[:, :-1].contiguous()
        labels = labels[:, 1:].contiguous()
    else:
        labels = torch.roll(labels, shifts=-1, dims=-1)
        labels[:, -1] = IGNORE_INDEX

    return dict(
        tokens=tokens,
        labels=labels,
    )


def preprocess_llama_2(
    sources: dict,
    tokenizer,
    cfg,
) -> Dict:
    """
    Preprocesses sources for the LLaMA 2 model configuration.

    The function applies prompt templates and tokenizes the conversations according to the LLaMA 2 model specifications.
    It involves special handling of tokens, masking of labels, and adjustments based on configuration settings.

    Parameters:
    - sources (dict): A dictionary of sources containing conversations to be processed.
    - tokenizer: The tokenizer to be used for processing the text.
    - cfg: Configuration settings for preprocessing, including context length and additional tokens.

    Returns:
    - Dict: A dictionary containing tokenized and labeled data suitable for the LLaMA 2 model.
      This includes tokens, labels, and any special processing as defined in the configuration.
    """
    conv = conversation_lib.conv_llava_llama_2.copy()
    roles = {"human": conv.roles[0], "gpt": conv.roles[1]}

    # Apply prompt templates
    conversations = []
    for i, source in enumerate(sources):
        source = source['conversations']
        if roles[source[0]["from"]] != conv.roles[0]:
            # Skip the first one if it is not from human
            source = source[1:]

        conv.messages = []
        for j, sentence in enumerate(source):
            role = roles[sentence["from"]]
            assert role == conv.roles[j % 2], f"{i}"
            conv.append_message(role, sentence["value"])
        conversations.append(conv.get_prompt())

    add_extra_token = cfg.get("add_extra_token")

    # Tokenize conversations
    tokens = tokenize(
        texts=conversations,
        tokenizer=tokenizer,
        context_length=cfg.get("context_length"),
        add_extra_token=add_extra_token,
    )

    # llama tricks
    tokens[tokens == 32003] = 0  # DEFAULT_IMAGE_PATCH_TOKEN
    tokens[tokens == 32006] = 1  # <s>
    tokens[tokens == 32007] = 2  # </s>
    labels = tokens.clone().detach()

    # Mask labels
    sep = "[/INST] "
    for conversation, target in zip(conversations, labels):
        rounds = conversation.split(conv.sep2)
        cur_len = 0
        for i, rou in enumerate(rounds):

            if rou == "":
                break

            parts = rou.split(sep)
            if len(parts) != 2:
                break
            parts[0] += sep

            round_len = len(tokenizer.text_to_ids(rou + conv.sep2))
            if i > 0:
                round_len -= 1  # Remove extra token added by sp tokenizer
            instruction_len = len(tokenizer.text_to_ids(parts[0])) - 2
            target[cur_len : cur_len + instruction_len] = IGNORE_INDEX

            cur_len += round_len
        target[cur_len:] = IGNORE_INDEX

    # Check if masking working correctly
    # print([x for x in zip(tokens[0].numpy().tolist(), labels[0].numpy().tolist())])

    if add_extra_token:
        tokens = tokens[:, :-1].contiguous()
        labels = labels[:, 1:].contiguous()
    else:
        labels = torch.roll(labels, shifts=-1, dims=-1)
        labels[:, -1] = IGNORE_INDEX

    return dict(
        tokens=tokens,
        labels=labels,
    )


def preprocess_v1(
    sources: dict,
    tokenizer,
    cfg,
) -> Dict:
    """
    Preprocesses sources for the Vicuna V1 model configuration.

    Similar to `preprocess_llama_2`, this function applies prompt templates and performs tokenization, but it is tailored
    for the Vicuna V1 model. It includes specific handling for token translations, label masking, and tokenizer configuration.

    Parameters:
    - sources (dict): A dictionary of sources containing conversations to be processed.
    - tokenizer: The tokenizer to be used for processing the text.
    - cfg: Configuration settings for preprocessing, which may include context length and additional tokens.

    Returns:
    - Dict: A dictionary containing the processed data, including tokens and labels, formatted for the Vicuna V1 model.
    """
    conv = conversation_lib.conv_vicuna_v1.copy()
    roles = {"human": conv.roles[0], "gpt": conv.roles[1]}

    # Apply prompt templates
    conversations = []
    for i, source in enumerate(sources):
        source = source['conversations']
        if roles[source[0]["from"]] != conv.roles[0]:
            # Skip the first one if it is not from human
            source = source[1:]

        conv.messages = []
        for j, sentence in enumerate(source):
            role = roles[sentence["from"]]
            assert role == conv.roles[j % 2], f"{i}"
            conv.append_message(role, sentence["value"])
        conversations.append(conv.get_prompt())

    add_extra_token = cfg.get("add_extra_token")
    # Tokenize conversations
    tokens = tokenize(
        texts=conversations,
        tokenizer=tokenizer,
        context_length=cfg.get("context_length"),
        add_extra_token=add_extra_token,
    )

    # llama tricks
    tokens[tokens == 32003] = 0  # DEFAULT_IMAGE_PATCH_TOKEN
    tokens[tokens == 32006] = 1  # <s>
    tokens[tokens == 32007] = 2  # </s>
    labels = tokens.clone().detach()

    # Mask labels
    sep = conv.sep + conv.roles[1] + ": "
    for conversation, target in zip(conversations, labels):

        rounds = conversation.split(conv.sep2)
        cur_len = 0
        for i, rou in enumerate(rounds):
            if rou == "":
                break

            parts = rou.split(sep)
            if len(parts) != 2:
                break
            parts[0] += sep

            round_len = len(tokenizer.text_to_ids(rou + conv.sep2))
            instruction_len = len(tokenizer.text_to_ids(parts[0])) - 1
            if i > 0:
                round_len -= 1  # Remove extra token added by sp tokenizer
                instruction_len -= 1
            target[cur_len : cur_len + instruction_len] = IGNORE_INDEX

            cur_len += round_len
        target[cur_len:] = IGNORE_INDEX

    if add_extra_token:
        tokens = tokens[:, :-1].contiguous()
        labels = labels[:, 1:].contiguous()
    else:
        labels = torch.roll(labels, shifts=-1, dims=-1)
        labels[:, -1] = IGNORE_INDEX

    return dict(
        tokens=tokens,
        labels=labels,
    )


def preprocess_nvgpt(
    sources: dict,
    tokenizer,
    cfg,
) -> Dict:
    """
    Preprocess a given set of conversational sources using nvgpt conversation template

    This function processes conversations by first ensuring the conversation starts with a 'human' role, then tokenizes the conversations, applies specific token replacements, and finally masks labels for training purposes.

    Parameters:
    - sources: A dictionary containing conversational data. Expected format is a dict of conversations, where each conversation is a list of messages, and each message is a dict with 'from' (role) and 'value' (message text).
    - tokenizer: A tokenizer from the Hugging Face Transformers library used for tokenizing the conversations.
    - cfg: Configuration settings which include 'add_extra_token' (bool) to determine if an extra token should be added to the tokenized output, and 'context_length' for specifying the tokenization context length.

    Returns:
    - Dict: A dictionary containing two keys:
        - 'tokens': A tensor of tokenized conversation data.
        - 'labels': A tensor of labels for the conversation data, used for training models. Labels are masked based on the conversation structure.

    Note:
    - The function includes specific token replacements (e.g., DEFAULT_IMAGE_PATCH_TOKEN, <s>, </s>) and masking techniques for labels.
    - It is designed to work with conversational data where messages alternate between a 'human' and a 'gpt' role.
    - The function asserts that each message in a conversation alternates between the defined roles and skips messages not starting with the 'human' role.
    """

    """<extra_id_0>System\nA chat between a curious user and an artificial intelligence assistant. The assistant gives helpful, detailed, and polite answers to the user's questions.\n\n<extra_id_1>User\n{user input}\n<extra_id_1>Assistant\n<extra_id_2>quality:4,toxicity:0,humor:0,creativity:0,helpfulness:4,correctness:4,coherence:4,complexity:4,verbosity:4\n"""

    conv = conversation_lib.conv_nvgpt.copy()

    # Apply prompt templates
    conversations = []
    for source in sources:
        conv.messages = []
        conv.system = source.get('system', conv.system)

        strip_end_for_inference = False
        for i, turn in enumerate(source['conversations']):

            if i % 2 == 1:
                turn['from'] = conv.roles[1]
                if 'label' not in turn:
                    turn['label'] = (
                        "quality:4,toxicity:0,humor:0,creativity:0,helpfulness:4,correctness:4,coherence:4,complexity:4,verbosity:4"
                    )
                value = DEFAULT_LABELS_TOKEN + turn['label'] + '\n' + turn['value']
                conv.append_message(turn['from'], value)
                if not turn["value"]:
                    strip_end_for_inference = (
                        True  # in inference, current turn is empty, thus end tokens need to striped.
                    )
            else:
                turn['from'] = conv.roles[0]
                conv.append_message(turn['from'], turn['value'])
        context = conv.get_prompt()
        if strip_end_for_inference:
            context = context.rstrip("\n<extra_id_1>") + "\n"
        conversations.append(context)

    add_extra_token = cfg.get("add_extra_token")
    # Tokenize conversations
    tokens = tokenize(
        texts=conversations,
        tokenizer=tokenizer,
        context_length=cfg.get("context_length"),
        add_extra_token=add_extra_token,
    )

    labels = tokens.clone().detach()

    # Mask targets
    sep = conv.sep + conv.roles[1] + "\n"
    labels_str_regexp = re.compile(f"{DEFAULT_LABELS_TOKEN}quality:.*\n")
    for conversation, target in zip(conversations, labels):
        rounds = conversation.split(conv.sep)
        re_rounds = [conv.sep.join(rounds[:3])]  # system + user + gpt

        for conv_idx in range(3, len(rounds), 2):
            re_rounds.append(conv.sep.join(rounds[conv_idx : conv_idx + 2]))  # user + gpt

        cur_len = 0
        for i, rou in enumerate(re_rounds):
            if rou == "":
                break
            parts = rou.split(sep)
            if len(parts) != 2:
                break

            # Match the pattern
            match = labels_str_regexp.search(parts[1])
            labels_str = match.group() if match else ""

            instruction_len = len(tokenizer.text_to_ids(parts[0] + sep + labels_str))
            round_len = len(tokenizer.text_to_ids(rou + conv.sep))
            target[cur_len : cur_len + instruction_len] = IGNORE_INDEX

            cur_len += round_len
        target[cur_len:] = IGNORE_INDEX

    if add_extra_token:
        tokens = tokens[:, :-1].contiguous()
        labels = labels[:, 1:].contiguous()
    else:
        labels = torch.roll(labels, shifts=-1, dims=-1)
        labels[:, -1] = IGNORE_INDEX

    return dict(
        tokens=tokens,
        labels=labels,
    )


def preprocess_nv_dpo(
    sources: dict,
    tokenizer,
    cfg,
) -> Dict:
    """
    Preprocess a given set of conversational sources using nvgpt conversation template

    This function processes conversations by first ensuring the conversation starts with a 'human' role, then tokenizes the conversations, applies specific token replacements, and finally masks labels for training purposes.

    Parameters:
    - sources: A dictionary containing conversational data. Expected format is a dict of conversations, where each conversation is a list of messages, and each message is a dict with 'from' (role) and 'value' (message text).
    - tokenizer: A tokenizer from the Hugging Face Transformers library used for tokenizing the conversations.
    - cfg: Configuration settings which include 'add_extra_token' (bool) to determine if an extra token should be added to the tokenized output, and 'context_length' for specifying the tokenization context length.

    Returns:
    - Dict: A dictionary containing two keys:
        - 'tokens': A tensor of tokenized conversation data.
        - 'labels': A tensor of labels for the conversation data, used for training models. Labels are masked based on the conversation structure.

    Note:
    - The function includes specific token replacements (e.g., DEFAULT_IMAGE_PATCH_TOKEN, <s>, </s>) and masking techniques for labels.
    - It is designed to work with conversational data where messages alternate between a 'human' and a 'gpt' role.
    - The function asserts that each message in a conversation alternates between the defined roles and skips messages not starting with the 'human' role.
    """

    """<extra_id_0>System\n\n<extra_id_1>User\n{user input}\n<extra_id_1>Assistant\n"""

    conv = conversation_lib.conv_nv_dpo.copy()

    # Apply prompt templates
    conversations = []
    for source in sources:
        conv.messages = []
        conv.system = source.get('system', conv.system)

        strip_end_for_inference = False
        for i, turn in enumerate(source['conversations']):

            if i % 2 == 1:
                turn['from'] = conv.roles[1]
                if "label" in turn:
                    value = DEFAULT_LABELS_TOKEN + turn['label'] + '\n' + turn['value']
                else:
                    value = turn["value"]
                conv.append_message(turn['from'], value)
                if not turn["value"]:
                    strip_end_for_inference = (
                        True  # in inference, current turn is empty, thus end tokens need to striped.
                    )
            else:
                turn['from'] = conv.roles[0]
                conv.append_message(turn['from'], turn['value'])
        context = conv.get_prompt()
        if strip_end_for_inference:
            if context.endswith("\n<extra_id_1>"):
                context = context[: -len("\n<extra_id_1>")] + "\n"
        conversations.append(context)

    add_extra_token = cfg.get("add_extra_token")
    # Tokenize conversations
    tokens = tokenize(
        texts=conversations,
        tokenizer=tokenizer,
        context_length=cfg.get("context_length"),
        add_extra_token=add_extra_token,
    )

    labels = tokens.clone().detach()

    # Mask targets
    sep = conv.sep + conv.roles[1] + "\n"
    for conversation, target in zip(conversations, labels):
        rounds = conversation.split(conv.sep)
        re_rounds = [conv.sep.join(rounds[:3])]  # system + user + gpt

        for conv_idx in range(3, len(rounds), 2):
            re_rounds.append(conv.sep.join(rounds[conv_idx : conv_idx + 2]))  # user + gpt

        cur_len = 0
        for i, rou in enumerate(re_rounds):
            if rou == "":
                break
            parts = rou.split(sep)
            if len(parts) != 2:
                break

            # handle label if exists
            labels_match = re.search(rf"{re.escape(DEFAULT_LABELS_TOKEN)}.*?\n", parts[1])
            instruction_len = len(
                tokenizer.text_to_ids(parts[0] + sep + (parts[1][: labels_match.end()] if labels_match else ""))
            )
            round_len = len(tokenizer.text_to_ids(rou + conv.sep))
            target[cur_len : cur_len + instruction_len] = IGNORE_INDEX

            cur_len += round_len
        target[cur_len:] = IGNORE_INDEX

    # Check if masking working correctly
    # print([x for x in zip(tokens[0].numpy().tolist(), labels[0].numpy().tolist())])

    if add_extra_token:
        tokens = tokens[:, :-1].contiguous()
        labels = labels[:, 1:].contiguous()
    else:
        labels = torch.roll(labels, shifts=-1, dims=-1)
        labels[:, -1] = IGNORE_INDEX

    return dict(
        tokens=tokens,
        labels=labels,
    )


def preprocess_plain(
    sources,
    tokenizer,
    cfg,
) -> Dict:
    """
    Preprocesses plain text sources (no template) for tokenization and label generation.

    This function concatenates conversations with an end signal, tokenizes them, and prepares labels for training.
    It handles sources with a specific structure (expecting two elements in 'conversations') and includes the
    option to add an extra token as specified in the configuration. The function also applies masking to the labels.

    Parameters:
    - sources: A list of source dictionaries. Each source dictionary should have a key 'conversations'
      containing a list of conversation parts.
    - tokenizer: The tokenizer to be used for converting text to tokens.
    - cfg: Configuration dictionary which may include 'context_length' and 'add_extra_token' settings.

    Returns:
    - Dict: A dictionary containing tokenized data and corresponding labels. This includes 'tokens' which are the
      tokenized representations of the conversations, and 'labels' which are used for training the model. The labels
      have specific indices masked with IGNORE_INDEX as per the preprocessing logic.
    """
    # add end signal and concatenate together
    conversations = []
    for source in sources:
        source = source['conversations']
        assert len(source) == 2
        # This line is different from LLaVA repo, we inserted '\n' after <image>.
        conversation = source[0]['value'] + source[1]['value'] + '\n'
        conversations.append(conversation)
    # tokenize conversations
    add_extra_token = cfg.get("add_extra_token")
    tokens = tokenize(
        texts=conversations,
        tokenizer=tokenizer,
        context_length=cfg.get("context_length"),
        add_extra_token=add_extra_token,
    )
    labels = tokens.clone().detach()
    for target, source in zip(labels, sources):
        source = source['conversations']
        tokenized_len = len(tokenizer.text_to_ids(source[0]['value']))
        target[:tokenized_len] = IGNORE_INDEX

    if add_extra_token:
        tokens = tokens[:, :-1].contiguous()
        labels = labels[:, 1:].contiguous()
    else:
        labels = torch.roll(labels, shifts=-1, dims=-1)
        labels[:, -1] = IGNORE_INDEX

    return dict(
        tokens=tokens,
        labels=labels,
    )


class LazySupervisedDataset(Dataset):
    """Dataset for supervised fine-tuning."""

    def __init__(self, data_path: str, tokenizer, multimodal_cfg: dict, data_cfg: dict):
        super(LazySupervisedDataset, self).__init__()
        if data_path is not None:
            with open(data_path, "r") as file:
                list_data_dict = json.load(file)
        else:
            list_data_dict = []

        logging.warning("Formatting inputs...Skip in lazy mode")
        self.tokenizer = tokenizer
        self.list_data_dict = list_data_dict
        self.multimodal_cfg = multimodal_cfg
        self.conv_template = multimodal_cfg["conv_template"]
        self.image_folder = multimodal_cfg['image_folder']
        self.video_folder = multimodal_cfg['video_folder']
        self.processor = multimodal_cfg["image_processor"]

        self.image_loader = TarOrFolderImageLoader(self.image_folder) if self.image_folder else None
        self.video_loader = TarOrFolderVideoLoader(self.video_folder, data_cfg) if self.video_folder else None

    def __len__(self):
        return len(self.list_data_dict)

    def __getitem__(self, i) -> Dict[str, torch.Tensor]:
        sources = self.list_data_dict[i]
        if isinstance(i, int):
            sources = [sources]
        assert len(sources) == 1, "Don't know why it is wrapped to a list"  # FIXME
        if 'image' in sources[0]:
            if not isinstance(self.list_data_dict[i]['image'], list):
                self.list_data_dict[i]['image'] = [self.list_data_dict[i]['image']]

            images = []
            for image_file in self.list_data_dict[i]['image']:
                image = self.image_loader.open_image(image_file)
                if image is None:
                    logging.warning(f"Image {image_file} could not be found!")
                image = process_image(self.processor, image, self.multimodal_cfg['image_aspect_ratio'])
                images.append(image)
            media_tensors = torch.tensor([])
            if images:
                media_tensors = torch.stack(images)
                patch_dim = self.multimodal_cfg['patch_dim']

                height_num_patches = media_tensors[0].shape[1] // patch_dim
                width_num_patches = media_tensors[0].shape[2] // patch_dim

                if self.multimodal_cfg['mm_mlp_adapter_type'] == 'mlp_downsample':
                    if height_num_patches % 2 != 0:
                        height_num_patches += 1
                    if width_num_patches % 2 != 0:
                        width_num_patches += 1

                cur_token_len = height_num_patches * width_num_patches

                sources = preprocess_multimodal(
                    copy.deepcopy(sources),
                    self.multimodal_cfg,
                    cur_token_len,
                    use_plain=(self.conv_template == "plain"),
                )
        elif 'video' in sources[0]:
            if not isinstance(self.list_data_dict[i]['video'], list):
                self.list_data_dict[i]['video'] = [self.list_data_dict[i]['video']]

            videos = []
            for video_file in self.list_data_dict[i]['video']:
                frames = self.video_loader.open_video(video_file)
                if frames is None:
                    logging.warning(f"Video {video_file} could not be found!")
                if isinstance(self.processor, CLIPImageProcessor):
                    # image processor from HF
                    if self.multimodal_cfg['image_aspect_ratio'] == 'keep':
                        max_hw, min_hw = max(frames.size), min(frames.size)
                        aspect_ratio = max_hw / min_hw
                        max_len, min_len = 448, 224
                        shortest_edge = int(min(max_len / aspect_ratio, min_len))
                        frames = self.processor.preprocess(
                            frames, return_tensors='pt', do_center_crop=False, size={"shortest_edge": shortest_edge}
                        )['pixel_values']
                    elif self.multimodal_cfg['image_aspect_ratio'] == 'pad':

                        def expand2square(pil_img, background_color):
                            width, height = pil_img.size
                            if width == height:
                                return pil_img
                            elif width > height:
                                result = Image.new(pil_img.mode, (width, width), background_color)
                                result.paste(pil_img, (0, (width - height) // 2))
                                return result
                            else:
                                result = Image.new(pil_img.mode, (height, height), background_color)
                                result.paste(pil_img, ((height - width) // 2, 0))
                                return result

                        frames = expand2square(frames, tuple(int(x * 255) for x in self.processor.image_mean))
                        frames = self.processor.preprocess(frames, return_tensors='pt')['pixel_values']
                    else:
                        frames = self.processor.preprocess(frames, return_tensors='pt')['pixel_values']
                else:
                    assert (
                        self.multimodal_cfg['image_aspect_ratio'] == 'square'
                    ), 'NeMo image transform with setting `image_aspect_ratio` to `square`.'
                    frames = self.processor(frames)
                videos.append(frames)
            media_tensors = frames
            if videos:
                media_tensors = torch.stack(videos)
                patch_dim = self.multimodal_cfg['patch_dim']

                height_num_patches = media_tensors[0].shape[-2] // patch_dim
                width_num_patches = media_tensors[0].shape[-1] // patch_dim

                if self.multimodal_cfg['mm_mlp_adapter_type'] == 'mlp_downsample':
                    if height_num_patches % 2 != 0:
                        height_num_patches += 1
                    if width_num_patches % 2 != 0:
                        width_num_patches += 1

                cur_token_len = height_num_patches * width_num_patches

                sources = preprocess_multimodal(
                    copy.deepcopy(sources),
                    self.multimodal_cfg,
                    cur_token_len,
                    use_plain=(self.conv_template == "plain"),
                )

        else:
            media_tensors = torch.tensor([])
            sources = copy.deepcopy(sources)

        if self.conv_template in ["nvgpt", "nv_steerlm"]:
            data_dict = preprocess_nvgpt(
                sources,
                self.tokenizer,
                self.multimodal_cfg,
            )
        elif self.conv_template == "nv_dpo":
            data_dict = preprocess_nv_dpo(
                sources,
                self.tokenizer,
                self.multimodal_cfg,
            )
        elif self.conv_template == "v1":
            data_dict = preprocess_v1(
                sources,
                self.tokenizer,
                self.multimodal_cfg,
            )
        elif self.conv_template == "llama_2":
            data_dict = preprocess_llama_2(
                sources,
                self.tokenizer,
                self.multimodal_cfg,
            )
        elif self.conv_template == "llama_3":
            data_dict = preprocess_llama_3(
                sources,
                self.tokenizer,
                self.multimodal_cfg,
            )
        elif self.conv_template == "plain":
            data_dict = preprocess_plain(
                sources,
                self.tokenizer,
                self.multimodal_cfg,
            )
        else:
            raise ValueError(f"Conversation template `{self.conv_template}` is not supported in Neva now.")

        if isinstance(i, int):
            data_dict = dict(tokens=data_dict["tokens"][0], labels=data_dict["labels"][0])

        # image exist in the data
        if self.multimodal_cfg['is_multimodal']:
            if isinstance(self.processor, CLIPImageProcessor):
                crop_size = [self.processor.crop_size['height'], self.processor.crop_size['width']]
            else:
                crop_size = self.multimodal_cfg['crop_size']

            # Image does not exist in the data, but the model is multimodal
            # TODO, if there are different videos on T dimensions.
            if media_tensors.shape[0] < MAX_NUM_IMAGES:
                padding_size = MAX_NUM_IMAGES - media_tensors.shape[0]
                zero_padding = torch.zeros((padding_size, 3, crop_size[0], crop_size[1]), dtype=torch.float)
                media_tensors = torch.cat((media_tensors, zero_padding), dim=0)

            if self.multimodal_cfg['media_type'] == 'image':
                data_dict['image'] = media_tensors
            elif self.multimodal_cfg['media_type'] == 'video':
                data_dict['video'] = media_tensors

        return data_dict


class NevaDataset(LazySupervisedDataset):
    """Dataset for supervised fine-tuning."""

    def __init__(self, data_path: str, tokenizer, multimodal_cfg: dict, data_cfg: dict):

        if data_path.endswith(".json"):
            super(NevaDataset, self).__init__(data_path, tokenizer, multimodal_cfg, data_cfg)

        elif data_path.endswith(".jsonl"):
            super(NevaDataset, self).__init__(None, tokenizer, multimodal_cfg, data_cfg)
            logging.warning("Loading image inputs from SteerLM Dataset")
            if multimodal_cfg['media_type'] == 'image':
                image_folder = multimodal_cfg['image_folder']
                for line in open(data_path, "r"):
                    record = json.loads(line)

                    # This currently supports only a single image
                    # search for <img src="/absolute/path/to/image" in the conversation
                    #   add it as record['image'], remove src tag from the <img> tag

                    record['image'] = []
                    for turn in record['conversations']:
                        matches = re.finditer('<img src="([^"]+)"', turn['value'])
                        for match in matches:
                            image_name = match.group(1).split("/")[-1]
                            image_path = os.path.join(image_folder, image_name)
                            if not os.path.isfile(image_path):
                                logging.warning(f"Image not found: {image_path}")
                                continue
                            record['image'].append(image_name)  # url
                        turn['value'] = re.sub('<img src="([^"]+)">', DEFAULT_IMAGE_TOKEN, turn['value'])

                    self.list_data_dict.append(record)

        else:
            raise ValueError(f"Formatting of {data_path} is not supported in Neva.")


@dataclass
class DataCollatorForSupervisedDataset(object):
    """Collate examples for supervised fine-tuning."""

    model_cfg: DictConfig
    tokenizer: transformers.PreTrainedTokenizer

    def __call__(self, instances: Sequence[Dict]) -> Dict[str, torch.Tensor]:
        packed_sequence = "cu_seqlens" in instances[0]
        max_len = max(instance['tokens'].shape[0] for instance in instances)
        max_len = (max_len - 1) // 64 * 64 + 64
        for instance in instances:
            pad_len = max_len - instance['tokens'].shape[0]
            instance['tokens'] = F.pad(instance['tokens'], (0, pad_len), 'constant', 0)
            instance['labels'] = F.pad(instance['labels'], (0, pad_len), 'constant', -1)
            if packed_sequence and instance["cu_seqlens"][-1] != max_len:
                instance["cu_seqlens"] = torch.cat((instance["cu_seqlens"], torch.IntTensor([max_len])), 0)

        if packed_sequence:
            max_len_cu = max(instance['cu_seqlens'].shape[0] for instance in instances)
            max_len_image = max(instance['image'].shape[0] for instance in instances)
            for instance in instances:
                pad_len_cu = max_len_cu - instance['cu_seqlens'].shape[0]
                instance['cu_seqlens'] = F.pad(instance['cu_seqlens'], (0, pad_len_cu), 'constant', max_len)

                x = instance['image']
                num_pad = max_len_image - x.shape[0]
                pad_tensor = torch.zeros(num_pad, *x.shape[1:], dtype=x.dtype, device=x.device)
                instance['image'] = torch.cat((x, pad_tensor), dim=0)

        batch = default_collate(instances)
        tokenizer = self.tokenizer
        model_cfg = self.model_cfg

        tokens = batch['tokens']
        labels = batch['labels']
        media_type = model_cfg.data.get('media_type', 'image')
        if media_type == 'image':
            media = batch.get('image')
        elif media_type == 'video':
            media = batch.get('video')
        else:
            raise ValueError(f"Unsupported media type {media_type}")

        if packed_sequence:
            cu_seqlens = batch["cu_seqlens"]
            position_ids = []
            for cu_seqlen in cu_seqlens:
                position_ids.append([])
                for ind in range(0, len(cu_seqlen) - 1):
                    seqlen = cu_seqlen[ind + 1] - cu_seqlen[ind]
                    position_ids[-1].extend(list(range(seqlen)))
            position_ids = torch.LongTensor(position_ids)
            loss_mask = torch.ones(tokens.size(), dtype=torch.float, device=tokens.device)
            attention_mask = torch.ones(tokens.size(), dtype=torch.long, device=tokens.device)
        else:
            attention_mask, loss_mask, position_ids = get_ltor_masks_and_position_ids(
                data=tokens,
                eod_token=tokenizer.eos_id,
                eod_mask_loss=model_cfg.data.get("eod_mask_loss", False),
                reset_attention_mask=False,
                reset_position_ids=False,
            )

        loss_mask[labels == -1] = 0.0
        tokens[tokens == -1] = 0
        labels[labels == -1] = 0

        if media is None:
            raise NotImplementedError
        else:
            if media_type == 'image':
                media = rearrange(media, "b T c h w -> b T 1 c h w")
            elif media_type == 'video':
                media = rearrange(media, "b T F c h w -> b T F c h w")

        batch = {
            'tokens': tokens,
            'labels': labels,
            'attention_mask': attention_mask,
            'loss_mask': loss_mask,
            'position_ids': position_ids,
            'media': media,
        }
        if packed_sequence:
            batch["cu_seqlens"] = cu_seqlens
        return batch


def make_supervised_data_module(tokenizer, image_processor, model_cfg) -> Dict:
    """Make dataset and collator for supervised fine-tuning."""
    data_cfg = model_cfg.data
    mm_cfg = model_cfg.mm_cfg
    add_extra_token = 1
    if getattr(model_cfg, 'no_seqlen_plus_one_input_tokens', False):
        add_extra_token = 0
<<<<<<< HEAD
    crop_size = data_cfg.get("crop_size", (224, 224))
=======
    crop_size = mm_cfg.vision_encoder.get("crop_size", (224, 224))
    if mm_cfg.vision_encoder.from_hf:
        image_processor = CLIPImageProcessor.from_pretrained(
            mm_cfg.vision_encoder.from_pretrained, torch_dtype=torch.bfloat16
        )
        assert crop_size == (
            image_processor.crop_size['height'],
            image_processor.crop_size['width'],
        ), f"Crop size {crop_size} does not match the HuggingFace CLIP model's crop size {(image_processor.crop_size['height'], image_processor.crop_size['width'])}"
    else:
        # TODO(yuya): Fix this hard-code for our own CLIP
        image_processor = image_transform(
            crop_size,
            is_train=False,
            mean=None,
            std=None,
        )
>>>>>>> 63833cdf

    train_dataset = NevaDataset(
        tokenizer=tokenizer,
        data_path=data_cfg.data_path,
        multimodal_cfg=dict(
            is_multimodal=data_cfg.is_multimodal,
            sep_image_conv_front=data_cfg.sep_image_conv_front,
            model_type=mm_cfg.llm.get("model_type", "nvgpt"),
            conv_template=data_cfg.get("conv_template", "nvgpt"),
            patch_dim=model_cfg.mm_cfg.vision_encoder.patch_dim,
            crop_size=crop_size,
            image_folder=data_cfg.get('image_folder', None),
            video_folder=data_cfg.get('video_folder', None),
            image_aspect_ratio=data_cfg.image_aspect_ratio,
            use_im_start_end=getattr(model_cfg.mm_cfg, 'use_im_start_end', False),
            image_processor=image_processor,
            add_extra_token=add_extra_token,
            context_length=model_cfg.encoder_seq_length,
            media_type=data_cfg.get('media_type', 'image'),
            num_frames=data_cfg.get('num_frames', -1),
            mm_mlp_adapter_type=model_cfg.mm_cfg.get('mm_mlp_adapter_type', 'linear'),
        ),
        data_cfg=dict(
            splice_single_frame=data_cfg.get('splice_single_frame', None),
            num_frames=data_cfg.get('num_frames', -1),
            sep_token_between_frames=data_cfg.get('sep_token_between_frames', False),
        ),
    )

    return dict(train_dataset=train_dataset, eval_dataset=train_dataset)


class NevaPackedSeqDatatset(Dataset):
    def __init__(self, data_path: str, crop_size: Tuple[int, int] = (224, 224)):
        self.ds = IndexedDataset(data_path)
        self.crop_size = crop_size

    def __len__(self):
        return len(self.ds.document_indices) - 1

    def __getitem__(self, i) -> Dict[str, torch.Tensor]:
        doc_start = self.ds.document_indices[i]
        batch = {
            "cu_seqlens": torch.IntTensor(self.ds[doc_start]),
            "tokens": torch.LongTensor(self.ds[doc_start + 1]),
            "labels": torch.LongTensor(self.ds[doc_start + 2]),
            "image": torch.FloatTensor(self.ds[doc_start + 3]).reshape(-1, 3, *self.crop_size),
        }

        return batch<|MERGE_RESOLUTION|>--- conflicted
+++ resolved
@@ -1223,27 +1223,11 @@
     add_extra_token = 1
     if getattr(model_cfg, 'no_seqlen_plus_one_input_tokens', False):
         add_extra_token = 0
-<<<<<<< HEAD
-    crop_size = data_cfg.get("crop_size", (224, 224))
-=======
     crop_size = mm_cfg.vision_encoder.get("crop_size", (224, 224))
-    if mm_cfg.vision_encoder.from_hf:
-        image_processor = CLIPImageProcessor.from_pretrained(
-            mm_cfg.vision_encoder.from_pretrained, torch_dtype=torch.bfloat16
-        )
-        assert crop_size == (
-            image_processor.crop_size['height'],
-            image_processor.crop_size['width'],
-        ), f"Crop size {crop_size} does not match the HuggingFace CLIP model's crop size {(image_processor.crop_size['height'], image_processor.crop_size['width'])}"
-    else:
-        # TODO(yuya): Fix this hard-code for our own CLIP
-        image_processor = image_transform(
-            crop_size,
-            is_train=False,
-            mean=None,
-            std=None,
-        )
->>>>>>> 63833cdf
+    assert crop_size == (
+        image_processor.crop_size['height'],
+        image_processor.crop_size['width'],
+    ), f"Crop size {crop_size} does not match the HuggingFace CLIP model's crop size {(image_processor.crop_size['height'], image_processor.crop_size['width'])}"
 
     train_dataset = NevaDataset(
         tokenizer=tokenizer,
