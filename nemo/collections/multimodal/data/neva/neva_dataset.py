# Copyright (c) 2023, NVIDIA CORPORATION.  All rights reserved.
#
# Licensed under the Apache License, Version 2.0 (the "License");
# you may not use this file except in compliance with the License.
# You may obtain a copy of the License at
#
#     http://www.apache.org/licenses/LICENSE-2.0
#
# Unless required by applicable law or agreed to in writing, software
# distributed under the License is distributed on an "AS IS" BASIS,
# WITHOUT WARRANTIES OR CONDITIONS OF ANY KIND, either express or implied.
# See the License for the specific language governing permissions and
# limitations under the License.
import copy
import json
import logging
import os
import re
import tarfile
from dataclasses import dataclass
from typing import Any, Dict, List, Sequence, Tuple, Union

import decord
import numpy as np
import torch
import torch.nn.functional as F
import transformers
from einops import rearrange
from omegaconf import DictConfig
from PIL import Image
from torch.utils.data import Dataset, default_collate
from transformers import CLIPImageProcessor, SiglipImageProcessor

import nemo.collections.multimodal.data.neva.conversation as conversation_lib
from nemo.collections.multimodal.data.clip.augmentations.augmentations import image_transform
from nemo.collections.multimodal.data.neva.conversation import (
    DEFAULT_IM_END_TOKEN,
    DEFAULT_IM_START_TOKEN,
    DEFAULT_IMAGE_PATCH_TOKEN,
    DEFAULT_IMAGE_TOKEN,
    DEFAULT_LABELS_TOKEN,
    DEFAULT_VIDEO_TOKEN,
    DEFAULT_VID_START_TOKEN,
    DEFAULT_VID_END_TOKEN
)
from nemo.collections.nlp.modules.common.megatron.utils import get_ltor_masks_and_position_ids

MAX_NUM_IMAGES = 1
IGNORE_INDEX = -1

try:
    from megatron.core.datasets.indexed_dataset import IndexedDataset

    HAVE_MEGATRON_CORE = True

except (ImportError, ModuleNotFoundError):

    HAVE_MEGATRON_CORE = False


class TarOrFolderImageLoader:
    """
    A class for loading images from a tar archive or a regular folder.

    This class provides functionality to open and read images from either a tar archive
    (.tar file) or a standard directory with image files. It builds an index of images
    if the source is a tar archive for efficient access.

    Attributes:
        image_folder (str): The path to the tar archive or image folder.
        tar_index (dict): A dictionary that maps file names to their tarfile member
                          objects if the image source is a tar archive.

    Methods:
        __init__(self, image_folder): Initializes the loader with the specified image folder.
        build_index(self): Builds an index of image file names and their corresponding
                           tarfile member objects for a tar archive.
        open_image(self, file_name): Opens and returns an image by its file name. The image
                                     is returned as an RGB PIL Image object.
    """

    def __init__(self, image_folder):
        self.image_folder = image_folder
        self.tar_index = {}
        if self.image_folder.endswith('.tar'):
            self.build_index()

    def build_index(self):
        with tarfile.open(self.image_folder, 'r') as tar:
            for member in tar.getmembers():
                self.tar_index[member.name] = member

    def open_image(self, file_name):
        if self.image_folder.endswith('.tar'):
            with tarfile.open(self.image_folder, 'r') as tar:
                member = self.tar_index.get(file_name)
                if member:
                    f = tar.extractfile(member)
                    return Image.open(f).convert('RGB')
        else:
            return Image.open(os.path.join(self.image_folder, file_name)).convert('RGB')
        return None


class TarOrFolderVideoLoader:
    """
    A class for loading videos from a tar archive or a regular folder.

    This class provides functionality to open and read videos from either a tar archive
    (.tar file) or a standard directory with video files. It builds an index of videos
    if the source is a tar archive for efficient access.

    Attributes:
        video_folder (str): The path to the tar archive or video folder.
        data_cfg (dict): A dictionary of configuration options for video decoding to frames
        tar_index (dict): A dictionary that maps file names to their tarfile member
                          objects if the video source is a tar archive.

    Methods:
        __init__(self, video_folder): Initializes the loader with the specified video folder.
        build_index(self): Builds an index of image file names and their corresponding
                           tarfile member objects for a tar archive.
        open_video(self, file_name): Opens and returns an video by its file name. The video
                                     is returned as a list of RGB PIL Image objects.
        flatten_frames(self, cap): Converts decord VideoReader video object to list of frame
                                   images based on data config information.
    """

    def __init__(self, video_folder, data_cfg):
        self.video_folder = video_folder
        self.data_cfg = data_cfg
        self.tar_index = {}
        if self.video_folder.endswith('.tar'):
            self.build_index()

    def build_index(self):
        with tarfile.open(self.video_folder, 'r') as tar:
            for member in tar.getmembers():
                self.tar_index[member.name] = member

    def open_video(self, file_name):
        if self.video_folder.endswith('.tar'):
            with tarfile.open(self.video_folder, 'r') as tar:
                member = self.tar_index.get(file_name)
                if member:
                    f = tar.extractfile(member)
                    cap = decord.VideoReader(f)
                    return self.flatten_frames(cap)
        else:
            decord.bridge.set_bridge("torch")
            cap = decord.VideoReader(os.path.join(self.video_folder, file_name))
            return self.flatten_frames(cap)
        return None

    def flatten_frames(self, cap):
        if self.data_cfg['splice_single_frame'] == 'first':
            frame = cap[0].asnumpy()
            return Image.fromarray(frame).convert('RGB')
        elif self.data_cfg['splice_single_frame'] == 'middle':
            frame = cap[len(cap) // 2].asnumpy()
            return Image.fromarray(frame).convert('RGB')
        elif self.data_cfg['splice_single_frame'] == 'last':
            frame = cap[-1].asnumpy()
            return Image.fromarray(frame).convert('RGB')
        else:
            if self.data_cfg['num_frames'] == -1:
                frames = []
                for frame in cap:
                    rgb_frame = frame.asnumpy()
                    img = Image.fromarray(rgb_frame).convert('RGB')
                    frames.append(img)
                return frames
            else:
                num_frames = min(len(cap), self.data_cfg['num_frames'])
                indices = np.linspace(0, len(cap) - 1, num_frames, dtype=int)
                frames = []
<<<<<<< HEAD
                for i in indices:
                    rgb_frame = cap[i].asnumpy()
                    img = Image.fromarray(rgb_frame).convert('RGB')
                    frames.append(img)
=======
                frames = cap.get_batch(indices)
>>>>>>> bbdcd20c

                while len(frames) < self.data_cfg['num_frames']:
                    frames.append(frames[-1])
                return frames


def tokenize(
    texts: Union[str, List[str]],
    tokenizer: Any,
    context_length: int,
    add_extra_token: int,
) -> torch.LongTensor:
    """
    Returns the tokenized representation of given input string(s). If the list of tokens exceeds the context
    length plus the number of extra tokens, it gets truncated. If it's smaller, it gets padded with zeros.

    Parameters
    ----------
    texts : Union[str, List[str]]
        An input string or a list of input strings to tokenize.
    tokenizer : Any
        A tokenizer to be used for tokenization.
    context_length : int
        The context length to be used for the output tensor.
    add_extra_token : int
        Number of extra tokens to add, should be either 0 or 1.

    Returns
    -------
    torch.LongTensor
        A two-dimensional tensor containing the resulting tokens, shape = [number of input strings, context_length + add_extra_token].
    """
    assert add_extra_token == 0 or add_extra_token == 1, "`add_extra_token` should be either 0 or 1."

    texts_is_str = False
    if isinstance(texts, str):
        texts = [texts]
        texts_is_str = True
    tokens = [tokenizer.text_to_ids(t) for t in texts]
    max_len = max([len(token) for token in tokens])
    context_length = min(max_len - add_extra_token, context_length)
    # truncate and padding
    result = torch.zeros(len(tokens), context_length + add_extra_token, dtype=torch.long)

    for i, token in enumerate(tokens):
        if len(token) > context_length + add_extra_token:
            token = token[: context_length + add_extra_token]  # Truncate
        result[i, : len(token)] = torch.tensor(token)
    if texts_is_str:
        result = result[0]
    return result

def get_tokens_ids(tokenizer, tokens):
    """
    Returns the token id for a given token.

    Parameters
    ----------
    tokenizer : nemo tokenizer
        A tokenizer to be used for tokenization.
    tokens : list
        A list of tokens to get the token id for.

    Returns
    -------
    List
        The token ids.
    """
    return [tokenizer.token_to_id(token) for token in tokens]

def preprocess_multimodal(sources: dict, multimodal_cfg: dict, cur_token_len: int, use_plain: bool = False) -> Dict:
    """
    Preprocesses multimodal sources based on the provided configuration.

    This function modifies the sources for multimodal data processing. It checks if the data is multimodal and
    adjusts the token lengths accordingly. It also handles the start and end tokens for images and replaces
    image tokens in conversations.

    Parameters:
    - sources (dict): A dictionary containing the multimodal sources to be processed.
    - multimodal_cfg (dict): A configuration dictionary specifying various options for multimodal processing.
      It includes keys like 'is_multimodal', 'use_im_start_end', and 'sep_image_conv_front'.
    - cur_token_len (int): The current length of tokens to be considered for image processing.
    - use_plain (bool, optional): A boolean flag to use plain image token replacement without additional processing.
      Defaults to False.

    Returns:
    - dict: The processed sources dictionary after applying multimodal preprocessing steps.
    """
    is_multimodal = multimodal_cfg['is_multimodal']
    model_type = multimodal_cfg['model_type']
    media_type = multimodal_cfg['media_type']
    image_token_len = cur_token_len
    if media_type == 'image':
        default_token = DEFAULT_IMAGE_TOKEN
    elif media_type == 'video':
        default_token = DEFAULT_VIDEO_TOKEN
    else:
        return sources

    if not is_multimodal:
        return sources

    num_patches = image_token_len

    if media_type == 'video':
        num_patches *= multimodal_cfg['num_frames']

    if multimodal_cfg['mm_mlp_adapter_type'] == 'mlp_downsample':
        num_patches //= 4

    if multimodal_cfg['use_im_start_end']:
        replace_token = DEFAULT_IMAGE_PATCH_TOKEN[model_type] * num_patches
    else:
<<<<<<< HEAD
        replace_token = DEFAULT_IMAGE_PATCH_TOKEN * (num_patches - 2)
    replace_token = DEFAULT_IM_START_TOKEN + replace_token + DEFAULT_IM_END_TOKEN
=======
        replace_token = DEFAULT_IMAGE_PATCH_TOKEN[model_type] * (num_patches - 2)
    replace_token = DEFAULT_IM_START_TOKEN[model_type] + replace_token + DEFAULT_IM_END_TOKEN[model_type]
>>>>>>> bbdcd20c

    if media_type == 'video' and multimodal_cfg.get("use_lita", False):
        if not multimodal_cfg.get('lita', None):
            raise ValueError("LITA config is missing")
        lita_video_arch = multimodal_cfg['lita']['lita_video_arch']
        num_frames = multimodal_cfg['num_frames']
        num_temporal_tokens, num_spatial_tokens = num_frames, 0
        if lita_video_arch == 'temporal_all_resolution':
            sample_frames = min(multimodal_cfg['lita']['sample_frames'], num_frames)
            # num_frames for temporal tokens, sample_frames * num_patches for spatial tokens
            num_spatial_tokens = sample_frames * image_token_len
        else:
            # num_frames for temporal tokens and num_patches for spatial tokens
            num_spatial_tokens = image_token_len
        num_tokens = num_temporal_tokens + num_spatial_tokens

        visual_token_format = multimodal_cfg['lita'].get('visual_token_format', 'v1')
        if visual_token_format == 'im_vid_start_end':
            # insert vid start and vid end tokens & img_start and img_end
            if multimodal_cfg['use_im_start_end']:
                replace_token = DEFAULT_VID_START_TOKEN + num_temporal_tokens * DEFAULT_IMAGE_PATCH_TOKEN + DEFAULT_VID_END_TOKEN + \
                            DEFAULT_IM_START_TOKEN + num_spatial_tokens * DEFAULT_IMAGE_PATCH_TOKEN + DEFAULT_IM_END_TOKEN
            else:
                replace_token = DEFAULT_VID_START_TOKEN + (num_temporal_tokens - 1) * DEFAULT_IMAGE_PATCH_TOKEN + DEFAULT_VID_END_TOKEN + \
                            DEFAULT_IM_START_TOKEN + (num_spatial_tokens - 1) * DEFAULT_IMAGE_PATCH_TOKEN + DEFAULT_IM_END_TOKEN
            replace_token = DEFAULT_IM_START_TOKEN + replace_token + DEFAULT_IM_END_TOKEN
        else:
            if multimodal_cfg['use_im_start_end']:
                replace_token = DEFAULT_IMAGE_PATCH_TOKEN * num_tokens
            else:
                replace_token = DEFAULT_IMAGE_PATCH_TOKEN * (num_tokens - 2 )
            replace_token = DEFAULT_IM_START_TOKEN + replace_token + DEFAULT_IM_END_TOKEN

    for source in sources:
        conversation = source['conversations']
        if multimodal_cfg['sep_image_conv_front']:
            assert default_token in conversation[0]['value']
            conversation[0]['value'] = conversation[0]['value'].replace(default_token, '').strip()
            conversation[0]['value'] = (
                default_token
                + conversation_lib.default_conversation.sep
                + conversation_lib.default_conversation.roles[0]
                + ": "
                + conversation[0]['value']
            )
        if use_plain:
            assert default_token in conversation[0]['value']
            conversation[0]['value'] = default_token
        for turn in conversation:
            turn["value"] = turn["value"].replace(default_token, replace_token)

    return sources


def process_image(processor, image, image_aspect_ratio="square"):
    if isinstance(processor, CLIPImageProcessor) or isinstance(processor, SiglipImageProcessor):
        # image processor from HF
        if image_aspect_ratio == 'keep':
            max_hw, min_hw = max(image.size), min(image.size)
            aspect_ratio = max_hw / min_hw
            max_len, min_len = 448, 224
            shortest_edge = int(min(max_len / aspect_ratio, min_len))
            image = processor.preprocess(
                image, return_tensors='pt', do_center_crop=False, size={"shortest_edge": shortest_edge}
            )['pixel_values'][0]
        elif image_aspect_ratio == 'pad':

            def expand2square(pil_img, background_color):
                width, height = pil_img.size
                if width == height:
                    return pil_img
                elif width > height:
                    result = Image.new(pil_img.mode, (width, width), background_color)
                    result.paste(pil_img, (0, (width - height) // 2))
                    return result
                else:
                    result = Image.new(pil_img.mode, (height, height), background_color)
                    result.paste(pil_img, ((height - width) // 2, 0))
                    return result

            image = expand2square(image, tuple(int(x * 255) for x in processor.image_mean))
            image = processor.preprocess(image, return_tensors='pt')['pixel_values'][0]
        else:
            image = processor.preprocess(image, return_tensors='pt')['pixel_values'][0]
    else:
        assert image_aspect_ratio == 'square', 'NeMo image transform with setting `image_aspect_ratio` to `square`.'
        image = processor(image)
    return image


def preprocess_llama_3(
    sources: dict,
    tokenizer,
    cfg,
) -> Dict:
    """
    Preprocesses sources for the LLaMA 3 model configuration.

    The function applies prompt templates and tokenizes the conversations according to the LLaMA 2 model specifications.
    It involves special handling of tokens, masking of labels, and adjustments based on configuration settings.

    Parameters:
    - sources (dict): A dictionary of sources containing conversations to be processed.
    - tokenizer: The tokenizer to be used for processing the text.
    - cfg: Configuration settings for preprocessing, including context length and additional tokens.

    Returns:
    - Dict: A dictionary containing tokenized and labeled data suitable for the LLaMA 2 model.
      This includes tokens, labels, and any special processing as defined in the configuration.
    """
    conv = conversation_lib.conv_llava_llama_3.copy()
    roles = {"human": conv.roles[0], "gpt": conv.roles[1]}

    # Apply prompt templates
    conversations = []
    for i, source in enumerate(sources):
        source = source['conversations']
        if roles[source[0]["from"]] != conv.roles[0]:
            # Skip the first one if it is not from human
            source = source[1:]

        conv.messages = []
        for j, sentence in enumerate(source):
            role = roles[sentence["from"]]
            assert role == conv.roles[j % 2], f"{i}"
            conv.append_message(role, sentence["value"])
        conversations.append(conv.get_prompt())

    add_extra_token = cfg.get("add_extra_token")

    # Tokenize conversations
    tokens = tokenize(
        texts=conversations,
        tokenizer=tokenizer,
        context_length=cfg.get("context_length"),
        add_extra_token=add_extra_token,
    )
    labels = tokens.clone().detach()
    # Mask labels
    sep = "<|start_header_id|>assistant<|end_header_id|>\n\n"  # part sep
    round_sep = "<|start_header_id|>user<|end_header_id|>\n\n"
    for conversation, target in zip(conversations, labels):
        # the first match of round sep is going to be the one after system, which is not the intended behavior
        rounds = conversation.split(round_sep)
        rounds = [round_sep.join(rounds[:2])] + rounds[2:]
        cur_len = 0
        for i, rou in enumerate(rounds):

            if rou == "":
                break

            parts = rou.split(sep)
            if len(parts) != 2:
                break
            parts[0] += sep

            if i == 0:
                round_len = len(tokenizer.text_to_ids(rou))
                instruction_len = len(tokenizer.text_to_ids(parts[0]))
            else:
                round_len = len(tokenizer.text_to_ids(round_sep + rou))
                instruction_len = len(tokenizer.text_to_ids(round_sep + parts[0]))
            target[cur_len : cur_len + instruction_len] = IGNORE_INDEX
            cur_len += round_len
        target[cur_len:] = IGNORE_INDEX

    # Check if masking working correctly
    # print([x for x in zip(tokens[0].numpy().tolist(), labels[0].numpy().tolist())])

    if add_extra_token:
        tokens = tokens[:, :-1].contiguous()
        labels = labels[:, 1:].contiguous()
    else:
        labels = torch.roll(labels, shifts=-1, dims=-1)
        labels[:, -1] = IGNORE_INDEX

    return dict(
        tokens=tokens,
        labels=labels,
    )


def preprocess_llama_2(
    sources: dict,
    tokenizer,
    cfg,
) -> Dict:
    """
    Preprocesses sources for the LLaMA 2 model configuration.

    The function applies prompt templates and tokenizes the conversations according to the LLaMA 2 model specifications.
    It involves special handling of tokens, masking of labels, and adjustments based on configuration settings.

    Parameters:
    - sources (dict): A dictionary of sources containing conversations to be processed.
    - tokenizer: The tokenizer to be used for processing the text.
    - cfg: Configuration settings for preprocessing, including context length and additional tokens.

    Returns:
    - Dict: A dictionary containing tokenized and labeled data suitable for the LLaMA 2 model.
      This includes tokens, labels, and any special processing as defined in the configuration.
    """
    conv = conversation_lib.conv_llava_llama_2.copy()
    roles = {"human": conv.roles[0], "gpt": conv.roles[1]}

    # Apply prompt templates
    conversations = []
    for i, source in enumerate(sources):
        source = source['conversations']
        if roles[source[0]["from"]] != conv.roles[0]:
            # Skip the first one if it is not from human
            source = source[1:]

        conv.messages = []
        for j, sentence in enumerate(source):
            role = roles[sentence["from"]]
            assert role == conv.roles[j % 2], f"{i}"
            conv.append_message(role, sentence["value"])
        conversations.append(conv.get_prompt())

    add_extra_token = cfg.get("add_extra_token")

    # Tokenize conversations
    tokens = tokenize(
        texts=conversations,
        tokenizer=tokenizer,
        context_length=cfg.get("context_length"),
        add_extra_token=add_extra_token,
    )

    # llama tricks
    # 32003, 32006, 32007
    DEFAULT_TOKENS = [DEFAULT_IMAGE_PATCH_TOKEN, DEFAULT_BOS_TOKEN, DEFAULT_EOS_TOKEN]
    img_patch_id, bos_id, eos_id = get_tokens_ids(tokenizer, DEFAULT_TOKENS)
    tokens[tokens == img_patch_id] = 0  # DEFAULT_IMAGE_PATCH_TOKEN
    tokens[tokens == bos_id] = 1  # <s>
    tokens[tokens == eos_id] = 2  # </s>
    labels = tokens.clone().detach()

    # Mask labels
    sep = "[/INST] "
    for conversation, target in zip(conversations, labels):
        rounds = conversation.split(conv.sep2)
        cur_len = 0
        for i, rou in enumerate(rounds):

            if rou == "":
                break

            parts = rou.split(sep)
            if len(parts) != 2:
                break
            parts[0] += sep

            round_len = len(tokenizer.text_to_ids(rou + conv.sep2))
            instruction_len = len(tokenizer.text_to_ids(parts[0])) - 2
            if i > 0:
                round_len -= 1  # Remove extra token added by sp tokenizer
            else:
                instruction_len += 1
            target[cur_len : cur_len + instruction_len] = IGNORE_INDEX

            cur_len += round_len
        target[cur_len:] = IGNORE_INDEX

    # Check if masking working correctly
    # print([x for x in zip(tokens[0].numpy().tolist(), labels[0].numpy().tolist())])

    if add_extra_token:
        tokens = tokens[:, :-1].contiguous()
        labels = labels[:, 1:].contiguous()
    else:
        labels = torch.roll(labels, shifts=-1, dims=-1)
        labels[:, -1] = IGNORE_INDEX

    return dict(
        tokens=tokens,
        labels=labels,
    )


def preprocess_v1(
    sources: dict,
    tokenizer,
    cfg,
) -> Dict:
    """
    Preprocesses sources for the Vicuna V1 model configuration.

    Similar to `preprocess_llama_2`, this function applies prompt templates and performs tokenization, but it is tailored
    for the Vicuna V1 model. It includes specific handling for token translations, label masking, and tokenizer configuration.

    Parameters:
    - sources (dict): A dictionary of sources containing conversations to be processed.
    - tokenizer: The tokenizer to be used for processing the text.
    - cfg: Configuration settings for preprocessing, which may include context length and additional tokens.

    Returns:
    - Dict: A dictionary containing the processed data, including tokens and labels, formatted for the Vicuna V1 model.
    """
    conv = conversation_lib.conv_vicuna_v1.copy()
    roles = {"human": conv.roles[0], "gpt": conv.roles[1]}

    # Apply prompt templates
    conversations = []
    for i, source in enumerate(sources):
        source = source['conversations']
        if roles[source[0]["from"]] != conv.roles[0]:
            # Skip the first one if it is not from human
            source = source[1:]

        conv.messages = []
        for j, sentence in enumerate(source):
            role = roles[sentence["from"]]
            assert role == conv.roles[j % 2], f"{i}"
            conv.append_message(role, sentence["value"])
        conversations.append(conv.get_prompt())

    add_extra_token = cfg.get("add_extra_token")
    # Tokenize conversations
    tokens = tokenize(
        texts=conversations,
        tokenizer=tokenizer,
        context_length=cfg.get("context_length"),
        add_extra_token=add_extra_token,
    )

    # llama tricks
    # 32003, 32006, 32007
    DEFAULT_TOKENS = [DEFAULT_IMAGE_PATCH_TOKEN, DEFAULT_BOS_TOKEN, DEFAULT_EOS_TOKEN]
    img_patch_id, bos_id, eos_id = get_tokens_ids(tokenizer, DEFAULT_TOKENS)
    tokens[tokens == img_patch_id] = 0  # DEFAULT_IMAGE_PATCH_TOKEN
    tokens[tokens == bos_id] = 1  # <s>
    tokens[tokens == eos_id] = 2  # </s>
    labels = tokens.clone().detach()

    # Mask labels
    sep = conv.sep + conv.roles[1] + ": "
    for conversation, target in zip(conversations, labels):

        rounds = conversation.split(conv.sep2)
        cur_len = 0
        for i, rou in enumerate(rounds):
            if rou == "":
                break

            parts = rou.split(sep)
            if len(parts) != 2:
                break
            parts[0] += sep

            round_len = len(tokenizer.text_to_ids(rou + conv.sep2))
            instruction_len = len(tokenizer.text_to_ids(parts[0])) - 1
            if i > 0:
                round_len -= 1  # Remove extra token added by sp tokenizer
                instruction_len -= 1
            target[cur_len : cur_len + instruction_len] = IGNORE_INDEX

            cur_len += round_len
        target[cur_len:] = IGNORE_INDEX

    if add_extra_token:
        tokens = tokens[:, :-1].contiguous()
        labels = labels[:, 1:].contiguous()
    else:
        labels = torch.roll(labels, shifts=-1, dims=-1)
        labels[:, -1] = IGNORE_INDEX

    return dict(
        tokens=tokens,
        labels=labels,
    )


def preprocess_nvgpt(
    sources: dict,
    tokenizer,
    cfg,
) -> Dict:
    """
    Preprocess a given set of conversational sources using nvgpt conversation template

    This function processes conversations by first ensuring the conversation starts with a 'human' role, then tokenizes the conversations, applies specific token replacements, and finally masks labels for training purposes.

    Parameters:
    - sources: A dictionary containing conversational data. Expected format is a dict of conversations, where each conversation is a list of messages, and each message is a dict with 'from' (role) and 'value' (message text).
    - tokenizer: A tokenizer from the Hugging Face Transformers library used for tokenizing the conversations.
    - cfg: Configuration settings which include 'add_extra_token' (bool) to determine if an extra token should be added to the tokenized output, and 'context_length' for specifying the tokenization context length.

    Returns:
    - Dict: A dictionary containing two keys:
        - 'tokens': A tensor of tokenized conversation data.
        - 'labels': A tensor of labels for the conversation data, used for training models. Labels are masked based on the conversation structure.

    Note:
    - The function includes specific token replacements (e.g., DEFAULT_IMAGE_PATCH_TOKEN, <s>, </s>) and masking techniques for labels.
    - It is designed to work with conversational data where messages alternate between a 'human' and a 'gpt' role.
    - The function asserts that each message in a conversation alternates between the defined roles and skips messages not starting with the 'human' role.
    """

    """<extra_id_0>System\nA chat between a curious user and an artificial intelligence assistant. The assistant gives helpful, detailed, and polite answers to the user's questions.\n\n<extra_id_1>User\n{user input}\n<extra_id_1>Assistant\n<extra_id_2>quality:4,toxicity:0,humor:0,creativity:0,helpfulness:4,correctness:4,coherence:4,complexity:4,verbosity:4\n"""

    conv = conversation_lib.conv_nvgpt.copy()

    # Apply prompt templates
    conversations = []
    for source in sources:
        conv.messages = []
        conv.system = source.get('system', conv.system)

        strip_end_for_inference = False
        for i, turn in enumerate(source['conversations']):

            if i % 2 == 1:
                turn['from'] = conv.roles[1]
                if 'label' not in turn:
                    turn['label'] = (
                        "quality:4,toxicity:0,humor:0,creativity:0,helpfulness:4,correctness:4,coherence:4,complexity:4,verbosity:4"
                    )
                value = DEFAULT_LABELS_TOKEN + turn['label'] + '\n' + turn['value']
                conv.append_message(turn['from'], value)
                if not turn["value"]:
                    strip_end_for_inference = (
                        True  # in inference, current turn is empty, thus end tokens need to striped.
                    )
            else:
                turn['from'] = conv.roles[0]
                conv.append_message(turn['from'], turn['value'])
        context = conv.get_prompt()
        if strip_end_for_inference:
            context = context.rstrip("\n<extra_id_1>") + "\n"
        conversations.append(context)

    add_extra_token = cfg.get("add_extra_token")
    # Tokenize conversations
    tokens = tokenize(
        texts=conversations,
        tokenizer=tokenizer,
        context_length=cfg.get("context_length"),
        add_extra_token=add_extra_token,
    )

    labels = tokens.clone().detach()

    # Mask targets
    sep = conv.sep + conv.roles[1] + "\n"
    labels_str_regexp = re.compile(f"{DEFAULT_LABELS_TOKEN}quality:.*\n")
    for conversation, target in zip(conversations, labels):
        rounds = conversation.split(conv.sep)
        re_rounds = [conv.sep.join(rounds[:3])]  # system + user + gpt

        for conv_idx in range(3, len(rounds), 2):
            re_rounds.append(conv.sep.join(rounds[conv_idx : conv_idx + 2]))  # user + gpt

        cur_len = 0
        for i, rou in enumerate(re_rounds):
            if rou == "":
                break
            parts = rou.split(sep)
            if len(parts) != 2:
                break

            # Match the pattern
            match = labels_str_regexp.search(parts[1])
            labels_str = match.group() if match else ""

            instruction_len = len(tokenizer.text_to_ids(parts[0] + sep + labels_str))
            round_len = len(tokenizer.text_to_ids(rou + conv.sep))
            target[cur_len : cur_len + instruction_len] = IGNORE_INDEX

            cur_len += round_len
        target[cur_len:] = IGNORE_INDEX

    if add_extra_token:
        tokens = tokens[:, :-1].contiguous()
        labels = labels[:, 1:].contiguous()
    else:
        labels = torch.roll(labels, shifts=-1, dims=-1)
        labels[:, -1] = IGNORE_INDEX

    return dict(
        tokens=tokens,
        labels=labels,
    )


def preprocess_nv_dpo(
    sources: dict,
    tokenizer,
    cfg,
) -> Dict:
    """
    Preprocess a given set of conversational sources using nvgpt conversation template

    This function processes conversations by first ensuring the conversation starts with a 'human' role, then tokenizes the conversations, applies specific token replacements, and finally masks labels for training purposes.

    Parameters:
    - sources: A dictionary containing conversational data. Expected format is a dict of conversations, where each conversation is a list of messages, and each message is a dict with 'from' (role) and 'value' (message text).
    - tokenizer: A tokenizer from the Hugging Face Transformers library used for tokenizing the conversations.
    - cfg: Configuration settings which include 'add_extra_token' (bool) to determine if an extra token should be added to the tokenized output, and 'context_length' for specifying the tokenization context length.

    Returns:
    - Dict: A dictionary containing two keys:
        - 'tokens': A tensor of tokenized conversation data.
        - 'labels': A tensor of labels for the conversation data, used for training models. Labels are masked based on the conversation structure.

    Note:
    - The function includes specific token replacements (e.g., DEFAULT_IMAGE_PATCH_TOKEN, <s>, </s>) and masking techniques for labels.
    - It is designed to work with conversational data where messages alternate between a 'human' and a 'gpt' role.
    - The function asserts that each message in a conversation alternates between the defined roles and skips messages not starting with the 'human' role.
    """

    """<extra_id_0>System\n\n<extra_id_1>User\n{user input}\n<extra_id_1>Assistant\n"""

    conv = conversation_lib.conv_nv_dpo.copy()

    # Apply prompt templates
    conversations = []
    for source in sources:
        conv.messages = []
        conv.system = source.get('system', conv.system)

        strip_end_for_inference = False
        for i, turn in enumerate(source['conversations']):

            if i % 2 == 1:
                turn['from'] = conv.roles[1]
                if "label" in turn:
                    value = DEFAULT_LABELS_TOKEN + turn['label'] + '\n' + turn['value']
                else:
                    value = turn["value"]
                conv.append_message(turn['from'], value)
                if not turn["value"]:
                    strip_end_for_inference = (
                        True  # in inference, current turn is empty, thus end tokens need to striped.
                    )
            else:
                turn['from'] = conv.roles[0]
                conv.append_message(turn['from'], turn['value'])
        context = conv.get_prompt()
        if strip_end_for_inference:
            if context.endswith("\n<extra_id_1>"):
                context = context[: -len("\n<extra_id_1>")] + "\n"
        conversations.append(context)

    add_extra_token = cfg.get("add_extra_token")
    # Tokenize conversations
    tokens = tokenize(
        texts=conversations,
        tokenizer=tokenizer,
        context_length=cfg.get("context_length"),
        add_extra_token=add_extra_token,
    )

    labels = tokens.clone().detach()

    # Mask targets
    sep = conv.sep + conv.roles[1] + "\n"
    for conversation, target in zip(conversations, labels):
        rounds = conversation.split(conv.sep)
        re_rounds = [conv.sep.join(rounds[:3])]  # system + user + gpt

        for conv_idx in range(3, len(rounds), 2):
            re_rounds.append(conv.sep.join(rounds[conv_idx : conv_idx + 2]))  # user + gpt

        cur_len = 0
        for i, rou in enumerate(re_rounds):
            if rou == "":
                break
            parts = rou.split(sep)
            if len(parts) != 2:
                break

            # handle label if exists
            labels_match = re.search(rf"{re.escape(DEFAULT_LABELS_TOKEN)}.*?\n", parts[1])
            instruction_len = len(
                tokenizer.text_to_ids(parts[0] + sep + (parts[1][: labels_match.end()] if labels_match else ""))
            )
            round_len = len(tokenizer.text_to_ids(rou + conv.sep))
            target[cur_len : cur_len + instruction_len] = IGNORE_INDEX

            cur_len += round_len
        target[cur_len:] = IGNORE_INDEX

    # Check if masking working correctly
    # print([x for x in zip(tokens[0].numpy().tolist(), labels[0].numpy().tolist())])

    if add_extra_token:
        tokens = tokens[:, :-1].contiguous()
        labels = labels[:, 1:].contiguous()
    else:
        labels = torch.roll(labels, shifts=-1, dims=-1)
        labels[:, -1] = IGNORE_INDEX

    return dict(
        tokens=tokens,
        labels=labels,
    )


def preprocess_plain(
    sources,
    tokenizer,
    cfg,
) -> Dict:
    """
    Preprocesses plain text sources (no template) for tokenization and label generation.

    This function concatenates conversations with an end signal, tokenizes them, and prepares labels for training.
    It handles sources with a specific structure (expecting two elements in 'conversations') and includes the
    option to add an extra token as specified in the configuration. The function also applies masking to the labels.

    Parameters:
    - sources: A list of source dictionaries. Each source dictionary should have a key 'conversations'
      containing a list of conversation parts.
    - tokenizer: The tokenizer to be used for converting text to tokens.
    - cfg: Configuration dictionary which may include 'context_length' and 'add_extra_token' settings.

    Returns:
    - Dict: A dictionary containing tokenized data and corresponding labels. This includes 'tokens' which are the
      tokenized representations of the conversations, and 'labels' which are used for training the model. The labels
      have specific indices masked with IGNORE_INDEX as per the preprocessing logic.
    """
    # add end signal and concatenate together
    conversations = []
    for source in sources:
        source = source['conversations']
        assert len(source) == 2
        # This line is different from LLaVA repo, we inserted '\n' after <image>.
        conversation = source[0]['value'] + source[1]['value'] + '\n'
        conversations.append(conversation)
    # tokenize conversations
    add_extra_token = cfg.get("add_extra_token")
    tokens = tokenize(
        texts=conversations,
        tokenizer=tokenizer,
        context_length=cfg.get("context_length"),
        add_extra_token=add_extra_token,
    )
    labels = tokens.clone().detach()
    for target, source in zip(labels, sources):
        source = source['conversations']
        tokenized_len = len(tokenizer.text_to_ids(source[0]['value']))
        target[:tokenized_len] = IGNORE_INDEX

    if add_extra_token:
        tokens = tokens[:, :-1].contiguous()
        labels = labels[:, 1:].contiguous()
    else:
        labels = torch.roll(labels, shifts=-1, dims=-1)
        labels[:, -1] = IGNORE_INDEX

    return dict(
        tokens=tokens,
        labels=labels,
    )


class LazySupervisedDataset(Dataset):
    """Dataset for supervised fine-tuning."""

    def __init__(self, data_path: str, tokenizer, multimodal_cfg: dict, data_cfg: dict):
        super(LazySupervisedDataset, self).__init__()
        if data_path is not None:
            with open(data_path, "r") as file:
                list_data_dict = json.load(file)
        else:
            list_data_dict = []

        logging.warning("Formatting inputs...Skip in lazy mode")
        self.tokenizer = tokenizer
        self.list_data_dict = list_data_dict
        self.multimodal_cfg = multimodal_cfg
        self.conv_template = multimodal_cfg["conv_template"]
        self.image_folder = multimodal_cfg['image_folder']
        self.video_folder = multimodal_cfg['video_folder']
        self.processor = multimodal_cfg["image_processor"]

        self.image_loader = TarOrFolderImageLoader(self.image_folder) if self.image_folder else None
        self.video_loader = TarOrFolderVideoLoader(self.video_folder, data_cfg) if self.video_folder else None

    def __len__(self):
        return len(self.list_data_dict)

    def __getitem__(self, i) -> Dict[str, torch.Tensor]:
        sources = self.list_data_dict[i]
        if isinstance(i, int):
            sources = [sources]
        assert len(sources) == 1, "Don't know why it is wrapped to a list"  # FIXME
        if 'image' in sources[0]:
            if not isinstance(self.list_data_dict[i]['image'], list):
                self.list_data_dict[i]['image'] = [self.list_data_dict[i]['image']]

            images = []
            for image_file in self.list_data_dict[i]['image']:
                image = self.image_loader.open_image(image_file)
                if image is None:
                    logging.warning(f"Image {image_file} could not be found!")
                image = process_image(self.processor, image, self.multimodal_cfg['image_aspect_ratio'])
                images.append(image)
            media_tensors = torch.tensor([])
            if images:
                media_tensors = torch.stack(images)
                patch_dim = self.multimodal_cfg['patch_dim']

                height_num_patches = media_tensors[0].shape[1] // patch_dim
                width_num_patches = media_tensors[0].shape[2] // patch_dim

                if self.multimodal_cfg['mm_mlp_adapter_type'] == 'mlp_downsample':
                    if height_num_patches % 2 != 0:
                        height_num_patches += 1
                    if width_num_patches % 2 != 0:
                        width_num_patches += 1

                cur_token_len = height_num_patches * width_num_patches

                sources = preprocess_multimodal(
                    copy.deepcopy(sources),
                    self.multimodal_cfg,
                    cur_token_len,
                    use_plain=(self.conv_template == "plain"),
                )
        elif 'video' in sources[0]:
            if not isinstance(self.list_data_dict[i]['video'], list):
                self.list_data_dict[i]['video'] = [self.list_data_dict[i]['video']]

            videos = []
            for video_file in self.list_data_dict[i]['video']:
                frames = self.video_loader.open_video(video_file)
                if frames is None:
                    logging.warning(f"Video {video_file} could not be found!")
                if isinstance(self.processor, CLIPImageProcessor):
                    # image processor from HF
                    if self.multimodal_cfg['image_aspect_ratio'] == 'keep':
                        max_hw, min_hw = max(frames.size), min(frames.size)
                        aspect_ratio = max_hw / min_hw
                        max_len, min_len = 448, 224
                        shortest_edge = int(min(max_len / aspect_ratio, min_len))
                        frames = self.processor.preprocess(
                            frames, return_tensors='pt', do_center_crop=False, size={"shortest_edge": shortest_edge}
                        )['pixel_values']
                    elif self.multimodal_cfg['image_aspect_ratio'] == 'pad':

                        def expand2square(pil_img, background_color):
                            width, height = pil_img.size
                            if width == height:
                                return pil_img
                            elif width > height:
                                result = Image.new(pil_img.mode, (width, width), background_color)
                                result.paste(pil_img, (0, (width - height) // 2))
                                return result
                            else:
                                result = Image.new(pil_img.mode, (height, height), background_color)
                                result.paste(pil_img, ((height - width) // 2, 0))
                                return result

                        frames = expand2square(frames, tuple(int(x * 255) for x in self.processor.image_mean))
                        frames = self.processor.preprocess(frames, return_tensors='pt')['pixel_values']
                    else:
                        frames = self.processor.preprocess(frames, return_tensors='pt')['pixel_values']
                else:
                    assert (
                        self.multimodal_cfg['image_aspect_ratio'] == 'square'
                    ), 'NeMo image transform with setting `image_aspect_ratio` to `square`.'
                    frames = self.processor(frames)
                videos.append(frames)
            media_tensors = frames
            if videos:
                media_tensors = torch.stack(videos)
                patch_dim = self.multimodal_cfg['patch_dim']

                height_num_patches = media_tensors[0].shape[-2] // patch_dim
                width_num_patches = media_tensors[0].shape[-1] // patch_dim

                if self.multimodal_cfg['mm_mlp_adapter_type'] == 'mlp_downsample':
                    if height_num_patches % 2 != 0:
                        height_num_patches += 1
                    if width_num_patches % 2 != 0:
                        width_num_patches += 1

                cur_token_len = height_num_patches * width_num_patches

                sources = preprocess_multimodal(
                    copy.deepcopy(sources),
                    self.multimodal_cfg,
                    cur_token_len,
                    use_plain=(self.conv_template == "plain"),
                )

        else:
            media_tensors = torch.tensor([])
            sources = copy.deepcopy(sources)

        if self.conv_template in ["nvgpt", "nv_steerlm"]:
            data_dict = preprocess_nvgpt(
                sources,
                self.tokenizer,
                self.multimodal_cfg,
            )
        elif self.conv_template == "nv_dpo":
            data_dict = preprocess_nv_dpo(
                sources,
                self.tokenizer,
                self.multimodal_cfg,
            )
        elif self.conv_template == "v1":
            data_dict = preprocess_v1(
                sources,
                self.tokenizer,
                self.multimodal_cfg,
            )
        elif self.conv_template == "llama_2":
            data_dict = preprocess_llama_2(
                sources,
                self.tokenizer,
                self.multimodal_cfg,
            )
        elif self.conv_template == "llama_3":
            data_dict = preprocess_llama_3(
                sources,
                self.tokenizer,
                self.multimodal_cfg,
            )
        elif self.conv_template == "plain":
            data_dict = preprocess_plain(
                sources,
                self.tokenizer,
                self.multimodal_cfg,
            )
        else:
            raise ValueError(f"Conversation template `{self.conv_template}` is not supported in Neva now.")

        if isinstance(i, int):
            data_dict = dict(tokens=data_dict["tokens"][0], labels=data_dict["labels"][0])

        # image exist in the data
        if self.multimodal_cfg['is_multimodal']:
            if isinstance(self.processor, CLIPImageProcessor):
                crop_size = [self.processor.crop_size['height'], self.processor.crop_size['width']]
            else:
                crop_size = self.multimodal_cfg['crop_size']

            # Image does not exist in the data, but the model is multimodal
            # TODO, if there are different videos on T dimensions.
            if media_tensors.shape[0] < MAX_NUM_IMAGES:
                padding_size = MAX_NUM_IMAGES - media_tensors.shape[0]
                zero_padding = torch.zeros((padding_size, 3, crop_size[0], crop_size[1]), dtype=torch.float)
                media_tensors = torch.cat((media_tensors, zero_padding), dim=0)

            if self.multimodal_cfg['media_type'] == 'image':
                data_dict['image'] = media_tensors
            elif self.multimodal_cfg['media_type'] == 'video':
                data_dict['video'] = media_tensors

        return data_dict


class NevaDataset(LazySupervisedDataset):
    """Dataset for supervised fine-tuning."""

    def __init__(self, data_path: str, tokenizer, multimodal_cfg: dict, data_cfg: dict):

        if data_path.endswith(".json"):
            super(NevaDataset, self).__init__(data_path, tokenizer, multimodal_cfg, data_cfg)

        elif data_path.endswith(".jsonl"):
            super(NevaDataset, self).__init__(None, tokenizer, multimodal_cfg, data_cfg)
            logging.warning("Loading image inputs from SteerLM Dataset")
            if multimodal_cfg['media_type'] == 'image':
                image_folder = multimodal_cfg['image_folder']
                for line in open(data_path, "r"):
                    record = json.loads(line)

                    # This currently supports only a single image
                    # search for <img src="/absolute/path/to/image" in the conversation
                    #   add it as record['image'], remove src tag from the <img> tag

                    record['image'] = []
                    for turn in record['conversations']:
                        matches = re.finditer('<img src="([^"]+)"', turn['value'])
                        for match in matches:
                            image_name = match.group(1).split("/")[-1]
                            image_path = os.path.join(image_folder, image_name)
                            if not os.path.isfile(image_path):
                                logging.warning(f"Image not found: {image_path}")
                                continue
                            record['image'].append(image_name)  # url
                        turn['value'] = re.sub('<img src="([^"]+)">', DEFAULT_IMAGE_TOKEN, turn['value'])

                    self.list_data_dict.append(record)

        else:
            raise ValueError(f"Formatting of {data_path} is not supported in Neva.")


@dataclass
class DataCollatorForSupervisedDataset(object):
    """Collate examples for supervised fine-tuning."""

    model_cfg: DictConfig
    tokenizer: transformers.PreTrainedTokenizer

    def __call__(self, instances: Sequence[Dict]) -> Dict[str, torch.Tensor]:
        packed_sequence = "cu_seqlens" in instances[0]
        max_len = max(instance['tokens'].shape[0] for instance in instances)
        max_len = (max_len - 1) // 64 * 64 + 64
        for instance in instances:
            pad_len = max_len - instance['tokens'].shape[0]
            instance['tokens'] = F.pad(instance['tokens'], (0, pad_len), 'constant', 0)
            instance['labels'] = F.pad(instance['labels'], (0, pad_len), 'constant', -1)
            if packed_sequence and instance["cu_seqlens"][-1] != max_len:
                instance["cu_seqlens"] = torch.cat((instance["cu_seqlens"], torch.IntTensor([max_len])), 0)

        if packed_sequence:
            max_len_cu = max(instance['cu_seqlens'].shape[0] for instance in instances)
            max_len_image = max(instance['image'].shape[0] for instance in instances)
            for instance in instances:
                pad_len_cu = max_len_cu - instance['cu_seqlens'].shape[0]
                instance['cu_seqlens'] = F.pad(instance['cu_seqlens'], (0, pad_len_cu), 'constant', max_len)

                x = instance['image']
                num_pad = max_len_image - x.shape[0]
                pad_tensor = torch.zeros(num_pad, *x.shape[1:], dtype=x.dtype, device=x.device)
                instance['image'] = torch.cat((x, pad_tensor), dim=0)

        batch = default_collate(instances)
        tokenizer = self.tokenizer
        model_cfg = self.model_cfg

        tokens = batch['tokens']
        labels = batch['labels']
        media_type = model_cfg.data.get('media_type', 'image')
        if media_type == 'image':
            media = batch.get('image')
        elif media_type == 'video':
            media = batch.get('video')
        else:
            raise ValueError(f"Unsupported media type {media_type}")

        if packed_sequence:
            cu_seqlens = batch["cu_seqlens"]
            position_ids = []
            for cu_seqlen in cu_seqlens:
                position_ids.append([])
                for ind in range(0, len(cu_seqlen) - 1):
                    seqlen = cu_seqlen[ind + 1] - cu_seqlen[ind]
                    position_ids[-1].extend(list(range(seqlen)))
            position_ids = torch.LongTensor(position_ids)
            loss_mask = torch.ones(tokens.size(), dtype=torch.float, device=tokens.device)
            attention_mask = torch.ones(tokens.size(), dtype=torch.long, device=tokens.device)
        else:
            attention_mask, loss_mask, position_ids = get_ltor_masks_and_position_ids(
                data=tokens,
                eod_token=tokenizer.eos_id,
                eod_mask_loss=model_cfg.data.get("eod_mask_loss", False),
                reset_attention_mask=False,
                reset_position_ids=False,
            )

        loss_mask[labels == -1] = 0.0
        tokens[tokens == -1] = 0
        labels[labels == -1] = 0

        if media is None:
            raise NotImplementedError
        else:
            if media_type == 'image':
                media = rearrange(media, "b T c h w -> b T 1 c h w")
            elif media_type == 'video':
                media = rearrange(media, "b T F c h w -> b T F c h w")

        batch = {
            'tokens': tokens,
            'labels': labels,
            'attention_mask': attention_mask,
            'loss_mask': loss_mask,
            'position_ids': position_ids,
            'media': media,
        }
        if packed_sequence:
            batch["cu_seqlens"] = cu_seqlens
        return batch


def make_supervised_data_module(tokenizer, image_processor, model_cfg) -> Dict:
    """Make dataset and collator for supervised fine-tuning."""
    data_cfg = model_cfg.data
    mm_cfg = model_cfg.mm_cfg
    add_extra_token = 1
    if getattr(model_cfg, 'no_seqlen_plus_one_input_tokens', False):
        add_extra_token = 0
    crop_size = mm_cfg.vision_encoder.get("crop_size", (224, 224))

    train_dataset = NevaDataset(
        tokenizer=tokenizer,
        data_path=data_cfg.data_path,
        multimodal_cfg=dict(
            is_multimodal=data_cfg.is_multimodal,
            sep_image_conv_front=data_cfg.sep_image_conv_front,
            model_type=mm_cfg.llm.get("model_type", "nvgpt"),
            conv_template=data_cfg.get("conv_template", "nvgpt"),
            patch_dim=model_cfg.mm_cfg.vision_encoder.patch_dim,
            crop_size=crop_size,
            image_folder=data_cfg.get('image_folder', None),
            video_folder=data_cfg.get('video_folder', None),
            image_aspect_ratio=data_cfg.image_aspect_ratio,
            use_im_start_end=getattr(model_cfg.mm_cfg, 'use_im_start_end', False),
            image_processor=image_processor,
            add_extra_token=add_extra_token,
            context_length=model_cfg.encoder_seq_length,
            media_type=data_cfg.get('media_type', 'image'),
            num_frames=data_cfg.get('num_frames', -1),
<<<<<<< HEAD
            use_lita=getattr(model_cfg.mm_cfg, 'use_lita', False),
            lita=getattr(model_cfg.mm_cfg, 'lita', {})
=======
            mm_mlp_adapter_type=model_cfg.mm_cfg.get('mm_mlp_adapter_type', 'linear'),
>>>>>>> bbdcd20c
        ),
        data_cfg=dict(
            splice_single_frame=data_cfg.get('splice_single_frame', None),
            num_frames=data_cfg.get('num_frames', -1),
            sep_token_between_frames=data_cfg.get('sep_token_between_frames', False),
        ),
    )

    return dict(train_dataset=train_dataset, eval_dataset=train_dataset)


class NevaPackedSeqDatatset(Dataset):
    def __init__(self, data_path: str, crop_size: Tuple[int, int] = (224, 224)):
        self.ds = IndexedDataset(data_path)
        self.crop_size = crop_size

    def __len__(self):
        return len(self.ds.document_indices) - 1

    def __getitem__(self, i) -> Dict[str, torch.Tensor]:
        doc_start = self.ds.document_indices[i]
        batch = {
            "cu_seqlens": torch.IntTensor(self.ds[doc_start]),
            "tokens": torch.LongTensor(self.ds[doc_start + 1]),
            "labels": torch.LongTensor(self.ds[doc_start + 2]),
            "image": torch.FloatTensor(self.ds[doc_start + 3]).reshape(-1, 3, *self.crop_size),
        }

        return batch<|MERGE_RESOLUTION|>--- conflicted
+++ resolved
@@ -174,14 +174,7 @@
                 num_frames = min(len(cap), self.data_cfg['num_frames'])
                 indices = np.linspace(0, len(cap) - 1, num_frames, dtype=int)
                 frames = []
-<<<<<<< HEAD
-                for i in indices:
-                    rgb_frame = cap[i].asnumpy()
-                    img = Image.fromarray(rgb_frame).convert('RGB')
-                    frames.append(img)
-=======
                 frames = cap.get_batch(indices)
->>>>>>> bbdcd20c
 
                 while len(frames) < self.data_cfg['num_frames']:
                     frames.append(frames[-1])
@@ -292,17 +285,13 @@
 
     if multimodal_cfg['mm_mlp_adapter_type'] == 'mlp_downsample':
         num_patches //= 4
+        image_token_len //= 4
 
     if multimodal_cfg['use_im_start_end']:
         replace_token = DEFAULT_IMAGE_PATCH_TOKEN[model_type] * num_patches
     else:
-<<<<<<< HEAD
-        replace_token = DEFAULT_IMAGE_PATCH_TOKEN * (num_patches - 2)
-    replace_token = DEFAULT_IM_START_TOKEN + replace_token + DEFAULT_IM_END_TOKEN
-=======
         replace_token = DEFAULT_IMAGE_PATCH_TOKEN[model_type] * (num_patches - 2)
     replace_token = DEFAULT_IM_START_TOKEN[model_type] + replace_token + DEFAULT_IM_END_TOKEN[model_type]
->>>>>>> bbdcd20c
 
     if media_type == 'video' and multimodal_cfg.get("use_lita", False):
         if not multimodal_cfg.get('lita', None):
@@ -323,18 +312,18 @@
         if visual_token_format == 'im_vid_start_end':
             # insert vid start and vid end tokens & img_start and img_end
             if multimodal_cfg['use_im_start_end']:
-                replace_token = DEFAULT_VID_START_TOKEN + num_temporal_tokens * DEFAULT_IMAGE_PATCH_TOKEN + DEFAULT_VID_END_TOKEN + \
-                            DEFAULT_IM_START_TOKEN + num_spatial_tokens * DEFAULT_IMAGE_PATCH_TOKEN + DEFAULT_IM_END_TOKEN
+                replace_token = DEFAULT_VID_START_TOKEN + num_temporal_tokens * DEFAULT_IMAGE_PATCH_TOKEN[model_type] + DEFAULT_VID_END_TOKEN + \
+                            DEFAULT_IM_START_TOKEN[model_type] + num_spatial_tokens * DEFAULT_IMAGE_PATCH_TOKEN[model_type] + DEFAULT_IM_END_TOKEN[model_type]
             else:
-                replace_token = DEFAULT_VID_START_TOKEN + (num_temporal_tokens - 1) * DEFAULT_IMAGE_PATCH_TOKEN + DEFAULT_VID_END_TOKEN + \
-                            DEFAULT_IM_START_TOKEN + (num_spatial_tokens - 1) * DEFAULT_IMAGE_PATCH_TOKEN + DEFAULT_IM_END_TOKEN
-            replace_token = DEFAULT_IM_START_TOKEN + replace_token + DEFAULT_IM_END_TOKEN
+                replace_token = DEFAULT_VID_START_TOKEN + (num_temporal_tokens - 1) * DEFAULT_IMAGE_PATCH_TOKEN[model_type] + DEFAULT_VID_END_TOKEN + \
+                            DEFAULT_IM_START_TOKEN[model_type] + (num_spatial_tokens - 1) * DEFAULT_IMAGE_PATCH_TOKEN[model_type] + DEFAULT_IM_END_TOKEN[model_type]
+            replace_token = DEFAULT_IM_START_TOKEN[model_type] + replace_token + DEFAULT_IM_END_TOKEN[model_type]
         else:
             if multimodal_cfg['use_im_start_end']:
-                replace_token = DEFAULT_IMAGE_PATCH_TOKEN * num_tokens
+                replace_token = DEFAULT_IMAGE_PATCH_TOKEN[model_type] * num_tokens
             else:
-                replace_token = DEFAULT_IMAGE_PATCH_TOKEN * (num_tokens - 2 )
-            replace_token = DEFAULT_IM_START_TOKEN + replace_token + DEFAULT_IM_END_TOKEN
+                replace_token = DEFAULT_IMAGE_PATCH_TOKEN[model_type] * (num_tokens - 2 )
+            replace_token = DEFAULT_IM_START_TOKEN[model_type] + replace_token + DEFAULT_IM_END_TOKEN[model_type]
 
     for source in sources:
         conversation = source['conversations']
@@ -1315,12 +1304,9 @@
             context_length=model_cfg.encoder_seq_length,
             media_type=data_cfg.get('media_type', 'image'),
             num_frames=data_cfg.get('num_frames', -1),
-<<<<<<< HEAD
             use_lita=getattr(model_cfg.mm_cfg, 'use_lita', False),
             lita=getattr(model_cfg.mm_cfg, 'lita', {})
-=======
             mm_mlp_adapter_type=model_cfg.mm_cfg.get('mm_mlp_adapter_type', 'linear'),
->>>>>>> bbdcd20c
         ),
         data_cfg=dict(
             splice_single_frame=data_cfg.get('splice_single_frame', None),
