# Copyright (c) 2024, NVIDIA CORPORATION.  All rights reserved.
#
# Licensed under the Apache License, Version 2.0 (the "License");
# you may not use this file except in compliance with the License.
# You may obtain a copy of the License at
#
#     http://www.apache.org/licenses/LICENSE-2.0
#
# Unless required by applicable law or agreed to in writing, software
# distributed under the License is distributed on an "AS IS" BASIS,
# WITHOUT WARRANTIES OR CONDITIONS OF ANY KIND, either express or implied.
# See the License for the specific language governing permissions and
# limitations under the License.

import numpy as np
import torch
import torch.nn.functional as F
from einops import rearrange, reduce

from nemo.collections.multimodal.models.multimodal_llm.neva.neva_model import NevaWordEmbeddingMixin


class LitaWordEmbeddingMixin(NevaWordEmbeddingMixin):
    def init(self, mm_cfg):
        lita_conf = mm_cfg.get('lita', {})
<<<<<<< HEAD
        lita_video_arch=lita_conf.get('lita_video_arch', 'temporal_spatial_pool')
        visual_token_format=lita_conf.get('visual_token_format', 'v1')
        use_media_start_end=mm_cfg.get('use_im_start_end', False)  # we need to make this clear
        sample_frames=lita_conf.get('sample_frames', 4)
=======
        lita_video_arch = (lita_conf.get('lita_video_arch', 'temporal_spatial_pool'),)
        visual_token_format = (lita_conf.get('visual_token_format', 'v1'),)
        use_media_start_end = (mm_cfg.get('use_im_start_end', False),)  # we need to make this clear
        sample_frames = (lita_conf.get('sample_frames', 4),)
>>>>>>> 0cf5a53f
        self.init_lita(
            lita_video_arch=lita_video_arch,
            visual_token_format=visual_token_format,
            use_media_start_end=use_media_start_end,
            sample_frames=sample_frames,
        )

    def init_lita(
        self,
        lita_video_arch: str,
        visual_token_format: str = "v1",
        use_media_start_end: bool = False,
        sample_frames: int = 4,
    ):
        """_summary_

        Args:
            lita_video_arch (str): ['temporal_spatial_pool', 'temporal_spatial', 'temporal_all_resolution']
            visual_token_format (str, optional): default to 'v1', other option ["v1", "im_vid_start_end"]
                v1: no video_start_id and video_end_id, video tokens are inserted between fast/slow (temporal/spatial) tokens
                im_vid_start_end: video start and end tokens are inserted before and after temporal tokens
                                  image start and end tokens are inserted before and after spatial tokens
            use_media_start_end (bool, optional):
                whether media start and media end is used in input_ids, Defaults to False.
                Notice, when it is false, the media_start_id and media_end_id will play as an placeholder
                input_ids = [..., media_start_id, t1, t2, t3...., media_end_id, ...]
                use_media_start_end = False
                    we will replace the tokens including and between: [media_start_id, ... media_end_id]
                use_media_start_end = True
                    we will replace the tokens between: (media_start_id, ... media_end_id)
            num_frames (int, optional): number of frames to sample from the video, default to 4
        """
        self.lita_video_arch = lita_video_arch
        self.visual_token_format = visual_token_format
        self.use_media_start_end = use_media_start_end
        self.sample_frames = sample_frames

    def add_lita_layer(self, media_features):
        """_summary_

        Args:
            media_features (torch.Tensor):
                feature after encoded by vision encoder
                shape: Batch, T (number of images), S (num patches), H (hidden  size)
        Returns:
            tokens (torch.Tensor):
                shape: Batch, T + M, D (hidden size)
        """

        b, T, S, H = media_features.shape
        tokens = media_features
        if self.lita_video_arch == 'temporal_spatial_pool':
            pool_size = 2
            h = w = int(np.sqrt(S))
            selected_frames = np.round(np.linspace(0, tokens.shape[1] - 1, pool_size * pool_size)).astype(int)
            s_tokens = tokens[:, selected_frames, ...]
            s_tokens = rearrange(s_tokens, 'b t (h w) d -> (b t) d h w', h=h, w=w)
            s_tokens = F.avg_pool2d(s_tokens, kernel_size=pool_size)
            s_tokens = rearrange(s_tokens, '(b t) d h w -> b (t h w) d', b=b)  # B, M, D
            t_tokens = reduce(tokens, 'b t s d -> b t d', 'mean')
            # tokens = torch.cat([t_tokens, s_tokens], dim=1)  # B, T + M, D
            return t_tokens, s_tokens
        elif self.lita_video_arch == 'temporal_spatial':
            t_tokens = reduce(tokens, 'b t s d -> b t d', 'mean')
            s_tokens = reduce(tokens, 'b t s d -> b s d', 'mean')
            # tokens = torch.cat([t_tokens, s_tokens], dim=1)  # B, T + M, D
            return t_tokens, s_tokens
        elif self.lita_video_arch == 'temporal_all_resolution':
            idx = np.round(np.linspace(0, tokens.shape[1] - 1, self.sample_frames)).astype(int)
            im_features = tokens[:, idx, ...]  # B, num_frames, S, D
            # im_tokens = im_features.view(b, -1, H) # flatten the B, num_frames * S, D
            im_tokens = im_features
            vid_tokens = reduce(tokens, 'b t s d -> b t d', 'mean')
            # s and t tokens have been changed position
            return im_tokens, vid_tokens
        else:
            raise ValueError(f"Unknown video architecture: {self.lita_video_arch}")

    def replace_media_embeddings(self, input_ids, inputs_embeds, media):
        """_summary_

        Args:
            input_ids (torch.tensor): The input token ids [B, T]
            words_embeddings (torch.tensor): The input embeddings [B, T, D]
            media (torch.Tensor): Vision input
                shape (B, T_img, F, C, H, W)
        """
        if input_ids.shape[1] == 1:
            return inputs_embeds

        if media is None:
            return inputs_embeds
        if type(media) is list:
            raise NotImplementedError("dynamic length of videos not supported yet, only fixed length of videos now")
        # 1, 1, num_frames, 3, 244, 244
        media_features = self.encode_vision_x(media)  # B T F S(eq) H(idden)
        B, T, F, S, H = media_features.shape
        assert T == 1, "multiple videos per sample not supported yet"
        media_features = media_features.squeeze(1)
        t_tokens, s_tokens = self.add_lita_layer(media_features)  # B, T, D & B, M, D
        T = t_tokens.shape[1]
        M = s_tokens.shape[1]
        inputs_embeds = inputs_embeds.clone()
        for idx, input_id in enumerate(input_ids):
            media_start_position = torch.where(input_id == self.media_start_id)[0]
            media_end_position = torch.where(input_id == self.media_end_id)[0]
            if self.visual_token_format != 'im_vid_start_end':
                assert len(media_start_position) == 1, "Only 1 video per sample supported"
                assert len(media_end_position) == 1, "Only 1 video per sample supported"

            media_start_position = media_start_position[0]
            media_end_position = media_end_position[-1]
            if self.use_media_start_end:
                # replace the tokens between media_start_id and media_end_id
                start, end = media_start_position + 1, media_end_position - 1
            else:
                # replace the tokens including and between media_start_id and media_end_id
                start, end = media_start_position, media_end_position

            if self.visual_token_format == 'v1':
                t_token_start, t_token_end = start, start + T
                s_token_start, s_token_end = start + T, start + T + M
                assert s_token_end == end + 1, "Token replacement error"
                inputs_embeds[idx, t_token_start:t_token_end] = t_tokens[idx]
                inputs_embeds[idx, s_token_start:s_token_end] = s_tokens[idx]
            elif self.visual_token_format == 'im_vid_start_end':  # v1.5 lita
                if not self.use_media_start_end:
                    # replace the media start and media end embedding with
                    # img_start and vid_end token embedding
                    inputs_embeds[idx, start] = inputs_embeds[idx, start + 1]
                    inputs_embeds[idx, end] = inputs_embeds[idx, end - 1]
                # TO DO: To optimize the below codes
                im_features, vid_features = t_tokens[idx], s_tokens[idx]
                # im_feature: num_frames * S, D
                emb_start = start + 1  # skip the img_start token
                num_frames, S, D = im_features.shape
                for i in range(num_frames):
                    inputs_embeds[idx, emb_start : emb_start + S] = im_features[i]
                    emb_start = emb_start + S + 2  # skip the img_end token and img_start token
                T = vid_features.shape[0]
                inputs_embeds[idx, emb_start : emb_start + T] = vid_features
                assert emb_start + T == end
            else:
                raise ValueError(f"Unsupported visual_token_format {self.visual_token_format}")
        return inputs_embeds<|MERGE_RESOLUTION|>--- conflicted
+++ resolved
@@ -23,17 +23,10 @@
 class LitaWordEmbeddingMixin(NevaWordEmbeddingMixin):
     def init(self, mm_cfg):
         lita_conf = mm_cfg.get('lita', {})
-<<<<<<< HEAD
         lita_video_arch=lita_conf.get('lita_video_arch', 'temporal_spatial_pool')
         visual_token_format=lita_conf.get('visual_token_format', 'v1')
         use_media_start_end=mm_cfg.get('use_im_start_end', False)  # we need to make this clear
         sample_frames=lita_conf.get('sample_frames', 4)
-=======
-        lita_video_arch = (lita_conf.get('lita_video_arch', 'temporal_spatial_pool'),)
-        visual_token_format = (lita_conf.get('visual_token_format', 'v1'),)
-        use_media_start_end = (mm_cfg.get('use_im_start_end', False),)  # we need to make this clear
-        sample_frames = (lita_conf.get('sample_frames', 4),)
->>>>>>> 0cf5a53f
         self.init_lita(
             lita_video_arch=lita_video_arch,
             visual_token_format=visual_token_format,
