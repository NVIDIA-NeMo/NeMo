--- conflicted
+++ resolved
@@ -1058,12 +1058,8 @@
         if 'output_blocks.2.2.conv.bias' in missing_keys and 'output_blocks.2.1.conv.bias' in loaded_keys:
             state_dict['output_blocks.2.2.conv.bias'] = state_dict['output_blocks.2.1.conv.bias']
             state_dict['output_blocks.2.2.conv.weight'] = state_dict['output_blocks.2.1.conv.weight']
-<<<<<<< HEAD
-        if 'out.1.weight' in missing_keys:
-=======
 
         if 'out.1.weight' in missing_keys and 'out.2.weight' in state_dict.keys():
->>>>>>> 8c8c6674
             state_dict['out.1.weight'] = state_dict['out.2.weight']
             state_dict['out.1.bias'] = state_dict['out.2.bias']
 
