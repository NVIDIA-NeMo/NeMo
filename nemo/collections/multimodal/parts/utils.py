--- conflicted
+++ resolved
@@ -534,19 +534,6 @@
 
 def create_image_processor(mm_cfg):
     if mm_cfg.vision_encoder.get("from_hf", False):
-<<<<<<< HEAD
-        if (
-            "clip" in mm_cfg.vision_encoder.from_pretrained
-            or "vit" in mm_cfg.vision_encoder.from_pretrained
-            or "clip" in mm_cfg.vision_encoder.get("model_type", "")
-        ):
-            image_processor = CLIPImageProcessor.from_pretrained(
-                mm_cfg.vision_encoder.from_pretrained, torch_dtype=torch.bfloat16
-            )
-        elif "siglip" in mm_cfg.vision_encoder.from_pretrained or "siglip" in mm_cfg.vision_encoder.get(
-            "model_type", ""
-        ):
-=======
         from transformers import AutoConfig
 
         config = AutoConfig.from_pretrained(mm_cfg.vision_encoder.from_pretrained)
@@ -555,7 +542,6 @@
                 mm_cfg.vision_encoder.from_pretrained, torch_dtype=torch.bfloat16
             )
         elif config.architectures[0] == "SiglipVisionModel":
->>>>>>> ab8988e8
             image_processor = SiglipImageProcessor.from_pretrained(
                 mm_cfg.vision_encoder.from_pretrained, torch_dtype=torch.bfloat16
             )
