--- conflicted
+++ resolved
@@ -108,7 +108,6 @@
             logging.info(f'{self.codec_sample_rate} {self.sample_rate} are different')
 
     def _extract_text_and_time_tokens(self, input_sequence):
-<<<<<<< HEAD
             # Regular expression to match time tokens (e.g., <|x|> where x is an integer)
             time_token_pattern = r"<\|(\d+)\|>"
             # Find all time tokens
@@ -162,7 +161,6 @@
 
             batch_size = len(word_tokens)
             max_length = max(features_lens).item()
-            logging.info(f'start_time_tokens: {start_time_tokens}')
 
             # Create the empty 2D tensor [batch, max_length] with pad_id as the default value
             texts_expanded = torch.full((batch_size, max_length), fill_value=pad_id, dtype=torch.long)
@@ -199,107 +197,7 @@
 
                 # Overwrite padding tokens
                 texts_expanded[batch_idx][batch_max_length:] = self.text_processor.pad_id
-=======
-        # Regular expression to match time tokens (e.g., <|x|> where x is an integer)
-        time_token_pattern = r"<\|(\d+)\|>"
-        # Find all time tokens
-        time_tokens = re.findall(time_token_pattern, input_sequence)
-        # Only keep the first token of every pair (i.e., start time tokens)
-        start_time_token = [int(time_tokens[i]) for i in range(0, len(time_tokens), 2)]
-        # Remove all time tokens to isolate words
-        words = re.sub(time_token_pattern, '', input_sequence).split()
-        # Process each word, tokenize it, and calculate token lengths
-        tokenized_words = []
-        word_length = []
-        for idx, word in enumerate(words):
-            # Tokenize the word using the provided text processor
-            if id == 0:
-                logging.debug(f'word: {word}')
-            tokenized_word = self.text_processor._process_example(context="", output=word)
-            # Remove the EOS token (assuming the EOS token is at the end of "answer_ids")
-            token_ids = tokenized_word["answer_ids"][:-1]  # Remove EOS token
-            if idx != 0:  # If not the first word, remove the first token
-                token_ids = token_ids[1:]
-            if id == 0:
-                logging.debug(f'token_ids: {token_ids}')
-            token_length = len(token_ids)  # Calculate the length
-            tokenized_words.extend(token_ids)
-            word_length.append(token_length)
-        return (
-            torch.as_tensor(tokenized_words),
-            torch.as_tensor(start_time_token),
-            torch.as_tensor(word_length),
-        )
-
-    def _expand_text_with_timestamps_and_word_lengths(
-        self, word_tokens, word_lengths, start_time_tokens, features_lens, frame_rate=0.08, pad_id=None
-    ):
-        """
-        Expand word tokens according to start time tokens and word lengths for a batch of sequences.
-
-        Args:
-        - word_tokens: List of lists of token sequences (each inner list is a word's token IDs), shape [batch][time].
-        - word_lengths: List of lists of word lengths, shape [batch][time].
-        - start_time_tokens: List of lists of start times, shape [batch][time].
-        - max_length: Maximum length in the time dimension (number of frames).
-        - frame_rate: Frame rate resolution.
-        - pad_id: Padding ID to use for empty positions in the tensor.
-
-        Returns:
-        - 2D tensor [batch, max_length] where each row is the expanded token sequence for that batch.
-        """
-
-        def discretize_time(start_token, speech_resolution=0.08, timestamp_resolution=0.08):
-            """Convert the start token into a time index based on the resolution."""
-            return int(start_token * timestamp_resolution / speech_resolution)
-
-        if pad_id is None:
-            raise ValueError("pad_id must be provided.")
-
-        batch_size = len(word_tokens)
-        max_length = max(features_lens).item()
-
-        # Create the empty 2D tensor [batch, max_length] with pad_id as the default value
-        texts_expanded = torch.full((batch_size, max_length), fill_value=pad_id, dtype=torch.long)
-
-        # Iterate over each batch
-        for batch_idx in range(batch_size):
-            # Remove the speech eos
-            batch_max_length = features_lens[batch_idx] - 1
-            word_start_idx = 0  # Start index to keep track of the position within the concatenated word tokens
-
-            for word_idx, word_length in enumerate(word_lengths[batch_idx]):
-                start_token = start_time_tokens[batch_idx][word_idx]
-
-                # Convert the start time token into a time index based on frame rate
-                start_time_index = discretize_time(start_token, frame_rate)
->>>>>>> 1bfcb5be
-
-                # Reduction of start time index due to stacking of frames
-                start_time_index = int(start_time_index / self.decoder_reduction_factor)
-                if batch_idx == 0:
-                    logging.debug(f'start_time_index[0]: {start_time_index}')
-
-                end_time_index = start_time_index + word_length
-                end_time_index = min(end_time_index, max_length)
-
-                # Get the word tokens for the current word
-                word_token_ids = word_tokens[batch_idx][word_start_idx : word_start_idx + word_length]
-
-                # Populate the tokens in the expanded tensor at the correct positions
-                for t_idx in range(start_time_index, end_time_index):
-                    if t_idx - start_time_index < len(word_token_ids):  # Ensure tokens are within bounds
-                        token_id = word_token_ids[t_idx - start_time_index]  # Get token for this time step
-                        texts_expanded[batch_idx][t_idx] = token_id  # Directly assign the token ID
-
-                # Move to the next word in the concatenated word tokens
-                word_start_idx += word_length
-
-            # Overwrite padding tokens
-            # import pdb; pdb.set_trace()
-            texts_expanded[batch_idx][batch_max_length:] = self.text_processor.pad_id
-
-        return texts_expanded
+            return texts_expanded
 
     def __getitem__duplex_(self, cuts) -> dict[str, torch.Tensor | list[str] | dict]:
         import re
@@ -336,12 +234,7 @@
                     use_word_alignment = getattr(cut, "s2s_duplex_align", False)
                     text = supervisions[1].text
                     pattern = r"<\|\d+\|>"
-<<<<<<< HEAD
                     if not use_word_alignment:    
-=======
-                    if not use_word_alignment:
-                        # import pdb; pdb.set_trace()
->>>>>>> 1bfcb5be
                         output_text = re.sub(pattern, "", supervisions[1].text)
                         output_text = re.sub(r'\s+', ' ', output_text).strip()
                         target_text = self.text_processor._process_example(context="", output=output_text)
@@ -520,23 +413,8 @@
                         [start_time_tokens[cnt]],
                         [text_len_plus_eos],
                         self.codec_model_downsampling_factor / self.codec_sample_rate,
-<<<<<<< HEAD
                         pad_id=self.text_processor.unk_id)
                     cur_target_text[(text_start_step + 1) : (text_start_step + 1 + text_len_plus_eos)] = target_texts_expanded[0]
-=======
-                        pad_id=self.text_processor.unk_id,
-                    )
-                    # logging.debug(f'target_text after expansion: {target_texts_expanded[0]}')
-                    # text_len = min(text_end_step - text_start_step - 1, target_texts_expanded[0].shape[0])
-                    # import pdb; pdb.set_trace()
-                    logging.debug(f'start_time_token: {start_time_tokens[cnt]}')
-                    logging.debug(f'target_tokens: {target_texts[cnt]}')
-                    logging.debug(f'word_length: {word_lengths[cnt]}')
-                    logging.debug(f'target_texts_expanded: {target_texts_expanded[0]}')
-                    cur_target_text[(text_start_step + 1) : (text_start_step + 1 + text_len_plus_eos)] = (
-                        target_texts_expanded[0]
-                    )
->>>>>>> 1bfcb5be
                 else:
                     raise Exception("Undefined assistant channel text format.")
 
