--- conflicted
+++ resolved
@@ -925,14 +925,6 @@
             asr_model = model_class.from_pretrained(pretrained_asr_model, map_location='cpu')
         return asr_model, asr_model.cfg
 
-<<<<<<< HEAD
-    # @classmethod
-    # def get_mos_models_and_configs(cls, cfg):
-    #     import torchaudio
-    #     from torchaudio.pipelines import SQUIM_SUBJECTIVE
-    #     squim_mos_model = SQUIM_SUBJECTIVE.get_model()
-    #     return squim_mos_model
-=======
     @classmethod
     def get_mos_models_and_configs(cls, cfg):
         import torchaudio
@@ -940,7 +932,6 @@
 
         squim_mos_model = SQUIM_SUBJECTIVE.get_model()
         return squim_mos_model
->>>>>>> 523118a1
 
     @classmethod
     def load_pretrained_audio_weights(
@@ -1002,8 +993,8 @@
         asr_model, asr_model_cfg = cls.get_asr_models_and_configs(cfg)
         logging.info(f"Loaded ASR Model: {asr_model}")
 
-        # mos_model = cls.get_mos_models_and_configs(cfg)
-        # logging.info(f"Loaded MOS Model: {mos_model}")
+        mos_model = cls.get_mos_models_and_configs(cfg)
+        logging.info(f"Loaded MOS Model: {mos_model}")
 
         speaker_model, speaker_cfg = cls.get_speaker_model_and_config(cfg)
         model_cfg = cls._modify_config(
@@ -1042,12 +1033,10 @@
             inference_cfg = OmegaConf.to_container(cfg.inference, resolve=True)
             model.set_inference_config(inference_cfg)
 
-        # from nemo.collections.tts.models import AudioCodecModel
-        # codec_model = AudioCodecModel.restore_from(cfg.model.codec_model_path)
         cls.codec_model = codec_model
         cls.asr_model = asr_model
-        # cls.mos_model = mos_model
-        return model, codec_model, asr_model #, mos_model
+        cls.mos_model = mos_model
+        return model, codec_model, asr_model, mos_model
 
     @classmethod
     def load_audio_encoder_for_inference(cls, cfg: DictConfig, model_cfg: DictConfig, model: ModelPT) -> ModelPT:
