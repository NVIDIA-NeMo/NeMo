# Copyright (c) 2023, NVIDIA CORPORATION.  All rights reserved.
#
# Licensed under the Apache License, Version 2.0 (the "License");
# you may not use this file except in compliance with the License.
# You may obtain a copy of the License at
#
#     http://www.apache.org/licenses/LICENSE-2.0
#
# Unless required by applicable law or agreed to in writing, software
# distributed under the License is distributed on an "AS IS" BASIS,
# WITHOUT WARRANTIES OR CONDITIONS OF ANY KIND, either express or implied.
# See the License for the specific language governing permissions and
# limitations under the License.

import itertools
import json
import os
from typing import Dict, List, Optional, Union

import sacrebleu
import torch
from hydra.utils import get_class
from omegaconf import ListConfig
from omegaconf.dictconfig import DictConfig
from omegaconf.omegaconf import OmegaConf, open_dict
from pytorch_lightning.trainer.trainer import Trainer

from nemo.collections.asr.models import ASRModel, EncDecSpeakerLabelModel, SpeechEncDecSelfSupervisedModel
from nemo.collections.asr.parts.preprocessing.perturb import process_augmentations
from nemo.collections.common.metrics import MetricStringToTorchMetric, TextMetricsSet
from nemo.collections.multimodal.speechllm.data.audio_text_qa_dataset import (
    get_aqa_dataset_from_config,
    get_tarred_aqa_dataset_from_config,
)
from nemo.collections.multimodal.speechllm.modules.common.audio_text_generation_utils import generate
from nemo.collections.multimodal.speechllm.modules.speechllm_perception import (
    AudioPerceptionModel,
    MultiAudioPerceptionModel,
)
from nemo.collections.multimodal.speechllm.parts.utils.data_utils import remove_text_pc, to_cuda
from nemo.collections.nlp.data.language_modeling.megatron.blendable_dataset import BlendableDataset
from nemo.collections.nlp.data.language_modeling.megatron.megatron_batch_samplers import (
    MegatronPretrainingBatchSampler,
)
from nemo.collections.nlp.models.language_modeling.megatron_gpt_peft_models import MegatronGPTLoRAModel
from nemo.collections.nlp.models.language_modeling.megatron_gpt_sft_model import MegatronGPTSFTModel
from nemo.collections.nlp.modules.common.megatron.utils import (
    average_losses_across_data_parallel_group,
    build_position_ids,
)
from nemo.collections.nlp.modules.common.text_generation_utils import get_computeprob_response
from nemo.collections.nlp.parts.nlp_overrides import NLPSaveRestoreConnector, PEFTSaveRestoreConnector
from nemo.collections.nlp.parts.utils_funcs import get_last_rank
from nemo.core.classes import ModelPT
from nemo.core.classes.mixins import adapter_mixins
from nemo.utils import AppState, logging

try:
    from apex.transformer.pipeline_parallel.utils import (
        _reconfigure_microbatch_calculator,
        get_current_global_batch_size,
        get_num_microbatches,
    )

    HAVE_APEX = True
except (ImportError, ModuleNotFoundError):
    HAVE_APEX = False

try:
    from megatron.core import InferenceParams, parallel_state, tensor_parallel

    HAVE_MEGATRON_CORE = True

except (ImportError, ModuleNotFoundError):
    HAVE_MEGATRON_CORE = False


__all__ = ["ModularAudioGPTLoRAModel"]


default_inference_config = {'tokens_to_generate': 30}


class ModularAudioGPTLoRAModel(MegatronGPTLoRAModel):
    """Modularized speech GPT model."""

    def __init__(self, cfg: DictConfig, trainer: Trainer):
        self.cfg = cfg
        super().__init__(cfg, trainer)
        # Used other keys from metadata to calulate metrics
        if hasattr(self.cfg.data, "test_ds") and hasattr(self.cfg.data.test_ds, "metric"):
            self.test_metric_label_key = self.cfg.data.test_ds.metric.get('label_key', 'labels')
        if hasattr(self.cfg.data, "validation_ds") and hasattr(self.cfg.data.validation_ds, "metric"):
            self.val_metric_label_key = self.cfg.data.validation_ds.metric.get('label_key', 'labels')
        if 'target' in cfg.perception:
            imported_cls = model_utils.import_class_by_path(cfg.perception.target)
            self.perception = imported_cls(
                cfg=cfg.perception, pretrained_audio_model=cfg.pretrained_audio_model, llm_tokenizer=self.tokenizer
            )
        else:
            imported_cls = AudioPerceptionModel
            self.perception = imported_cls(cfg=cfg.perception)

<<<<<<< HEAD
=======
        self.perception = (
            AudioPerceptionModel(cfg=cfg.perception)
            if "encoders" not in cfg.perception
            else MultiAudioPerceptionModel(cfg=cfg.perception)
        )
>>>>>>> 4f947ced
        self.setup_optimizer_param_groups()
        # self.configure_optimizers()
        self.summarize(max_depth=3)

    def parameters(self):
        # override the same method in MegatronGPT model to include parameters ouside of LM
        all_names = []
        all_params = []
        for name, param in self.named_parameters(recurse=True):
            all_names.append(name)
            all_params.append(param)

        if isinstance(self.model, list):
            for module in self.model:
                for name, param in module.named_parameters(recurse=True):
                    all_names.append(name)
                    all_params.append(param)

        return itertools.chain(all_params)

    def setup_optimizer_param_groups(self):
        """
        ModelPT override. Optimizer will get self._optimizer_param_groups. 
        Makes two optimizer param groups, one for the frozen model params
        and one for the prompt-table/prompt-encoder params. The learning 
        rate for the frozen model's params will always be zero effectively
        freezing the model's params but still allowing for the needed gradients
        to be passed around in pipeline parallel models. The prompt-encoder 
        and/or prompt table will use the learning rate set by the user. 
        """
        # TODO(zhehuai): for AmFixQueryAudioPerceptionModel
        # self.unfreeze()
        known_groups = []
        if self.cfg.get('freeze_llm', True):
            for param in self.model.parameters():
                param.requires_grad = False
            known_groups.append('model.')

        if self.cfg.get('freeze_audio_encoder', False):
            if self.cfg.perception.get("speaker_model", None) is not None:
                if self.cfg.perception.speaker_model.get("freeze", False):
                    self.perception.speaker_model.freeze()
                    known_groups.append('perception.speaker_model.')
            if self.cfg.perception.get("encoders", None) is not None:
                for key, enc_cfg in self.cfg.perception.encoders.items():
                    if enc_cfg.get("freeze", False):
                        self.perception.encoders[key].freeze()
                        known_groups.append(f'perception.encoders.{key}.')
            else:
                self.perception.encoder.freeze()
                known_groups.append('perception.encoder.')

        if self.cfg.get('freeze_modality_adapter', False):
            self.perception.modality_adapter.freeze()
            known_groups.append('perception.modality_adapter.')

        opt_params = []
        for _, module in self.named_modules():
            if isinstance(module, adapter_mixins.AdapterModuleMixin) and module.is_adapter_available():
                module.set_enabled_adapters(enabled=True)
                module.unfreeze_enabled_adapters()  # selectively unfreeze the adapter modules.
                opt_params += [p for p in module.parameters()]

        param_groups = []
        if "optim_param_groups" in self.cfg:
            param_groups_cfg = self.cfg.optim_param_groups
            for group, group_cfg in param_groups_cfg.items():
                module = getattr(self, group, None)
                if module is None:
                    raise ValueError(f"{group} not found in model.")
                elif hasattr(module, "parameters"):
                    known_groups.append(f"{group}.")
                    new_group = {"params": module.parameters()}
                    for k, v in group_cfg.items():
                        new_group[k] = v
                    param_groups.append(new_group)
                else:
                    raise ValueError(f"{group} does not have parameters.")

        for n, p in self.named_parameters():
            is_unknown = True
            for group in known_groups:
                if n.startswith(group):
                    is_unknown = False
            if is_unknown:
                opt_params.append(p)

        param_groups = [{"params": opt_params}] + param_groups

        self._optimizer_param_groups = param_groups
        logging.info(f"Optimizer groups set:\n{self.summarize(max_depth=2)}")

    def _create_attention_mask(self, encoder_input: torch.Tensor):
        batch_size = encoder_input.shape[0]
        max_len = encoder_input.shape[1]
        # TODO(zhehuai): use prefixlm instead for the audio embeddings
        # Using causal attention mask for whole input
        attention_mask = torch.tril(torch.ones((batch_size, max_len, max_len), device=encoder_input.device)).view(
            batch_size, 1, max_len, max_len
        )
        # Convert attention mask from float to bool
        attention_mask = attention_mask < 0.5
        return attention_mask

    def _concat_features(self, embs1, emb1_lens, embs2, emb2_lens):
        concat_emb = []
        concat_len = []
        for emb1, emb1_len, emb2, emb2_len in zip(embs1, emb1_lens, embs2, emb2_lens):
            if self.cfg.get('ignore_dummy_audio', False) and emb1_len <= 1:  # TODO: ignore the dummy audio emb
                new_len = emb2_len
                new_emb = emb2[:emb2_len]
            else:
                new_len = emb1_len + emb2_len
                new_emb = torch.concat([emb1[:emb1_len], emb2[:emb2_len]], axis=0)
            padded_new_emb = torch.zeros(emb1.shape[0] + emb2.shape[0], emb1.shape[-1], device=emb1.device)
            padded_new_emb[:new_len, ...] = new_emb
            concat_emb.append(padded_new_emb)
            concat_len.append(new_len)
        concat_emb = torch.stack(concat_emb, dim=0)
        concat_len = torch.stack(concat_len, dim=0)
        return concat_emb, concat_len

    def _concat_multi_features(
        self,
        encoded: List[torch.Tensor],
        encoded_len: List[torch.Tensor],
        input_embeds: torch.Tensor,
        input_length: torch.Tensor,
        context_start_idx: List[List[int]],
    ):
        encoder_input_list, encoder_length_list = [], []
        batch_size = input_embeds.size(0)
        max_length = 0
        for i in range(batch_size):
            start_idx_list_i = context_start_idx[i] + [
                input_embeds.size(1)
            ]  # use input_embeds instead of input_length to handle tokens_to_generate in inference
            input_len_list = [start_idx_list_i[j + 1] - start_idx_list_i[j] for j in range(len(start_idx_list_i) - 1)]
            input_emb_list = input_embeds[i].split(input_len_list)
            encoder_input_i = [input_emb_list[0]]
            for j in range(1, len(input_emb_list)):
                if (
                    not self.cfg.get('ignore_dummy_audio', False) or encoded_len[i][j - 1] > 1
                ):  # TODO: ignore the dummy audio emb
                    encoder_input_i.append(encoded[i][j - 1][: encoded_len[i][j - 1]])
                encoder_input_i.append(input_emb_list[j])
            encoder_input_i = torch.cat(encoder_input_i)  # T, C
            encoder_length_i = encoded_len[i].sum() + input_length[i]  # total length of audio and text features
            max_length = max(max_length, encoder_length_i)
            encoder_input_list.append(encoder_input_i)
            encoder_length_list.append(encoder_length_i)

        encoder_input = torch.stack(
            [torch.nn.functional.pad(f, (0, 0, 0, max_length - f.size(0))) for f in encoder_input_list]
        )
        encoder_length = torch.LongTensor(encoder_length_list).to(encoder_input.device)
        return encoder_input, encoder_length

    def inject_perception_input(
        self,
        encoded: Union[torch.Tensor, List[torch.Tensor]],
        encoded_len: Union[torch.Tensor, List[torch.Tensor]],
        input_ids: torch.Tensor,
        input_length: torch.Tensor,
        context_start_idx: Optional[List[List[int]]] = None,
    ):
        # [b, t, c]
<<<<<<< HEAD
        if self.cfg.get('megatron_amp_O2', False):
            base_module = self.model.module
        else:
            base_module = self.model
        lm_embedding = base_module.language_model.embedding
=======
        lm_embedding = (
            self.model.language_model.embedding if hasattr(self.model, 'language_model') else self.model.embedding
        )
>>>>>>> 4f947ced
        input_embeds = lm_embedding.word_embeddings(input_ids)
        if isinstance(encoded, torch.Tensor):
            # single audio
            encoder_input, encoder_length = self._concat_features(encoded, encoded_len, input_embeds, input_length)
        else:
            # concat multiple audios with text segments
            encoder_input, encoder_length = self._concat_multi_features(
                encoded, encoded_len, input_embeds, input_length, context_start_idx
            )

        attention_mask = self._create_attention_mask(encoder_input)
        position_ids = build_position_ids(encoder_input[:, :, 0])

        # Add position embeddings
        if (
            getattr(lm_embedding, "position_embeddings", None) is not None
            and lm_embedding.position_embedding_type == 'learned_absolute'
        ):
            position_embeddings = lm_embedding.position_embeddings(position_ids)
            encoder_input = encoder_input + position_embeddings
        else:
            encoder_input = encoder_input
        encoder_max_length = encoder_input.shape[1]
        if not hasattr(lm_embedding, 'transpose_batch_sequence') or lm_embedding.transpose_batch_sequence:
            encoder_input = encoder_input.transpose(0, 1).contiguous()
        if self.cfg.get("sequence_parallel", False):
            encoder_input = tensor_parallel.mappings.scatter_to_sequence_parallel_region(encoder_input)
        return encoder_input, attention_mask, encoder_length, position_ids, encoder_max_length

    def _shift_labels_by_emb_len(self, labels, label_lens, emb_lens, max_len, pad_token=0):
        shifted_labels = []
        for label, label_len, emb_len in zip(labels, label_lens, emb_lens):
            shifted_label = torch.full([max_len], pad_token, device=label.device)
            shifted_label[emb_len : emb_len + label_len] = label[:label_len]
            shifted_labels.append(shifted_label)
        shifted_labels = torch.stack(shifted_labels, dim=0)
        return shifted_labels

    def _get_text_embeddings(self, text_tokens, position_ids):
<<<<<<< HEAD
        if self.cfg.get('megatron_amp_O2', False):
            base_module = self.model.module
        else:
            base_module = self.model
        lm_embedding = base_module.language_model.embedding
=======
        lm_embedding = (
            self.model.language_model.embedding if hasattr(self.model, 'language_model') else self.model.embedding
        )
>>>>>>> 4f947ced
        text_embeddings = lm_embedding.word_embeddings(text_tokens)  # (batch_size, seq_len, hidden_size)
        if hasattr(lm_embedding, 'position_embeddings'):
            position_embeddings = lm_embedding.position_embeddings(position_ids)
            text_embeddings = text_embeddings + position_embeddings
        return text_embeddings.transpose(0, 1)

    def prepare_llm_input(self, audio_batch):

        input_signal = audio_batch['audio_signal']
        input_signal_length = audio_batch['audio_signal_length']

        input_ids, input_length, labels, loss_mask = (
            audio_batch['tokens'],
            audio_batch['tokens_length'],
            audio_batch['labels'],
            audio_batch['loss_mask'],
        )

        num_audios = audio_batch.get("num_audios", None)
        context_start_idx = audio_batch.get("context_start_idx", None)

        if self.cfg.get('megatron_amp_O2', False):
            base_module = self.model.module
        else:
            base_module = self.model
        lm_embedding = base_module.language_model.embedding.word_embeddings
        # [b, t, c]
        encoded, encoded_len, aux_loss = self.perception(
            input_signal=input_signal,
            input_signal_length=input_signal_length,
            processed_signal=None,
            processed_signal_length=None,
            lm_embedding=lm_embedding,
        )

        if num_audios is not None:
            # split the encoded and encoded_len by num_audios, used when there're multiple audio files per sample
            encoded = encoded.split(num_audios.tolist())
            encoded_len = encoded_len.split(num_audios.tolist())
        encoder_input, attention_mask, encoder_length, _, encoder_max_length = self.inject_perception_input(
            encoded, encoded_len, input_ids, input_length, context_start_idx
        )
        if num_audios is not None:
            # sum up the audio_feat_lens for each sample in the batch
            encoded_len = torch.stack([torch.sum(lens) for lens in encoded_len])

        # Shift labels to the right
        labels = self._shift_labels_by_emb_len(labels, input_length, encoded_len, encoder_max_length, pad_token=0)
        # Loss mask where answer tokens are 1.0 and all other tokens are 0.0
        loss_mask = self._shift_labels_by_emb_len(
            loss_mask, input_length, encoded_len, encoder_max_length, pad_token=0
        )

        return encoder_input, attention_mask, labels, loss_mask, encoder_length, aux_loss

    def forward(
        self, audio_batch, checkpoint_activations_all_layers,
    ):
        """Forward pass of the model.

        We prepend audio embeddings to the instruction and label text tokens 
        as the LLM input.
        """
<<<<<<< HEAD
        if 'audio_ratio' in audio_batch:
            self.log(
                'audio_ratio', audio_batch['audio_ratio'].mean(), prog_bar=True, batch_size=1, rank_zero_only=False
            )
        encoder_input, attention_mask, labels, loss_mask, _, aux_loss = self.prepare_llm_input(audio_batch)
        output = self.model(
            input_ids=None,
            position_ids=None,
            encoder_input=encoder_input,
            attention_mask=attention_mask,
            labels=labels,
            checkpoint_activations_all_layers=checkpoint_activations_all_layers,
        )
=======
        encoder_input, attention_mask, labels, loss_mask, _ = self.prepare_llm_input(audio_batch)
        if self.mcore_gpt:
            output = self.model(
                input_ids=None,
                position_ids=None,
                decoder_input=encoder_input,
                attention_mask=attention_mask,
                labels=labels,
            )
        else:
            output = self.model(
                input_ids=None,
                position_ids=None,
                encoder_input=encoder_input,
                attention_mask=attention_mask,
                labels=labels,
                checkpoint_activations_all_layers=checkpoint_activations_all_layers,
            )
>>>>>>> 4f947ced

        return output, loss_mask, aux_loss

    def get_forward_output_only_func(self):
        def fwd_output_only_func(dataloader_iter, model):
            batch = next(dataloader_iter)
            extra_arg = {}
            # take the batch produced by prepare_batch_at_step
            (
                tokens,
                input_embeddings,
                attention_mask,
                position_ids,
                set_inference_key_value_memory,
                inference_max_sequence_len,
            ) = batch
            tokens = tokens.cuda()
            position_ids = position_ids.cuda()
            if attention_mask is not None:
                attention_mask = attention_mask.cuda()
                attention_mask = attention_mask[0:1]
            if self.mcore_gpt:
                # if first step, then clear KV cache, otherwise reuse inference_paarms
                if set_inference_key_value_memory[0].item():
                    self.inference_params = InferenceParams(
                        max_batch_size=tokens.size(0), max_sequence_length=inference_max_sequence_len[0].item()
                    )
                extra_arg['inference_params'] = self.inference_params
            else:
                extra_arg['set_inference_key_value_memory'] = set_inference_key_value_memory[0].item()
                extra_arg['inference_max_sequence_len'] = inference_max_sequence_len[0].item()
            if self.mcore_gpt:
                output_tensor = model(
                    input_ids=None,
                    position_ids=None,
                    decoder_input=input_embeddings,
                    attention_mask=attention_mask,
                    **extra_arg,
                )
            else:
                output_tensor = model(
                    input_ids=None,
                    position_ids=None,
                    encoder_input=input_embeddings,
                    attention_mask=attention_mask,
                    **extra_arg,
                )

            if isinstance(output_tensor, tuple):
                output_tensor = output_tensor[1]  # get logits only

            # Advance inference sequence offset.
            if self.inference_params:
                # if last stage, then (final) output is [b, s, h], otherwise it's [s, b, h]
                if parallel_state.is_pipeline_last_stage():
                    self.inference_params.sequence_len_offset += output_tensor.size(1)
                else:
                    self.inference_params.sequence_len_offset += output_tensor.size(0)

            def id_func(output_tensor):
                return output_tensor, {'logits': output_tensor}

            return output_tensor, id_func

        return fwd_output_only_func

    def get_forward_output_and_loss_func(self, validation_step=False):
        def fwd_output_and_loss_func(dataloader_iter, model, checkpoint_activations_all_layers=None):
            batch = next(dataloader_iter)
            batch = to_cuda(batch, non_blocking=True)
            output_tensor, loss_mask, aux_loss = self.forward(
                batch, checkpoint_activations_all_layers=checkpoint_activations_all_layers
            )
            if not self.mcore_gpt:
                output_tensor = output_tensor[0]  # get loss only, ingore logits

            def loss_func(output_tensor):
                # Loss for a micro-batch (ub)

                if 'audio_ratio' in batch:
                    text_loss_weight = self.cfg.get('text_loss_weight', 1.0)
                    audio_ratio = batch['audio_ratio']
                    scaled_loss_mask = loss_mask * torch.unsqueeze(
                        (1 * audio_ratio + text_loss_weight * (1 - audio_ratio)), 1
                    )
                    loss_for_ub = self.loss_func(scaled_loss_mask, output_tensor)
                else:
                    loss_for_ub = self.loss_func(loss_mask, output_tensor)
                self.log('raw_lm_loss', loss_for_ub, prog_bar=True, rank_zero_only=True, batch_size=1)
                for k, v in aux_loss.items():
                    self.log(k, v, prog_bar=True, rank_zero_only=True, batch_size=1)
                    loss_for_ub += v
                if validation_step and not self.cfg.data.get('validation_drop_last', True):
                    num_valid_tokens_in_ub = batch['loss_mask'].sum()
                    if loss_for_ub.isnan():
                        assert batch['loss_mask'].count_nonzero() == 0, 'Got NaN loss with non-empty input'
                        loss_sum_for_ub = torch.zeros_like(num_valid_tokens_in_ub)
                    else:
                        loss_sum_for_ub = num_valid_tokens_in_ub * loss_for_ub

                    loss_sum_and_ub_size_all_gpu = torch.cat(
                        [
                            loss_sum_for_ub.clone().detach().view(1),
                            torch.tensor([num_valid_tokens_in_ub]).cuda().clone().detach(),
                        ]
                    )
                    # Could potentially reduce num_valid_samples_in_microbatch and use that to aggregate instead of len(self._validation_ds)
                    torch.distributed.all_reduce(
                        loss_sum_and_ub_size_all_gpu, group=parallel_state.get_data_parallel_group()
                    )
                    return loss_for_ub, {'loss_sum_and_ub_size': loss_sum_and_ub_size_all_gpu}
                else:
                    reduced_loss = average_losses_across_data_parallel_group([loss_for_ub])
                    return loss_for_ub, {'avg': reduced_loss}

            return output_tensor, loss_func

        return fwd_output_and_loss_func

    def _build_dataset(self, data_cfg, is_train=True):
        if 'augmentor' in data_cfg:
            augmentor = process_augmentations(
                data_cfg['augmentor'], global_rank=self.global_rank, world_size=self.world_size
            )
        else:
            augmentor = None

        # Check dataset max_seq_legnth and max_position_embeddings size
        if (
            self.cfg.get('position_embedding_type', None) in [None, 'learned_absolute']
            and data_cfg.max_seq_length > self.cfg.max_position_embeddings
        ):
            logging.warning(
                f"Set dataset max_seq_length to max_position_embeddings {self.cfg.max_position_embeddings} if using learned_absolute position embedding"
            )
            data_cfg.max_seq_length = self.cfg.max_position_embeddings

        # Notably, the data weights are controlled by either bucketing_weights
        # or concat_sampling_probabilities depending on the dataset type.
        if data_cfg.get('is_tarred', False):
            return get_tarred_aqa_dataset_from_config(
                config=data_cfg,
                tokenizer=self.tokenizer,
                augmentor=augmentor,
                sep_id=self.sep_id,
                answer_only_loss=self.cfg.get('answer_only_loss', True),
                virtual_tokens=self.virtual_tokens,
                global_rank=parallel_state.get_data_parallel_rank(),
                world_size=parallel_state.get_data_parallel_world_size(),
            )
        else:
            return get_aqa_dataset_from_config(
                manifest_filepath=data_cfg.manifest_filepath,
                config=data_cfg,
                tokenizer=self.tokenizer,
                augmentor=augmentor,
                is_train=is_train,
                sep_id=self.sep_id,
                answer_only_loss=self.cfg.get('answer_only_loss', True),
                virtual_tokens=self.virtual_tokens,
            )

    def build_data_loader(self, dataset, data_cfg, consumed_samples=0):
        """Buld dataloader given an input dataset."""
        logging.info(f'Building dataloader with consumed samples: {consumed_samples}')
        if isinstance(dataset, BlendableDataset):
            collate_fn = dataset.datasets[0].collate_fn
        elif hasattr(dataset, 'collate_fn'):
            collate_fn = dataset.collate_fn
        elif hasattr(dataset.datasets[0], 'collate_fn'):
            # support datasets that are lists of entries
            collate_fn = dataset.datasets[0].collate_fn
        else:
            # support datasets that are lists of lists
            collate_fn = dataset.datasets[0].datasets[0].collate_fn

        if isinstance(dataset, torch.utils.data.IterableDataset):
            data_parallel_size = parallel_state.get_data_parallel_world_size()
            num_micro_batches = data_cfg.global_batch_size // (data_cfg.micro_batch_size * data_parallel_size)
            global_batch_size_on_this_data_parallel_rank = num_micro_batches * data_cfg.micro_batch_size

            dataloader = torch.utils.data.DataLoader(
                dataset,
                collate_fn=collate_fn,
                shuffle=False,
                batch_size=global_batch_size_on_this_data_parallel_rank,
                drop_last=True,
                num_workers=data_cfg.num_workers,
                pin_memory=data_cfg.pin_memory,
            )
            return dataloader

        batch_sampler = MegatronPretrainingBatchSampler(
            total_samples=len(dataset),
            consumed_samples=consumed_samples,
            micro_batch_size=data_cfg.micro_batch_size,
            global_batch_size=data_cfg.global_batch_size,
            data_parallel_rank=parallel_state.get_data_parallel_rank(),
            data_parallel_size=parallel_state.get_data_parallel_world_size(),
            drop_last=True,
            pad_samples_to_global_batch_size=False,
        )

        dataloader = torch.utils.data.DataLoader(
            dataset,
            batch_sampler=batch_sampler,
            collate_fn=collate_fn,
            num_workers=data_cfg.num_workers,
            pin_memory=data_cfg.pin_memory,
        )
        return dataloader

    @classmethod
    def _modify_audio_encoder_config(cls, gpt_cfg, audio_cfg, speaker_cfg=None):
        with open_dict(gpt_cfg):
            use_multi_encoder = gpt_cfg.perception.get("encoders", None) is not None
            if not use_multi_encoder:
                gpt_cfg.perception.preprocessor = audio_cfg.preprocessor
                gpt_cfg.perception.encoder = audio_cfg.encoder
            else:
                for key in gpt_cfg.perception.encoders:
                    model_key = gpt_cfg.perception.encoders[key].get("model_key", "encoder")
                    gpt_cfg.perception.encoders[key]["model"] = audio_cfg[key][model_key]
                    if "preprocessor" in audio_cfg[key]:
                        gpt_cfg.perception.encoders[key]['preprocessor'] = audio_cfg[key].preprocessor
                if speaker_cfg is not None:
                    gpt_cfg.perception.speaker_model.model = speaker_cfg

            gpt_cfg.perception.output_dim = gpt_cfg.hidden_size
            modality_adapter_cfg = gpt_cfg.perception.modality_adapter
            if 'output_dim' in modality_adapter_cfg:
                modality_adapter_cfg.output_dim = gpt_cfg.hidden_size
            if not use_multi_encoder:
                if 'feat_in' in modality_adapter_cfg:  # conformer encoder
                    modality_adapter_cfg.feat_in = audio_cfg.encoder.d_model
                if 'input_dim' in modality_adapter_cfg:
                    modality_adapter_cfg.input_dim = audio_cfg.encoder.d_model

    @classmethod
    def _modify_config(cls, gpt_cfg, cfg, audio_cfg, add_cfg_to_tree=False, speaker_cfg=None):
        """
        This function modifies the original gpt pre-training config (gpt_cfg) with attributes from the finetuning config (cfg).
        The `add_cfg_to_tree` arg adds `cfg` to the top of the yaml tree which is needed for all `hparams.yaml` files when passed as an arg to `load_from_checkpoint()`.
        """
        OmegaConf.set_struct(gpt_cfg, True)
        OmegaConf.resolve(cfg)
        with open_dict(gpt_cfg):
            gpt_cfg.ignore_dummy_audio = cfg.model.get('ignore_dummy_audio', False)
            gpt_cfg.freeze_llm = cfg.model.get('freeze_llm', True)
            gpt_cfg.text_loss_weight = cfg.model.get('text_loss_weight', 1.0)
            gpt_cfg.freeze_audio_encoder = cfg.model.get('freeze_audio_encoder', False)
            gpt_cfg.freeze_modality_adapter = cfg.model.get('freeze_modality_adapter', False)
            gpt_cfg.megatron_amp_O2 = cfg.model.get('megatron_amp_O2', False)
            gpt_cfg.micro_batch_size = cfg.model.data.train_ds.micro_batch_size
            gpt_cfg.global_batch_size = cfg.model.data.train_ds.global_batch_size
            gpt_cfg.sequence_parallel = cfg.model.get("sequence_parallel", False)
            gpt_cfg.tensor_model_parallel_size = cfg.model.get(
                "tensor_model_parallel_size", gpt_cfg.tensor_model_parallel_size
            )
            gpt_cfg.activations_checkpoint_granularity = cfg.model.get("activations_checkpoint_granularity", None)
            gpt_cfg.activations_checkpoint_num_layers = cfg.model.get("activations_checkpoint_num_layers", None)
            gpt_cfg.activations_checkpoint_method = cfg.model.get("activations_checkpoint_method", None)
            gpt_cfg.data = cfg.model.data
            gpt_cfg.optim = cfg.model.optim
            gpt_cfg.precision = cfg.trainer.precision
            gpt_cfg.answer_only_loss = cfg.model.answer_only_loss
            gpt_cfg.restore_from_path = cfg.model.restore_from_path
            gpt_cfg.resume_from_checkpoint = cfg.model.resume_from_checkpoint
            gpt_cfg.save_nemo_on_validation_end = cfg.model.save_nemo_on_validation_end
            gpt_cfg.gradient_as_bucket_view = cfg.model.gradient_as_bucket_view
            gpt_cfg.hidden_dropout = cfg.model.get('hidden_dropout', 0.0)
            gpt_cfg.attention_dropout = cfg.model.get('attention_dropout', 0.0)
            gpt_cfg.ffn_dropout = cfg.model.ffn_dropout
            gpt_cfg.peft = cfg.model.peft
            # for AudioGPTLoRAModel
            gpt_cfg.target = f"{cls.__module__}.{cls.__name__}"
            gpt_cfg.perception = cfg.model.perception
<<<<<<< HEAD
            gpt_cfg.perception.preprocessor = audio_cfg.preprocessor
            gpt_cfg.perception.encoder = audio_cfg.encoder
            gpt_cfg.perception.output_dim = gpt_cfg.hidden_size
            gpt_cfg.pretrained_audio_model = cfg.model.get('pretrained_audio_model', None)
=======
>>>>>>> 4f947ced

            cls._modify_audio_encoder_config(gpt_cfg, audio_cfg, speaker_cfg)

            override_vocab_size = cfg.model.get('override_vocab_size', None)
            if override_vocab_size is not None:
                gpt_cfg.override_vocab_size = override_vocab_size
            # This is needed when modifying a hparam file directly to load `.ckpt` files.
            # This is not needed to modify the cfg in `.nemo` files.
            if add_cfg_to_tree:
                OmegaConf.resolve(gpt_cfg)
                gpt_cfg.cfg = gpt_cfg

        return gpt_cfg

    @classmethod
    def get_pretraind_audio_model(cls, encoder_cfg: DictConfig) -> ModelPT:
        encoder_cls = get_class(encoder_cfg.get("_target_")) if encoder_cfg.get("_target_", None) is not None else None
        pretrained_model = encoder_cfg.get('pretrained_model', None)
        if pretrained_model is None:
            return None
        if encoder_cls is None:
            raise ValueError(
                f"Must specify a valid encoder class in the via the `_target_` field in the config: {encoder_cfg}"
            )

        if pretrained_model.endswith('.nemo'):
            logging.info(f'Loading pretrained audio model from local file: {pretrained_model}')
            audio_model = encoder_cls.restore_from(pretrained_model, map_location='cpu')
        else:
            logging.info(f'Loading pretrained audio model from NGC: {pretrained_model}')
            audio_model = encoder_cls.from_pretrained(pretrained_model, map_location='cpu')
        return audio_model

    @classmethod
    def get_speaker_model_and_config(cls, cfg):
        if 'speaker_model' in cfg.model.perception:
            speaker_cfg = cfg.model.perception.speaker_model
            if speaker_cfg.get('pretrained_model', None) is not None:
                if speaker_cfg.pretrained_model.endswith('.nemo'):
                    logging.info(f'Loading pretrained speaker model from local file: {speaker_cfg.pretrained_model}')
                    speaker_model = EncDecSpeakerLabelModel.restore_from(
                        speaker_cfg.pretrained_model, map_location='cpu'
                    )
                else:
                    logging.info(f'Loading pretrained speaker model from NGC: {speaker_cfg.pretrained_model}')
                    speaker_model = EncDecSpeakerLabelModel.from_pretrained(
                        speaker_cfg.pretrained_model, map_location='cpu'
                    )
            return speaker_model, speaker_model.cfg
        else:
            return None, None

    @classmethod
    def get_audio_encoder_models_and_configs(cls, cfg):
        if 'encoders' in cfg.model.perception:
            audio_encoders = {}
            audio_enc_cfgs = {}
            for key, encoder_cfg in cfg.model.perception.encoders.items():
                audio_encoders[key] = cls.get_pretraind_audio_model(encoder_cfg)
                audio_enc_cfgs[key] = audio_encoders[key].cfg
            return audio_encoders, audio_enc_cfgs
        else:
            pretrained_audio_model = cfg.model.get("pretrained_audio_model", None)
            try:
                if pretrained_audio_model.endswith('.nemo'):
                    logging.info(f'Loading pretrained audio model from local file: {pretrained_audio_model}')
                    audio_model = ASRModel.restore_from(pretrained_audio_model, map_location='cpu')
                else:
                    logging.info(f'Loading pretrained audio model from NGC: {pretrained_audio_model}')
                    audio_model = ASRModel.from_pretrained(pretrained_audio_model, map_location='cpu')
            except:
                logging.info(f'Fail in loading it with ASRModel. Try again with SpeechEncDecSelfSupervisedModel.')
                if pretrained_audio_model.endswith('.nemo'):
                    logging.info(f'Loading pretrained audio model from local file: {pretrained_audio_model}')
                    audio_model = SpeechEncDecSelfSupervisedModel.restore_from(
                        pretrained_audio_model, map_location='cpu'
                    )
                else:
                    logging.info(f'Loading pretrained audio model from NGC: {pretrained_audio_model}')
                    audio_model = SpeechEncDecSelfSupervisedModel.from_pretrained(
                        pretrained_audio_model, map_location='cpu'
                    )
            return audio_model, audio_model.cfg

    @classmethod
    def _load_pretrained_audio_weights(
        cls, cfg, model, audio_model, speaker_model: Optional[EncDecSpeakerLabelModel] = None
    ):
        use_multi_encoder = cfg.model.perception.get("encoders", None) is not None
        if not use_multi_encoder:
            if cfg.model.perception.get("use_multi_layer_feat", False):
                model.perception.encoder.encoder.load_state_dict(audio_model.encoder.state_dict(), strict=True)
            else:
                model.perception.encoder.load_state_dict(audio_model.encoder.state_dict(), strict=True)
            logging.info(f'Loaded pretrained audio model weights from {cfg.model.pretrained_audio_model}')
            if cfg.model.get('use_am_tokenizer', False):
                model.tokenizer = audio_model.tokenizer
                logging.info(f'Use AM tokenizer: {audio_model.tokenizer}')
            return model
        else:
            for key, enc_cfg in cfg.model.perception.encoders.items():
                if enc_cfg.get("use_multi_layer_feat", False):
                    model.perception.encoders[key].encoder.load_state_dict(
                        audio_model[key].encoder.state_dict(), strict=True
                    )
                else:
                    model.perception.encoders[key].load_state_dict(audio_model[key].encoder.state_dict(), strict=True)
                logging.info(f'Loaded pretrained audio model weights for {key}')
            if speaker_model is not None:
                model.perception.speaker_model.load_state_dict(speaker_model.state_dict(), strict=True)
                logging.info(f'Loaded pretrained speaker model weights')
            return model

    @classmethod
    def restore_from_pretrained_models(
        cls, cfg: Optional[Union[OmegaConf, str]] = None, trainer: Optional[Trainer] = None,
    ):
        if (
            cfg.model.get("pretrained_audio_model", None) is None
            and cfg.model.perception.get("encoders", None) is None
        ):
            raise RuntimeError("PEFT training needs at least one pretrained audio model present.")

        if not cfg.model.restore_from_path:
            raise RuntimeError("PEFT training needs a trained base model present.")

        base_model_save_restore_connector = NLPSaveRestoreConnector()
        if os.path.isdir(cfg.model.restore_from_path):
            base_model_save_restore_connector.model_extracted_dir = cfg.model.restore_from_path
        base_model_cfg = cls.restore_from(
            restore_path=cfg.model.restore_from_path,
            trainer=trainer,
            return_config=True,
            save_restore_connector=base_model_save_restore_connector,
        )

        audio_model, audio_model_cfg = cls.get_audio_encoder_models_and_configs(cfg)
        speaker_model, speaker_cfg = cls.get_speaker_model_and_config(cfg)
        model_cfg = cls._modify_config(
            base_model_cfg, cfg, audio_model_cfg, add_cfg_to_tree=False, speaker_cfg=speaker_cfg
        )

        save_restore_connector = PEFTSaveRestoreConnector(
            peft_model_nemo_path=cfg.model.peft.restore_from_path,
            peft_model_ckpt_path=cfg.model.peft.restore_from_path,
        )
        if os.path.isdir(cfg.model.restore_from_path):
            save_restore_connector.model_extracted_dir = cfg.model.restore_from_path

        # load llm
        model = cls.restore_from(
            restore_path=cfg.model.restore_from_path,
            trainer=trainer,
            override_config_path=model_cfg,
            save_restore_connector=save_restore_connector,
            strict=False,
        )
<<<<<<< HEAD
        # load am
        if pretrained_audio_model is not None:
            strict = 'overwrite_cfgs' not in cfg.model.perception and 'adapter' not in cfg.model.perception
            if cfg.model.perception.get("use_multi_layer_feat", False):
                model.perception.encoder.encoder.load_state_dict(audio_model.encoder.state_dict(), strict=strict)
            else:
                model.perception.encoder.load_state_dict(audio_model.encoder.state_dict(), strict=strict)
            logging.info(f'Loaded pretrained audio model from {pretrained_audio_model}')

        if cfg.model.get('use_am_tokenizer', False):
            model.tokenizer = audio_model.tokenizer
            logging.info(f'Use AM tokenizer: {audio_model.tokenizer}')
=======
        # load audio model weights
        model = cls._load_pretrained_audio_weights(cfg, model, audio_model, speaker_model)
>>>>>>> 4f947ced

        if 'inference' in cfg:
            inference_cfg = OmegaConf.to_container(cfg.inference, resolve=True)
            model.set_inference_config(inference_cfg)
        return model

    def _build_vocab(self):
        """
        Manipulate vocabulary (e.g., pad vocabulary for increased performance)/
        """
        if self._cfg.get('override_vocab_size', None) is not None:
            self.padded_vocab_size = self._cfg.override_vocab_size
        else:
            self.padded_vocab_size = self._vocab_size_with_padding(
                orig_vocab_size=self.tokenizer.vocab_size,
                make_vocab_size_divisible_by=self._cfg.get('make_vocab_size_divisible_by', 128),
                tensor_model_parallel_size=self._cfg.get('tensor_model_parallel_size', 1),
            )

    def state_dict(self, destination=None, prefix=None, keep_vars=False):
        if self.setup_complete:
            # Once setup is complete we only need adapter and perception model.
            if self.cfg.get('freeze_llm', True):
                return_state_dict = self.get_peft_state_dict()
            else:
                return_state_dict = self.model.state_dict(prefix="model.")
            state_dict = self.perception.state_dict(prefix="perception.")
            return_state_dict.update(state_dict)
            return return_state_dict
        else:
            # we want all the params with the same keys as calling self.state_dict()
            # but we can't call self.state_dict() here as it would be a recursive call.
            # so we call self.model.state_dict(prefix="model.") which will return all the keys and params same as calling self.state_dict()
            if self.cfg.get('megatron_amp_O2', False):
                return self.model.state_dict(prefix="model.module.")
            else:
                return self.model.state_dict(prefix="model.")

    def load_state_dict(self, state_dict, strict: bool = True):
        if self.setup_complete:
            super(MegatronGPTSFTModel, self).load_state_dict(state_dict, strict=False)
        else:
            if self.cfg.get('override_vocab_size', False):
                exclude_list = [
                    "model.language_model.embedding.word_embeddings.weight",
                    "model.language_model.output_layer.weight",
                ]
            else:
                exclude_list = []
            state_dict = {k: v for k, v in state_dict.items() if k not in exclude_list}
            super(MegatronGPTSFTModel, self).load_state_dict(state_dict, strict=strict)

    def on_load_checkpoint(self, checkpoint) -> None:
        """LightningModule hook:
         https://pytorch-lightning.readthedocs.io/en/stable/common/lightning_module.html#on-load-checkpoint
         """
        checkpoint_state_dict = checkpoint['state_dict']
        self.load_state_dict(checkpoint_state_dict, strict=False)

    def setup_metric(self, data_cfg):
        metric_name = "exact_string_match"
        if not hasattr(data_cfg, "metric"):
            metric = MetricStringToTorchMetric["exact_string_match"]
        else:
            if not hasattr(data_cfg.metric, "name"):
                raise ValueError("Metric name is not provided in the metric config.")
            if data_cfg.metric.name == "loss":
                return None, "loss"
            if data_cfg.metric.name not in MetricStringToTorchMetric:
                raise KeyError(
                    f"{data_cfg.metric.name} is not supported. List of supported metrics: {MetricStringToTorchMetric.keys()}"
                )
            if data_cfg.metric.name in self._metrics_require_string2category_map:
                if data_cfg.metric.average is None:
                    raise ValueError(
                        f"{data_cfg.metric.name} requires specifying whether you want to compute a micro or macro average. Found None."
                    )
            if (
                data_cfg.metric.get('labels_are_strings', False)
                and data_cfg.metric.name in self._metrics_require_string2category_map
            ):
                if data_cfg.metric.num_classes is None:
                    raise ValueError(
                        "Number of classes is not provided in the metric section within the data config. "
                        f"Please provide the number of classes in the data config to use the {data_cfg.metric.name} metric."
                    )
                if data_cfg.metric.get('class_labels', None) is None or not isinstance(
                    data_cfg.metric.get('class_labels', None), ListConfig
                ):
                    raise ValueError(
                        "Class labels are not provided properly in the metric section witnin the data config. "
                        f"Please provide the class labels as a list of strings in the data config to use the {data_cfg.metric.name} metric."
                    )
                if len(data_cfg.metric.get('class_labels', None)) != data_cfg.metric.num_classes:
                    raise ValueError(
                        f"Number of class labels {len(data_cfg.metric.get('class_labels', None))} does not match `num_classes` : {data_cfg.metric.num_classes}"
                    )

            metric_name = data_cfg.metric.name
            metric_cls = MetricStringToTorchMetric[metric_name]
            if metric_name not in TextMetricsSet:
                metric = [metric_cls(**data_cfg.metric)]
            else:
                metric = [metric_cls()]
        return metric, metric_name

    # Override the parent batch reconfiguring logic.
    def _reconfigure_and_process_inference_batch(self, batch, data_cfg):
        global_batch_size_per_gpu = batch['tokens'].size(0)
        # This should happen only on the last batch of the dataset.
        if (
            global_batch_size_per_gpu
            != get_current_global_batch_size() // parallel_state.get_data_parallel_world_size()
        ):
            # NOTE: This is reconfiguring to make sure there is no grad-acc for validation batches.
            if (
                global_batch_size_per_gpu
                != data_cfg.global_batch_size // parallel_state.get_data_parallel_world_size()
            ):
                app_state = AppState()
                _reconfigure_microbatch_calculator(
                    rank=app_state.global_rank,
                    rampup_batch_size=None,
                    global_batch_size=global_batch_size_per_gpu * parallel_state.get_data_parallel_world_size(),
                    micro_batch_size=global_batch_size_per_gpu,
                    data_parallel_size=parallel_state.get_data_parallel_world_size(),
                )
            # NOTE: need to explicitly handle resetting for multi-validation
            else:
                app_state = AppState()
                _reconfigure_microbatch_calculator(
                    rank=app_state.global_rank,
                    rampup_batch_size=None,
                    global_batch_size=data_cfg.global_batch_size,
                    micro_batch_size=data_cfg.micro_batch_size,
                    data_parallel_size=parallel_state.get_data_parallel_world_size(),
                )

    def inference_step(self, dataloader_iter, mode):
        batch, batch_idx, dataloader_idx = next(dataloader_iter)
        data_cfg = self.cfg.data.validation_ds if mode == 'validation' else self.cfg.data.test_ds
        self._reconfigure_and_process_inference_batch(batch, data_cfg)
        # Meta data from dataset
        metadata = batch.get('metadata', [{}] * len(batch['tokens']))
        loss = super(MegatronGPTSFTModel, self).validation_step(itertools.chain([(batch, batch_idx, dataloader_idx)]))

        # We need _inference_config to get generation params
        # add_BOS and tokens_to_generate are set in dataset
        if self.get_inference_config() is None:
            logging.warning(f'inference_config is not set. Use default: {default_inference_config}')
            self.set_inference_config(inference_config=default_inference_config)
        self._inference_config['add_BOS'] = data_cfg.add_bos
        self._inference_config['tokens_to_generate'] = data_cfg.get('tokens_to_generate')

        output = self.predict_step(batch, batch_idx, dataloader_idx)

        inputs_text = [self.tokenizer.ids_to_text(c.tolist()) for c in batch['contexts']]
        labels_text = [self.tokenizer.ids_to_text(a.tolist()) for a in batch['answers']]
        preds_text = [
            self.tokenizer.ids_to_text(t[l.item() :][: data_cfg.get('tokens_to_generate')])
            for t, l in zip(output['token_ids'], batch['context_lengths'])
        ]

        if data_cfg.get("end_string", None):
            # sometimes data_cfg.end_string != self.tokenizer.ids_to_text(self.tokenizer.text_to_ids(data_cfg.end_string))
            # for example when data_cfg.end_string = "<end>", the end_string_re will start with " ?? "
            end_string_re = self.tokenizer.ids_to_text(self.tokenizer.text_to_ids(data_cfg.end_string))
            preds_text_cleaned = []
            labels_text_cleaned = []
            for p, l in zip(preds_text, labels_text):
                # remove end_string from the end of the string
                for es in [end_string_re, data_cfg.end_string]:
                    if p.endswith(es):
                        p = p[: -len(es)].strip()
                    if l.endswith(es):
                        l = l[: -len(es)].strip()
                preds_text_cleaned.append(p)
                labels_text_cleaned.append(l)
            preds_text = preds_text_cleaned
            labels_text = labels_text_cleaned

        if data_cfg.get("remove_text_pc", False):
            preds_text = [remove_text_pc(p, data_cfg.get("punctuations", None)) for p in preds_text]
            labels_text = [remove_text_pc(l, data_cfg.get("punctuations", None)) for l in labels_text]

        if data_cfg.get("log_every_n_steps", None) is not None:
            if batch_idx % data_cfg.log_every_n_steps == 0:
                logging.info(f"Input: `{inputs_text[0]}`")
                logging.info(f"Label: `{labels_text[0]}`")
                logging.info(f"Pred: `{preds_text[0]}`")

        # if loss is nan, print the input, label and pred
        if loss.isnan():
            logging.info("++++++++++++++ NaN loss detected ++++++++++++++")
            for i in range(len(inputs_text)):
                logging.info(f"Input: `{inputs_text[i]}`")
                logging.info(f"Label: `{labels_text[i]}`")
                logging.info(f"Pred: `{preds_text[i]}`")
            logging.info("++++++++++++++++++++++++++++++++++++++++++++++++")

        outputs = {
            'loss': loss,
            'preds': preds_text,  # [str]
            'labels': labels_text,  # [str]
            'inputs': inputs_text,  # [str]
            'metadata': metadata,  # [dict]
        }

        if mode == 'validation':
            if type(self.trainer.val_dataloaders) == list and len(self.trainer.val_dataloaders) > 1:
                # super().validation_step appends just loss to self.validation_step_outputs, replace the last appended loss with the outputs dict
                self.validation_step_outputs[dataloader_idx][-1] = outputs
            else:
                # super().validation_step appends just loss to self.validation_step_outputs, replace the last appended loss with the outputs dict
                self.validation_step_outputs[-1] = outputs
        else:
            if type(self.trainer.test_dataloaders) == list and len(self.trainer.test_dataloaders) > 1:
                self.test_step_outputs[dataloader_idx][-1] = outputs
            else:
                self.test_step_outputs[-1] = outputs
        return outputs

    def predict_step(self, batch: dict, batch_idx: int, dataloader_idx: Optional[int] = None):
        inference_config = self.get_inference_config()
        if inference_config is not None:
            # need to overwrite some configuration, make it immutable
            inference_config = inference_config.copy()
        else:
            self.set_inference_config(inference_config=default_inference_config)
            logging.warning(f'inference_config is not set. Use default: {default_inference_config}')
            inference_config = self.get_inference_config()

        if self.cfg.data.get('end_string', None):
            inference_config['end_strings'] = [self.cfg.data.end_string]

        global_batch_size_per_gpu = batch['tokens'].size(0)
        num_micro_batches_before_decode = get_num_microbatches()

        compute_logprob = inference_config.get('compute_logprob', False)
        if compute_logprob:
            inference_config['inputs'] = batch
            inference_config['tokens_to_generate'] = 1
            inference_config['all_probs'] = True
            inference_config["add_BOS"] = False
            inference_config['greedy'] = True
            response = generate(self, **inference_config)
            response = get_computeprob_response(self.tokenizer, response, batch)
        else:
            # for megatron_gpt_eval.py
            if isinstance(batch, list):
                inference_config['inputs'] = batch
            elif 'num_audios' in batch:
                # peft_eval.py
                inference_config['inputs'] = (
                    batch['contexts'].cuda(),
                    batch['context_lengths'].cuda(),
                    batch['audio_signal'].cuda(),
                    batch['audio_signal_length'].cuda(),
                    batch['num_audios'].cuda(),
                    batch['context_start_idx'],
                )
            else:
                # peft_eval.py
                inference_config['inputs'] = (
                    batch['contexts'].cuda(),
                    batch['context_lengths'].cuda(),
                    batch['audio_signal'].cuda(),
                    batch['audio_signal_length'].cuda(),
                )
            response = generate(self, **inference_config)

        app_state = AppState()
        _reconfigure_microbatch_calculator(
            rank=app_state.global_rank,
            rampup_batch_size=None,
            global_batch_size=global_batch_size_per_gpu * parallel_state.get_data_parallel_world_size(),
            micro_batch_size=global_batch_size_per_gpu // num_micro_batches_before_decode,
            data_parallel_size=parallel_state.get_data_parallel_world_size(),
        )

        # add audio offsets to context lengths for properly decoding only the response
        batch['context_lengths'] = batch['context_lengths'].cuda() + response['audio_feat_lens']

        return response

    def inference_epoch_end(self, outputs, mode, data_cfg):
        # Parent class will handle logging of the loss.
        if not outputs or (all([not x for x in outputs])):
            return

        if isinstance(outputs[0], dict):
            outputs = [outputs]

        averaged_loss = []
        averaged_metric = []
        # Log metrics for each provided validation/test dataset.
        for dataloader_idx, output in enumerate(outputs):
            # Expand on_validation_epoch_end from parent class MegatronGPTModel as on_validation_epoch_end doesnt take outputs arg
            loss_vals = [x['loss'] for x in output]
            if parallel_state.is_pipeline_last_stage():
                # only the last pipeline parallel stages return loss with their batch size
                if self.cfg.data.get('validation_drop_last', True):
                    loss = torch.stack(loss_vals).mean()
                else:
                    # Compute the avg loss by total_loss across all samples / total number of samples
                    total_loss_and_total_samples = torch.vstack(loss_vals).sum(axis=0)
                    avg_loss = total_loss_and_total_samples[0] / total_loss_and_total_samples[1]
                    loss = avg_loss.type(torch.float32).cuda()
            else:
                loss = torch.tensor(0.0, dtype=torch.float32).cuda()

            # we can only log on one rank if it is rank zero so we broadcast from last rank
            torch.distributed.broadcast(loss, get_last_rank())

            self.log('val_loss', loss, prog_bar=True, rank_zero_only=True, batch_size=1, sync_dist=True)

            # Determine the key used to log the loss based on the user provided name of the dataset or the dataloader index.
            loss_log_key = self._determine_log_key(data_cfg, dataloader_idx, "loss", mode)
            self.log(loss_log_key, loss, batch_size=1)
            averaged_loss.append(loss)

            # Gather the outputs object from all data parallel ranks since we are using the DistributedSampler which splits data across DDP ranks.
            gathered_outputs = [None for _ in range(parallel_state.get_data_parallel_world_size())]
            torch.distributed.all_gather_object(
                gathered_outputs,
                [
                    {'preds': x['preds'], 'labels': x['labels'], 'inputs': x['inputs'], 'metadata': x['metadata']}
                    for x in output
                ],
                group=parallel_state.get_data_parallel_group(),
            )

            # Remove duplicate examples due to distributed sampler.
            inp_label_set = set()
            deduplicated_outputs = {
                'preds': [],
                'labels': [],
                'inputs': [],
                'metadata': [],
            }
            total_size = 0
            for rank in range(0, parallel_state.get_data_parallel_world_size()):
                for batch in gathered_outputs[rank]:
                    for pred, label, input, metadata in zip(
                        batch['preds'], batch['labels'], batch['inputs'], batch['metadata']
                    ):
                        key = input + label + str(metadata)
                        total_size += 1
                        if key not in inp_label_set:
                            inp_label_set.add(key)
                            deduplicated_outputs['preds'].append(pred)
                            deduplicated_outputs['labels'].append(label)
                            deduplicated_outputs['inputs'].append(input)
                            deduplicated_outputs['metadata'].append(metadata)

            # Compute metric score
            metric_name = self.val_metric_name if mode == 'validation' else self.test_metric_name
            metric_label_key = self.val_metric_label_key if mode == 'validation' else self.test_metric_label_key
            if metric_name != 'loss':
                metric_log_key = self._determine_log_key(data_cfg, dataloader_idx, metric_name, mode)
                metric_fn = self.val_metric[0] if mode == 'validation' else self.test_metric[0]
                if metric_label_key in deduplicated_outputs['metadata'][0]:
                    labels = [m[metric_label_key] for m in deduplicated_outputs['metadata']]
                else:
                    labels = deduplicated_outputs['labels']

                # sacrebleu.corpus_bleu is commonly used which does not share
                # the same interface as other metrics. We handle it separately.
                if metric_name == 'bleu':
                    metric_result = torch.Tensor(
                        [sacrebleu.corpus_bleu(deduplicated_outputs['preds'], [labels]).score]
                    )
                else:
                    for pred, label in zip(deduplicated_outputs['preds'], labels):
                        _ = metric_fn(pred, label)

                    metric_result = metric_fn.compute()

                if metric_name == 'rouge':
                    for k, v in metric_result.items():
                        if 'fmeasure' in k:
                            self.log(metric_log_key + f'_{k}', v.item(), sync_dist=True, batch_size=1)
                            logging.info(f"{mode} {metric_name} {k}: {v.item()}")
                    metric_result = metric_result['rouge1_fmeasure']
                else:
                    self.log(metric_log_key, metric_result.item(), sync_dist=True, batch_size=1)
                    logging.info(f"{mode} {metric_name}: {metric_result.item()}")

                metric_fn.reset()
                averaged_metric.append(metric_result)

            # Write predictions to file
            if self.global_rank == 0 and data_cfg.get("write_predictions_to_file", False):
                logging.info(
                    f"Total deduplicated inference data size: {total_size} to {len(deduplicated_outputs['inputs'])}"
                )

                # Check if the user provided a prefix path to the file(s) they want to write.
                if not hasattr(data_cfg, "output_file_path_prefix") or data_cfg.output_file_path_prefix is None:
                    raise ValueError(
                        f"Cannot write predictions to file when output_file_path_prefix is not set or present in the yaml config file."
                    )
                filename_log_key = self._determine_log_key(data_cfg, dataloader_idx, None, mode)
                output_dir = data_cfg.get("output_dir", "./")
                self.write_predictions_to_file(
                    deduplicated_outputs, f"{data_cfg.output_file_path_prefix}_{filename_log_key}", output_dir
                )

            torch.distributed.barrier(group=parallel_state.get_data_parallel_group())
            outputs[dataloader_idx].clear()  # free memory

        # Logging of the averaged metrics:
        averaged_loss = sum(averaged_loss) / len(averaged_loss)
        averaged_metric = sum(averaged_metric) / len(averaged_metric) if len(averaged_metric) > 0 else None

        # Handle case where metrics can be nan or inf. This can break checkpoint save/load.
        if averaged_metric is not None and (torch.isinf(averaged_metric) or torch.isnan(averaged_metric)):
            app_state = AppState()
            monitor_mode = app_state.checkpoint_callback_params.mode
            assert monitor_mode in ['min', 'max']
            averaged_metric = 0.0 if monitor_mode == 'max' else 1e5

        if mode == 'validation':
            self.log("validation_loss", averaged_loss, batch_size=1, sync_dist=True)
            if averaged_metric is not None:
                self.log(f"validation_{self.val_metric_name}", averaged_metric, sync_dist=True, batch_size=1)
        elif mode == 'test':
            self.log("test_loss", averaged_loss, batch_size=1, sync_dist=True)
            if averaged_metric is not None:
                self.log(f"test_{self.test_metric_name}", averaged_metric, sync_dist=True, batch_size=1)

        # Merge the functionality of previous on_inference_epoch_end() within inference_epoch_end() func here
        app_state = AppState()
        self._restore_activation_checkpointing_args()
        self._restore_sequence_parallelism_args()
        if hasattr(self, "_train_ds"):
            _reconfigure_microbatch_calculator(
                rank=app_state.global_rank,
                rampup_batch_size=None,
                global_batch_size=self.cfg.data.train_ds.global_batch_size,
                micro_batch_size=self.cfg.data.train_ds.micro_batch_size,
                data_parallel_size=parallel_state.get_data_parallel_world_size(),
            )
        # When running `trainer.validate()`, the training dataset is not available.
        else:
            logging.warning('No training data found, reconfiguring microbatches based on validation batch sizes.')
            _reconfigure_microbatch_calculator(
                rank=app_state.global_rank,
                rampup_batch_size=None,
                global_batch_size=data_cfg.global_batch_size,
                micro_batch_size=data_cfg.micro_batch_size,
                data_parallel_size=parallel_state.get_data_parallel_world_size(),
            )

        return averaged_loss, averaged_metric

    # consistent with speech models
    def write_predictions_to_file(self, outputs, output_file_path_prefix, output_dir):
        os.makedirs(output_dir, exist_ok=True)
        output_file_path = output_file_path_prefix + "_inputs_preds_labels.jsonl"
        output_file_path = os.path.join(output_dir, output_file_path)
        with open(output_file_path, "w") as f_json:
            assert (
                len(outputs['inputs']) == len(outputs['preds']) == len(outputs['labels']) == len(outputs['metadata'])
            )
            for i, p, l, m in zip(outputs['inputs'], outputs['preds'], outputs['labels'], outputs['metadata']):
                json_string = {'input': i, 'pred_text': p, 'text': l}
                for k, v in m.items():
                    if k not in json_string:
                        json_string[k] = v
                f_json.write(json.dumps(json_string) + '\n')

        logging.info(f'Predictions saved to {output_file_path}')

    def setup_eval_dataloader(self, datasets, data_cfg):
        dataloaders = []
        if not isinstance(datasets, list):
            return self.build_data_loader(dataset=datasets, data_cfg=data_cfg, consumed_samples=0,)
        for dataset in datasets:
            eval_dl = self.build_data_loader(dataset=dataset, data_cfg=data_cfg, consumed_samples=0,)
            dataloaders.append(eval_dl)
        return dataloaders

    def get_test_dataloader(self, data_cfg):
        datasets = self._build_dataset(data_cfg, False)
        dataloaders = []
        if not isinstance(datasets, list):
            return self.build_data_loader(dataset=datasets, data_cfg=data_cfg, consumed_samples=0,)
        for dataset in datasets:
            eval_dl = self.build_data_loader(dataset=dataset, data_cfg=data_cfg, consumed_samples=0,)
            dataloaders.append(eval_dl)
        return dataloaders

    # https://github.com/NVIDIA/NeMo/commit/43e69df8e9561532a85219faf1c61a41214e7923
    # def on_load_checkpoint(self, checkpoint) -> None:
    #     """LightningModule hook:
    #      https://pytorch-lightning.readthedocs.io/en/stable/common/lightning_module.html#on-load-checkpoint
    #      """
    #     checkpoint_state_dict = checkpoint['state_dict']
    #     self.load_state_dict(checkpoint_state_dict, strict=False)<|MERGE_RESOLUTION|>--- conflicted
+++ resolved
@@ -53,7 +53,7 @@
 from nemo.collections.nlp.parts.utils_funcs import get_last_rank
 from nemo.core.classes import ModelPT
 from nemo.core.classes.mixins import adapter_mixins
-from nemo.utils import AppState, logging
+from nemo.utils import AppState, logging, model_utils
 
 try:
     from apex.transformer.pipeline_parallel.utils import (
@@ -101,14 +101,6 @@
             imported_cls = AudioPerceptionModel
             self.perception = imported_cls(cfg=cfg.perception)
 
-<<<<<<< HEAD
-=======
-        self.perception = (
-            AudioPerceptionModel(cfg=cfg.perception)
-            if "encoders" not in cfg.perception
-            else MultiAudioPerceptionModel(cfg=cfg.perception)
-        )
->>>>>>> 4f947ced
         self.setup_optimizer_param_groups()
         # self.configure_optimizers()
         self.summarize(max_depth=3)
@@ -276,17 +268,14 @@
         context_start_idx: Optional[List[List[int]]] = None,
     ):
         # [b, t, c]
-<<<<<<< HEAD
         if self.cfg.get('megatron_amp_O2', False):
             base_module = self.model.module
         else:
             base_module = self.model
-        lm_embedding = base_module.language_model.embedding
-=======
         lm_embedding = (
-            self.model.language_model.embedding if hasattr(self.model, 'language_model') else self.model.embedding
-        )
->>>>>>> 4f947ced
+            base_module.language_model.embedding if hasattr(base_module, 'language_model') else base_module.embedding
+        )
+
         input_embeds = lm_embedding.word_embeddings(input_ids)
         if isinstance(encoded, torch.Tensor):
             # single audio
@@ -326,17 +315,14 @@
         return shifted_labels
 
     def _get_text_embeddings(self, text_tokens, position_ids):
-<<<<<<< HEAD
         if self.cfg.get('megatron_amp_O2', False):
             base_module = self.model.module
         else:
             base_module = self.model
-        lm_embedding = base_module.language_model.embedding
-=======
         lm_embedding = (
-            self.model.language_model.embedding if hasattr(self.model, 'language_model') else self.model.embedding
-        )
->>>>>>> 4f947ced
+            base_module.language_model.embedding if hasattr(base_module, 'language_model') else base_module.embedding
+        )
+
         text_embeddings = lm_embedding.word_embeddings(text_tokens)  # (batch_size, seq_len, hidden_size)
         if hasattr(lm_embedding, 'position_embeddings'):
             position_embeddings = lm_embedding.position_embeddings(position_ids)
@@ -362,7 +348,9 @@
             base_module = self.model.module
         else:
             base_module = self.model
-        lm_embedding = base_module.language_model.embedding.word_embeddings
+        lm_embedding = (
+            base_module.language_model.embedding if hasattr(base_module, 'language_model') else base_module.embedding
+        )
         # [b, t, c]
         encoded, encoded_len, aux_loss = self.perception(
             input_signal=input_signal,
@@ -400,22 +388,11 @@
         We prepend audio embeddings to the instruction and label text tokens 
         as the LLM input.
         """
-<<<<<<< HEAD
         if 'audio_ratio' in audio_batch:
             self.log(
                 'audio_ratio', audio_batch['audio_ratio'].mean(), prog_bar=True, batch_size=1, rank_zero_only=False
             )
         encoder_input, attention_mask, labels, loss_mask, _, aux_loss = self.prepare_llm_input(audio_batch)
-        output = self.model(
-            input_ids=None,
-            position_ids=None,
-            encoder_input=encoder_input,
-            attention_mask=attention_mask,
-            labels=labels,
-            checkpoint_activations_all_layers=checkpoint_activations_all_layers,
-        )
-=======
-        encoder_input, attention_mask, labels, loss_mask, _ = self.prepare_llm_input(audio_batch)
         if self.mcore_gpt:
             output = self.model(
                 input_ids=None,
@@ -433,7 +410,6 @@
                 labels=labels,
                 checkpoint_activations_all_layers=checkpoint_activations_all_layers,
             )
->>>>>>> 4f947ced
 
         return output, loss_mask, aux_loss
 
@@ -711,14 +687,7 @@
             # for AudioGPTLoRAModel
             gpt_cfg.target = f"{cls.__module__}.{cls.__name__}"
             gpt_cfg.perception = cfg.model.perception
-<<<<<<< HEAD
-            gpt_cfg.perception.preprocessor = audio_cfg.preprocessor
-            gpt_cfg.perception.encoder = audio_cfg.encoder
-            gpt_cfg.perception.output_dim = gpt_cfg.hidden_size
             gpt_cfg.pretrained_audio_model = cfg.model.get('pretrained_audio_model', None)
-=======
->>>>>>> 4f947ced
-
             cls._modify_audio_encoder_config(gpt_cfg, audio_cfg, speaker_cfg)
 
             override_vocab_size = cfg.model.get('override_vocab_size', None)
@@ -807,11 +776,12 @@
         cls, cfg, model, audio_model, speaker_model: Optional[EncDecSpeakerLabelModel] = None
     ):
         use_multi_encoder = cfg.model.perception.get("encoders", None) is not None
+        strict = 'overwrite_cfgs' not in cfg.model.perception and 'adapter' not in cfg.model.perception
         if not use_multi_encoder:
             if cfg.model.perception.get("use_multi_layer_feat", False):
-                model.perception.encoder.encoder.load_state_dict(audio_model.encoder.state_dict(), strict=True)
-            else:
-                model.perception.encoder.load_state_dict(audio_model.encoder.state_dict(), strict=True)
+                model.perception.encoder.encoder.load_state_dict(audio_model.encoder.state_dict(), strict=strict)
+            else:
+                model.perception.encoder.load_state_dict(audio_model.encoder.state_dict(), strict=strict)
             logging.info(f'Loaded pretrained audio model weights from {cfg.model.pretrained_audio_model}')
             if cfg.model.get('use_am_tokenizer', False):
                 model.tokenizer = audio_model.tokenizer
@@ -821,13 +791,15 @@
             for key, enc_cfg in cfg.model.perception.encoders.items():
                 if enc_cfg.get("use_multi_layer_feat", False):
                     model.perception.encoders[key].encoder.load_state_dict(
-                        audio_model[key].encoder.state_dict(), strict=True
+                        audio_model[key].encoder.state_dict(), strict=strict
                     )
                 else:
-                    model.perception.encoders[key].load_state_dict(audio_model[key].encoder.state_dict(), strict=True)
+                    model.perception.encoders[key].load_state_dict(
+                        audio_model[key].encoder.state_dict(), strict=strict
+                    )
                 logging.info(f'Loaded pretrained audio model weights for {key}')
             if speaker_model is not None:
-                model.perception.speaker_model.load_state_dict(speaker_model.state_dict(), strict=True)
+                model.perception.speaker_model.load_state_dict(speaker_model.state_dict(), strict=strict)
                 logging.info(f'Loaded pretrained speaker model weights')
             return model
 
@@ -875,23 +847,8 @@
             save_restore_connector=save_restore_connector,
             strict=False,
         )
-<<<<<<< HEAD
-        # load am
-        if pretrained_audio_model is not None:
-            strict = 'overwrite_cfgs' not in cfg.model.perception and 'adapter' not in cfg.model.perception
-            if cfg.model.perception.get("use_multi_layer_feat", False):
-                model.perception.encoder.encoder.load_state_dict(audio_model.encoder.state_dict(), strict=strict)
-            else:
-                model.perception.encoder.load_state_dict(audio_model.encoder.state_dict(), strict=strict)
-            logging.info(f'Loaded pretrained audio model from {pretrained_audio_model}')
-
-        if cfg.model.get('use_am_tokenizer', False):
-            model.tokenizer = audio_model.tokenizer
-            logging.info(f'Use AM tokenizer: {audio_model.tokenizer}')
-=======
         # load audio model weights
         model = cls._load_pretrained_audio_weights(cfg, model, audio_model, speaker_model)
->>>>>>> 4f947ced
 
         if 'inference' in cfg:
             inference_cfg = OmegaConf.to_container(cfg.inference, resolve=True)
