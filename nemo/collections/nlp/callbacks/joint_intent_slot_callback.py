# Copyright (c) 2019 NVIDIA Corporation

import random

import numpy as np
<<<<<<< HEAD
from matplotlib import pyplot as plt
from sklearn.metrics import classification_report, confusion_matrix
=======
from sklearn.metrics import classification_report
>>>>>>> 2e574c5f

import nemo
from nemo.collections.nlp.utils.callback_utils import list2str, plot_confusion_matrix, tensor2list

__all__ = ['eval_iter_callback', 'eval_epochs_done_callback']


def eval_iter_callback(tensors, global_vars, eval_data_layer):
    if "all_intent_preds" not in global_vars.keys():
        global_vars["all_intent_preds"] = []
    if "all_intent_labels" not in global_vars.keys():
        global_vars["all_intent_labels"] = []
    if "all_slot_preds" not in global_vars.keys():
        global_vars["all_slot_preds"] = []
    if "all_slot_labels" not in global_vars.keys():
        global_vars["all_slot_labels"] = []
    if "all_subtokens_mask" not in global_vars.keys():
        global_vars["all_subtokens_mask"] = []

    all_intent_logits, all_intent_labels = [], []
    all_slot_logits, all_slot_labels = [], []
    all_subtokens_mask = []
    for kv, v in tensors.items():
        if kv.startswith('intent_logits'):
            for v_tensor in v:
                for logit_tensor in v_tensor:
                    all_intent_logits.append(tensor2list(logit_tensor))

        if kv.startswith('intents'):
            for v_tensor in v:
                for label_tensor in v_tensor:
                    all_intent_labels.append(tensor2list(label_tensor))

        if kv.startswith('slot_logits'):
            for v_tensor in v:
                for logit_tensor in v_tensor:
                    all_slot_logits.append(tensor2list(logit_tensor))

        if kv.startswith('slots'):
            for v_tensor in v:
                for label_tensor in v_tensor:
                    all_slot_labels.extend(tensor2list(label_tensor))

        if kv.startswith('subtokens_mask'):
            for v_tensor in v:
                for subtokens_mask_tensor in v_tensor:
                    all_subtokens_mask.extend(tensor2list(subtokens_mask_tensor))

    all_intent_preds = list(np.argmax(np.asarray(all_intent_logits), 1))
    all_slot_preds = list(np.argmax(np.asarray(all_slot_logits), 2).flatten())
    global_vars["all_intent_preds"].extend(all_intent_preds)
    global_vars["all_intent_labels"].extend(all_intent_labels)
    global_vars["all_slot_preds"].extend(all_slot_preds)
    global_vars["all_slot_labels"].extend(all_slot_labels)
    global_vars["all_subtokens_mask"].extend(all_subtokens_mask)


def eval_epochs_done_callback(global_vars, graph_fold):
    intent_labels = np.asarray(global_vars['all_intent_labels'])
    intent_preds = np.asarray(global_vars['all_intent_preds'])

    slot_labels = np.asarray(global_vars['all_slot_labels'])
    slot_preds = np.asarray(global_vars['all_slot_preds'])
    subtokens_mask = np.asarray(global_vars['all_subtokens_mask']) > 0.5

    slot_labels = slot_labels[subtokens_mask]
    slot_preds = slot_preds[subtokens_mask]

    # print predictions and labels for a small random subset of data
    sample_size = 20
    i = 0
    if intent_preds.shape[0] > sample_size + 1:
        i = random.randint(0, intent_preds.shape[0] - sample_size - 1)
    nemo.logging.info("Sampled i_preds: [%s]" % list2str(intent_preds[i : i + sample_size]))
    nemo.logging.info("Sampled intents: [%s]" % list2str(intent_labels[i : i + sample_size]))
    nemo.logging.info("Sampled s_preds: [%s]" % list2str(slot_preds[i : i + sample_size]))
    nemo.logging.info("Sampled slots: [%s]" % list2str(slot_labels[i : i + sample_size]))

    plot_confusion_matrix(intent_labels, intent_preds, graph_fold)

    nemo.logging.info('Intent prediction results')
    correct_preds = sum(intent_labels == intent_preds)
    intent_accuracy = correct_preds / intent_labels.shape[0]
    nemo.logging.info(f'Intent accuracy: {intent_accuracy}')
    nemo.logging.info(
        f'Classification report:\n \
        {classification_report(intent_labels, intent_preds)}'
    )

    nemo.logging.info('Slot prediction results')
    slot_accuracy = sum(slot_labels == slot_preds) / slot_labels.shape[0]
    nemo.logging.info(f'Slot accuracy: {slot_accuracy}')
    nemo.logging.info(
        f'Classification report:\n \
        {classification_report(slot_labels[:-2], slot_preds[:-2])}'
    )

    return dict({'intent_accuracy': intent_accuracy, 'slot_accuracy': slot_accuracy})<|MERGE_RESOLUTION|>--- conflicted
+++ resolved
@@ -3,12 +3,7 @@
 import random
 
 import numpy as np
-<<<<<<< HEAD
-from matplotlib import pyplot as plt
-from sklearn.metrics import classification_report, confusion_matrix
-=======
 from sklearn.metrics import classification_report
->>>>>>> 2e574c5f
 
 import nemo
 from nemo.collections.nlp.utils.callback_utils import list2str, plot_confusion_matrix, tensor2list
