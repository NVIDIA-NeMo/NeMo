--- conflicted
+++ resolved
@@ -52,11 +52,8 @@
     'fill_class_weights',
     'calc_class_weights',
     'normalize_answer',
-<<<<<<< HEAD
+    'get_labels_to_labels_id_mapping',
     'get_vocab',
-=======
-    'get_labels_to_labels_id_mapping',
->>>>>>> 5d93c550
 ]
 
 DATABASE_EXISTS_TMP = '{} dataset has already been processed and stored at {}'
