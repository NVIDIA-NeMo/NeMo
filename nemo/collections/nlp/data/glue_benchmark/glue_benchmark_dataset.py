# Copyright 2018 The Google AI Language Team Authors and
# The HuggingFace Inc. team.
# Copyright (c) 2020, NVIDIA CORPORATION.  All rights reserved.
#
# Licensed under the Apache License, Version 2.0 (the "License");
# you may not use this file except in compliance with the License.
# You may obtain a copy of the License at
#
#     http://www.apache.org/licenses/LICENSE-2.0
#
# Unless required by applicable law or agreed to in writing, software
# distributed under the License is distributed on an "AS IS" BASIS,
# WITHOUT WARRANTIES OR CONDITIONS OF ANY KIND, either express or implied.
# See the License for the specific language governing permissions and
# limitations under the License.

# Some code of this file was adapted from the HuggingFace library available at
# https://github.com/huggingface/transformers

import os
import pickle
from typing import Dict, List, Optional, Union

import numpy as np
import torch

from nemo.collections.common.tokenizers.tokenizer_spec import TokenizerSpec
from nemo.collections.nlp.data.glue_benchmark.data_processors import (
    ColaProcessor,
    MnliMismatchedProcessor,
    MnliProcessor,
    MrpcProcessor,
    QnliProcessor,
    QqpProcessor,
    RteProcessor,
    Sst2Processor,
    StsbProcessor,
    WnliProcessor,
)
from nemo.core.classes import Dataset
from nemo.core.neural_types import CategoricalValuesType, ChannelType, MaskType, NeuralType, RegressionValuesType
from nemo.utils import logging

__all__ = ['GLUEDataset']

processors = {
    "cola": ColaProcessor,
    "mnli": MnliProcessor,
    "mnli-mm": MnliMismatchedProcessor,
    "mrpc": MrpcProcessor,
    "sst-2": Sst2Processor,
    "sts-b": StsbProcessor,
    "qqp": QqpProcessor,
    "qnli": QnliProcessor,
    "rte": RteProcessor,
    "wnli": WnliProcessor,
}
output_modes = {
    "cola": "classification",
    "mnli": "classification",
    "mnli-mm": "classification",
    "mrpc": "classification",
    "sst-2": "classification",
    "sts-b": "regression",
    "qqp": "classification",
    "qnli": "classification",
    "rte": "classification",
    "wnli": "classification",
}
GLUE_TASKS_NUM_LABELS = {
    "cola": 2,
    "mnli": 3,
    "mrpc": 2,
    "sst-2": 2,
    "sts-b": 1,
    "qqp": 2,
    "qnli": 2,
    "rte": 2,
    "wnli": 2,
}


class GLUEDataset(Dataset):
    @property
    def output_types(self) -> Optional[Dict[str, NeuralType]]:
        """Returns definitions of module output ports.
               """
        return {
            'input_ids': NeuralType(('B', 'T'), ChannelType()),
            'segment_ids': NeuralType(('B', 'T'), ChannelType()),
            'input_mask': NeuralType(('B', 'T'), MaskType()),
            "labels": NeuralType(
                tuple('B'), RegressionValuesType() if self.task_name == 'sts-b' else CategoricalValuesType()
            ),
        }

    def __init__(
        self, file_name: str, task_name: str, tokenizer: TokenizerSpec, max_seq_length: str, use_cache: bool = True,
    ):
        """
        Processes GLUE datasets
        Args:
            file_name: path to file
            task_name: GLUE task name
            tokenizer: such as AutoTokenizer
            max_seq_length: max sequence length minus 2 for [CLS] and [SEP]
            use_cache: whether to use data cache
        """
        logging.info(f'Processing {file_name}')
        data_dir, file_name = os.path.split(file_name)
        file_name = file_name[:-4]
        self.tokenizer = tokenizer
        evaluate = False if 'train' in file_name else True

        if task_name not in processors:
            raise ValueError(f'{task_name} not supported. Choose from {processors.keys()}')
        self.task_name = task_name
        processor = processors[task_name]()
        output_mode = output_modes[task_name]
        self.label_list = processor.get_labels()

        self.examples = processor.get_dev_examples(data_dir) if evaluate else processor.get_train_examples(data_dir)
        processor_name = type(processor).__name__
<<<<<<< HEAD
        tokenizer_type = type(tokenizer.tokenizer).__name__
=======

>>>>>>> af900ee0
        vocab_size = getattr(tokenizer, "vocab_size", 0)
        cached_features_file = os.path.join(
            data_dir,
            "cached_{}_{}_{}_{}_{}".format(
                processor_name, file_name, tokenizer.name, str(max_seq_length), str(vocab_size)
            ),
        )

        if use_cache and os.path.exists(cached_features_file):
            logging.info(f"loading from {cached_features_file}")
            with open(cached_features_file, "rb") as reader:
                self.features = pickle.load(reader)
        else:
            token_params = {
                'bos_token': None,
                'eos_token': tokenizer.eos_token,
                'pad_token': tokenizer.pad_token,
                'cls_token': tokenizer.cls_token,
                'sep_token_extra': tokenizer.eos_token if 'roberta' in tokenizer.name.lower() else None,
            }

            self.features = self.convert_examples_to_features(
                self.examples, self.label_list, max_seq_length, tokenizer, output_mode, **token_params
            )
            master_device = not torch.distributed.is_initialized() or torch.distributed.get_rank() == 0
            if master_device:
                logging.info(f'Saving train features into {cached_features_file}')
                with open(cached_features_file, "wb") as writer:
                    pickle.dump(self.features, writer)

    def __len__(self):
        return len(self.features)

    def __getitem__(self, idx):
        feature = self.features[idx]
        return (
            np.array(feature.input_ids),
            np.array(feature.segment_ids),
            np.array(feature.input_mask, dtype=np.long),
            np.array(feature.label_id),
        )

    def convert_examples_to_features(
        self,
        examples: List[str],
        label_list: List[int],
        max_seq_length: int,
        tokenizer: TokenizerSpec,
        output_mode: str,
        bos_token: str = None,
        eos_token: str = '[SEP]',
        pad_token: str = '[PAD]',
        cls_token: str = '[CLS]',
        sep_token_extra: str = None,
        cls_token_at_end: bool = False,
        cls_token_segment_id: int = 0,
        pad_token_segment_id: int = 0,
        pad_on_left: bool = False,
        mask_padding_with_zero: bool = True,
        sequence_a_segment_id: int = 0,
        sequence_b_segment_id: int = 1,
    ):
        """
        Loads a data file into a list of `InputBatch`s.
        The `cls_token_at_end` defines the location of the CLS token:

            * False (Default, BERT/XLM pattern): [CLS] + A + [SEP] + B + [SEP]
            * True (XLNet/GPT pattern): A + [SEP] + B + [SEP] + [CLS]

        The `cls_token_segment_id` defines the segment id associated to the CLS token (0 for BERT, 2 for XLNet)
        
        The convention in BERT is:
        
            a. For sequence pairs:
                * tokens:   [CLS] is this jack ##ville ? [SEP] no it is not . [SEP]
                * type_ids:   0   0  0    0    0       0   0   1  1  1  1   1   1
            b. For single sequences:
                * tokens:   [CLS] the dog is hairy . [SEP]
                * type_ids:   0   0   0   0  0     0   0

        Where "type_ids" are used to indicate whether this is the first
        sequence or the second sequence. The embedding vectors for `type=0`
        and `type=1` were learned during pre-training and are added to the
        wordpiece embedding vector (and position vector). This is
        not *strictly* necessarysince the [SEP] token unambiguously separates
        the sequences, but it makes it easier for the model to learn
        the concept of sequences.
        For classification tasks, the first vector (corresponding to [CLS])
        is used as as the "sentence vector". Note that this only makes sense
        because the entire model is fine-tuned.
        
        The convention for NMT is:
        
            a. For sequence pairs:
                * tokens:<BOS> is this jack ##ville ? <EOS> <BOS> no it is not . <EOS>
                * type_ids:0   0  0    0    0       0   0     1   1  1  1  1   1   1
            b. For single sequences:
                * tokens:   <BOS> the dog is hairy . <EOS>
                * type_ids:   0   0   0   0  0     0   0

        """
        label_map = {label: i for i, label in enumerate(label_list)}

        features = []
        for ex_index, example in enumerate(examples):
            if ex_index % 10000 == 0:
                logging.info("Writing example %d of %d" % (ex_index, len(examples)))

            tokens_a = tokenizer.text_to_tokens(example.text_a)

            tokens_b = None
            if example.text_b:
                tokens_b = tokenizer.text_to_tokens(example.text_b)

                special_tokens_count = 2 if eos_token else 0
                special_tokens_count += 1 if sep_token_extra else 0
                special_tokens_count += 2 if bos_token else 0
                special_tokens_count += 1 if cls_token else 0
                self._truncate_seq_pair(tokens_a, tokens_b, max_seq_length - special_tokens_count)
            else:
                special_tokens_count = 1 if eos_token else 0
                special_tokens_count += 1 if sep_token_extra else 0
                special_tokens_count += 1 if bos_token else 0
                if len(tokens_a) > max_seq_length - special_tokens_count:
                    tokens_a = tokens_a[: max_seq_length - special_tokens_count]
            # Add special tokens to sequence_a
            tokens = tokens_a
            if bos_token:
                tokens = [bos_token] + tokens
            if eos_token:
                tokens += [eos_token]
            segment_ids = [sequence_a_segment_id] * len(tokens)

            # Add sequence separator between sequences
            if tokens_b and sep_token_extra:
                tokens += [sep_token_extra]
                segment_ids += [sequence_a_segment_id]

            # Add special tokens to sequence_b
            if tokens_b:
                if bos_token:
                    tokens += [bos_token]
                    segment_ids += [sequence_b_segment_id]
                tokens += tokens_b
                segment_ids += [sequence_b_segment_id] * (len(tokens_b))
                if eos_token:
                    tokens += [eos_token]
                    segment_ids += [sequence_b_segment_id]

            # Add classification token - for BERT models
            if cls_token:
                if cls_token_at_end:
                    tokens += [cls_token]
                    segment_ids += [cls_token_segment_id]
                else:
                    tokens = [cls_token] + tokens
                    segment_ids = [cls_token_segment_id] + segment_ids
            input_ids = tokenizer.tokens_to_ids(tokens)

            # The mask has 1 for real tokens and 0 for padding tokens. Only real
            # tokens are attended to.
            input_mask = [1 if mask_padding_with_zero else 0] * len(input_ids)

            # Zero-pad up to the sequence length.
            padding_length = max_seq_length - len(input_ids)
            pad_token_id = tokenizer.tokens_to_ids([pad_token])[0]
            if pad_on_left:
                input_ids = ([pad_token_id] * padding_length) + input_ids
                input_mask = ([0 if mask_padding_with_zero else 1] * padding_length) + input_mask
                segment_ids = ([pad_token_segment_id] * padding_length) + segment_ids
            else:
                input_ids = input_ids + ([pad_token_id] * padding_length)
                input_mask = input_mask + ([0 if mask_padding_with_zero else 1] * padding_length)
                segment_ids = segment_ids + ([pad_token_segment_id] * padding_length)
            if len(input_ids) != max_seq_length:
                raise ValueError("input_ids must be of length max_seq_length")
            if len(input_mask) != max_seq_length:
                raise ValueError("input_mask must be of length max_seq_length")
            if len(segment_ids) != max_seq_length:
                raise ValueError("segment_ids must be of length max_seq_length")
            if output_mode == "classification":
                label_id = label_map[example.label]
            elif output_mode == "regression":
                label_id = np.float32(example.label)
            else:
                raise KeyError(output_mode)

            if ex_index < 5:
                logging.info("*** Example ***")
                logging.info("guid: %s" % (example.guid))
                logging.info("tokens: %s" % " ".join(list(map(str, tokens))))
                logging.info("input_ids: %s" % " ".join(list(map(str, input_ids))))
                logging.info("input_mask: %s" % " ".join(list(map(str, input_mask))))
                logging.info("segment_ids: %s" % " ".join(list(map(str, segment_ids))))
                logging.info("label: %s (id = %d)" % (example.label, label_id))

            features.append(
                InputFeatures(input_ids=input_ids, input_mask=input_mask, segment_ids=segment_ids, label_id=label_id)
            )
        return features

    def _truncate_seq_pair(self, tokens_a: str, tokens_b: str, max_length: int):
        """Truncates a sequence pair in place to the maximum length.

        This will always truncate the longer sequence one token at a time.
        This makes more sense than truncating an equal percent
        of tokens from each, since if one sequence is very short then each token
        that's truncated likely contains more information than a longer sequence.
        """
        while True:
            total_length = len(tokens_a) + len(tokens_b)
            if total_length <= max_length:
                break
            if len(tokens_a) > len(tokens_b):
                tokens_a.pop()
            else:
                tokens_b.pop()


class InputFeatures(object):
    """A single set of features of data.

    Args:
        input_ids: input/token ids
        input_mask: masks out subword tokens
        segment_ids: distinguish one sentence from the other one (if present)
        label_ids: label for the current example
    """

    def __init__(
        self, input_ids: List[int], input_mask: List[int], segment_ids: List[int], label_id: Union[float, int]
    ):
        """Initialized InputFeatures."""
        self.input_ids = input_ids
        self.input_mask = input_mask
        self.segment_ids = segment_ids
        self.label_id = label_id<|MERGE_RESOLUTION|>--- conflicted
+++ resolved
@@ -121,11 +121,6 @@
 
         self.examples = processor.get_dev_examples(data_dir) if evaluate else processor.get_train_examples(data_dir)
         processor_name = type(processor).__name__
-<<<<<<< HEAD
-        tokenizer_type = type(tokenizer.tokenizer).__name__
-=======
-
->>>>>>> af900ee0
         vocab_size = getattr(tokenizer, "vocab_size", 0)
         cached_features_file = os.path.join(
             data_dir,
