--- conflicted
+++ resolved
@@ -45,15 +45,6 @@
 
         # tokenize prompt
         for request in self.requests:
-<<<<<<< HEAD
-            self.tokens.append(torch.tensor(self.tokenizer.text_to_ids(request)))
-
-        self.data = {
-            'data': self.tokens,
-            'tokens_to_generate': self.tokens_to_generate,
-            'compute_logprobs': self.compute_logprobs,
-        }
-=======
             if type(request) == dict:
                 prompt_tag = request['prompt_tag']
                 self.prompt_tags.append(prompt_tag)
@@ -68,14 +59,15 @@
                 'prompt_tags': self.prompt_tags,
                 'data': self.tokens,
                 'tokens_to_generate': self.tokens_to_generate,
+                'compute_logprobs': self.compute_logprobs,
             }
 
         else:
             self.data = {
                 'data': self.tokens,
                 'tokens_to_generate': self.tokens_to_generate,
+                'compute_logprobs': self.compute_logprobs,
             }
->>>>>>> dd0c5541
 
     def __len__(self):
         return 1
