--- conflicted
+++ resolved
@@ -204,20 +204,13 @@
                 text = text.replace(f'{{{ck}}}', ct)  # replace each context key with the context text
 
         elif self.separate_prompt_and_response_with_newline:
-<<<<<<< HEAD
             context = '\n'.join(contexts)
             text = context + '\n' + label
-=======
-            text = context + '\n' + output
-        else:
-            text = context + ' ' + output
->>>>>>> b95a1698
 
         else:
             context = ' '.join(contexts)
             text = context + ' ' + label
 
-<<<<<<< HEAD
         context_ids = self.tokenizer.text_to_ids(context)
         # Make sure always take the same string for label_ids
         label_ids = self.tokenizer.text_to_ids(text[len(context) :])
@@ -239,17 +232,6 @@
         # Only training need to consider eos token
         if self.tokens_to_generate == 0:
             total_ids += self.add_eos
-=======
-        # for the long context cases, collate_fn includes self.tokens_to_generate for padding
-        total_ids = len(context_ids) + max(len(answer_ids), self.tokens_to_generate)
-        if self.add_bos:
-            total_ids += 1
-        if self.add_sep:
-            total_ids += 1
-        # Only training need to consider eos token
-        if self.add_eos and self.tokens_to_generate == 0:
-            total_ids += 1
->>>>>>> b95a1698
 
         if total_ids > self.max_seq_length:
             truncation_length_total = total_ids - self.max_seq_length
@@ -271,7 +253,6 @@
 
         return contexts
 
-<<<<<<< HEAD
     def _process_example(self, example):
         """
         Create an example by concatenating text and answer.
@@ -289,8 +270,6 @@
             # these pad/eos tokens are placeholders for virtual tokens
             context_ids = [self.tokenizer.eos_id] * self.virtual_tokens + context_ids
 
-=======
->>>>>>> b95a1698
         input_ids = context_ids
         answer_start_idx = len(input_ids)
 
