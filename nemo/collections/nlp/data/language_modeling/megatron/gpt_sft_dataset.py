--- conflicted
+++ resolved
@@ -169,12 +169,7 @@
         tokenized_text = pre_pad + self.tokenizer.text_to_ids(text)
         context_ids = pre_pad + self.tokenizer.text_to_ids(context)
         answer_ids = tokenized_text[len(context_ids) :]
-<<<<<<< HEAD
-=======
-
-        # for the long context cases, collate_fn includes self.tokens_to_generate for padding
->>>>>>> 2b6777fa
-        total_ids = len(context_ids) + max(len(answer_ids), self.tokens_to_generate)
+        total_ids = len(context_ids) + len(answer_ids)
         if self.add_bos:
             total_ids += 1
         if self.add_sep:
