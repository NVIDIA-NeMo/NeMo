--- conflicted
+++ resolved
@@ -150,14 +150,6 @@
             assert f'{{{self.context_key}}}' in self.prompt_template
             assert f'{{{self.label_key}}}' in self.prompt_template
             # Make sure that '{output}' always occurs at the end of the prompt template string
-<<<<<<< HEAD
-            assert self.prompt_template.index(f'{{{self.label_key}}}') == len(self.prompt_template) - len(f'{{{self.label_key}}}')
-            # Get the context by replacing only the input
-            original_context = context
-            context = self.prompt_template.replace(f'{{{self.context_key}}}', context).replace(f'{{{self.label_key}}}', '').strip(' ')
-            # Replace the input and output placeholders with the actual input and output
-            text = self.prompt_template.replace(f'{{{self.context_key}}}', original_context).replace(f'{{{self.label_key}}}', output)
-=======
             assert self.prompt_template.index(f'{{{self.label_key}}}') == len(self.prompt_template) - len(
                 f'{{{self.label_key}}}'
             )
@@ -172,7 +164,6 @@
             text = self.prompt_template.replace(f'{{{self.context_key}}}', original_context).replace(
                 f'{{{self.label_key}}}', output
             )
->>>>>>> 9e75050e
 
         if self.separate_prompt_and_response_with_newline and self.prompt_template is None:
             text = context + '\n' + output
