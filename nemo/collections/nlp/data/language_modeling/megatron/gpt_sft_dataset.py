--- conflicted
+++ resolved
@@ -92,12 +92,8 @@
         self.prompt_template = prompt_template
         self.virtual_tokens = virtual_tokens
         self.tokens_to_generate = tokens_to_generate
-<<<<<<< HEAD
         self.truncation_method = truncation_method
-        
-=======
-
->>>>>>> db05f6e6
+
         if hf_dataset:
             self.indexed_dataset = load_dataset(
                 'json', data_files=file_path, cache_dir=index_mapping_dir, num_proc=memmap_workers, split='train'
