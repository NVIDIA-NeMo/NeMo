--- conflicted
+++ resolved
@@ -169,11 +169,8 @@
         tokenized_text = pre_pad + self.tokenizer.text_to_ids(text)
         context_ids = pre_pad + self.tokenizer.text_to_ids(context)
         answer_ids = tokenized_text[len(context_ids) :]
-<<<<<<< HEAD
-=======
 
         # for the long context cases, collate_fn includes self.tokens_to_generate for padding
->>>>>>> 241f9fd4
         total_ids = len(context_ids) + max(len(answer_ids), self.tokens_to_generate)
         if self.add_bos:
             total_ids += 1
