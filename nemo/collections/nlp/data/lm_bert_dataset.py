# Copyright (c) 2020, NVIDIA CORPORATION.  All rights reserved.
#
# Licensed under the Apache License, Version 2.0 (the "License");
# you may not use this file except in compliance with the License.
# You may obtain a copy of the License at
#
#     http://www.apache.org/licenses/LICENSE-2.0
#
# Unless required by applicable law or agreed to in writing, software
# distributed under the License is distributed on an "AS IS" BASIS,
# WITHOUT WARRANTIES OR CONDITIONS OF ANY KIND, either express or implied.
# See the License for the specific language governing permissions and
# limitations under the License.
import array
import os
import pickle
import random
from typing import Dict, List, Optional

import h5py
import numpy as np
from torch.utils.data import DataLoader, DistributedSampler
from tqdm import tqdm

from nemo.core.classes import Dataset
<<<<<<< HEAD
from nemo.utils.decorators import experimental
=======
>>>>>>> ad4ba8a2

__all__ = ['BertPretrainingDataset', 'BertPretrainingPreprocessedDataloader']


def load_h5(input_file: str):
    return h5py.File(input_file, "r")


class BertPretrainingDataset(Dataset):
    """
    Dataset for bert pretraining when using data preprocessing including tokenization
    """

    def __init__(
        self,
        tokenizer: object,
        data_file: str,
        max_seq_length: Optional[int] = 128,
        mask_prob: Optional[float] = 0.15,
        short_seq_prob: Optional[float] = 0.1,
        seq_a_ratio: Optional[float] = 0.6,
        sentence_idx_file: Optional[str] = None,
    ):
        """
        Args:
            tokenizer: tokenizer
            data_file: path to data
            max_seq_length: maximum sequence length of input tensors
            mask_probability: proability to mask token
            short_seq_prob: probability to create a sequence shorter than max_seq_length
            seq_a_ratio: ratio between lengths of first and second sequence
            sentence_idx_file: sentence indices file for caching
        """
        self.tokenizer = tokenizer

        # Loading enormous datasets into RAM isn't always feasible -- for
        # example, the pubmed corpus is 200+ GB, which doesn't fit into RAM on
        # most computers. To get around this, we store the indices of newlines
        # in each file so we can seek to and retrieve sentences immediately
        # from main memory when needed during training.

        if sentence_idx_file is None:
            data_dir = data_file[: data_file.rfind('/')]
            mode = data_file[data_file.rfind('/') + 1 : data_file.rfind('.')]
            sentence_idx_file = f"{data_dir}/{mode}_sentence_indices.pkl"

        if os.path.isfile(sentence_idx_file):
            # If the sentence indices file already exists, load from it
            with open(sentence_idx_file, "rb") as f:
                sentence_indices = pickle.load(f)
        else:
            # Otherwise, generate and store sentence indices
            sentence_indices = {}

            # Finds all of the newline indices in a string
            def find_newlines(contents):
                start = 0

                while True:
                    try:
                        # index and split are much faster than Python for loops
                        new_start = contents.index(b"\n", start)
                        line = (
                            contents[start:new_start]
                            .replace(b"\xc2\x99", b" ")
                            .replace(b"\xc2\xa0", b" ")
                            .decode("utf-8", errors="ignore")
                        )

                        if len(line.split()) > 0:
                            yield start

                        start = new_start + 1

                    except ValueError:
                        break

            filenames = [data_file]

            for filename in tqdm(filenames):
                with open(filename, "rb") as f:
                    contents = f.read()
                    newline_indices = find_newlines(contents)

                if os.path.isdir(data_dir):
                    # Only keep the parts of the filepath that are invariant to
                    # the dataset's location on disk
                    filename = os.path.basename(filename)

                # In python, arrays are much more space-efficient than lists
                sentence_indices[filename] = array.array("I", newline_indices)

            # Save sentence indices so we don't have to do this again
            with open(sentence_idx_file, "wb") as f:
                pickle.dump(sentence_indices, f)

        corpus_size = 0
        empty_files = []

        # Find total number of newlines across entire corpus and remove files
        # without any newlines
        for filename in sentence_indices:
            if len(sentence_indices[filename]) <= 1:
                empty_files.append(filename)
            else:
                corpus_size += len(sentence_indices[filename])

        for filename in empty_files:
            del sentence_indices[filename]

        self.corpus_size = corpus_size
        self.dataset = data_dir
        self.filenames = list(sentence_indices.keys())
        self.mask_probability = mask_prob
        self.max_seq_length = max_seq_length
        self.sentence_indices = sentence_indices
        self.vocab_size = self.tokenizer.vocab_size
        self.short_seq_prob = short_seq_prob
        self.seq_a_ratio = seq_a_ratio

    def __len__(self):
        return self.corpus_size

    def __getitem__(self, idx: int, min_doc_length: Optional[int] = 16):
        # Each sequence has three special tokens, as follows:
        # tokenizer.cls_token <document a> tokenizer.sep_token <document b> tokenizer.eos_token
        num_special_tokens = 3

        max_num_tokens = self.max_seq_length - num_special_tokens
        target_seq_length = max_num_tokens
        if random.random() < self.short_seq_prob:
            # TODO: maybe introduce an argument to control this.
            target_seq_length = random.randint(2, max_num_tokens)

        # prefer the seq_a to be slightly longer than seq_b, 0.6 by default
        target_seq_length_a = int(round(target_seq_length * self.seq_a_ratio))
        target_seq_length_b = target_seq_length - target_seq_length_a

        def get_document(filepath, offset):
            # Retrieve a specific line from a file and return as a document
            if os.path.isdir(self.dataset):
                filepath = os.path.join(self.dataset, filepath)

            with open(filepath, "rb") as f:
                f.seek(offset)
                doc_text = f.readline()[:-1].decode("utf-8", errors="ignore")
                document = self.tokenizer.text_to_ids(doc_text)

            return document

        def match_target_seq_length(
            document: str, target_seq_length: int, filename: str, line_idx: int, sentence_indices: Dict[str, dict]
        ):
            # If document is shorter than target sequence length,
            # append the next line or take a random line as replacement.
            num_lines = len(sentence_indices[filename])

            while len(document) < target_seq_length:
                if line_idx < (num_lines - 1):
                    # append the next line
                    line_idx += 1
                else:
                    # current line is the last line, take a random one
                    line_idx = random.randrange(num_lines)
                    document = []

                offset = sentence_indices[filename][line_idx]
                document += get_document(filename, offset)

            return document, line_idx

        # Take sequence A from a random file and a random line
        a_filename = random.choice(self.filenames)
        a_line_idx = random.randrange(len(self.sentence_indices[a_filename]))
        a_line_offset = self.sentence_indices[a_filename][a_line_idx]
        a_document = get_document(a_filename, a_line_offset)
        a_document, a_line_idx = match_target_seq_length(
            a_document, target_seq_length_a, a_filename, a_line_idx, self.sentence_indices
        )

        is_last_line = a_line_idx >= (len(self.sentence_indices[a_filename]) - 1)
        # About 50% of the time, B is a random sentence from the corpus
        take_random_b = (random.random() < 0.5) or is_last_line

        if take_random_b:
            # This should rarely go for more than one iteration for large
            # corpora. However, just to be careful, we try to make sure that
            # the random document is not the same as the document
            # we're processing.
            for _ in range(10):
                b_filename = random.choice(self.filenames)
                b_line_idx = random.choice(range(len(self.sentence_indices[b_filename])))
                if b_filename != a_filename:
                    break
                else:
                    # Take another line from the same file
                    b_line_pos = self.sentence_indices[b_filename][b_line_idx]
                    a_line_pos = self.sentence_indices[a_filename][a_line_idx]
                    # TODO unclear about the following check
                    if abs(b_line_pos - a_line_pos) > max_num_tokens:
                        break
                    else:
                        pass
        else:
            b_filename = a_filename
            b_line_idx = a_line_idx + 1

        is_next = int(not take_random_b)
        b_line_pos = self.sentence_indices[b_filename][b_line_idx]
        b_document = get_document(b_filename, b_line_pos)
        b_document, b_line_idx = match_target_seq_length(
            b_document, target_seq_length_b, b_filename, b_line_idx, self.sentence_indices
        )

        def truncate_seq_pair(a, b, max_num_tokens):
            # Truncates a pair of sequences to a maximum sequence length
            while (len(a) + len(b)) > max_num_tokens:
                # Truncate the longer sequence
                if len(a) > len(b):
                    trunc_document = a
                else:
                    trunc_document = b

                if len(trunc_document) <= 1:
                    raise ValueError(
                        "Input text corpora probably too small. "
                        "Failed to truncate sequence pair to "
                        "maximum sequence legnth."
                    )

                # Randomly truncate from the front or the back
                if random.random() < 0.5:
                    del trunc_document[0]
                else:
                    trunc_document.pop()

        truncate_seq_pair(a_document, b_document, max_num_tokens)

        output_ids = (
            [self.tokenizer.cls_id] + a_document + [self.tokenizer.sep_id] + b_document + [self.tokenizer.eos_id]
        )

        input_ids, output_mask = self.mask_ids(output_ids)

        input_mask = np.zeros(self.max_seq_length, dtype=np.long)
        input_mask[: len(input_ids)] = 1

        input_type_ids = np.zeros(self.max_seq_length, dtype=np.int)
        input_type_ids[len(a_document) + 2 : len(output_ids) + 1] = 1

        padding_length = max(0, self.max_seq_length - len(input_ids))
        if padding_length > 0:
            input_ids.extend([self.tokenizer.pad_id] * padding_length)
            output_ids.extend([self.tokenizer.pad_id] * padding_length)
            output_mask.extend([0] * padding_length)

        # TODO: wrap the return value with () for consistent style.
        return (
            np.array(input_ids),
            input_type_ids,
            np.array(input_mask, dtype=np.long),
            np.array(output_ids),
            np.array(output_mask, dtype=np.float32),
            is_next,
        )

    def mask_ids(self, ids: List[int]):
        """
        Args:
          ids: list of token ids representing a chunk of text
        Returns:
          masked_ids: list of input tokens with some of the entries masked
            according to the following protocol from the original BERT paper:
            each token is masked with a probability of 15% and is replaced with
            1) the [MASK] token 80% of the time,
            2) random token 10% of the time,
            3) the same token 10% of the time.
          output_mask: list of binary variables which indicate what tokens has
            been masked (to calculate the loss function for these tokens only)
        """

        # Whole-word masking by default, as it gives better performance.
        cand_indexes = [[ids[0]]]
        for tid in ids[1:]:
            token = self.tokenizer.ids_to_tokens([tid])[0]
            is_suffix = token.startswith('\u2581')
            if is_suffix:
                # group together with its previous token to form a whole-word
                cand_indexes[-1].append(tid)
            else:
                cand_indexes.append([tid])

        masked_ids, output_mask = [], []
        mask_id = self.tokenizer.token_to_id("[MASK]")

        for word_ids in cand_indexes:
            is_special = (word_ids[0] == self.tokenizer.cls_id) or (word_ids[0] == self.tokenizer.sep_id)
            if is_special or (random.random() > self.mask_probability):
                output_mask.extend([0] * len(word_ids))
                masked_ids.extend(word_ids)
            else:
                output_mask.extend([1] * len(word_ids))
                p = random.random()
                # for 80%, replace with mask
                if p < 0.8:
                    masked_ids.extend([mask_id] * len(word_ids))
                # for 10%, replace by a random token
                elif p < 0.9:
                    for _ in word_ids:
                        # randomly select a valid word
                        random_word = random.randrange(self.vocab_size)
                        while random_word in (self.tokenizer.cls_id, self.tokenizer.sep_id):
                            random_word = random.randrange(self.vocab_size)
                        masked_ids.append(random_word)
                # for 10%, use same token
                else:
                    masked_ids.extend(word_ids)

        return masked_ids, output_mask


class BertPretrainingPreprocessedDataset(Dataset):
    """
    Dataset for already preprocessed data.
    """

    def __init__(self, input_file: str, max_predictions_per_seq: int):
        """
        Args:
            input_file: data file in hdf5 format with preprocessed data in array format
            max_predictions_per_seq: maximum number of masked tokens per sequence. Need to be consistent with data in input file.
        """
        self.input_file = input_file
        self.max_predictions_per_seq = max_predictions_per_seq
        f = load_h5(input_file)
        keys = [
            'input_ids',
            'input_mask',
            'segment_ids',
            'masked_lm_positions',
            'masked_lm_ids',
            'next_sentence_labels',
        ]
        self.inputs = [np.asarray(f[key][:]) for key in keys]
        f.close()

    def __len__(self):
        'Denotes the total number of samples'
        return len(self.inputs[0])

    def __getitem__(self, index: int):
        [input_ids, input_mask, segment_ids, masked_lm_positions, masked_lm_ids, next_sentence_labels] = [
            input[index].astype(np.int64) for input in self.inputs
        ]

        output_mask = np.zeros_like(input_ids)
        output_ids = input_ids.copy()

        index = self.max_predictions_per_seq
        padded_mask_indices = (masked_lm_positions == 0).nonzero()
        if len(padded_mask_indices[0]) != 0:
            index = padded_mask_indices[0][0]

        output_mask[masked_lm_positions[:index]] = 1.0
        output_ids[masked_lm_positions[:index]] = masked_lm_ids[:index]

        # input_mask = np.asarray(input_mask, dtype=np.float32)
        # output_mask = np.asarray(output_mask, dtype=np.float32)
        return (input_ids, segment_ids, input_mask, output_ids, output_mask, next_sentence_labels)


class BertPretrainingPreprocessedDataloader(DataLoader):
    """
    Dataloader for already preprocessed data in hdf5 files that is already in the format expected by BERT model.
    """

    def __init__(self, data_files: List[str], max_predictions_per_seq: int, batch_size: int, seed: Optional[int] = 42):
        """
        Args:
            data_files: list of data files in hdf5 format with preprocessed data in array format
            max_predictions_per_seq: maximum number of masked tokens per sequence. Need to be consistent with data in input file.
            batch_size: batch size per gpu per forward pass
            seed: seed to ensure each gpu process opens the same data file in each iteration
        """
        super().__init__(None, batch_size=batch_size)
        self.random = random.Random(seed)
        self.data_files = data_files
        self.max_predictions_per_seq = max_predictions_per_seq

    # def __len__(self):
    #     return sum([len(load_h5(data_file)['input_ids']) for data_file in self.data_files])//(self.batch_size)

    def __iter__(self):
        self.random.shuffle(self.data_files)
        for data_file in self.data_files:
            train_data = BertPretrainingPreprocessedDataset(
                input_file=data_file, max_predictions_per_seq=self.max_predictions_per_seq
            )
            train_sampler = DistributedSampler(train_data)
            # print("---")
            # print(os.getpid(), train_sampler.rank, train_sampler.num_replicas, train_sampler.num_samples)
            # print("---")
            train_dataloader = DataLoader(
                dataset=train_data, sampler=train_sampler, batch_size=self.batch_size, shuffle=False,
            )
            for x in train_dataloader:
                yield x<|MERGE_RESOLUTION|>--- conflicted
+++ resolved
@@ -23,10 +23,6 @@
 from tqdm import tqdm
 
 from nemo.core.classes import Dataset
-<<<<<<< HEAD
-from nemo.utils.decorators import experimental
-=======
->>>>>>> ad4ba8a2
 
 __all__ = ['BertPretrainingDataset', 'BertPretrainingPreprocessedDataloader']
 
