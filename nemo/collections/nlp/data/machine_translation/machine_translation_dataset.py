# Copyright (c) 2020, NVIDIA CORPORATION.  All rights reserved.
#
# Licensed under the Apache License, Version 2.0 (the "License");
# you may not use this file except in compliance with the License.
# You may obtain a copy of the License at
#
#     http://www.apache.org/licenses/LICENSE-2.0
#
# Unless required by applicable law or agreed to in writing, software
# distributed under the License is distributed on an "AS IS" BASIS,
# WITHOUT WARRANTIES OR CONDITIONS OF ANY KIND, either express or implied.
# See the License for the specific language governing permissions and
# limitations under the License.

"""Pytorch Dataset for training Neural Machine Translation."""

import io
import json
import pickle
from collections import OrderedDict
from dataclasses import dataclass
from typing import Any, List, Optional

import braceexpand
import numpy as np
import webdataset as wd
from torch.utils.data import IterableDataset

from nemo.collections.nlp.data.data_utils.data_preprocessing import dataset_to_ids
from nemo.core import Dataset
from nemo.utils import logging

__all__ = ['TranslationDataset', 'TarredTranslationDataset']


@dataclass
class TranslationDataConfig:
    src_file_name: Optional[Any] = None  # Any = str or List[str]
    tgt_file_name: Optional[Any] = None  # Any = str or List[str]
    use_tarred_dataset: bool = False
    tar_files: Optional[Any] = None  # Any = str or List[str]
    metadata_file: Optional[Any] = None  # Any = str or List[str]
    lines_per_dataset_fragment: Optional[int] = 1000000
    num_batches_per_tarfile: Optional[int] = 1000
    shard_strategy: Optional[str] = 'scatter'
    tokens_in_batch: int = 512
    clean: bool = False
    max_seq_length: int = 512
    min_seq_length: int = 1
    cache_ids: bool = False
    cache_data_per_node: bool = False
    use_cache: bool = False
    shuffle: bool = False
    num_samples: int = -1
    drop_last: bool = False
    pin_memory: bool = False
    num_workers: int = 8
    reverse_lang_direction: bool = False
    load_from_tarred_dataset: bool = False
    metadata_path: Optional[str] = None
    tar_shuffle_n: int = 100
    n_preproc_jobs: int = -2
    tar_file_prefix: str = 'parallel'
    concat_sampling_technique: Optional[str] = 'temperature'
    concat_sampling_temperature: Optional[int] = 5
    concat_sampling_probabilities: Optional[List[float]] = None


class TranslationDataset(Dataset):
    def __init__(
        self,
        dataset_src: str,
        dataset_tgt: str,
        tokens_in_batch: int = 1024,
        clean: bool = False,
        max_seq_length: int = 512,
        min_seq_length: int = 1,
        max_seq_length_diff: int = 512,
        max_seq_length_ratio: int = 512,
        cache_ids: bool = False,
        cache_data_per_node: bool = False,
        use_cache: bool = False,
        reverse_lang_direction: bool = False,
        prepend_id: int = None,
        add_bos_eos_to_encoder: bool = True,
    ):
        self.dataset_src = dataset_src
        self.dataset_tgt = dataset_tgt
        self.tokens_in_batch = tokens_in_batch
        self.cache_ids = cache_ids
        self.use_cache = use_cache
        self.clean = clean
        self.cache_data_per_node = cache_data_per_node
        self.max_seq_length = max_seq_length
        self.min_seq_length = min_seq_length
        self.max_seq_length_diff = max_seq_length_diff
        self.max_seq_length_ratio = max_seq_length_ratio
        self.reverse_lang_direction = reverse_lang_direction
        self.prepend_id = prepend_id
        self.add_bos_eos_to_encoder = add_bos_eos_to_encoder

        # deprecation warnings for cache_ids, use_cache, and cache_data_per_node
        if self.cache_ids is True or self.use_cache is True or self.cache_data_per_node is True:
            logging.warning(
                'Deprecation warning. self.cache_ids, self.use_cache, and self.cache_data_per_node will be removed. Data caching to be done with tarred datasets moving forward.'
            )

    def batchify(self, tokenizer_src, tokenizer_tgt):
        src_ids = dataset_to_ids(
            self.dataset_src,
            tokenizer_src,
            cache_ids=self.cache_ids,
            cache_data_per_node=self.cache_data_per_node,
            use_cache=self.use_cache,
<<<<<<< HEAD
            add_bos_eos=self.add_bos_eos_to_encoder,
=======
            remove_trailing_newline=True,
>>>>>>> 0477d102
        )
        tgt_ids = dataset_to_ids(
            self.dataset_tgt,
            tokenizer_tgt,
            cache_ids=self.cache_ids,
            cache_data_per_node=self.cache_data_per_node,
            use_cache=self.use_cache,
            remove_trailing_newline=True,
        )
        if self.clean:
            src_ids, tgt_ids = self.clean_src_and_target(
                src_ids,
                tgt_ids,
                max_tokens=self.max_seq_length,
                min_tokens=self.min_seq_length,
                max_tokens_diff=self.max_seq_length_diff,
                max_tokens_ratio=self.max_seq_length_ratio,
            )
        self.src_pad_id = tokenizer_src.pad_id
        self.tgt_pad_id = tokenizer_tgt.pad_id

        self.batch_indices = self.pack_data_into_batches(src_ids, tgt_ids)
        self.batches = self.pad_batches(src_ids, tgt_ids, self.batch_indices)

    def __len__(self):
        return len(self.batches)

    def __getitem__(self, idx):
        src_ids = self.batches[idx]["src"]
        tgt = self.batches[idx]["tgt"]
        if self.reverse_lang_direction:
            src_ids, tgt = tgt, src_ids
        labels = tgt[:, 1:]
        tgt_ids = tgt[:, :-1]
        if self.prepend_id:
            src_ids = np.insert(src_ids, 0, self.prepend_id, axis=-1)
        src_mask = (src_ids != self.src_pad_id).astype(np.int32)
        tgt_mask = (tgt_ids != self.tgt_pad_id).astype(np.int32)
        return src_ids, src_mask, tgt_ids, tgt_mask, labels

    def pad_batches(self, src_ids, tgt_ids, batch_indices):
        """
        Augments source and target ids in the batches with padding symbol
        to make the lengths of all sentences in the batches equal.
        """

        batches = {}
        for batch_idx, b in enumerate(batch_indices):
            src_len = max([len(src_ids[i]) for i in b])
            tgt_len = max([len(tgt_ids[i]) for i in b])
            src_ids_ = self.src_pad_id * np.ones((len(b), src_len), dtype=np.int)
            tgt_ids_ = self.tgt_pad_id * np.ones((len(b), tgt_len), dtype=np.int)
            for i, sentence_idx in enumerate(b):
                src_ids_[i][: len(src_ids[sentence_idx])] = src_ids[sentence_idx]
                tgt_ids_[i][: len(tgt_ids[sentence_idx])] = tgt_ids[sentence_idx]
            batches[batch_idx] = {"src": src_ids_, "tgt": tgt_ids_}
        return batches

    def pack_data_into_batches(self, src_ids, tgt_ids):
        """
        Takes two lists of source and target sentences, sorts them, and packs
        into batches to minimize the use of padding tokens. Returns a list of
        batches where each batch contains indices of sentences included into it
        """

        # create buckets sorted by the number of src tokens
        # each bucket is also sorted by the number of tgt tokens
        buckets = {}
        for i, src_id in enumerate(src_ids):
            src_len, tgt_len = len(src_id), len(tgt_ids[i])
            if src_len not in buckets:
                buckets[src_len] = [(tgt_len, i)]
            else:
                buckets[src_len].append((tgt_len, i))

        for b_idx in buckets:
            buckets[b_idx] = sorted(buckets[b_idx])

        buckets = OrderedDict(sorted(buckets.items()))
        indices = list(buckets.keys())

        batches = [[]]
        num_batches = 0
        batch_size = 0
        i = 0
        src_len = 0
        tgt_len = 0

        while i < len(buckets):
            while buckets[indices[i]]:

                i_src = max(src_len, indices[i])
                i_tgt = max(tgt_len, buckets[indices[i]][0][0])

                try:
                    ip1_src = max(src_len, indices[i + 1])
                    ip1_tgt = max(tgt_len, buckets[indices[i + 1]][0][0])
                except IndexError:
                    ip1_src = i_src + 1
                    ip1_tgt = i_tgt + 1

                if i_src + i_tgt <= ip1_src + ip1_tgt:
                    src_len = i_src
                    tgt_len = i_tgt
                    _, idx = buckets[indices[i]].pop(0)
                else:
                    src_len = ip1_src
                    tgt_len = ip1_tgt
                    _, idx = buckets[indices[i + 1]].pop(0)

                batches[num_batches].append(idx)
                batch_size += 1

                if batch_size * (src_len + tgt_len) > self.tokens_in_batch:

                    num_examples_to_split = len(batches[num_batches])
                    batches_to_evict = 8 * ((num_examples_to_split - 1) // 8)

                    if batches_to_evict == 0:
                        batches_to_evict = num_examples_to_split

                    batches.append(batches[num_batches][batches_to_evict:])
                    batches[num_batches] = batches[num_batches][:batches_to_evict]
                    batch_size = num_examples_to_split - batches_to_evict

                    num_batches += 1
                    if batch_size > 0:
                        src_len = max([len(src_ids[j]) for j in batches[num_batches]])
                        tgt_len = max([len(tgt_ids[j]) for j in batches[num_batches]])
                    else:
                        src_len = 0
                        tgt_len = 0
                    break

            if not buckets[indices[i]]:
                i = i + 1

        if not batches[-1]:
            batches.pop(-1)

        return batches

    def clean_src_and_target(
        self,
        src_ids,
        tgt_ids,
        max_tokens=None,
        min_tokens=None,
        max_tokens_diff=None,
        max_tokens_ratio=None,
        filter_equal_src_and_dest=False,
    ):
        """
        Cleans source and target sentences to get rid of noisy data.
        Specifically, a pair of sentences is removed if
          -- either source or target is longer than *max_tokens*
          -- either source or target is shorter than *min_tokens*
          -- absolute difference between source and target is larger than
             *max_tokens_diff*
          -- one sentence is *max_tokens_ratio* times longer than the other
        """

        if len(src_ids) != len(tgt_ids):
            raise ValueError("Source and target corpora have different lengths!")
        src_ids_, tgt_ids_ = [], []
        for i in range(len(src_ids)):
            src_len, tgt_len = len(src_ids[i]), len(tgt_ids[i])
            if (
                (max_tokens is not None and (src_len > max_tokens or tgt_len > max_tokens))
                or (min_tokens is not None and (src_len < min_tokens or tgt_len < min_tokens))
                or (filter_equal_src_and_dest and src_ids[i] == tgt_ids[i])
                or (max_tokens_diff is not None and np.abs(src_len - tgt_len) > max_tokens_diff)
            ):
                continue
            if max_tokens_ratio is not None:
                ratio = max(src_len - 2, 1) / max(tgt_len - 2, 1)
                if ratio > max_tokens_ratio or ratio < (1 / max_tokens_ratio):
                    continue
            src_ids_.append(src_ids[i])
            tgt_ids_.append(tgt_ids[i])
        return src_ids_, tgt_ids_


class TarredTranslationDataset(IterableDataset):
    """
    A similar Dataset to the TranslationDataset, but which loads tarred tokenized pickle files.
    Accepts a single JSON metadata file containing the total number of batches
    as well as the path(s) to the tarball(s) containing the pickled parallel dataset batch files.
    Valid formats for the text_tar_filepaths argument include:
    (1) a single string that can be brace-expanded, e.g. 'path/to/text.tar' or 'path/to/text_{1..100}.tar', or
    (2) a list of file paths that will not be brace-expanded, e.g. ['text_1.tar', 'text_2.tar', ...].
    Note: For brace expansion in (1), there may be cases where `{x..y}` syntax cannot be used due to shell interference.
    This occurs most commonly inside SLURM scripts. Therefore we provide a few equivalent replacements.
    Supported opening braces - { <=> (, [, < and the special tag _OP_.
    Supported closing braces - } <=> ), ], > and the special tag _CL_.
    For SLURM based tasks, we suggest the use of the special tags for ease of use.
    See the WebDataset documentation for more information about accepted data and input formats.
    If using multiple processes the number of shards should be divisible by the number of workers to ensure an
    even split among workers. If it is not divisible, logging will give a warning but training will proceed.
    Additionally, please note that the len() of this DataLayer is assumed to be the number of tokens
    of the text data. An incorrect manifest length may lead to some DataLoader issues down the line.
    Args:
        text_tar_filepaths: Either a list of tokenized text tarball filepaths, or a
            string (can be brace-expandable).
        metadata_path (str): Path to the metadata manifest.
        encoder_tokenizer: Autokenizer wrapped BPE tokenizer model, such as YTTM
        decoder_tokenizer: Autokenizer wrapped BPE tokenizer model, such as YTTM
        shuffle_n (int): How many samples to look ahead and load to be shuffled.
            See WebDataset documentation for more details.
            Defaults to 0.
        shard_strategy (str): Tarred dataset shard distribution strategy chosen as a str value during ddp.
            -   `scatter`: The default shard strategy applied by WebDataset, where each node gets
                a unique set of shards, which are permanently pre-allocated and never changed at runtime.
            -   `replicate`: Optional shard strategy, where each node gets all of the set of shards
                available in the tarred dataset, which are permanently pre-allocated and never changed at runtime.
                The benefit of replication is that it allows each node to sample data points from the entire
                dataset independently of other nodes, and reduces dependence on value of `shuffle_n`.

                .. warning::
                    Replicated strategy allows every node to sample the entire set of available tarfiles,
                    and therefore more than one node may sample the same tarfile, and even sample the same
                    data points! As such, there is no assured guarantee that all samples in the dataset will be
                    sampled at least once during 1 epoch. Scattered strategy, on the other hand, on specific
                    occasions (when the number of shards is not divisible with ``world_size``), will not sample
                    the entire dataset. For these reasons it is not advisable to use tarred datasets as validation
                    or test datasets.
        global_rank (int): Worker rank, used for partitioning shards. Defaults to 0.
        world_size (int): Total number of processes, used for partitioning shards. Defaults to 1.
        reverse_lang_direction (bool): When True, swaps the source and target directions when returning minibatches.
        prepend_id (int): Prepends the specificed token id to the start of every source sentence. Defaults to None.
    """

    def __init__(
        self,
        text_tar_filepaths: str,
        metadata_path: str,
        encoder_tokenizer: str,
        decoder_tokenizer: str,
        shuffle_n: int = 1,
        shard_strategy: str = "scatter",
        global_rank: int = 0,
        world_size: int = 1,
        reverse_lang_direction: bool = False,
        prepend_id: int = None,
    ):
        super(TarredTranslationDataset, self).__init__()

        self.encoder_tokenizer = encoder_tokenizer
        self.decoder_tokenizer = decoder_tokenizer
        self.reverse_lang_direction = reverse_lang_direction
        self.src_pad_id = encoder_tokenizer.pad_id
        self.tgt_pad_id = decoder_tokenizer.pad_id
        self.prepend_id = prepend_id

        valid_shard_strategies = ['scatter', 'replicate']
        if shard_strategy not in valid_shard_strategies:
            raise ValueError(
                f"Invalid shard strategy of type {type(shard_strategy)} "
                f"{repr(shard_strategy) if len(repr(shard_strategy)) < 100 else repr(shard_strategy)[:100] + '...'}! "
                f"Allowed values are: {valid_shard_strategies}."
            )

        with open(metadata_path, 'r') as f:
            metadata = json.load(f)

        self.metadata = metadata

        if isinstance(text_tar_filepaths, str):
            # Replace '(', '[', '<' and '_OP_' with '{'
            brace_keys_open = ['(', '[', '<', '_OP_']
            for bkey in brace_keys_open:
                if bkey in text_tar_filepaths:
                    text_tar_filepaths = text_tar_filepaths.replace(bkey, "{")

            # Replace ')', ']', '>' and '_CL_' with '}'
            brace_keys_close = [')', ']', '>', '_CL_']
            for bkey in brace_keys_close:
                if bkey in text_tar_filepaths:
                    text_tar_filepaths = text_tar_filepaths.replace(bkey, "}")

        if isinstance(text_tar_filepaths, str):
            # Brace expand
            text_tar_filepaths = list(braceexpand.braceexpand(text_tar_filepaths))

        if shard_strategy == 'scatter':
            logging.info("Tarred dataset shards will be scattered evenly across all nodes.")
            if len(text_tar_filepaths) % world_size != 0:
                logging.warning(
                    f"Number of shards in tarred dataset ({len(text_tar_filepaths)}) is not divisible "
                    f"by number of distributed workers ({world_size}). "
                    f"Some shards will not be used ({len(text_tar_filepaths) % world_size})."
                )
            batches_per_tar = self.metadata['num_batches'] // len(text_tar_filepaths)
            begin_idx = (len(text_tar_filepaths) // world_size) * global_rank
            end_idx = begin_idx + (len(text_tar_filepaths) // world_size)
            logging.info('Begin Index : %d' % (begin_idx))
            logging.info('End Index : %d' % (end_idx))
            text_tar_filepaths = text_tar_filepaths[begin_idx:end_idx]
            logging.info(
                "Partitioning tarred dataset: process (%d) taking shards [%d, %d)", global_rank, begin_idx, end_idx
            )
            self.length = batches_per_tar * len(text_tar_filepaths) * world_size

        elif shard_strategy == 'replicate':
            logging.info("All tarred dataset shards will be replicated across all nodes.")
            self.length = self.metadata['num_batches']

        else:
            raise ValueError(f"Invalid shard strategy ! Allowed values are : {valid_shard_strategies}")

        self.tarpath = text_tar_filepaths

        # Put together WebDataset
        self._dataset = wd.WebDataset(urls=text_tar_filepaths, nodesplitter=None)

        if shuffle_n > 0:
            self._dataset = self._dataset.shuffle(shuffle_n, initial=shuffle_n)
        else:
            logging.info("WebDataset will not shuffle files within the tar files.")

        self._dataset = self._dataset.rename(pkl='pkl', key='__key__').to_tuple('pkl', 'key').map(f=self._build_sample)

    def _build_sample(self, fname):
        # Load file
        pkl_file, _ = fname
        pkl_file = io.BytesIO(pkl_file)
        data = pickle.load(pkl_file)  # loads np.int64 vector
        pkl_file.close()
        src_ids = data["src"]
        tgt = data["tgt"]
        if self.reverse_lang_direction:
            src_ids, tgt = tgt, src_ids
        labels = tgt[:, 1:]
        tgt_ids = tgt[:, :-1]
        if self.prepend_id:
            src_ids = np.insert(src_ids, 0, self.prepend_id, axis=-1)
        src_mask = (src_ids != self.src_pad_id).astype(np.int32)
        tgt_mask = (tgt_ids != self.tgt_pad_id).astype(np.int32)
        return src_ids, src_mask, tgt_ids, tgt_mask, labels

    def __iter__(self):
        return self._dataset.__iter__()

    def __len__(self):
        return self.length<|MERGE_RESOLUTION|>--- conflicted
+++ resolved
@@ -112,11 +112,8 @@
             cache_ids=self.cache_ids,
             cache_data_per_node=self.cache_data_per_node,
             use_cache=self.use_cache,
-<<<<<<< HEAD
             add_bos_eos=self.add_bos_eos_to_encoder,
-=======
             remove_trailing_newline=True,
->>>>>>> 0477d102
         )
         tgt_ids = dataset_to_ids(
             self.dataset_tgt,
