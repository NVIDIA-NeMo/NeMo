--- conflicted
+++ resolved
@@ -171,11 +171,7 @@
 @dataclass
 class PunctuationCapitalizationLexicalAudioTrainDataConfig(PunctuationCapitalizationDataConfigBase):
     ds_item: Optional[Any] = MISSING
-<<<<<<< HEAD
-    audio_manifest_filepath: Optional[str] = MISSING
-=======
     audio_manifest_filepath: Optional[Any] = MISSING
->>>>>>> 6291893f
     sample_rate: int = 8000
     batch_size: int = 32
 
@@ -183,11 +179,7 @@
 @dataclass
 class PunctuationCapitalizationLexicalAudioEvalDataConfig(PunctuationCapitalizationDataConfigBase):
     ds_item: Optional[Any] = MISSING
-<<<<<<< HEAD
-    audio_manifest_filepath: Optional[str] = MISSING
-=======
     audio_manifest_filepath: Optional[Any] = MISSING
->>>>>>> 6291893f
     sample_rate: int = 8000
     batch_size: int = 32
 
@@ -1038,12 +1030,9 @@
         self.punct_label_ids, self.capit_label_ids = punct_label_ids, capit_label_ids
         self.number_of_batches_is_multiple_of = number_of_batches_is_multiple_of
         self.batch_shuffling_random_state = np.random.RandomState(batch_shuffling_random_seed)
-<<<<<<< HEAD
-=======
         if get_label_frequencies:
             self.punct_label_frequencies = self._calculate_and_save_label_frequencies(self.punct_labels, 'punct')
             self.capit_label_frequencies = self._calculate_and_save_label_frequencies(self.capit_labels, 'capit')
->>>>>>> 6291893f
         if not self.use_features:
             return
         self.batches = self._pack_into_batches(
