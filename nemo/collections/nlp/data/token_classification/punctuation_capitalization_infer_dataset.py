--- conflicted
+++ resolved
@@ -15,7 +15,6 @@
 import io
 import itertools
 from typing import Any, Dict, List, Optional, Tuple, Union
-import io
 
 import numpy as np
 import torch
@@ -44,11 +43,7 @@
     max_seq_length: int = 64,
     step: Optional[int] = 8,
     margin: Optional[int] = 16,
-<<<<<<< HEAD
-    audio_queries: Optional[Union[List[bytes],List[str]]] = None,
-=======
     audio_queries: Optional[Union[List[bytes], List[str]]] = None,
->>>>>>> ec9db985
     target_sr: Optional[int] = None,
 ) -> Tuple[
     List[List[int]],
@@ -297,11 +292,7 @@
         max_seq_length: int = 64,
         step: int = 8,
         margin: int = 16,
-<<<<<<< HEAD
-        audio_queries: Optional[Union[List[bytes],List[str]]] = None,
-=======
         audio_queries: Optional[Union[List[bytes], List[str]]] = None,
->>>>>>> ec9db985
         target_sr: Optional[int] = None,
     ):
         features = get_features_infer(
