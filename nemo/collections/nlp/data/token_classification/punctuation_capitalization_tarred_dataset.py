--- conflicted
+++ resolved
@@ -926,19 +926,6 @@
         }
 
     def __init__(
-<<<<<<< HEAD
-        self,
-        metadata_file: Union[os.PathLike, str],
-        tokenizer: TokenizerSpec,
-        pad_label: str,
-        label_info_save_dir: Optional[Union[os.PathLike, str]] = None,
-        ignore_extra_tokens: bool = False,
-        ignore_start_end: bool = True,
-        world_size: int = 1,
-        global_rank: int = 0,
-        shuffle_n: int = 1,
-        shard_strategy: str = "scatter",
-=======
             self,
             metadata_file: Union[os.PathLike, str],
             tokenizer: TokenizerSpec,
@@ -950,7 +937,6 @@
             global_rank: int = 0,
             shuffle_n: int = 1,
             shard_strategy: str = "scatter",
->>>>>>> 39466281
     ) -> None:
         super().__init__()
 
