# Copyright 2018 The Google AI Language Team Authors and
# The HuggingFace Inc. team.
# Copyright (c) 2020, NVIDIA CORPORATION.  All rights reserved.
#
# Licensed under the Apache License, Version 2.0 (the "License");
# you may not use this file except in compliance with the License.
# You may obtain a copy of the License at
#
#     http://www.apache.org/licenses/LICENSE-2.0
#
# Unless required by applicable law or agreed to in writing, software
# distributed under the License is distributed on an "AS IS" BASIS,
# WITHOUT WARRANTIES OR CONDITIONS OF ANY KIND, either express or implied.
# See the License for the specific language governing permissions and
# limitations under the License.

"""
Utility functions for Token Classification NLP tasks
Some parts of this code were adapted from the HuggingFace library at
https://github.com/huggingface/pytorch-pretrained-BERT
"""

import os
import pickle
from typing import Dict, List, Optional

import numpy as np
import torch

from nemo.collections.common.tokenizers.tokenizer_spec import TokenizerSpec
from nemo.collections.nlp.data.data_utils.data_preprocessing import get_stats
from nemo.core.classes import Dataset
from nemo.core.neural_types import ChannelType, LabelsType, MaskType, NeuralType
from nemo.utils import logging

__all__ = ['BertTokenClassificationDataset', 'BertTokenClassificationInferDataset']


def get_features(
    queries: List[str],
    tokenizer: TokenizerSpec,
    max_seq_length: int = -1,
    label_ids: dict = None,
    pad_label: str = 'O',
    raw_labels: List[str] = None,
    ignore_extra_tokens: bool = False,
    ignore_start_end: bool = False,
):
    """
    Processes the data and returns features.
    Args:
        queries: text sequences
        tokenizer: such as AutoTokenizer
        max_seq_length: max sequence length minus 2 for [CLS] and [SEP], when -1 - use the max len from the data
        pad_label: pad value use for labels. By default, it's the neutral label.
        raw_labels: list of labels for every word in a sequence
        label_ids: dict to map labels to label ids.
            Starts with pad_label->0 and then increases in alphabetical order.
            Required for training and evaluation, not needed for inference.
        ignore_extra_tokens: whether to ignore extra tokens in the loss_mask
        ignore_start_end: whether to ignore bos and eos tokens in the loss_mask
    """
    all_subtokens = []
    all_loss_mask = []
    all_subtokens_mask = []
    all_segment_ids = []
    all_input_ids = []
    all_input_mask = []
    sent_lengths = []
    all_labels = []
    with_label = False

    if raw_labels is not None:
        with_label = True

    for i, query in enumerate(queries):
        words = query.strip().split()

        # add bos token
        subtokens = [tokenizer.cls_token]
        loss_mask = [1 - ignore_start_end]
        subtokens_mask = [0]
        if with_label:
            pad_id = label_ids[pad_label]
            labels = [pad_id]
            query_labels = [label_ids[lab] for lab in raw_labels[i]]

        for j, word in enumerate(words):
            word_tokens = tokenizer.text_to_tokens(word)
            subtokens.extend(word_tokens)

            loss_mask.append(1)
            loss_mask.extend([int(not ignore_extra_tokens)] * (len(word_tokens) - 1))

            subtokens_mask.append(1)
            subtokens_mask.extend([0] * (len(word_tokens) - 1))

            if with_label:
                labels.extend([query_labels[j]] * len(word_tokens))
        # add eos token
        subtokens.append(tokenizer.sep_token)
        loss_mask.append(1 - ignore_start_end)
        subtokens_mask.append(0)
        sent_lengths.append(len(subtokens))
        all_subtokens.append(subtokens)
        all_loss_mask.append(loss_mask)
        all_subtokens_mask.append(subtokens_mask)
        all_input_mask.append([1] * len(subtokens))

        if with_label:
            labels.append(pad_id)
            all_labels.append(labels)

    max_seq_length_data = max(sent_lengths)
    max_seq_length = min(max_seq_length, max_seq_length_data) if max_seq_length > 0 else max_seq_length_data
    logging.info(f'Setting Max Seq length to: {max_seq_length}')
    get_stats(sent_lengths)
    too_long_count = 0

    for i, subtokens in enumerate(all_subtokens):
        if len(subtokens) > max_seq_length:
            subtokens = [tokenizer.cls_token] + subtokens[-max_seq_length + 1 :]
            all_input_mask[i] = [1] + all_input_mask[i][-max_seq_length + 1 :]
            all_loss_mask[i] = [int(not ignore_start_end)] + all_loss_mask[i][-max_seq_length + 1 :]
            all_subtokens_mask[i] = [0] + all_subtokens_mask[i][-max_seq_length + 1 :]

            if with_label:
                all_labels[i] = [pad_id] + all_labels[i][-max_seq_length + 1 :]
            too_long_count += 1

        all_input_ids.append(tokenizer.tokens_to_ids(subtokens))

        if len(subtokens) < max_seq_length:
            extra = max_seq_length - len(subtokens)
            all_input_ids[i] = all_input_ids[i] + [0] * extra
            all_loss_mask[i] = all_loss_mask[i] + [0] * extra
            all_subtokens_mask[i] = all_subtokens_mask[i] + [0] * extra
            all_input_mask[i] = all_input_mask[i] + [0] * extra

            if with_label:
                all_labels[i] = all_labels[i] + [pad_id] * extra

        all_segment_ids.append([0] * max_seq_length)

    logging.warning(f'{too_long_count} are longer than {max_seq_length}')

    for i in range(min(len(all_input_ids), 1)):
        logging.info("*** Example ***")
        logging.info("i: %s", i)
        logging.info("subtokens: %s", " ".join(list(map(str, all_subtokens[i]))))
        logging.info("loss_mask: %s", " ".join(list(map(str, all_loss_mask[i]))))
        logging.info("input_mask: %s", " ".join(list(map(str, all_input_mask[i]))))
        logging.info("subtokens_mask: %s", " ".join(list(map(str, all_subtokens_mask[i]))))
        if with_label:
            logging.info("labels: %s", " ".join(list(map(str, all_labels[i]))))
    return (all_input_ids, all_segment_ids, all_input_mask, all_subtokens_mask, all_loss_mask, all_labels)


class BertTokenClassificationDataset(Dataset):
    """
    Creates dataset to use during training for token classification tasks with a pretrained model.

    Converts from raw data to an instance that can be used by Dataloader.
    For dataset to use during inference without labels, see BertTokenClassificationInferDataset.

    Args:
        text_file: file to sequences, each line should a sentence, no header.
        label_file: file to labels, each line corresponds to word labels for a sentence in the text_file. No header.
        max_seq_length: max sequence length minus 2 for [CLS] and [SEP]
        tokenizer: such as AutoTokenizer
        num_samples: number of samples you want to use for the dataset.
            If -1, use all dataset. Useful for testing.
        pad_label: pad value use for labels. By default, it's the neutral label.
        label_ids: label_ids (dict): dict to map labels to label ids.
            Starts with pad_label->0 and then increases in alphabetical order
            For dev set use label_ids generated during training to support
            cases when not all labels are present in the dev set.
            For training set label_ids should be None.
        ignore_extra_tokens: whether to ignore extra tokens in the loss_mask
        ignore_start_end: whether to ignore bos and eos tokens in the loss_mask
        use_cache: whether to use processed data cache or not
    """

    @property
    def output_types(self) -> Optional[Dict[str, NeuralType]]:
        """Returns definitions of module output ports.
               """
        return {
            'input_ids': NeuralType(('B', 'T'), ChannelType()),
            'segment_ids': NeuralType(('B', 'T'), ChannelType()),
            'input_mask': NeuralType(('B', 'T'), MaskType()),
            'subtokens_mask': NeuralType(('B', 'T'), MaskType()),
            'loss_mask': NeuralType(('B', 'T'), MaskType()),
            'labels': NeuralType(('B', 'T'), LabelsType()),
        }

    def __init__(
        self,
        text_file: str,
        label_file: str,
        max_seq_length: int,
        tokenizer: TokenizerSpec,
        num_samples: int = -1,
        pad_label: str = 'O',
        label_ids: Dict[str, int] = None,
        ignore_extra_tokens: bool = False,
        ignore_start_end: bool = False,
        use_cache: bool = True,
    ):
        """ Initializes BertTokenClassificationDataset. """

        data_dir = os.path.dirname(text_file)
        filename = os.path.basename(text_file)

        if not filename.endswith('.txt'):
            raise ValueError("{text_file} should have extension .txt")

<<<<<<< HEAD
        tokenizer_type = type(tokenizer.tokenizer).__name__
=======
>>>>>>> af900ee0
        vocab_size = getattr(tokenizer, "vocab_size", 0)
        features_pkl = os.path.join(
            data_dir,
            "cached_{}_{}_{}_{}_{}".format(
                filename, tokenizer.name, str(max_seq_length), str(vocab_size), str(num_samples)
            ),
        )

        master_device = not torch.distributed.is_initialized() or torch.distributed.get_rank() == 0
        features = None
        if master_device and (not use_cache or not os.path.exists(features_pkl)):
            if num_samples == 0:
                raise ValueError("num_samples has to be positive", num_samples)

            with open(text_file, 'r') as f:
                text_lines = f.readlines()

            labels_lines = []
            with open(label_file, 'r') as f:
                for line in f:
                    line = line.strip().split()
                    labels_lines.append(line)

            if len(labels_lines) != len(text_lines):
                raise ValueError("Labels file should contain labels for every word")

            if num_samples > 0:
                dataset = list(zip(text_lines, labels_lines))
                dataset = dataset[:num_samples]

                dataset = list(zip(*dataset))
                text_lines = dataset[0]
                labels_lines = dataset[1]

            features = get_features(
                queries=text_lines,
                max_seq_length=max_seq_length,
                tokenizer=tokenizer,
                pad_label=pad_label,
                raw_labels=labels_lines,
                label_ids=label_ids,
                ignore_extra_tokens=ignore_extra_tokens,
                ignore_start_end=ignore_start_end,
            )

            pickle.dump(features, open(features_pkl, "wb"))
            logging.info(f'features saved to {features_pkl}')

        # wait until the master process writes to the processed data files
        if torch.distributed.is_initialized():
            torch.distributed.barrier()

        if features is None:
            features = pickle.load(open(features_pkl, 'rb'))
            logging.info(f'features restored from {features_pkl}')

        self.all_input_ids = features[0]
        self.all_segment_ids = features[1]
        self.all_input_mask = features[2]
        self.all_subtokens_mask = features[3]
        self.all_loss_mask = features[4]
        self.all_labels = features[5]

    def __len__(self):
        return len(self.all_input_ids)

    def __getitem__(self, idx):
        return (
            np.array(self.all_input_ids[idx]),
            np.array(self.all_segment_ids[idx]),
            np.array(self.all_input_mask[idx], dtype=np.long),
            np.array(self.all_subtokens_mask[idx]),
            np.array(self.all_loss_mask[idx]),
            np.array(self.all_labels[idx]),
        )


class BertTokenClassificationInferDataset(Dataset):
    """
    Creates dataset to use during inference for token classification tasks with a pretrained model.
    For dataset to use during training with labels, see BertTokenClassificationDataset.
    """

    @property
    def output_types(self) -> Optional[Dict[str, NeuralType]]:
        """Returns definitions of module output ports.
               """
        return {
            'input_ids': NeuralType(('B', 'T'), ChannelType()),
            'segment_ids': NeuralType(('B', 'T'), ChannelType()),
            'input_mask': NeuralType(('B', 'T'), MaskType()),
            'subtokens_mask': NeuralType(('B', 'T'), MaskType()),
        }

    def __init__(
        self, queries: List[str], max_seq_length: int, tokenizer: TokenizerSpec,
    ):
        """
        Initializes BertTokenClassificationInferDataset
        Args:
            queries: text sequences
            max_seq_length: max sequence length minus 2 for [CLS] and [SEP]
            tokenizer: such as AutoTokenizer
        """
        features = get_features(queries=queries, max_seq_length=max_seq_length, tokenizer=tokenizer)

        self.all_input_ids = features[0]
        self.all_segment_ids = features[1]
        self.all_input_mask = features[2]
        self.all_subtokens_mask = features[3]

    def __len__(self):
        return len(self.all_input_ids)

    def __getitem__(self, idx):
        return (
            np.array(self.all_input_ids[idx]),
            np.array(self.all_segment_ids[idx]),
            np.array(self.all_input_mask[idx], dtype=np.long),
            np.array(self.all_subtokens_mask[idx]),
        )<|MERGE_RESOLUTION|>--- conflicted
+++ resolved
@@ -215,10 +215,6 @@
         if not filename.endswith('.txt'):
             raise ValueError("{text_file} should have extension .txt")
 
-<<<<<<< HEAD
-        tokenizer_type = type(tokenizer.tokenizer).__name__
-=======
->>>>>>> af900ee0
         vocab_size = getattr(tokenizer, "vocab_size", 0)
         features_pkl = os.path.join(
             data_dir,
