# Copyright (c) 2020, NVIDIA CORPORATION.  All rights reserved.
#
# Licensed under the Apache License, Version 2.0 (the "License");
# you may not use this file except in compliance with the License.
# You may obtain a copy of the License at
#
#     http://www.apache.org/licenses/LICENSE-2.0
#
# Unless required by applicable law or agreed to in writing, software
# distributed under the License is distributed on an "AS IS" BASIS,
# WITHOUT WARRANTIES OR CONDITIONS OF ANY KIND, either express or implied.
# See the License for the specific language governing permissions and
# limitations under the License.

<<<<<<< HEAD
from nemo.collections.nlp.metrics.classification_report import (  # noqa: F401
    ClassificationReport,
    MultiLabelClassificationReport,
)
from nemo.collections.nlp.metrics.dialogue_metrics import DialogueClassificationMetrics  # noqa: F401
=======
from nemo.collections.nlp.metrics.classification_report import ClassificationReport  # noqa: F401
from nemo.collections.nlp.metrics.classification_report import MultiLabelClassificationReport  # noqa: F401
from nemo.collections.nlp.metrics.qa_metrics import QAMetrics  # noqa: F401
>>>>>>> 006f6a8b
from nemo.collections.nlp.metrics.sequence_perplexity import SequencePerplexity  # noqa: F401<|MERGE_RESOLUTION|>--- conflicted
+++ resolved
@@ -12,15 +12,8 @@
 # See the License for the specific language governing permissions and
 # limitations under the License.
 
-<<<<<<< HEAD
 from nemo.collections.nlp.metrics.classification_report import (  # noqa: F401
     ClassificationReport,
     MultiLabelClassificationReport,
 )
-from nemo.collections.nlp.metrics.dialogue_metrics import DialogueClassificationMetrics  # noqa: F401
-=======
-from nemo.collections.nlp.metrics.classification_report import ClassificationReport  # noqa: F401
-from nemo.collections.nlp.metrics.classification_report import MultiLabelClassificationReport  # noqa: F401
-from nemo.collections.nlp.metrics.qa_metrics import QAMetrics  # noqa: F401
->>>>>>> 006f6a8b
 from nemo.collections.nlp.metrics.sequence_perplexity import SequencePerplexity  # noqa: F401