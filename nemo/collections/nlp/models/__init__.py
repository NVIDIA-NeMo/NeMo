--- conflicted
+++ resolved
@@ -32,12 +32,10 @@
 from nemo.collections.nlp.models.question_answering.qa_model import QAModel
 from nemo.collections.nlp.models.text2sparql.text2sparql_model import Text2SparqlModel
 from nemo.collections.nlp.models.text_classification import TextClassificationModel
-<<<<<<< HEAD
+
 from nemo.collections.nlp.models.text_normalization_as_tagging import ThutmoseTaggerModel
-from nemo.collections.nlp.models.token_classification import PunctuationCapitalizationModel, TokenClassificationModel
-=======
+
 from nemo.collections.nlp.models.token_classification import (TokenClassificationModel,
                                                               PunctuationCapitalizationModel,
                                                               PunctuationCapitalizationLexicalAudioModel)
->>>>>>> 9a9aeb59
 from nemo.collections.nlp.models.zero_shot_intent_recognition import ZeroShotIntentModel