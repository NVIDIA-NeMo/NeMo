--- conflicted
+++ resolved
@@ -230,23 +230,10 @@
 
         return {'val_loss': avg_loss, 'log': tensorboard_logs}
 
-<<<<<<< HEAD
-    def _setup_tokenizer(self, cfg: DictConfig):
-        tokenizer = get_tokenizer(
-            tokenizer_name=cfg.tokenizer_name,
-            tokenizer_model=cfg.tokenizer_model,
-            special_tokens=OmegaConf.to_container(cfg.special_tokens) if cfg.special_tokens else None,
-            vocab_file=cfg.vocab_file,
-        )
-        self.tokenizer = tokenizer
-
     def setup_training_data(self, train_data_config: Optional[DictConfig] = None):
         if train_data_config is None:
             train_data_config = self._cfg.train_ds
 
-=======
-    def setup_training_data(self, train_data_config: Optional[DictConfig]):
->>>>>>> 30b2ed2a
         self._train_dl = self._setup_dataloader_from_config(cfg=train_data_config)
 
     def setup_validation_data(self, val_data_config: Optional[DictConfig] = None):
