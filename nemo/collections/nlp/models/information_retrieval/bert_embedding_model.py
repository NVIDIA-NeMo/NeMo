--- conflicted
+++ resolved
@@ -26,11 +26,6 @@
 from nemo.collections.nlp.modules.common.megatron.utils import ApexGuardDefaults
 
 try:
-<<<<<<< HEAD
-=======
-    from megatron.core import ModelParallelConfig, parallel_state
-
->>>>>>> 5e8298fe
     HAVE_MEGATRON_CORE = True
 
 except (ImportError, ModuleNotFoundError):
