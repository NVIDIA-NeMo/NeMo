--- conflicted
+++ resolved
@@ -88,12 +88,6 @@
 
         # setup to track metrics
         self.intent_classification_report = ClassificationReport(
-<<<<<<< HEAD
-            self.data_desc.num_intents, self.data_desc.intents_label_ids, dist_sync_on_step=True
-        )
-        self.slot_classification_report = ClassificationReport(
-            self.data_desc.num_slots, self.data_desc.slots_label_ids, dist_sync_on_step=True
-=======
             num_classes=self.data_desc.num_intents,
             label_ids=self.data_desc.intents_label_ids,
             dist_sync_on_step=True,
@@ -104,7 +98,6 @@
             label_ids=self.data_desc.slots_label_ids,
             dist_sync_on_step=True,
             mode='micro',
->>>>>>> 8175ae7f
         )
 
         # Optimizer setup needs to happen after all model weights are ready
