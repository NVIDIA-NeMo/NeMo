--- conflicted
+++ resolved
@@ -52,53 +52,6 @@
             # Update configuration of data_desc.
             self._set_data_desc_to_cfg(cfg, cfg.data_dir, cfg.train_ds, cfg.validation_ds)
         super().__init__(cfg=cfg, trainer=trainer)
-<<<<<<< HEAD
-
-        # Initialize Bert model
-        if cfg.tokenizer.get('library','') == 'megatron':
-            import torch
-
-            from nemo.collections.nlp.models.language_modeling.megatron_bert_model import MegatronBertModel
-
-            class Identity(torch.nn.Module):
-                def __init__(self):
-                    super(Identity, self).__init__()
-
-                def forward(self, x, *args):
-                    return x
-
-            # For finetuning a different Intent slot classification dataset
-            if cfg.language_model.get('downstream'):
-                model = MegatronBertModel(cfg=cfg, trainer=trainer)
-            # For finetuning on Intent slot classification dataset for the first time
-            else:
-                cfg.language_model.downstream = True
-                super().cfg.language_model.downstream = True
-                model = MegatronBertModel.restore_from(restore_path=cfg.language_model.lm_checkpoint, trainer=trainer)
-
-            # remove the headers that are only revelant for pretraining
-            model.model.lm_head = Identity()
-            model.model.binary_head = Identity()
-            model.model.language_model.pooler = Identity()
-
-            self.bert_model = model
-            self.hidden_size = self.bert_model.cfg.hidden_size
-        else:
-            self.bert_model = get_lm_model(
-                pretrained_model_name=cfg.language_model.pretrained_model_name,
-                config_file=self.register_artifact('language_model.config_file', cfg.language_model.config_file),
-                config_dict=OmegaConf.to_container(cfg.language_model.config) if cfg.language_model.config else None,
-                checkpoint_file=cfg.language_model.lm_checkpoint,
-                vocab_file=self.register_artifact('tokenizer.vocab_file', cfg.tokenizer.vocab_file),
-                trainer=trainer,
-            )
-            self.hidden_size = self.bert_model.config.hidden_size
-
-        # Enable setup methods.
-        IntentSlotClassificationModel._set_model_restore_state(is_being_restored=False)
-
-=======
->>>>>>> 2debcb2d
         # Initialize Classifier.
         self._reconfigure_classifier()
 
