--- conflicted
+++ resolved
@@ -51,16 +51,8 @@
         self.threshold = 0.5
         self.max_f1 = 0
 
-<<<<<<< HEAD
-=======
-        # Setup tokenizer.
-        self.setup_tokenizer(cfg.tokenizer)
-
         # Check the presence of data_dir.
         if not cfg.data_dir or not os.path.exists(cfg.data_dir):
-            # Disable setup methods.
-            if not MultiLabelIntentSlotClassificationModel._is_model_being_restored():
-                MultiLabelIntentSlotClassificationModel._set_model_restore_state(is_being_restored=True)
             # Set default values of data_desc.
             self._set_defaults_data_desc(cfg)
         else:
@@ -68,7 +60,6 @@
             # Update configuration of data_desc.
             self._set_data_desc_to_cfg(cfg, cfg.data_dir, cfg.train_ds, cfg.validation_ds)
 
->>>>>>> e188f364
         # init superclass
         super().__init__(cfg=cfg, trainer=trainer)
 
