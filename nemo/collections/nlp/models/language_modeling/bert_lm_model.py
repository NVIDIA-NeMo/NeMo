# Copyright (c) 2020, NVIDIA CORPORATION.  All rights reserved.
#
# Licensed under the Apache License, Version 2.0 (the "License");
# you may not use this file except in compliance with the License.
# You may obtain a copy of the License at
#
#     http://www.apache.org/licenses/LICENSE-2.0
#
# Unless required by applicable law or agreed to in writing, software
# distributed under the License is distributed on an "AS IS" BASIS,
# WITHOUT WARRANTIES OR CONDITIONS OF ANY KIND, either express or implied.
# See the License for the specific language governing permissions and
# limitations under the License.

import os
from typing import Dict, Optional

import torch
from omegaconf import DictConfig, OmegaConf
from pytorch_lightning import Trainer
from torch.utils.data import DataLoader

from nemo.collections.common.losses import AggregatorLoss, CrossEntropyLoss, SmoothedCrossEntropyLoss
from nemo.collections.common.metrics import Perplexity
from nemo.collections.nlp.data.language_modeling.lm_bert_dataset import (
    BertPretrainingDataset,
    BertPretrainingPreprocessedDataloader,
)
from nemo.collections.nlp.modules.common import BertPretrainingTokenClassifier, SequenceClassifier
from nemo.collections.nlp.modules.common.lm_utils import get_lm_model
from nemo.collections.nlp.modules.common.tokenizer_utils import get_tokenizer
from nemo.core.classes import typecheck
from nemo.core.classes.modelPT import ModelPT
from nemo.core.neural_types import NeuralType
from nemo.utils import logging

__all__ = ["BERTLMModel"]


class BERTLMModel(ModelPT):
    """
    BERT language model pretraining.
    """

    @property
    def input_types(self) -> Optional[Dict[str, NeuralType]]:
        return self.bert_model.input_types

    @property
    def output_types(self) -> Optional[Dict[str, NeuralType]]:
        output_types_dict = {"mlm_log_probs": self.mlm_classifier.output_types["log_probs"]}
        if not self.only_mlm_loss:
            output_types_dict["nsp_logits"] = self.nsp_classifier.output_types["logits"]
        return output_types_dict

    def __init__(self, cfg: DictConfig, trainer: Trainer = None):

        if cfg.tokenizer is not None:
            self._setup_tokenizer(cfg.tokenizer)
        else:
            self.tokenizer = None

        super().__init__(cfg=cfg, trainer=trainer)

        self.bert_model = get_lm_model(
            pretrained_model_name=cfg.language_model.pretrained_model_name,
            config_file=cfg.language_model.config_file,
            config_dict=OmegaConf.to_container(cfg.language_model.config) if cfg.language_model.config else None,
            checkpoint_file=cfg.language_model.lm_checkpoint,
        )

        self.hidden_size = self.bert_model.config.hidden_size
        self.vocab_size = self.bert_model.config.vocab_size
        self.only_mlm_loss = cfg.only_mlm_loss

        self.mlm_classifier = BertPretrainingTokenClassifier(
            hidden_size=self.hidden_size,
            num_classes=self.vocab_size,
            num_layers=cfg.num_tok_classification_layers,
            activation="gelu",
            log_softmax=True,
            use_transformer_init=True,
        )

        self.mlm_loss = SmoothedCrossEntropyLoss()

        if not self.only_mlm_loss:
            self.nsp_classifier = SequenceClassifier(
                hidden_size=self.hidden_size,
                num_classes=2,
                num_layers=cfg.num_seq_classification_layers,
                log_softmax=False,
                activation="tanh",
                use_transformer_init=True,
            )

            self.nsp_loss = CrossEntropyLoss()
            self.agg_loss = AggregatorLoss(num_inputs=2)

        # # tie weights of MLM softmax layer and embedding layer of the encoder
        if (
            self.mlm_classifier.mlp.last_linear_layer.weight.shape
            != self.bert_model.embeddings.word_embeddings.weight.shape
        ):
            raise ValueError("Final classification layer does not match embedding layer.")
        self.mlm_classifier.mlp.last_linear_layer.weight = self.bert_model.embeddings.word_embeddings.weight
        # create extra bias

        # setup to track metrics
        self.validation_perplexity = Perplexity(compute_on_step=False)

        self.setup_optimization(cfg.optim)

    @typecheck()
    def forward(self, input_ids, token_type_ids, attention_mask):
        """
        No special modification required for Lightning, define it as you normally would
        in the `nn.Module` in vanilla PyTorch.
        """
        hidden_states = self.bert_model(
            input_ids=input_ids, token_type_ids=token_type_ids, attention_mask=attention_mask,
        )
        mlm_log_probs = self.mlm_classifier(hidden_states=hidden_states)
        if self.only_mlm_loss:
            return (mlm_log_probs,)

        nsp_logits = self.nsp_classifier(hidden_states=hidden_states)
        return mlm_log_probs, nsp_logits

    def training_step(self, batch, batch_idx):
        """
        Lightning calls this inside the training loop with the data from the training dataloader
        passed in as `batch`.
        """
        # forward pass
        input_ids, input_type_ids, input_mask, output_ids, output_mask, labels = batch
        logits = self.forward(input_ids=input_ids, token_type_ids=input_type_ids, attention_mask=input_mask,)
        mlm_loss = self.mlm_loss(log_probs=logits[0], labels=output_ids, output_mask=output_mask)

        if self.only_mlm_loss:
            loss = mlm_loss
        else:
            nsp_loss = self.nsp_loss(logits=logits[1], labels=labels)

            loss = self.agg_loss(loss_1=mlm_loss, loss_2=nsp_loss)

        tensorboard_logs = {"train_loss": loss}
        return {"loss": loss, "log": tensorboard_logs}

    def validation_step(self, batch, batch_idx):
        """
        Lightning calls this inside the validation loop with the data from the validation dataloader
        passed in as `batch`.
        """
        input_ids, input_type_ids, input_mask, output_ids, output_mask, labels = batch
        logits = self.forward(input_ids=input_ids, token_type_ids=input_type_ids, attention_mask=input_mask,)

        mlm_loss = self.mlm_loss(log_probs=logits[0], labels=output_ids, output_mask=output_mask)

        if self.only_mlm_loss:
            loss = mlm_loss
        else:
            nsp_loss = self.nsp_loss(logits=logits[1], labels=labels)

            loss = self.agg_loss(loss_1=mlm_loss, loss_2=nsp_loss)
<<<<<<< HEAD
        self.validation_perplexity(logits=logits)
        tensorboard_logs = {'val_loss': loss}
        return {'val_loss': loss, 'log': tensorboard_logs}
=======
        perplexity = self.perplexity_metric(mlm_loss)
        tensorboard_logs = {"val_loss": loss, "perplexity": perplexity}
        return {"val_loss": loss, "log": tensorboard_logs}
>>>>>>> 1ac828df

    def validation_epoch_end(self, outputs):
        """Called at the end of validation to aggregate outputs.

        Args:
            outputs (list): The individual outputs of each validation step.

        Returns:
            dict: Validation loss and tensorboard logs.
        """
        if outputs:
<<<<<<< HEAD
            avg_loss = torch.stack([x['val_loss'] for x in outputs]).mean()
            perplexity = self.validation_perplexity.compute()
            tensorboard_logs = {'val_loss': avg_loss, 'perplexity': perplexity}
            logging.info(f"evaluation perplexity {perplexity.cpu().item()}")
            return {'val_loss': avg_loss, 'log': tensorboard_logs}
=======
            avg_loss = torch.stack([x["val_loss"] for x in outputs]).mean()
            perplexity = torch.stack([x["log"]["perplexity"] for x in outputs]).mean()
            tensorboard_logs = {"val_loss": avg_loss, "perplexity": perplexity}
            logging.info(f"evaluation perplexity {perplexity.item()}")
            return {"val_loss": avg_loss, "log": tensorboard_logs}
>>>>>>> 1ac828df

    def setup_training_data(self, train_data_config: Optional[DictConfig]):
        self._train_dl = (
            self._setup_preprocessed_dataloader(train_data_config)
            if self.tokenizer is None
            else self._setup_dataloader(train_data_config)
        )

    def setup_validation_data(self, val_data_config: Optional[DictConfig]):
        self._validation_dl = (
            self._setup_preprocessed_dataloader(val_data_config)
            if self.tokenizer is None
            else self._setup_dataloader(val_data_config)
        )

    def setup_test_data(self, test_data_config: Optional[DictConfig]):
        pass

    def _setup_preprocessed_dataloader(self, cfg: Optional[DictConfig]):
        dataset = cfg.data_file
        max_predictions_per_seq = cfg.max_predictions_per_seq
        batch_size = cfg.batch_size

        if os.path.isdir(dataset):
            files = [os.path.join(dataset, f) for f in os.listdir(dataset) if os.path.isfile(os.path.join(dataset, f))]
        else:
            files = [dataset]
        files.sort()
        dl = BertPretrainingPreprocessedDataloader(
            data_files=files, max_predictions_per_seq=max_predictions_per_seq, batch_size=batch_size,
        )
        return dl

    def _setup_tokenizer(self, cfg: DictConfig):
        tokenizer = get_tokenizer(
            tokenizer_name=cfg.tokenizer_name,
            tokenizer_model=cfg.tokenizer_model,
            special_tokens=OmegaConf.to_container(cfg.special_tokens) if cfg.special_tokens else None,
            vocab_file=cfg.vocab_file,
        )
        self.tokenizer = tokenizer

    def _setup_dataloader(self, cfg: DictConfig):
        dataset = BertPretrainingDataset(
            tokenizer=self.tokenizer,
            data_file=cfg.data_file,
            max_seq_length=cfg.max_seq_length,
            mask_prob=cfg.mask_prob,
            short_seq_prob=cfg.short_seq_prob,
        )
        dl = torch.utils.data.DataLoader(
            dataset=dataset,
            batch_size=cfg.batch_size,
            collate_fn=dataset.collate_fn,
            drop_last=cfg.get("drop_last", False),
            shuffle=cfg.shuffle,
            num_workers=cfg.get("num_workers", 0),
        )
        return dl

    @classmethod
    def list_available_models(cls) -> Optional[Dict[str, str]]:
        pass<|MERGE_RESOLUTION|>--- conflicted
+++ resolved
@@ -163,15 +163,9 @@
             nsp_loss = self.nsp_loss(logits=logits[1], labels=labels)
 
             loss = self.agg_loss(loss_1=mlm_loss, loss_2=nsp_loss)
-<<<<<<< HEAD
         self.validation_perplexity(logits=logits)
         tensorboard_logs = {'val_loss': loss}
         return {'val_loss': loss, 'log': tensorboard_logs}
-=======
-        perplexity = self.perplexity_metric(mlm_loss)
-        tensorboard_logs = {"val_loss": loss, "perplexity": perplexity}
-        return {"val_loss": loss, "log": tensorboard_logs}
->>>>>>> 1ac828df
 
     def validation_epoch_end(self, outputs):
         """Called at the end of validation to aggregate outputs.
@@ -183,19 +177,11 @@
             dict: Validation loss and tensorboard logs.
         """
         if outputs:
-<<<<<<< HEAD
             avg_loss = torch.stack([x['val_loss'] for x in outputs]).mean()
             perplexity = self.validation_perplexity.compute()
             tensorboard_logs = {'val_loss': avg_loss, 'perplexity': perplexity}
             logging.info(f"evaluation perplexity {perplexity.cpu().item()}")
             return {'val_loss': avg_loss, 'log': tensorboard_logs}
-=======
-            avg_loss = torch.stack([x["val_loss"] for x in outputs]).mean()
-            perplexity = torch.stack([x["log"]["perplexity"] for x in outputs]).mean()
-            tensorboard_logs = {"val_loss": avg_loss, "perplexity": perplexity}
-            logging.info(f"evaluation perplexity {perplexity.item()}")
-            return {"val_loss": avg_loss, "log": tensorboard_logs}
->>>>>>> 1ac828df
 
     def setup_training_data(self, train_data_config: Optional[DictConfig]):
         self._train_dl = (
