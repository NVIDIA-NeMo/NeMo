--- conflicted
+++ resolved
@@ -161,12 +161,7 @@
         position_ids,
         attention_mask,
         labels=None,
-<<<<<<< HEAD
-        tokentype_ids=None,
-=======
-        prompt_ids=None,
         token_type_ids=None,
->>>>>>> a75da9fd
         layer_past=None,
         get_key_value=False,
         forward_method_parallel_output=None,
