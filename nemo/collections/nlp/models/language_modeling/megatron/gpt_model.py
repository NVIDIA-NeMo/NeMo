# Copyright (c) 2021, NVIDIA CORPORATION.  All rights reserved.
#
# Licensed under the Apache License, Version 2.0 (the "License");
# you may not use this file except in compliance with the License.
# You may obtain a copy of the License at
#
#     http://www.apache.org/licenses/LICENSE-2.0
#
# Unless required by applicable law or agreed to in writing, software
# distributed under the License is distributed on an "AS IS" BASIS,
# WITHOUT WARRANTIES OR CONDITIONS OF ANY KIND, either express or implied.
# See the License for the specific language governing permissions and
# limitations under the License.

"""GPT-2 model."""

import torch

from nemo.collections.nlp.modules.common.megatron.language_model import get_language_model
from nemo.collections.nlp.modules.common.megatron.module import MegatronModule
from nemo.collections.nlp.modules.common.megatron.utils import (
    ApexGuardDefaults,
    init_method_normal,
    parallel_lm_logits,
    scaled_init_method_normal,
)
from nemo.collections.nlp.parts import utils_funcs

try:
    from apex.transformer.enums import AttnMaskType

    HAVE_APEX = True

except (ImportError, ModuleNotFoundError):

    # fake missing classes with None attributes
    AttnMaskType = ApexGuardDefaults()

    HAVE_APEX = False

try:
    from megatron.core import ModelParallelConfig, parallel_state, tensor_parallel

    HAVE_MEGATRON_CORE = True

except (ImportError, ModuleNotFoundError):

    ModelParallelConfig = ApexGuardDefaults

    HAVE_MEGATRON_CORE = False


def post_language_model_processing(
    lm_output,
    labels,
    logit_weights,
    get_key_value,
    parallel_output,
    forward_method_parallel_output,
    fp16_lm_cross_entropy,
    return_logits=False,
    sequence_parallel=False,
    gradient_accumulation_fusion=False,
):
    if get_key_value:
        lm_output, presents = lm_output

    # Output. Format is [s b h]
    if forward_method_parallel_output is not None:
        parallel_output = forward_method_parallel_output
    async_tensor_model_parallel_allreduce = (
        parallel_state.get_tensor_model_parallel_world_size() > 1 and not sequence_parallel
    )
    output = parallel_lm_logits(
        lm_output,
        logit_weights,
        parallel_output,
        sequence_parallel=sequence_parallel,
        gradient_accumulation_fusion=gradient_accumulation_fusion,
        async_tensor_model_parallel_allreduce=async_tensor_model_parallel_allreduce,
    )

    if get_key_value:
        output = [output, presents]

    if labels is None:
        # [s b h] -> [b s h]
        return output.transpose(0, 1).contiguous()
    else:
        # [b s] -> [s b]
        labels = labels.transpose(0, 1).contiguous()

        if fp16_lm_cross_entropy:
            assert output.dtype == torch.half
            loss = tensor_parallel.vocab_parallel_cross_entropy(output, labels)
        else:
            loss = tensor_parallel.vocab_parallel_cross_entropy(output.float(), labels)

        # [s b] -> [b, s]
        loss = loss.transpose(0, 1).contiguous()

        if return_logits:
            return loss, output
        else:
            return loss


class GPTModel(MegatronModule):
    """GPT-2 Language model."""

    def __init__(
        self,
        config: ModelParallelConfig,
        vocab_size,
        hidden_size,
        max_position_embeddings,
        num_layers,
        num_attention_heads,
        ffn_hidden_size,
        apply_query_key_layer_scaling=False,
        kv_channels=None,
        num_tokentypes=0,
        parallel_output=True,
        pre_process=True,
        post_process=True,
        init_method_std=0.02,
        use_scaled_init_method=True,
        fp16_lm_cross_entropy=False,
        megatron_amp_O2=False,
        hidden_dropout=0.1,
        attention_dropout=0.1,
        ffn_dropout=0.0,
        precision=16,
        fp32_residual_connection=False,
        activations_checkpoint_granularity=None,
        activations_checkpoint_method=None,
        activations_checkpoint_num_layers=1,
        activations_checkpoint_layers_per_pipeline=None,
        normalization='layernorm',
        layernorm_epsilon=1e-5,
        bias=True,
        bias_activation_fusion=True,
        bias_dropout_add_fusion=True,
        masked_softmax_fusion=True,
        activation='gelu',
        headscale=False,
        transformer_block_type='pre_ln',
        normalize_attention_scores=True,
        position_embedding_type='learned_absolute',
        rotary_percentage=1.0,
        attention_type='multihead',
        share_embeddings_and_output_weights=True,
        persist_layer_norm=False,
        openai_gelu=False,
        megatron_legacy=False,
        onnx_safe=False,
        transformer_engine=False,
        fp8=False,
        fp8_e4m3=False,
        fp8_hybrid=False,
        fp8_margin=0,
        fp8_interval=1,
        fp8_amax_history_len=1,
        fp8_amax_compute_algo='most_recent',
        reduce_amax=True,
        use_emha=False,
        ub_tp_comm_overlap=False,
        use_flash_attention=False,
        seq_len_interpolation_factor=None,
    ):
        super(GPTModel, self).__init__(config=config, share_token_embeddings=share_embeddings_and_output_weights)

        self.parallel_output = parallel_output
        self.pre_process = pre_process
        self.post_process = post_process
        self.fp16_lm_cross_entropy = fp16_lm_cross_entropy
        self.sequence_parallel = self.config.sequence_parallel
        self.share_embeddings_and_output_weights = share_embeddings_and_output_weights
        self.dtype = utils_funcs.dtype_from_precision(precision, megatron_amp_O2)

        if kv_channels is None:
            assert (
                hidden_size % num_attention_heads == 0
            ), 'hidden_size must be divisible by num_attention_heads if kv_channels is None'
            kv_channels = hidden_size // num_attention_heads

        scaled_init_method = (
            scaled_init_method_normal(init_method_std, num_layers)
            if use_scaled_init_method
            else init_method_normal(init_method_std)
        )
        self.language_model, self._language_model_key = get_language_model(
            config=config,
            vocab_size=vocab_size,
            hidden_size=hidden_size,
            hidden_dropout=hidden_dropout,
            attention_dropout=attention_dropout,
            ffn_dropout=ffn_dropout,
            num_tokentypes=num_tokentypes,
            max_position_embeddings=max_position_embeddings,
            num_layers=num_layers,
            num_attention_heads=num_attention_heads,
            apply_query_key_layer_scaling=apply_query_key_layer_scaling,
            kv_channels=kv_channels,
            ffn_hidden_size=ffn_hidden_size,
            add_pooler=False,
            encoder_attn_mask_type=AttnMaskType.causal,
            init_method=init_method_normal(init_method_std),
            scaled_init_method=scaled_init_method,
            pre_process=self.pre_process,
            post_process=self.post_process,
            init_method_std=init_method_std,
            megatron_amp_O2=megatron_amp_O2,
            precision=precision,
            fp32_residual_connection=fp32_residual_connection,
            activations_checkpoint_granularity=activations_checkpoint_granularity,
            activations_checkpoint_method=activations_checkpoint_method,
            activations_checkpoint_num_layers=activations_checkpoint_num_layers,
            activations_checkpoint_layers_per_pipeline=activations_checkpoint_layers_per_pipeline,
            normalization=normalization,
            layernorm_epsilon=layernorm_epsilon,
            rotary_percentage=rotary_percentage,
            share_embeddings_and_output_weights=share_embeddings_and_output_weights,
            bias=bias,
            bias_activation_fusion=bias_activation_fusion,
            bias_dropout_add_fusion=bias_dropout_add_fusion,
            masked_softmax_fusion=masked_softmax_fusion,
            activation=activation,
            headscale=headscale,
            transformer_block_type=transformer_block_type,
            normalize_attention_scores=normalize_attention_scores,
            position_embedding_type=position_embedding_type,
            attention_type=attention_type,
            persist_layer_norm=persist_layer_norm,
            openai_gelu=openai_gelu,
            onnx_safe=onnx_safe,
            megatron_legacy=megatron_legacy,
            transformer_engine=transformer_engine,
            fp8=fp8,
            fp8_e4m3=fp8_e4m3,
            fp8_hybrid=fp8_hybrid,
            fp8_margin=fp8_margin,
            fp8_interval=fp8_interval,
            fp8_amax_history_len=fp8_amax_history_len,
            fp8_amax_compute_algo=fp8_amax_compute_algo,
            reduce_amax=reduce_amax,
            use_emha=use_emha,
            ub_tp_comm_overlap=ub_tp_comm_overlap,
            use_flash_attention=use_flash_attention,
            seq_len_interpolation_factor=seq_len_interpolation_factor,
        )

        if self.share_embeddings_and_output_weights:
            self.initialize_word_embeddings(
                init_method=init_method_normal(init_method_std),
                vocab_size=vocab_size,
                hidden_size=hidden_size,
                param_dtype=self.dtype,
            )

    def set_input_tensor(self, input_tensor):
        """See megatron.model.transformer.set_input_tensor()"""
        self.language_model.set_input_tensor(input_tensor)

    def forward(
        self,
        input_ids,
        position_ids,
        attention_mask,
        loss_mask=None,
        labels=None,
        token_type_ids=None,
        layer_past=None,
        get_key_value=False,
        forward_method_parallel_output=None,
        encoder_input=None,
        set_inference_key_value_memory=False,
        inference_max_sequence_len=None,
        checkpoint_activations_all_layers=None,
    ):
        # input_ids: [b, s]
        # position_ids: [b, s]
        # attention_mask: [1, 1, s, s]

        lm_output = self.language_model(
            input_ids,
            position_ids,
            attention_mask,
            layer_past=layer_past,
            get_key_value=get_key_value,
            encoder_input=encoder_input,
            set_inference_key_value_memory=set_inference_key_value_memory,
            inference_max_sequence_len=inference_max_sequence_len,
            checkpoint_activations_all_layers=checkpoint_activations_all_layers,
        )

        if self.post_process:
            if loss_mask is not None:
                loss_lm_output = lm_output.transpose(0, 1)[loss_mask == 1].unsqueeze(1)
                loss_labels = labels[loss_mask == 1].unsqueeze(0)
            else:
                loss_lm_output = lm_output
                loss_labels = labels
            post_process_result = post_language_model_processing(
                loss_lm_output,
                loss_labels,
                self.language_model.output_layer.weight
                if not self.share_embeddings_and_output_weights
                else self.word_embeddings_weight(),
                get_key_value,
                self.parallel_output,
                forward_method_parallel_output,
                self.fp16_lm_cross_entropy,
                return_logits=encoder_input is not None,
                sequence_parallel=self.sequence_parallel,
                gradient_accumulation_fusion=self.config.gradient_accumulation_fusion,
            )
            if loss_mask is not None:
<<<<<<< HEAD
                if isinstance(post_process_result, tuple):
                    loss, logits = post_process_result
                else:
                    loss, logits = post_process_result, None

                res = torch.zeros_like(labels).type_as(loss)
                res[loss_mask==1] = loss
                return res if logits is None else (res, logits)
=======
                res = torch.zeros_like(labels).type_as(post_process_result)
                res[loss_mask == 1] = post_process_result
                return res
>>>>>>> f89b07b4
            else:
                return post_process_result
        else:
            return lm_output

    def state_dict_for_save_checkpoint(self, destination=None, prefix='', keep_vars=False):

        state_dict_ = {}
        state_dict_[self._language_model_key] = self.language_model.state_dict_for_save_checkpoint(
            destination, prefix, keep_vars
        )
        # Save word_embeddings.
        if self.post_process and not self.pre_process:
            state_dict_[self._word_embeddings_for_head_key] = self.word_embeddings.state_dict(
                destination, prefix, keep_vars
            )
        return state_dict_

    def load_state_dict(self, state_dict, strict=True):
        """Customized load."""

        # Load word_embeddings.
        if self.post_process and not self.pre_process:
            self.word_embeddings.load_state_dict(state_dict[self._word_embeddings_for_head_key], strict=strict)
        if self._language_model_key in state_dict:
            state_dict = state_dict[self._language_model_key]
        self.language_model.load_state_dict(state_dict, strict=strict)<|MERGE_RESOLUTION|>--- conflicted
+++ resolved
@@ -316,7 +316,6 @@
                 gradient_accumulation_fusion=self.config.gradient_accumulation_fusion,
             )
             if loss_mask is not None:
-<<<<<<< HEAD
                 if isinstance(post_process_result, tuple):
                     loss, logits = post_process_result
                 else:
@@ -325,11 +324,6 @@
                 res = torch.zeros_like(labels).type_as(loss)
                 res[loss_mask==1] = loss
                 return res if logits is None else (res, logits)
-=======
-                res = torch.zeros_like(labels).type_as(post_process_result)
-                res[loss_mask == 1] = post_process_result
-                return res
->>>>>>> f89b07b4
             else:
                 return post_process_result
         else:
