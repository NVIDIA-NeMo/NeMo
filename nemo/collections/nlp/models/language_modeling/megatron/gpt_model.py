# Copyright (c) 2021, NVIDIA CORPORATION.  All rights reserved.
#
# Licensed under the Apache License, Version 2.0 (the "License");
# you may not use this file except in compliance with the License.
# You may obtain a copy of the License at
#
#     http://www.apache.org/licenses/LICENSE-2.0
#
# Unless required by applicable law or agreed to in writing, software
# distributed under the License is distributed on an "AS IS" BASIS,
# WITHOUT WARRANTIES OR CONDITIONS OF ANY KIND, either express or implied.
# See the License for the specific language governing permissions and
# limitations under the License.

"""GPT-2 model."""

import torch

from nemo.collections.nlp.modules.common.megatron.language_model import get_language_model
from nemo.collections.nlp.modules.common.megatron.module import MegatronModule
from nemo.collections.nlp.modules.common.megatron.utils import (
    ApexGuardDefaults,
    init_method_normal,
    parallel_lm_logits,
    scaled_init_method_normal,
)
<<<<<<< HEAD
from nemo.collections.nlp.modules.common.megatron.vocab_parallel_cross_entropy import vocab_parallel_cross_entropy
from nemo.collections.nlp.parts import utils_funcs
=======
>>>>>>> d3237d55

try:
    from apex.transformer.enums import AttnMaskType

    HAVE_APEX = True

except (ImportError, ModuleNotFoundError):

    # fake missing classes with None attributes
    AttnMaskType = ApexGuardDefaults()

    HAVE_APEX = False

try:
    from megatron.core import ModelParallelConfig, parallel_state, tensor_parallel

    HAVE_MEGATRON_CORE = True

except (ImportError, ModuleNotFoundError):

    ModelParallelConfig = ApexGuardDefaults

    HAVE_MEGATRON_CORE = False


def post_language_model_processing(
    lm_output,
    labels,
    logit_weights,
    get_key_value,
    parallel_output,
    forward_method_parallel_output,
    fp16_lm_cross_entropy,
    return_logits=False,
    sequence_parallel=False,
    gradient_accumulation_fusion=False,
    speech_mask=None,
    speech_residual_model=None,
    speech_loss_scale=1.0,
    text_size=256000
):
    if get_key_value:
        lm_output, presents = lm_output

    # Output. Format is [s b h]
    if forward_method_parallel_output is not None:
        parallel_output = forward_method_parallel_output
    async_tensor_model_parallel_allreduce = (
        parallel_state.get_tensor_model_parallel_world_size() > 1 and not sequence_parallel
    )
    num_speech_tokens = 8 * 1024  # TODO: Fix hardcode, assumes speech tokens are last
    token_head = lambda x, y: parallel_lm_logits(
        x,
        y,
        parallel_output,
        sequence_parallel=sequence_parallel,
        gradient_accumulation_fusion=gradient_accumulation_fusion,
        async_tensor_model_parallel_allreduce=async_tensor_model_parallel_allreduce,
    )

    # approach 1 was using convs
    approach = 2 if speech_residual_model == None else 1
    output = token_head(
        lm_output, logit_weights[: text_size + 1024, :] if approach == 1 else logit_weights  # TODO: remove hardcode
    )

    speech_layers = 7
    if approach == 1:
        last_layer_output = lm_output
        last_layer_logits = output[:, :, -1024:]
        speech_logits = torch.zeros([*output.shape[:-1], 1024, speech_layers], device=output.device)  # [S, B, H, L]
        for i in range(speech_layers):
            last_layer_output = speech_residual_model(last_layer_output, last_layer_logits, i, speech_mask)
            # Need to check that the below line is correct
            # start_of_speech_tokens = self.word_embeddings_weight().shape[0]-9000
            # start_of_speech_token_at_layer_i = start_of_speech_tokens+1024*(i+1)
            # end_of_speech_token_at_layer_i = start_of_speech_token_at_layer_i+1024
            last_layer_logits = token_head(
                last_layer_output,
                logit_weights[
                    -(num_speech_tokens - 1024 * (i + 1)) : -(num_speech_tokens - 1024 * (i + 2)) or None, :
                ],
            )  # or None for the last layer in which case it's 0 and everything breaks
            # print(f"{i}: {last_layer_output.shape}, {last_layer_logits.shape} // {logit_weights[-(num_speech_tokens-1024*(i+1)):-(num_speech_tokens-1024*(i+2)),:].shape}")
            # print(f"{-(num_speech_tokens-1024*(i+1))}:{-(num_speech_tokens-1024*(i+2))}")
            speech_logits[:, :, :, i] = last_layer_logits
    else:
        # output = output[:, :, : 256000 + 1024]
        speech_logits = torch.zeros([*output.shape[:-1], 1024, speech_layers], device=output.device)  # [S, B, H, L]
        for i in range(speech_layers):
            # print(f"{i}: {num_speech_tokens - 1024 * (i + 1)} - {num_speech_tokens - 1024 * (i + 2) or None}")
            speech_logits[:, :, :, i] = output[
                :, :, -(num_speech_tokens - 1024 * (i + 1)) : -(num_speech_tokens - 1024 * (i + 2)) or None
            ]

    if get_key_value:
        output = [output, presents]

    if labels is None:
        # [s b h] -> [b s h]
        return [output.transpose(0, 1).contiguous(), speech_logits.transpose(0, 1).contiguous()]
        # return output.transpose(0, 1).contiguous()
    else:
        if labels.dim() == 2:
            # [b, s] -> [s, b]
            labels = labels.transpose(0, 1).contiguous()
        elif labels.dim() == 3:
            # [b, c, s] -> [c, s, b]
            # c = 8 for now
            labels = labels.permute(1, 2, 0).contiguous()

        loss = 0
        if fp16_lm_cross_entropy:
            raise NotImplementedError("No speech :(")
            assert output.dtype == torch.half
            loss += vocab_parallel_cross_entropy(output, labels)
        else:
            if labels.dim() == 2:
                loss = tensor_parallel.vocab_parallel_cross_entropy(output.float(), labels)
            elif labels.dim() == 3:
                if approach == 1:
                    first_layer_logits = output
                else:
                    first_layer_logits = output[:, :, : text_size + 1024]
                # print(f"loss: {first_layer_logits.shape} | {labels[0, :, :].shape}")
                loss += vocab_parallel_cross_entropy(first_layer_logits.float(), labels[0, :, :])
                for i in range(speech_layers):
                    # print(f"loss {i}: {speech_logits[:, :, :, i].shape} | {labels[i + 1, :, :].shape}")
                    loss += (
                        vocab_parallel_cross_entropy(speech_logits[:, :, :, i].float(), labels[i + 1, :, :])
                        * speech_mask.T
                        * speech_loss_scale
                    )

        # [s b] -> [b, s]
        loss = loss.transpose(0, 1).contiguous()

        if return_logits:
            return loss, output
        else:
            return loss


class GPTModel(MegatronModule):
    """GPT-2 Language model."""

    def __init__(
        self,
        config: ModelParallelConfig,
        vocab_size,
        hidden_size,
        max_position_embeddings,
        num_layers,
        num_attention_heads,
        ffn_hidden_size,
        apply_query_key_layer_scaling=False,
        kv_channels=None,
        num_tokentypes=0,
        parallel_output=True,
        pre_process=True,
        post_process=True,
        init_method_std=0.02,
        use_scaled_init_method=True,
        fp16_lm_cross_entropy=False,
        hidden_dropout=0.1,
        attention_dropout=0.1,
        ffn_dropout=0.0,
        precision=16,
        fp32_residual_connection=False,
        activations_checkpoint_granularity=None,
        activations_checkpoint_method=None,
        activations_checkpoint_num_layers=1,
        activations_checkpoint_layers_per_pipeline=None,
        normalization='layernorm',
        layernorm_epsilon=1e-5,
        bias=True,
        bias_activation_fusion=True,
        bias_dropout_add_fusion=True,
        masked_softmax_fusion=True,
        activation='gelu',
        headscale=False,
        transformer_block_type='pre_ln',
        normalize_attention_scores=True,
        position_embedding_type='learned_absolute',
        rotary_percentage=1.0,
        attention_type='multihead',
        share_embeddings_and_output_weights=True,
        persist_layer_norm=False,
        openai_gelu=False,
        megatron_legacy=False,
        onnx_safe=False,
        transformer_engine=False,
        fp8=False,
        fp8_e4m3=False,
        fp8_hybrid=False,
        fp8_margin=0,
        fp8_interval=1,
        fp8_amax_history_len=1024,
        fp8_amax_compute_algo='max',
        reduce_amax=True,
        use_emha=False,
        ub_tp_comm_overlap=False,
        use_flash_attention=False,
        output_size=None,
        embedding_scale=1.0,
        speech_loss_scale=1.0,
        text_size=256000,
        seq_len_interpolation_factor=None,
        use_speech_mask_for_embedding=False,
        attn_prior_end_step=11000,
        attn_prior_scaledown_start_step=10000,
        attn_prior_starting_strength=0.5,
        alibi_question_context_masked=False,
        rotary_base=10000,
    ):
        super(GPTModel, self).__init__(config=config, share_token_embeddings=share_embeddings_and_output_weights)

        self.parallel_output = parallel_output
        self.pre_process = pre_process
        self.post_process = post_process
        self.fp16_lm_cross_entropy = fp16_lm_cross_entropy
        self.sequence_parallel = self.config.sequence_parallel
        self.share_embeddings_and_output_weights = share_embeddings_and_output_weights
<<<<<<< HEAD
        # self.dtype = utils_funcs.dtype_from_precision(precision, megatron_amp_O2)
        self.dtype = utils_funcs.torch_dtype_from_precision(precision, megatron_amp_O2)
        self.speech_loss_scale = speech_loss_scale
        self.text_size = text_size
        self.use_speech_mask_for_embedding = use_speech_mask_for_embedding
=======
>>>>>>> d3237d55

        if kv_channels is None:
            assert (
                hidden_size % num_attention_heads == 0
            ), 'hidden_size must be divisible by num_attention_heads if kv_channels is None'
            kv_channels = hidden_size // num_attention_heads

        scaled_init_method = (
            scaled_init_method_normal(init_method_std, num_layers)
            if use_scaled_init_method
            else init_method_normal(init_method_std)
        )
        self.language_model, self._language_model_key = get_language_model(
            config=config,
            vocab_size=vocab_size,
            hidden_size=hidden_size,
            hidden_dropout=hidden_dropout,
            attention_dropout=attention_dropout,
            ffn_dropout=ffn_dropout,
            num_tokentypes=num_tokentypes,
            max_position_embeddings=max_position_embeddings,
            num_layers=num_layers,
            num_attention_heads=num_attention_heads,
            apply_query_key_layer_scaling=apply_query_key_layer_scaling,
            kv_channels=kv_channels,
            ffn_hidden_size=ffn_hidden_size,
            add_pooler=False,
            encoder_attn_mask_type=AttnMaskType.causal,
            init_method=init_method_normal(init_method_std),
            scaled_init_method=scaled_init_method,
            pre_process=self.pre_process,
            post_process=self.post_process,
            init_method_std=init_method_std,
            precision=precision,
            fp32_residual_connection=fp32_residual_connection,
            activations_checkpoint_granularity=activations_checkpoint_granularity,
            activations_checkpoint_method=activations_checkpoint_method,
            activations_checkpoint_num_layers=activations_checkpoint_num_layers,
            activations_checkpoint_layers_per_pipeline=activations_checkpoint_layers_per_pipeline,
            normalization=normalization,
            layernorm_epsilon=layernorm_epsilon,
            rotary_percentage=rotary_percentage,
            share_embeddings_and_output_weights=share_embeddings_and_output_weights,
            bias=bias,
            bias_activation_fusion=bias_activation_fusion,
            bias_dropout_add_fusion=bias_dropout_add_fusion,
            masked_softmax_fusion=masked_softmax_fusion,
            activation=activation,
            headscale=headscale,
            transformer_block_type=transformer_block_type,
            normalize_attention_scores=normalize_attention_scores,
            position_embedding_type=position_embedding_type,
            attention_type=attention_type,
            persist_layer_norm=persist_layer_norm,
            openai_gelu=openai_gelu,
            onnx_safe=onnx_safe,
            megatron_legacy=megatron_legacy,
            transformer_engine=transformer_engine,
            fp8=fp8,
            fp8_e4m3=fp8_e4m3,
            fp8_hybrid=fp8_hybrid,
            fp8_margin=fp8_margin,
            fp8_interval=fp8_interval,
            fp8_amax_history_len=fp8_amax_history_len,
            fp8_amax_compute_algo=fp8_amax_compute_algo,
            reduce_amax=reduce_amax,
            use_emha=use_emha,
            ub_tp_comm_overlap=ub_tp_comm_overlap,
            use_flash_attention=use_flash_attention,
            output_size=output_size,
            embedding_scale=embedding_scale,
            seq_len_interpolation_factor=seq_len_interpolation_factor,
            attn_prior_end_step = attn_prior_end_step,
            attn_prior_scaledown_start_step = attn_prior_scaledown_start_step,
            attn_prior_starting_strength=attn_prior_starting_strength,
            alibi_question_context_masked=alibi_question_context_masked,
            rotary_base=rotary_base,
        )

        if self.share_embeddings_and_output_weights:
            self.initialize_word_embeddings(
                init_method=init_method_normal(init_method_std), vocab_size=vocab_size, hidden_size=hidden_size,
            )
        self.hidden_size = self.language_model.hidden_size

    def set_input_tensor(self, input_tensor):
        """See megatron.model.transformer.set_input_tensor()"""
        self.language_model.set_input_tensor(input_tensor)

    def forward(
        self,
        input_ids,
        position_ids,
        attention_mask,
        loss_mask=None,
        labels=None,
        token_type_ids=None,
        layer_past=None,
        get_key_value=False,
        forward_method_parallel_output=None,
        encoder_input=None,
        set_inference_key_value_memory=False,
        inference_max_sequence_len=None,
        checkpoint_activations_all_layers=None,
        speech_mask=None,
        return_logits=None,
        return_all_selfattention_probs=False,
        attention_prior=None,
        global_step=0,
        context_question_mask=None
    ):
        # input_ids: [b, s]
        # position_ids: [b, s]
        # attention_mask: [1, 1, s, s]
        if return_logits is None:
            return_logits = encoder_input is not None

        lm_output, attention_probs_list, prior = self.language_model(
            input_ids,
            position_ids,
            attention_mask,
            layer_past=layer_past,
            get_key_value=get_key_value,
            encoder_input=encoder_input,
            set_inference_key_value_memory=set_inference_key_value_memory,
            inference_max_sequence_len=inference_max_sequence_len,
            checkpoint_activations_all_layers=checkpoint_activations_all_layers,
            speech_mask=speech_mask if self.use_speech_mask_for_embedding else None,
            return_all_selfattention_probs=return_all_selfattention_probs,
            attention_prior=attention_prior,
            global_step=global_step,
            context_question_mask=context_question_mask
        )

        if self.post_process:
            if loss_mask is not None:
                loss_lm_output = lm_output.transpose(0, 1)[loss_mask == 1].unsqueeze(1)
                loss_labels = labels[loss_mask == 1].unsqueeze(0)
            else:
                loss_lm_output = lm_output
                loss_labels = labels
            post_process_result = post_language_model_processing(
                loss_lm_output,
                loss_labels,
                self.language_model.output_layer.weight
                if not self.share_embeddings_and_output_weights
                else self.word_embeddings_weight(),
                get_key_value,
                self.parallel_output,
                forward_method_parallel_output,
                self.fp16_lm_cross_entropy,
                return_logits=return_logits,
                sequence_parallel=self.sequence_parallel,
                speech_mask=speech_mask,
                speech_residual_model=self.speech_residual_model,
                speech_loss_scale=self.speech_loss_scale,
                text_size=self.text_size,
                gradient_accumulation_fusion=self.config.gradient_accumulation_fusion,
            )
            if loss_mask is not None:
                if isinstance(post_process_result, tuple):
                    loss, logits = post_process_result
                else:
                    loss, logits = post_process_result, None

                res = torch.zeros_like(labels).type_as(loss)
                res[loss_mask == 1] = loss
                if attention_probs_list is not None:
                    raise NotImplementedError("No implementation for speechllm")
                return res if logits is None else res, logits
            else:
                return post_process_result, attention_probs_list, prior
        else:
            if attention_probs_list is not None:
                raise NotImplementedError("No implementation for speechllm")
            return lm_output

    def state_dict_for_save_checkpoint(self, destination=None, prefix='', keep_vars=False):

        state_dict_ = {}
        state_dict_[self._language_model_key] = self.language_model.state_dict_for_save_checkpoint(
            destination, prefix, keep_vars
        )
        # Save word_embeddings.
        if self.post_process and not self.pre_process:
            state_dict_[self._word_embeddings_for_head_key] = self.word_embeddings.state_dict(
                destination, prefix, keep_vars
            )
        return state_dict_

    def load_state_dict(self, state_dict, strict=True):
        """Customized load."""

        # Load word_embeddings.
        if self.post_process and not self.pre_process:
            self.word_embeddings.load_state_dict(state_dict[self._word_embeddings_for_head_key], strict=strict)
        if self._language_model_key in state_dict:
            state_dict = state_dict[self._language_model_key]
        self.language_model.load_state_dict(state_dict, strict=strict)<|MERGE_RESOLUTION|>--- conflicted
+++ resolved
@@ -24,11 +24,8 @@
     parallel_lm_logits,
     scaled_init_method_normal,
 )
-<<<<<<< HEAD
 from nemo.collections.nlp.modules.common.megatron.vocab_parallel_cross_entropy import vocab_parallel_cross_entropy
 from nemo.collections.nlp.parts import utils_funcs
-=======
->>>>>>> d3237d55
 
 try:
     from apex.transformer.enums import AttnMaskType
@@ -252,14 +249,11 @@
         self.fp16_lm_cross_entropy = fp16_lm_cross_entropy
         self.sequence_parallel = self.config.sequence_parallel
         self.share_embeddings_and_output_weights = share_embeddings_and_output_weights
-<<<<<<< HEAD
         # self.dtype = utils_funcs.dtype_from_precision(precision, megatron_amp_O2)
         self.dtype = utils_funcs.torch_dtype_from_precision(precision, megatron_amp_O2)
         self.speech_loss_scale = speech_loss_scale
         self.text_size = text_size
         self.use_speech_mask_for_embedding = use_speech_mask_for_embedding
-=======
->>>>>>> d3237d55
 
         if kv_channels is None:
             assert (
