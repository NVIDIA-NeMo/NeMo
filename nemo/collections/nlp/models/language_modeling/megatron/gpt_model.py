--- conflicted
+++ resolved
@@ -164,11 +164,8 @@
         fp8_amax_compute_algo='most_recent',
         reduce_amax=True,
         use_emha=False,
-<<<<<<< HEAD
         ub_tp_comm_overlap=False,
-=======
         use_flash_attention=False,
->>>>>>> e9b0b118
     ):
         super(GPTModel, self).__init__(share_token_embeddings=share_embeddings_and_output_weights)
 
@@ -250,11 +247,8 @@
             fp8_amax_compute_algo=fp8_amax_compute_algo,
             reduce_amax=reduce_amax,
             use_emha=use_emha,
-<<<<<<< HEAD
             ub_tp_comm_overlap=ub_tp_comm_overlap,
-=======
             use_flash_attention=use_flash_attention,
->>>>>>> e9b0b118
         )
 
         if self.share_embeddings_and_output_weights:
