--- conflicted
+++ resolved
@@ -270,7 +270,10 @@
             legacy=legacy,
         )
 
-<<<<<<< HEAD
+        if self._cfg.tokenizer.get('additional_special_tokens', None) is not None:
+            tokens_list = omegaconf.OmegaConf.to_object(self._cfg.tokenizer.additional_special_tokens)
+            self.tokenizer.add_special_tokens({'additional_special_tokens': tokens_list})
+
         # Expand tokenizer with special tokens *prior to embedding construction*
         if self.cfg.tokenizer.get("expand_tokens_dataset_type", None) is not None:
             expand_tokens_dataset_type = self.cfg.tokenizer.get("expand_tokens_dataset_type", None)
@@ -331,11 +334,6 @@
             )
 
         return tokenizer
-=======
-        if self._cfg.tokenizer.get('additional_special_tokens', None) is not None:
-            tokens_list = omegaconf.OmegaConf.to_object(self._cfg.tokenizer.additional_special_tokens)
-            self.tokenizer.add_special_tokens({'additional_special_tokens': tokens_list})
->>>>>>> 226a0c2d
 
     def on_train_start(self) -> None:
         super().on_train_start()
