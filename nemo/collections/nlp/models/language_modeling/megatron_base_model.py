# Copyright (c) 2022, NVIDIA CORPORATION.  All rights reserved.
#
# Licensed under the Apache License, Version 2.0 (the "License");
# you may not use this file except in compliance with the License.
# You may obtain a copy of the License at
#
#     http://www.apache.org/licenses/LICENSE-2.0
#
# Unless required by applicable law or agreed to in writing, software
# distributed under the License is distributed on an "AS IS" BASIS,
# WITHOUT WARRANTIES OR CONDITIONS OF ANY KIND, either express or implied.
# See the License for the specific language governing permissions and
# limitations under the License.

import gc
import itertools
import os
import re
from dataclasses import fields
from datetime import datetime
from typing import Any, Dict, Optional, Union

import omegaconf
import torch
import torch.nn as nn
from omegaconf import OmegaConf, open_dict
from omegaconf.dictconfig import DictConfig
from pytorch_lightning.plugins.precision import MixedPrecisionPlugin
from pytorch_lightning.trainer.connectors.logger_connector.fx_validator import _FxValidator
from pytorch_lightning.trainer.trainer import Trainer
from pytorch_lightning.utilities.exceptions import MisconfigurationException

from nemo.collections.nlp.models.nlp_model import NLPModel
from nemo.collections.nlp.modules.common.megatron.attention import HAVE_FLASH_ATTENTION
from nemo.collections.nlp.modules.common.megatron.clip_grads import (
    clip_grad_norm_distributed_optimizer,
    clip_grad_norm_fp32,
)
from nemo.collections.nlp.modules.common.megatron.megatron_init import initialize_model_parallel_for_nemo
from nemo.collections.nlp.modules.common.megatron.module import Float16Module
from nemo.collections.nlp.modules.common.megatron.utils import ApexGuardDefaults
from nemo.collections.nlp.modules.common.tokenizer_utils import get_nmt_tokenizer
from nemo.collections.nlp.parts import utils_funcs
from nemo.collections.nlp.parts.nlp_overrides import NEMO_MEGATRON_MODEL_PARALLEL_APPSTATE_OVERRIDE, GradScaler
from nemo.collections.nlp.parts.utils_funcs import activation_to_func
from nemo.core.optim import MainParamsOptimizerWrapper, prepare_lr_scheduler
from nemo.utils import AppState, logging, str_to_dtype
from nemo.utils.get_rank import is_global_rank_zero

try:
    from apex.transformer.pipeline_parallel.utils import get_num_microbatches

    HAVE_APEX = True

except (ImportError, ModuleNotFoundError):

    HAVE_APEX = False


try:
    from megatron.core import ModelParallelConfig, parallel_state
    from megatron.core.distributed import DistributedDataParallel as McoreDDP
    from megatron.core.transformer.module import Float16Module as MCoreFloat16Module
    from megatron.core.transformer.transformer_config import TransformerConfig
    from megatron.core.utils import init_method_normal, scaled_init_method_normal

    HAVE_MEGATRON_CORE = True

except (ImportError, ModuleNotFoundError):

    ModelParallelConfig = TransformerConfig = ApexGuardDefaults

    HAVE_MEGATRON_CORE = False

try:
    from megatron.core import Timers

    HAVE_MEGATRON_CORE_TIMERS = True
except (ImportError, ModuleNotFoundError):
    HAVE_MEGATRON_CORE_TIMERS = False

__all__ = ["MegatronBaseModel"]


class MegatronBaseModel(NLPModel):
    """
    Megatron base class. All NeMo Megatron models inherit from this class.

    - Initialize the model parallel world for nemo.
    - Turn on all of the nvidia optimizations.
    - If `cfg.tokenizer` is available, it loads the tokenizer and pad the vocab to the
      correct size for tensor model parallelism.
    - If using distributed optimizer, configure to be compatible
      with O2 level optimizations and/or model parallelism.
    - Perform gradient clipping: `grad_clip_pl_default` triggers
      the PyTorch Lightning default implementation, `with_distributed_adam` triggers
      the distributed optimizer's implementation, `megatron_amp_O2` triggers gradient clipping on the main grads,
      and otherwise gradient clipping is performed on the model grads.

    """

    def __init__(self, cfg: DictConfig, trainer: Trainer, no_lm_init=True):

        if not HAVE_MEGATRON_CORE:
            raise ImportError(
                "megatron-core was not found. Please see the NeMo README for installation instructions: https://github.com/NVIDIA/NeMo#megatron-gpt."
            )

        if trainer is None:
            raise ValueError(f"Trainer cannot be None for Megatron-based models. Please provide a PTL trainer object.")

        if cfg.get('use_flash_attention', False) and not HAVE_FLASH_ATTENTION:
            raise ImportError(
                "flash_attn was not found. Please see the installation instructions: https://github.com/HazyResearch/flash-attention."
                "If you use flash_attn with triton. Please install triton==2.0.0.dev20221202."
            )

        # this prevents base constructor from initializing tokenizer
        self.tokenizer = None

        with open_dict(cfg):
            if cfg.get('precision', None) is None:
                cfg.precision = trainer.precision

        super().__init__(cfg, trainer=trainer, no_lm_init=no_lm_init)

        # TODO: @maanug-nv consolidate into one attribute (requires lots of changes in subclasses)
        self.torch_dtype = utils_funcs.torch_dtype_from_precision(self.cfg.precision)  # Mixed precision datatype
        self.autocast_dtype = self.torch_dtype  # Mixed precision datatype
        # instantiate weights in mixed precision datatype if using megatron amp O2
        self.params_dtype = (
            self.torch_dtype
            if self.torch_dtype in [torch.bfloat16, torch.float16] and self.cfg.get('megatron_amp_O2', False)
            else torch.float32
        )

        self.megatron_timers = None
        if self.cfg.get('enable_megatron_timers', False) and HAVE_MEGATRON_CORE_TIMERS:
            self.megatron_timers_cfg = dict(self.cfg.get('megatron_timer_kwargs', dict()))
            if 'log_every_n_steps' not in self.megatron_timers_cfg:
                self.megatron_timers_cfg['log_every_n_steps'] = self.trainer.log_every_n_steps
            if 'log_option' not in self.megatron_timers_cfg:
                self.megatron_timers_cfg['log_option'] = 'minmax'  # minmax, max, all
            if 'barrier' not in self.megatron_timers_cfg:
                self.megatron_timers_cfg['barrier'] = False
            self.megatron_timers = Timers(log_level=2, log_option=self.megatron_timers_cfg['log_option'])

        # set the megatron core model parallel config
        self.model_parallel_config: ModelParallelConfig = self.build_model_parallel_config()

        self.use_mcore_dist_optim = cfg.optim.get('name') == 'mcore_distributed_optim'
        self.with_distributed_adam = cfg.optim.get('name') == 'distributed_fused_adam' or self.use_mcore_dist_optim
        self.with_megatron_fused_adam = cfg.optim.get('name') == 'megatron_fused_adam'

        # used in NVIDIA NGC PyTorch containers
        self._enable_nvidia_optimizations()

        if self._cfg.get('use_cpu_initialization', False) is False:
            torch.cuda.set_device(trainer.local_rank)

        # buffer used during train_step for logging average loss over gradient accumulation steps
        self._reduced_loss_buffer = []

        # Overrides used when converting checkpoints
        if os.environ.get(NEMO_MEGATRON_MODEL_PARALLEL_APPSTATE_OVERRIDE, "false").lower() == "true":
            app_state = AppState()
            init_world_size = (
                app_state.tensor_model_parallel_size
                * app_state.pipeline_model_parallel_size
                * (app_state.expert_model_parallel_size or 1)
            )
            init_global_rank = app_state.global_rank
            init_local_rank = app_state.local_rank
        else:
            init_world_size = trainer.world_size
            init_global_rank = trainer.global_rank
            init_local_rank = trainer.local_rank

        # Set virtual pipeline size to None if it is 1 and
        # confirm that the number of model chunks is the same across all pipeline stages.
        vp_size = self.cfg.get('virtual_pipeline_model_parallel_size', None)

        if vp_size is not None:
            if vp_size == 1:
                vp_size = None
            else:
                assert (
                    self.cfg.num_layers // self.cfg.pipeline_model_parallel_size
                ) % vp_size == 0, 'Make sure the number of model chunks is the same across all pipeline stages.'

        initialize_model_parallel_for_nemo(
            world_size=init_world_size,
            global_rank=init_global_rank,
            local_rank=init_local_rank,
            tensor_model_parallel_size=cfg.get('tensor_model_parallel_size', 1),
            expert_model_parallel_size=cfg.get('expert_model_parallel_size', 1),
            pipeline_model_parallel_size=cfg.get('pipeline_model_parallel_size', 1),
            virtual_pipeline_model_parallel_size=vp_size,
            pipeline_model_parallel_split_rank=cfg.get('pipeline_model_parallel_split_rank', 0),
            use_tp_pp_dp_mapping=cfg.get('use_tp_pp_dp_mapping', False),
            context_parallel_size=cfg.get('context_parallel_size', 1),
            micro_batch_size=cfg.get('micro_batch_size'),
            global_batch_size=cfg.get('global_batch_size'),
            rampup_batch_size=cfg.get('rampup_batch_size', None),
            use_fp8=cfg.get('fp8', False),
            init_mpi_proc_group=cfg.get('ub_tp_comm_overlap', False),
            seed=self.cfg.get('seed', 1234),
            apex_transformer_log_level=self.cfg.get('apex_transformer_log_level', 30),
            use_te_rng_tracker=self.cfg.get('use_te_rng_tracker', False),
        )

        # This must be called after initialize model parallel since it needs to know the data parallel size
        self._validate_and_override_config()

        # set the megatron core model parallel config
        self.model_parallel_config: ModelParallelConfig = self.build_model_parallel_config()

        self.grad_clip_pl_default = False  # use pytorch default for gradient clipping. Default False

        if hasattr(self._cfg, "tokenizer") or (
            hasattr(self._cfg, "encoder_tokenizer") and hasattr(self._cfg, "decoder_tokenizer")
        ):
            # build tokenizer (defaults to nemo supported tokenizers)
            self._build_tokenizer()

            # manipulate vocabulary (e.g., pad vocabulary for better efficiency)
            self._build_vocab()

        # TODO: remove this when PTL 1.7.3 is released
        _FxValidator.functions["configure_gradient_clipping"] = {
            "allowed_on_step": (False, True),
            "allowed_on_epoch": (False, True),
            "default_on_step": True,
            "default_on_epoch": False,
        }

        self.gc_interval = cfg.get('gc_interval', 0)
        # Do manual garbage collection during validation routine when gc_interval > 0
        self.gc_in_validation = bool(int(os.getenv("NEMO_MANUAL_GC_IN_VALIDATION", 1)))
        assert self.gc_interval >= 0, "gc_interval should be an integer value larger than or equal to 0."
        # If gc_interval > 0, memory garbage collection is manually controlled.
        # The automatic garbage collector sould be disabled before training starts.
        if self.gc_interval > 0:
            gc.disable()
            self.validation_global_step = 1

        self.use_fsdp = cfg.get('fsdp', False)

    def setup_transformer_engine_tp_groups(self):
        """This should be called after model parallel groups have been initialized
        and only needs to be called when using Transformer Engine.
        """
        for module in self.get_model_module_list():
            """Set TP group
            Copied from: https://github.com/NVIDIA/TransformerEngine/blob/main/transformer_engine/pytorch/transformer.py#L398
            """
            # Deep iterate but skip self to avoid infinite recursion.
            for index, child in enumerate(module.modules()):
                if index == 0:
                    continue
                if hasattr(child, "set_tensor_parallel_group"):
                    tp_group = parallel_state.get_tensor_model_parallel_group()
                    child.set_tensor_parallel_group(tp_group)

    def setup_transformer_engine_cp_groups(self):
        """This should be called after context parallel groups have been initialized
        and only needs to be called when using Transformer Engine.
        """
        cp_stream = torch.cuda.Stream()

        for module in self.get_model_module_list():
            """Set context parallel running
            Copied from: https://github.com/NVIDIA/TransformerEngine/blob/main/transformer_engine/pytorch/transformer.py
            """
            # Deep iterate but skip self to avoid infinite recursion.
            for index, child in enumerate(module.modules()):
                if index == 0:
                    continue
                if hasattr(child, "set_context_parallel_group"):
                    child.set_context_parallel_group(
                        parallel_state.get_context_parallel_group(),
                        parallel_state.get_context_parallel_global_ranks(),
                        cp_stream,
                    )

    def _wrap_model_for_O2(self):
        """Wraps self.model in a float16 wrapper if the model is using megatron amp O2.
        Args:
            model: The model to wrap. Can be a list of modules or a single module.
        Returns:
            The wrapped model. Returns a list of wrapped modules or a single wrapped module.
        """
<<<<<<< HEAD
        is_mcore_model = self.__dict__.get('mcore_gpt', False) or self.__dict__.get('mcore_bert', False) or self.__dict__.get('mcore_t5', False)
=======
        is_mcore_model = (
            self.__dict__.get('mcore_gpt', False)
            or self.__dict__.get('mcore_bert', False)
            or self.__dict__.get('mcore_t5', False)
        )
>>>>>>> 14d42dc5

        Float16Wrapper = MCoreFloat16Module if is_mcore_model else Float16Module

        nemo_args = {'config': self.model_parallel_config, 'precision': self.cfg.precision}

        if type(self).__name__ == 'MegatronGPTModel':
            nemo_args['share_token_embeddings'] = self.cfg.get('share_embeddings_and_output_weights', True)

        if is_mcore_model:
            mcore_args = {
                'config': self.transformer_config,
            }
        else:
            mcore_args = None

        args = mcore_args if is_mcore_model else nemo_args
        # Model wrapper to convert both model and inputs to half precision
        if isinstance((self.enc_dec_model if hasattr(self, "enc_dec_model") else self.model), list):
            converted_model = []
<<<<<<< HEAD
            for module in (self.enc_dec_model if hasattr(self, "enc_dec_model") else self.model):
                args['module'] = module
                converted_model.append(Float16Wrapper(**args))
            if hasattr(self, "enc_dec_model"):
                self.enc_dec_model = converted_model    
            else:
                self.model = converted_model
        else:
            args['module'] = (self.enc_dec_model if hasattr(self, "enc_dec_model") else self.model)
=======
            for module in self.enc_dec_model if hasattr(self, "enc_dec_model") else self.model:
                args['module'] = module
                converted_model.append(Float16Wrapper(**args))
            if hasattr(self, "enc_dec_model"):
                self.enc_dec_model = converted_model
            else:
                self.model = converted_model
        else:
            args['module'] = self.enc_dec_model if hasattr(self, "enc_dec_model") else self.model
>>>>>>> 14d42dc5
            if hasattr(self, "enc_dec_model"):
                self.enc_dec_model = Float16Wrapper(**args)
            else:
                self.model = Float16Wrapper(**args)
        args.pop('module')

    def get_model_module_list(self):
        def extract_module(model):
            if isinstance(model, (McoreDDP, Float16Module, MCoreFloat16Module)):
                return extract_module(model.module)
            else:
                return model

        if isinstance((self.enc_dec_model if hasattr(self, "enc_dec_model") else self.model), list):
            return list(map(extract_module, (self.enc_dec_model if hasattr(self, "enc_dec_model") else self.model)))
        else:
            return [extract_module(self.enc_dec_model if hasattr(self, "enc_dec_model") else self.model)]

    def _reconfigure_limit_batches(self, limit_batches, dataloader, mode):
        """
        Reconfigure trainer.limit_val_batches for pretraining
        """
        # Override limit_batches in terms of num microbatches and so there are limit_batches//num_micro_batches num of global batches
        if isinstance(limit_batches, int):
            limit_batches *= get_num_microbatches()
        else:
            assert isinstance(limit_batches, float)
            # Don't reconfigure if limit_batches is 0.0 or if there's no dataloader
            if limit_batches == 0.0 or dataloader is None:
                return
            # len(dataloader) returns len as num of microbatches
            dl_len_in_micro_batches = len(dataloader)
            if len(dataloader) != float("inf"):
                if limit_batches == 1.0:
                    limit_batches = dl_len_in_micro_batches
                else:
                    limit_micro_batches = int(dl_len_in_micro_batches * limit_batches)
                    if limit_micro_batches == 0 and limit_batches > 0.0:
                        min_percentage = 1.0 / len(dataloader)
                        raise MisconfigurationException(
                            f"You requested to check {limit_batches} of the val_dataloader but"
                            f" {limit_batches} * {len(dataloader)} < 1. Please increase the"
                            f" `limit_val_batches` argument. Try at least"
                            f" `limit_val_batches={min_percentage}`"
                        )
                    # Make sure trainer.limit_val_batches is a multiple of num of microbatches
                    if limit_micro_batches < get_num_microbatches():
                        limit_batches = get_num_microbatches()
                    else:
                        limit_batches = limit_batches - limit_batches % get_num_microbatches()

        if mode == 'train':
            self.trainer.limit_train_batches = limit_batches
        else:
            self.trainer.limit_val_batches = limit_batches

        # Override num sanity steps to be a multiple of num of microbatches
        self.trainer.num_sanity_val_steps *= get_num_microbatches()

    def _enable_nvidia_optimizations(self):
        "These optimizations are present in NVIDIA NGC PyTorch Containers"

        # NVIDIA container version check
        nvidia_torch_version = os.getenv('NVIDIA_PYTORCH_VERSION', None)

        # Support DLFW master container
        if nvidia_torch_version == 'master':
            nvidia_torch_version = datetime.now().strftime('%y.%m')

        if nvidia_torch_version is not None:
            try:
                NVIDIA_TORCH_MAJOR = int(nvidia_torch_version.split('.')[0])
            except Exception:
                NVIDIA_TORCH_MAJOR = 0
            try:
                NVIDIA_TORCH_MINOR = int(nvidia_torch_version.split('.')[1])
            except Exception:
                NVIDIA_TORCH_MINOR = 0

            # Apex Persistent layer norm is supported from Nvidia PyTorch container v21.11
            # This only depends on Apex version?
            if NVIDIA_TORCH_MAJOR < 21 or (NVIDIA_TORCH_MAJOR == 21 and NVIDIA_TORCH_MINOR < 11):
                self.cfg.persist_layer_norm = False

            # NVFUSER available starting with 21.11
            if NVIDIA_TORCH_MAJOR >= 21 or (NVIDIA_TORCH_MAJOR == 21 and NVIDIA_TORCH_MINOR >= 11):

                # NVFUSER
                torch._C._jit_set_profiling_executor(True)
                torch._C._jit_set_profiling_mode(True)
                torch._C._jit_override_can_fuse_on_cpu(False)
                torch._C._jit_override_can_fuse_on_gpu(False)
                torch._C._jit_set_texpr_fuser_enabled(False)
                torch._C._jit_set_nvfuser_enabled(True)
                torch._C._debug_set_autodiff_subgraph_inlining(False)
        else:
            # Not a Nvidia container. NVFUSER Dependency check is on users
            pass

    def _build_tokenizer(self):
        """
        Default tokenizer is based on available nemo tokenizers.
        Override this method to use an external tokenizer.
        All tokenizers are expected to provide compatible interface.
        Override default Encoder-decoder tokenizer to use legacy=True for sentencepiece.
        """
        if hasattr(self._cfg.tokenizer, "sentencepiece_legacy"):
            legacy = self._cfg.tokenizer.sentencepiece_legacy
        else:
            legacy = True if self._cfg.tokenizer.library == 'sentencepiece' else False
        self.tokenizer = get_nmt_tokenizer(
            library=self._cfg.tokenizer.library,
            model_name=self._cfg.tokenizer.get("type", None),
            tokenizer_model=self.register_artifact("tokenizer.model", self._cfg.tokenizer.get('model', None)),
            vocab_file=self.register_artifact("tokenizer.vocab_file", self._cfg.tokenizer.get('vocab_file', None)),
            merges_file=self.register_artifact("tokenizer.merge_file", self._cfg.tokenizer.get('merge_file', None)),
            use_fast=self.cfg.tokenizer.get('use_fast', False),
            delimiter=self.cfg.tokenizer.get('delimiter', None),
            special_tokens=self.cfg.tokenizer.get('special_tokens', None),
            trust_remote_code=self.cfg.tokenizer.get('trust_remote_code', False),
            legacy=legacy,
            chat_template=getattr(self._cfg.tokenizer, "chat_template", None),
        )

        if self._cfg.tokenizer.get('additional_special_tokens', None) is not None:
            tokens_list = omegaconf.OmegaConf.to_object(self._cfg.tokenizer.additional_special_tokens)
            self.tokenizer.add_special_tokens(tokens_list)

    def on_train_start(self) -> None:
        super().on_train_start()
        self.init_global_step = self.trainer.global_step

    def on_validation_start(self) -> None:
        super().on_validation_start()
        if self.gc_interval > 0 and self.gc_in_validation:
            gc.collect()

    def on_validation_end(self) -> None:
        super().on_validation_end()
        if self.gc_interval > 0 and self.gc_in_validation:
            gc.collect()

    def build_transformer_config(self) -> TransformerConfig:
        """Builds the megatron core transformer config for the model.
        For attributes in the nemo model config that are the same
        as the megatron core TransformerConfig, we will use the value from the nemo model config.
        For attributes in TransformerConfig that are not in the nemo model config, we add custom logic.
        """

        # create a dictionary copy of the model config
        cfg = OmegaConf.to_container(self.cfg, resolve=True)

        # create a dict to store the transformer config arguments
        transformer_config_dict = {}

        # get model parallel configs from the base class
        model_parallel_config = self.build_model_parallel_config()

        add_bias_linear = self.cfg.get('bias', True)
        add_qkv_bias = self.cfg.get('qkv_bias', False)

        activation = self.cfg.get('activation', 'gelu')
        gated_linear_unit = activation.endswith('glu')
        # TODO: need to check which activation functions are supported in mcore
        activation_func = activation_to_func(activation, openai_gelu=self.cfg.get("openai_gelu", False))

        normalization = self.cfg.get('normalization', 'LayerNorm')

        init_method_std = self.cfg.get('init_method_std', 0.02)
        # default used in mcore
        init_method = init_method_normal(init_method_std)

        output_layer_init_method = init_method
        num_layers = self.cfg.get('num_layers', 1)
        use_scaled_init_method = self.cfg.get('use_scaled_init_method', True)
        if use_scaled_init_method:
            output_layer_init_method = scaled_init_method_normal(init_method_std, num_layers=num_layers)

        attention_softmax_in_fp32 = False  # not currently used in NeMo unless apply_query_key_layer_scaling is True
        apply_query_key_layer_scaling = self.cfg.get('apply_query_key_layer_scaling', False)

        rotary_interleaved = self.cfg.get('rotary_interleaved', False)

        fp16_enabled = self.trainer.precision in [16, '16', '16-mixed']
        if apply_query_key_layer_scaling:
            if fp16_enabled:
                os.environ["NVTE_APPLY_QK_LAYER_SCALING"] = "1"
            else:
                logging.warning(
                    "apply_query_key_layer_scaling is only enabled when using FP16, setting it to False "
                    "and setting NVTE_APPLY_QK_LAYER_SCALING=0"
                )
                os.environ["NVTE_APPLY_QK_LAYER_SCALING"] = "0"
                apply_query_key_layer_scaling = False

        if apply_query_key_layer_scaling:
            attention_softmax_in_fp32 = True

        bias_activation_fusion = self.cfg.get('bias_activation_fusion', True)

        bias_dropout_fusion = self.cfg.get('bias_dropout_add_fusion', True)

        apply_rope_fusion = self.cfg.get('apply_rope_fusion', False)

        # TODO: need to check if recompute APIs are matching up properly
        recompute_granularity = self.cfg.get('activations_checkpoint_granularity', None)
        recompute_method = self.cfg.get('activations_checkpoint_method', None)
        recompute_num_layers = self.cfg.get('activations_checkpoint_num_layers', None)

        # any configs that are not in the nemo model config will be added here
        config_mapping = {
            'apply_query_key_layer_scaling': apply_query_key_layer_scaling,
            'apply_residual_connection_post_layernorm': False,  # we don't use this in NeMo
            'layernorm_zero_centered_gamma': False,
            'add_bias_linear': add_bias_linear,
            'add_qkv_bias': add_qkv_bias,
            'gated_linear_unit': gated_linear_unit,
            'activation_func': activation_func,
            'normalization': normalization,
            'init_method': init_method,
            'output_layer_init_method': output_layer_init_method,
            'attention_softmax_in_fp32': attention_softmax_in_fp32,
            'bias_activation_fusion': bias_activation_fusion,
            'bias_dropout_fusion': bias_dropout_fusion,
            'apply_rope_fusion': apply_rope_fusion,
            'recompute_granularity': recompute_granularity,
            'recompute_method': recompute_method,
            'recompute_num_layers': recompute_num_layers,
            'distribute_saved_activations': False,  # not currently used in NeMo
            'fp8': None,
            'rotary_interleaved': rotary_interleaved,
            'deallocate_pipeline_outputs': True,
        }

        # populate the transformer config dict
        for field in fields(TransformerConfig):
            # config mapping has second highest priority
            if field.name in config_mapping:
                transformer_config_dict[field.name] = config_mapping[field.name]
            # then config
            elif field.name in cfg:
                transformer_config_dict[field.name] = cfg[field.name]
            # then model parallel config
            elif field in fields(model_parallel_config):
                transformer_config_dict[field.name] = getattr(model_parallel_config, field.name)
            else:
                logging.warning(
                    f"The model: {self} does not have field.name: {field.name} in its cfg. "
                    f"Add this key to cfg or config_mapping to make to make it configurable."
                )

        transformer_config = TransformerConfig(**transformer_config_dict)

        return transformer_config

    def _build_vocab(self):
        """
        Manipulate vocabulary (e.g., pad vocabulary for increased performance)/
        """
        # TODO: add config to allow to disable it?
        self.padded_vocab_size = self._vocab_size_with_padding(
            orig_vocab_size=self.tokenizer.vocab_size,
            make_vocab_size_divisible_by=self._cfg.get('make_vocab_size_divisible_by', 128),
            tensor_model_parallel_size=self._cfg.get('tensor_model_parallel_size', 1),
        )

    def _vocab_size_with_padding(self, orig_vocab_size, make_vocab_size_divisible_by, tensor_model_parallel_size):
        """Pad vocab size so it is divisible by model parallel size and
        still having GPU friendly size."""

        after = orig_vocab_size
        multiple = make_vocab_size_divisible_by * tensor_model_parallel_size
        after = ((after + multiple - 1) // multiple) * multiple
        logging.info(
            f'Padded vocab_size: {after}, original vocab_size: {orig_vocab_size}, dummy tokens: {after - orig_vocab_size}.'
        )
        return after

    def get_parameters_with_grad(self):
        """
        Get all parameters with grad from optimizer param groups
        """
        params = []
        for param_group in self._optimizer_param_groups:
            for param in param_group['params']:
                if (
                    param.grad is not None
                ):  # (@adithyare) adapter training with pp>1 can result in params with no grads
                    params.append(param)
        return params

    def configure_gradient_clipping(self, *args, **kwargs):
        """PTL hook to configure gradients.
        We use gradient clipping implementation from megatron-lm.
        """
        clip_val = self.trainer.gradient_clip_val
        if clip_val is None:
            return

        clip_val = float(clip_val)
        if clip_val <= 0:
            return

        if self.with_megatron_fused_adam or self.use_mcore_dist_optim:
            # Gradient clipping is done in optimizer step
            return

        if self.grad_clip_pl_default:
            # use the default behavior
            return super().configure_gradient_clipping(*args, **kwargs)

        if self.with_distributed_adam:
            grad_norm = clip_grad_norm_distributed_optimizer(self._optimizer, clip_val)
        else:
            if self.megatron_amp_O2:
                # grep fp32 master parameters for gradient clipping
                parameters = self._optimizer.get_parameters_with_grad()
            else:
                parameters = self.get_parameters_with_grad()
            grad_norm = clip_grad_norm_fp32(
                parameters=parameters,
                max_norm=clip_val,
                use_fsdp=self.use_fsdp,
            )

        self.log('grad_norm', grad_norm, rank_zero_only=True, batch_size=1)

    def allreduce_gradients(self):
        """Reduce gradients across data parallel ranks.
        Modified from megatron-lm: https://github.com/NVIDIA/Megatron-LM/blob/d41696840ed0a7edb7e0499eb82a48ae112d9bb3/megatron/model/distributed.py#L188
        """
        # Bucketize and all-reduce
        buckets = {}
        for param in self.parameters():
            if param.requires_grad and param.grad is not None:
                tp = param.data.type()
                if tp not in buckets:
                    buckets[tp] = []
                buckets[tp].append(param)
                # param.main_grad = param.grad

        # For each bucket, all-reduce and copy all-reduced grads.
        for tp in buckets:
            bucket = buckets[tp]
            grads = [param.grad.data for param in bucket]
            coalesced = torch._utils._flatten_dense_tensors(grads)
            coalesced /= parallel_state.get_data_parallel_world_size(with_context_parallel=True)
            torch.distributed.all_reduce(
                coalesced, group=parallel_state.get_data_parallel_group(with_context_parallel=True)
            )
            for buf, synced in zip(grads, torch._utils._unflatten_dense_tensors(coalesced, grads)):
                buf.copy_(synced)

    def reduce_overlap_gradients(self, params=None):
        """Reduce grads if overlapped grad sync is enabled

        Used for pipeline parallelism with the distributed Adam
        optimizer. In the first pipeline stage, the grad sync is
        overlapped with the final backward pass. In other pipeline
        stages, the grad sync is deferred until the bubble overhead.

        """
        if self.with_distributed_adam and self._optimizer.overlap_grad_sync:
            if params is None:
                params = self._optimizer.parameters()
            self._optimizer.try_grad_sync(params)

    def sync_overlap_parameters(self, params=None):
        if self.with_distributed_adam:
            self._optimizer._try_start_bucket_param_sync(params)

    def on_train_batch_end(self, outputs, dataloader_iter: Any, batch_idx: int, unused: Optional[int] = 0) -> None:
        super().on_train_batch_end(outputs, dataloader_iter, batch_idx)

        # Megatron Timers
        if self.megatron_timers:
            if self.global_step % self.megatron_timers_cfg["log_every_n_steps"] == 0:
                logging.info(
                    "\n " + self.megatron_timers.get_all_timers_string(barrier=self.megatron_timers_cfg["barrier"])
                )

        # TODO: Replace with newer override for scheduler.step() instead of
        # search for plugins for fp16 GradScalar
        if self.trainer.precision_plugin is not None and isinstance(
            self.trainer.precision_plugin, MixedPrecisionPlugin
        ):
            precision_plugin = self.trainer.precision_plugin

            if (
                hasattr(precision_plugin, 'scaler')
                and precision_plugin.scaler is not None
                and isinstance(precision_plugin.scaler, GradScaler)
            ):
                grad_scaler = precision_plugin.scaler

                # If the grad scaler skipped its optimizer step due to infs/nans,
                # decrement the step of all schedulers.
                if grad_scaler.optimizer_update_skipped is not None and grad_scaler.optimizer_update_skipped is True:
                    scheduler_cfgs = self.trainer.lr_scheduler_configs

                    if not scheduler_cfgs or not self.trainer.lightning_module.automatic_optimization:
                        return

                    for scheduler_cfg in scheduler_cfgs:
                        # Decrement the counter by 2, then perform a scheduler.step() to perform a no-up
                        # as well as update the optimizer lr in all param groups
                        scheduler_cfg.scheduler.last_epoch -= 2
                        scheduler_cfg.scheduler.step()

                    # Removing the line below because it messes up train_valid_test_num_samples calculation.
                    # self.trainer.fit_loop.max_steps = self.trainer.fit_loop.max_steps + 1

                    # Reset the optimizer update skipped to `None` - this is to prevent scheduler no-ops during
                    # accumulated gradient updates.
                    grad_scaler.optimizer_update_skipped = None

        if self.gc_interval > 0 and (self.trainer.global_step % self.gc_interval == 0):
            gc.collect()

    def on_validation_batch_end(self, outputs, batch: Any, batch_idx: int, dataloader_idx: int = 0) -> None:
        super().on_validation_batch_end(outputs, batch, batch_idx, dataloader_idx)

        if self.gc_interval > 0 and self.gc_in_validation:
            if self.validation_global_step % self.gc_interval == 0:
                gc.collect()
            self.validation_global_step += 1

    def setup_optimization(
        self,
        optim_config: Optional[Union[DictConfig, Dict]] = None,
        optim_kwargs: Optional[Dict[str, Any]] = None,
    ):
        # Ensure `max_steps` is set correctly
        optim_config = self._optim_config_copy(optim_config)
        if optim_config is not None and 'sched' in optim_config and optim_config.sched.get('max_steps') is None:
            with open_dict(optim_config):
                optim_config.sched.max_steps = self._get_max_steps()

        optim_kwargs = {} if optim_kwargs is None else optim_kwargs.copy()

        def get_config_arg(key: str, default_value: Optional[Any] = None) -> Any:
            """Get keyword argument from config"""
            val = None
            if val is None and optim_kwargs:
                val = optim_kwargs.get(key, None)
            if val is None and optim_config:
                val = optim_config.get(key, None)
            if val is None and self._cfg.optim:
                val = self._cfg.optim.get(key, None)
            if val is None:
                val = default_value
            return val

        if self.with_distributed_adam:
            # Allocate contiguous grad buffer to avoid extra copies
            optim_kwargs['contiguous_grad_buffer'] = get_config_arg('contiguous_grad_buffer', True)
            if self.megatron_amp_O2 and not optim_kwargs['contiguous_grad_buffer']:
                raise ValueError(
                    "Distributed Adam optimizer requires contiguous param buffer for O2. "
                    "Either enable contiguous_grad_buffer or disable megatron_amp_O2."
                )

            # Optimizer dtype
            optim_dtype = str_to_dtype(get_config_arg('dtype', torch.float32))
            optim_kwargs['dtype'] = optim_dtype

            # Match param allgather with model dtype
            model_dtype = torch.float32
            if self.megatron_amp_O2 and hasattr(self, 'autocast_dtype'):
                model_dtype = self.autocast_dtype
            # Don't override user desired value
            if 'param_sync_dtype' not in optim_config:
                optim_kwargs['param_sync_dtype'] = model_dtype

            # Determine whether to store master params in optimizer
            if 'store_params' not in optim_config:
                if self.cfg.get('fp8_params', False):
                    optim_kwargs['store_params'] = True
                elif optim_dtype == model_dtype:
                    optim_kwargs['store_params'] = False
                elif optim_dtype == torch.float32 and model_dtype == torch.bfloat16:
                    optim_kwargs['store_params'] = False
                    optim_kwargs['store_param_remainders'] = True
                else:
                    optim_kwargs['store_params'] = True

        return super().setup_optimization(optim_config=optim_config, optim_kwargs=optim_kwargs)

    def configure_optimizers(self):
        self.setup_optimization()

        # Wrap the baseline optimizer with the optimizer class with master parameters
        if self.megatron_amp_O2 and not self.with_distributed_adam and self._optimizer is not None:
            if self.torch_dtype == torch.bfloat16:
                fp32_grad_accum = True
                contiguous_grad_bucket = True
            elif self.torch_dtype == torch.float16:
                fp32_grad_accum = False
                # TODO: contiguous grad bucket for fp16 is also planned to be supported
                contiguous_grad_bucket = False
                raise ValueError(
                    "fp16 training is not yet supported with O2. Please set megatron_amp_O2 to False in the model config."
                )

            # if using tensor parallel only, we automatically use async grad all-reduce
            # if using pipeline parallel or sequence parallel or gradient accumulation fusion, then we disable it
            if (
                self.cfg.get('pipeline_model_parallel_size', 1) == 1
                and not (
                    self.cfg.get('sequence_parallel', False) or self.cfg.get('gradient_accumulation_fusion', False)
                )
                and self.cfg.get('async_grad_allreduce', True)
            ):
                async_grad_allreduce = True
            else:
                async_grad_allreduce = False

            if async_grad_allreduce:
                # we need this to be configurable until make_nccl_premul_sum is in public PyTorch.
                # currently cannot be imported in PyTorch 1.12.0
                grad_div_ar_fusion = self.cfg.get('grad_div_ar_fusion', False)
            else:
                grad_div_ar_fusion = False

            self._optimizer = MainParamsOptimizerWrapper(
                self._optimizer,
                fp32_grad_accum=fp32_grad_accum,
                contiguous_grad_bucket=contiguous_grad_bucket,
                async_grad_allreduce=async_grad_allreduce,
                grad_div_ar_fusion=grad_div_ar_fusion,
                grad_allreduce_chunk_size_mb=self.cfg.get('grad_allreduce_chunk_size_mb', 125),
            )

            if hasattr(self._cfg.optim, 'sched'):
                sched_config = self._cfg.optim.sched
                self._scheduler = prepare_lr_scheduler(
                    optimizer=self._optimizer,
                    scheduler_config=sched_config,
                    train_dataloader=self._train_dl,
                )

        if getattr(self._cfg.optim, 'sched', None) is not None and self._scheduler is None:
            # The error below refers in particular to logs from `prepare_lr_scheduler()` (when it retunrs `None`).
            raise AssertionError(
                "A scheduler config exists but no scheduler was instantiated! Previous logs may help identify the "
                "root cause of this issue."
            )

        # Configure distributed optimizer
        if self.with_distributed_adam and not self.use_mcore_dist_optim:

            # Initialize param buckets if explicitly provided
            if getattr(self, 'distributed_adam_buckets', None) is not None:
                buckets = self.distributed_adam_buckets
                if self.cfg.get('distributed_adam_bucket_merge_size', 1) > 1:
                    # Merge buckets if needed
                    stride = self.cfg.get('distributed_adam_bucket_merge_size', 1)
                    buckets = [
                        list(itertools.chain.from_iterable(buckets[i : i + stride]))
                        for i in range(0, len(buckets), stride)
                    ]
                for bucket in buckets:
                    self._optimizer.init_params_bucket(bucket)
                self._optimizer.init_params_bucket(self.parameters())
            if hasattr(self, 'distributed_adam_buckets'):
                del self.distributed_adam_buckets

            # Make sure all params are initialized so main grads are
            # available
            # Note: Consolidate grads without overlap
            overlap_params = []
            no_overlap_params = []
            for p in self.parameters():
                if p.requires_grad:
                    if getattr(p, '_disable_overlap_grad_sync', False):
                        no_overlap_params.append(p)
                    else:
                        overlap_params.append(p)
            self._optimizer.init_params(reversed(overlap_params))
            self._optimizer.init_params(reversed(no_overlap_params))

            # Initialize contiguous parameter buffer
            if self._optimizer.contiguous_param_buffer:
                self._optimizer.init_param_buffer()

        if self._scheduler is None:
            return self._optimizer
        else:
            return [self._optimizer], [self._scheduler]

    def compute_consumed_samples(self, steps_since_resume=0):
        app_state = AppState()

        if self.cfg.get('rampup_batch_size', None):
            from apex.transformer.pipeline_parallel.utils import _GLOBAL_NUM_MICROBATCHES_CALCULATOR

            current_global_batch_size = getattr(_GLOBAL_NUM_MICROBATCHES_CALCULATOR, 'current_global_batch_size', 1)
            consumed_samples = self.prev_consumed_samples + self.if_first_step * current_global_batch_size
        else:
            consumed_samples = (
                self.init_consumed_samples
                + steps_since_resume
                * app_state.data_parallel_size
                * self.cfg.micro_batch_size
                * get_num_microbatches()
            )
        return int(consumed_samples)

    def _compute_consumed_samples_after_training_step(self):
        # Add +1 to account for the current batch, which is not counted yet in `trainer.global_step`.
        if not hasattr(self, 'init_global_step'):
            self.init_global_step = 0  # in case this method is called before training starts.
        return self.compute_consumed_samples(self.trainer.global_step + 1 - self.init_global_step)

    def _extract_consumed_samples_from_ckpt(self, ckpt_path):
        try:
            init_consumed_samples = int(float(re.findall(r"consumed_samples\=([0-9]+.[0-9]+)", ckpt_path)[0]))
        except (ValueError, TypeError, IndexError):
            logging.warning("Cannot parse the checkpoint file to get the consumed samples. assume it is zero.")
            init_consumed_samples = 0

        return init_consumed_samples

    def _validate_and_override_config(self):
        """Certain configurations might be incompatible or discouraged.
        We can check for them here and override if necessary.
        """
        app_state = AppState()

        if self.cfg.get('sequence_parallel', False) and self.cfg.get('tensor_model_parallel_size', 1) == 1:
            logging.info(
                "Sequence parallel should only be used with tensor parallel size > 1. Setting sequence parallel to False"
            )
            with open_dict(self.cfg):
                self.cfg.sequence_parallel = False

        # Gradient accumulation fusion does not work with our baseline implementaiton of
        # async grad allreduce. This should be fixed!
        # For now we must disable it whenever using the baseline implementaion.
        # The distributed adam from apex does work with gradient accumulation fusion.
        distributed_fused_adam = (
            self.cfg.optim.get('name', 'fused_adam') == 'distributed_fused_adam'
            or self.cfg.optim.get('name', 'fused_adam') == 'mcore_distributed_optim'
        )
        pipeline_model_parallel_size = self.cfg.get('pipeline_model_parallel_size', 1)
        data_parallel_size = app_state.data_parallel_size

        if self.cfg.get('gradient_accumulation_fusion', False):
            if data_parallel_size > 1 and pipeline_model_parallel_size == 1 and not distributed_fused_adam:
                logging.info(
                    "When not using pipeline model parallel, gradient accumulation fusion can only be used with distributed_fused_adam."
                )
                with open_dict(self.cfg):
                    self.cfg.gradient_accumulation_fusion = False
            if self.cfg.get('fsdp', False):
                logging.info("When using FSDP, gradient accumulation cannot be fused to gradient computation.")
                with open_dict(self.cfg):
                    self.cfg.gradient_accumulation_fusion = False
            if not self.cfg.get('megatron_amp_O2', False):
                logging.info("Gradient accumulation fusion can only be used with megatron amp O2 mixed precision.")
                with open_dict(self.cfg):
                    self.cfg.gradient_accumulation_fusion = False

        if self.cfg.get('use_emha', False):
            raise ValueError('use_emha is not yet supported please set to False')

        vp_size = self.cfg.get('virtual_pipeline_model_parallel_size', None)

        if vp_size is not None:
            if vp_size == 1:
                self.cfg['virtual_pipeline_model_parallel_size'] = None
            else:
                assert (
                    self.cfg.num_layers // self.cfg.pipeline_model_parallel_size
                ) % vp_size == 0, 'Make sure the number of model chunks is the same across all pipeline stages.'

        if self.cfg.get('ub_tp_comm_overlap', False):
            if not self.cfg.get('sequence_parallel', False):
                logging.info(
                    "Pipelined tensor-parallel communication overlap is available with sequence-parallelism."
                    "Setting `ub_tp_comm_overlap` to False."
                )
                with open_dict(self.cfg):
                    self.cfg.ub_tp_comm_overlap = False

            if self.cfg.get('fsdp', False):
                logging.info(
                    "Userbuffer tensor-parallel communication overlap is not available with FSDP."
                    "Setting `ub_tp_comm_overlap` to False."
                )
                with open_dict(self.cfg):
                    self.cfg.ub_tp_comm_overlap = False

        if self.cfg.get('fsdp', False) and self.cfg.get('fp8', False):
            raise ValueError('Torch FSDP does not support FP8.')

    def is_data_parallel_rank_zero(self):
        if is_global_rank_zero():
            return True
        else:
            try:
                data_parallel_rank = parallel_state.get_data_parallel_rank()
            except:
                data_parallel_rank = None

            if data_parallel_rank is not None and data_parallel_rank == 0:
                return True
            else:
                return False

    def _get_total_params_across_model_parallel_groups_gpt_bert(self):
        """Returns the total number of parameters across all model parallel groups."""
<<<<<<< HEAD
        is_mcore_model = self.__dict__.get('mcore_gpt', False) or self.__dict__.get('mcore_bert', False) or self.__dict__.get('mcore_t5', False)
=======
        is_mcore_model = (
            self.__dict__.get('mcore_gpt', False)
            or self.__dict__.get('mcore_bert', False)
            or self.__dict__.get('mcore_t5', False)
        )
>>>>>>> 14d42dc5
        # log number of parameters
        model = self.get_model_module_list()
        if isinstance(model, list):
            num_parameters_on_device = sum(
                [sum([p.nelement() for p in model_module.parameters()]) for model_module in model]
            )
            if (
                parallel_state.get_pipeline_model_parallel_world_size() > 1
                and parallel_state.is_pipeline_last_stage(ignore_virtual=True)
                and self.cfg.get('share_embeddings_and_output_weights', True)
            ):
                word_embeddings_weight = (
                    model[-1].shared_embedding_or_output_weight()
                    if is_mcore_model
                    else model[-1].word_embeddings_weight()
                )
                # substract the embedding weights on the last virtual stage
                num_word_embedding_parameters = sum([p.nelement() for p in word_embeddings_weight])
                num_parameters_on_device -= num_word_embedding_parameters
        else:
            num_parameters_on_device = sum([p.nelement() for p in model.parameters()])
            if (
                parallel_state.get_pipeline_model_parallel_world_size() > 1
                and parallel_state.is_pipeline_last_stage(ignore_virtual=True)
                and self.cfg.get('share_embeddings_and_output_weights', True)
            ):
                word_embeddings_weight = (
                    model.shared_embedding_or_output_weight() if is_mcore_model else model.word_embeddings_weight()
                )
                # substract the embedding weights on the last stage
                num_word_embedding_parameters = sum([p.nelement() for p in word_embeddings_weight])
                num_parameters_on_device -= num_word_embedding_parameters

        # to be summed across data parallel group
        total_num_parameters = torch.tensor(num_parameters_on_device).cuda()

        torch.distributed.all_reduce(total_num_parameters, group=parallel_state.get_model_parallel_group())

        return num_parameters_on_device, total_num_parameters

    def _get_total_params_across_model_parallel_groups_enc_dec(self, model):
        """Returns the total number of parameters across all model parallel groups."""
        # log number of parameters
        # TODO: If/when we add interleaved model parallelism, we will need to add another if/else here.
        num_parameters_on_device = sum([p.nelement() for p in model.parameters()])

        if parallel_state.get_pipeline_model_parallel_world_size() > 1 and (
            parallel_state.get_pipeline_model_parallel_rank() == self.cfg.get('pipeline_model_parallel_split_rank', 0)
            or parallel_state.is_pipeline_last_stage()
        ):
            # If the current rank is the in the decoder first stage (decoder emb) or last rank (output layer), subtract those weights since it is already accounted for in the encoder first stage.
            # TODO: If we support embedding untying with PP > 1, we will need to update this.
            num_word_embedding_parameters = sum([p.nelement() for p in model.word_embeddings_weight()])
            num_parameters_on_device -= num_word_embedding_parameters

            # Subtract decoder position embedding params that are shared with encoder.
            if (
                parallel_state.is_pipeline_stage_at_split()
                and self.cfg.encoder.get("position_embedding_type", "learned_absolute") == "learned_absolute"
            ):
                num_position_embedding_parameters = sum([p.nelement() for p in model.position_embeddings_weight()])
                num_parameters_on_device -= num_position_embedding_parameters

        # Check and remove RPE embeddings from the encoder that are replicated.
        if (
            parallel_state.get_pipeline_model_parallel_world_size() > 1
            and parallel_state.is_pipeline_stage_before_split()
            and not parallel_state.is_pipeline_first_stage()
            and self.cfg.encoder.get("position_embedding_type", "learned_absolute") == "relative"
        ):
            # substract the RPE params on intermediate pipeline stages.
            num_rpe_params = sum([p.nelement() for p in model.encoder_relative_position_embeddings_weight()])
            num_parameters_on_device -= num_rpe_params

        # Check and remove RPE embeddings from the decoder that are replicated.
        if (
            parallel_state.get_pipeline_model_parallel_world_size() > 1
            and parallel_state.is_pipeline_stage_after_split()
            and not parallel_state.is_pipeline_stage_at_split()
            and self.cfg.encoder.get("position_embedding_type", "learned_absolute") == "relative"
        ):
            # substract the RPE params on intermediate pipeline stages.
            num_rpe_params = sum([p.nelement() for p in model.decoder_relative_position_embeddings_weight()])
            num_parameters_on_device -= num_rpe_params

        # to be summed across data parallel group
        total_num_parameters = torch.tensor(num_parameters_on_device).cuda()
        torch.distributed.all_reduce(total_num_parameters, group=parallel_state.get_model_parallel_group())
        return num_parameters_on_device, total_num_parameters

    def build_model_parallel_config(self) -> ModelParallelConfig:
        """For attributes in the nemo model config that are the same as the
        megatron core ModelParallelConfig we will use the value from the nemo config.
        For attributes in ModelParallelConfig that are not in the nemo model config, we add custom logic.
        """
        cfg = OmegaConf.to_container(self.cfg, resolve=True)

        # map precision related configs
        megatron_amp_O2 = cfg.get('megatron_amp_O2', False)

        # dtype used in p2p communication
        pipeline_dtype = self.torch_dtype

        # maps NeMo model configs to ModelParallelConfig from megatron core
        config_mapping = {
            "perform_initialization": True,  # initailize weights when constructing the module
            "fp16": self.torch_dtype == torch.float16
            and megatron_amp_O2,  # NeMo does not currently support fp16 training with megatron amp O2, eval and inference is supported
            "bf16": self.torch_dtype == torch.bfloat16 and megatron_amp_O2,
            "params_dtype": self.params_dtype,
            "timers": self.megatron_timers,
            "async_tensor_model_parallel_allreduce": self.cfg.get('tensor_model_parallel_world_size', 1) > 1
            and not self.cfg.get('sequence_parallel', False),
            "pipeline_dtype": pipeline_dtype,
            "grad_scale_func": (
                self.trainer.precision_plugin.scaler.scale if self.trainer.precision in ["16", "16-mixed"] else None
            ),
            "enable_autocast": not megatron_amp_O2 and self.torch_dtype in [torch.bfloat16, torch.float16],
            "autocast_dtype": self.autocast_dtype,
            "variable_seq_lengths": False,  # set dynamically during training
            "num_microbatches_with_partial_activation_checkpoints": self.cfg.get(
                'num_micro_batches_with_partial_activation_checkpoints', None
            ),
            "batch_p2p_sync": True,  # call torch.cuda.synchronize() after batch isend/rcv
            "use_ring_exchange_p2p": False,  # not supported in NeMo
            "deallocate_pipeline_outputs": False,  # not supported in NeMo
            "no_sync_func": None,  # set dynamically during training
            "grad_sync_func": None,  # set dynamically during training
            "param_sync_func": None,  # set dynamically during training
            "tp_comm_overlap": self.cfg.get('ub_tp_comm_overlap', False),
        }

        # instantitate ModelParallelConfig from this dict
        mp_config_dict = {}

        for field in fields(ModelParallelConfig):
            # model config has priority
            if field.name in cfg:
                mp_config_dict[field.name] = cfg[field.name]
            # then config_mapping
            elif field.name in config_mapping:
                mp_config_dict[field.name] = config_mapping[field.name]
            else:
                logging.warning(
                    f"The model: {self} does not have field.name: {field.name} in its cfg. "
                    f"Add this key to cfg or config_mapping to make to make it configurable."
                )

        model_parallel_config = ModelParallelConfig(**mp_config_dict)

        try:
            # hidden size is needed for pipeline schedules but is not currently in ModelParallelConfig
            setattr(model_parallel_config, 'hidden_size', self.cfg.hidden_size)
        except AttributeError:
            logging.warning(
                f'hidden_size not found in {self.cfg}. Set this in model_parallel_config if using pipeline parallelism.'
            )

        return model_parallel_config

    def _val_iterator_done(self, iterator):
        """
        Check if the iterator is exhausted, if so raise a StopIteration and exit validation_step
        """
        try:
            element = next(iterator)
        except StopIteration:
            return iterator, True
        # reinsert the element back to the iterator
        return itertools.chain([element], iterator), False

    def _get_max_steps(self):
        """
        Compute the maximum number of training steps (-1 if it cannot be computed).
        """
        if getattr(self, "_trainer", None) is None:
            logging.warning("Cannot compute `max_steps` as no trainer is set")
            return -1

        if self._trainer.max_steps >= 0:
            # Note that when `trainer.max_steps` is defined, we ignore `max_epochs` (even if training may end
            # before `max_steps` is reached due to `max_epochs`). This is for backward compatibility with older
            # versions of NeMo.
            if self._trainer.max_epochs is not None and self._trainer.max_epochs >= 0:
                logging.warning(
                    "Ignoring `trainer.max_epochs` when computing `max_steps` because `trainer.max_steps` is already "
                    f"set to {self._trainer.max_steps}."
                )
            return self._trainer.max_steps

        if self._trainer.max_epochs is None or self._trainer.max_epochs < 0:
            logging.warning(
                "Cannot compute `max_steps` if neither `trainer.max_steps` nor `trainer.max_epochs` is set"
            )
            return -1

        if getattr(self, "_train_dl", None) is None:
            logging.warning("Cannot compute `max_steps` from the number of epochs as the train dataloader is not set")
            return -1

        # The number of training step per epoch is typically the number of global batches in the training set...
        num_global_batches = len(self._train_dl)
        steps_per_epoch = num_global_batches

        # ... unless it is constrained by the `limit_train_batches` option.
        limit_batches = self._trainer.limit_train_batches
        if limit_batches is not None:
            if isinstance(limit_batches, float):
                limit_batches = int(limit_batches * num_global_batches)
            steps_per_epoch = min(num_global_batches, limit_batches)

        return steps_per_epoch * self._trainer.max_epochs

    def configure_sharded_model(self):
        def find_frozen_submodules(model):
            frozen_submodules = []
            frozen_submodule_names = []
            for name, module in model.named_modules():
                if (
                    isinstance(module, nn.Module)
                    and list(module.parameters())
                    and all(not param.requires_grad for param in module.parameters())
                ):
                    frozen_submodule_names.append(name)
                    frozen_submodules.append(module)
            return frozen_submodule_names, frozen_submodules

        if self.use_fsdp:
            """Top-evel FSDP model sharding"""
            # Shard the top-level model hierarchically. We shard the strategy-unwrapped model not
            # to lose the structure of non-FSDP wrapped parameters (e.g, embedding)
            # TODO: Currently the main parameter data type is kept in fp32 (when O2=False). This needs to be
            # extended to support lower precision main parameters.
            frozen_submodule_names, frozen_submodules = find_frozen_submodules(self.model)
            for submodule in frozen_submodule_names:
                logging.debug(f"Ignoring state {submodule} in FSDP.")
            self.trainer.strategy.kwargs['ignored_states'] = frozen_submodules
            # FSDP requires uniform status of require_grads
            # Diffusion models like SD has frozen parts and needs to be added to 'ignored_states' from sharding for FSDP to work
            self.model = self.trainer.strategy._setup_model(self.model)
            # Move the CPU-initialized model (with `use_cpu_initialization=True`) to GPU, which is to avoid
            # out-of-memory carash before sharding. In case of GPU-initialized model, this is no-op.
            self.model = self.model.cuda(torch.cuda.current_device())

    def megatron_timer_start(self, name, log_level):
        if self.megatron_timers:
            self.megatron_timers(name, log_level).start(barrier=False)

    def megatron_timer_stop(self, name):
        if self.megatron_timers:
            self.megatron_timers(name).stop()

    def optimizer_step(self, *args, **kwargs):
        self.megatron_timer_start('optimizer', log_level=1)
        super().optimizer_step(*args, **kwargs)
        self.megatron_timer_stop('optimizer')<|MERGE_RESOLUTION|>--- conflicted
+++ resolved
@@ -290,15 +290,11 @@
         Returns:
             The wrapped model. Returns a list of wrapped modules or a single wrapped module.
         """
-<<<<<<< HEAD
-        is_mcore_model = self.__dict__.get('mcore_gpt', False) or self.__dict__.get('mcore_bert', False) or self.__dict__.get('mcore_t5', False)
-=======
         is_mcore_model = (
             self.__dict__.get('mcore_gpt', False)
             or self.__dict__.get('mcore_bert', False)
             or self.__dict__.get('mcore_t5', False)
         )
->>>>>>> 14d42dc5
 
         Float16Wrapper = MCoreFloat16Module if is_mcore_model else Float16Module
 
@@ -318,17 +314,6 @@
         # Model wrapper to convert both model and inputs to half precision
         if isinstance((self.enc_dec_model if hasattr(self, "enc_dec_model") else self.model), list):
             converted_model = []
-<<<<<<< HEAD
-            for module in (self.enc_dec_model if hasattr(self, "enc_dec_model") else self.model):
-                args['module'] = module
-                converted_model.append(Float16Wrapper(**args))
-            if hasattr(self, "enc_dec_model"):
-                self.enc_dec_model = converted_model    
-            else:
-                self.model = converted_model
-        else:
-            args['module'] = (self.enc_dec_model if hasattr(self, "enc_dec_model") else self.model)
-=======
             for module in self.enc_dec_model if hasattr(self, "enc_dec_model") else self.model:
                 args['module'] = module
                 converted_model.append(Float16Wrapper(**args))
@@ -338,7 +323,6 @@
                 self.model = converted_model
         else:
             args['module'] = self.enc_dec_model if hasattr(self, "enc_dec_model") else self.model
->>>>>>> 14d42dc5
             if hasattr(self, "enc_dec_model"):
                 self.enc_dec_model = Float16Wrapper(**args)
             else:
@@ -1051,15 +1035,11 @@
 
     def _get_total_params_across_model_parallel_groups_gpt_bert(self):
         """Returns the total number of parameters across all model parallel groups."""
-<<<<<<< HEAD
-        is_mcore_model = self.__dict__.get('mcore_gpt', False) or self.__dict__.get('mcore_bert', False) or self.__dict__.get('mcore_t5', False)
-=======
         is_mcore_model = (
             self.__dict__.get('mcore_gpt', False)
             or self.__dict__.get('mcore_bert', False)
             or self.__dict__.get('mcore_t5', False)
         )
->>>>>>> 14d42dc5
         # log number of parameters
         model = self.get_model_module_list()
         if isinstance(model, list):
