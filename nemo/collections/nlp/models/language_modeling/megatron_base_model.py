--- conflicted
+++ resolved
@@ -538,10 +538,7 @@
             'recompute_num_layers': recompute_num_layers,
             'distribute_saved_activations': False,  # not currently used in NeMo
             'fp8': None,
-<<<<<<< HEAD
-=======
             'rotary_interleaved': rotary_interleaved,
->>>>>>> b8ad0a85
             'deallocate_pipeline_outputs': True,
         }
 
