# Copyright (c) 2022, NVIDIA CORPORATION.  All rights reserved.
#
# Licensed under the Apache License, Version 2.0 (the "License");
# you may not use this file except in compliance with the License.
# You may obtain a copy of the License at
#
#     http://www.apache.org/licenses/LICENSE-2.0
#
# Unless required by applicable law or agreed to in writing, software
# distributed under the License is distributed on an "AS IS" BASIS,
# WITHOUT WARRANTIES OR CONDITIONS OF ANY KIND, either express or implied.
# See the License for the specific language governing permissions and
# limitations under the License.

import os
<<<<<<< HEAD
from typing import Any, Dict, Optional, Union
=======
import re
from typing import Optional
>>>>>>> 3fda5de4

import torch
from omegaconf import open_dict
from omegaconf.dictconfig import DictConfig
from pytorch_lightning.plugins.precision.native_amp import NativeMixedPrecisionPlugin
from pytorch_lightning.trainer.connectors.logger_connector.fx_validator import _FxValidator
from pytorch_lightning.trainer.trainer import Trainer

from nemo.collections.nlp.models.nlp_model import NLPModel
from nemo.collections.nlp.modules.common.megatron.clip_grads import (
    clip_grad_norm_distributed_optimizer,
    clip_grad_norm_fp32,
)
from nemo.collections.nlp.modules.common.megatron.megatron_init import initialize_model_parallel_for_nemo
from nemo.collections.nlp.modules.common.tokenizer_utils import get_nmt_tokenizer
from nemo.collections.nlp.parts.nlp_overrides import GradScaler
from nemo.core.optim import MainParamsOptimizerWrapper, prepare_lr_scheduler
from nemo.utils import AppState, logging

try:
    from apex.transformer import parallel_state
    from apex.transformer.pipeline_parallel.utils import get_num_microbatches

    HAVE_APEX = True
except (ImportError, ModuleNotFoundError):
    HAVE_APEX = False

__all__ = ["MegatronBaseModel"]


class MegatronBaseModel(NLPModel):
    """
    Megatron base class
    It does the following things:
    1. Initialize the model parallel for nemo given the model parallel parameters.
    2. Turn on all the nvidia optimizations.
    3. If `cfg.tokenizer` is available, it loads the tokenizer and pad the vocab to the correct size for tensor model parallelism.
    4. If using distributed optimizer, configure to be compatible with
       O2-level optimizations and/or model parallelism.
    5. Perform gradient clipping: `grad_clip_pl_default` triggers the
       PyTorch Lightning default implementation, `with_distributed_adam`
       triggers the distributed optimizer's implementation,
       `megatron_amp_o2` triggers gradient clipping on the main grads,
       and otherwise gradient clipping is performed on the model grads.
    """

    def __init__(self, cfg: DictConfig, trainer: Trainer, no_lm_init=True):
        # FIXME: switch to self._cfg
        if not HAVE_APEX:
            raise ImportError(
                "Apex was not found. Please see the NeMo README for installation instructions: https://github.com/NVIDIA/NeMo#megatron-gpt."
            )
        if trainer is None:
            raise ValueError(f"Trainer cannot be None for Megatron-based models. Please provide a PTL trainer object.")
        # this prevents base constructor from initializing tokenizer
        self.tokenizer = None

        super().__init__(cfg, trainer=trainer, no_lm_init=no_lm_init)

        self._validate_config()

        self.with_distributed_adam = cfg.optim.get('name') == 'distributed_fused_adam'

        # used in NVIDIA NGC PyTorch containers
        self._enable_nvidia_optimizations()

        if self._cfg.get('use_cpu_initialization', False) is False:
            torch.cuda.set_device(trainer.local_rank)

        # buffer used during train_step for logging average loss over gradient accumulation steps
        self._reduced_loss_buffer = []

        initialize_model_parallel_for_nemo(
            world_size=trainer.world_size,
            global_rank=trainer.global_rank,
            local_rank=trainer.local_rank,
            tensor_model_parallel_size=cfg.get('tensor_model_parallel_size', 1),
            pipeline_model_parallel_size=cfg.get('pipeline_model_parallel_size', 1),
            pipeline_model_parallel_split_rank=cfg.get('pipeline_model_parallel_split_rank', 0),
            micro_batch_size=cfg.get('micro_batch_size'),
            global_batch_size=cfg.get('global_batch_size'),
            seed=self.cfg.get('seed', 1234),
            apex_transformer_log_level=self.cfg.get('apex_transformer_log_level', 30),
        )

        self.grad_clip_pl_default = False  # use pytorch default for gradient clipping. Default False

        if hasattr(self._cfg, "tokenizer") or (
            hasattr(self._cfg, "encoder_tokenizer") and hasattr(self._cfg, "decoder_tokenizer")
        ):
            # build tokenizer (defaults to nemo supported tokenizers)
            self._build_tokenizer()

            # manipulate vocabulary (e.g., pad vocabulary for better efficiency)
            self._build_vocab()

        # TODO: remove this when PTL 1.7.3 is released
        _FxValidator.functions["configure_gradient_clipping"] = {
            "allowed_on_step": (False, True),
            "allowed_on_epoch": (False, True),
            "default_on_step": True,
            "default_on_epoch": False,
        }

    def _enable_nvidia_optimizations(self):
        "These optimizations are present in NVIDIA NGC PyTorch Containers"

        # NVIDIA container version check
        nvidia_torch_version = os.getenv('NVIDIA_PYTORCH_VERSION', None)
        if nvidia_torch_version is not None:
            NVIDIA_TORCH_MAJOR = int(nvidia_torch_version.split('.')[0])
            try:
                NVIDIA_TORCH_MINOR = int(nvidia_torch_version.split('.')[1])
            except Exception:
                NVIDIA_TORCH_MINOR = 0

            # Apex Persistent layer norm is supported from Nvidia PyTorch container v21.11
            if NVIDIA_TORCH_MAJOR < 21 or (NVIDIA_TORCH_MAJOR == 21 and NVIDIA_TORCH_MINOR < 11):
                self.cfg.persist_layer_norm = False

            if NVIDIA_TORCH_MAJOR >= 21 or (NVIDIA_TORCH_MAJOR == 21 and NVIDIA_TORCH_MINOR >= 11):
                # NVFUSER
                torch._C._jit_set_profiling_executor(True)
                torch._C._jit_set_profiling_mode(True)
                torch._C._jit_override_can_fuse_on_cpu(False)
                torch._C._jit_override_can_fuse_on_gpu(False)
                torch._C._jit_set_texpr_fuser_enabled(False)
                torch._C._jit_set_nvfuser_enabled(True)
                torch._C._debug_set_autodiff_subgraph_inlining(False)

        else:
            # Not a Nvidia container. NVFUSER Dependency check is on users
            pass

    def _build_tokenizer(self):
        """
        Default tokenizer is based on available nemo tokenizers.
        Override this method to use an external tokenizer.
        All tokenizers are expected to provide compatible interface.
        Override default Encoder-decoder tokenizer to use legacy=True for sentencepiece.
        """
        if hasattr(self._cfg.tokenizer, "sentencepiece_legacy"):
            legacy = self._cfg.tokenizer.sentencepiece_legacy
        else:
            legacy = True if self._cfg.tokenizer.library == 'sentencepiece' else False
        self.tokenizer = get_nmt_tokenizer(
            library=self._cfg.tokenizer.library,
            model_name=self._cfg.tokenizer.type,
            tokenizer_model=self.register_artifact("tokenizer.model", self._cfg.tokenizer.model),
            vocab_file=self.register_artifact("tokenizer.vocab_file", self._cfg.tokenizer.vocab_file),
            merges_file=self.register_artifact("tokenizer.merge_file", self._cfg.tokenizer.merge_file),
            delimiter=self.cfg.tokenizer.get('delimiter', None),
            legacy=legacy,
        )

    def _build_vocab(self):
        """
        Manipulate vocabulary (e.g., pad vocabulary for increased performance)/
        """
        # TODO: add config to allow to disable it?
        self.padded_vocab_size = self._vocab_size_with_padding(
            orig_vocab_size=self.tokenizer.vocab_size,
            make_vocab_size_divisible_by=self._cfg.get('make_vocab_size_divisible_by', 128),
            tensor_model_parallel_size=self._cfg.get('tensor_model_parallel_size', 1),
        )

    def _vocab_size_with_padding(self, orig_vocab_size, make_vocab_size_divisible_by, tensor_model_parallel_size):
        """Pad vocab size so it is divisible by model parallel size and
        still having GPU friendly size."""

        after = orig_vocab_size
        multiple = make_vocab_size_divisible_by * tensor_model_parallel_size
        while (after % multiple) != 0:
            after += 1
        logging.info(
            f'Padded vocab_size: {after}, original vocab_size: {orig_vocab_size}, dummy tokens: {after - orig_vocab_size}.'
        )
        return after

    def _get_parameters(self):
        """
        private method to load all the trainable parameters from optimizer param groups
        """
        params = []
        for param_group in self._optimizer_param_groups:
            for param in param_group['params']:
                params.append(param)
        return params

    def configure_gradient_clipping(self, *args, **kwargs):
        """PTL hook to configure gradients.
           We use gradient clipping implementation from megatron-lm.
        """
        clip_val = self.trainer.gradient_clip_val
        if clip_val is None:
            return

        clip_val = float(clip_val)
        if clip_val <= 0:
            return

        if self.grad_clip_pl_default:
            # use the default behavior
            return super().configure_gradient_clipping(*args, **kwargs)

        if self.with_distributed_adam:
            grad_norm = clip_grad_norm_distributed_optimizer(self._optimizer, clip_val)
        else:
            if self.megatron_amp_o2:
                # grep fp32 master parameters for gradient clipping
                parameters = self._optimizer.get_parameters()
            else:
                parameters = self._get_parameters()
            grad_norm = clip_grad_norm_fp32(parameters=parameters, max_norm=clip_val)

        self.log('grad_norm', grad_norm, rank_zero_only=True)

    def allreduce_gradients(self):
        """Reduce gradients across data parallel ranks.
           Modified from megatron-lm: https://github.com/NVIDIA/Megatron-LM/blob/d41696840ed0a7edb7e0499eb82a48ae112d9bb3/megatron/model/distributed.py#L188
        """
        # Bucketize and all-reduce
        buckets = {}
        for param in self.parameters():
            if param.requires_grad and param.grad is not None:
                tp = param.data.type()
                if tp not in buckets:
                    buckets[tp] = []
                buckets[tp].append(param)
                # param.main_grad = param.grad

        # For each bucket, all-reduce and copy all-reduced grads.
        for tp in buckets:
            bucket = buckets[tp]
            grads = [param.grad.data for param in bucket]
            coalesced = torch._utils._flatten_dense_tensors(grads)
            coalesced /= parallel_state.get_data_parallel_world_size()
            torch.distributed.all_reduce(coalesced, group=parallel_state.get_data_parallel_group())
            for buf, synced in zip(grads, torch._utils._unflatten_dense_tensors(coalesced, grads)):
                buf.copy_(synced)

    def on_train_batch_end(self, outputs, batch, batch_idx: int, unused: Optional[int] = 0) -> None:
        super().on_train_batch_end(outputs, batch, batch_idx)

        # TODO: Replace with newer override for scheduler.step() instead of
        # search for plugins for fp16 GradScalar
        if self.trainer.precision_plugin is not None and isinstance(
            self.trainer.precision_plugin, NativeMixedPrecisionPlugin
        ):
            precision_plugin = self.trainer.precision_plugin

            if (
                hasattr(precision_plugin, 'scaler')
                and precision_plugin.scaler is not None
                and isinstance(precision_plugin.scaler, GradScaler)
            ):
                grad_scaler = precision_plugin.scaler

                # If the grad scaler skipped its optimizer step due to infs/nans,
                # decrement the step of all schedulers.
                if grad_scaler.optimizer_update_skipped is not None and grad_scaler.optimizer_update_skipped is True:
                    schedulers = self.trainer.lr_schedulers

                    if not schedulers or not self.trainer.lightning_module.automatic_optimization:
                        return

                    for scheduler in schedulers:
                        # Decrement the counter by 2, then perform a scheduler.step() to perform a no-up
                        # as well as update the optimizer lr in all param groups
                        scheduler['scheduler'].last_epoch -= 2
                        scheduler['scheduler'].step()

                    # Removing the line below because it messes up train_valid_test_num_samples calculation.
                    # self.trainer.fit_loop.max_steps = self.trainer.fit_loop.max_steps + 1

                    # Reset the optimizer update skipped to `None` - this is to prevent scheduler no-ops during
                    # accumulated gradient updates.
                    grad_scaler.optimizer_update_skipped = None

    def setup_optimization(
        self, optim_config: Optional[Union[DictConfig, Dict]] = None, optim_kwargs: Optional[Dict[str, Any]] = None,
    ):
        optim_kwargs = {} if optim_kwargs is None else optim_kwargs.copy()
        if self.with_distributed_adam:

            # Allocate grads since we are storing between microbatches
            optim_kwargs['contiguous_grad_buffer'] = True

            if self.megatron_amp_o2:
                # Match param allgather with model dtype
                if hasattr(self, 'autocast_dtype'):
                    optim_kwargs['param_sync_dtype'] = self.autocast_dtype
                    if self.autocast_dtype == torch.float:
                        optim_kwargs['store_params'] = False
                    elif self.autocast_dtype == torch.float16:
                        optim_kwargs['store_params'] = True
                    elif self.autocast_dtype == torch.bfloat16:
                        optim_kwargs['store_params'] = False
                        optim_kwargs['store_param_remainders'] = True
            else:
                # Assume FP32 params, so no need to store main params
                optim_kwargs['store_params'] = False

        return super().setup_optimization(optim_config=optim_config, optim_kwargs=optim_kwargs)

    def configure_optimizers(self):
        self.setup_optimization()

        # Wrap the baseline optimizer with the optimizer class with master parameters
        if self.megatron_amp_o2 and not self.with_distributed_adam and self._optimizer is not None:
            if self.cfg.precision == 'bf16':
                fp32_grad_accum = True
                contiguous_grad_bucket = True
            elif self.cfg.precision == 16:
                fp32_grad_accum = False
                # TODO: contiguous grad bucket for fp16 is also planned to be supported
                contiguous_grad_bucket = False
                raise ValueError(
                    "fp16 training is not yet supported with O2. Please set megatron_amp_O2 to False in the model config."
                )

            # if using tensor parallel only, we automatically use async grad all-reduce
            # if using pipeline parallel or sequence parallel or gradient accumulation fusion, then we disable it
            if self.cfg.get('pipeline_model_parallel_size', 1) == 1 and not (
                self.cfg.get('sequence_parallel', False) or self.cfg.get('gradient_accumulation_fusion', False)
            ):
                async_grad_allreduce = True
            else:
                async_grad_allreduce = False

            if async_grad_allreduce:
                # we need this to be configurable until make_nccl_premul_sum is in public PyTorch.
                # currently cannot be imported in PyTorch 1.12.0
                grad_div_ar_fusion = self.cfg.get('grad_div_ar_fusion', False)
            else:
                grad_div_ar_fusion = False

            self._optimizer = MainParamsOptimizerWrapper(
                self._optimizer,
                fp32_grad_accum=fp32_grad_accum,
                contiguous_grad_bucket=contiguous_grad_bucket,
                async_grad_allreduce=async_grad_allreduce,
                grad_div_ar_fusion=grad_div_ar_fusion,
                grad_allreduce_chunk_size_mb=self.cfg.get('grad_allreduce_chunk_size_mb', 125),
            )

            assert self._trainer.max_steps is not None, "'max_steps' is missing in trainer config."
            if hasattr(self._cfg.optim, 'sched'):
                sched_config = self._cfg.optim.sched
                sched_config['max_steps'] = self._trainer.max_steps
                self._scheduler = prepare_lr_scheduler(
                    optimizer=self._optimizer, scheduler_config=sched_config, train_dataloader=self._train_dl
                )

        # Configure distributed optimizer
        if self.with_distributed_adam:

            # Initialize params so that main grads are available
            # Note: Consolidate grads without overlap
            self._optimizer.init_params(
                p for p in self.parameters() if getattr(p, '_disable_overlap_grad_sync', False)
            )
            self._optimizer.init_params(self.parameters())

        if self._scheduler is None:
            return self._optimizer
        else:
            return [self._optimizer], [self._scheduler]

    def compute_consumed_samples(self, steps_since_resume=0):
        app_state = AppState()
        consumed_samples = (
            self.init_consumed_samples
            + steps_since_resume * app_state.data_parallel_size * self.cfg.micro_batch_size * get_num_microbatches()
        )
        return int(consumed_samples)

    def _extract_consumed_samples_from_ckpt(self, ckpt_path):
        try:
            init_consumed_samples = int(float(re.findall(r"consumed_samples\=([0-9]+.[0-9]+)", ckpt_path)[0]))
        except (ValueError, TypeError, IndexError):
            logging.warning("Cannot parse the checkpoint file to get the consumed samples. assume it is zero.")
            init_consumed_samples = 0

        return init_consumed_samples

    def _validate_config(self):
        """ Certain configurations might be incompatible or discouraged. We can check for them here."""

        if self.cfg.get('sequence_parallel', False) and self.cfg.get('tensor_model_parallel_size', 1) == 1:
            logging.info(
                "Sequence parallel should only be used with tensor parallel size > 1. Setting sequence parallel to False"
            )
            with open_dict(self.cfg):
                self.cfg.sequence_parallel = False

        if (
            self.cfg.get('gradient_accumulation_fusion', False)
            and self.cfg.get('pipeline_model_parallel_size', 1) == 1
        ):
            logging.info("Gradient accumulation fusion can only be used with pipeline parallel size > 1.")
            with open_dict(self.cfg):
                self.cfg.gradient_accumulation_fusion = False

        if self.cfg.get('gradient_accumulation_fusion', False) and not self.cfg.get('megatron_amp_O2', False):
            logging.info("Gradient accumulation fusion can only be used with megatron amp O2 mixed precision.")
            with open_dict(self.cfg):
                self.cfg.gradient_accumulation_fusion = False<|MERGE_RESOLUTION|>--- conflicted
+++ resolved
@@ -13,12 +13,8 @@
 # limitations under the License.
 
 import os
-<<<<<<< HEAD
+import re
 from typing import Any, Dict, Optional, Union
-=======
-import re
-from typing import Optional
->>>>>>> 3fda5de4
 
 import torch
 from omegaconf import open_dict
