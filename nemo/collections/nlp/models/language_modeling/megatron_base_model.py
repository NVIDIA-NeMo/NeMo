# Copyright (c) 2022, NVIDIA CORPORATION.  All rights reserved.
#
# Licensed under the Apache License, Version 2.0 (the "License");
# you may not use this file except in compliance with the License.
# You may obtain a copy of the License at
#
#     http://www.apache.org/licenses/LICENSE-2.0
#
# Unless required by applicable law or agreed to in writing, software
# distributed under the License is distributed on an "AS IS" BASIS,
# WITHOUT WARRANTIES OR CONDITIONS OF ANY KIND, either express or implied.
# See the License for the specific language governing permissions and
# limitations under the License.

import gc
import itertools
import math
import os
import re
from dataclasses import fields
from typing import Any, Dict, Optional, Union

import omegaconf
import torch
from omegaconf import OmegaConf, open_dict
from omegaconf.dictconfig import DictConfig
from pytorch_lightning.plugins.precision import MixedPrecisionPlugin
from pytorch_lightning.trainer.connectors.logger_connector.fx_validator import _FxValidator
from pytorch_lightning.trainer.trainer import Trainer

from nemo.collections.nlp.models.nlp_model import NLPModel
from nemo.collections.nlp.modules.common.megatron.attention import HAVE_FLASH_ATTENTION
from nemo.collections.nlp.modules.common.megatron.clip_grads import (
    clip_grad_norm_distributed_optimizer,
    clip_grad_norm_fp32,
)
from nemo.collections.nlp.modules.common.megatron.megatron_init import initialize_model_parallel_for_nemo
from nemo.collections.nlp.modules.common.megatron.utils import ApexGuardDefaults
from nemo.collections.nlp.modules.common.tokenizer_utils import get_nmt_tokenizer
from nemo.collections.nlp.parts import utils_funcs
from nemo.collections.nlp.parts.nlp_overrides import NEMO_MEGATRON_MODEL_PARALLEL_APPSTATE_OVERRIDE, GradScaler
from nemo.core.optim import MainParamsOptimizerWrapper, prepare_lr_scheduler
from nemo.utils import AppState, logging
from nemo.utils.get_rank import is_global_rank_zero

try:
    from apex.transformer.pipeline_parallel.utils import get_num_microbatches

    HAVE_APEX = True

except (ImportError, ModuleNotFoundError):

    HAVE_APEX = False


try:
    from megatron.core import ModelParallelConfig, parallel_state

    HAVE_MEGATRON_CORE = True

except (ImportError, ModuleNotFoundError):

    ModelParallelConfig = ApexGuardDefaults

    HAVE_MEGATRON_CORE = False

__all__ = ["MegatronBaseModel"]


class MegatronBaseModel(NLPModel):
    """
    Megatron base class. All NeMo Megatron models inherit from this class.

    - Initialize the model parallel world for nemo.
    - Turn on all of the nvidia optimizations.
    - If `cfg.tokenizer` is available, it loads the tokenizer and pad the vocab to the
      correct size for tensor model parallelism.
    - If using distributed optimizer, configure to be compatible
      with O2 level optimizations and/or model parallelism.
    - Perform gradient clipping: `grad_clip_pl_default` triggers
      the PyTorch Lightning default implementation, `with_distributed_adam` triggers
      the distributed optimizer's implementation, `megatron_amp_o2` triggers gradient clipping on the main grads,
      and otherwise gradient clipping is performed on the model grads.

    """

    def __init__(self, cfg: DictConfig, trainer: Trainer, no_lm_init=True):

        if not HAVE_MEGATRON_CORE:
            raise ImportError(
                "megatron-core was not found. Please see the NeMo README for installation instructions: https://github.com/NVIDIA/NeMo#megatron-gpt."
            )

        if trainer is None:
            raise ValueError(f"Trainer cannot be None for Megatron-based models. Please provide a PTL trainer object.")

        if cfg.get('use_flash_attention', False) and not HAVE_FLASH_ATTENTION:
            raise ImportError(
                "flash_attn was not found. Please see the installation instructions: https://github.com/HazyResearch/flash-attention."
                "If you use flash_attn with triton. Please install triton==2.0.0.dev20221202."
            )

        # this prevents base constructor from initializing tokenizer
        self.tokenizer = None

        with open_dict(cfg):
            if cfg.get('precision', None) is None and trainer is not None:
                cfg.precision = trainer.precision

        super().__init__(cfg, trainer=trainer, no_lm_init=no_lm_init)

        # TODO: @maanug-nv consolidate into one attribute (requires lots of changes in subclasses)
        self.torch_dtype = utils_funcs.torch_dtype_from_precision(self.cfg.precision)  # Mixed precision datatype
        self.autocast_dtype = self.torch_dtype  # Mixed precision datatype
        # instantiate weights in mixed precision datatype if using megatron amp O2
        self.params_dtype = (
            self.torch_dtype
            if self.torch_dtype in [torch.bfloat16, torch.float16] and self.cfg.get('megatron_amp_O2', False)
            else torch.float32
        )

        # set the megatron core model parallel config
        self.model_parallel_config: ModelParallelConfig = self.build_model_parallel_config()

        self.with_distributed_adam = cfg.optim.get('name') == 'distributed_fused_adam'

        # used in NVIDIA NGC PyTorch containers
        self._enable_nvidia_optimizations()

        if self._cfg.get('use_cpu_initialization', False) is False:
            torch.cuda.set_device(trainer.local_rank)

        # buffer used during train_step for logging average loss over gradient accumulation steps
        self._reduced_loss_buffer = []

        # Overrides used when converting checkpoints
        if os.environ.get(NEMO_MEGATRON_MODEL_PARALLEL_APPSTATE_OVERRIDE, "false").lower() == "true":
            app_state = AppState()
            init_world_size = app_state.tensor_model_parallel_size * app_state.pipeline_model_parallel_size
            init_global_rank = app_state.global_rank
            init_local_rank = app_state.local_rank
        else:
            init_world_size = trainer.world_size
            init_global_rank = trainer.global_rank
            init_local_rank = trainer.local_rank

        # Set virtual pipeline size to None if it is 1 and
        # confirm that the number of model chunks is the same across all pipeline stages.
        vp_size = self.cfg.get('virtual_pipeline_model_parallel_size', None)

        if vp_size is not None:
            if vp_size == 1:
                vp_size = None
            else:
                assert (
                    self.cfg.num_layers // self.cfg.pipeline_model_parallel_size
                ) % vp_size == 0, 'Make sure the number of model chunks is the same across all pipeline stages.'

        initialize_model_parallel_for_nemo(
            world_size=init_world_size,
            global_rank=init_global_rank,
            local_rank=init_local_rank,
            tensor_model_parallel_size=cfg.get('tensor_model_parallel_size', 1),
            pipeline_model_parallel_size=cfg.get('pipeline_model_parallel_size', 1),
            virtual_pipeline_model_parallel_size=vp_size,
            pipeline_model_parallel_split_rank=cfg.get('pipeline_model_parallel_split_rank', 0),
            micro_batch_size=cfg.get('micro_batch_size'),
            global_batch_size=cfg.get('global_batch_size'),
            rampup_batch_size=cfg.get('rampup_batch_size', None),
            use_fp8=cfg.get('fp8', False),
            init_mpi_proc_group=cfg.get('ub_tp_comm_overlap', False),
            seed=self.cfg.get('seed', 1234),
            apex_transformer_log_level=self.cfg.get('apex_transformer_log_level', 30),
        )

        # This must be called after initialize model parallel since it needs to know the data parallel size
        self._validate_and_override_config()

        # set the megatron core model parallel config
        self.model_parallel_config: ModelParallelConfig = self.build_model_parallel_config()

        self.grad_clip_pl_default = False  # use pytorch default for gradient clipping. Default False

        if hasattr(self._cfg, "tokenizer") or (
            hasattr(self._cfg, "encoder_tokenizer") and hasattr(self._cfg, "decoder_tokenizer")
        ):
            # build tokenizer (defaults to nemo supported tokenizers)
            self._build_tokenizer()

            # manipulate vocabulary (e.g., pad vocabulary for better efficiency)
            self._build_vocab()

        # TODO: remove this when PTL 1.7.3 is released
        _FxValidator.functions["configure_gradient_clipping"] = {
            "allowed_on_step": (False, True),
            "allowed_on_epoch": (False, True),
            "default_on_step": True,
            "default_on_epoch": False,
        }

        self.gc_interval = cfg.get('gc_interval', 0)
        assert self.gc_interval >= 0, "gc_interval should be an integer value larger than or equal to 0."
        # If gc_interval > 0, memory garbage collection is manually controlled.
        # The automatic garbage collector sould be disabled before training starts.
        if self.gc_interval > 0:
            gc.disable()
            self.validation_global_step = 1

    def _reconfigure_val_batches(self):
        """
        Reconfigure trainer.limit_val_batches for pretraining
        """
        # Override limit_val_batches to be a multiple of num microbatches and so there are limit_val_batches//num_micro_batches num of global batches
        self.trainer.limit_val_batches *= get_num_microbatches()
        # Override num sanity steps to be a multiple of num of microbatches
        self.trainer.num_sanity_val_steps *= get_num_microbatches()

    def _enable_nvidia_optimizations(self):
        "These optimizations are present in NVIDIA NGC PyTorch Containers"

        # NVIDIA container version check
        nvidia_torch_version = os.getenv('NVIDIA_PYTORCH_VERSION', None)
        if nvidia_torch_version is not None:
            try:
                NVIDIA_TORCH_MAJOR = int(nvidia_torch_version.split('.')[0])
            except Exception:
                NVIDIA_TORCH_MAJOR = 0
            try:
                NVIDIA_TORCH_MINOR = int(nvidia_torch_version.split('.')[1])
            except Exception:
                NVIDIA_TORCH_MINOR = 0

            # Apex Persistent layer norm is supported from Nvidia PyTorch container v21.11
            # This only depends on Apex version?
            if NVIDIA_TORCH_MAJOR < 21 or (NVIDIA_TORCH_MAJOR == 21 and NVIDIA_TORCH_MINOR < 11):
                self.cfg.persist_layer_norm = False

            # NVFUSER available starting with 21.11
            if NVIDIA_TORCH_MAJOR >= 21 or (NVIDIA_TORCH_MAJOR == 21 and NVIDIA_TORCH_MINOR >= 11):

                # NVFUSER
                torch._C._jit_set_profiling_executor(True)
                torch._C._jit_set_profiling_mode(True)
                torch._C._jit_override_can_fuse_on_cpu(False)
                torch._C._jit_override_can_fuse_on_gpu(False)
                torch._C._jit_set_texpr_fuser_enabled(False)
                torch._C._jit_set_nvfuser_enabled(True)
                torch._C._debug_set_autodiff_subgraph_inlining(False)
        else:
            # Not a Nvidia container. NVFUSER Dependency check is on users
            pass

    def _build_tokenizer(self):
        """
        Default tokenizer is based on available nemo tokenizers.
        Override this method to use an external tokenizer.
        All tokenizers are expected to provide compatible interface.
        Override default Encoder-decoder tokenizer to use legacy=True for sentencepiece.
        """
        if hasattr(self._cfg.tokenizer, "sentencepiece_legacy"):
            legacy = self._cfg.tokenizer.sentencepiece_legacy
        else:
            legacy = True if self._cfg.tokenizer.library == 'sentencepiece' else False
        self.tokenizer = get_nmt_tokenizer(
            library=self._cfg.tokenizer.library,
            model_name=self._cfg.tokenizer.type,
            tokenizer_model=self.register_artifact("tokenizer.model", self._cfg.tokenizer.get('model', None)),
            vocab_file=self.register_artifact("tokenizer.vocab_file", self._cfg.tokenizer.get('vocab_file', None)),
            merges_file=self.register_artifact("tokenizer.merge_file", self._cfg.tokenizer.get('merge_file', None)),
            use_fast=self.cfg.tokenizer.get('use_fast', False),
            delimiter=self.cfg.tokenizer.get('delimiter', None),
            special_tokens=self.cfg.tokenizer.get('special_tokens', None),
            legacy=legacy,
        )

        if self._cfg.tokenizer.get('additional_special_tokens', None) is not None:
            tokens_list = omegaconf.OmegaConf.to_object(self._cfg.tokenizer.additional_special_tokens)
            self.tokenizer.add_special_tokens({'additional_special_tokens': tokens_list})

    def on_train_start(self) -> None:
        super().on_train_start()
        self.init_global_step = self.trainer.global_step

    def on_validation_start(self) -> None:
        super().on_validation_start()
        if self.gc_interval > 0:
            gc.collect()

    def on_validation_end(self) -> None:
        super().on_validation_end()
        if self.gc_interval > 0:
            gc.collect()

    def _build_vocab(self):
        """
        Manipulate vocabulary (e.g., pad vocabulary for increased performance)/
        """
        # TODO: add config to allow to disable it?
        self.padded_vocab_size = self._vocab_size_with_padding(
            orig_vocab_size=self.tokenizer.vocab_size,
            make_vocab_size_divisible_by=self._cfg.get('make_vocab_size_divisible_by', 128),
            tensor_model_parallel_size=self._cfg.get('tensor_model_parallel_size', 1),
        )

    def _vocab_size_with_padding(self, orig_vocab_size, make_vocab_size_divisible_by, tensor_model_parallel_size):
        """Pad vocab size so it is divisible by model parallel size and
        still having GPU friendly size."""

        after = orig_vocab_size
        multiple = make_vocab_size_divisible_by * tensor_model_parallel_size
        while (after % multiple) != 0:
            after += 1
        logging.info(
            f'Padded vocab_size: {after}, original vocab_size: {orig_vocab_size}, dummy tokens: {after - orig_vocab_size}.'
        )
        return after

    def get_parameters_with_grad(self):
        """
        Get all parameters with grad from optimizer param groups
        """
        params = []
        for param_group in self._optimizer_param_groups:
            for param in param_group['params']:
                if (
                    param.grad is not None
                ):  # (@adithyare) adapter training with pp>1 can result in params with no grads
                    params.append(param)
        return params

    def configure_gradient_clipping(self, *args, **kwargs):
        """PTL hook to configure gradients.
           We use gradient clipping implementation from megatron-lm.
        """
        clip_val = self.trainer.gradient_clip_val
        if clip_val is None:
            return

        clip_val = float(clip_val)
        if clip_val <= 0:
            return

        if self.grad_clip_pl_default:
            # use the default behavior
            return super().configure_gradient_clipping(*args, **kwargs)

        if self.with_distributed_adam:
            grad_norm = clip_grad_norm_distributed_optimizer(self._optimizer, clip_val)
        else:
            if self.megatron_amp_o2:
                # grep fp32 master parameters for gradient clipping
                parameters = self._optimizer.get_parameters_with_grad()
            else:
                parameters = self.get_parameters_with_grad()
            grad_norm = clip_grad_norm_fp32(parameters=parameters, max_norm=clip_val)

        self.log('grad_norm', grad_norm, rank_zero_only=True, batch_size=1)

    def allreduce_gradients(self):
        """Reduce gradients across data parallel ranks.
           Modified from megatron-lm: https://github.com/NVIDIA/Megatron-LM/blob/d41696840ed0a7edb7e0499eb82a48ae112d9bb3/megatron/model/distributed.py#L188
        """
        # Bucketize and all-reduce
        buckets = {}
        for param in self.parameters():
            if param.requires_grad and param.grad is not None:
                tp = param.data.type()
                if tp not in buckets:
                    buckets[tp] = []
                buckets[tp].append(param)
                # param.main_grad = param.grad

        # For each bucket, all-reduce and copy all-reduced grads.
        for tp in buckets:
            bucket = buckets[tp]
            grads = [param.grad.data for param in bucket]
            coalesced = torch._utils._flatten_dense_tensors(grads)
            coalesced /= parallel_state.get_data_parallel_world_size()
            torch.distributed.all_reduce(coalesced, group=parallel_state.get_data_parallel_group())
            for buf, synced in zip(grads, torch._utils._unflatten_dense_tensors(coalesced, grads)):
                buf.copy_(synced)

    def reduce_overlap_gradients(self, params=None):
        """Reduce grads if overlapped grad sync is enabled

        Used for pipeline parallelism with the distributed Adam
        optimizer. In the first pipeline stage, the grad sync is
        overlapped with the final backward pass. In other pipeline
        stages, the grad sync is deferred until the bubble overhead.

        """
        if self.with_distributed_adam and self._optimizer.overlap_grad_sync:
            if params is None:
                params = self._optimizer.parameters()
            self._optimizer.try_grad_sync(params)

    def sync_overlap_parameters(self, params=None):
        if self.with_distributed_adam:
            self._optimizer._try_start_bucket_param_sync(params)

    def on_train_batch_end(self, outputs, dataloader_iter: Any, batch_idx: int, unused: Optional[int] = 0) -> None:
        super().on_train_batch_end(outputs, dataloader_iter, batch_idx)

        # TODO: Replace with newer override for scheduler.step() instead of
        # search for plugins for fp16 GradScalar
        if self.trainer.precision_plugin is not None and isinstance(
            self.trainer.precision_plugin, MixedPrecisionPlugin
        ):
            precision_plugin = self.trainer.precision_plugin

            if (
                hasattr(precision_plugin, 'scaler')
                and precision_plugin.scaler is not None
                and isinstance(precision_plugin.scaler, GradScaler)
            ):
                grad_scaler = precision_plugin.scaler

                # If the grad scaler skipped its optimizer step due to infs/nans,
                # decrement the step of all schedulers.
                if grad_scaler.optimizer_update_skipped is not None and grad_scaler.optimizer_update_skipped is True:
                    scheduler_cfgs = self.trainer.lr_scheduler_configs

                    if not scheduler_cfgs or not self.trainer.lightning_module.automatic_optimization:
                        return

                    for scheduler_cfg in scheduler_cfgs:
                        # Decrement the counter by 2, then perform a scheduler.step() to perform a no-up
                        # as well as update the optimizer lr in all param groups
                        scheduler_cfg.scheduler.last_epoch -= 2
                        scheduler_cfg.scheduler.step()

                    # Removing the line below because it messes up train_valid_test_num_samples calculation.
                    # self.trainer.fit_loop.max_steps = self.trainer.fit_loop.max_steps + 1

                    # Reset the optimizer update skipped to `None` - this is to prevent scheduler no-ops during
                    # accumulated gradient updates.
                    grad_scaler.optimizer_update_skipped = None

        if self.gc_interval > 0 and (self.trainer.global_step % self.gc_interval == 0):
            gc.collect()

    def on_validation_batch_end(self, outputs, batch: Any, batch_idx: int, dataloader_idx: int = 0) -> None:
        super().on_validation_batch_end(outputs, batch, batch_idx, dataloader_idx)

        if self.gc_interval > 0:
            if self.validation_global_step % self.gc_interval == 0:
                gc.collect()
            self.validation_global_step += 1

    def setup_optimization(
        self, optim_config: Optional[Union[DictConfig, Dict]] = None, optim_kwargs: Optional[Dict[str, Any]] = None,
    ):
        optim_kwargs = {} if optim_kwargs is None else optim_kwargs.copy()
        if self.with_distributed_adam:

            # Allocate contiguous buffer to avoid extra copies
            optim_kwargs['contiguous_grad_buffer'] = True

            # Make sure optimizer state is in FP32
            optim_dtype = torch.float32
            optim_kwargs['dtype'] = optim_dtype

            # Make sure embedding grad reductions are in FP32
            for name, param in self.named_parameters():
                if 'word_embedding' in name or 'position_embedding' in name or 'output_layer' in name:
                    param._with_fp32_optimizer = True

            # Match param allgather with model dtype
            model_dtype = torch.float32
            if self.megatron_amp_o2 and hasattr(self, 'autocast_dtype'):
                model_dtype = self.autocast_dtype
            optim_kwargs['param_sync_dtype'] = model_dtype

            # Determine whether to store master params in optimizer
            if optim_dtype == model_dtype:
                optim_kwargs['store_params'] = False
            elif optim_dtype == torch.float32 and model_dtype == torch.bfloat16:
                optim_kwargs['store_params'] = False
                optim_kwargs['store_param_remainders'] = True
            else:
                optim_kwargs['store_params'] = True

            # Find the appropriate bucket_cap_mb, if it is auto
            cfg = optim_config if optim_config else self._cfg.optim
            if type(cfg) is dict:
                cfg = OmegaConf.create(cfg)
<<<<<<< HEAD
            if cfg.get('bucket_cap_mb', 'auto') == 'auto' \
                    and hasattr(self, 'distributed_adam_buckets'):
=======
            if cfg.get('bucket_cap_mb', 'auto') == 'auto':
                assert hasattr(self, 'distributed_adam_buckets'), (
                    "The bucket_cap_mb calculation depends on the "
                    "distributed_adam_buckets parameter, make sure "
                    "it is configured correctly."
                )

>>>>>>> 6025df91
                grad_sync_dtype = cfg.get("grad_sync_dtype", optim_dtype)
                optim_kwargs['bucket_cap_mb'] = search_best_bucket_cap_mb(
                    self.distributed_adam_buckets, grad_sync_dtype
                )
                logging.info(
<<<<<<< HEAD
                    "Check the bucket_cap_mb=auto configuration, and"
                    "automatically search for the best configuration, "
                    f"bucket_cap_mb={optim_kwargs['bucket_cap_mb']}."
=======
                    "Check that you have set bucket_cap_mb=auto, "
                    "search and set bucket_cap_mb to "
                    f"{optim_kwargs['bucket_cap_mb']}."
>>>>>>> 6025df91
                )

        return super().setup_optimization(optim_config=optim_config, optim_kwargs=optim_kwargs)

    def configure_optimizers(self):
        self.setup_optimization()

        # Wrap the baseline optimizer with the optimizer class with master parameters
        if self.megatron_amp_o2 and not self.with_distributed_adam and self._optimizer is not None:
            if self.torch_dtype == torch.bfloat16:
                fp32_grad_accum = True
                contiguous_grad_bucket = True
            elif self.torch_dtype == torch.float16:
                fp32_grad_accum = False
                # TODO: contiguous grad bucket for fp16 is also planned to be supported
                contiguous_grad_bucket = False
                raise ValueError(
                    "fp16 training is not yet supported with O2. Please set megatron_amp_O2 to False in the model config."
                )

            # if using tensor parallel only, we automatically use async grad all-reduce
            # if using pipeline parallel or sequence parallel or gradient accumulation fusion, then we disable it
            if self.cfg.get('pipeline_model_parallel_size', 1) == 1 and not (
                self.cfg.get('sequence_parallel', False) or self.cfg.get('gradient_accumulation_fusion', False)
            ):
                async_grad_allreduce = True
            else:
                async_grad_allreduce = False

            if async_grad_allreduce:
                # we need this to be configurable until make_nccl_premul_sum is in public PyTorch.
                # currently cannot be imported in PyTorch 1.12.0
                grad_div_ar_fusion = self.cfg.get('grad_div_ar_fusion', False)
            else:
                grad_div_ar_fusion = False

            self._optimizer = MainParamsOptimizerWrapper(
                self._optimizer,
                fp32_grad_accum=fp32_grad_accum,
                contiguous_grad_bucket=contiguous_grad_bucket,
                async_grad_allreduce=async_grad_allreduce,
                grad_div_ar_fusion=grad_div_ar_fusion,
                grad_allreduce_chunk_size_mb=self.cfg.get('grad_allreduce_chunk_size_mb', 125),
            )

            assert self._trainer.max_steps is not None, "'max_steps' is missing in trainer config."
            if hasattr(self._cfg.optim, 'sched'):
                sched_config = self._cfg.optim.sched
                sched_config['max_steps'] = self._trainer.max_steps
                self._scheduler = prepare_lr_scheduler(
                    optimizer=self._optimizer, scheduler_config=sched_config, train_dataloader=self._train_dl
                )

        # Configure distributed optimizer
        if self.with_distributed_adam:

            # Initialize param buckets if explicitly provided
            if hasattr(self, 'distributed_adam_buckets'):
                for bucket in self.distributed_adam_buckets:
                    self._optimizer.init_params_bucket(bucket)
                del self.distributed_adam_buckets

            # Make sure all params are initialized so main grads are
            # available
            # Note: Consolidate grads without overlap
            overlap_params = []
            no_overlap_params = []
            for p in self.parameters():
                if getattr(p, '_disable_overlap_grad_sync', False):
                    no_overlap_params.append(p)
                else:
                    overlap_params.append(p)
            self._optimizer.init_params(reversed(overlap_params))
            self._optimizer.init_params(reversed(no_overlap_params))

            # Initialize contiguous parameter buffer
            if self._optimizer.contiguous_param_buffer:
                self._optimizer.init_param_buffer()

        if self._scheduler is None:
            return self._optimizer
        else:
            return [self._optimizer], [self._scheduler]

    def compute_consumed_samples(self, steps_since_resume=0):
        app_state = AppState()

        if self.cfg.get('rampup_batch_size', None):
            from apex.transformer.pipeline_parallel.utils import _GLOBAL_NUM_MICROBATCHES_CALCULATOR

            current_global_batch_size = getattr(_GLOBAL_NUM_MICROBATCHES_CALCULATOR, 'current_global_batch_size', 1)
            consumed_samples = self.prev_consumed_samples + self.if_first_step * current_global_batch_size
        else:
            consumed_samples = (
                self.init_consumed_samples
                + steps_since_resume
                * app_state.data_parallel_size
                * self.cfg.micro_batch_size
                * get_num_microbatches()
            )
        return int(consumed_samples)

    def _compute_consumed_samples_after_training_step(self):
        # Add +1 to account for the current batch, which is not counted yet in `trainer.global_step`.
        return self.compute_consumed_samples(self.trainer.global_step + 1 - self.init_global_step)

    def _extract_consumed_samples_from_ckpt(self, ckpt_path):
        try:
            init_consumed_samples = int(float(re.findall(r"consumed_samples\=([0-9]+.[0-9]+)", ckpt_path)[0]))
        except (ValueError, TypeError, IndexError):
            logging.warning("Cannot parse the checkpoint file to get the consumed samples. assume it is zero.")
            init_consumed_samples = 0

        return init_consumed_samples

    def _validate_and_override_config(self):
        """ Certain configurations might be incompatible or discouraged.
            We can check for them here and override if necessary.
        """
        app_state = AppState()

        if self.cfg.get('sequence_parallel', False) and self.cfg.get('tensor_model_parallel_size', 1) == 1:
            logging.info(
                "Sequence parallel should only be used with tensor parallel size > 1. Setting sequence parallel to False"
            )
            with open_dict(self.cfg):
                self.cfg.sequence_parallel = False

        # Gradient accumulation fusion does not work with our baseline implementaiton of
        # async grad allreduce. This should be fixed!
        # For now we must disable it whenever using the baseline implementaion.
        # The distributed adam from apex does work with gradient accumulation fusion.
        distributed_fused_adam = self.cfg.optim.get('name', 'fused_adam') == 'distributed_fused_adam'
        pipeline_model_parallel_size = self.cfg.get('pipeline_model_parallel_size', 1)
        data_parallel_size = app_state.data_parallel_size

        if self.cfg.get('gradient_accumulation_fusion', False):
            if data_parallel_size > 1 and pipeline_model_parallel_size == 1 and not distributed_fused_adam:
                logging.info(
                    "When not using pipeline model parallel, gradient accumulation fusion can only be used with distributed_fused_adam."
                )
                with open_dict(self.cfg):
                    self.cfg.gradient_accumulation_fusion = False

        if self.cfg.get('gradient_accumulation_fusion', False) and not self.cfg.get('megatron_amp_O2', False):
            logging.info("Gradient accumulation fusion can only be used with megatron amp O2 mixed precision.")
            with open_dict(self.cfg):
                self.cfg.gradient_accumulation_fusion = False

        if self.cfg.get('use_emha', False):
            raise ValueError('use_emha is not yet supported please set to False')

        vp_size = self.cfg.get('virtual_pipeline_model_parallel_size', None)

        if vp_size is not None:
            if vp_size == 1:
                self.cfg['virtual_pipeline_model_parallel_size'] = None
            else:
                assert (
                    self.cfg.num_layers // self.cfg.pipeline_model_parallel_size
                ) % vp_size == 0, 'Make sure the number of model chunks is the same across all pipeline stages.'

        if self.cfg.get('ub_tp_comm_overlap', False):
            if not self.cfg.get('transformer_engine', False) or not self.cfg.get('sequence_parallel', False):
                logging.info(
                    "Userbuffer tensor-parallel communication overlap is available with both Transformer Engine and sequence-parallelism."
                )
                with open_dict(self.cfg):
                    self.cfg.ub_tp_comm_overlap = False

    def is_data_parallel_rank_zero(self):
        if is_global_rank_zero():
            return True
        else:
            try:
                data_parallel_rank = parallel_state.get_data_parallel_rank()
            except:
                data_parallel_rank = None

            if data_parallel_rank is not None and data_parallel_rank == 0:
                return True
            else:
                return False

    def _get_total_params_across_model_parallel_groups_gpt_bert(self, model):
        """Returns the total number of parameters across all model parallel groups."""
        # log number of parameters
        if isinstance(model, list):
            num_parameters_on_device = sum(
                [sum([p.nelement() for p in model_module.parameters()]) for model_module in model]
            )
            if (
                parallel_state.get_pipeline_model_parallel_world_size() > 1
                and parallel_state.is_pipeline_last_stage(ignore_virtual=True)
                and self.cfg.get('share_embeddings_and_output_weights', True)
            ):
                word_embeddings_weight = (
                    model[-1].module.shared_embedding_or_output_weight()
                    if getattr(self, 'mcore_gpt', False)
                    else model[-1].word_embeddings_weight()
                )
                # substract the embedding weights on the last virtual stage
                num_word_embedding_parameters = sum([p.nelement() for p in word_embeddings_weight])
                num_parameters_on_device -= num_word_embedding_parameters
        else:
            num_parameters_on_device = sum([p.nelement() for p in model.parameters()])
            if (
                parallel_state.get_pipeline_model_parallel_world_size() > 1
                and parallel_state.is_pipeline_last_stage(ignore_virtual=True)
                and self.cfg.get('share_embeddings_and_output_weights', True)
            ):
                word_embeddings_weight = (
                    model.module.shared_embedding_or_output_weight()
                    if getattr(self, 'mcore_gpt', False)
                    else model.word_embeddings_weight()
                )
                # substract the embedding weights on the last stage
                num_word_embedding_parameters = sum([p.nelement() for p in word_embeddings_weight])
                num_parameters_on_device -= num_word_embedding_parameters

        # to be summed across data parallel group
        total_num_parameters = torch.tensor(num_parameters_on_device).cuda()

        torch.distributed.all_reduce(total_num_parameters, group=parallel_state.get_model_parallel_group())

        return num_parameters_on_device, total_num_parameters

    def _get_total_params_across_model_parallel_groups_enc_dec(self, model):
        """Returns the total number of parameters across all model parallel groups."""
        # log number of parameters
        # TODO: If/when we add interleaved model parallelism, we will need to add another if/else here.
        num_parameters_on_device = sum([p.nelement() for p in model.parameters()])

        if parallel_state.get_pipeline_model_parallel_world_size() > 1 and (
            parallel_state.get_pipeline_model_parallel_rank() == self.cfg.get('pipeline_model_parallel_split_rank', 0)
            or parallel_state.is_pipeline_last_stage()
        ):
            # If the current rank is the in the decoder first stage (decoder emb) or last rank (output layer), subtract those weights since it is already accounted for in the encoder first stage.
            # TODO: If we support embedding untying with PP > 1, we will need to update this.
            num_word_embedding_parameters = sum([p.nelement() for p in model.word_embeddings_weight()])
            num_parameters_on_device -= num_word_embedding_parameters

            # Subtract decoder position embedding params that are shared with encoder.
            if (
                parallel_state.is_pipeline_stage_at_split()
                and self.cfg.encoder.get("position_embedding_type", "learned_absolute") == "learned_absolute"
            ):
                num_position_embedding_parameters = sum([p.nelement() for p in model.position_embeddings_weight()])
                num_parameters_on_device -= num_position_embedding_parameters

        # Check and remove RPE embeddings from the encoder that are replicated.
        if (
            parallel_state.get_pipeline_model_parallel_world_size() > 1
            and parallel_state.is_pipeline_stage_before_split()
            and not parallel_state.is_pipeline_first_stage()
            and self.cfg.encoder.get("position_embedding_type", "learned_absolute") == "relative"
        ):
            # substract the RPE params on intermediate pipeline stages.
            num_rpe_params = sum([p.nelement() for p in model.encoder_relative_position_embeddings_weight()])
            num_parameters_on_device -= num_rpe_params

        # Check and remove RPE embeddings from the decoder that are replicated.
        if (
            parallel_state.get_pipeline_model_parallel_world_size() > 1
            and parallel_state.is_pipeline_stage_after_split()
            and not parallel_state.is_pipeline_stage_at_split()
            and self.cfg.encoder.get("position_embedding_type", "learned_absolute") == "relative"
        ):
            # substract the RPE params on intermediate pipeline stages.
            num_rpe_params = sum([p.nelement() for p in model.decoder_relative_position_embeddings_weight()])
            num_parameters_on_device -= num_rpe_params

        # to be summed across data parallel group
        total_num_parameters = torch.tensor(num_parameters_on_device).cuda()
        torch.distributed.all_reduce(total_num_parameters, group=parallel_state.get_model_parallel_group())
        return num_parameters_on_device, total_num_parameters

    def build_model_parallel_config(self) -> ModelParallelConfig:
        """ For attributes in the nemo model config that are the same as the
            megatron core ModelParallelConfig we will use the value from the nemo config.
            For attributes in ModelParallelConfig that are not in the nemo model config, we add custom logic.
        """
        cfg = OmegaConf.to_container(self.cfg, resolve=True)

        # map precision related configs
        precision = cfg.get('precision', 32)  # PTL trainer precision
        megatron_amp_O2 = cfg.get('megatron_amp_O2', False)

        # dtype used in p2p communication
        pipeline_dtype = self.torch_dtype

        # maps NeMo model configs to ModelParallelConfig from megatron core
        config_mapping = {
            "perform_initialization": True,  # initailize weights when constructing the module
            "fp16": self.torch_dtype == torch.float16
            and megatron_amp_O2,  # NeMo does not currently support fp16 training with megatron amp O2, eval and inference is supported
            "bf16": self.torch_dtype == torch.bfloat16 and megatron_amp_O2,
            "params_dtype": self.params_dtype,
            "timers": None,  # NeMo does not currently support megatron core timers
            "async_tensor_model_parallel_allreduce": self.cfg.get('tensor_model_parallel_world_size', 1) > 1
            and not self.cfg.get('sequence_parallel', False),
            "pipeline_dtype": pipeline_dtype,
            "grad_scale_func": self.trainer.precision_plugin.scaler.scale
            if self.torch_dtype == torch.float16
            else None,
            "enable_autocast": not megatron_amp_O2 and self.torch_dtype in [torch.bfloat16, torch.float16],
            "autocast_dtype": self.autocast_dtype,
            "variable_seq_lengths": False,  # set dynamically during training
            "num_microbatches_with_partial_activation_checkpoints": self.cfg.get(
                'num_micro_batches_with_partial_activation_checkpoints', None
            ),
            "batch_p2p_sync": True,  # call torch.cuda.synchronize() after batch isend/rcv
            "use_ring_exchange_p2p": False,  # not supported in NeMo
            "deallocate_pipeline_outputs": False,  # not supported in NeMo
            "no_sync_func": None,  # set dynamically during training
            "grad_sync_func": None,  # set dynamically during training
            "param_sync_func": None,  # set dynamically during training
        }

        # instantitate ModelParallelConfig from this dict
        mp_config_dict = {}

        for field in fields(ModelParallelConfig):
            # model config has priority
            if field.name in cfg:
                mp_config_dict[field.name] = cfg[field.name]
            # then config_mapping
            elif field.name in config_mapping:
                mp_config_dict[field.name] = config_mapping[field.name]
            else:
                logging.warning(
                    f"The model: {self} does not have field.name: {field.name} in its cfg. "
                    f"Add this key to cfg or config_mapping to make to make it configurable."
                )

        model_parallel_config = ModelParallelConfig(**mp_config_dict)

        try:
            # hidden size is needed for pipeline schedules but is not currently in ModelParallelConfig
            setattr(model_parallel_config, 'hidden_size', self.cfg.hidden_size)
        except AttributeError:
            logging.warning(
                f'hidden_size not found in {self.cfg}. Set this in model_parallel_config if using pipeline parallelism.'
            )

        return model_parallel_config

    def _val_iterator_done(self, iterator):
        """
        Check if the iterator is exhausted, if so raise a StopIteration and exit validation_step
        """
        try:
            element = next(iterator)
        except StopIteration:
            return iterator, True
        # reinsert the element back to the iterator
        return itertools.chain([element], iterator), False


def search_best_bucket_cap_mb(distributed_adam_buckets, grad_sync_dtype):
    """Search the best bucket_cap_mb for distributed fused adam.

    Args:
        distributed_adam_buckets: list of buckets
        grad_sync_dtype: dtype of grad sync in `apex.distributed_fused_adam`
    """
    dtype_size = torch.finfo(grad_sync_dtype).bits // 8

    total_params_mb = (
        sum([sum(p.numel() for p in bucket) for bucket in distributed_adam_buckets]) * dtype_size / 1024 ** 2
    )

    # Test bucket_cap_mb in the range of 1 to 500 and find the size with
    # the smallest loss. When multiple sizes have similar losses, the largest
    # size is considered for computation efficiency.
    candidate_results = []
    max_loss = 0
    for bucket_cap_mb in range(1, 501):
        total_bucket_size_mb = 0
        for bucket in distributed_adam_buckets:
            n_params = sum(p.numel() for p in bucket)
            n_bucket = math.ceil(n_params * dtype_size / (bucket_cap_mb * 1024 ** 2))
            total_bucket_size_mb += n_bucket * bucket_cap_mb

        loss = abs(total_bucket_size_mb - total_params_mb) / total_params_mb

        candidate_results.append((bucket_cap_mb, loss * 100))
        max_loss = max(max_loss, loss * 10)

    result = None
    for loss_limit in range(5, int(max_loss) + 10, 2):
        for bucket_cap_mb, loss in reversed(candidate_results):
            if loss <= loss_limit:
                result = bucket_cap_mb
                break
        if result:
            break

    return result<|MERGE_RESOLUTION|>--- conflicted
+++ resolved
@@ -484,32 +484,16 @@
             cfg = optim_config if optim_config else self._cfg.optim
             if type(cfg) is dict:
                 cfg = OmegaConf.create(cfg)
-<<<<<<< HEAD
             if cfg.get('bucket_cap_mb', 'auto') == 'auto' \
                     and hasattr(self, 'distributed_adam_buckets'):
-=======
-            if cfg.get('bucket_cap_mb', 'auto') == 'auto':
-                assert hasattr(self, 'distributed_adam_buckets'), (
-                    "The bucket_cap_mb calculation depends on the "
-                    "distributed_adam_buckets parameter, make sure "
-                    "it is configured correctly."
-                )
-
->>>>>>> 6025df91
                 grad_sync_dtype = cfg.get("grad_sync_dtype", optim_dtype)
                 optim_kwargs['bucket_cap_mb'] = search_best_bucket_cap_mb(
                     self.distributed_adam_buckets, grad_sync_dtype
                 )
                 logging.info(
-<<<<<<< HEAD
                     "Check the bucket_cap_mb=auto configuration, and"
                     "automatically search for the best configuration, "
                     f"bucket_cap_mb={optim_kwargs['bucket_cap_mb']}."
-=======
-                    "Check that you have set bucket_cap_mb=auto, "
-                    "search and set bucket_cap_mb to "
-                    f"{optim_kwargs['bucket_cap_mb']}."
->>>>>>> 6025df91
                 )
 
         return super().setup_optimization(optim_config=optim_config, optim_kwargs=optim_kwargs)
