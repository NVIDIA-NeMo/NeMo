# Copyright (c) 2022, NVIDIA CORPORATION.  All rights reserved.
#
# Licensed under the Apache License, Version 2.0 (the "License");
# you may not use this file except in compliance with the License.
# You may obtain a copy of the License at
#
#     http://www.apache.org/licenses/LICENSE-2.0
#
# Unless required by applicable law or agreed to in writing, software
# distributed under the License is distributed on an "AS IS" BASIS,
# WITHOUT WARRANTIES OR CONDITIONS OF ANY KIND, either express or implied.
# See the License for the specific language governing permissions and
# limitations under the License.

import gc
import itertools
import os
import re
from dataclasses import fields
from typing import Any, Dict, Optional, Union

import omegaconf
import torch
from omegaconf import OmegaConf, open_dict
from omegaconf.dictconfig import DictConfig
from pytorch_lightning.plugins.precision import MixedPrecisionPlugin
from pytorch_lightning.trainer.connectors.logger_connector.fx_validator import _FxValidator
from pytorch_lightning.trainer.trainer import Trainer

from nemo.collections.nlp.models.nlp_model import NLPModel
from nemo.collections.nlp.modules.common.megatron.attention import HAVE_FLASH_ATTENTION
from nemo.collections.nlp.modules.common.megatron.clip_grads import (
    clip_grad_norm_distributed_optimizer,
    clip_grad_norm_fp32,
)
from nemo.collections.nlp.modules.common.megatron.megatron_init import initialize_model_parallel_for_nemo
from nemo.collections.nlp.modules.common.megatron.module import Float16Module
from nemo.collections.nlp.modules.common.megatron.utils import ApexGuardDefaults
from nemo.collections.nlp.modules.common.tokenizer_utils import get_nmt_tokenizer
from nemo.collections.nlp.parts import utils_funcs
from nemo.collections.nlp.parts.nlp_overrides import NEMO_MEGATRON_MODEL_PARALLEL_APPSTATE_OVERRIDE, GradScaler
from nemo.collections.nlp.parts.utils_funcs import activation_to_func
from nemo.core.optim import MainParamsOptimizerWrapper, prepare_lr_scheduler
from nemo.utils import AppState, logging
from nemo.utils.get_rank import is_global_rank_zero

try:
    from apex.transformer.pipeline_parallel.utils import get_num_microbatches

    HAVE_APEX = True

except (ImportError, ModuleNotFoundError):

    HAVE_APEX = False


try:
    from megatron.core import ModelParallelConfig, parallel_state
    from megatron.core.transformer.module import Float16Module as MCoreFloat16Module
    from megatron.core.transformer.transformer_config import TransformerConfig
    from megatron.core.utils import init_method_normal, scaled_init_method_normal

    HAVE_MEGATRON_CORE = True

except (ImportError, ModuleNotFoundError):

    ModelParallelConfig = ApexGuardDefaults

    HAVE_MEGATRON_CORE = False

__all__ = ["MegatronBaseModel"]


class MegatronBaseModel(NLPModel):
    """
    Megatron base class. All NeMo Megatron models inherit from this class.

    - Initialize the model parallel world for nemo.
    - Turn on all of the nvidia optimizations.
    - If `cfg.tokenizer` is available, it loads the tokenizer and pad the vocab to the
      correct size for tensor model parallelism.
    - If using distributed optimizer, configure to be compatible
      with O2 level optimizations and/or model parallelism.
    - Perform gradient clipping: `grad_clip_pl_default` triggers
      the PyTorch Lightning default implementation, `with_distributed_adam` triggers
      the distributed optimizer's implementation, `megatron_amp_O2` triggers gradient clipping on the main grads,
      and otherwise gradient clipping is performed on the model grads.

    """

    def __init__(self, cfg: DictConfig, trainer: Trainer, no_lm_init=True):

        if not HAVE_MEGATRON_CORE:
            raise ImportError(
                "megatron-core was not found. Please see the NeMo README for installation instructions: https://github.com/NVIDIA/NeMo#megatron-gpt."
            )

        if trainer is None:
            raise ValueError(f"Trainer cannot be None for Megatron-based models. Please provide a PTL trainer object.")

        if cfg.get('use_flash_attention', False) and not HAVE_FLASH_ATTENTION:
            raise ImportError(
                "flash_attn was not found. Please see the installation instructions: https://github.com/HazyResearch/flash-attention."
                "If you use flash_attn with triton. Please install triton==2.0.0.dev20221202."
            )

        # this prevents base constructor from initializing tokenizer
        self.tokenizer = None

        with open_dict(cfg):
            if cfg.get('precision', None) is None:
                cfg.precision = trainer.precision

        super().__init__(cfg, trainer=trainer, no_lm_init=no_lm_init)

        # TODO: @maanug-nv consolidate into one attribute (requires lots of changes in subclasses)
        self.torch_dtype = utils_funcs.torch_dtype_from_precision(self.cfg.precision)  # Mixed precision datatype
        self.autocast_dtype = self.torch_dtype  # Mixed precision datatype
        # instantiate weights in mixed precision datatype if using megatron amp O2
        self.params_dtype = (
            self.torch_dtype
            if self.torch_dtype in [torch.bfloat16, torch.float16] and self.cfg.get('megatron_amp_O2', False)
            else torch.float32
        )

        # set the megatron core model parallel config
        self.model_parallel_config: ModelParallelConfig = self.build_model_parallel_config()

        self.with_distributed_adam = cfg.optim.get('name') == 'distributed_fused_adam'
        self.with_megatron_fused_adam = cfg.optim.get('name') == 'megatron_fused_adam'

        # used in NVIDIA NGC PyTorch containers
        self._enable_nvidia_optimizations()

        if self._cfg.get('use_cpu_initialization', False) is False:
            torch.cuda.set_device(trainer.local_rank)

        # buffer used during train_step for logging average loss over gradient accumulation steps
        self._reduced_loss_buffer = []

        # Overrides used when converting checkpoints
        if os.environ.get(NEMO_MEGATRON_MODEL_PARALLEL_APPSTATE_OVERRIDE, "false").lower() == "true":
            app_state = AppState()
            init_world_size = app_state.tensor_model_parallel_size * app_state.pipeline_model_parallel_size
            init_global_rank = app_state.global_rank
            init_local_rank = app_state.local_rank
        else:
            init_world_size = trainer.world_size
            init_global_rank = trainer.global_rank
            init_local_rank = trainer.local_rank

        # Set virtual pipeline size to None if it is 1 and
        # confirm that the number of model chunks is the same across all pipeline stages.
        vp_size = self.cfg.get('virtual_pipeline_model_parallel_size', None)

        if vp_size is not None:
            if vp_size == 1:
                vp_size = None
            else:
                assert (
                    self.cfg.num_layers // self.cfg.pipeline_model_parallel_size
                ) % vp_size == 0, 'Make sure the number of model chunks is the same across all pipeline stages.'

        initialize_model_parallel_for_nemo(
            world_size=init_world_size,
            global_rank=init_global_rank,
            local_rank=init_local_rank,
            tensor_model_parallel_size=cfg.get('tensor_model_parallel_size', 1),
            pipeline_model_parallel_size=cfg.get('pipeline_model_parallel_size', 1),
            virtual_pipeline_model_parallel_size=vp_size,
            pipeline_model_parallel_split_rank=cfg.get('pipeline_model_parallel_split_rank', 0),
            context_parallel_size=cfg.get('context_parallel_size', 1),
            micro_batch_size=cfg.get('micro_batch_size'),
            global_batch_size=cfg.get('global_batch_size'),
            rampup_batch_size=cfg.get('rampup_batch_size', None),
            use_fp8=cfg.get('fp8', False),
            init_mpi_proc_group=cfg.get('ub_tp_comm_overlap', False),
            seed=self.cfg.get('seed', 1234),
            apex_transformer_log_level=self.cfg.get('apex_transformer_log_level', 30),
        )

        # This must be called after initialize model parallel since it needs to know the data parallel size
        self._validate_and_override_config()

        # set the megatron core model parallel config
        self.model_parallel_config: ModelParallelConfig = self.build_model_parallel_config()

        self.grad_clip_pl_default = False  # use pytorch default for gradient clipping. Default False

        if hasattr(self._cfg, "tokenizer") or (
            hasattr(self._cfg, "encoder_tokenizer") and hasattr(self._cfg, "decoder_tokenizer")
        ):
            # build tokenizer (defaults to nemo supported tokenizers)
            self._build_tokenizer()

            # manipulate vocabulary (e.g., pad vocabulary for better efficiency)
            self._build_vocab()

        # TODO: remove this when PTL 1.7.3 is released
        _FxValidator.functions["configure_gradient_clipping"] = {
            "allowed_on_step": (False, True),
            "allowed_on_epoch": (False, True),
            "default_on_step": True,
            "default_on_epoch": False,
        }

        self.gc_interval = cfg.get('gc_interval', 0)
        # Do manual garbage collection during validation routine when gc_interval > 0
        self.gc_in_validation = bool(int(os.getenv("NEMO_MANUAL_GC_IN_VALIDATION", 1)))
        assert self.gc_interval >= 0, "gc_interval should be an integer value larger than or equal to 0."
        # If gc_interval > 0, memory garbage collection is manually controlled.
        # The automatic garbage collector sould be disabled before training starts.
        if self.gc_interval > 0:
            gc.disable()
            self.validation_global_step = 1

        self.use_fsdp = cfg.get('fsdp', False)

    def setup_transformer_engine_tp_groups(self):
        """ This should be called after model parallel groups have been initialized
            and only needs to be called when using Transformer Engine.
        """
        for module in self.get_model_module_list():
            """Set TP group
               Copied from: https://github.com/NVIDIA/TransformerEngine/blob/main/transformer_engine/pytorch/transformer.py#L398
            """
            # Deep iterate but skip self to avoid infinite recursion.
            for index, child in enumerate(module.modules()):
                if index == 0:
                    continue
                if hasattr(child, "set_tensor_parallel_group"):
                    tp_group = parallel_state.get_tensor_model_parallel_group()
                    child.set_tensor_parallel_group(tp_group)

<<<<<<< HEAD
    def setup_transformer_engine_cp_groups(self):
        """ This should be called after context parallel groups have been initialized
            and only needs to be called when using Transformer Engine.
        """
        cp_stream = torch.cuda.Stream()

        for module in self.get_model_module_list():
            """Set context parallel running
               Copied from: https://github.com/NVIDIA/TransformerEngine/blob/main/transformer_engine/pytorch/transformer.py
            """
            # Deep iterate but skip self to avoid infinite recursion.
            for index, child in enumerate(module.modules()):
                if index == 0:
                    continue
                if hasattr(child, "set_context_parallel_group"):
                    child.set_context_parallel_group(
                        parallel_state.get_context_parallel_group(),
                        parallel_state.get_context_parallel_global_ranks(),
                        cp_stream,
                    )
=======
    def _wrap_model_for_O2(self):
        """ Wraps self.model in a float16 wrapper if the model is using megatron amp O2.
            Args:
                model: The model to wrap. Can be a list of modules or a single module.
            Returns:
                The wrapped model. Returns a list of wrapped modules or a single wrapped module.
        """
        is_mcore_model = self.__dict__.get('mcore_gpt', False) or self.__dict__.get('mcore_bert', False)

        Float16Wrapper = MCoreFloat16Module if is_mcore_model else Float16Module

        nemo_args = {'config': self.model_parallel_config, 'precision': self.cfg.precision}

        if type(self).__name__ == 'MegatronGPTModel':
            nemo_args['share_token_embeddings'] = self.cfg.get('share_embeddings_and_output_weights', True)

        mcore_args = {
            'config': self.transformer_config,
        }

        args = mcore_args if is_mcore_model else nemo_args

        # Model wrapper to convert both model and inputs to half precision
        if isinstance(self.model, list):
            converted_model = []
            for module in self.model:
                args['module'] = module
                converted_model.append(Float16Wrapper(**args))
            self.model = converted_model
        else:
            args['module'] = self.model
            self.model = Float16Wrapper(**args)

        args.pop('module')
>>>>>>> dae28da6

    def get_model_module_list(self):
        if isinstance(self.model, list):
            return [
                model.module if isinstance(model, (Float16Module, MCoreFloat16Module)) else model
                for model in self.model
            ]
        elif isinstance(self.model, (Float16Module, MCoreFloat16Module)):
            return [self.model.module]
        else:
            return [self.model]

    def _reconfigure_val_batches(self):
        """
        Reconfigure trainer.limit_val_batches for pretraining
        """
        if isinstance(self.trainer.limit_val_batches, int):
            # Override limit_val_batches to be a multiple of num microbatches and so there are limit_val_batches//num_micro_batches num of global batches
            self.trainer.limit_val_batches *= get_num_microbatches()
        # Override num sanity steps to be a multiple of num of microbatches
        self.trainer.num_sanity_val_steps *= get_num_microbatches()

    def _enable_nvidia_optimizations(self):
        "These optimizations are present in NVIDIA NGC PyTorch Containers"

        # NVIDIA container version check
        nvidia_torch_version = os.getenv('NVIDIA_PYTORCH_VERSION', None)
        if nvidia_torch_version is not None:
            try:
                NVIDIA_TORCH_MAJOR = int(nvidia_torch_version.split('.')[0])
            except Exception:
                NVIDIA_TORCH_MAJOR = 0
            try:
                NVIDIA_TORCH_MINOR = int(nvidia_torch_version.split('.')[1])
            except Exception:
                NVIDIA_TORCH_MINOR = 0

            # Apex Persistent layer norm is supported from Nvidia PyTorch container v21.11
            # This only depends on Apex version?
            if NVIDIA_TORCH_MAJOR < 21 or (NVIDIA_TORCH_MAJOR == 21 and NVIDIA_TORCH_MINOR < 11):
                self.cfg.persist_layer_norm = False

            # NVFUSER available starting with 21.11
            if NVIDIA_TORCH_MAJOR >= 21 or (NVIDIA_TORCH_MAJOR == 21 and NVIDIA_TORCH_MINOR >= 11):

                # NVFUSER
                torch._C._jit_set_profiling_executor(True)
                torch._C._jit_set_profiling_mode(True)
                torch._C._jit_override_can_fuse_on_cpu(False)
                torch._C._jit_override_can_fuse_on_gpu(False)
                torch._C._jit_set_texpr_fuser_enabled(False)
                torch._C._jit_set_nvfuser_enabled(True)
                torch._C._debug_set_autodiff_subgraph_inlining(False)
        else:
            # Not a Nvidia container. NVFUSER Dependency check is on users
            pass

    def _build_tokenizer(self):
        """
        Default tokenizer is based on available nemo tokenizers.
        Override this method to use an external tokenizer.
        All tokenizers are expected to provide compatible interface.
        Override default Encoder-decoder tokenizer to use legacy=True for sentencepiece.
        """
        if hasattr(self._cfg.tokenizer, "sentencepiece_legacy"):
            legacy = self._cfg.tokenizer.sentencepiece_legacy
        else:
            legacy = True if self._cfg.tokenizer.library == 'sentencepiece' else False
        self.tokenizer = get_nmt_tokenizer(
            library=self._cfg.tokenizer.library,
            model_name=self._cfg.tokenizer.type,
            tokenizer_model=self.register_artifact("tokenizer.model", self._cfg.tokenizer.get('model', None)),
            vocab_file=self.register_artifact("tokenizer.vocab_file", self._cfg.tokenizer.get('vocab_file', None)),
            merges_file=self.register_artifact("tokenizer.merge_file", self._cfg.tokenizer.get('merge_file', None)),
            use_fast=self.cfg.tokenizer.get('use_fast', False),
            delimiter=self.cfg.tokenizer.get('delimiter', None),
            special_tokens=self.cfg.tokenizer.get('special_tokens', None),
            legacy=legacy,
        )

        if self._cfg.tokenizer.get('additional_special_tokens', None) is not None:
            tokens_list = omegaconf.OmegaConf.to_object(self._cfg.tokenizer.additional_special_tokens)
            self.tokenizer.add_special_tokens(tokens_list)

    def on_train_start(self) -> None:
        super().on_train_start()
        self.init_global_step = self.trainer.global_step

    def on_validation_start(self) -> None:
        super().on_validation_start()
        if self.gc_interval > 0 and self.gc_in_validation:
            gc.collect()

    def on_validation_end(self) -> None:
        super().on_validation_end()
        if self.gc_interval > 0 and self.gc_in_validation:
            gc.collect()

    def build_transformer_config(self) -> TransformerConfig:
        """ Builds the megatron core transformer config for the model.
            For attributes in the nemo model config that are the same
            as the megatron core TransformerConfig, we will use the value from the nemo model config.
            For attributes in TransformerConfig that are not in the nemo model config, we add custom logic.
        """

        # create a dictionary copy of the model config
        cfg = OmegaConf.to_container(self.cfg, resolve=True)

        # create a dict to store the transformer config arguments
        transformer_config_dict = {}

        # get model parallel configs from the base class
        model_parallel_config = self.build_model_parallel_config()

        add_bias_linear = self.cfg.get('bias', True)

        activation = self.cfg.get('activation', 'gelu')
        gated_linear_unit = activation.endswith('glu')
        # TODO: need to check which activation functions are supported in mcore
        activation_func = activation_to_func(activation)

        normalization = self.cfg.get('normalization', 'LayerNorm')

        init_method_std = self.cfg.get('init_method_std', 0.02)
        # default used in mcore
        init_method = init_method_normal(init_method_std)

        output_layer_init_method = init_method
        num_layers = self.cfg.get('num_layers', 1)
        use_scaled_init_method = self.cfg.get('use_scaled_init_method', True)
        if use_scaled_init_method:
            output_layer_init_method = scaled_init_method_normal(init_method_std, num_layers=num_layers)

        attention_softmax_in_fp32 = False  # not currently used in NeMo unless apply_query_key_layer_scaling is True
        apply_query_key_layer_scaling = self.cfg.get('apply_query_key_layer_scaling', False)

        fp16_enabled = self.trainer.precision in [16, '16', '16-mixed']
        if apply_query_key_layer_scaling:
            if fp16_enabled:
                os.environ["NVTE_APPLY_QK_LAYER_SCALING"] = "1"
            else:
                logging.warning(
                    "apply_query_key_layer_scaling is only enabled when using FP16, setting it to False "
                    "and setting NVTE_APPLY_QK_LAYER_SCALING=0"
                )
                os.environ["NVTE_APPLY_QK_LAYER_SCALING"] = "0"
                apply_query_key_layer_scaling = False

        if apply_query_key_layer_scaling:
            attention_softmax_in_fp32 = True

        bias_activation_fusion = self.cfg.get('bias_activation_fusion', True)
        bias_gelu_fusion = True if bias_activation_fusion else False

        bias_dropout_fusion = self.cfg.get('bias_dropout_add_fusion', True)

        # TODO: need to check if recompute APIs are matching up properly
        recompute_granularity = self.cfg.get('activations_checkpoint_granularity', None)
        recompute_method = self.cfg.get('activations_checkpoint_method', None)
        recompute_num_layers = self.cfg.get('activations_checkpoint_num_layers', None)

        # any configs that are not in the nemo model config will be added here
        config_mapping = {
            'apply_query_key_layer_scaling': apply_query_key_layer_scaling,
            'apply_residual_connection_post_layernorm': False,  # we don't use this in NeMo
            'layernorm_zero_centered_gamma': False,
            'add_bias_linear': add_bias_linear,
            'gated_linear_unit': gated_linear_unit,
            'activation_func': activation_func,
            'normalization': normalization,
            'init_method': init_method,
            'output_layer_init_method': output_layer_init_method,
            'attention_softmax_in_fp32': attention_softmax_in_fp32,
            'bias_gelu_fusion': bias_gelu_fusion,
            'bias_dropout_fusion': bias_dropout_fusion,
            'recompute_granularity': recompute_granularity,
            'recompute_method': recompute_method,
            'recompute_num_layers': recompute_num_layers,
            'distribute_saved_activations': False,  # not currently used in NeMo
            'fp8': None,
        }

        # populate the transformer config dict
        for field in fields(TransformerConfig):
            # config mapping has second highest priority
            if field.name in config_mapping:
                transformer_config_dict[field.name] = config_mapping[field.name]
            # then config
            elif field.name in cfg:
                transformer_config_dict[field.name] = cfg[field.name]
            # then model parallel config
            elif field in fields(model_parallel_config):
                transformer_config_dict[field.name] = getattr(model_parallel_config, field.name)
            else:
                logging.warning(
                    f"The model: {self} does not have field.name: {field.name} in its cfg. "
                    f"Add this key to cfg or config_mapping to make to make it configurable."
                )

        transformer_config = TransformerConfig(**transformer_config_dict)

        return transformer_config

    def _build_vocab(self):
        """
        Manipulate vocabulary (e.g., pad vocabulary for increased performance)/
        """
        # TODO: add config to allow to disable it?
        self.padded_vocab_size = self._vocab_size_with_padding(
            orig_vocab_size=self.tokenizer.vocab_size,
            make_vocab_size_divisible_by=self._cfg.get('make_vocab_size_divisible_by', 128),
            tensor_model_parallel_size=self._cfg.get('tensor_model_parallel_size', 1),
        )

    def _vocab_size_with_padding(self, orig_vocab_size, make_vocab_size_divisible_by, tensor_model_parallel_size):
        """Pad vocab size so it is divisible by model parallel size and
        still having GPU friendly size."""

        after = orig_vocab_size
        multiple = make_vocab_size_divisible_by * tensor_model_parallel_size
        while (after % multiple) != 0:
            after += 1
        logging.info(
            f'Padded vocab_size: {after}, original vocab_size: {orig_vocab_size}, dummy tokens: {after - orig_vocab_size}.'
        )
        return after

    def get_parameters_with_grad(self):
        """
        Get all parameters with grad from optimizer param groups
        """
        params = []
        for param_group in self._optimizer_param_groups:
            for param in param_group['params']:
                if (
                    param.grad is not None
                ):  # (@adithyare) adapter training with pp>1 can result in params with no grads
                    params.append(param)
        return params

    def configure_gradient_clipping(self, *args, **kwargs):
        """PTL hook to configure gradients.
           We use gradient clipping implementation from megatron-lm.
        """
        clip_val = self.trainer.gradient_clip_val
        if clip_val is None:
            return

        clip_val = float(clip_val)
        if clip_val <= 0:
            return

        if self.with_megatron_fused_adam:
            # Gradient clipping is done in optimizer step
            return

        if self.grad_clip_pl_default:
            # use the default behavior
            return super().configure_gradient_clipping(*args, **kwargs)

        if self.with_distributed_adam:
            grad_norm = clip_grad_norm_distributed_optimizer(self._optimizer, clip_val)
        else:
            if self.megatron_amp_O2:
                # grep fp32 master parameters for gradient clipping
                parameters = self._optimizer.get_parameters_with_grad()
            else:
                parameters = self.get_parameters_with_grad()
            grad_norm = clip_grad_norm_fp32(parameters=parameters, max_norm=clip_val, use_fsdp=self.use_fsdp,)

        self.log('grad_norm', grad_norm, rank_zero_only=True, batch_size=1)

    def allreduce_gradients(self):
        """Reduce gradients across data parallel ranks.
           Modified from megatron-lm: https://github.com/NVIDIA/Megatron-LM/blob/d41696840ed0a7edb7e0499eb82a48ae112d9bb3/megatron/model/distributed.py#L188
        """
        # Bucketize and all-reduce
        buckets = {}
        for param in self.parameters():
            if param.requires_grad and param.grad is not None:
                tp = param.data.type()
                if tp not in buckets:
                    buckets[tp] = []
                buckets[tp].append(param)
                # param.main_grad = param.grad

        # For each bucket, all-reduce and copy all-reduced grads.
        for tp in buckets:
            bucket = buckets[tp]
            grads = [param.grad.data for param in bucket]
            coalesced = torch._utils._flatten_dense_tensors(grads)
            coalesced /= parallel_state.get_data_parallel_world_size(with_context_parallel=True)
            torch.distributed.all_reduce(
                coalesced, group=parallel_state.get_data_parallel_group(with_context_parallel=True)
            )
            for buf, synced in zip(grads, torch._utils._unflatten_dense_tensors(coalesced, grads)):
                buf.copy_(synced)

    def reduce_overlap_gradients(self, params=None):
        """Reduce grads if overlapped grad sync is enabled

        Used for pipeline parallelism with the distributed Adam
        optimizer. In the first pipeline stage, the grad sync is
        overlapped with the final backward pass. In other pipeline
        stages, the grad sync is deferred until the bubble overhead.

        """
        if self.with_distributed_adam and self._optimizer.overlap_grad_sync:
            if params is None:
                params = self._optimizer.parameters()
            self._optimizer.try_grad_sync(params)

    def sync_overlap_parameters(self, params=None):
        if self.with_distributed_adam:
            self._optimizer._try_start_bucket_param_sync(params)

    def on_train_batch_end(self, outputs, dataloader_iter: Any, batch_idx: int, unused: Optional[int] = 0) -> None:
        super().on_train_batch_end(outputs, dataloader_iter, batch_idx)

        # TODO: Replace with newer override for scheduler.step() instead of
        # search for plugins for fp16 GradScalar
        if self.trainer.precision_plugin is not None and isinstance(
            self.trainer.precision_plugin, MixedPrecisionPlugin
        ):
            precision_plugin = self.trainer.precision_plugin

            if (
                hasattr(precision_plugin, 'scaler')
                and precision_plugin.scaler is not None
                and isinstance(precision_plugin.scaler, GradScaler)
            ):
                grad_scaler = precision_plugin.scaler

                # If the grad scaler skipped its optimizer step due to infs/nans,
                # decrement the step of all schedulers.
                if grad_scaler.optimizer_update_skipped is not None and grad_scaler.optimizer_update_skipped is True:
                    scheduler_cfgs = self.trainer.lr_scheduler_configs

                    if not scheduler_cfgs or not self.trainer.lightning_module.automatic_optimization:
                        return

                    for scheduler_cfg in scheduler_cfgs:
                        # Decrement the counter by 2, then perform a scheduler.step() to perform a no-up
                        # as well as update the optimizer lr in all param groups
                        scheduler_cfg.scheduler.last_epoch -= 2
                        scheduler_cfg.scheduler.step()

                    # Removing the line below because it messes up train_valid_test_num_samples calculation.
                    # self.trainer.fit_loop.max_steps = self.trainer.fit_loop.max_steps + 1

                    # Reset the optimizer update skipped to `None` - this is to prevent scheduler no-ops during
                    # accumulated gradient updates.
                    grad_scaler.optimizer_update_skipped = None

        if self.gc_interval > 0 and (self.trainer.global_step % self.gc_interval == 0):
            gc.collect()

    def on_validation_batch_end(self, outputs, batch: Any, batch_idx: int, dataloader_idx: int = 0) -> None:
        super().on_validation_batch_end(outputs, batch, batch_idx, dataloader_idx)

        if self.gc_interval > 0 and self.gc_in_validation:
            if self.validation_global_step % self.gc_interval == 0:
                gc.collect()
            self.validation_global_step += 1

    def setup_optimization(
        self, optim_config: Optional[Union[DictConfig, Dict]] = None, optim_kwargs: Optional[Dict[str, Any]] = None,
    ):
        optim_kwargs = {} if optim_kwargs is None else optim_kwargs.copy()
        if self.with_distributed_adam:
            # Allocate contiguous buffer to avoid extra copies
            optim_kwargs['contiguous_grad_buffer'] = True

            # Make sure optimizer state is in FP32
            optim_dtype = torch.float32
            optim_kwargs['dtype'] = optim_dtype

            # Make sure embedding grad reductions are in FP32
            for name, param in self.named_parameters():
                if 'word_embedding' in name or 'position_embedding' in name or 'output_layer' in name:
                    param._with_fp32_optimizer = True

            # Match param allgather with model dtype
            model_dtype = torch.float32
            if self.megatron_amp_O2 and hasattr(self, 'autocast_dtype'):
                model_dtype = self.autocast_dtype
            optim_kwargs['param_sync_dtype'] = model_dtype

            # Determine whether to store master params in optimizer
            if optim_dtype == model_dtype:
                optim_kwargs['store_params'] = False
            elif optim_dtype == torch.float32 and model_dtype == torch.bfloat16:
                optim_kwargs['store_params'] = False
                optim_kwargs['store_param_remainders'] = True
            else:
                optim_kwargs['store_params'] = True

        return super().setup_optimization(optim_config=optim_config, optim_kwargs=optim_kwargs)

    def configure_optimizers(self):
        self.setup_optimization()

        # Wrap the baseline optimizer with the optimizer class with master parameters
        if self.megatron_amp_O2 and not self.with_distributed_adam and self._optimizer is not None:
            if self.torch_dtype == torch.bfloat16:
                fp32_grad_accum = True
                contiguous_grad_bucket = True
            elif self.torch_dtype == torch.float16:
                fp32_grad_accum = False
                # TODO: contiguous grad bucket for fp16 is also planned to be supported
                contiguous_grad_bucket = False
                raise ValueError(
                    "fp16 training is not yet supported with O2. Please set megatron_amp_O2 to False in the model config."
                )

            # if using tensor parallel only, we automatically use async grad all-reduce
            # if using pipeline parallel or sequence parallel or gradient accumulation fusion, then we disable it
            if (
                self.cfg.get('pipeline_model_parallel_size', 1) == 1
                and not (
                    self.cfg.get('sequence_parallel', False) or self.cfg.get('gradient_accumulation_fusion', False)
                )
                and self.cfg.get('async_grad_allreduce', True)
            ):
                async_grad_allreduce = True
            else:
                async_grad_allreduce = False

            if async_grad_allreduce:
                # we need this to be configurable until make_nccl_premul_sum is in public PyTorch.
                # currently cannot be imported in PyTorch 1.12.0
                grad_div_ar_fusion = self.cfg.get('grad_div_ar_fusion', False)
            else:
                grad_div_ar_fusion = False

            self._optimizer = MainParamsOptimizerWrapper(
                self._optimizer,
                fp32_grad_accum=fp32_grad_accum,
                contiguous_grad_bucket=contiguous_grad_bucket,
                async_grad_allreduce=async_grad_allreduce,
                grad_div_ar_fusion=grad_div_ar_fusion,
                grad_allreduce_chunk_size_mb=self.cfg.get('grad_allreduce_chunk_size_mb', 125),
            )

            assert self._trainer.max_steps is not None, "'max_steps' is missing in trainer config."
            if hasattr(self._cfg.optim, 'sched'):
                sched_config = self._cfg.optim.sched
                sched_config['max_steps'] = self._trainer.max_steps
                self._scheduler = prepare_lr_scheduler(
                    optimizer=self._optimizer, scheduler_config=sched_config, train_dataloader=self._train_dl
                )

        # Configure distributed optimizer
        if self.with_distributed_adam:

            # Initialize param buckets if explicitly provided
            if hasattr(self, 'distributed_adam_buckets'):
                for bucket in self.distributed_adam_buckets:
                    self._optimizer.init_params_bucket(bucket)
                del self.distributed_adam_buckets

            # Make sure all params are initialized so main grads are
            # available
            # Note: Consolidate grads without overlap
            overlap_params = []
            no_overlap_params = []
            for p in self.parameters():
                if getattr(p, '_disable_overlap_grad_sync', False):
                    no_overlap_params.append(p)
                else:
                    overlap_params.append(p)
            self._optimizer.init_params(reversed(overlap_params))
            self._optimizer.init_params(reversed(no_overlap_params))

            # Initialize contiguous parameter buffer
            if self._optimizer.contiguous_param_buffer:
                self._optimizer.init_param_buffer()

        if self._scheduler is None:
            return self._optimizer
        else:
            return [self._optimizer], [self._scheduler]

    def compute_consumed_samples(self, steps_since_resume=0):
        app_state = AppState()

        if self.cfg.get('rampup_batch_size', None):
            from apex.transformer.pipeline_parallel.utils import _GLOBAL_NUM_MICROBATCHES_CALCULATOR

            current_global_batch_size = getattr(_GLOBAL_NUM_MICROBATCHES_CALCULATOR, 'current_global_batch_size', 1)
            consumed_samples = self.prev_consumed_samples + self.if_first_step * current_global_batch_size
        else:
            consumed_samples = (
                self.init_consumed_samples
                + steps_since_resume
                * app_state.data_parallel_size
                * self.cfg.micro_batch_size
                * get_num_microbatches()
            )
        return int(consumed_samples)

    def _compute_consumed_samples_after_training_step(self):
        # Add +1 to account for the current batch, which is not counted yet in `trainer.global_step`.
        return self.compute_consumed_samples(self.trainer.global_step + 1 - self.init_global_step)

    def _extract_consumed_samples_from_ckpt(self, ckpt_path):
        try:
            init_consumed_samples = int(float(re.findall(r"consumed_samples\=([0-9]+.[0-9]+)", ckpt_path)[0]))
        except (ValueError, TypeError, IndexError):
            logging.warning("Cannot parse the checkpoint file to get the consumed samples. assume it is zero.")
            init_consumed_samples = 0

        return init_consumed_samples

    def _validate_and_override_config(self):
        """ Certain configurations might be incompatible or discouraged.
            We can check for them here and override if necessary.
        """
        app_state = AppState()

        if self.cfg.get('sequence_parallel', False) and self.cfg.get('tensor_model_parallel_size', 1) == 1:
            logging.info(
                "Sequence parallel should only be used with tensor parallel size > 1. Setting sequence parallel to False"
            )
            with open_dict(self.cfg):
                self.cfg.sequence_parallel = False

        # Gradient accumulation fusion does not work with our baseline implementaiton of
        # async grad allreduce. This should be fixed!
        # For now we must disable it whenever using the baseline implementaion.
        # The distributed adam from apex does work with gradient accumulation fusion.
        distributed_fused_adam = self.cfg.optim.get('name', 'fused_adam') == 'distributed_fused_adam'
        pipeline_model_parallel_size = self.cfg.get('pipeline_model_parallel_size', 1)
        data_parallel_size = app_state.data_parallel_size

        if self.cfg.get('gradient_accumulation_fusion', False):
            if data_parallel_size > 1 and pipeline_model_parallel_size == 1 and not distributed_fused_adam:
                logging.info(
                    "When not using pipeline model parallel, gradient accumulation fusion can only be used with distributed_fused_adam."
                )
                with open_dict(self.cfg):
                    self.cfg.gradient_accumulation_fusion = False
            if self.cfg.get('fsdp', False):
                logging.info("When using FSDP, gradient accumulation cannot be fused to gradient computation.")
                with open_dict(self.cfg):
                    self.cfg.gradient_accumulation_fusion = False
            if not self.cfg.get('megatron_amp_O2', False):
                logging.info("Gradient accumulation fusion can only be used with megatron amp O2 mixed precision.")
                with open_dict(self.cfg):
                    self.cfg.gradient_accumulation_fusion = False

        if self.cfg.get('use_emha', False):
            raise ValueError('use_emha is not yet supported please set to False')

        vp_size = self.cfg.get('virtual_pipeline_model_parallel_size', None)

        if vp_size is not None:
            if vp_size == 1:
                self.cfg['virtual_pipeline_model_parallel_size'] = None
            else:
                assert (
                    self.cfg.num_layers // self.cfg.pipeline_model_parallel_size
                ) % vp_size == 0, 'Make sure the number of model chunks is the same across all pipeline stages.'

        if self.cfg.get('ub_tp_comm_overlap', False):
            if not self.cfg.get('transformer_engine', False) or not self.cfg.get('sequence_parallel', False):
                logging.info(
                    "Userbuffer tensor-parallel communication overlap is available with both Transformer Engine and sequence-parallelism."
                )
                with open_dict(self.cfg):
                    self.cfg.ub_tp_comm_overlap = False
            if self.cfg.get('fsdp', False):
                logging.info(
                    "Userbuffer tensor-parallel communication overlap is not available with FSDP."
                    "Setting `ub_tp_comm_overlap` to False."
                )
                with open_dict(self.cfg):
                    self.cfg.ub_tp_comm_overlap = False

        if self.cfg.get('fsdp', False) and self.cfg.get('fp8', False):
            raise ValueError('Torch FSDP does not support FP8.')

    def is_data_parallel_rank_zero(self):
        if is_global_rank_zero():
            return True
        else:
            try:
                data_parallel_rank = parallel_state.get_data_parallel_rank()
            except:
                data_parallel_rank = None

            if data_parallel_rank is not None and data_parallel_rank == 0:
                return True
            else:
                return False

    def _get_total_params_across_model_parallel_groups_gpt_bert(self, model):
        """Returns the total number of parameters across all model parallel groups."""
        is_mcore_model = self.__dict__.get('mcore_gpt', False) or self.__dict__.get('mcore_bert', False)
        # log number of parameters
        if isinstance(model, list):
            num_parameters_on_device = sum(
                [sum([p.nelement() for p in model_module.parameters()]) for model_module in model]
            )
            if (
                parallel_state.get_pipeline_model_parallel_world_size() > 1
                and parallel_state.is_pipeline_last_stage(ignore_virtual=True)
                and self.cfg.get('share_embeddings_and_output_weights', True)
            ):
                word_embeddings_weight = (
                    model[-1].module.shared_embedding_or_output_weight()
                    if is_mcore_model
                    else model[-1].word_embeddings_weight()
                )
                # substract the embedding weights on the last virtual stage
                num_word_embedding_parameters = sum([p.nelement() for p in word_embeddings_weight])
                num_parameters_on_device -= num_word_embedding_parameters
        else:
            num_parameters_on_device = sum([p.nelement() for p in model.parameters()])
            if (
                parallel_state.get_pipeline_model_parallel_world_size() > 1
                and parallel_state.is_pipeline_last_stage(ignore_virtual=True)
                and self.cfg.get('share_embeddings_and_output_weights', True)
            ):
                word_embeddings_weight = (
                    model.module.shared_embedding_or_output_weight()
                    if is_mcore_model
                    else model.word_embeddings_weight()
                )
                # substract the embedding weights on the last stage
                num_word_embedding_parameters = sum([p.nelement() for p in word_embeddings_weight])
                num_parameters_on_device -= num_word_embedding_parameters

        # to be summed across data parallel group
        total_num_parameters = torch.tensor(num_parameters_on_device).cuda()

        torch.distributed.all_reduce(total_num_parameters, group=parallel_state.get_model_parallel_group())

        return num_parameters_on_device, total_num_parameters

    def _get_total_params_across_model_parallel_groups_enc_dec(self, model):
        """Returns the total number of parameters across all model parallel groups."""
        # log number of parameters
        # TODO: If/when we add interleaved model parallelism, we will need to add another if/else here.
        num_parameters_on_device = sum([p.nelement() for p in model.parameters()])

        if parallel_state.get_pipeline_model_parallel_world_size() > 1 and (
            parallel_state.get_pipeline_model_parallel_rank() == self.cfg.get('pipeline_model_parallel_split_rank', 0)
            or parallel_state.is_pipeline_last_stage()
        ):
            # If the current rank is the in the decoder first stage (decoder emb) or last rank (output layer), subtract those weights since it is already accounted for in the encoder first stage.
            # TODO: If we support embedding untying with PP > 1, we will need to update this.
            num_word_embedding_parameters = sum([p.nelement() for p in model.word_embeddings_weight()])
            num_parameters_on_device -= num_word_embedding_parameters

            # Subtract decoder position embedding params that are shared with encoder.
            if (
                parallel_state.is_pipeline_stage_at_split()
                and self.cfg.encoder.get("position_embedding_type", "learned_absolute") == "learned_absolute"
            ):
                num_position_embedding_parameters = sum([p.nelement() for p in model.position_embeddings_weight()])
                num_parameters_on_device -= num_position_embedding_parameters

        # Check and remove RPE embeddings from the encoder that are replicated.
        if (
            parallel_state.get_pipeline_model_parallel_world_size() > 1
            and parallel_state.is_pipeline_stage_before_split()
            and not parallel_state.is_pipeline_first_stage()
            and self.cfg.encoder.get("position_embedding_type", "learned_absolute") == "relative"
        ):
            # substract the RPE params on intermediate pipeline stages.
            num_rpe_params = sum([p.nelement() for p in model.encoder_relative_position_embeddings_weight()])
            num_parameters_on_device -= num_rpe_params

        # Check and remove RPE embeddings from the decoder that are replicated.
        if (
            parallel_state.get_pipeline_model_parallel_world_size() > 1
            and parallel_state.is_pipeline_stage_after_split()
            and not parallel_state.is_pipeline_stage_at_split()
            and self.cfg.encoder.get("position_embedding_type", "learned_absolute") == "relative"
        ):
            # substract the RPE params on intermediate pipeline stages.
            num_rpe_params = sum([p.nelement() for p in model.decoder_relative_position_embeddings_weight()])
            num_parameters_on_device -= num_rpe_params

        # to be summed across data parallel group
        total_num_parameters = torch.tensor(num_parameters_on_device).cuda()
        torch.distributed.all_reduce(total_num_parameters, group=parallel_state.get_model_parallel_group())
        return num_parameters_on_device, total_num_parameters

    def build_model_parallel_config(self) -> ModelParallelConfig:
        """ For attributes in the nemo model config that are the same as the
            megatron core ModelParallelConfig we will use the value from the nemo config.
            For attributes in ModelParallelConfig that are not in the nemo model config, we add custom logic.
        """
        cfg = OmegaConf.to_container(self.cfg, resolve=True)

        # map precision related configs
        megatron_amp_O2 = cfg.get('megatron_amp_O2', False)

        # dtype used in p2p communication
        pipeline_dtype = self.torch_dtype

        # maps NeMo model configs to ModelParallelConfig from megatron core
        config_mapping = {
            "perform_initialization": True,  # initailize weights when constructing the module
            "fp16": self.torch_dtype == torch.float16
            and megatron_amp_O2,  # NeMo does not currently support fp16 training with megatron amp O2, eval and inference is supported
            "bf16": self.torch_dtype == torch.bfloat16 and megatron_amp_O2,
            "params_dtype": self.params_dtype,
            "timers": None,  # NeMo does not currently support megatron core timers
            "async_tensor_model_parallel_allreduce": self.cfg.get('tensor_model_parallel_world_size', 1) > 1
            and not self.cfg.get('sequence_parallel', False),
            "pipeline_dtype": pipeline_dtype,
            "grad_scale_func": self.trainer.precision_plugin.scaler.scale
            if self.trainer.precision in ["16", "16-mixed"]
            else None,
            "enable_autocast": not megatron_amp_O2 and self.torch_dtype in [torch.bfloat16, torch.float16],
            "autocast_dtype": self.autocast_dtype,
            "variable_seq_lengths": False,  # set dynamically during training
            "num_microbatches_with_partial_activation_checkpoints": self.cfg.get(
                'num_micro_batches_with_partial_activation_checkpoints', None
            ),
            "batch_p2p_sync": True,  # call torch.cuda.synchronize() after batch isend/rcv
            "use_ring_exchange_p2p": False,  # not supported in NeMo
            "deallocate_pipeline_outputs": False,  # not supported in NeMo
            "no_sync_func": None,  # set dynamically during training
            "grad_sync_func": None,  # set dynamically during training
            "param_sync_func": None,  # set dynamically during training
        }

        # instantitate ModelParallelConfig from this dict
        mp_config_dict = {}

        for field in fields(ModelParallelConfig):
            # model config has priority
            if field.name in cfg:
                mp_config_dict[field.name] = cfg[field.name]
            # then config_mapping
            elif field.name in config_mapping:
                mp_config_dict[field.name] = config_mapping[field.name]
            else:
                logging.warning(
                    f"The model: {self} does not have field.name: {field.name} in its cfg. "
                    f"Add this key to cfg or config_mapping to make to make it configurable."
                )

        model_parallel_config = ModelParallelConfig(**mp_config_dict)

        try:
            # hidden size is needed for pipeline schedules but is not currently in ModelParallelConfig
            setattr(model_parallel_config, 'hidden_size', self.cfg.hidden_size)
        except AttributeError:
            logging.warning(
                f'hidden_size not found in {self.cfg}. Set this in model_parallel_config if using pipeline parallelism.'
            )

        return model_parallel_config

    def _val_iterator_done(self, iterator):
        """
        Check if the iterator is exhausted, if so raise a StopIteration and exit validation_step
        """
        try:
            element = next(iterator)
        except StopIteration:
            return iterator, True
        # reinsert the element back to the iterator
        return itertools.chain([element], iterator), False

    def configure_sharded_model(self):
        if self.use_fsdp:
            """ Top-evel FSDP model sharding """
            # Shard the top-level model hierarchically. We shard the strategy-unwrapped model not
            # to lose the structure of non-FSDP wrapped parameters (e.g, embedding)
            # TODO: Currently the main parameter data type is kept in fp32 (when O2=False). This needs to be
            # extended to support lower precision main parameters.
            self.model = self.trainer.strategy._setup_model(self.model)
            # Move the CPU-initialized model (with `use_cpu_initialization=True`) to GPU, which is to avoid
            # out-of-memory carash before sharding. In case of GPU-initialized model, this is no-op.
            self.model = self.model.cuda(torch.cuda.current_device())<|MERGE_RESOLUTION|>--- conflicted
+++ resolved
@@ -232,7 +232,6 @@
                     tp_group = parallel_state.get_tensor_model_parallel_group()
                     child.set_tensor_parallel_group(tp_group)
 
-<<<<<<< HEAD
     def setup_transformer_engine_cp_groups(self):
         """ This should be called after context parallel groups have been initialized
             and only needs to be called when using Transformer Engine.
@@ -253,7 +252,7 @@
                         parallel_state.get_context_parallel_global_ranks(),
                         cp_stream,
                     )
-=======
+
     def _wrap_model_for_O2(self):
         """ Wraps self.model in a float16 wrapper if the model is using megatron amp O2.
             Args:
@@ -288,7 +287,6 @@
             self.model = Float16Wrapper(**args)
 
         args.pop('module')
->>>>>>> dae28da6
 
     def get_model_module_list(self):
         if isinstance(self.model, list):
