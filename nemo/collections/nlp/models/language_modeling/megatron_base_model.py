--- conflicted
+++ resolved
@@ -143,16 +143,6 @@
             world_size=init_world_size,
             global_rank=init_global_rank,
             local_rank=init_local_rank,
-<<<<<<< HEAD
-            tensor_model_parallel_size=self.cfg.get('tensor_model_parallel_size', 1),
-            pipeline_model_parallel_size=self.cfg.get('pipeline_model_parallel_size', 1),
-            virtual_pipeline_model_parallel_size=self.cfg.get('virtual_pipeline_model_parallel_size', None),
-            pipeline_model_parallel_split_rank=self.cfg.get('pipeline_model_parallel_split_rank', 0),
-            micro_batch_size=self.cfg.get('micro_batch_size'),
-            global_batch_size=self.cfg.get('global_batch_size'),
-            rampup_batch_size=self.cfg.get('rampup_batch_size'),
-            use_fp8=self.cfg.get('fp8', False),
-=======
             tensor_model_parallel_size=cfg.get('tensor_model_parallel_size', 1),
             pipeline_model_parallel_size=cfg.get('pipeline_model_parallel_size', 1),
             virtual_pipeline_model_parallel_size=cfg.get('virtual_pipeline_model_parallel_size', None),
@@ -162,7 +152,6 @@
             rampup_batch_size=cfg.get('rampup_batch_size'),
             use_fp8=cfg.get('fp8', False),
             init_mpi_proc_group=cfg.get('ub_tp_comm_overlap', False),
->>>>>>> e5706a0e
             seed=self.cfg.get('seed', 1234),
             apex_transformer_log_level=self.cfg.get('apex_transformer_log_level', 30),
         )
@@ -607,8 +596,6 @@
         if self.cfg.get('use_emha', False):
             raise ValueError('use_emha is not yet supported please set to False')
 
-<<<<<<< HEAD
-=======
         if self.cfg.get('virtual_pipeline_model_parallel_size', None) is not None:
             assert (
                 self.cfg.num_layers // self.cfg.pipeline_model_parallel_size
@@ -624,7 +611,6 @@
                 with open_dict(self.cfg):
                     self.cfg.ub_tp_comm_overlap = False
 
->>>>>>> e5706a0e
     def is_data_parallel_rank_zero(self):
         if is_global_rank_zero():
             return True
