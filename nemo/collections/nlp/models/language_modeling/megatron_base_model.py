--- conflicted
+++ resolved
@@ -1000,7 +1000,6 @@
         # reinsert the element back to the iterator
         return itertools.chain([element], iterator), False
 
-<<<<<<< HEAD
     def _get_max_steps(self):
         """
         Compute the maximum number of training steps (-1 if it cannot be computed).
@@ -1042,7 +1041,7 @@
             steps_per_epoch = min(num_global_batches, limit_batches)
 
         return steps_per_epoch * self._trainer.max_epochs
-=======
+
     def configure_sharded_model(self):
         if self.use_fsdp:
             """ Top-evel FSDP model sharding """
@@ -1053,5 +1052,4 @@
             self.model = self.trainer.strategy._setup_model(self.model)
             # Move the CPU-initialized model (with `use_cpu_initialization=True`) to GPU, which is to avoid
             # out-of-memory carash before sharding. In case of GPU-initialized model, this is no-op.
-            self.model = self.model.cuda(torch.cuda.current_device())
->>>>>>> bde6b92f
+            self.model = self.model.cuda(torch.cuda.current_device())