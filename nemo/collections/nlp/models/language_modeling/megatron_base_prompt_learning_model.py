# Copyright (c) 2022, NVIDIA CORPORATION.  All rights reserved.
#
# Licensed under the Apache License, Version 2.0 (the "License");
# you may not use this file except in compliance with the License.
# You may obtain a copy of the License at
#
#     http://www.apache.org/licenses/LICENSE-2.0
#
# Unless required by applicable law or agreed to in writing, software
# distributed under the License is distributed on an "AS IS" BASIS,
# WITHOUT WARRANTIES OR CONDITIONS OF ANY KIND, either express or implied.
# See the License for the specific language governing permissions and
# limitations under the License.

import re
from collections import OrderedDict

import torch
from omegaconf.dictconfig import DictConfig
from omegaconf.omegaconf import open_dict
from pytorch_lightning.trainer.trainer import Trainer
from torch import Tensor

from nemo.collections.common.tokenizers.sentencepiece_tokenizer import SentencePieceTokenizer
from nemo.collections.nlp.models.language_modeling.megatron_base_model import MegatronBaseModel
from nemo.collections.nlp.modules.common import (
    PromptEncoder,
    PromptEncoderType,
    PromptTable,
    VirtualPromptPlaceholderToken,
    VirtualPromptSource,
    VirtualPromptStyle,
)
from nemo.collections.nlp.modules.common.transformer.text_generation import TextGeneration
from nemo.utils import logging

__all__ = ['MegatronBasePromptLearningModel']


class MegatronBasePromptLearningModel(MegatronBaseModel, TextGeneration):
    """
    Model class for prompt-tuning or p-tuning a pretrained Megatron model. 

    Prompt Tuning initalizes virtual prompt embeddings directly from a copy of
    certain token embeddings from the the pretrained model's vocabulary
    and directly tunes these embedding weights. The token embeddings used in 
    initalization are specified by the user in the config file. The model can 
    be prompt-tuned for multiple tasks at once. virtual prompts are stored in a 
    prompt table and can be added or deleted without disrupting virtual prompts 
    for other tasks. 

    P-tuning initializes an LSTM encoder model that generates virtual prompt
    embeddings for every task. Each task shares the same encoder. After ptuning
    is compelete, the learned virtual prompts can be saved to the prompt table
    using add_ptuned_prompts_to_prompt_table(). Thus, if a user wants to add a 
    new virtual prompt via p-tuning, they do not need to retrain on all previous 
    tasks. This gives p-tuning the same task flexiblity as prompt-tuning.
    """

    def __init__(self, cfg: DictConfig, trainer: Trainer):
        super().__init__(cfg, trainer)

        self.cfg = cfg

        self.load_frozen_model(cfg, trainer)

        self.tokenizer = self.frozen_model.tokenizer

        if hasattr(self.frozen_model.cfg, "encoder") and hasattr(self.frozen_model.cfg, "decoder"):
            self.hidden_size = (
                self.frozen_model.cfg.encoder.hidden_size
            )  # Encoder and decoder need to have the same hidden size and we check for this in the frozen enc-dec model.
        else:
            self.hidden_size = self.frozen_model.cfg.hidden_size

        self.existing_tasks = list(self.cfg.get('existing_tasks', []))
        self.new_tasks = list(self.cfg.get('new_tasks', []))
        self.virtual_prompt_style = VirtualPromptStyle(cfg.virtual_prompt_style)

        # Load templates for assigning virtual prompt token positions
        self.load_task_templates(self.cfg.task_templates)

<<<<<<< HEAD
        if self.first_stage_of_pipeline() and self.virtual_prompt_style in [
=======
        if self.virtual_prompt_style in [
>>>>>>> 0e143ad4
            VirtualPromptStyle.P_TUNING,
            VirtualPromptStyle.PROMPT_TUNING,
            VirtualPromptStyle.INFERENCE,
        ]:
<<<<<<< HEAD

            # TODO: Handle this when moving GPT prompt learning to the base class.
            self.word_embeddings = self.frozen_model.enc_dec_model.encoder_embedding.word_embeddings

=======
>>>>>>> 0e143ad4
            # Prompt table stores all task embeddings, p-tuning virtual prompts get added to the table after training
            self.prompt_table = PromptTable(
                existing_tasks=self.existing_tasks,
                task_templates=self.task_templates,
                task_id_num_to_name=self.task_id_num_to_name,
                hidden_size=self.hidden_size,
            )
<<<<<<< HEAD

=======
>>>>>>> 0e143ad4
        self._prompt_table_key = VirtualPromptSource.PROMPT_TABLE.value
        self._prompt_encoder_key = VirtualPromptSource.PROMPT_ENCODER.value

        # Prompt tuning stores virtual prompts in the prompt table and tunes their weight directly
        if self.virtual_prompt_style in [VirtualPromptStyle.PROMPT_TUNING, VirtualPromptStyle.INFERENCE]:
            self.virtual_prompt_source = VirtualPromptSource.PROMPT_TABLE

        # P-Tuning uses an LSTM Encoder to produce virtual token embeddings
        elif self.virtual_prompt_style == VirtualPromptStyle.P_TUNING:
            self.virtual_prompt_source = VirtualPromptSource.PROMPT_ENCODER
        elif self.virtual_prompt_style == VirtualPromptStyle.NO_PROMPT:
            self.virtual_prompt_source = VirtualPromptSource.NO_PROMPT
        else:
            raise ValueError(
                f"\nvirtual prompt style '{cfg.virtual_prompt_style}' not recognized, please use one of 'prompt-tuning' or 'p-tuning'"
            )

        self._reduced_loss_buffer = []
        self._inference_config = None

        # Prepare pseudo token ids for virtual/virtual prompt tokens
        self.pseudo_tokens = get_pseudo_tokens(self.max_virtual_tokens)
        if isinstance(self.tokenizer, SentencePieceTokenizer):
            self.tokenizer.add_special_tokens(self.pseudo_tokens)
        else:
            self.tokenizer.add_special_tokens({'additional_special_tokens': self.pseudo_tokens})
        self.pseudo_token_ids = self.tokenizer.tokens_to_ids(self.pseudo_tokens)
        self.pseudo_token_ids_start = self.pseudo_token_ids[0] if self.pseudo_token_ids else None
        self.pad_token_id = self.tokenizer.pad_id if self.tokenizer.pad_id is not None else self.tokenizer.unk_id
        self.decoder_seq_length = cfg.get('decoder_seq_length', 40)

        if self.trainer.precision == 32:
            self.autocast_dtype = torch.float
        elif self.trainer.precision == 16:
            self.autocast_dtype = torch.half
        elif self.trainer.precision == 'bf16':
            self.autocast_dtype = torch.bfloat16
        else:
            raise ValueError('precision must be in [32, 16, "bf16"]')
        # make sure the default pytorch lightning gradient clipping in the basemodel
        self.grad_clip_pl_default = True

    def load_task_templates(self, task_templates):
        """
        Takes in the task template portion of the config and turns  
        it into a table where each task's prompt template and 
        the number of virtual tokens to insert in a given part of 
        the prompt template are specified. 
        """
        self.task_templates = {}
        self.task_id_num_to_name = {}
        self.max_virtual_tokens = 0

        task_id_num = 0
        for task in task_templates:
            self.task_templates[task.taskname] = {
                "prompt_template": task.prompt_template,
                "prompt_template_fields": re.findall("\{(.*?)\}", task.prompt_template),
                "answer_only_loss": task.get("answer_only_loss", False),
                "answer_field": task.get("answer_field", None),
                "truncate_field": task.truncate_field,
                "total_virtual_tokens": task.total_virtual_tokens,
                "virtual_token_splits": task.virtual_token_splits,
                "task_id_num": task_id_num,
            }

            self.max_virtual_tokens = max(self.max_virtual_tokens, task.total_virtual_tokens)
            self.task_id_num_to_name[task_id_num] = task.taskname
            task_id_num += 1

        # Check that all new tasks have the same total num virtual tokens
        # Num virtual tokens for new tasks don't need to match num used for previously tuned tasks
        if self.new_tasks:
            new_task_name = self.new_tasks[0]
            self.total_new_task_virtual_tokens = self.task_templates[new_task_name]["total_virtual_tokens"]

            assert all(
                self.task_templates[taskname]["total_virtual_tokens"] == self.total_new_task_virtual_tokens
                for taskname in self.new_tasks
            ), "Total virtual tokens for each task tuned simultaneously must match. If you want to use a different number of virtual tokens for different tasks, tune them separately."

    def init_new_prompts(self):
        """
        Initialize new virtual prompts to be tuned using prompt tuning 
        """
        for idx, taskname in enumerate(self.new_tasks):
            init_method = self.cfg.prompt_tuning.new_prompt_init_methods[idx].lower()
            total_virtual_tokens = self.task_templates[taskname]["total_virtual_tokens"]

            if init_method == "text":
                init_text = self.cfg.prompt_tuning.new_prompt_init_text[idx]
                init_text_ids = self.tokenizer.text_to_ids(init_text)
                self.prompt_table.init_prompt_from_text(
                    taskname, init_text_ids, self.word_embeddings, total_virtual_tokens
                )

            elif init_method == 'random':
                self.prompt_table.init_prompt_from_random(taskname, total_virtual_tokens)

            else:
                raise AttributeError(
                    f'\nvirtual prompt init method {init_method} is not recognized\
                                        please use one of text or random'
                )

    def init_prompt_encoder(self):
        """
        Init the prompt encoder needed for p-tuning on a new task
        """
        # Total virtual tokens should be the same across all new tasks, so just need one
        new_task = self.new_tasks[0]
        total_virtual_tokens = self.task_templates[new_task]["total_virtual_tokens"]

        self.prompt_encoder = PromptEncoder(
            encoder_type=PromptEncoderType(self.cfg.p_tuning.get("encoder_type", "mlp").lower()),
            total_virtual_tokens=total_virtual_tokens,
            token_dim=self.hidden_size,
            hidden_size=self.cfg.p_tuning.get("encoder_hidden", self.hidden_size // 2),
            lstm_dropout=self.cfg.p_tuning.get("dropout", 0.0),
            num_layers=self.cfg.p_tuning.get("num_layers", 2),
        )

    def add_ptuned_prompts_to_prompt_table(self):
        """
        Adds all newly p-tuned virtual prompts to the prompt table 
        for inference. p-tuned virtual prompts WILL NOT be further
        tuned once added to the prompt table. After p-tuned prompts
        are added to the prompt table, the prompt encoder weights
        are removed from the model to avoid needing to load unnecessary
        weights during inference or future p-tuning/prompt-tuning.
        """
        # Save p-tuned prompts to prompt table
        for taskname in self.new_tasks:
            device = next(self.word_embeddings.parameters()).device
            tokenized_taskname = torch.tensor(self.tokenizer.text_to_ids(taskname)).to(device)
            taskname_embeddings = self.word_embeddings(tokenized_taskname).unsqueeze(0)
            virtual_prompt_embeddings = self.prompt_encoder(taskname_embeddings=taskname_embeddings).squeeze(0)
            total_virtual_tokens = self.task_templates[taskname]["total_virtual_tokens"]
            self.prompt_table.add_prompt_from_p_tuning_encoder(
                taskname, virtual_prompt_embeddings, total_virtual_tokens
            )

        # Remove prompt encoder from model
        self.prompt_encoder = None

    def freeze_existing_virtual_prompt_params(self):
        """Freeze params of existing virtual prompts that should not be tuned further
        """
        # Only want new prompt tags to be tunable, leave existing prompt tags alone
        for taskname in self.prompt_table.prompt_table.keys():
            if taskname in set(self.new_tasks):
                for params in self.prompt_table.prompt_table[taskname].parameters():
                    params.requires_grad = True
            else:
                for params in self.prompt_table.prompt_table[taskname].parameters():
                    params.requires_grad = False

        # Make sure word embeddings are frozen
        for params in self.word_embeddings.parameters():
            params.requires_grad = False

    def get_model_tasks(self):
        """
        For user to inspect which tasks the model has been
        p-tuned/prompt-tuned to preform.
        """
        tasks = {}
        for taskname in self.prompt_table.prompt_table.keys():
            tasks[taskname] = self.task_templates[taskname].copy()

        return tasks

    def state_dict(self):
        """
        Custom state dict that only contains prompt table and prompt encoder parameters. 
        No frozen model parameters are stored in the state dict. Prompt encoder parameters 
        are only in state dict for intermediate checkpoints saved during training. Final
        nemo checkpoints at the end of training will contain prompt table parameters only. 
        """
        state_dict_ = {}

        if self.first_stage_of_pipeline():
            state_dict_[self._prompt_table_key] = self.prompt_table.state_dict()

            if self.virtual_prompt_source == VirtualPromptSource.PROMPT_ENCODER:
                state_dict_[self._prompt_encoder_key] = self.prompt_encoder.state_dict()

        return state_dict_

    def load_state_dict(self, state_dict, strict: bool = True):
        """
        Custom load state dict method that only loads prompt table and prompt encoder
        parameters. Matching load method for this class' custom state dict method. 
        """
        if self.first_stage_of_pipeline():
            if self._prompt_table_key in state_dict:
                state_dict_ = state_dict[self._prompt_table_key]
            else:
                # Handle loading state dict before weight saving change for backward compatibility.
                state_dict_ = OrderedDict()
                for key in state_dict.keys():
                    if key.startswith(self._prompt_table_key):
                        key_substring = ".".join(key.split(".")[1:])
                        state_dict_[key_substring] = state_dict[key]

            self.prompt_table.load_state_dict(state_dict_, strict)

            if (
                self._prompt_encoder_key in state_dict
                and self.virtual_prompt_source == VirtualPromptSource.PROMPT_ENCODER
            ):
                state_dict_ = state_dict[self._prompt_encoder_key]
                self.prompt_encoder.load_state_dict(state_dict_, strict)

    def embed_input_train(self, input_ids: Tensor, taskname_ids: Tensor):
        """
        Replaces the virtual tokens in the input_ids with embeddings 
        calculated from either the 'prompt_table' or 'prompt_encoder'. 
        The virtual token placeholders have token_ids listed in
        `self.pseudo_token_ids`.

        params:
            input_ids: the input token ids
            taskname_ids: the NLP task tag token ids
        returns:
            the token embedding for the LM model.
        """
        # Replace virtual token ids with padding for forward pass through vocab embeddings
        discrete_token_ids = input_ids.clone()
        discrete_token_ids[(input_ids >= self.pseudo_token_ids_start)] = self.pad_token_id
        discrete_token_embeds = self.word_embeddings(discrete_token_ids).clone()

        # Find the indicies where virtual tokens should be inserted
        virtual_token_locations = input_ids >= self.pseudo_token_ids_start

        # If there are no virtual tokens, just return discrete token embeds
        if not virtual_token_locations.any():
            return discrete_token_embeds

        # Get virtual token embeddings from the prompt table or prompt encoder
        if self.virtual_prompt_source == VirtualPromptSource.PROMPT_TABLE:
            virtual_token_embeds = [self.prompt_table(task_id_num) for task_id_num in taskname_ids]
            virtual_token_embeds = torch.stack(virtual_token_embeds)

        elif self.virtual_prompt_source == VirtualPromptSource.PROMPT_ENCODER:
            taskname_embeddings = self.word_embeddings(taskname_ids)
            virtual_token_embeds = self.prompt_encoder(taskname_embeddings=taskname_embeddings)

        # Create index template specifying where virtual token embeddings should be placed
        batch_size, _, embedding_size = discrete_token_embeds.shape
        virtual_token_index = virtual_token_locations.nonzero().reshape((batch_size, -1, 2))[:, :, 1][:, :, None]
        virtual_token_index = virtual_token_index.expand(
            batch_size, self.total_new_task_virtual_tokens, embedding_size
        )

        # Make sure discrete_token_embeds and virtual_token_embeds share the same dtype
        discrete_token_embeds = discrete_token_embeds.type(virtual_token_embeds.dtype)

        # Insert virtual token embeddings where they belong amoung the discrete token embeddings
        discrete_token_embeds.scatter_(1, virtual_token_index, virtual_token_embeds)
        input_embeds = discrete_token_embeds

        return input_embeds

    def embed_input_inference(self, input_ids: Tensor, taskname_ids: Tensor):
        """
        Replaces the virtual tokens in the input_ids with embeddings the 
        'prompt_table' only. The virtual token placeholders each have their
        own unique token_id within `self.pseudo_token_ids` to facilitate 
        placing the virtual tokens in their correct locations at each 
        decoding time step. 

        params:
            input_ids: the input token ids
            taskname_ids: the NLP task tag token ids
        returns:
            the token embedding for the LM model.
        """
        batch_size, seq_length = input_ids.shape

        # Replace virtual token ids with padding for forward pass through vocab embeddings
        discrete_token_ids = input_ids.clone()
        discrete_token_ids[(input_ids >= self.pseudo_token_ids_start)] = self.pad_token_id
        discrete_token_embeds = self.word_embeddings(discrete_token_ids).clone()

        # Find the indicies where virtual tokens should be inserted
        virtual_token_locations = input_ids >= self.pseudo_token_ids_start
        virtual_token_locations = virtual_token_locations.unsqueeze(-1)
        virtual_token_locations = virtual_token_locations.expand(batch_size, seq_length, self.hidden_size)

        # If there are no virtual tokens, just return discrete token embeds
        if not virtual_token_locations.any():
            return discrete_token_embeds

        # Convert virtual token vocab_id to virtual token embedding idx
        virtual_token_ids = input_ids.clone()
        virtual_token_ids = torch.sub(virtual_token_ids, self.pseudo_token_ids_start)
        virtual_token_ids = torch.clamp(virtual_token_ids, min=0)

        # Only get needed virtual token embeddings from the prompt table according to virtual token ids
        virtual_token_embeds = [self.prompt_table(taskname_ids[i], virtual_token_ids[i]) for i in range(batch_size)]
        virtual_token_embeds = torch.stack(virtual_token_embeds)

        # Make sure discrete_token_embeds and virtual_token_embeds share the same dtype
        discrete_token_embeds = discrete_token_embeds.type(virtual_token_embeds.dtype)

        # Put virtual and discrete token embs in their correct locations for final output
        input_embeds = torch.where(virtual_token_locations, virtual_token_embeds, discrete_token_embeds)
        return input_embeds

    def first_stage_of_pipeline(self):
        if self.frozen_model.enc_dec_model.pre_process and parallel_state.get_pipeline_model_parallel_rank() == 0:
            return True
        return False

    def on_train_end(self):
        # Save p-tuned prompts to prompt table for inference or future task training
        if self.virtual_prompt_style == VirtualPromptStyle.P_TUNING and self.first_stage_of_pipeline():
            self.add_ptuned_prompts_to_prompt_table()
            logging.info(f"All p-tuned prompts where moved to the prompt table.")

        self.virtual_prompt_style = VirtualPromptStyle.INFERENCE
        self.virtual_prompt_source = VirtualPromptSource.PROMPT_TABLE

        # Move new tags to existing tag list for loading during inference later
        with open_dict(self.cfg):
            self.cfg.existing_tasks = self.existing_tasks + self.new_tasks
            self.cfg.new_tasks = []
            self.cfg.virtual_prompt_style = VirtualPromptStyle.INFERENCE.value

        # Save the best nemo model
        self.save_to(save_path=self.cfg.nemo_path)
        logging.info(f"The final model was saved to {self.cfg.nemo_path}")

    def setup(self, stage=None):
        if (
            stage == 'predict' or self.virtual_prompt_style == VirtualPromptStyle.INFERENCE
        ) and self.first_stage_of_pipeline():
            self.freeze_existing_virtual_prompt_params()
            return

        self.setup_test_data()
        if stage == 'test':
            return

        if self.first_stage_of_pipeline():
            if self.virtual_prompt_style == VirtualPromptStyle.PROMPT_TUNING:
                self.init_new_prompts()
            elif self.virtual_prompt_style == VirtualPromptStyle.P_TUNING:
                self.init_prompt_encoder()
            self.freeze_existing_virtual_prompt_params()

        self.setup_training_data()
        self.setup_validation_data()

    def setup_training_data(self, training_data_config=None):
        if self.cfg.data.get('train_ds', None):
            self._train_ds, self._train_dl = self.build_virtual_prompt_dataset(
                dataset_paths=self.cfg.data.train_ds,
                batch_size=self.cfg.global_batch_size,
                for_train=True,
                drop_last=True,
                shuffle=True,
                num_workers=self.cfg.data.num_workers,
                pin_memory=True,
            )

    def setup_validation_data(self, validation_data_config=None):
        if self.cfg.data.get('validation_ds', None):
            self._validation_ds, self._validation_dl = self.build_virtual_prompt_dataset(
                dataset_paths=self.cfg.data.validation_ds,
                batch_size=self.cfg.global_batch_size,
                for_train=True,
                drop_last=True,
                shuffle=False,
                num_workers=self.cfg.data.num_workers,
                pin_memory=True,
            )

    def setup_test_data(self, test_data_config=None):
        if self.cfg.data.get('test_ds', None):
            self._test_ds, self._test_dl = self.build_virtual_prompt_dataset(
                dataset_paths=self.cfg.data.test_ds,
                batch_size=self.cfg.global_batch_size,
                for_train=False,
                drop_last=False,
                shuffle=False,
                num_workers=self.cfg.data.num_workers,
                pin_memory=True,
            )

    def set_inference_config(self, inference_config):
        self._inference_config = inference_config

    def get_inference_config(self):
        return self._inference_config

    def set_input_tensor(self, input_tensor):
        """Set input tensor to be used instead of forward()'s input.
        When doing pipeline parallelism the input from the previous
        stage comes from communication, not from the input, so the
        model's forward_step_func won't have it. This function is thus
        used by internal code to bypass the input provided by the
        forward_step_func"""
        self.input_tensor = input_tensor

    @classmethod
    def list_available_models(cls):
        pass

    def load_frozen_model(self, cfg, trainer):
        pass


def get_pseudo_tokens(num_virtual_tokens):
    """
    Takes in an integer and returns a list of strings where each string
    is a numbered virtual token placeholder. If 
    num_virtual_tokens = 3, then this function returns:

    ["<prompt_0>", "<prompt_1>", "<prompt_2>"]

    Args:
        num_virtual_tokens: (int) Number of virtual token strings you want to make

    returns a list of string. 

    """
    pseudo_tokens = [
        VirtualPromptPlaceholderToken.BASE.value + str(i) + VirtualPromptPlaceholderToken.END.value
        for i in range(num_virtual_tokens)
    ]

    return pseudo_tokens<|MERGE_RESOLUTION|>--- conflicted
+++ resolved
@@ -80,22 +80,16 @@
         # Load templates for assigning virtual prompt token positions
         self.load_task_templates(self.cfg.task_templates)
 
-<<<<<<< HEAD
+
         if self.first_stage_of_pipeline() and self.virtual_prompt_style in [
-=======
-        if self.virtual_prompt_style in [
->>>>>>> 0e143ad4
             VirtualPromptStyle.P_TUNING,
             VirtualPromptStyle.PROMPT_TUNING,
             VirtualPromptStyle.INFERENCE,
         ]:
-<<<<<<< HEAD
 
             # TODO: Handle this when moving GPT prompt learning to the base class.
             self.word_embeddings = self.frozen_model.enc_dec_model.encoder_embedding.word_embeddings
 
-=======
->>>>>>> 0e143ad4
             # Prompt table stores all task embeddings, p-tuning virtual prompts get added to the table after training
             self.prompt_table = PromptTable(
                 existing_tasks=self.existing_tasks,
@@ -103,10 +97,7 @@
                 task_id_num_to_name=self.task_id_num_to_name,
                 hidden_size=self.hidden_size,
             )
-<<<<<<< HEAD
-
-=======
->>>>>>> 0e143ad4
+
         self._prompt_table_key = VirtualPromptSource.PROMPT_TABLE.value
         self._prompt_encoder_key = VirtualPromptSource.PROMPT_ENCODER.value
 
