--- conflicted
+++ resolved
@@ -27,10 +27,9 @@
 from nemo.collections.nlp.models.language_modeling.megatron.bert_model import BertModel
 from nemo.collections.nlp.models.language_modeling.megatron_base_model import MegatronBaseModel
 from nemo.collections.nlp.modules.common.megatron.module import Float16Module
-<<<<<<< HEAD
+
 from nemo.collections.nlp.parts.utils_funcs import get_last_rank
-=======
->>>>>>> 44de3950
+
 from nemo.collections.nlp.modules.common.megatron.utils import (
     average_losses_across_data_parallel_group,
     get_params_for_weight_decay_optimization,
@@ -41,7 +40,7 @@
 
 try:
     from apex.transformer import parallel_state
-<<<<<<< HEAD
+
     from apex.transformer.pipeline_parallel.schedules.common import build_model
     from apex.transformer.pipeline_parallel.schedules.fwd_bwd_no_pipelining import forward_backward_no_pipelining
     from apex.transformer.pipeline_parallel.schedules.fwd_bwd_pipelining_without_interleaving import (
@@ -50,10 +49,7 @@
     from apex.transformer.pipeline_parallel.schedules.fwd_bwd_pipelining_with_interleaving import (
         _forward_backward_pipelining_with_interleaving,
     )
-=======
-    from apex.transformer.pipeline_parallel.schedules.fwd_bwd_no_pipelining import forward_backward_no_pipelining
-
->>>>>>> 44de3950
+
     HAVE_APEX = True
 except (ImportError, ModuleNotFoundError):
     HAVE_APEX = False
@@ -71,20 +67,14 @@
                 "Apex was not found. Please see the NeMo README for installation instructions: https://github.com/NVIDIA/NeMo#megatron-gpt."
             )
         super().__init__(cfg, trainer=trainer, no_lm_init=False)
-<<<<<<< HEAD
-
+        if not self.megatron_amp_o2 and self.cfg.get('virtual_pipeline_model_parallel_size', None):
+            raise ValueError('Virtual pipeline model parallel is only supported when using megatron_amp_O2') 
+            
+        self._validate_trainer()
+        
         self.cfg = cfg
         self.megatron_amp_o2 = cfg.get('megatron_amp_O2', False)
 
-        if not self.megatron_amp_o2 and self.cfg.get('virtual_pipeline_model_parallel_size', None):
-            raise ValueError('Virtual pipeline model parallel is only supported when using megatron_amp_O2')        
-
-=======
-        self._validate_trainer()
-        self.cfg = cfg
-        self.megatron_amp_o2 = cfg.get('megatron_amp_O2', False)
-
->>>>>>> 44de3950
         if self.trainer.precision == 32:
             self.autocast_dtype = torch.float
         elif self.trainer.precision == 16:
@@ -111,19 +101,8 @@
             self.model = self.model[0]
 
         if self.megatron_amp_o2:
-            if isinstance(self.model, list):
-                for module in self.model:
-                    module.cuda(torch.cuda.current_device())
-            else:
-                self.model.cuda(torch.cuda.current_device())
-
-            if isinstance(self.model, list):
-                converted_model = []
-                for module in self.model:
-                    converted_model.append(Float16Module(module=module, precision=cfg.precision))
-                    self.model = converted_model
-            else:
-                self.model = Float16Module(module=self.model, precision=cfg.precision)
+            self.model.cuda(torch.cuda.current_device())
+            self.model = Float16Module(module=self.model, precision=cfg.precision)
 
     def model_provider_func(self, pre_process, post_process):
         cfg = self.cfg
@@ -157,8 +136,17 @@
             add_binary_head=cfg.bert_binary_head,
             megatron_legacy=cfg.get('megatron_legacy', False),
         )
-<<<<<<< HEAD
+
         return model
+        
+    def _validate_trainer(self):
+        """ Certain trainer configurations can break training.
+            Here we try to catch them and raise an error.
+        """
+        if self.trainer.accumulate_grad_batches > 1:
+            raise ValueError(
+                f'Gradient accumulation is done within training_step. trainer.accumulate_grad_batches must equal 1'
+            )        
 
     def _get_fwd_bwd_function(self):
         fwd_bwd_function = None
@@ -196,33 +184,7 @@
             if not self.cfg.bert_binary_head:
                 types = None
             output_tensor = self.forward(tokens, padding_mask, types, lm_labels)
-            
-=======
-
-        if self.megatron_amp_o2:
-            self.model.cuda(torch.cuda.current_device())
-            self.model = Float16Module(module=self.model, precision=cfg.precision)
-
-    def _validate_trainer(self):
-        """ Certain trainer configurations can break training.
-            Here we try to catch them and raise an error.
-        """
-        if self.trainer.accumulate_grad_batches > 1:
-            raise ValueError(
-                f'Gradient accumulation is done within training_step. trainer.accumulate_grad_batches must equal 1'
-            )
-
-    def get_forward_output_and_loss_func(self):
-        def fwd_output_and_loss_func(batch, model):
-
-            batch = [x.cuda(non_blocking=True) for x in batch]
-            tokens, types, sentence_order, loss_mask, lm_labels, padding_mask = batch
-            if not self.cfg.bert_binary_head:
-                types = None
-
-            output_tensor = self.forward(tokens, padding_mask, types, lm_labels)
-
->>>>>>> 44de3950
+
             def loss_func(output_tensor):
                 loss_dict = self.loss_func(loss_mask, sentence_order, output_tensor)
                 if 'sop loss' in loss_dict:
@@ -268,15 +230,11 @@
             # TODO: enable async grad all reduce for O1/autocast mixed precision training
             custom_sync_context_handler = None
 
-<<<<<<< HEAD
         # run forward and backwards passes for an entire global batch
         # we do this inside training_step to support pipeline parallelism
         fwd_bwd_function = self._get_fwd_bwd_function()
 
         losses_reduced_per_micro_batch = fwd_bwd_function(
-=======
-        losses_reduced_per_micro_batch = forward_backward_no_pipelining(
->>>>>>> 44de3950
             forward_step_func=self.get_forward_output_and_loss_func(),
             batch=batch_for_pipeline,
             model=self.model,
@@ -286,26 +244,19 @@
             grad_scaler=self.trainer.precision_plugin.scaler if self.cfg.precision == 16 else None,
             custom_sync_context_handler=custom_sync_context_handler,
         )
-<<<<<<< HEAD
+
         if losses_reduced_per_micro_batch:
             loss_tensors_list = [loss_reduced['avg'] for loss_reduced in losses_reduced_per_micro_batch]
             loss_tensor = torch.vstack(loss_tensors_list)
             loss_mean = loss_tensor.mean(axis=0)
         else : 
             loss_mean = torch.tensor([0.0,0.0]).cuda()
-=======
-
-        loss_tensors_list = [loss_reduced['avg'] for loss_reduced in losses_reduced_per_micro_batch]
-        loss_tensor = torch.vstack(loss_tensors_list)
-        loss_mean = loss_tensor.mean(axis=0)
->>>>>>> 44de3950
 
         self._reduced_loss_buffer.append(loss_mean[0])
         self._reduced_lm_loss_buffer.append(loss_mean[1])
         if len(loss_mean) == 3:
             self._reduced_sop_loss_buffer.append(loss_mean[2])
 
-<<<<<<< HEAD
         if self.megatron_amp_o2 and self.cfg.get('pipeline_model_parallel_size', 1) > 1:
             # when using pipeline parallelism grads must be all-reduced after the pipeline (not asynchronously)
             self._optimizer.allreduce_main_grads()
@@ -319,11 +270,6 @@
             self.allreduce_first_last_embeddings()
 
         torch.distributed.broadcast(loss_mean, get_last_rank())
-=======
-        # async grad allreduce is not currently implemented for O1/autocasting mixed precision training
-        # so we all-reduce gradients after the pipeline
-        self.allreduce_gradients()  # @sangkug we think this is causing memory to blow up (hurts perf)
->>>>>>> 44de3950
 
         if self.cfg.precision == 16:
             loss_scale = self.trainer.precision_plugin.scaler._scale
@@ -352,7 +298,7 @@
             self._reduced_sop_loss_buffer = []
 
         return loss_mean[0]
-<<<<<<< HEAD
+
 
     def allreduce_first_last_embeddings(self):
 
@@ -383,21 +329,14 @@
                 else:
                     grad = word_embeddings_weight.grad
                 torch.distributed.all_reduce(grad, group=parallel_state.get_embedding_group())
-=======
->>>>>>> 44de3950
 
     def validation_step(self, batch, batch_idx):
         batch_for_pipeline = self.process_batch(batch)
         tensor_shape = [self.cfg.encoder_seq_length, self.cfg.micro_batch_size, self.cfg.hidden_size]
-<<<<<<< HEAD
-        
+  
         fwd_bwd_function = self._get_fwd_bwd_function()
 
-        losses_reduced_per_micro_batch = fwd_bwd_function(
-=======
-
         losses_reduced_per_micro_batch = forward_backward_no_pipelining(
->>>>>>> 44de3950
             forward_step_func=self.get_forward_output_and_loss_func(),
             batch=batch_for_pipeline,
             model=self.model,
@@ -405,7 +344,7 @@
             tensor_shape=tensor_shape,
             dtype=self.autocast_dtype,
         )
-<<<<<<< HEAD
+
         if losses_reduced_per_micro_batch: 
             loss_tensors_list = [loss_reduced['avg'] for loss_reduced in losses_reduced_per_micro_batch]
             loss_tensor = torch.vstack(loss_tensors_list)
@@ -413,11 +352,6 @@
         else :
             loss_mean = torch.tensor([0.0]).cuda()
 
-=======
-        loss_tensors_list = [loss_reduced['avg'] for loss_reduced in losses_reduced_per_micro_batch]
-        loss_tensor = torch.vstack(loss_tensors_list)
-        loss_mean = loss_tensor.mean(axis=0)
->>>>>>> 44de3950
         return loss_mean[0]
 
     def validation_epoch_end(self, outputs):
