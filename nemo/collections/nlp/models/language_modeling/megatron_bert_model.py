# Copyright (c) 2021, NVIDIA CORPORATION.  All rights reserved.
#
# Licensed under the Apache License, Version 2.0 (the "License");
# you may not use this file except in compliance with the License.
# You may obtain a copy of the License at
#
#     http://www.apache.org/licenses/LICENSE-2.0
#
# Unless required by applicable law or agreed to in writing, software
# distributed under the License is distributed on an "AS IS" BASIS,
# WITHOUT WARRANTIES OR CONDITIONS OF ANY KIND, either express or implied.
# See the License for the specific language governing permissions and
# limitations under the License.

import itertools
from typing import Any, Dict, List, Optional, Union

import torch
import torch.nn.functional as F
from omegaconf.dictconfig import DictConfig
from pytorch_lightning.plugins.precision.native_amp import NativeMixedPrecisionPlugin
from pytorch_lightning.trainer.trainer import Trainer

from nemo.collections.nlp.data.language_modeling.megatron import dataset_utils
from nemo.collections.nlp.data.language_modeling.megatron.data_samplers import (
    MegatronPretrainingRandomSampler,
    MegatronPretrainingSampler,
)
from nemo.collections.nlp.models.language_modeling.megatron.bert_model import BertModel
from nemo.collections.nlp.models.language_modeling.megatron_base_model import MegatronBaseModel
from nemo.collections.nlp.modules.common.megatron.build_model import build_model
from nemo.collections.nlp.modules.common.megatron.module import Float16Module
from nemo.collections.nlp.modules.common.megatron.utils import (
    average_losses_across_data_parallel_group,
    get_params_for_weight_decay_optimization,
)
from nemo.collections.nlp.parts.nlp_overrides import GradScaler
from nemo.collections.nlp.parts.utils_funcs import get_last_rank
from nemo.core.classes.common import PretrainedModelInfo
from nemo.core.neural_types import ChannelType, MaskType, NeuralType
from nemo.utils import AppState, logging
import itertools as it


try:
    from apex.transformer.pipeline_parallel.utils import get_num_microbatches

    HAVE_APEX = True

except (ImportError, ModuleNotFoundError):

    HAVE_APEX = False

try:
<<<<<<< HEAD
    import logging
    from lddl.torch_mp import get_bert_pretrain_data_loader

    HAVE_LDDL = True
except (ImportError, ModuleNotFoundError):
    HAVE_LDDL = False
=======
    from megatron.core import parallel_state
    from megatron.core.pipeline_parallel.schedules import get_forward_backward_func

    HAVE_MEGATRON_CORE = True

except (ImportError, ModuleNotFoundError):

    HAVE_MEGATRON_CORE = False
>>>>>>> 72994bf3


class MegatronBertModel(MegatronBaseModel):
    """
    Megatron Bert pretraining.
    Model returns [batch, seq, hidden] shape
    """

    def __init__(self, cfg: DictConfig, trainer: Trainer):
        if not HAVE_MEGATRON_CORE:
            raise ImportError(
                "megatron-core was not found. Please see the NeMo README for installation instructions: https://github.com/NVIDIA/NeMo#megatron-gpt."
            )
        self.megatron_amp_o2 = cfg.get('megatron_amp_O2', False)
        self.cfg = cfg

        if not self.megatron_amp_o2 and self.cfg.get('virtual_pipeline_model_parallel_size', None):
            raise ValueError('Virtual pipeline model parallel is only supported when using megatron_amp_O2')

        super().__init__(cfg, trainer=trainer, no_lm_init=False)

        self._validate_trainer()

        if self.trainer.precision == 'bf16':
            self.autocast_dtype = torch.bfloat16
        elif int(self.trainer.precision) == 32:
            self.autocast_dtype = torch.float
        elif int(self.trainer.precision) == 16:
            self.autocast_dtype = torch.half
        else:
            raise ValueError('precision must be in [32, 16, "bf16"]')

        # used in NVIDIA NGC PyTorch containers
        # buffer used during train_step for logging average loss over gradient accumulation steps
        self._reduced_lm_loss_buffer = []
        self._reduced_sop_loss_buffer = []

        # build_model returns a list of modules which are used for interleaved pipeline parallelism
        self.model = build_model(
            model_provider_func=self.model_provider_func,
            wrap_with_ddp=False,
            virtual_pipeline_model_parallel_size=self.cfg.get('virtual_pipeline_model_parallel_size', None),
        )

        # if we're not using interleaved, then self.model is a module.
        if self.cfg.get('virtual_pipeline_model_parallel_size', None) is None:
            self.model = self.model[0]

        if self.megatron_amp_o2:

            if not self.with_distributed_adam:
                # Pre-allocate the model on GPU to have master parameters allocated on the same device with matching data type
                if isinstance(self.model, list):
                    for module in self.model:
                        module.cuda(torch.cuda.current_device())
                else:
                    self.model.cuda(torch.cuda.current_device())

            # Model wrapper to convert both model and inputs to half precision
            if isinstance(self.model, list):
                converted_model = []
                for module in self.model:
                    converted_model.append(Float16Module(module=module, precision=cfg.precision))
                    self.model = converted_model
            else:
                self.model = Float16Module(module=self.model, precision=cfg.precision)

        if hasattr(self, '_nsys_profile_enabled'):
            mp_size = cfg.get('tensor_model_parallel_size', 1) * cfg.get('pipeline_model_parallel_size', 1)
            data_parallel_world_size = trainer.world_size // mp_size
            grad_accum_steps = cfg.get('global_batch_size') // (cfg.get('micro_batch_size') * data_parallel_world_size)
            self._nsys_profile_start_step *= grad_accum_steps
            self._nsys_profile_end_step *= grad_accum_steps

    def model_provider_func(self, pre_process, post_process):
        cfg = self.cfg
        num_tokentypes = 2 if cfg.bert_binary_head else 0

        model = BertModel(
            vocab_size=self.padded_vocab_size,
            hidden_size=cfg.hidden_size,
            max_position_embeddings=cfg.max_position_embeddings,
            num_layers=cfg.num_layers,
            num_attention_heads=cfg.num_attention_heads,
            apply_query_key_layer_scaling=cfg.get('apply_query_key_layer_scaling', True),
            kv_channels=cfg.get('kv_channels', None),
            ffn_hidden_size=cfg.ffn_hidden_size,
            num_tokentypes=num_tokentypes,
            parallel_output=True,
            pre_process=pre_process,
            post_process=post_process,
            init_method_std=cfg.get('init_method_std', 0.02),
            fp16_lm_cross_entropy=cfg.get('fp16_lm_cross_entropy', False),
            use_cpu_initialization=cfg.get('use_cpu_initialization', False),
            hidden_dropout=cfg.get('hidden_dropout', 0.1),
            precision=cfg.get('precision', 16),
            fp32_residual_connection=cfg.get('fp32_residual_connection', False),
            activations_checkpoint_granularity=self.cfg.get('activations_checkpoint_granularity', None),
            activations_checkpoint_method=self.cfg.get('activations_checkpoint_method', None),
            activations_checkpoint_num_layers=self.cfg.get('activations_checkpoint_num_layers', 1),
            activations_checkpoint_layers_per_pipeline=self.cfg.get(
                'activations_checkpoint_layers_per_pipeline', None
            ),
            layernorm_epsilon=cfg.get('layernorm_epsilon', 1e-5),
            masked_softmax_fusion=cfg.get('masked_softmax_fusion', True),
            bias_gelu_fusion=cfg.get('bias_gelu_fusion', True),
            onnx_safe=cfg.get('onnx_safe', False),
            add_binary_head=cfg.bert_binary_head,
            megatron_legacy=cfg.get('megatron_legacy', False),
            sequence_parallel=self.cfg.get('sequence_parallel', False),
        )

        return model

    def _validate_trainer(self):
        """ Certain trainer configurations can break training.
            Here we try to catch them and raise an error.
        """
        if self.trainer.accumulate_grad_batches > 1:
            raise ValueError(
                f'Gradient accumulation is done within training_step. trainer.accumulate_grad_batches must equal 1'
            )

    def get_forward_output_and_loss_func(self):
        def fwd_output_and_loss_func(dataloader_iter, model, checkpoint_activations_all_layers=None):
            if parallel_state.get_pipeline_model_parallel_world_size() == 1:
                batch = next(dataloader_iter)
                tokens, types, sentence_order, loss_mask, lm_labels, padding_mask = (
                    batch['text'].cuda(non_blocking=True),
                    batch['types'].cuda(non_blocking=True),
                    batch['is_random'].cuda(non_blocking=True),
                    batch['loss_mask'].cuda(non_blocking=True),
                    batch['labels'].cuda(non_blocking=True),
                    batch['padding_mask'].cuda(non_blocking=True),
                )
            else:
                batch = next(dataloader_iter)
                if parallel_state.is_pipeline_first_stage():
                    tokens = batch['text'].cuda(non_blocking=True)
                    types = batch['types'].cuda(non_blocking=True)
                    sentence_order = batch['is_random'].cuda(non_blocking=True)
                    padding_mask = batch['padding_mask'].cuda(non_blocking=True)
                    loss_mask, lm_labels = None, None
                elif parallel_state.is_pipeline_last_stage():
                    loss_mask = batch['loss_mask'].cuda(non_blocking=True)
                    lm_labels = batch['labels'].cuda(non_blocking=True)
                    sentence_order = batch['is_random'].cuda(non_blocking=True)
                    padding_mask = batch['padding_mask'].cuda(non_blocking=True)
                    tokens, types = None, None
                else:
                    padding_mask = batch['padding_mask'].cuda(non_blocking=True)
                    sentence_order = batch['is_random'].cuda(non_blocking=True)
                    tokens, types, loss_mask, lm_labels = None, None, None, None

            if not self.cfg.bert_binary_head:
                types = None

            output_tensor = self.forward(
                tokens,
                padding_mask,
                types,
                lm_labels,
                checkpoint_activations_all_layers=checkpoint_activations_all_layers,
                model=model,
            )

            def loss_func(output_tensor):
                loss_dict = self.loss_func(loss_mask, sentence_order, output_tensor)
                if 'sop loss' in loss_dict:
                    lm_loss = loss_dict['lm loss']
                    sop_loss = loss_dict['sop loss']
                    loss = lm_loss + sop_loss
                    reduced_loss = average_losses_across_data_parallel_group([loss, lm_loss, sop_loss])
                else:
                    lm_loss = loss_dict['lm loss']
                    loss = lm_loss
                    reduced_loss = average_losses_across_data_parallel_group([loss, lm_loss])
                return loss, {'avg': reduced_loss}

            return output_tensor, loss_func

        return fwd_output_and_loss_func

    def forward(
        self,
        input_ids,
        attention_mask,
        token_type_ids,
        lm_labels=None,
        checkpoint_activations_all_layers=None,
        model=None,
    ):
        if model is None:
            model = self.model
        output_tensor = model(
            input_ids,
            attention_mask,
            token_type_ids=token_type_ids,
            lm_labels=lm_labels,
            checkpoint_activations_all_layers=checkpoint_activations_all_layers,
        )
        if parallel_state.is_pipeline_last_stage():
            # Return the output tensor of encoder and transpose from [seq_len, batch, hidden] to [batch, seq_len, hidden]
            if torch.is_tensor(output_tensor):
                output_tensor = output_tensor.transpose(1, 0).contiguous()
            else:
                lm_loss_, sop_logits = output_tensor

                lm_loss_ = lm_loss_.transpose(1, 0).contiguous()
                if sop_logits is not None:
                    sop_logits = sop_logits.transpose(1, 0).contiguous()
                output_tensor = (lm_loss_, sop_logits)

        return output_tensor

    def training_step(self, dataloader_iter, batch_idx):

        self._optimizer.zero_grad()

        if self.with_distributed_adam:
            # hack to enable overlapping param sync and forward compute
            # note: the distributed optimizer monkey-patches each
            # parameter's __getattribute__ function so that it can
            # launch parameter all-gathers the first time the
            # parameter is accessed after the optimizer step. However,
            # PyTorch directly passes embedding parameters into a C++,
            # bypassing this process. A quick-and-dirty hack is to
            # manually interact with the parameter.
            modules = self.model if isinstance(self.model, list) else [self.model]
            for module in modules:
                if isinstance(module, Float16Module):
                    module = module.module
                module = module.language_model
                if hasattr(module, 'embedding'):
                    for param in module.embedding.parameters():
                        param.data_ptr()

<<<<<<< HEAD
        batch_for_pipeline = self.process_batch(batch)

        if self.cfg.data.dataloader_type == "LDDL":
            seq_length = batch_for_pipeline[0].shape[1]
            tensor_shape = [seq_length, self.cfg.micro_batch_size, self.cfg.hidden_size]
        else:
            tensor_shape = [self.cfg.encoder_seq_length, self.cfg.micro_batch_size, self.cfg.hidden_size]
=======
        tensor_shape = [self.cfg.encoder_seq_length, self.cfg.micro_batch_size, self.cfg.hidden_size]
>>>>>>> 72994bf3

        # run forward and backwards passes for an entire global batch
        # we do this inside training_step to support pipeline parallelism
        fwd_bwd_function = get_forward_backward_func()

        losses_reduced_per_micro_batch = fwd_bwd_function(
            forward_step_func=self.get_forward_output_and_loss_func(),
            data_iterator=dataloader_iter,
            model=[self.model],
            num_microbatches=get_num_microbatches(),
            forward_only=False,
            tensor_shape=tensor_shape,
            dtype=self.autocast_dtype,
            grad_scaler=self.trainer.precision_plugin.scaler if self.cfg.precision == 16 else None,
            sequence_parallel=self.cfg.get('sequence_parallel', False),
            enable_autocast=True,
        )

        if losses_reduced_per_micro_batch:
            loss_tensors_list = [loss_reduced['avg'] for loss_reduced in losses_reduced_per_micro_batch]
            loss_tensor = torch.vstack(loss_tensors_list)
            loss_mean = loss_tensor.mean(axis=0)
        else:
            if self.cfg.bert_binary_head == True:
                loss_mean = torch.tensor([0.0, 0.0, 0.0]).cuda()
            else:
                loss_mean = torch.tensor([0.0, 0.0]).cuda()

        # when using sequence parallelism, the sequence parallel layernorm grads must be all-reduced
        if self.cfg.get('tensor_model_parallel_size', 1) > 1 and self.cfg.get('sequence_parallel', False):
            self.allreduce_sequence_parallel_gradients()

        if self.with_distributed_adam:
            # synchronize asynchronous grad reductions
            # note: not necessary, but reduces performance degradation
            # from multiple simultaneous NCCL calls
            self._optimizer._finish_bucket_grad_sync()
        elif self.megatron_amp_o2:
            if self.cfg.get('pipeline_model_parallel_size', 1) > 1 or self.cfg.get('sequence_parallel', False):
                # when using pipeline parallelism grads must be all-reduced after the pipeline (not asynchronously)
                self._optimizer.allreduce_main_grads()
        else:
            # async grad allreduce is not currently implemented for O1/autocasting mixed precision training
            # so we all-reduce gradients after the pipeline
            self.allreduce_gradients()  # @sangkug we think this is causing memory to blow up (hurts perf)

        if self.cfg.get('pipeline_model_parallel_size', 1) > 1:
            # when using pipeline parallelism the first and last stage must keep embeddings in sync
            self.allreduce_first_last_embeddings()

        torch.distributed.broadcast(loss_mean, get_last_rank())

        if self.cfg.precision == 16:
            loss_scale = self.trainer.precision_plugin.scaler._scale
            if loss_scale is not None:
                self.log('loss_scale', loss_scale, batch_size=1)

        if (batch_idx + 1) % self.trainer.accumulate_grad_batches == 0:
            # Reduced loss for logging.
            self.log('reduced_train_loss', loss_mean[0], prog_bar=True, batch_size=1)
            if len(loss_mean) > 2:
                self.log('reduced_lm_train_loss', loss_mean[1], prog_bar=True, batch_size=1)
                self.log('reduced_sop_train_loss', loss_mean[2], prog_bar=True, batch_size=1)
            lr = self._optimizer.param_groups[0]['lr']
            self.log('lr', lr, batch_size=1)
            self.log('global_step', self.trainer.global_step, prog_bar=True, batch_size=1)
            self.log(
                'consumed_samples',
                self.compute_consumed_samples(self.trainer.global_step - self.init_global_step),
                prog_bar=True,
                batch_size=1,
            )

        return loss_mean[0]

    def allreduce_first_last_embeddings(self):

        # Modified from megatron-lm: https://github.com/NVIDIA/Megatron-LM/blob/d41696840ed0a7edb7e0499eb82a48ae112d9bb3/megatron/training.py#L407
        # All-reduce word_embeddings' grad across first and last stages to ensure
        # that word_embeddings parameters stay in sync.
        # This should only run for models that support pipelined model parallelism
        # (BERT and GPT-2).
        if parallel_state.get_pipeline_model_parallel_world_size() > 1 and (
            parallel_state.is_pipeline_first_stage(ignore_virtual=True)
            or parallel_state.is_pipeline_last_stage(ignore_virtual=True)
        ):
            if parallel_state.is_pipeline_first_stage(ignore_virtual=True):
                if isinstance(self.model, list):
                    module = self.model[0]  # only the first virtual rank has the embeddings
                else:
                    module = self.model
            if parallel_state.is_pipeline_last_stage(ignore_virtual=True):
                if isinstance(self.model, list):
                    module = self.model[-1]  # only the last virtual rank has the embeddings
                else:
                    module = self.model
            if module.share_token_embeddings:
                word_embeddings_weight = module.word_embeddings_weight()
                if self.megatron_amp_o2:
                    # O2 recipe stores a "main" copy of weights and grads
                    grad = word_embeddings_weight.main_grad
                else:
                    grad = word_embeddings_weight.grad
                torch.distributed.all_reduce(grad, group=parallel_state.get_embedding_group())

<<<<<<< HEAD
    def validation_step(self, batch, batch_idx):
        batch_for_pipeline = self.process_batch(batch)
        if self.cfg.data.dataloader_type == "LDDL":
            seq_length = batch_for_pipeline[0].shape[1]
            tensor_shape = [seq_length, self.cfg.micro_batch_size, self.cfg.hidden_size]
        else:
            tensor_shape = [self.cfg.encoder_seq_length, self.cfg.micro_batch_size, self.cfg.hidden_size]
        fwd_bwd_function = self._get_fwd_bwd_function()
=======
    def validation_step(self, dataloader_iter, batch_idx):
        tensor_shape = [self.cfg.encoder_seq_length, self.cfg.micro_batch_size, self.cfg.hidden_size]

        fwd_bwd_function = get_forward_backward_func()
>>>>>>> 72994bf3

        losses_reduced_per_micro_batch = fwd_bwd_function(
            forward_step_func=self.get_forward_output_and_loss_func(),
            data_iterator=dataloader_iter,
            model=[self.model],
            num_microbatches=get_num_microbatches(),
            forward_only=True,
            tensor_shape=tensor_shape,
            dtype=self.autocast_dtype,
            sequence_parallel=self.cfg.get('sequence_parallel', False),
            enable_autocast=True,
        )

        if losses_reduced_per_micro_batch:
            loss_tensors_list = [loss_reduced['avg'] for loss_reduced in losses_reduced_per_micro_batch]
            loss_tensor = torch.vstack(loss_tensors_list)
            loss_mean = loss_tensor.mean(axis=0)
        else:
            loss_mean = torch.tensor([0.0]).cuda()

        return loss_mean[0]

    def validation_epoch_end(self, outputs):
        if parallel_state.is_pipeline_last_stage():
            averaged_loss = torch.stack(outputs).mean()
        else:
            averaged_loss = torch.tensor(0.0, dtype=torch.float32).cuda()

        torch.distributed.broadcast(averaged_loss, get_last_rank())

        self.log('val_loss', averaged_loss, prog_bar=True, batch_size=1)

    def test_step(self, batch, batch_idx):
        return self.validation_step(batch, batch_idx)

    def test_epoch_end(self, outputs):
        averaged_loss = average_losses_across_data_parallel_group(outputs)
        logging.info(f'test_loss: {averaged_loss[0]}')

    def loss_func(self, loss_mask, sentence_order, output_tensor):
        lm_loss_, sop_logits = output_tensor

        lm_loss_ = lm_loss_.float()
        loss_mask = loss_mask.float()

        # Sometimes when the number of tokens is very small, none of the tokens get masked for prediction. In that case loss mask is all zeros
        # i.e Happens when the entire batch is masked out (Practically when MBS=1 or 2, and the number of tokens in each batch is < 7 )
        if loss_mask.sum() == 0:
            lm_loss = torch.sum(lm_loss_.view(-1)) * 0.0
        else:
            lm_loss = torch.sum(lm_loss_.view(-1) * loss_mask.reshape(-1)) / loss_mask.sum()

        if sop_logits is not None:
            sop_loss = F.cross_entropy(sop_logits.view(-1, 2).float(), sentence_order.view(-1), ignore_index=-1)
            sop_loss = sop_loss.float()
            return {'lm loss': lm_loss, 'sop loss': sop_loss}
            # loss = lm_loss + sop_loss
            # averaged_losses = average_losses_across_data_parallel_group(
            #     [lm_loss, sop_loss])
            # return loss, {'lm loss': averaged_losses[0],
            #               'sop loss': averaged_losses[1]}

        else:
            return {'lm loss': lm_loss}
            # loss = lm_loss
            # averaged_losses = average_losses_across_data_parallel_group(
            #     [lm_loss])
            # return loss, {'lm loss': averaged_losses[0]}

<<<<<<< HEAD
    def process_batch(self, batch):
        """Build the batch."""
        # Unpack.
        if self.cfg.data.dataloader_type == "LDDL":
            tokens = batch['input_ids'].long()
            types = batch['token_type_ids'].long()
            padding_mask = batch['attention_mask'].long()
            lm_labels = batch['labels'].long()
            loss_mask = batch['masked_lm_positions'].long()
            sentence_order = batch['next_sentence_labels'].long()
        else:
            tokens = batch['text'].long()
            types = batch['types'].long()
            sentence_order = batch['is_random'].long()
            loss_mask = batch['loss_mask'].float()
            lm_labels = batch['labels'].long()
            padding_mask = batch['padding_mask'].long()
        return [tokens, types, sentence_order, loss_mask, lm_labels, padding_mask]

    def build_LDDL_data(self, cfg):
        if not HAVE_APEX:
            raise ImportError(
                "LDDL was not found. Please see the LDDL README for installation instructions: https://github.com/NVIDIA/LDDL#installation."
            )
        self._train_ds = None
        self._validation_ds = None
        self._test_ds = None
        data_parallel_size = parallel_state.get_data_parallel_world_size()
        num_micro_batches = self.cfg.global_batch_size // (self.cfg.micro_batch_size * data_parallel_size)
        global_batch_size_on_this_data_parallel_rank = num_micro_batches * self.cfg.micro_batch_size
        samples_consumed_dploader = self.compute_consumed_samples(0) // data_parallel_size
        # We run under the assumption that the datapath is the prefix if LDDL dataloader
        train_lddl_data_path = self.cfg.data.data_prefix[0]
        self._train_dl = get_bert_pretrain_data_loader(
            train_lddl_data_path,
            dp_rank=parallel_state.get_data_parallel_rank(),
            local_rank=self.local_rank,
            shuffle_buffer_size=16384,
            shuffle_buffer_warmup_factor=16,
            vocab_file=self.cfg.tokenizer.vocab_file,
            data_loader_kwargs={
                'batch_size': global_batch_size_on_this_data_parallel_rank,
                'num_workers': self.cfg.data.num_workers,
                'prefetch_factor': 2,
            },
            mlm_probability=0.15,
            base_seed=self.cfg.seed,
            log_level=logging.CRITICAL,
            log_dir="/tmp/log",
            return_raw_samples=False,
            start_epoch=0,
            sequence_length_alignment=8,
            ignore_index=-1,
            samples_seen = samples_consumed_dploader,
        )
        logging.info(f'Completed build train LDDL Dataloader')
        if len(self.cfg.data.data_prefix) > 1:
            val_lddl_data_path = self.cfg.data.data_prefix[1]
            self._validation_dl = get_bert_pretrain_data_loader(
            val_lddl_data_path,
            dp_rank=parallel_state.get_data_parallel_rank(),
            local_rank=self.local_rank,
            shuffle_buffer_size=16384,
            shuffle_buffer_warmup_factor=16,
            vocab_file=self.cfg.tokenizer.vocab_file,
            data_loader_kwargs={
                'batch_size': global_batch_size_on_this_data_parallel_rank,
                'num_workers': self.cfg.data.num_workers,
                'prefetch_factor': 2,
            },
            mlm_probability=0.15,
            base_seed=self.cfg.seed,
            log_level=logging.CRITICAL,
            log_dir="/tmp/log",
            return_raw_samples=False, 
            start_epoch=0,
            sequence_length_alignment=8,
            ignore_index=-1,
        )
        if len(self.cfg.data.data_prefix) > 2:
            test_lddl_data_path = self.cfg.data.data_prefix[2]
            self._test_dl = get_bert_pretrain_data_loader(
            test_lddl_data_path,
            dp_rank=parallel_state.get_data_parallel_rank(),
            local_rank=self.local_rank,
            shuffle_buffer_size=16384,
            shuffle_buffer_warmup_factor=16,
            vocab_file=self.cfg.tokenizer.vocab_file,
            data_loader_kwargs={
                'batch_size': global_batch_size_on_this_data_parallel_rank,
                'num_workers': self.cfg.data.num_workers,
                'prefetch_factor': 2,
            },
            mlm_probability=0.15,
            base_seed=self.cfg.seed,
            log_level=logging.CRITICAL,
            log_dir="/tmp/log",
            return_raw_samples=False,
            start_epoch=0,
            sequence_length_alignment=8,
            ignore_index=-1,
        )
        logging.info(f'Completed build LDDL Dataloaders')


=======
>>>>>>> 72994bf3
    def build_train_valid_test_datasets(self):
        logging.info('Building Bert datasets.')
        if self.trainer.limit_val_batches > 1.0 and isinstance(self.trainer.limit_val_batches, float):
            raise ValueError("limit_val_batches must be an integer or float less than or equal to 1.0.")
        global_batch_size = self.cfg.global_batch_size
        # Compute trianing micro-batch steps: total_global_batch_steps x grad_acumms_per_global_batch
        max_train_steps = self.trainer.max_steps
        eval_iters = (max_train_steps // self.trainer.val_check_interval + 1) * self.trainer.limit_val_batches
        test_iters = self.trainer.limit_test_batches

        train_valid_test_num_samples = [
            max_train_steps * global_batch_size,
            eval_iters * global_batch_size,
            test_iters * global_batch_size,
        ]

        if self.trainer.limit_val_batches <= 1.0 and isinstance(self.trainer.limit_val_batches, float):
            train_valid_test_num_samples[
                1
            ] = 1  # This is to make sure we only have one epoch on every validation iteration

        self._train_ds, self._validation_ds, self._test_ds = dataset_utils.build_train_valid_test_datasets(
            cfg=self.cfg,
            trainer=self.trainer,
            data_prefix=self.cfg.data.data_prefix,
            data_impl=self.cfg.data.data_impl,
            splits_string=self.cfg.data.splits_string,
            train_valid_test_num_samples=train_valid_test_num_samples,
            max_seq_length=self.cfg.data.seq_length,
            masked_lm_prob=self.cfg.data.masked_lm_prob,
            short_seq_prob=self.cfg.data.short_seq_prob,
            seed=self.cfg.seed,
            skip_warmup=self.cfg.data.get('skip_warmup', True),
            binary_head=self.cfg.bert_binary_head,
            max_seq_length_dec=None,
            dataset_type='standard_bert',
            tokenizer=self.tokenizer.tokenizer,
        )

        if self._train_ds is not None:
            logging.info(f'Length of train dataset: {len(self._train_ds)}')
        if self._validation_ds is not None:
            logging.info(f'Length of val dataset: {len(self._validation_ds)}')
        if self._test_ds is not None:
            logging.info(f'Length of test dataset: {len(self._test_ds)}')
        logging.info(f'Finished building Bert datasets.')
        return self._train_ds, self._validation_ds, self._test_ds

    def backward(self, *args, **kwargs):
        """ LightningModule hook to do backward.
            We want this to do nothing since we run backward in the fwd/bwd functions from megatron-core.
            No need to call it here.
        """
        return

    def optimizer_zero_grad(self, *args, **kwargs):
        """ LightningModule hook to zero grad.
            We want this to do nothing as we are zeroing grads during the training_step.
        """
        return

    def _append_sequence_parallel_module_grads(self, module, grads):
        """ Helper method for allreduce_sequence_parallel_gradients"""

        for param in module.parameters():
            sequence_parallel_param = getattr(param, 'sequence_parallel', False)
            if sequence_parallel_param:
                if self.megatron_amp_o2:
                    grad = param.main_grad
                else:
                    grad = param.grad
                grads.append(grad.data)

    def setup(self, stage=None):
        """ PTL hook that is executed after DDP spawns.
            We setup datasets here as megatron datasets require DDP to instantiate.
            See https://pytorch-lightning.readthedocs.io/en/latest/common/lightning_module.html#setup for more information.
        Args:
            stage (str, optional): Can be 'fit', 'validate', 'test' or 'predict'. Defaults to None.
        """

        num_parameters_on_device, total_num_parameters = self._get_total_params_across_model_parallel_groups_gpt_bert(
            self.model
        )

        logging.info(
            f'Pipeline model parallel rank: {parallel_state.get_pipeline_model_parallel_rank()}, '
            f'Tensor model parallel rank: {parallel_state.get_tensor_model_parallel_rank()}, '
            f'Number of model parameters on device: {num_parameters_on_device:.2e}. '
            f'Total number of model parameters: {total_num_parameters:.2e}.'
        )

        resume_checkpoint_path = self.trainer._checkpoint_connector.resume_from_checkpoint_fit_path
        if resume_checkpoint_path:
            init_consumed_samples = self._extract_consumed_samples_from_ckpt(resume_checkpoint_path)
        else:
            init_consumed_samples = 0
        self.init_consumed_samples = init_consumed_samples
        self.init_global_step = self.trainer.global_step

        if stage == 'predict':
            return
        else:
            # TODO: consider adding a ModelPT guard to check if model is being restored.
            # allowing restored models to optionally setup datasets
            if self.cfg.data.dataloader_type == "LDDL":
                self.build_LDDL_data(self.cfg.data)
                torch.distributed.barrier()
            else:
                self.build_train_valid_test_datasets()
                self.setup_training_data(self.cfg.data)
                self.setup_validation_data(self.cfg.data)
                self.setup_test_data(self.cfg.data)

        # when using pipeline model parallel the final stage need to initialize word embeddings
        if parallel_state.get_pipeline_model_parallel_world_size() > 1:
            if isinstance(self.model, list):
                for i, module in enumerate(self.model):
                    parallel_state.set_virtual_pipeline_model_parallel_rank(i)
                    module.sync_initial_word_embeddings()
                parallel_state.set_virtual_pipeline_model_parallel_rank(0)
            else:
                self.model.sync_initial_word_embeddings()

        if self.cfg.get('transformer_engine', False):
            self.setup_transformer_engine_tp_groups()

    def allreduce_sequence_parallel_gradients(self):
        """ All-reduce layernorm parameters across model parallel nodes when sequence parallelism is used.
            Modified from megatron-lm:
            https://gitlab-master.nvidia.com/ADLR/megatron-lm/-/blob/3f91f09bb2ab32f9904b47f46f19d2fc3f518ed8/megatron/training.py#L425
        """

        grads = []
        if isinstance(self.model, list):
            for module in self.model:
                self._append_sequence_parallel_module_grads(module, grads)
        else:
            self._append_sequence_parallel_module_grads(self.model, grads)

        coalesced = torch._utils._flatten_dense_tensors(grads)
        torch.distributed.all_reduce(coalesced, group=parallel_state.get_tensor_model_parallel_group())
        for buf, synced in zip(grads, torch._utils._unflatten_dense_tensors(coalesced, grads)):
            buf.copy_(synced)

    def build_pretraining_data_loader(self, dataset, consumed_samples):
        """Buld dataloader given an input dataset."""

        if dataset is None:
            return None
        # Megatron sampler
        if hasattr(self.cfg.data, 'dataloader_type') and self.cfg.data.dataloader_type is not None:
            if self.cfg.data.dataloader_type == 'single':
                batch_sampler = MegatronPretrainingSampler(
                    total_samples=len(dataset),
                    consumed_samples=consumed_samples,
                    micro_batch_size=self.cfg.micro_batch_size,
                    global_batch_size=self.cfg.global_batch_size,
                    data_parallel_rank=parallel_state.get_data_parallel_rank(),
                    data_parallel_size=parallel_state.get_data_parallel_world_size(),
                    drop_last=self.cfg.get('drop_last', True),
                )
            elif self.cfg.data.dataloader_type == 'cyclic':
                batch_sampler = MegatronPretrainingRandomSampler(
                    total_samples=len(dataset),
                    consumed_samples=consumed_samples,
                    micro_batch_size=self.cfg.micro_batch_size,
                    data_parallel_rank=parallel_state.get_data_parallel_rank(),
                    data_parallel_size=parallel_state.get_data_parallel_world_size(),
                    drop_last=self.cfg.get('drop_last', True),
                )
            else:
                raise ValueError('cfg.data.dataloader_type must be "single" or "cyclic"')
        else:
            raise ValueError('cfg.data.dataloader_type not found. Must be "single" or "cyclic"')

        # Torch dataloader.
        return torch.utils.data.DataLoader(
            dataset,
            batch_sampler=batch_sampler,
            num_workers=self.cfg.data.num_workers,
            pin_memory=True,
            persistent_workers=True if self.cfg.data.num_workers > 0 else False,
        )

    def setup_training_data(self, cfg):
        if hasattr(self, '_train_ds'):
            consumed_samples = self.compute_consumed_samples(0)
            logging.info(
                f'Setting up train dataloader with len(len(self._train_ds)): {len(self._train_ds)} and consumed samples: {consumed_samples}'
            )
            self._train_dl = self.build_pretraining_data_loader(self._train_ds, consumed_samples)

    def setup_validation_data(self, cfg):
        if hasattr(self, '_validation_ds'):
            consumed_samples = 0
            logging.info(
                f'Setting up validation dataloader with len(len(self._validation_ds)): {len(self._validation_ds)} and consumed samples: {consumed_samples}'
            )
            self._validation_dl = self.build_pretraining_data_loader(self._validation_ds, consumed_samples)

    def setup_test_data(self, cfg):
        if hasattr(self, '_test_ds'):
            consumed_samples = 0
            logging.info(
                f'Setting up test dataloader with len(len(self._test_ds)): {len(self._test_ds)} and consumed samples: {consumed_samples}'
            )
            self._test_dl = self.build_pretraining_data_loader(self._test_ds, consumed_samples)

    def transfer_batch_to_device(self, batch: Any, device: torch.device, dataloader_idx: int) -> Any:
        """ PTL hook: https://pytorch-lightning.readthedocs.io/en/latest/common/lightning_module.html#transfer-batch-to-device
            When using pipeline parallelism, we need the global batch to remain on the CPU,
            since the memory overhead will be too high when using a large number of microbatches.
            Microbatches are transferred from CPU to GPU inside the pipeline.
        """
        return batch

    def parameters(self):
        if isinstance(self.model, list):
            return itertools.chain.from_iterable(module.parameters() for module in self.model)
        else:
            return self.model.parameters()

    @classmethod
    def list_available_models(cls) -> Optional[PretrainedModelInfo]:
        """
        This method returns a list of pre-trained model which can be instantiated directly from NVIDIA's NGC cloud.
        Returns:
            List of available pre-trained models.
        """
        result = []
        for vocab in ['cased', 'uncased']:
            result.append(
                PretrainedModelInfo(
                    pretrained_model_name=f"megatron_bert_345m_{vocab}",
                    location=f"https://api.ngc.nvidia.com/v2/models/nvidia/nemo/megatron_bert_345m_{vocab}/versions/1/files/megatron_bert_345m_{vocab}.nemo",
                    description=f"345M parameter BERT Megatron model with {vocab} vocab.",
                )
            )
        for vocab_size in ['50k', '30k']:
            for vocab in ['cased', 'uncased']:
                result.append(
                    PretrainedModelInfo(
                        pretrained_model_name=f"biomegatron345m_biovocab_{vocab_size}_{vocab}",
                        location=f"https://api.ngc.nvidia.com/v2/models/nvidia/nemo/biomegatron345m_biovocab_{vocab_size}_{vocab}/versions/1/files/BioMegatron345m-biovocab-{vocab_size}-{vocab}.nemo",
                        description="Megatron 345m parameters model with biomedical vocabulary ({vocab_size} size) {vocab}, pre-trained on PubMed biomedical text corpus.",
                    )
                )
        for vocab in ['cased', 'uncased']:
            result.append(
                PretrainedModelInfo(
                    pretrained_model_name=f"biomegatron-bert-345m-{vocab}",
                    location=f"https://api.ngc.nvidia.com/v2/models/nvidia/nemo/biomegatron345m{vocab}/versions/1/files/BioMegatron345m{vocab.capitalize()}.nemo",
                    description=f"Megatron pretrained on {vocab} biomedical dataset PubMed with 345 million parameters.",
                )
            )
        return result

    def setup_optimizer_param_groups(self):
        """ModelPT override. Optimizer will get self._optimizer_param_groups"""
        self._optimizer_param_groups = get_params_for_weight_decay_optimization(self.model)

    def configure_optimizers(self):

        if self.with_distributed_adam:

            # Disable overlapped grad sync for embedding grad when
            # pipeline parallelism is enabled
            if parallel_state.get_pipeline_model_parallel_world_size() > 1:
                if parallel_state.is_pipeline_first_stage(ignore_virtual=True):
                    if isinstance(self.model, list):
                        module = self.model[0]  # only the first virtual rank has the embeddings
                    else:
                        module = self.model
                    if module.share_token_embeddings:
                        param = module.word_embeddings_weight()
                        param._disable_greedy_grad_copy = not self.megatron_amp_o2
                        param._disable_overlap_grad_sync = True
                if parallel_state.is_pipeline_last_stage(ignore_virtual=True):
                    if isinstance(self.model, list):
                        module = self.model[-1]  # only the last virtual rank has the embeddings
                    else:
                        module = self.model
                    if module.share_token_embeddings:
                        param = module.word_embeddings_weight()
                        param._disable_greedy_grad_copy = not self.megatron_amp_o2
                        param._disable_overlap_grad_sync = True

            # Disable overlapped grad sync for layer norm grads when
            # sequence parallelism is enabled
            for param in self.parameters():
                if getattr(param, 'sequence_parallel', False):
                    param._disable_greedy_grad_copy = not self.megatron_amp_o2
                    param._disable_overlap_grad_sync = True

            # sequence parallelism is enabled
            for param in self.parameters():
                if getattr(param, 'sequence_parallel', False):
                    param._disable_greedy_grad_copy = not self.megatron_amp_o2
                    param._disable_overlap_grad_sync = True

            # Initialize parameter buckets for overlapped grad and param syncs
            # Note: Params with disabled overlapping are put in the
            # last param bucket
            buckets = []
            if self.cfg.get('virtual_pipeline_model_parallel_size', None) is not None:
                # Initialize a bucket for each virtual pipeline stage
                for module in self.model:
                    if isinstance(module, Float16Module):
                        module = module.module
                    stage_bucket = []
                    for layer in module.language_model.encoder.layers:
                        stage_bucket.extend(
                            p for p in layer.parameters() if not getattr(p, '_disable_overlap_grad_sync', False)
                        )
                    buckets.append(stage_bucket)
            else:
                # Initialize a bucket for each Transformer layer
                modules = self.model if isinstance(self.model, list) else [self.model]
                for module in modules:
                    if isinstance(module, Float16Module):
                        module = module.module
                    for layer in module.language_model.encoder.layers:
                        buckets.append(
                            [p for p in layer.parameters() if not getattr(p, '_disable_overlap_grad_sync', False)]
                        )
            buckets.reverse()
            used_params = set()
            for bucket in buckets:
                used_params.update(bucket)
            buckets[-1].extend(p for p in self.parameters() if p not in used_params)
            self.distributed_adam_buckets = buckets

        return super().configure_optimizers()

    # Required for ONNX export
    @property
    def input_types(self) -> Optional[Dict[str, NeuralType]]:
        return {
            "input_ids": NeuralType(('B', 'T'), ChannelType()),
            "attention_mask": NeuralType(('B', 'T'), MaskType(), optional=True),
            "token_type_ids": NeuralType(('B', 'T'), ChannelType(), optional=True),
        }

    # Required for ONNX export
    def input_example(self, max_batch=1, max_dim=256):
        """
        Generates input examples for tracing etc.
        Returns:
            A tuple of input examples.
        """
        sample = next(self.parameters())
        sz = (max_batch, max_dim)
        input_ids = torch.randint(low=0, high=2048, size=sz, device=sample.device)
        token_type_ids = torch.randint(low=0, high=1, size=sz, device=sample.device)
        attention_mask = torch.randint(low=0, high=1, size=sz, device=sample.device)
        input_dict = {"input_ids": input_ids, "attention_mask": attention_mask, "token_type_ids": token_type_ids}
        return tuple([input_dict])

    def on_save_checkpoint(self, checkpoint) -> None:
        """LightningModule hook:
        https://pytorch-lightning.readthedocs.io/en/stable/common/lightning_module.html#on-save-checkpoint
        """
        if isinstance(self.model, list):
            for i in range(len(self.model)):
                parallel_state.set_virtual_pipeline_model_parallel_rank(i)
                checkpoint[f'model{i}'] = self.model[i].module.state_dict_for_save_checkpoint()
            parallel_state.set_virtual_pipeline_model_parallel_rank(0)

    def on_load_checkpoint(self, checkpoint) -> None:
        """LightningModule hook:
        https://pytorch-lightning.readthedocs.io/en/stable/common/lightning_module.html#on-load-checkpoint
        """
        if isinstance(self.model, list):
            for i in range(len(self.model)):
                parallel_state.set_virtual_pipeline_model_parallel_rank(i)
                self.model[i].module.load_state_dict(checkpoint[f'model{i}'], strict=True)
            parallel_state.set_virtual_pipeline_model_parallel_rank(0)<|MERGE_RESOLUTION|>--- conflicted
+++ resolved
@@ -39,7 +39,6 @@
 from nemo.core.classes.common import PretrainedModelInfo
 from nemo.core.neural_types import ChannelType, MaskType, NeuralType
 from nemo.utils import AppState, logging
-import itertools as it
 
 
 try:
@@ -52,14 +51,14 @@
     HAVE_APEX = False
 
 try:
-<<<<<<< HEAD
     import logging
     from lddl.torch_mp import get_bert_pretrain_data_loader
 
     HAVE_LDDL = True
 except (ImportError, ModuleNotFoundError):
     HAVE_LDDL = False
-=======
+
+try:
     from megatron.core import parallel_state
     from megatron.core.pipeline_parallel.schedules import get_forward_backward_func
 
@@ -68,7 +67,6 @@
 except (ImportError, ModuleNotFoundError):
 
     HAVE_MEGATRON_CORE = False
->>>>>>> 72994bf3
 
 
 class MegatronBertModel(MegatronBaseModel):
@@ -206,6 +204,7 @@
                 )
             else:
                 batch = next(dataloader_iter)
+                print(f"rank {self.local_rank} {batch['text'].shape}")
                 if parallel_state.is_pipeline_first_stage():
                     tokens = batch['text'].cuda(non_blocking=True)
                     types = batch['types'].cuda(non_blocking=True)
@@ -306,17 +305,14 @@
                     for param in module.embedding.parameters():
                         param.data_ptr()
 
-<<<<<<< HEAD
-        batch_for_pipeline = self.process_batch(batch)
 
         if self.cfg.data.dataloader_type == "LDDL":
-            seq_length = batch_for_pipeline[0].shape[1]
+            #this is of type bert dataset
+            seq_length = dataloader_iter.iterator.loaders.get_seqlen()
+            print(f"seqlen {seq_len}")
             tensor_shape = [seq_length, self.cfg.micro_batch_size, self.cfg.hidden_size]
         else:
             tensor_shape = [self.cfg.encoder_seq_length, self.cfg.micro_batch_size, self.cfg.hidden_size]
-=======
-        tensor_shape = [self.cfg.encoder_seq_length, self.cfg.micro_batch_size, self.cfg.hidden_size]
->>>>>>> 72994bf3
 
         # run forward and backwards passes for an entire global batch
         # we do this inside training_step to support pipeline parallelism
@@ -422,21 +418,15 @@
                     grad = word_embeddings_weight.grad
                 torch.distributed.all_reduce(grad, group=parallel_state.get_embedding_group())
 
-<<<<<<< HEAD
-    def validation_step(self, batch, batch_idx):
-        batch_for_pipeline = self.process_batch(batch)
+    def validation_step(self, dataloader_iter, batch_idx):
+        
         if self.cfg.data.dataloader_type == "LDDL":
-            seq_length = batch_for_pipeline[0].shape[1]
+            seq_length = dataloader_iter.iterator.get_seqlen()
             tensor_shape = [seq_length, self.cfg.micro_batch_size, self.cfg.hidden_size]
         else:
             tensor_shape = [self.cfg.encoder_seq_length, self.cfg.micro_batch_size, self.cfg.hidden_size]
-        fwd_bwd_function = self._get_fwd_bwd_function()
-=======
-    def validation_step(self, dataloader_iter, batch_idx):
-        tensor_shape = [self.cfg.encoder_seq_length, self.cfg.micro_batch_size, self.cfg.hidden_size]
 
         fwd_bwd_function = get_forward_backward_func()
->>>>>>> 72994bf3
 
         losses_reduced_per_micro_batch = fwd_bwd_function(
             forward_step_func=self.get_forward_output_and_loss_func(),
@@ -506,28 +496,8 @@
             #     [lm_loss])
             # return loss, {'lm loss': averaged_losses[0]}
 
-<<<<<<< HEAD
-    def process_batch(self, batch):
-        """Build the batch."""
-        # Unpack.
-        if self.cfg.data.dataloader_type == "LDDL":
-            tokens = batch['input_ids'].long()
-            types = batch['token_type_ids'].long()
-            padding_mask = batch['attention_mask'].long()
-            lm_labels = batch['labels'].long()
-            loss_mask = batch['masked_lm_positions'].long()
-            sentence_order = batch['next_sentence_labels'].long()
-        else:
-            tokens = batch['text'].long()
-            types = batch['types'].long()
-            sentence_order = batch['is_random'].long()
-            loss_mask = batch['loss_mask'].float()
-            lm_labels = batch['labels'].long()
-            padding_mask = batch['padding_mask'].long()
-        return [tokens, types, sentence_order, loss_mask, lm_labels, padding_mask]
-
     def build_LDDL_data(self, cfg):
-        if not HAVE_APEX:
+        if not HAVE_LDDL:
             raise ImportError(
                 "LDDL was not found. Please see the LDDL README for installation instructions: https://github.com/NVIDIA/LDDL#installation."
             )
@@ -537,6 +507,7 @@
         data_parallel_size = parallel_state.get_data_parallel_world_size()
         num_micro_batches = self.cfg.global_batch_size // (self.cfg.micro_batch_size * data_parallel_size)
         global_batch_size_on_this_data_parallel_rank = num_micro_batches * self.cfg.micro_batch_size
+        print(f"global batch size {global_batch_size_on_this_data_parallel_rank}")
         samples_consumed_dploader = self.compute_consumed_samples(0) // data_parallel_size
         # We run under the assumption that the datapath is the prefix if LDDL dataloader
         train_lddl_data_path = self.cfg.data.data_prefix[0]
@@ -548,7 +519,7 @@
             shuffle_buffer_warmup_factor=16,
             vocab_file=self.cfg.tokenizer.vocab_file,
             data_loader_kwargs={
-                'batch_size': global_batch_size_on_this_data_parallel_rank,
+                'batch_size': self.cfg.micro_batch_size,
                 'num_workers': self.cfg.data.num_workers,
                 'prefetch_factor': 2,
             },
@@ -561,6 +532,7 @@
             sequence_length_alignment=8,
             ignore_index=-1,
             samples_seen = samples_consumed_dploader,
+            global_batch_size = global_batch_size_on_this_data_parallel_rank
         )
         logging.info(f'Completed build train LDDL Dataloader')
         if len(self.cfg.data.data_prefix) > 1:
@@ -573,7 +545,7 @@
             shuffle_buffer_warmup_factor=16,
             vocab_file=self.cfg.tokenizer.vocab_file,
             data_loader_kwargs={
-                'batch_size': global_batch_size_on_this_data_parallel_rank,
+                'batch_size': self.cfg.micro_batch_size,
                 'num_workers': self.cfg.data.num_workers,
                 'prefetch_factor': 2,
             },
@@ -585,6 +557,7 @@
             start_epoch=0,
             sequence_length_alignment=8,
             ignore_index=-1,
+            global_batch_size = global_batch_size_on_this_data_parallel_rank
         )
         if len(self.cfg.data.data_prefix) > 2:
             test_lddl_data_path = self.cfg.data.data_prefix[2]
@@ -596,7 +569,7 @@
             shuffle_buffer_warmup_factor=16,
             vocab_file=self.cfg.tokenizer.vocab_file,
             data_loader_kwargs={
-                'batch_size': global_batch_size_on_this_data_parallel_rank,
+                'batch_size': self.cfg.micro_batch_size,
                 'num_workers': self.cfg.data.num_workers,
                 'prefetch_factor': 2,
             },
@@ -608,12 +581,11 @@
             start_epoch=0,
             sequence_length_alignment=8,
             ignore_index=-1,
+            global_batch_size = global_batch_size_on_this_data_parallel_rank
         )
         logging.info(f'Completed build LDDL Dataloaders')
 
 
-=======
->>>>>>> 72994bf3
     def build_train_valid_test_datasets(self):
         logging.info('Building Bert datasets.')
         if self.trainer.limit_val_batches > 1.0 and isinstance(self.trainer.limit_val_batches, float):
