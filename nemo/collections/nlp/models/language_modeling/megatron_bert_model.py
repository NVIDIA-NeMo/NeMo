--- conflicted
+++ resolved
@@ -501,14 +501,6 @@
                 torch.distributed.all_reduce(grad, group=parallel_state.get_embedding_group())
 
     def validation_step(self, dataloader_iter):
-<<<<<<< HEAD
-        # Not required in PTl 2.1
-        # Check if iterator is exhausted
-        # dataloader_iter, done = self._val_iterator_done(dataloader_iter)
-        # if done:
-        #     return
-=======
->>>>>>> 81cfcc63
         prefix = "test" if self.trainer.testing else "val"
         if self.cfg.data.dataloader_type == "LDDL":
             seq_length = dataloader_iter.iterator.get_seqlen()
