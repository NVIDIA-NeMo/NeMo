# Copyright (c) 2022, NVIDIA CORPORATION.  All rights reserved.
#
# Licensed under the Apache License, Version 2.0 (the "License");
# you may not use this file except in compliance with the License.
# You may obtain a copy of the License at
#
#     http://www.apache.org/licenses/LICENSE-2.0
#
# Unless required by applicable law or agreed to in writing, software
# distributed under the License is distributed on an "AS IS" BASIS,
# WITHOUT WARRANTIES OR CONDITIONS OF ANY KIND, either express or implied.
# See the License for the specific language governing permissions and
# limitations under the License.
import torch
from omegaconf.dictconfig import DictConfig
from pytorch_lightning.trainer.trainer import Trainer

from nemo.collections.common.metrics.classification_accuracy import ExactStringPerCategoryMatchMetric
from nemo.collections.nlp.data.glue_benchmark.glue_benchmark_dataset import (
    TextToTextGLUEDataset,
    TextToTextXNLIDataset,
)
from nemo.collections.nlp.models.language_modeling.megatron_t5_model import MegatronT5Model
from nemo.utils import AppState, logging

try:
    from apex.transformer import parallel_state
    from apex.transformer.pipeline_parallel.utils import _reconfigure_microbatch_calculator

    HAVE_APEX = True
except (ImportError, ModuleNotFoundError):
    HAVE_APEX = False


__all__ = ['MegatronT5GLUEModel']


class MegatronT5GLUEModel(MegatronT5Model):
    """GLUE Model that Inherits from MegatronT5Model instead."""

    def __init__(self, cfg: DictConfig, trainer: Trainer):
        super().__init__(cfg, trainer=trainer)
        if hasattr(self.cfg, 'eval_languages'):
            self.acc_metric = ExactStringPerCategoryMatchMetric(self.cfg.eval_languages)
        else:
            self.acc_metric = ExactStringPerCategoryMatchMetric()

    def setup(self, stage=None):
        # This is just to keep the parent class happy since we override its setup() method.
        self.init_consumed_samples = 0

        if stage == 'predict':
            return

        # NOTE: PTL uses the same stage string "test" for both testing and validation.
        self.build_train_valid_test_datasets(stage=stage)
        if hasattr(self, '_validation_ds'):
            self.setup_validation_data()
        if hasattr(self, '_test_ds'):
            self.setup_test_data()
        if hasattr(self, '_train_ds'):
            self.setup_training_data()

    def _process_global_batch(self, global_batch):
        """ Prepares the global batch for apex fwd/bwd functions.
            Global batch is a list of micro batches.
        """
        text_enc_list = []
        text_dec_list = []
        labels_list = []
        loss_mask_list = []
        enc_mask_list = []
        dec_mask_list = []

        # Determine the maximum encoder and decoder sequence lengths amongst microbatches and pad each microbatch to the max seq length.
        # NOTE: This should only happen for model finetuning where we pad dynamically. Training uses fixed training shapes.

        max_enc_seq_lenth = max([micro_batch['text_enc'].shape[1] for micro_batch in global_batch])
        max_dec_seq_lenth = max([micro_batch['text_dec'].shape[1] for micro_batch in global_batch])

        for micro_batch in global_batch:
            text_enc, text_dec, loss_mask, labels, enc_mask, dec_mask = self.process_micro_batch(micro_batch)
            # Check if encoder sequence length < max encoder sequence length of the global batch and pad.
            if text_enc.shape[1] < max_enc_seq_lenth:
                text_enc = torch.nn.functional.pad(
                    text_enc, (0, max_enc_seq_lenth - text_enc.shape[1], 0, 0), 'constant', self.tokenizer.pad_id
                )
                enc_mask = torch.nn.functional.pad(
                    enc_mask, (0, max_enc_seq_lenth - enc_mask.shape[1], 0, 0), 'constant', 0
                )
            if text_dec.shape[1] < max_dec_seq_lenth:
                text_dec = torch.nn.functional.pad(
                    text_dec, (0, max_dec_seq_lenth - text_dec.shape[1], 0, 0), 'constant', self.tokenizer.pad_id
                )
                dec_mask = torch.nn.functional.pad(
                    dec_mask, (0, max_dec_seq_lenth - dec_mask.shape[1], 0, 0), 'constant', 0
                )
            text_enc_list.append(text_enc)
            text_dec_list.append(text_dec)
            labels_list.append(labels)
            loss_mask_list.append(loss_mask)
            enc_mask_list.append(enc_mask)
            dec_mask_list.append(dec_mask)

        # Concatenate to (num_microbatches x micro_batch_size x seq_len)
        tokens_enc_tensor = torch.concat(text_enc_list, dim=0)
        tokens_dec_tensor = torch.concat(text_dec_list, dim=0)
        labels_tensor = torch.concat(labels_list, dim=0)
        loss_mask_tensor = torch.concat(loss_mask_list, dim=0)
        enc_mask_tensor = torch.concat(enc_mask_list, dim=0)
        dec_mask_tensor = torch.concat(dec_mask_list, dim=0)

        return tokens_enc_tensor, tokens_dec_tensor, loss_mask_tensor, labels_tensor, enc_mask_tensor, dec_mask_tensor

    def process_global_batch(self, global_batch):
        """Process a list of microbatches into a global batch."""
        # If there is no language information in the global batch (ex: English MNLI), we can use the parent global batch processor as is.
        if len(global_batch[0]) == 6:
            return self._process_global_batch(global_batch)

        # For validation data (XNLI), we need to process the global batch and and then deal with language info separately.
        else:
            assert len(global_batch[0]) == 7
            langs_list = []
            (
                tokens_enc_tensor,
                tokens_dec_tensor,
                loss_mask_tensor,
                labels_tensor,
                enc_mask_tensor,
                dec_mask_tensor,
            ) = self._process_global_batch(
                [{k: v for k, v in micro_batch.items() if k != 'lang'} for micro_batch in global_batch]
            )
            for micro_batch in global_batch:
                langs_list.extend(micro_batch['lang'])
            return (
                tokens_enc_tensor,
                tokens_dec_tensor,
                loss_mask_tensor,
                labels_tensor,
                enc_mask_tensor,
                dec_mask_tensor,
                langs_list,
            )

    def on_validation_model_eval(self):
        app_state = AppState()
        _reconfigure_microbatch_calculator(
            rank=app_state.global_rank,
            rampup_batch_size=None,
            global_batch_size=self.cfg.data.validation_ds.global_batch_size,
            micro_batch_size=self.cfg.data.validation_ds.micro_batch_size,
            data_parallel_size=parallel_state.get_data_parallel_world_size(),
        )
        return super().on_validation_model_eval()

    def on_validation_model_train(self):
        app_state = AppState()
        _reconfigure_microbatch_calculator(
            rank=app_state.global_rank,
            rampup_batch_size=None,
            global_batch_size=self.cfg.data.train_ds.global_batch_size,
            micro_batch_size=self.cfg.data.train_ds.micro_batch_size,
            data_parallel_size=parallel_state.get_data_parallel_world_size(),
        )
        return super().on_validation_model_train()

    def inference_step(self, batch, batch_idx):
        batch_has_lang_information = len(batch[0]) == 7
        # XNLI Batches have language information that need to be removed before calling the parent validation step.
        if batch_has_lang_information:
            processed_batch = []
            for micro_batch in batch:
                micro_batch = {k: v for k, v in micro_batch.items() if k != 'lang'}
                processed_batch.append(micro_batch)
        else:
            processed_batch = batch

        # Call parent validation step to get the loss.
        loss = super().validation_step(processed_batch, batch_idx, reconfigure_microbatch_size=True)

        # Remainder of the code is to run the decoding loop, and compute accuracies.
        if batch_has_lang_information:
            tokens_enc, _, _, labels, enc_mask, _, langs = self.process_global_batch(batch)
        else:
            tokens_enc, _, _, labels, enc_mask, _ = self.process_global_batch(batch)

        predicted_token_ids, _ = self.decode(tokens_enc=tokens_enc, enc_mask=enc_mask, num_tokens_to_generate=10)

        preds_text, labels_text = self.preds_and_labels_to_text(predicted_token_ids, labels)

<<<<<<< HEAD
        tokens_loss = itemgetter("tokens_loss")(
            self.model(tokens_enc, tokens_dec, enc_mask, dec_mask, token_type_ids=None, lm_labels=labels,)
        )
=======
        if not batch_has_lang_information:
            langs = [None] * len(preds_text)
>>>>>>> 087de544

        assert len(langs) == len(preds_text) == len(labels_text)
        for _, (pred, label, lang) in enumerate(zip(preds_text, labels_text, langs)):
            _ = self.acc_metric(pred, label, lang)

        return loss

    def preds_and_labels_to_text(self, preds, labels):
        preds = preds.cpu().numpy().tolist()
        labels = labels.cpu().numpy().tolist()
        preds_text, labels_text = [], []
        for _, (pred, label) in enumerate(zip(preds, labels)):
            if self.tokenizer.eos_id in pred:
                idx = pred.index(self.tokenizer.eos_id)
                pred = pred[:idx]

            # Legacy sentencepiece detokenization still preserves special tokens which messes up exact string match.
            if hasattr(self.tokenizer, 'special_token_to_id'):
                pred = [id for id in pred if id not in self.tokenizer.special_token_to_id.values()]
                label = [id for id in label if id not in self.tokenizer.special_token_to_id.values()]
            pred = self.tokenizer.ids_to_text(pred)
            label = self.tokenizer.ids_to_text(label)
            preds_text.append(pred)
            labels_text.append(label)

        return preds_text, labels_text

    def inference_epoch_end(self, outputs, mode):
        # Parent class will handle logging of the loss.
        if mode == 'validation':
            averaged_loss = super().validation_epoch_end(outputs)
        else:
            averaged_loss = super().test_epoch_end(outputs)
        accuracy = self.acc_metric.compute()
        self.log(f'{mode}_loss', averaged_loss)
        self.log(f'{mode}_acc', accuracy['acc'])
        if hasattr(self.cfg, 'eval_languages'):
            for lang in self.cfg.eval_languages:
                self.log(f'{lang}_acc', accuracy[lang])
                logging.info(f"{mode} {lang} accuracy: {accuracy[lang]} total: {accuracy[lang+'_total']}")
        logging.info(f"{mode} accuracy: {accuracy['acc']}")
        self.acc_metric.reset()
        return averaged_loss, accuracy['acc']

    def validation_step(self, batch, batch_idx):
        return self.inference_step(batch, batch_idx)

    def validation_epoch_end(self, outputs):
        _ = self.inference_epoch_end(outputs, 'validation')

    def test_step(self, batch, batch_idx):
        return self.inference_step(batch, batch_idx)

    def test_epoch_end(self, outputs):
        _ = self.inference_epoch_end(outputs, 'test')

    def build_data_loader(
        self,
        dataset,
        micro_batch_size,
        global_batch_size,
        shuffle,
        num_workers,
        pin_memory,
        drop_last,
        check_validation_interval,
    ):
        """Buld dataloader given an input dataset."""

        if dataset is None:
            return None

        rank = parallel_state.get_data_parallel_rank()
        world_size = parallel_state.get_data_parallel_world_size()
        sampler = torch.utils.data.distributed.DistributedSampler(
            dataset, num_replicas=world_size, rank=rank, shuffle=shuffle
        )
        # This check makes sure the val_check_interval is less than the number of global batches.
        # Normally, PTL would do this check and properly account for gradient accumulation.
        # But now, it is implicit in the apex fwd/bwd functions and so we need to check for this somewhere.
        # The consequence of not doing this is that training loop will never run validation.
        # NOTE: Prog bar is also broken as a result of this.
        if self.trainer.val_check_interval > (sampler.num_samples // global_batch_size) and check_validation_interval:
            raise ValueError(
                f"trainer.val_check_interval {self.trainer.val_check_interval} is > number of global batches {sampler.num_samples // global_batch_size}"
            )

        # Data loader. Note that batch size is the per GPU batch size.
        return torch.utils.data.DataLoader(
            dataset,
            collate_fn=dataset.collate_fn,
            sampler=sampler,
            batch_size=micro_batch_size,
            num_workers=num_workers,
            pin_memory=pin_memory,
            drop_last=drop_last,
        )

    def setup_training_data(self):
        self._train_dl = self.build_data_loader(
            self._train_ds,
            micro_batch_size=self.cfg.data.train_ds.micro_batch_size,
            global_batch_size=self.cfg.data.train_ds.global_batch_size,
            shuffle=self.cfg.data.train_ds.shuffle,
            num_workers=self.cfg.data.train_ds.num_workers,
            pin_memory=self.cfg.data.train_ds.pin_memory,
            drop_last=self.cfg.data.train_ds.drop_last,
            check_validation_interval=True,
        )

    def setup_validation_data(self):
        self._validation_dl = self.build_data_loader(
            self._validation_ds,
            micro_batch_size=self.cfg.data.validation_ds.micro_batch_size,
            global_batch_size=self.cfg.data.validation_ds.global_batch_size,
            shuffle=self.cfg.data.validation_ds.shuffle,
            num_workers=self.cfg.data.validation_ds.num_workers,
            pin_memory=self.cfg.data.validation_ds.pin_memory,
            drop_last=self.cfg.data.validation_ds.drop_last,
            check_validation_interval=False,
        )

    def setup_test_data(self):
        self._test_dl = self.build_data_loader(
            self._test_ds,
            micro_batch_size=self.cfg.data.test_ds.micro_batch_size,
            global_batch_size=self.cfg.data.test_ds.global_batch_size,
            shuffle=self.cfg.data.test_ds.shuffle,
            num_workers=self.cfg.data.test_ds.num_workers,
            pin_memory=self.cfg.data.test_ds.pin_memory,
            drop_last=self.cfg.data.test_ds.drop_last,
            check_validation_interval=False,
        )

    def _build_dataset(self, data_cfg):
        if data_cfg.task_name == 'xnli':
            dataset = TextToTextXNLIDataset(
                data_cfg.file_path,
                task_name=data_cfg.task_name,
                tokenizer=self.tokenizer,
                max_seq_length=data_cfg.max_seq_length,
                lang_list=self.cfg.eval_languages,
            )
        else:
            dataset = TextToTextGLUEDataset(
                data_cfg.file_path,
                task_name=data_cfg.task_name,
                tokenizer=self.tokenizer,
                max_seq_length=data_cfg.max_seq_length,
            )
        return dataset

    def build_train_valid_test_datasets(self, stage):
        logging.info('Building GLUE/XNLI datasets.')
        if stage != 'test':
            self._validation_ds = self._build_dataset(self.cfg.data.validation_ds)
            logging.info(f'Length of val dataset: {len(self._validation_ds)}')

        if stage != 'validation':
            if hasattr(self.cfg.data, 'test_ds'):
                self._test_ds = self._build_dataset(self.cfg.data.test_ds)
                logging.info(f'Length of test dataset: {len(self._test_ds)}')

        if stage == 'validation' or stage == 'test':
            return
        self._train_ds = self._build_dataset(self.cfg.data.train_ds)
        logging.info(f'Length of train dataset: {len(self._train_ds)}')
        logging.info(f'Finished building GLUE/XNLI datasets.')<|MERGE_RESOLUTION|>--- conflicted
+++ resolved
@@ -190,14 +190,8 @@
 
         preds_text, labels_text = self.preds_and_labels_to_text(predicted_token_ids, labels)
 
-<<<<<<< HEAD
-        tokens_loss = itemgetter("tokens_loss")(
-            self.model(tokens_enc, tokens_dec, enc_mask, dec_mask, token_type_ids=None, lm_labels=labels,)
-        )
-=======
         if not batch_has_lang_information:
             langs = [None] * len(preds_text)
->>>>>>> 087de544
 
         assert len(langs) == len(preds_text) == len(labels_text)
         for _, (pred, label, lang) in enumerate(zip(preds_text, labels_text, langs)):
