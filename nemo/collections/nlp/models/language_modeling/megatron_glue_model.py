# Copyright (c) 2022, NVIDIA CORPORATION.  All rights reserved.
#
# Licensed under the Apache License, Version 2.0 (the "License");
# you may not use this file except in compliance with the License.
# You may obtain a copy of the License at
#
#     http://www.apache.org/licenses/LICENSE-2.0
#
# Unless required by applicable law or agreed to in writing, software
# distributed under the License is distributed on an "AS IS" BASIS,
# WITHOUT WARRANTIES OR CONDITIONS OF ANY KIND, either express or implied.
# See the License for the specific language governing permissions and
# limitations under the License.
import torch
from omegaconf.dictconfig import DictConfig
from pytorch_lightning.trainer.trainer import Trainer

from nemo.collections.common.metrics.classification_accuracy import ExactStringPerCategoryMatchMetric
from nemo.collections.nlp.data.glue_benchmark.glue_benchmark_dataset import (
    TextToTextGLUEDataset,
    TextToTextXNLIDataset,
)
from nemo.collections.nlp.models.language_modeling.megatron_t5_model import MegatronT5Model
from nemo.utils import AppState, logging

try:
    from apex.transformer import parallel_state
    from apex.transformer.pipeline_parallel.utils import _reconfigure_microbatch_calculator

    HAVE_APEX = True
except (ImportError, ModuleNotFoundError):
    HAVE_APEX = False


__all__ = ['MegatronT5GLUEModel']


class MegatronT5GLUEModel(MegatronT5Model):
    """GLUE Model that Inherits from MegatronT5Model instead."""

    def __init__(self, cfg: DictConfig, trainer: Trainer):
        super().__init__(cfg, trainer=trainer)
        if hasattr(self.cfg, 'eval_languages'):
            self.acc_metric = ExactStringPerCategoryMatchMetric(self.cfg.eval_languages)
        else:
            self.acc_metric = ExactStringPerCategoryMatchMetric()

    def setup(self, stage=None):
        # This is just to keep the parent class happy since we override its setup() method.
        self.init_consumed_samples = 0

        if stage == 'predict':
            return

        # NOTE: PTL uses the same stage string "test" for both testing and validation.
        self.build_train_valid_test_datasets(stage=stage)
        if hasattr(self, '_validation_ds'):
            self.setup_validation_data()
        if hasattr(self, '_test_ds'):
            self.setup_test_data()
        if hasattr(self, '_train_ds'):
            self.setup_training_data()

    def process_global_batch(self, global_batch):
        """Process a list of microbatches into a global batch."""
        # If there is no language information in the global batch (ex: English MNLI), we can use the parent global batch processor as is.
        if len(global_batch[0]) == 6:
            return super().process_global_batch(global_batch)

        # For validation data (XNLI), we need to process the global batch and and then deal with language info separately.
        else:
            assert len(global_batch[0]) == 7
            langs_list = []
            (
                tokens_enc_tensor,
                tokens_dec_tensor,
                loss_mask_tensor,
                labels_tensor,
                enc_mask_tensor,
                dec_mask_tensor,
            ) = super().process_global_batch(
                [{k: v for k, v in micro_batch.items() if k != 'lang'} for micro_batch in global_batch]
            )
            for micro_batch in global_batch:
                langs_list.append(micro_batch['lang'])
            return (
                tokens_enc_tensor,
                tokens_dec_tensor,
                loss_mask_tensor,
                labels_tensor,
                enc_mask_tensor,
                dec_mask_tensor,
                langs_list,
            )

    def on_validation_model_eval(self):
        app_state = AppState()
        _reconfigure_microbatch_calculator(
            rank=app_state.global_rank,
            rampup_batch_size=None,
            global_batch_size=self.cfg.data.validation_ds.global_batch_size,
            micro_batch_size=self.cfg.data.validation_ds.micro_batch_size,
            data_parallel_size=parallel_state.get_data_parallel_world_size(),
        )
        return super().on_validation_model_eval()

    def on_validation_model_train(self):
        app_state = AppState()
        _reconfigure_microbatch_calculator(
            rank=app_state.global_rank,
            rampup_batch_size=None,
            global_batch_size=self.cfg.data.train_ds.global_batch_size,
            micro_batch_size=self.cfg.data.train_ds.micro_batch_size,
            data_parallel_size=parallel_state.get_data_parallel_world_size(),
        )
        return super().on_validation_model_train()

    def inference_step(self, batch, batch_idx):
        batch_has_lang_information = len(batch[0]) == 7
        # XNLI Batches have language information that need to be removed before calling the parent validation step.
        if batch_has_lang_information:
            processed_batch = []
            for micro_batch in batch:
                micro_batch = {k: v for k, v in micro_batch.items() if k != 'lang'}
                processed_batch.append(micro_batch)
        else:
            processed_batch = batch

        # Call parent validation step to get the loss.
        loss = super().validation_step(processed_batch, batch_idx, reconfigure_microbatch_size=True)

        # Remainder of the code is to run the decoding loop, and compute accuracies.
        if batch_has_lang_information:
            tokens_enc, _, _, labels, enc_mask, _, langs = self.process_global_batch(batch)
        else:
            tokens_enc, _, _, labels, enc_mask, _ = self.process_global_batch(batch)

<<<<<<< HEAD
        predicted_token_ids, _ = self.decode(tokens_enc=tokens_enc, enc_mask=enc_mask, num_tokens_to_generate=10)

        preds_text, labels_text = self.preds_and_labels_to_text(predicted_token_ids, labels)
        
        if not batch_has_lang_information:
            langs = [None] * len(preds_text)

        for _, (pred, label, lang) in enumerate(zip(preds_text, labels_text, langs)):
            _ = self.acc_metric(pred, label, lang)
=======
        # Decode each microbatch separately.
        for i in range(len(batch)):
            predicted_token_ids, _ = self.decode(
                tokens_enc=tokens_enc[i], enc_mask=enc_mask[i], num_tokens_to_generate=10
            )

            preds_text, labels_text = self.preds_and_labels_to_text(predicted_token_ids, labels)

            if not batch_has_lang_information:
                langs = [None] * len(preds_text)
            else:
                langs = langs[i]

            for _, (pred, label, lang) in enumerate(zip(preds_text, labels_text, langs)):
                _ = self.acc_metric(pred, label, lang)
>>>>>>> 28a5ffb9

        return loss

    def preds_and_labels_to_text(self, preds, labels):
        preds = preds.cpu().numpy().tolist()
        labels = labels.cpu().numpy().tolist()
        preds_text, labels_text = [], []
        for _, (pred, label) in enumerate(zip(preds, labels)):
            if self.tokenizer.eos_id in pred:
                idx = pred.index(self.tokenizer.eos_id)
                pred = pred[:idx]

            # Legacy sentencepiece detokenization still preserves special tokens which messes up exact string match.
            if hasattr(self.tokenizer, 'special_token_to_id'):
                pred = [id for id in pred if id not in self.tokenizer.special_token_to_id.values()]
                label = [id for id in label if id not in self.tokenizer.special_token_to_id.values()]
            pred = self.tokenizer.ids_to_text(pred)
            label = self.tokenizer.ids_to_text(label)
            preds_text.append(pred)
            labels_text.append(label)

        return preds_text, labels_text

    def inference_epoch_end(self, outputs, mode):
        # Parent class will handle logging of the loss.
        if mode == 'validation':
            averaged_loss = super().validation_epoch_end(outputs)
        else:
            averaged_loss = super().test_epoch_end(outputs)
        accuracy = self.acc_metric.compute()
        self.log(f'{mode}_loss', averaged_loss)
        self.log(f'{mode}_acc', accuracy['acc'])
        if hasattr(self.cfg, 'eval_languages'):
            for lang in self.cfg.eval_languages:
                self.log(f'{lang}_acc', accuracy[lang])
                logging.info(f"{mode} {lang} accuracy: {accuracy[lang]} total: {accuracy[lang+'_total']}")
        logging.info(f"{mode} accuracy: {accuracy['acc']}")
        self.acc_metric.reset()
        return averaged_loss, accuracy['acc']

    def validation_step(self, batch, batch_idx):
        return self.inference_step(batch, batch_idx)

    def validation_epoch_end(self, outputs):
        _ = self.inference_epoch_end(outputs, 'validation')

    def test_step(self, batch, batch_idx):
        return self.inference_step(batch, batch_idx)

    def test_epoch_end(self, outputs):
        _ = self.inference_epoch_end(outputs, 'test')

    def build_data_loader(
        self,
        dataset,
        micro_batch_size,
        global_batch_size,
        shuffle,
        num_workers,
        pin_memory,
        drop_last,
        check_validation_interval,
    ):
        """Buld dataloader given an input dataset."""

        if dataset is None:
            return None

        rank = parallel_state.get_data_parallel_rank()
        world_size = parallel_state.get_data_parallel_world_size()
        sampler = torch.utils.data.distributed.DistributedSampler(
            dataset, num_replicas=world_size, rank=rank, shuffle=shuffle
        )
        # This check makes sure the val_check_interval is less than the number of global batches.
        # Normally, PTL would do this check and properly account for gradient accumulation.
        # But now, it is implicit in the apex fwd/bwd functions and so we need to check for this somewhere.
        # The consequence of not doing this is that training loop will never run validation.
        # NOTE: Prog bar is also broken as a result of this.
        if self.trainer.val_check_interval > (sampler.num_samples // global_batch_size) and check_validation_interval:
            raise ValueError(
                f"trainer.val_check_interval {self.trainer.val_check_interval} is > number of global batches {sampler.num_samples // global_batch_size}"
            )

        # Data loader. Note that batch size is the per GPU batch size.
        return torch.utils.data.DataLoader(
            dataset,
            collate_fn=dataset.collate_fn,
            sampler=sampler,
            batch_size=micro_batch_size,
            num_workers=num_workers,
            pin_memory=pin_memory,
            drop_last=drop_last,
        )

    def setup_training_data(self):
        self._train_dl = self.build_data_loader(
            self._train_ds,
            micro_batch_size=self.cfg.data.train_ds.micro_batch_size,
            global_batch_size=self.cfg.data.train_ds.global_batch_size,
            shuffle=self.cfg.data.train_ds.shuffle,
            num_workers=self.cfg.data.train_ds.num_workers,
            pin_memory=self.cfg.data.train_ds.pin_memory,
            drop_last=self.cfg.data.train_ds.drop_last,
            check_validation_interval=True,
        )

    def setup_validation_data(self):
        self._validation_dl = self.build_data_loader(
            self._validation_ds,
            micro_batch_size=self.cfg.data.validation_ds.micro_batch_size,
            global_batch_size=self.cfg.data.validation_ds.global_batch_size,
            shuffle=self.cfg.data.validation_ds.shuffle,
            num_workers=self.cfg.data.validation_ds.num_workers,
            pin_memory=self.cfg.data.validation_ds.pin_memory,
            drop_last=self.cfg.data.validation_ds.drop_last,
            check_validation_interval=False,
        )

    def setup_test_data(self):
        self._test_dl = self.build_data_loader(
            self._test_ds,
            micro_batch_size=self.cfg.data.test_ds.micro_batch_size,
            global_batch_size=self.cfg.data.test_ds.global_batch_size,
            shuffle=self.cfg.data.test_ds.shuffle,
            num_workers=self.cfg.data.test_ds.num_workers,
            pin_memory=self.cfg.data.test_ds.pin_memory,
            drop_last=self.cfg.data.test_ds.drop_last,
            check_validation_interval=False,
        )

    def _build_dataset(self, data_cfg):
        if data_cfg.task_name == 'xnli':
            dataset = TextToTextXNLIDataset(
                data_cfg.file_path,
                task_name=data_cfg.task_name,
                tokenizer=self.tokenizer,
                max_seq_length=data_cfg.max_seq_length,
                lang_list=self.cfg.eval_languages,
            )
        else:
            dataset = TextToTextGLUEDataset(
                data_cfg.file_path,
                task_name=data_cfg.task_name,
                tokenizer=self.tokenizer,
                max_seq_length=data_cfg.max_seq_length,
            )
        return dataset

    def build_train_valid_test_datasets(self, stage):
        logging.info('Building GLUE/XNLI datasets.')
        if stage != 'test':
            self._validation_ds = self._build_dataset(self.cfg.data.validation_ds)
            logging.info(f'Length of val dataset: {len(self._validation_ds)}')

        if stage != 'validation':
            if hasattr(self.cfg.data, 'test_ds'):
                self._test_ds = self._build_dataset(self.cfg.data.test_ds)
                logging.info(f'Length of test dataset: {len(self._test_ds)}')

        if stage == 'validation' or stage == 'test':
            return
        self._train_ds = self._build_dataset(self.cfg.data.train_ds)
        logging.info(f'Length of train dataset: {len(self._train_ds)}')
        logging.info(f'Finished building GLUE/XNLI datasets.')<|MERGE_RESOLUTION|>--- conflicted
+++ resolved
@@ -135,7 +135,6 @@
         else:
             tokens_enc, _, _, labels, enc_mask, _ = self.process_global_batch(batch)
 
-<<<<<<< HEAD
         predicted_token_ids, _ = self.decode(tokens_enc=tokens_enc, enc_mask=enc_mask, num_tokens_to_generate=10)
 
         preds_text, labels_text = self.preds_and_labels_to_text(predicted_token_ids, labels)
@@ -145,23 +144,6 @@
 
         for _, (pred, label, lang) in enumerate(zip(preds_text, labels_text, langs)):
             _ = self.acc_metric(pred, label, lang)
-=======
-        # Decode each microbatch separately.
-        for i in range(len(batch)):
-            predicted_token_ids, _ = self.decode(
-                tokens_enc=tokens_enc[i], enc_mask=enc_mask[i], num_tokens_to_generate=10
-            )
-
-            preds_text, labels_text = self.preds_and_labels_to_text(predicted_token_ids, labels)
-
-            if not batch_has_lang_information:
-                langs = [None] * len(preds_text)
-            else:
-                langs = langs[i]
-
-            for _, (pred, label, lang) in enumerate(zip(preds_text, labels_text, langs)):
-                _ = self.acc_metric(pred, label, lang)
->>>>>>> 28a5ffb9
 
         return loss
 
