--- conflicted
+++ resolved
@@ -68,20 +68,16 @@
         for _, module in self.frozen_model.named_modules():
             if isinstance(module, adapter_mixins.AdapterModuleMixin):
                 for adapter_key in self.adapter_name_keys:
-<<<<<<< HEAD
-                    module.add_adapter(name=adapter_key, cfg=adapter_modules.LinearAdapterConfig(in_features=frozen_model_cfg.hidden_size, dim=cfg.adapter_tuning.adapter_dim, norm_position='pre', dropout=cfg.adapter_tuning.adapter_dropout))
-        
-=======
                     module.add_adapter(
                         name=adapter_key,
                         cfg=adapter_modules.LinearAdapterConfig(
                             in_features=frozen_model_cfg.hidden_size,
                             dim=cfg.adapter_tuning.adapter_dim,
+                            norm_position='pre',
                             dropout=cfg.adapter_tuning.adapter_dropout,
                         ),
                     )
 
->>>>>>> 95643fc2
         logging.info(f'After adding adapters:\n{self.frozen_model.summarize()}')
 
     @classmethod
@@ -216,14 +212,7 @@
         param_groups = {'params': [p for p in self.frozen_model.parameters()]}
         for _, module in self.frozen_model.named_modules():
             if isinstance(module, adapter_mixins.AdapterModuleMixin):
-<<<<<<< HEAD
                 module.set_enabled_adapters(enabled=True) 
-=======
-                #        for adapter_key in self.adapter_name_keys:
-                #            adapter_module = module.adapter_layer[adapter_key]
-                #            param_groups['params'].extend(adapter_module.parameters())
-                module.set_enabled_adapters(enabled=True)
->>>>>>> 95643fc2
                 module.unfreeze_enabled_adapters()
         self._optimizer_param_groups = [param_groups]
         logging.info(f'Optimizer groups set:\n{self.frozen_model.summarize()}')
@@ -244,6 +233,7 @@
 
         return fwd_output_and_loss_func
     
+
     def training_step(self, batch, batch_idx):
         # we zero grads here because we also call backward in the apex fwd/bwd functions
         self._optimizer.zero_grad()
