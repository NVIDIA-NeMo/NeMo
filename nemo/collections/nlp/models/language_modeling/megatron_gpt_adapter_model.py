--- conflicted
+++ resolved
@@ -221,9 +221,6 @@
                 module.set_enabled_adapters(enabled=True)
 
 
-<<<<<<< HEAD
-class ___MegatronGPTAdapterLearningModel(MegatronNLPAdapter):
-=======
         self._optimizer_param_groups = [{'params': opt_params}]
         logging.info(f'Optimizer groups set:\n{self.frozen_model.summarize()}')
 
@@ -271,7 +268,6 @@
 
 
 class MegatronGPTAdapterLearningModel(MegatronGPTBaseAdapterModel):
->>>>>>> b9a9c404
     """
     MegatronGPTAdapterLearningModel is a model that combines a base model (GPTModel) with a adapters.
     This class only supports the canonical Adapter training described in Houlsby et al. (https://arxiv.org/pdf/1902.00751.pdf)
