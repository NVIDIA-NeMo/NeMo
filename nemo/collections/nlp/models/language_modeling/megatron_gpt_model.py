# Copyright (c) 2021, NVIDIA CORPORATION.  All rights reserved.
#
# Licensed under the Apache License, Version 2.0 (the "License");
# you may not use this file except in compliance with the License.
# You may obtain a copy of the License at
#
#     http://www.apache.org/licenses/LICENSE-2.0
#
# Unless required by applicable law or agreed to in writing, software
# distributed under the License is distributed on an "AS IS" BASIS,
# WITHOUT WARRANTIES OR CONDITIONS OF ANY KIND, either express or implied.
# See the License for the specific language governing permissions and
# limitations under the License.

from typing import Any, Dict, List, Optional, Union

import numpy as np
import torch
from omegaconf.dictconfig import DictConfig
from pytorch_lightning.trainer.trainer import Trainer

from nemo.collections.nlp.data.language_modeling.megatron.gpt_dataset import build_train_valid_test_datasets
from nemo.collections.nlp.data.language_modeling.megatron.megatron_batch_samplers import (
    MegatronPretrainingBatchSampler,
    MegatronPretrainingRandomBatchSampler,
)
from nemo.collections.nlp.models.language_modeling.megatron.gpt_model import GPTModel
from nemo.collections.nlp.models.language_modeling.megatron_base_model import MegatronBaseModel
from nemo.collections.nlp.modules.common.megatron.module import Float16Module
from nemo.collections.nlp.modules.common.megatron.utils import (
    average_losses_across_data_parallel_group,
    get_all_params_for_weight_decay_optimization,
    get_params_for_weight_decay_optimization,
)
from nemo.collections.nlp.modules.common.text_generation_utils import (
    generate,
    get_computeprob_response,
    get_default_length_params,
    get_default_sampling_params,
    megatron_gpt_generate,
)
from nemo.collections.nlp.modules.common.transformer.text_generation import (
    LengthParam,
    OutputType,
    SamplingParam,
    TextGeneration,
)
from nemo.collections.nlp.parts.utils_funcs import get_last_rank
from nemo.core.classes.common import PretrainedModelInfo
from nemo.utils import logging

try:
    from apex.transformer import parallel_state
    from apex.transformer.pipeline_parallel.schedules.common import build_model
    from apex.transformer.pipeline_parallel.schedules.fwd_bwd_pipelining_without_interleaving import (
        forward_backward_pipelining_without_interleaving,
    )
    from apex.transformer.pipeline_parallel.schedules.fwd_bwd_no_pipelining import forward_backward_no_pipelining

    HAVE_APEX = True
except (ImportError, ModuleNotFoundError):
    HAVE_APEX = False


class MegatronGPTModel(MegatronBaseModel, TextGeneration):
    """
    Megatron GPT pretraining
    """

    def __init__(self, cfg: DictConfig, trainer: Trainer):
        if not HAVE_APEX:
            raise ImportError(
                "Apex was not found. Please see the NeMo README for installation instructions: https://github.com/NVIDIA/NeMo#megatron-gpt."
            )
        # this prevents base constructor from initializing tokenizer
        self.tokenizer = None
        super().__init__(cfg, trainer=trainer, no_lm_init=True)

        self._validate_trainer()

        # TODO: Not sure how to use lists of modules with PTL.
        # This means we can only use pipeline parallelism without the interleaved schedule.
        self.model = build_model(model_provider_func=self.model_provider_func, wrap_with_ddp=False)[0]

        # We don't need to call it explicitly? Since it is a pytorch lightning hook function
        # self.setup_optimizer_param_groups()

        self.megatron_amp_o2 = cfg.get('megatron_amp_O2', False)
        self.with_distributed_adam = cfg.optim.get('name') == 'distributed_fused_adam'

        if self.with_distributed_adam and not self.megatron_amp_o2:
            raise ValueError(
                "Distributed optimizers require O2. Please set megatron_amp_O2 to True in the model config."
            )

        if self.megatron_amp_o2:

            if not self.with_distributed_adam:
                # Pre-allocate the model on GPU to have master parameters allocated on the same device with matching data type
                self.model.cuda(torch.cuda.current_device())

            # Model wrapper to convert both model and inputs to half precision
            self.model = Float16Module(module=self.model, precision=cfg.precision)

        if self.trainer.precision == 32:
            self.autocast_dtype = torch.float
        elif self.trainer.precision == 16:
            self.autocast_dtype = torch.half
        elif self.trainer.precision == 'bf16':
            self.autocast_dtype = torch.bfloat16
        else:
            raise ValueError('precision must be in [32, 16, "bf16"]')

        # configuration used for inference
        self._inference_config = None

        # At pipeline-parallel training, set the pipeline stage that the current GPU belongs to skip loading inputs
        # Intemediate stage: doesn't need any inputs
        # Fist pipeline stage: needs only 'tokens' and 'position_ids'
        # Last pipeline stage: needs only 'labels' and 'loss_mask'
        self._is_first_pipe_stage = False
        self._is_intermediate_pipe_stage = False
        self._is_last_pipe_stage = False
        if parallel_state.get_pipeline_model_parallel_world_size() > 1:
            if parallel_state.is_pipeline_first_stage():
                self._is_first_pipe_stage = True
            elif parallel_state.is_pipeline_last_stage():
                self._is_last_pipe_stage = True
            else:
                self._is_intermediate_pipe_stage = True

    def set_inference_config(self, inference_config):
        self._inference_config = inference_config

    def get_inference_config(self):
        return self._inference_config

    def model_provider_func(self, pre_process, post_process):
        """Model depends on pipeline paralellism."""
        model = GPTModel(
            vocab_size=self.padded_vocab_size,
            hidden_size=self.cfg.hidden_size,
            max_position_embeddings=self.cfg.max_position_embeddings,
            num_layers=self.cfg.num_layers,
            num_attention_heads=self.cfg.num_attention_heads,
            apply_query_key_layer_scaling=self.cfg.get('apply_query_key_layer_scaling', True),
            kv_channels=self.cfg.get('kv_channels', None),
            ffn_hidden_size=self.cfg.ffn_hidden_size,
            num_tokentypes=0,
            parallel_output=True,
            pre_process=pre_process,
            post_process=post_process,
            init_method_std=self.cfg.get('init_method_std', 0.02),
            use_scaled_init_method=self.cfg.get('use_scaled_init_method', True),
            fp16_lm_cross_entropy=self.cfg.get('fp16_lm_cross_entropy', False),
            use_cpu_initialization=self.cfg.get('use_cpu_initialization', False),
            hidden_dropout=self.cfg.get('hidden_dropout', 0.1),
            precision=self.cfg.get('precision', 16),
            fp32_residual_connection=self.cfg.get('fp32_residual_connection', False),
            activations_checkpoint_granularity=self.cfg.get('activations_checkpoint_granularity', None),
            activations_checkpoint_method=self.cfg.get('activations_checkpoint_method', None),
            activations_checkpoint_num_layers=self.cfg.get('activations_checkpoint_num_layers', 1),
            normalization=self.cfg.get('normalization', 'layernorm'),
            layernorm_epsilon=self.cfg.get('layernorm_epsilon', 1e-5),
            onnx_safe=self.cfg.get('onnx_safe', False),
            persist_layer_norm=self.cfg.get('persist_layer_norm', False),
            sequence_parallel=self.cfg.get('sequence_parallel', False),
            gradient_accumulation_fusion=self.cfg.get('gradient_accumulation_fusion', False),
        )

        return model

    def setup_optimizer_param_groups(self):
        """ModelPT override. Optimizer will get self._optimizer_param_groups"""
        if self.cfg.get('do_layer_norm_weight_decay', False):
            self._optimizer_param_groups = get_all_params_for_weight_decay_optimization([self.model])
        else:
            self._optimizer_param_groups = get_params_for_weight_decay_optimization([self.model])

    def setup_optimization(
        self, optim_config: Optional[Union[DictConfig, Dict]] = None, optim_kwargs: Optional[Dict[str, Any]] = None,
    ):
        optim_kwargs = {} if optim_kwargs is None else optim_kwargs.copy()
        if self.with_distributed_adam:
            optim_kwargs['process_group'] = parallel_state.get_data_parallel_group()
            optim_kwargs['param_sync_dtype'] = self.autocast_dtype
            optim_kwargs['contiguous_grad_buffer'] = True
        return super().setup_optimization(optim_config=optim_config, optim_kwargs=optim_kwargs)

    def forward(self, tokens, text_position_ids, attention_mask, labels):
        output_tensor = self.model(tokens, text_position_ids, attention_mask, labels=labels)
        return output_tensor

    def training_step(self, batch, batch_idx):
        """
            Our dataloaders produce a micro-batch and then we fetch
            a number of microbatches depending on the global batch size and model parallel size
            from the dataloader to produce a list of microbatches.
            Batch should be a list of microbatches and those microbatches should on CPU.
            Microbatches are then moved to GPU during the pipeline.
            The list of microbatches is then piped through the pipeline using Apex fwd/bwd functions.
        """

        # we zero grads here because we also call backward in the apex fwd/bwd functions
        self._optimizer.zero_grad()

        if self._is_intermediate_pipe_stage:
            # The intermediate pipeline stages do not need any inputs from data loader
            # GPT3 uses decoder with AttnMask:causal, thus doesn't need attention_mask
            batch_for_pipeline = None
        else:
            # we prepare the micro batches for the apex fwd/bwd function
            batch_for_pipeline = self.process_global_batch(batch)
        tensor_shape = [self.cfg.encoder_seq_length, self.cfg.micro_batch_size, self.cfg.hidden_size]

        if self.cfg.get('pipeline_model_parallel_size', 1) > 1:
            losses_reduced_per_micro_batch = forward_backward_pipelining_without_interleaving(
                forward_step_func=self.get_forward_output_and_loss_func(),
                batch=batch_for_pipeline,
                model=self.model,
                forward_only=False,
                tensor_shape=tensor_shape,
                dtype=self.autocast_dtype,
                grad_scaler=self.trainer.precision_plugin.scaler if self.cfg.precision == 16 else None,
                sequence_parallel_enabled=self.cfg.get('sequence_parallel', False),
            )
        else:
            # no pipeline parallelism so we reduce grads asynchronously if not using sequence parallelism
            if self.megatron_amp_o2 and not self.cfg.get('sequence_parallel', False):
                if self.with_distributed_adam:
                    custom_sync_context_handler = lambda: self._optimizer.no_sync(greedy_grad_copy=True)
                else:
                    custom_sync_context_handler = self._optimizer.no_sync
            else:
                # TODO: enable async grad all reduce for O1/autocast mixed precision training
                custom_sync_context_handler = None
            losses_reduced_per_micro_batch = forward_backward_no_pipelining(
                forward_step_func=self.get_forward_output_and_loss_func(),
                batch=batch_for_pipeline,
                model=self.model,
                forward_only=False,
                tensor_shape=tensor_shape,
                dtype=self.autocast_dtype,
                grad_scaler=self.trainer.precision_plugin.scaler if self.cfg.precision == 16 else None,
                custom_sync_context_handler=custom_sync_context_handler,
            )

        # only the last stages of the pipeline return losses
        if losses_reduced_per_micro_batch:
            # average loss across micro batches
            loss_tensors_list = [loss_reduced['avg'] for loss_reduced in losses_reduced_per_micro_batch]
            loss_tensor = torch.concat(loss_tensors_list)
            loss_mean = loss_tensor.mean()
        else:
            loss_mean = torch.tensor(0.0).cuda()

        # when using sequence parallelism, the sequence parallel layernorm grads must be all-reduced
        if self.cfg.get('tensor_model_parallel_size', 1) > 1 and self.cfg.get('sequence_parallel', False):
            self.allreduce_sequence_parallel_gradients()

        if self.with_distributed_adam:
            # gradients are reduced internally in distributed optimizer
            pass
        elif self.megatron_amp_o2:
            # when using pipeline parallelism grads must be all-reduced after the pipeline (not asynchronously)
            if self.cfg.get('pipeline_model_parallel_size', 1) > 1 or self.cfg.get('sequence_parallel', False):
                # main grads are stored in the MainParamsOptimizer wrapper
                self._optimizer.allreduce_main_grads()
        else:
            # async grad allreduce is not currently implemented for O1/autocasting mixed precision training
            # so we all-reduce gradients after the pipeline
            self.allreduce_gradients()  # @sangkug we think this is causing memory to blow up (hurts perf)

        if self.cfg.get('pipeline_model_parallel_size', 1) > 1:
            # when using pipeline parallelism the first and last stage must keep embeddings in sync
            self.allreduce_first_last_embeddings()

        ## logging
        # we can only log on one rank if it is rank zero so we broadcast from last rank
        # we can avoid this broadcast by updating the PTL log function to accept specific ranks
        torch.distributed.broadcast(loss_mean, get_last_rank())

        if self.cfg.precision == 16:
            loss_scale = self.trainer.precision_plugin.scaler._scale
            if loss_scale is not None:
                self.log('loss_scale', loss_scale)

        self.log('reduced_train_loss', loss_mean, prog_bar=True, rank_zero_only=True)
        lr = self._optimizer.param_groups[0]['lr']
        self.log('lr', lr, rank_zero_only=True)
        self.log('global_step', self.trainer.global_step, prog_bar=True, rank_zero_only=True)
        # TODO: make sure compute_consumed_samples works for pipeline parallelism
        self.log(
            'consumed_samples',
            self.compute_consumed_samples(self.trainer.global_step - self.init_global_step),
            prog_bar=True,
            rank_zero_only=True,
        )

        return loss_mean

    def backward(self, *args, **kwargs):
        """ LightningModule hook to do backward.
            We want this to do nothing since we run backward in the fwd/bwd functions from apex.
            No need to call it here.
        """
        return

    def optimizer_zero_grad(self, *args, **kwargs):
        """ LightningModule hook to zero grad.
            We want this to do nothing as we are zeroing grads during the training_step.
        """
        return

    def allreduce_sequence_parallel_gradients(self):
        """ All-reduce layernorm parameters across model parallel nodes when sequence parallelism is used.
            Modified from megatron-lm:
            https://gitlab-master.nvidia.com/ADLR/megatron-lm/-/blob/3f91f09bb2ab32f9904b47f46f19d2fc3f518ed8/megatron/training.py#L425
        """
        grads = []
        for param in self.model.parameters():
            if getattr(param, 'sequence_parallel_enabled', False):
                if self.megatron_amp_o2:
                    grad = param.main_grad
                else:
                    grad = param.grad
                grads.append(grad.data)
        coalesced = torch._utils._flatten_dense_tensors(grads)
        torch.distributed.all_reduce(coalesced, group=parallel_state.get_tensor_model_parallel_group())
        for buf, synced in zip(grads, torch._utils._unflatten_dense_tensors(coalesced, grads)):
            buf.copy_(synced)

    def allreduce_first_last_embeddings(self):

        # Modified from megatron-lm: https://github.com/NVIDIA/Megatron-LM/blob/d41696840ed0a7edb7e0499eb82a48ae112d9bb3/megatron/training.py#L407
        # All-reduce word_embeddings' grad across first and last stages to ensure
        # that word_embeddings parameters stay in sync.
        # This should only run for models that support pipelined model parallelism
        # (BERT and GPT-2).
        if parallel_state.get_pipeline_model_parallel_world_size() > 1 and (
            parallel_state.is_pipeline_first_stage() or parallel_state.is_pipeline_last_stage()
        ):
            if self.model.share_token_embeddings:
                word_embeddings_weight = self.model.word_embeddings_weight()
                if self.megatron_amp_o2:
                    # O2 recipe stores a "main" copy of weights and grads
                    grad = word_embeddings_weight.main_grad
                else:
                    grad = word_embeddings_weight.grad
                torch.distributed.all_reduce(grad, group=parallel_state.get_embedding_group())

    def get_forward_output_and_loss_func(self):
        def fwd_output_and_loss_func(batch, model):
            if parallel_state.get_pipeline_model_parallel_world_size() == 1:
                batch = [x.cuda(non_blocking=True) for x in batch]
                tokens, labels, loss_mask, attention_mask, position_ids = batch
                attention_mask = attention_mask[0:1]
            else:
                # GPT3 uses only causal mask, which doesn't need attention mask
                if self._is_first_pipe_stage:
                    # Fist pipeline stage needs only the tokens and position_ids
                    tokens = batch[0].cuda(non_blocking=True)
                    position_ids = batch[4].cuda(non_blocking=True)
                    labels, loss_mask, attention_mask = None, None, None
                elif self._is_intermediate_pipe_stage:
                    # Intermediate pipeline stage doesn't need any inputs
                    tokens, labels, loss_mask, attention_mask, position_ids = None, None, None, None, None
                elif self._is_last_pipe_stage:
                    # Last pipeline stage needs only the labels and loss_mask
                    labels = batch[1].cuda(non_blocking=True)
                    loss_mask = batch[2].cuda(non_blocking=True)
                    tokens, attention_mask, position_ids = None, None, None
                else:
                    assert False
            output_tensor = model(tokens, position_ids, attention_mask, labels)

            def loss_func(output_tensor):
                loss = self.loss_func(loss_mask, output_tensor)
                reduced_loss = average_losses_across_data_parallel_group([loss])
                return loss, {'avg': reduced_loss}

            return output_tensor, loss_func

        return fwd_output_and_loss_func

    def get_forward_output_only_func(self):
        def fwd_output_only_func(batch, model):
            extra_arg = {}
            if len(batch) == 3:
                batch = [x.cuda() for x in batch]
                tokens, attention_mask, position_ids = batch
                attention_mask = attention_mask[0:1]
            else:
                (
                    tokens,
                    attention_mask,
                    position_ids,
                    set_inference_key_value_memory,
                    inference_max_sequence_len,
                ) = batch
                tokens = tokens.cuda()
                attention_mask = attention_mask.cuda()
                position_ids = position_ids.cuda()
                attention_mask = attention_mask[0:1]
                extra_arg['set_inference_key_value_memory'] = set_inference_key_value_memory[0].item()
                extra_arg['inference_max_sequence_len'] = inference_max_sequence_len[0].item()
            output_tensor = model(tokens, position_ids, attention_mask, **extra_arg)

            def id_func(output_tensor):
                return output_tensor, {'logits': output_tensor}

            return output_tensor, id_func

        return fwd_output_only_func

    def validation_step(self, batch, batch_idx):
        """
            Our dataloaders produce a micro-batch and then we fetch
            a number of microbatches depending on the global batch size and model parallel size
            from the dataloader to produce a list of microbatches.
            The list of microbatches is then piped through the pipeline using Apex fwd/bwd functions.
        """

        batch_for_pipeline = self.process_global_batch(batch, self.cfg.global_batch_size)
        tensor_shape = [self.cfg.encoder_seq_length, self.cfg.micro_batch_size, self.cfg.hidden_size]

        if self.cfg.get('pipeline_model_parallel_size', 1) > 1:
            losses_reduced_per_micro_batch = forward_backward_pipelining_without_interleaving(
                forward_step_func=self.get_forward_output_and_loss_func(),
                batch=batch_for_pipeline,
                model=self.model,
                forward_only=True,
                tensor_shape=tensor_shape,
                dtype=self.autocast_dtype,
                sequence_parallel_enabled=self.cfg.get('sequence_parallel', False),
            )
        else:
            losses_reduced_per_micro_batch = forward_backward_no_pipelining(
                forward_step_func=self.get_forward_output_and_loss_func(),
                batch=batch_for_pipeline,
                model=self.model,
                forward_only=True,
                tensor_shape=tensor_shape,
                dtype=self.autocast_dtype,
            )
<<<<<<< HEAD
        actual_batch_size = batch['tokens'].shape[0] # Might be lesser than global_batch_size if drop_last=False
        expected_batch_size =  self.cfg.global_batch_size / parallel_state.get_data_parallel_world_size()
        if losses_reduced_per_micro_batch:
            if expected_batch_size == actual_batch_size:
                loss_with_batch_size_list=[[loss_reduced['avg'].item(), self.cfg.micro_batch_size] for loss_reduced in losses_reduced_per_micro_batch]
=======
        if losses_reduced_per_micro_batch:
            actual_batch_size = batch['tokens'].shape[0] # Might be lesser than global_batch_size if drop_last=False
            expected_batch_size =  self.cfg.global_batch_size / parallel_state.get_data_parallel_world_size()
            if actual_batch_size == expected_batch_size:
                loss_with_batch_size_list = [
                    [loss_reduced['avg'].item(), self.cfg.micro_batch_size]
                    for loss_reduced in losses_reduced_per_micro_batch
                ]
>>>>>>> 5e039095
            else:
                loss_with_batch_size_list = []
                total_samples_remaining = actual_batch_size
                for loss_reduced in losses_reduced_per_micro_batch:
                    if total_samples_remaining <= 0:
                        break
                    if total_samples_remaining // self.cfg.micro_batch_size >= 1:
                        loss_with_batch_size_list.append([loss_reduced['avg'].item(), self.cfg.micro_batch_size])
                    else:
                        loss_with_batch_size_list.append([loss_reduced['avg'].item(), total_samples_remaining])
                    total_samples_remaining = total_samples_remaining - self.cfg.micro_batch_size
        else:
            # we're not on the last pipeline stage so no losses
            loss_with_batch_size_list = []

        return loss_with_batch_size_list

    def validation_epoch_end(self, outputs):
        if parallel_state.is_pipeline_last_stage():
            # only the last pipeline parallel stages return loss with their batch size
            total_num_samples = 0
            total_loss = 0
            for loss_with_batch_size in outputs:
                loss_with_batch_size_array = np.array(loss_with_batch_size).flatten()
                batch_losses = loss_with_batch_size_array[0::2]
                batch_sizes = loss_with_batch_size_array[1::2]
                total_num_samples += sum(batch_sizes)
                total_loss += np.dot(batch_losses, batch_sizes)

            averaged_loss = torch.tensor(total_loss / total_num_samples).cuda()
        else:
            averaged_loss = torch.tensor(0.0).cuda()

        # we can only log on one rank if it is rank zero so we broadcast from last rank
        torch.distributed.broadcast(averaged_loss, get_last_rank())

        self.log('val_loss', averaged_loss, prog_bar=True, rank_zero_only=True)
        self.log(
            'consumed_samples',
            self.compute_consumed_samples(self.trainer.global_step - self.init_global_step),
            rank_zero_only=True,
        )

    def test_step(self, batch, batch_idx):
        return self.validation_step(batch, batch_idx)

    def test_epoch_end(self, outputs):
        averaged_loss = average_losses_across_data_parallel_group(outputs)
        logging.info(f'test_loss: {averaged_loss[0]}')

    def loss_func(self, loss_mask, output_tensor):
        losses = output_tensor.float()
        loss_mask = loss_mask.view(-1).float()
        # TODO: add nemo version here
        loss = torch.sum(losses.view(-1) * loss_mask) / loss_mask.sum()  # sequence level nll
        return loss

    def process_global_batch(self, global_batch, global_batch_size=None):
        """ Prepares the global batch for apex fwd/bwd functions.
            Global batch is a list of micro batches.
        """
        tokens = global_batch["tokens"]
        labels = global_batch["labels"]
        loss_mask = global_batch["loss_mask"]
        attention_mask = global_batch["attention_mask"]
        position_ids = global_batch["position_ids"]
        expected_batch_size = None
        if global_batch_size:
            expected_batch_size = global_batch_size / parallel_state.get_data_parallel_world_size()
        current_batch_size = tokens.shape[0]
        if expected_batch_size and expected_batch_size > current_batch_size:
            logging.info(
                'Got batch size of '
                + str(current_batch_size)
                + ' , expected batch size :'
                + str(expected_batch_size)
                + '. Appending dummy data.'
            )
            pad_length = expected_batch_size - current_batch_size
            pad_dim = (int(pad_length), tokens.shape[1])
            attention_mask_shape = list(attention_mask.shape)
            attention_mask_shape[0] = int(pad_length)
            tokens = torch.cat((tokens, torch.ones(pad_dim, dtype=tokens.dtype)))
            labels = torch.cat((labels, torch.ones(pad_dim, dtype=labels.dtype)))
            attention_mask = torch.cat((attention_mask, torch.zeros(attention_mask_shape, dtype=attention_mask.dtype)))
            position_ids = torch.cat((position_ids, torch.ones(pad_dim, dtype=position_ids.dtype)))
            loss_mask = torch.cat((loss_mask, torch.zeros(pad_dim, dtype=loss_mask.dtype)))

        return [
            tokens,
            labels,
            loss_mask,
            attention_mask,
            position_ids,
        ]

    def build_train_valid_test_datasets(self):
        logging.info('Building GPT datasets.')
        if self.trainer.limit_val_batches > 1.0 and isinstance(self.trainer.limit_val_batches, float):
            raise ValueError("limit_val_batches must be an integer or float less than or equal to 1.0.")
        global_batch_size = self.cfg.global_batch_size
        max_train_steps = self.trainer.max_steps
        eval_iters = (max_train_steps // self.trainer.val_check_interval + 1) * self.trainer.limit_val_batches
        test_iters = self.trainer.limit_test_batches

        train_valid_test_num_samples = [
            max_train_steps * global_batch_size,
            eval_iters * global_batch_size,
            test_iters * global_batch_size,
        ]

        if self.trainer.limit_val_batches <= 1.0 and isinstance(self.trainer.limit_val_batches, float):
            train_valid_test_num_samples[
                1
            ] = 1  # This is to make sure we only have one epoch on every validation iteration

        self._train_ds, self._validation_ds, self._test_ds = build_train_valid_test_datasets(
            cfg=self.cfg,
            trainer=self.trainer,
            data_prefix=self.cfg.data.data_prefix,
            data_impl=self.cfg.data.data_impl,
            splits_string=self.cfg.data.splits_string,
            train_valid_test_num_samples=train_valid_test_num_samples,
            seq_length=self.cfg.data.seq_length,
            seed=self.cfg.seed,
            skip_warmup=self.cfg.data.get('skip_warmup', True),
            tokenizer=self.tokenizer,
        )
        if self._train_ds is not None:
            logging.info(f'Length of train dataset: {len(self._train_ds)}')
        if self._validation_ds is not None:
            logging.info(f'Length of val dataset: {len(self._validation_ds)}')
        if self._test_ds is not None:
            logging.info(f'Length of test dataset: {len(self._test_ds)}')
        logging.info(f'Finished building GPT datasets.')

        return self._train_ds, self._validation_ds, self._test_ds

    def build_pretraining_data_loader(self, dataset, consumed_samples, dataset_type=None, drop_last=True):
        """Buld dataloader given an input dataset."""

        logging.info(f'Building dataloader with consumed samples: {consumed_samples}')
        # Megatron sampler
        if hasattr(self.cfg.data, 'dataloader_type') and self.cfg.data.dataloader_type is not None:
            if self.cfg.data.dataloader_type == 'single':
                batch_sampler = MegatronPretrainingBatchSampler(
                    total_samples=len(dataset),
                    consumed_samples=consumed_samples,
                    micro_batch_size=self.cfg.micro_batch_size,
                    global_batch_size=self.cfg.global_batch_size,
                    data_parallel_rank=parallel_state.get_data_parallel_rank(),
                    data_parallel_size=parallel_state.get_data_parallel_world_size(),
                    drop_last=drop_last,
                )
            elif self.cfg.data.dataloader_type == 'cyclic':
                batch_sampler = MegatronPretrainingRandomBatchSampler(
                    total_samples=len(dataset),
                    consumed_samples=consumed_samples,
                    micro_batch_size=self.cfg.micro_batch_size,
                    global_batch_size=self.cfg.global_batch_size,
                    data_parallel_rank=parallel_state.get_data_parallel_rank(),
                    data_parallel_size=parallel_state.get_data_parallel_world_size(),
                    drop_last=self.cfg.get('drop_last', True),
                )
            else:
                raise ValueError('cfg.data.dataloader_type must be "single" or "cyclic"')
        else:
            raise ValueError('cfg.data.dataloader_type not found. Must be "single" or "cyclic"')

        return torch.utils.data.DataLoader(
            dataset, batch_sampler=batch_sampler, num_workers=self.cfg.data.num_workers, pin_memory=True,
        )

    def setup(self, stage=None):
        """ PTL hook that is executed after DDP spawns.
            We setup datasets here as megatron datasets require DDP to instantiate.
            See https://pytorch-lightning.readthedocs.io/en/latest/common/lightning_module.html#setup for more information.
        Args:
            stage (str, optional): Can be 'fit', 'validate', 'test' or 'predict'. Defaults to None.
        """
        resume_checkpoint_path = self.trainer._checkpoint_connector.resume_from_checkpoint_fit_path
        if resume_checkpoint_path:
            init_consumed_samples = self._extract_consumed_samples_from_ckpt(resume_checkpoint_path)
        else:
            init_consumed_samples = 0
        self.init_consumed_samples = init_consumed_samples
        self.init_global_step = self.trainer.global_step

        if stage == 'predict':
            return
        else:
            # TODO: consider adding a ModelPT guard to check if model is being restored.
            # allowing restored models to optionally setup datasets
            self.build_train_valid_test_datasets()
            self.setup_training_data(self.cfg.data)
            self.setup_validation_data(self.cfg.data)
            self.setup_test_data(self.cfg.data)

        # when using pipeline model parallel the final stage need to initialize word embeddings
        if parallel_state.get_pipeline_model_parallel_world_size() > 1:
            self.model.sync_initial_word_embeddings()

    def setup_training_data(self, cfg):
        if hasattr(self, '_train_ds'):
            consumed_samples = self.compute_consumed_samples(0)
            logging.info(
                f'Setting up train dataloader with len(len(self._train_ds)): {len(self._train_ds)} and consumed samples: {consumed_samples}'
            )
            self._train_dl = self.build_pretraining_data_loader(self._train_ds, consumed_samples)

    def setup_validation_data(self, cfg):
        if hasattr(self, '_validation_ds'):
            consumed_samples = 0
            logging.info(
                f'Setting up validation dataloader with len(len(self._validation_ds)): {len(self._validation_ds)} and consumed samples: {consumed_samples}'
            )
            drop_last = True
            if not self.cfg.data.get('validation_drop_last', True):
                logging.info(f'Drop last in validation dataset is set to False')
                drop_last = False
            self._validation_dl = self.build_pretraining_data_loader(
                self._validation_ds, consumed_samples, "validation", drop_last
            )

    def setup_test_data(self, cfg):
        if hasattr(self, '_test_ds'):
            consumed_samples = 0
            logging.info(
                f'Setting up test dataloader with len(len(self._test_ds)): {len(self._test_ds)} and consumed samples: {consumed_samples}'
            )
            self._test_dl = self.build_pretraining_data_loader(self._test_ds, consumed_samples)

    def configure_optimizers(self):
        retval = super().configure_optimizers()

        if self.with_distributed_adam:

            # Initialize params in reverse order
            # Note: Estimate order in which grads are generated in
            # backward pass
            self._optimizer.init_params(reversed(list(self.parameters())))

            # Overlapped communication interferes with grad reductions
            # for pipeline parallelism and sequence parallelism
            if self.cfg.get('pipeline_model_parallel_size', 1) > 1 or self.cfg.get('sequence_parallel', False):
                self._optimizer.overlap_grad_sync = False

        return retval

    def generate(
        self,
        inputs: Union[List[str], torch.Tensor, List[dict]],
        length_params: LengthParam,
        sampling_params: SamplingParam = None,
    ) -> OutputType:

        # check whether the DDP is initialized
        if parallel_state.is_unitialized():

            def dummy():
                return

            if self.trainer.strategy.launcher is not None:
                self.trainer.strategy.launcher.launch(dummy, trainer=self.trainer)
            self.trainer.strategy.setup_environment()

        # set the default sampling params if it is None.
        # default do greedy sampling
        if sampling_params is None:
            sampling_params = get_default_sampling_params()

        # set the default length params if it is None.
        # default do greedy sampling
        if length_params is None:
            length_params = get_default_length_params()

        return megatron_gpt_generate(self.cuda(), inputs, self.tokenizer, length_params, sampling_params)

    def predict_step(self, batch: Any, batch_idx: int, dataloader_idx: Optional[int] = None) -> Any:
        inference_config = self.get_inference_config()
        if inference_config is None:
            return None
        else:
            # need to overwrite some configuration, make it immutable
            inference_config = inference_config.copy()
            compute_logprob = inference_config['compute_logprob']
            if compute_logprob:
                del inference_config['compute_logprob']
                inference_config['inputs'] = batch
                inference_config['tokens_to_generate'] = 1
                inference_config['all_probs'] = True
                inference_config["add_BOS"] = False
                inference_config['greedy'] = True
                response = generate(self, **inference_config)
                compute_prob_response = get_computeprob_response(self.tokenizer, response, batch)
                return compute_prob_response
            else:
                del inference_config['compute_logprob']
                inference_config['inputs'] = batch
                return generate(self, **inference_config)

    def list_available_models(self):
        return None

    def transfer_batch_to_device(self, batch: Any, device: torch.device, dataloader_idx: int) -> Any:
        """ PTL hook: https://pytorch-lightning.readthedocs.io/en/latest/common/lightning_module.html#transfer-batch-to-device
            When using pipeline parallelism, we need the global batch to remain on the CPU,
            since the memory overhead will be too high when using a large number of microbatches.
            Microbatches are transferred from CPU to GPU inside the pipeline.
        """
        return batch

    def _validate_trainer(self):
        """ Certain trainer configurations can break training.
            Here we try to catch them and raise an error.
        """
        if self.trainer.accumulate_grad_batches > 1:
            raise ValueError(
                f'Gradient accumulation is done within training_step. trainer.accumulate_grad_batches must equal 1'
            )

    @classmethod
    def list_available_models(cls) -> Optional[PretrainedModelInfo]:
        """
        This method returns a list of pre-trained model which can be instantiated directly from NVIDIA's NGC cloud.
        Returns:
            List of available pre-trained models.
        """
        result = []
        result.append(
            PretrainedModelInfo(
                pretrained_model_name="megatron_gpt_345m",
                location="https://api.ngc.nvidia.com/v2/models/nvidia/nemo/megatron_gpt_345m/versions/1/files/megatron_gpt_345m.nemo",
                description="345M parameter GPT generative Megatron model.",
            )
        )
        return result<|MERGE_RESOLUTION|>--- conflicted
+++ resolved
@@ -443,13 +443,6 @@
                 tensor_shape=tensor_shape,
                 dtype=self.autocast_dtype,
             )
-<<<<<<< HEAD
-        actual_batch_size = batch['tokens'].shape[0] # Might be lesser than global_batch_size if drop_last=False
-        expected_batch_size =  self.cfg.global_batch_size / parallel_state.get_data_parallel_world_size()
-        if losses_reduced_per_micro_batch:
-            if expected_batch_size == actual_batch_size:
-                loss_with_batch_size_list=[[loss_reduced['avg'].item(), self.cfg.micro_batch_size] for loss_reduced in losses_reduced_per_micro_batch]
-=======
         if losses_reduced_per_micro_batch:
             actual_batch_size = batch['tokens'].shape[0] # Might be lesser than global_batch_size if drop_last=False
             expected_batch_size =  self.cfg.global_batch_size / parallel_state.get_data_parallel_world_size()
@@ -458,7 +451,6 @@
                     [loss_reduced['avg'].item(), self.cfg.micro_batch_size]
                     for loss_reduced in losses_reduced_per_micro_batch
                 ]
->>>>>>> 5e039095
             else:
                 loss_with_batch_size_list = []
                 total_samples_remaining = actual_batch_size
