# Copyright (c) 2021, NVIDIA CORPORATION.  All rights reserved.
#
# Licensed under the Apache License, Version 2.0 (the "License");
# you may not use this file except in compliance with the License.
# You may obtain a copy of the License at
#
#     http://www.apache.org/licenses/LICENSE-2.0
#
# Unless required by applicable law or agreed to in writing, software
# distributed under the License is distributed on an "AS IS" BASIS,
# WITHOUT WARRANTIES OR CONDITIONS OF ANY KIND, either express or implied.
# See the License for the specific language governing permissions and
# limitations under the License.

import itertools
import os
import queue
import warnings
from contextlib import nullcontext
from dataclasses import fields
from functools import cache, partial
from importlib.metadata import version
from typing import Any, Dict, Iterator, List, Optional, Union

import torch
from omegaconf import OmegaConf
from omegaconf.dictconfig import DictConfig
from pkg_resources import packaging
from pytorch_lightning.accelerators import CPUAccelerator
from pytorch_lightning.trainer.trainer import Trainer

from nemo.collections.nlp.data.language_modeling.megatron.data_samplers import (
    MegatronPretrainingRandomSampler,
    MegatronPretrainingSampler,
)
from nemo.collections.nlp.data.language_modeling.megatron.gpt_fim_dataset import (
    GPTFIMDataset,
    GPTFIMDatasetConfig,
    is_dataset_built_on_rank,
)
from nemo.collections.nlp.models.language_modeling.megatron.falcon.falcon_spec import get_falcon_layer_spec
from nemo.collections.nlp.models.language_modeling.megatron.gpt_model import GPTModel
from nemo.collections.nlp.models.language_modeling.megatron_base_model import MegatronBaseModel
from nemo.collections.nlp.modules.common.megatron.build_model import build_model
from nemo.collections.nlp.modules.common.megatron.module import Float16Module
from nemo.collections.nlp.modules.common.megatron.utils import (
    ApexGuardDefaults,
    average_losses_across_data_parallel_group,
    get_all_params_for_weight_decay_optimization,
    get_ltor_masks_and_position_ids,
    get_params_for_weight_decay_optimization,
)
from nemo.collections.nlp.modules.common.text_generation_strategy import TextGenerationStrategy
from nemo.collections.nlp.modules.common.text_generation_utils import (
    generate,
    get_computeprob_response,
    get_default_length_params,
    get_default_sampling_params,
    megatron_gpt_generate,
)
from nemo.collections.nlp.modules.common.transformer.text_generation import (
    LengthParam,
    OutputType,
    SamplingParam,
    TextGeneration,
)
from nemo.collections.nlp.parts import utils_funcs
from nemo.collections.nlp.parts.utils_funcs import activation_to_func, get_last_rank
from nemo.core.classes import Exportable
from nemo.core.classes.common import PretrainedModelInfo
from nemo.core.neural_types import ChannelType, NeuralType
from nemo.utils import logging
from nemo.utils.te_utils import is_float8tensor

try:
    import apex.transformer.pipeline_parallel.utils
    from apex.transformer.pipeline_parallel.utils import get_num_microbatches

    HAVE_APEX = True

except (ImportError, ModuleNotFoundError):

    HAVE_APEX = False

try:
    from megatron.core import InferenceParams, parallel_state, tensor_parallel
    from megatron.core.datasets.blended_megatron_dataset_builder import BlendedMegatronDatasetBuilder
    from megatron.core.datasets.gpt_dataset import GPTDataset, GPTDatasetConfig, MockGPTDataset
    from megatron.core.models.gpt import GPTModel as MCoreGPTModel
    from megatron.core.models.gpt.gpt_layer_specs import get_gpt_layer_with_transformer_engine_spec
    from megatron.core.pipeline_parallel.schedules import get_forward_backward_func
    from megatron.core.transformer.module import Float16Module as MCoreFloat16Module
    from megatron.core.transformer.transformer_config import TransformerConfig
    from megatron.core.utils import init_method_normal, scaled_init_method_normal

    # TODO @tmoon: Use once available in Megatron-LM
    # from megatron.core.pipeline_parallel.schedules import DataIteratorList

    HAVE_MEGATRON_CORE = True

except (ImportError, ModuleNotFoundError):

    TransformerConfig = ApexGuardDefaults

    HAVE_MEGATRON_CORE = False

try:
    import transformer_engine
    from transformer_engine.pytorch import module as te_module

    HAVE_TE = True

except (ImportError, ModuleNotFoundError):
    HAVE_TE = False


@cache
def mcore_supports_moe() -> bool:
    global HAVE_MEGATRON_CORE
    if not HAVE_MEGATRON_CORE:
        return False
    try:
        from megatron.core.transformer.moe.router import TopKRouter

        return True
    except ImportError:
        return False


def get_specs(spec_name, num_experts=None):
    if spec_name == '':
        if num_experts is not None:
            assert mcore_supports_moe(), "Megatron-core >= v0.5.0 is required for MoE"
            return get_gpt_layer_with_transformer_engine_spec(num_experts)
        else:
            return get_gpt_layer_with_transformer_engine_spec()
    elif spec_name == 'megatron_falcon_gpt':
        return get_falcon_layer_spec()
    else:
        raise ValueError(f"Spec name '{spec_name}' is not recognized.")


class MegatronGPTExportableModel(torch.nn.Module, Exportable):
    """
    Megatron GPT Wrapper for ONNX export
    """

    def __init__(self, model):
        super().__init__()
        self.model = model
        self.fp8_enabled = model.cfg.get('fp8', False)
        self.fp8_recipe = None
        if self.fp8_enabled and HAVE_TE:
            self.fp8_recipe = transformer_engine.common.recipe.DelayedScaling(
                margin=0, interval=1, fp8_format=transformer_engine.common.recipe.Format.E4M3
            )

        self.dtype = utils_funcs.torch_dtype_from_precision(model.cfg.precision)

    def forward(self, tokens, position_ids, attention_mask):
        if self.fp8_enabled and HAVE_TE:
            with transformer_engine.pytorch.onnx_export(self.fp8_enabled), transformer_engine.pytorch.fp8_autocast(
                enabled=self.fp8_enabled, fp8_recipe=self.fp8_recipe
            ), torch.no_grad(), torch.inference_mode(), torch.autocast(
                'cuda', dtype=self.dtype
            ), warnings.catch_warnings():
                warnings.filterwarnings(action='ignore', category=torch.jit.TracerWarning, module=r'.*')
                assert tokens.shape == position_ids.shape
                assert attention_mask.shape[2] == attention_mask.shape[3] == tokens.shape[1] == position_ids.shape[1]
                output_tensor = self.model.forward(
                    tokens=tokens.cuda(),
                    text_position_ids=position_ids.cuda(),
                    attention_mask=attention_mask.cuda(),
                    labels=None,
                )
        else:
            with torch.no_grad(), torch.inference_mode(), torch.autocast(
                'cuda', dtype=self.dtype
            ), warnings.catch_warnings():
                warnings.filterwarnings(action='ignore', category=torch.jit.TracerWarning, module=r'.*')
                assert tokens.shape == position_ids.shape
                assert attention_mask.shape[2] == attention_mask.shape[3] == tokens.shape[1] == position_ids.shape[1]
                output_tensor = self.model.forward(
                    tokens=tokens.cuda(),
                    text_position_ids=position_ids.cuda(),
                    attention_mask=attention_mask.cuda(),
                    labels=None,
                )

        return output_tensor

    def freeze(self):
        for param in self.parameters():
            param.requires_grad = False

    def input_example(self, max_batch=1, max_dim=768, seq_len=6):
        ids = [self.model.tokenizer.text_to_ids(text) for text in ["how is the weather on           Sunday"]]
        id_tensors = [torch.unsqueeze(torch.LongTensor(id_list), dim=0) for id_list in ids]
        masks_and_position_ids = [
            get_ltor_masks_and_position_ids(id_tensor, self.model.tokenizer.eos_id, False, False, False)
            for id_tensor in id_tensors
        ]
        for tokens, attn_mask_and_pos_ids in zip(id_tensors, masks_and_position_ids):
            attn_mask, _, pos_ids = attn_mask_and_pos_ids
            return tokens, pos_ids, attn_mask

    @property
    def input_types(self) -> Optional[Dict[str, NeuralType]]:
        return {
            "input_ids": NeuralType(('B', 'T'), ChannelType()),
            "position_ids": NeuralType(('B', 'T'), ChannelType()),
            "attention_mask": NeuralType(('D', 'D', 'T', 'T'), ChannelType()),
        }

    @property
    def output_types(self) -> Optional[Dict[str, NeuralType]]:
        return {"logits": NeuralType(('B', 'T', 'D'), ChannelType())}

    @property
    def input_names(self) -> List[str]:
        return ['input_ids', 'position_ids', 'attention_mask']

    @property
    def output_names(self) -> List[str]:
        return ['logits']


class MegatronGPTModel(MegatronBaseModel, TextGeneration):
    """
    Megatron GPT pretraining
    """

    def __init__(self, cfg: DictConfig, trainer: Trainer):
        if not HAVE_APEX:
            raise ImportError(
                "Apex was not found. Please see the NeMo README for installation instructions: https://github.com/NVIDIA/NeMo#megatron-gpt."
            )
        if not HAVE_MEGATRON_CORE:
            logging.warning(
                "megatron-core was not found. Please see the NeMo README for installation instructions: https://github.com/NVIDIA/NeMo#megatron-gpt."
            )
        # this prevents base constructor from initializing tokenizer
        self.tokenizer = None
        super().__init__(cfg, trainer=trainer, no_lm_init=True)

        self._validate_trainer()

        # build the transformer config
        # TODO: add type hint once pip package is out
        self.transformer_config = self.build_transformer_config()

        self.megatron_amp_O2 = cfg.get('megatron_amp_O2', False)

        self.mcore_gpt = cfg.get('mcore_gpt', False)
        self.spec_name = cfg.get('name', '')
        if cfg.get('fp8', False):
            self.prev_step_training = True

        self.rampup_batch_size = self.cfg.get('rampup_batch_size', None)
        if self.rampup_batch_size:
            self.prev_consumed_samples = 0
            self.if_first_step = 0
            self.prev_global_batch_size = None

        if cfg.get('data', None) is not None:
            self.reset_position_ids = cfg.data.get('reset_position_ids', False)
            self.reset_attention_mask = cfg.data.get('reset_attention_mask', False)
            self.eod_mask_loss = cfg.data.get('eod_mask_loss', False)

        if not self.megatron_amp_O2 and self.cfg.get('virtual_pipeline_model_parallel_size', None):
            raise ValueError('Virtual pipeline model parallel is only supported when using megatron_amp_O2')

        # build_model returns a list of modules which are used for interleaved pipeline parallelism
        if isinstance(self.trainer.accelerator, CPUAccelerator):
            self.model = build_model(
                model_provider_func=self.model_provider_func,
                wrap_with_ddp=False,
                on_cpu=True,
                virtual_pipeline_model_parallel_size=self.cfg.get('virtual_pipeline_model_parallel_size', None),
            )
        else:
            build_model_context = nullcontext
            if HAVE_TE and self.cfg.get('fp8', False) and self.cfg.get('fp8_params', False):
                build_model_context = transformer_engine.pytorch.fp8_model_init
            with build_model_context():
                self.model = build_model(
                    model_provider_func=self.model_provider_func,
                    wrap_with_ddp=False,
                    virtual_pipeline_model_parallel_size=self.cfg.get('virtual_pipeline_model_parallel_size', None),
                    on_cpu=cfg.get('fsdp', False) and cfg.get('use_cpu_initialization', False),
                )

        # if we're not using interleaved, then self.model is a module.
        if self.cfg.get('virtual_pipeline_model_parallel_size', None) is None:
            self.model = self.model[0]

        if self.megatron_amp_O2:

            if not self.with_distributed_adam and not self.cfg.get("use_cpu_initialization", False):
                # Pre-allocate the model on GPU to have master parameters allocated on the same device with matching data type
                if isinstance(self.model, list):
                    for module in self.model:
                        module.cuda(torch.cuda.current_device())
                else:
                    self.model.cuda(torch.cuda.current_device())

            self._wrap_model_for_O2()

        self.enable_autocast = (
            True if (not self.megatron_amp_O2) and (self.autocast_dtype in [torch.float16, torch.bfloat16]) else False
        )

        self.transformer_engine = cfg.get('transformer_engine', False)

        # configuration used for inference
        self._inference_config = None

        # Convert the global-batch-based profile index to micro-batch index
        if hasattr(self, '_nsys_profile_enabled'):
            mp_size = cfg.get('tensor_model_parallel_size', 1) * cfg.get('pipeline_model_parallel_size', 1)
            cp_size = cfg.get('context_parallel_size', 1)
            data_parallel_world_size = trainer.world_size // (mp_size * cp_size)
            grad_accum_steps = cfg.get('global_batch_size') // (cfg.get('micro_batch_size') * data_parallel_world_size)
            self._nsys_profile_start_step *= grad_accum_steps
            self._nsys_profile_end_step *= grad_accum_steps

        self.get_attention_mask_from_fusion = self.cfg.get('get_attention_mask_from_fusion', True)
        self.initialize_ub = self.cfg.get('ub_tp_comm_overlap', False)
        self.log_train_loss = bool(int(os.getenv("NEMO_LOG_TRAIN_LOSS", 1)))
        self.loss_broadcast_src_rank = None

        self.inference_params = None

        # default to false since this doesn't work with sequence parallelism currently
        self.use_loss_mask = self.cfg.get('use_loss_mask', False)

        if self.use_loss_mask and self.transformer_config.sequence_parallel:
            raise ValueError('Loss mask is not supported with sequence parallelism.')

    def set_inference_config(self, inference_config):
        self._inference_config = inference_config

    def get_inference_config(self):
        return self._inference_config

    def model_provider_func(self, pre_process, post_process):
        """Model depends on pipeline paralellism."""
        if self.mcore_gpt:
            model = MCoreGPTModel(
                config=self.transformer_config,
                transformer_layer_spec=get_specs(self.spec_name, self.transformer_config.num_moe_experts),
                vocab_size=self.cfg.get('override_vocab_size', self.padded_vocab_size),
                max_sequence_length=self.cfg.get('encoder_seq_length', 512),
                pre_process=pre_process,
                post_process=post_process,
                parallel_output=True,
                share_embeddings_and_output_weights=self.cfg.get('share_embeddings_and_output_weights', True),
                position_embedding_type=self.cfg.get('position_embedding_type', 'learned_absolute'),
                rotary_percent=self.cfg.get('rotary_percentage', 1.0),
                seq_len_interpolation_factor=self.cfg.get('seq_len_interpolation_factor', None),
                rotary_base=self.cfg.get('rotary_base', 10000),
            )
        else:
            assert self.cfg.get('num_query_groups', None) is None or self.cfg.get(
                'num_query_groups', None
            ) == self.cfg.get(
                'num_attention_heads', None
            ), "Group Query Attention is only supported in Megatron Core. Set 'mcore_gpt' to use GQA."

            model = GPTModel(
                config=self.model_parallel_config,
                vocab_size=self.cfg.get('override_vocab_size', self.padded_vocab_size),
                hidden_size=self.cfg.hidden_size,
                max_position_embeddings=self.cfg.max_position_embeddings,
                num_layers=self.cfg.num_layers,
                num_attention_heads=self.cfg.num_attention_heads,
                apply_query_key_layer_scaling=self.cfg.get('apply_query_key_layer_scaling', True),
                kv_channels=self.cfg.get('kv_channels', None),
                ffn_hidden_size=self.cfg.ffn_hidden_size,
                num_tokentypes=0,
                parallel_output=True,
                pre_process=pre_process,
                post_process=post_process,
                init_method_std=self.cfg.get('init_method_std', 0.02),
                use_scaled_init_method=self.cfg.get('use_scaled_init_method', True),
                fp16_lm_cross_entropy=self.cfg.get('fp16_lm_cross_entropy', False),
                hidden_dropout=self.cfg.get('hidden_dropout', 0.1),
                attention_dropout=self.cfg.get('attention_dropout', 0.1),
                ffn_dropout=self.cfg.get('ffn_dropout', 0.0),
                precision=self.cfg.get('precision', 16),
                fp32_residual_connection=self.cfg.get('fp32_residual_connection', False),
                activations_checkpoint_granularity=self.cfg.get('activations_checkpoint_granularity', None),
                activations_checkpoint_method=self.cfg.get('activations_checkpoint_method', None),
                activations_checkpoint_num_layers=self.cfg.get('activations_checkpoint_num_layers', 1),
                activations_checkpoint_layers_per_pipeline=self.cfg.get(
                    'activations_checkpoint_layers_per_pipeline', None
                ),
                normalization=self.cfg.get('normalization', 'layernorm'),
                layernorm_epsilon=self.cfg.get('layernorm_epsilon', 1e-5),
                onnx_safe=self.cfg.get('onnx_safe', False),
                bias=self.cfg.get('bias', True),
                bias_activation_fusion=self.cfg.get('bias_activation_fusion', True),
                bias_dropout_add_fusion=self.cfg.get('bias_dropout_add_fusion', True),
                activation=self.cfg.get('activation', 'gelu'),
                headscale=self.cfg.get('headscale', False),
                transformer_block_type=self.cfg.get('transformer_block_type', 'pre_ln'),
                openai_gelu=self.cfg.get('openai_gelu', False),
                normalize_attention_scores=self.cfg.get('normalize_attention_scores', True),
                position_embedding_type=self.cfg.get('position_embedding_type', 'learned_absolute'),
                rotary_percentage=self.cfg.get('rotary_percentage', 1.0),
                share_embeddings_and_output_weights=self.cfg.get('share_embeddings_and_output_weights', True),
                attention_type=self.cfg.get('attention_type', 'multihead'),
                masked_softmax_fusion=self.cfg.get('masked_softmax_fusion', True),
                persist_layer_norm=self.cfg.get('persist_layer_norm', False),
                transformer_engine=self.cfg.get('transformer_engine', False),
                fp8=self.cfg.get('fp8', False),
                fp8_e4m3=self.cfg.get('fp8_e4m3', False),
                fp8_hybrid=self.cfg.get('fp8_hybrid', False),
                fp8_margin=self.cfg.get('fp8_margin', 0),
                fp8_interval=self.cfg.get('fp8_interval', 1),
                fp8_amax_history_len=self.cfg.get('fp8_amax_history_len', 1024),
                fp8_amax_compute_algo=self.cfg.get('fp8_amax_compute_algo', 'max'),
                reduce_amax=self.cfg.get('reduce_amax', True),
                use_emha=self.cfg.get('use_emha', False),
                ub_tp_comm_overlap=self.cfg.get('ub_tp_comm_overlap', False),
                use_flash_attention=self.cfg.get('use_flash_attention', False),
                megatron_legacy=self.cfg.get('megatron_legacy', False),
                seq_len_interpolation_factor=self.cfg.get('seq_len_interpolation_factor', None),
                rotary_base=self.cfg.get('rotary_base', 10000),
            )
        return model

    def setup_optimizer_param_groups(self):
        """ModelPT override. Optimizer will get self._optimizer_param_groups"""
        if self.cfg.get('do_layer_norm_weight_decay', False):
            if isinstance(self.model, list):
                self._optimizer_param_groups = get_all_params_for_weight_decay_optimization(self.model)
            else:
                self._optimizer_param_groups = get_all_params_for_weight_decay_optimization([self.model])

        else:
            self._optimizer_param_groups = get_params_for_weight_decay_optimization(self.model)

    def configure_optimizers(self):

        if self.with_distributed_adam:

            # Disable overlapped grad sync for embedding grad when
            # pipeline parallelism is enabled
            if parallel_state.get_pipeline_model_parallel_world_size() > 1:
                modules = self.get_model_module_list()
                if parallel_state.is_pipeline_first_stage(ignore_virtual=True):
                    if len(modules) > 1:
                        module = modules[0]  # only the first virtual rank has the embeddings
                    else:
                        module = modules[0]
                    if self.cfg.get('share_embeddings_and_output_weights', True):
                        param = (
                            module.shared_embedding_or_output_weight()
                            if self.mcore_gpt
                            else module.word_embeddings_weight()
                        )
                        param._disable_greedy_grad_copy = not self.megatron_amp_O2
                        param._disable_overlap_grad_sync = True
                if parallel_state.is_pipeline_last_stage(ignore_virtual=True):
                    if len(modules) > 1:
                        module = modules[-1]  # only the last virtual rank has the embeddings
                    else:
                        module = modules[0]
                    if self.cfg.get('share_embeddings_and_output_weights', True):
                        param = (
                            module.shared_embedding_or_output_weight()
                            if self.mcore_gpt
                            else module.word_embeddings_weight()
                        )
                        param._disable_greedy_grad_copy = not self.megatron_amp_O2
                        param._disable_overlap_grad_sync = True

            # Disable overlapped grad sync for layer norm grads when
            # sequence parallelism is enabled
            for param in self.parameters():
                if getattr(param, 'sequence_parallel', False):
                    param._disable_greedy_grad_copy = not self.megatron_amp_O2
                    param._disable_overlap_grad_sync = True

            # Initialize parameter buckets for overlapped grad and param syncs
            # Note: Params with disabled overlapping and params in the
            # first layer are put together in a bucket. If FP8 tensors
            # are detected, those are also put in the first layer's
            # bucket.
            def make_parameter_bucket(module: torch.nn.Module) -> List[torch.nn.Parameter]:
                bucket = [
                    param for param in module.parameters() if not getattr(param, '_disable_overlap_grad_sync', False)
                ]
                if any(is_float8tensor(param) for param in bucket):
                    bucket = list(filter(is_float8tensor, bucket))
                return bucket

            buckets = []
            if self.cfg.get('virtual_pipeline_model_parallel_size', None) is not None:
                # Initialize a bucket for each virtual pipeline stage
                for module in self.model:
                    if isinstance(module, (Float16Module, MCoreFloat16Module)):
                        module = module.module
                    stage_bucket = []
                    layers = module.decoder.layers if self.mcore_gpt else module.language_model.encoder.layers
                    buckets.extend(make_parameter_bucket(layer) for layer in layers)
            else:
                # Initialize a bucket for each Transformer layer
                modules = self.model if isinstance(self.model, list) else [self.model]
                for module in modules:
                    if isinstance(module, (Float16Module, MCoreFloat16Module)):
                        module = module.module
                    layers = module.decoder.layers if self.mcore_gpt else module.language_model.encoder.layers
                    buckets.extend(make_parameter_bucket(layer) for layer in layers)
            buckets.reverse()
            used_params = set(itertools.chain.from_iterable(buckets))
            buckets[-1].extend(p for p in self.parameters() if p not in used_params)
            self.distributed_adam_buckets = buckets

        return super().configure_optimizers()

    def forward(self, tokens, text_position_ids, attention_mask, labels):
        output_tensor = self.model(tokens, text_position_ids, attention_mask, labels=labels)
        return output_tensor

    def fwd_bwd_step(self, dataloader_iter, batch_idx, forward_only, first_val_step=None):

        # handle asynchronous grad reduction
        no_sync_func = None
        grad_sync_func = None
        param_sync_func = None
        if not forward_only and self.with_distributed_adam:
            no_sync_func = partial(self._optimizer.no_sync, greedy_grad_copy=self.megatron_amp_O2,)
            grad_sync_func = self.reduce_overlap_gradients
            param_sync_func = self.sync_overlap_parameters

        # pipeline schedules will get these from self.model.config
        for module in self.get_model_module_list():
            module.config.no_sync_func = no_sync_func
            module.config.grad_sync_func = grad_sync_func
            module.config.param_sync_func = param_sync_func

        # run forward and backwards passes for an entire global batch
        # we do this inside training_step to support pipeline parallelism
        fwd_bwd_function = get_forward_backward_func()

        # TODO @akhattar: add num_micro_batches_with_partial_activation_checkpoints when ready
        losses_reduced_per_micro_batch = fwd_bwd_function(
            forward_step_func=self.get_forward_output_and_loss_func(forward_only),
            data_iterator=self._make_data_iterator_list(dataloader_iter),
            model=self.model,
            num_microbatches=get_num_microbatches(),
            forward_only=forward_only,
            seq_length=self.cfg.encoder_seq_length,
            micro_batch_size=self.cfg.micro_batch_size,
            first_val_step=first_val_step,
        )

        # only the last stages of the pipeline return losses
        if losses_reduced_per_micro_batch:
            if (not forward_only) or self.cfg.data.get('validation_drop_last', True):
                # average loss across micro batches
                loss_tensors_list = [loss_reduced['avg'] for loss_reduced in losses_reduced_per_micro_batch]
                loss_tensor = torch.concat(loss_tensors_list)
                loss_mean = loss_tensor.mean()
            else:
                # Get the total loss since micro batches sizes are not uniform
                loss_sum_tensors_list = [
                    loss_sum['loss_sum_and_ub_size']
                    for loss_sum in losses_reduced_per_micro_batch
                    if loss_sum['loss_sum_and_ub_size'][1] > 0
                ]
                loss_sum = (
                    torch.vstack(loss_sum_tensors_list).sum(axis=0)
                    if len(loss_sum_tensors_list) > 0
                    else torch.tensor([0.0, 0.0]).cuda()
                )
                return loss_sum
        else:
            # we're not on the last pipeline stage so no losses
            if forward_only:
                loss_mean = []
            else:
                loss_mean = torch.tensor(0.0).cuda()

        return loss_mean

    def initialize_ub_func(self):
        ub_cfgs = self.cfg.get('ub_tp_comm_overlap_cfg', None)
        if ub_cfgs is None:
            warnings.warn(
                "Couldn't find TP config. Please check the path correctness. Initializing TP comm overlap with the default config."
            )

        input_shape = [
            self.cfg.get('encoder_seq_length')
            * self.cfg.get('micro_batch_size')
            // self.cfg.get('context_parallel_size', 1),
            self.cfg.get('hidden_size'),
        ]

        te_module.base.initialize_ub(
            shape=input_shape,
            tp_size=self.cfg.get('tensor_model_parallel_size'),
            use_fp8=self.cfg.get('fp8'),
            ub_cfgs=ub_cfgs,
        )
        self.initialize_ub = False

    def training_step(self, dataloader_iter, batch_idx):
        """
            We pass the dataloader iterator function to the micro-batch scheduler.
            The input batch to each micro-batch is fetched using the dataloader function
            in the micro-batch fwd function.
        """
        # Initialize userbuffer communicators.
        if self.initialize_ub:
            self.initialize_ub_func()

        if self.rampup_batch_size:
            num_microbatch_calculator = apex.transformer.pipeline_parallel.utils._GLOBAL_NUM_MICROBATCHES_CALCULATOR
            current_global_batch_size = num_microbatch_calculator.current_global_batch_size
            # do validation and save the checkpoint when gbs is changed
            if self.prev_global_batch_size != current_global_batch_size and self.prev_global_batch_size:
                self.trainer.should_stop = True

        # we zero grads here because we also call backward in the megatron-core fwd/bwd functions
        self._optimizer.zero_grad()

        if self.with_distributed_adam:
            # hack to enable overlapping param sync and forward compute
            # note: the distributed optimizer monkey-patches each
            # parameter's __getattribute__ function so that it can
            # launch parameter all-gathers the first time the
            # parameter is accessed after the optimizer step. However,
            # PyTorch directly passes embedding parameters into a C++,
            # bypassing this process. A quick-and-dirty hack is to
            # manually interact with the parameter.
            modules = self.model if isinstance(self.model, list) else [self.model]
            for module in modules:
                if isinstance(module, (Float16Module, MCoreFloat16Module)):
                    module = module.module
                if not self.mcore_gpt:
                    module = module.language_model
                if hasattr(module, 'embedding'):
                    for param in module.embedding.parameters():
                        param.data_ptr()

        loss_mean = self.fwd_bwd_step(dataloader_iter, batch_idx, False)

        if self.cfg.get('fp8', False):
            self.prev_step_training = self.training

        # when using sequence parallelism, the sequence parallel layernorm grads must be all-reduced
        if self.cfg.get('tensor_model_parallel_size', 1) > 1 and self.cfg.get('sequence_parallel', False):
            self.megatron_timer_start('allreduce_sequence_parallel_gradients', log_level=1)
            self.allreduce_sequence_parallel_gradients()
            self.megatron_timer_stop('allreduce_sequence_parallel_gradients')

        self.megatron_timer_start('gradient_allreduce', log_level=1)
        if self.use_fsdp:
            # Reduce the gradients omitted from FSDP-sharding
            self.allreduce_fsdp_sharding_omitted_gradients()
        elif self.with_distributed_adam:
            # synchronize asynchronous grad reductions
            # note: not necessary, but reduces performance degradation
            # from multiple simultaneous NCCL calls
            self._optimizer._finish_bucket_grad_sync()
        elif self.megatron_amp_O2:
            # when using pipeline parallelism grads must be all-reduced after the pipeline (not asynchronously)
            if self.cfg.get('pipeline_model_parallel_size', 1) > 1 or self.cfg.get('sequence_parallel', False):
                # main grads are stored in the MainParamsOptimizer wrapper
                self._optimizer.allreduce_main_grads()
        else:
            # async grad allreduce is not currently implemented for O1/autocasting mixed precision training
            # so we all-reduce gradients after the pipeline
            self.allreduce_gradients()  # @sangkug we think this is causing memory to blow up (hurts perf)
        self.megatron_timer_stop('gradient_allreduce')

        if self.cfg.get('pipeline_model_parallel_size', 1) > 1 and self.cfg.get(
            'share_embeddings_and_output_weights', True
        ):
            self.megatron_timer_start('allreduce_first_last_embeddings', log_level=1)
            # when using pipeline parallelism the first and last stage must keep embeddings in sync
            self.allreduce_first_last_embeddings()
            self.megatron_timer_stop('allreduce_first_last_embeddings')

        ## logging
        if self.log_train_loss:
            # When using pipeline parallelism, loss is calculated only in the last pipeline stage and
            # it should be casted to other pipeline stages for logging.
            # we can avoid this broadcast by updating the PTL log function to accept specific ranks
            if parallel_state.get_pipeline_model_parallel_world_size() > 1:
                if torch.distributed.get_rank() == get_last_rank():
                    torch.distributed.send(loss_mean, 0)
                elif torch.distributed.get_rank() == 0:
                    torch.distributed.recv(loss_mean, get_last_rank())
            self.log('reduced_train_loss', loss_mean, prog_bar=True, rank_zero_only=True, batch_size=1)

            # (@adithyare) we need to check for the _scaler attribute to enable pp>1 for adapter training
            if self.cfg.precision == 16 and hasattr(self.trainer.precision_plugin.scaler, "_scale"):
                loss_scale = self.trainer.precision_plugin.scaler._scale
                if loss_scale is not None:
                    self.log('loss_scale', loss_scale, batch_size=1)

        lr = self._optimizer.param_groups[0]['lr']
        self.log('lr', lr, rank_zero_only=True, batch_size=1)
        self.log(
            'global_step', self.trainer.global_step, prog_bar=True, rank_zero_only=True, batch_size=1,
        )

        consumed_samples = self._compute_consumed_samples_after_training_step()
        # TODO: make sure compute_consumed_samples works for pipeline parallelism
        self.log(
            'consumed_samples', consumed_samples, prog_bar=True, rank_zero_only=True, batch_size=1,
        )

        if self.rampup_batch_size:
            self.prev_global_batch_size = current_global_batch_size
            self.prev_consumed_samples = consumed_samples
            num_microbatch_calculator.update(
                consumed_samples=consumed_samples, consistency_check=False,
            )
            current_global_batch_size = num_microbatch_calculator.current_global_batch_size
            self.log('global_batch_size', current_global_batch_size, prog_bar=True, rank_zero_only=True, batch_size=1)
            self.if_first_step = 1

        return loss_mean

    def backward(self, *args, **kwargs):
        """ LightningModule hook to do backward.
            We want this to do nothing since we run backward in the fwd/bwd functions from megatron-core.
            No need to call it here.
        """
        return

    def optimizer_zero_grad(self, *args, **kwargs):
        """ LightningModule hook to zero grad.
            We want this to do nothing as we are zeroing grads during the training_step.
        """
        return

    def _append_sequence_parallel_module_grads(self, module, grads):
        """ Helper method for allreduce_sequence_parallel_gradients"""

        for param in module.parameters():
            sequence_parallel_param = getattr(param, 'sequence_parallel', False) or getattr(
                param, 'sequence_parallel_enabled', False
            )
            # (@adithyare) adapter training now extends MegatronGPTModel
            # so we have to add this check here to ensure we do not
            # perform all_reduce when grad is None.
            # grad can be None when performing PeFT training.
            if sequence_parallel_param and param.requires_grad:
                if self.megatron_amp_O2:
                    grad = param.main_grad
                else:
                    grad = param.grad
                grads.append(grad.data)

    def allreduce_sequence_parallel_gradients(self):
        """ All-reduce layernorm parameters across model parallel nodes when sequence parallelism is used.
            Modified from megatron-lm:
            https://gitlab-master.nvidia.com/ADLR/megatron-lm/-/blob/3f91f09bb2ab32f9904b47f46f19d2fc3f518ed8/megatron/training.py#L425
        """

        grads = []
        if isinstance(self.model, list):
            for module in self.model:
                self._append_sequence_parallel_module_grads(module, grads)
        else:
            self._append_sequence_parallel_module_grads(self.model, grads)

        coalesced = torch._utils._flatten_dense_tensors(grads)
        torch.distributed.all_reduce(coalesced, group=parallel_state.get_tensor_model_parallel_group())
        for buf, synced in zip(grads, torch._utils._unflatten_dense_tensors(coalesced, grads)):
            buf.copy_(synced)

    def allreduce_fsdp_sharding_omitted_gradients(self):
        """ All-reduce gradients of FSDP-sharding-omitted parameters in sharding domain (data-parallel domain).
        """
        assert isinstance(self.model, torch.nn.Module)
        grads = []
        for param in self.model.parameters():
            if not isinstance(param, torch.distributed.fsdp.FlatParameter) and param.requires_grad:
                grad = param.grad
                grads.append(grad.data)
        if len(grads) > 0:
            coalesced = torch._utils._flatten_dense_tensors(grads)
            torch.distributed.all_reduce(coalesced, group=parallel_state.get_data_parallel_group())
            for buf, synced in zip(grads, torch._utils._unflatten_dense_tensors(coalesced, grads)):
                buf.copy_(synced)

    def allreduce_first_last_embeddings(self):

        # Modified from megatron-lm: https://github.com/NVIDIA/Megatron-LM/blob/d41696840ed0a7edb7e0499eb82a48ae112d9bb3/megatron/training.py#L407
        # All-reduce word_embeddings' grad across first and last stages to ensure
        # that word_embeddings parameters stay in sync.
        # This should only run for models that support pipelined model parallelism
        # (BERT and GPT-2).
        if parallel_state.get_pipeline_model_parallel_world_size() > 1 and (
            parallel_state.is_pipeline_first_stage(ignore_virtual=True)
            or parallel_state.is_pipeline_last_stage(ignore_virtual=True)
        ):
            module_list = self.get_model_module_list()
            if parallel_state.is_pipeline_first_stage(ignore_virtual=True):
                module = module_list[0]  # only the first virtual rank has the embeddings
            elif parallel_state.is_pipeline_last_stage(ignore_virtual=True):
                module = module_list[-1]  # only the last virtual rank has the embeddings
            share_embeddings = (
                module.share_embeddings_and_output_weights if self.mcore_gpt else module.share_token_embeddings
            )
            if share_embeddings:
                word_embeddings_weight = (
                    module.shared_embedding_or_output_weight() if self.mcore_gpt else module.word_embeddings_weight()
                )
                # (@adithyare) adapter training now extends MegatronGPTModel so we have to add this check here to ensure we do not perform all_reduce when grad is None.
                # grad can be None when performing PeFT training.
                if word_embeddings_weight.requires_grad:
                    if self.megatron_amp_O2:
                        # O2 recipe stores a "main" copy of weights and grads
                        grad = word_embeddings_weight.main_grad
                    else:
                        grad = word_embeddings_weight.grad
                    torch.distributed.all_reduce(grad, group=parallel_state.get_embedding_group())

    def _make_data_iterator_list(self, data_iterator: Iterator) -> List[Iterator]:
        """ Convert data iterator into form expected by Megatron

            With interleaved pipeline parallelism, Megatron expects a
            list of one data iterator per model chunk. Each model
            chunk independently gets data from its data iterator, so
            we need to interact with the data iterator multiple times
            for each microbatch step. Instead of incorporating this
            logic into the data loader, we cache the iterator's output
            to the first model chunk and reuse it in the other model
            chunks.
        """

        if not isinstance(self.model, list) or len(self.model) == 1:
            return data_iterator  # TODO @tmoon: Remove
            # TODO @tmoon: Use once available in Megatron-LM
            # return DataIteratorList([data_iterator])

        class CachingIterator:
            """Iterator wrapper that caches values"""

            class Proxy:
                """Returns values from caching iterator wrapper

                Assumed to never advance past the caching iterator.
                """

                def __init__(self):
                    self.cache = queue.Queue()

                def __iter__(self):
                    return self

                def __next__(self):
                    return self.cache.get_nowait()

            def __init__(self, iterator: Iterator):
                self.iterator = iterator
                self.proxies = []

            def make_proxy(self):
                self.proxies.append(CachingIterator.Proxy())
                return self.proxies[-1]

            def __iter__(self):
                return self

            def __next__(self):
                val = next(self.iterator)
                for proxy in self.proxies:
                    proxy.cache.put(val)
                return val

        # Make list of iterator wrappers
        iters = [CachingIterator(data_iterator)]
        while len(iters) < len(self.model):
            iters.append(iters[0].make_proxy())
        return iters  # TODO @tmoon: Remove
        # TODO @tmoon: Use once available in Megatron-LM
        # return DataIteratorList(iters)

    def get_batch(self, data_iterator, tuning):
        """Generate a batch."""

        # Broadcast data.
        if data_iterator is not None:
            data = next(data_iterator)
        else:
            data = None

        # return batch for GPT SFT
        if tuning:
            return data

        batch = {
            'tokens': data["tokens"],
            'labels': data["labels"],
            'loss_mask': data["loss_mask"],
            'attention_mask': data["attention_mask"],
            'position_ids': data["position_ids"],
        }

        return batch

    def get_batch_on_this_context_parallel_rank(self, batch):
        num_valid_tokens_in_ub = None
        if 'loss_mask' in batch and batch['loss_mask'] is not None:
            num_valid_tokens_in_ub = batch['loss_mask'].sum()

        cp_size = parallel_state.get_context_parallel_world_size()
        if cp_size > 1:
            cp_rank = parallel_state.get_context_parallel_rank()
            for key, val in batch.items():
                if val is not None:
                    seq_dim = 1 if key != 'attention_mask' else 2
                    val = val.view(
                        *val.shape[0:seq_dim],
                        2 * cp_size,
                        val.shape[seq_dim] // (2 * cp_size),
                        *val.shape[(seq_dim + 1) :],
                    )
                    index = torch.tensor([cp_rank, (2 * cp_size - cp_rank - 1)], device=val.device)
                    val = val.index_select(seq_dim, index)
                    val = val.view(*val.shape[0:seq_dim], -1, *val.shape[(seq_dim + 2) :])
                    batch[key] = val

        batch['num_valid_tokens_in_ub'] = num_valid_tokens_in_ub

        return batch

    def get_forward_output_and_loss_func(self, validation_step=False, tuning=False):
        def fwd_output_and_loss_func(dataloader_iter, model, checkpoint_activations_all_layers=None):

            # Get data batch
            batch = self.get_batch(dataloader_iter, tuning)

            # Transfer needed data to GPU
            required_keys = set()
            max_seqlen = batch['max_seqlen'].squeeze() if 'max_seqlen' in batch else None
            cu_seqlens_argmin = batch['cu_seqlens_argmin'] if 'cu_seqlens_argmin' in batch else None
            if parallel_state.get_pipeline_model_parallel_world_size() == 1:
                required_keys.update(batch.keys())
            else:
                required_keys.add('attention_mask')
                if 'cu_seqlens' in batch:
                    required_keys.add('cu_seqlens')
                if parallel_state.is_pipeline_first_stage():
                    required_keys.update(('tokens', 'position_ids'))
                if parallel_state.is_pipeline_last_stage():
                    required_keys.update(('labels', 'loss_mask'))
            if self.get_attention_mask_from_fusion and 'attention_mask' in required_keys:
                required_keys.remove('attention_mask')
            batch = {key: val.cuda(non_blocking=True) if key in required_keys else None for key, val in batch.items()}

            # slice batch along sequence dimension for context parallelism
            batch = self.get_batch_on_this_context_parallel_rank(batch)

            # Model forward pass
            forward_args = {
                'input_ids': batch['tokens'],
                'position_ids': batch['position_ids'],
                'attention_mask': None if self.get_attention_mask_from_fusion else batch['attention_mask'],
                'labels': batch['labels'],
                'loss_mask': batch['loss_mask'],
            }

            if not self.mcore_gpt:
                forward_args['checkpoint_activations_all_layers'] = checkpoint_activations_all_layers
                if not self.use_loss_mask:
                    forward_args.pop('loss_mask')
            else:
                # TODO: @eharper can we add this to mcore?
                forward_args.pop('loss_mask')

                if 'cu_seqlens' in batch:  # packed sequence from GPTSFTPackedDataset
                    # these args are passed eventually into TEDotProductAttention.forward()
                    cu_seqlens = batch['cu_seqlens'].squeeze()  # remove batch size dimension (mbs=1)
                    # remove -1 "paddings" added in collate_fn
                    if cu_seqlens_argmin is not None:
                        cu_seqlens = cu_seqlens[: cu_seqlens_argmin.item()]
                    else:
                        cu_seqlens = cu_seqlens[: torch.argmin(cu_seqlens)]

                    try:
                        from megatron.core.packed_seq_params import PackedSeqParams
                    except (ImportError, ModuleNotFoundError) as e:
                        mcore_version = packaging.version.Version(version('megatron-core'))
                        logging.error(
                            f"megatron-core v{mcore_version} does not support training with packed sequence. "
                            "Please use megatron-core >= 0.5.0, or set model.data.train_ds.packed_sequence=False"
                        )
                        raise e

                    forward_args['packed_seq_params'] = PackedSeqParams(
                        cu_seqlens_q=cu_seqlens,
                        cu_seqlens_kv=cu_seqlens,
                        max_seqlen_q=max_seqlen,
                        max_seqlen_kv=max_seqlen,
                        qkv_format='thd',
                    )

            output_tensor = model(**forward_args)

            def loss_func(output_tensor):
                # Loss for a micro-batch (ub)
                loss_for_ub = self.loss_func(batch['loss_mask'], batch['num_valid_tokens_in_ub'], output_tensor)
                cp_size = parallel_state.get_context_parallel_world_size()
                if validation_step and not self.cfg.data.get('validation_drop_last', True):
                    num_valid_tokens_in_ub = batch['num_valid_tokens_in_ub']
                    if loss_for_ub.isnan():
                        assert batch['loss_mask'].count_nonzero() == 0, 'Got NaN loss with non-empty input'
                        loss_sum_for_ub = torch.zeros_like(num_valid_tokens_in_ub)
                    else:
                        loss_sum_for_ub = num_valid_tokens_in_ub * loss_for_ub

                    loss_sum_and_ub_size_all_gpu = torch.cat(
                        [
                            loss_sum_for_ub.clone().detach().view(1),
                            torch.tensor([num_valid_tokens_in_ub]).cuda().clone().detach(),
                        ]
                    )
                    # Could potentially reduce num_valid_samples_in_microbatch and use that to aggregate instead of len(self._validation_ds)
                    torch.distributed.all_reduce(
                        loss_sum_and_ub_size_all_gpu, group=parallel_state.get_data_parallel_group()
                    )
                    return loss_for_ub * cp_size, {'loss_sum_and_ub_size': loss_sum_and_ub_size_all_gpu}
                else:
                    reduced_loss = average_losses_across_data_parallel_group([loss_for_ub])
                    return loss_for_ub * cp_size, {'avg': reduced_loss}

            return output_tensor, loss_func

        return fwd_output_and_loss_func

    def get_forward_output_only_func(self):
        def fwd_output_only_func(dataloader_iter, model):
            batch = next(dataloader_iter)
            extra_arg = {}
            if len(batch) == 3:
                batch = [x.cuda() for x in batch]
                tokens, attention_mask, position_ids = batch
                attention_mask = attention_mask[0:1]
            else:
                (
                    tokens,
                    attention_mask,
                    position_ids,
                    set_inference_key_value_memory,
                    inference_max_sequence_len,
                ) = batch
                tokens = tokens.cuda()
                position_ids = position_ids.cuda()
                if attention_mask is not None:
                    attention_mask = attention_mask.cuda()
                    attention_mask = attention_mask[0:1]
                if self.mcore_gpt:
                    # if first step, then clear KV cache, otherwise reuse inference_paarms
                    if set_inference_key_value_memory[0].item():
                        self.inference_params = InferenceParams(
                            max_batch_size=tokens.size(0), max_sequence_length=inference_max_sequence_len[0].item()
                        )
                    extra_arg['inference_params'] = self.inference_params
                else:
                    extra_arg['set_inference_key_value_memory'] = set_inference_key_value_memory[0].item()
                    extra_arg['inference_max_sequence_len'] = inference_max_sequence_len[0].item()
            output_tensor = model(tokens, position_ids, attention_mask, **extra_arg)

            # Advance inference sequence offset.
            if self.inference_params:
                # if last stage, then (final) output is [b, s, h], otherwise it's [s, b, h]
                if parallel_state.is_pipeline_last_stage():
                    self.inference_params.sequence_len_offset += output_tensor.size(1)
                else:
                    self.inference_params.sequence_len_offset += output_tensor.size(0)

            def id_func(output_tensor):
                return output_tensor, {'logits': output_tensor}

            return output_tensor, id_func

        return fwd_output_only_func

    def validation_step(self, dataloader_iter, batch_idx):
        """
            Our dataloaders produce a micro-batch and then we fetch
            a number of microbatches depending on the global batch size and model parallel size
            from the dataloader to produce a list of microbatches.
            The list of microbatches is then piped through the pipeline using megatron-core fwd/bwd functions.
        """
        # Check if iterator is exhausted
        dataloader_iter, done = self._val_iterator_done(dataloader_iter)
        if done:
            return
        mode = 'test' if self.trainer.testing else 'val'
        # Initialize userbuffer communicators.
        if self.initialize_ub:
            self.initialize_ub_func()

        if isinstance(self.model, list):
            for model_module in self.model:
                model_module.eval()

        if self.cfg.get('fp8', False):
            first_val_step = self.prev_step_training and not self.training
            self.prev_step_training = self.training
        else:
            first_val_step = None

        loss = self.fwd_bwd_step(dataloader_iter, batch_idx, True, first_val_step)

        if isinstance(self.model, list):
            for model_module in self.model:
                model_module.train()
        self.validation_step_outputs.append(loss) if mode == 'val' else self.test_step_outputs.append(loss)
        return loss

    def on_validation_epoch_end(self):
        if parallel_state.is_pipeline_last_stage():
            # only the last pipeline parallel stages return loss with their batch size
            if self.cfg.data.get('validation_drop_last', True):
                averaged_loss = torch.stack(self.validation_step_outputs).mean()
            else:
                # Compute the avg loss by total_loss across all samples / total number of samples
                total_loss_and_total_samples = torch.vstack(self.validation_step_outputs).sum(axis=0)
                avg_loss = total_loss_and_total_samples[0] / total_loss_and_total_samples[1]
                averaged_loss = avg_loss.type(torch.float32).cuda()
        else:
            averaged_loss = torch.tensor(0.0, dtype=torch.float32).cuda()

        # When using pipeline parallelism, loss is calculated only in the last pipeline stage and
        # it should be casted to other pipeline stages for logging.
        if parallel_state.get_pipeline_model_parallel_world_size() > 1:
            if self.loss_broadcast_src_rank is None:
                dp_size = parallel_state.get_data_parallel_world_size()
                cp_size = parallel_state.get_context_parallel_world_size()
                tp_size = parallel_state.get_tensor_model_parallel_world_size()
                pp_size = parallel_state.get_pipeline_model_parallel_world_size()
                rank_in_dp_tp_group = torch.distributed.get_rank() % (dp_size * cp_size * tp_size)
                last_pipeline_stage_offset = (tp_size * cp_size * dp_size) * (pp_size - 1)
                self.loss_broadcast_src_rank = last_pipeline_stage_offset + rank_in_dp_tp_group
            torch.distributed.broadcast(
                averaged_loss, self.loss_broadcast_src_rank, group=parallel_state.get_pipeline_model_parallel_group(),
            )

        self.log('val_loss', averaged_loss, prog_bar=True, rank_zero_only=True, batch_size=1)
        self.validation_step_outputs.clear()  # free memory

        return averaged_loss

    def test_step(self, batch, batch_idx):
        return self.validation_step(batch, batch_idx)

    def on_test_epoch_end(self):
        averaged_loss = average_losses_across_data_parallel_group(self.test_step_outputs)
        logging.info(f'test_loss: {averaged_loss[0]}')
        self.test_step_outputs.clear()  # free memory

    def loss_func(self, loss_mask, num_valid_tokens_in_ub, output_tensor):
        losses = output_tensor.float()
        loss_mask = loss_mask.view(-1).float()
        # TODO: add nemo version here
        loss = torch.sum(losses.view(-1) * loss_mask) / num_valid_tokens_in_ub  # sequence level nll
        if parallel_state.get_context_parallel_world_size() > 1:
            torch.distributed.all_reduce(loss, group=parallel_state.get_context_parallel_group())
        return loss

    def build_train_valid_test_datasets(self):
        # Override limit_val_batches to be a multiple of num microbatches to prevent val_step from exiting in between a step
        self._reconfigure_val_batches()
        logging.info('Building GPT datasets.')
        if self.trainer.limit_val_batches > 1.0 and isinstance(self.trainer.limit_val_batches, float):
            raise ValueError("limit_val_batches must be an integer or float less than or equal to 1.0.")
        global_batch_size = self.cfg.global_batch_size
        max_train_steps = self.trainer.max_steps
        eval_iters = (max_train_steps // self.trainer.val_check_interval + 1) * self.trainer.limit_val_batches
        test_iters = self.trainer.limit_test_batches

        # Add extra FIM tokens to tokenizer
        if self.cfg.data.get('add_fim', False) and self.cfg.tokenizer.library == 'megatron':
            fim_tokens = self.cfg.data.fim.extra_tokens
            fim_tokens = [fim_tokens.prefix, fim_tokens.middle, fim_tokens.suffix, fim_tokens.pad, fim_tokens.eod]
            self.tokenizer.add_special_tokens({'additional_special_tokens': fim_tokens})

        train_valid_test_num_samples = [
            max_train_steps * global_batch_size,
            eval_iters * global_batch_size,
            test_iters * global_batch_size,
        ]

        if self.trainer.limit_val_batches <= 1.0 and isinstance(self.trainer.limit_val_batches, float):
            train_valid_test_num_samples[
                1
            ] = 1  # This is to make sure we only have one epoch on every validation iteration

<<<<<<< HEAD
        mock_dataset = True if self.cfg.data.get("data_impl", "mmap") == "mock" else False
=======
        mock_dataset = self.cfg.data.get("mock_dataset", False)
>>>>>>> 5c1b8d1c
        kwargs = {
            "is_built_on_rank": is_dataset_built_on_rank,
            "random_seed": self.cfg.seed,
            "sequence_length": self.cfg.data.seq_length,
            "path_to_cache": self.cfg.data.index_mapping_dir,
            "tokenizer": self.tokenizer,
            "reset_position_ids": self.reset_position_ids,
            "reset_attention_mask": self.reset_attention_mask,
            "eod_mask_loss": self.eod_mask_loss,
            "mock": mock_dataset,
        }

        # support for dict data input type
        if isinstance(self.cfg.data.data_prefix, DictConfig):
            _pref = self.cfg.data.data_prefix
            kwargs['blend_per_split'] = [_pref['train'], _pref['validation'], _pref['test']]
        else:
            kwargs['blend'] = self.cfg.data.data_prefix
            kwargs["split"] = self.cfg.data.splits_string

        if self.cfg.data.get('add_fim', False):
            dataset_config = GPTFIMDatasetConfig(self.tokenizer, self.cfg.data.fim, **kwargs)

            self._train_ds, self._validation_ds, self._test_ds = BlendedMegatronDatasetBuilder(
                GPTFIMDataset, train_valid_test_num_samples, dataset_config,
            ).build()
        else:
            dataset_config = GPTDatasetConfig(**kwargs)
            dataset_type = MockGPTDataset if mock_dataset else GPTDataset

            self._train_ds, self._validation_ds, self._test_ds = BlendedMegatronDatasetBuilder(
                dataset_type, train_valid_test_num_samples, dataset_config,
            ).build()

        if self._train_ds is not None:
            logging.info(f'Length of train dataset: {len(self._train_ds)}')
        if self._validation_ds is not None:
            logging.info(f'Length of val dataset: {len(self._validation_ds)}')
        if self._test_ds is not None:
            logging.info(f'Length of test dataset: {len(self._test_ds)}')
        logging.info(f'Finished building GPT datasets.')

        return self._train_ds, self._validation_ds, self._test_ds

    def build_pretraining_data_loader(
        self, dataset, consumed_samples, dataset_type=None, drop_last=True, pad_samples_to_global_batch_size=False
    ):
        """Buld dataloader given an input dataset."""

        logging.info(f'Building dataloader with consumed samples: {consumed_samples}')
        # Megatron sampler
        if hasattr(self.cfg.data, 'dataloader_type') and self.cfg.data.dataloader_type is not None:
            if self.cfg.data.dataloader_type == 'single':
                batch_sampler = MegatronPretrainingSampler(
                    total_samples=len(dataset),
                    consumed_samples=consumed_samples,
                    micro_batch_size=self.cfg.micro_batch_size,
                    data_parallel_rank=parallel_state.get_data_parallel_rank(),
                    data_parallel_size=parallel_state.get_data_parallel_world_size(),
                    drop_last=drop_last,
                    global_batch_size=self.cfg.global_batch_size,
                    rampup_batch_size=self.cfg.get('rampup_batch_size', None),
                    pad_samples_to_global_batch_size=pad_samples_to_global_batch_size,
                )
            elif self.cfg.data.dataloader_type == 'cyclic':
                batch_sampler = MegatronPretrainingRandomSampler(
                    total_samples=len(dataset),
                    consumed_samples=consumed_samples,
                    micro_batch_size=self.cfg.micro_batch_size,
                    data_parallel_rank=parallel_state.get_data_parallel_rank(),
                    data_parallel_size=parallel_state.get_data_parallel_world_size(),
                    drop_last=self.cfg.get('drop_last', True),
                )
            else:
                raise ValueError('cfg.data.dataloader_type must be "single" or "cyclic"')
        else:
            raise ValueError('cfg.data.dataloader_type not found. Must be "single" or "cyclic"')

        return torch.utils.data.DataLoader(
            dataset,
            batch_sampler=batch_sampler,
            num_workers=self.cfg.data.num_workers,
            pin_memory=True,
            persistent_workers=True if self.cfg.data.num_workers > 0 else False,
        )

    def setup(self, stage=None):
        """ PTL hook that is executed after DDP spawns.
            We setup datasets here as megatron datasets require DDP to instantiate.
            See https://pytorch-lightning.readthedocs.io/en/latest/common/lightning_module.html#setup for more information.
        Args:
            stage (str, optional): Can be 'fit', 'validate', 'test' or 'predict'. Defaults to None.
        """
        num_parameters_on_device, total_num_parameters = self._get_total_params_across_model_parallel_groups_gpt_bert(
            self.model
        )

        logging.info(
            f'Pipeline model parallel rank: {parallel_state.get_pipeline_model_parallel_rank()}, '
            f'Tensor model parallel rank: {parallel_state.get_tensor_model_parallel_rank()}, '
            f'Number of model parameters on device: {num_parameters_on_device:.2e}. '
            f'Total number of model parameters: {total_num_parameters:.2e}.'
        )

        resume_checkpoint_path = self.trainer.ckpt_path
        if resume_checkpoint_path:
            init_consumed_samples = self._extract_consumed_samples_from_ckpt(resume_checkpoint_path)
        else:
            init_consumed_samples = 0
        self.init_consumed_samples = init_consumed_samples
        self.init_global_step = self.trainer.global_step

        if self.rampup_batch_size:
            num_microbatch_calculator = apex.transformer.pipeline_parallel.utils._GLOBAL_NUM_MICROBATCHES_CALCULATOR
            num_microbatch_calculator.update(self.init_consumed_samples, consistency_check=False)
            self.prev_consumed_samples = self.init_consumed_samples

        if stage == 'predict':
            return
        else:
            # TODO: consider adding a ModelPT guard to check if model is being restored.
            # allowing restored models to optionally setup datasets
            self.build_train_valid_test_datasets()
            self.setup_training_data(self.cfg.data)
            self.setup_validation_data(self.cfg.data)
            self.setup_test_data(self.cfg.data)

        if stage == 'fit':
            self.initialize_last_rank_embeddings()

        if self.cfg.get('transformer_engine', False) or self.cfg.get('mcore_gpt', False):
            self.setup_transformer_engine_tp_groups()
            self.setup_transformer_engine_cp_groups()

    def setup_training_data(self, cfg):
        if hasattr(self, '_train_ds'):
            consumed_samples = self.compute_consumed_samples(0)
            logging.info(
                f'Setting up train dataloader with len(len(self._train_ds)): {len(self._train_ds)} and consumed samples: {consumed_samples}'
            )
            self._train_dl = self.build_pretraining_data_loader(self._train_ds, consumed_samples)

    def setup_validation_data(self, cfg):
        if hasattr(self, '_validation_ds'):
            consumed_samples = 0
            logging.info(
                f'Setting up validation dataloader with len(len(self._validation_ds)): {len(self._validation_ds)} and consumed samples: {consumed_samples}'
            )

            drop_last = True
            if not self.cfg.data.get('validation_drop_last', True):
                logging.info(f'Drop last in validation dataset is set to False')
                drop_last = False
            pad_samples_to_global_batch_size = False
            if self.cfg.data.get('pad_samples_to_global_batch_size', False):
                logging.info('pad_samples_to_global_batch_size set to True')
                pad_samples_to_global_batch_size = True

            self._validation_dl = self.build_pretraining_data_loader(
                self._validation_ds, consumed_samples, "validation", drop_last, pad_samples_to_global_batch_size
            )

    def setup_test_data(self, cfg):
        if hasattr(self, '_test_ds'):
            consumed_samples = 0
            logging.info(
                f'Setting up test dataloader with len(len(self._test_ds)): {len(self._test_ds)} and consumed samples: {consumed_samples}'
            )
            self._test_dl = self.build_pretraining_data_loader(self._test_ds, consumed_samples)

    def generate(
        self,
        inputs: Union[List[str], torch.Tensor, List[dict]],
        length_params: LengthParam,
        sampling_params: SamplingParam = None,
        *,
        strategy: Optional[TextGenerationStrategy] = None,
    ) -> OutputType:

        # check whether the DDP is initialized
        if parallel_state.is_unitialized():

            def dummy():
                return

            if self.trainer.strategy.launcher is not None:
                self.trainer.strategy.launcher.launch(dummy, trainer=self.trainer)
            self.trainer.strategy.setup_environment()

            if self.cfg.get('transformer_engine', False):
                self.setup_transformer_engine_tp_groups()
                self.setup_transformer_engine_cp_groups()

        # set the default sampling params if it is None.
        # default do greedy sampling
        if sampling_params is None:
            sampling_params = get_default_sampling_params()

        # set the default length params if it is None.
        # default do greedy sampling
        if length_params is None:
            length_params = get_default_length_params()

        strategy_args = {} if strategy is None else {"strategy": strategy}

        return megatron_gpt_generate(
            self.cuda(), inputs, self.tokenizer, length_params, sampling_params, **strategy_args
        )

    def predict_step(self, batch: Any, batch_idx: int, dataloader_idx: Optional[int] = None) -> Any:
        inference_config = self.get_inference_config()
        if inference_config is None:
            return None
        else:
            # need to overwrite some configuration, make it immutable
            inference_config = inference_config.copy()
            compute_logprob = inference_config['compute_logprob']
            if compute_logprob:
                inference_config['inputs'] = batch
                inference_config['tokens_to_generate'] = 1
                inference_config['all_probs'] = True
                inference_config["add_BOS"] = False
                inference_config['greedy'] = True
                response = generate(self, **inference_config)
                compute_prob_response = get_computeprob_response(self.tokenizer, response, batch)
                return compute_prob_response
            else:
                inference_config['inputs'] = batch
                return generate(self, **inference_config)

    def list_available_models(self):
        return None

    def transfer_batch_to_device(self, batch: Any, device: torch.device, dataloader_idx: int) -> Any:
        """ PTL hook: https://pytorch-lightning.readthedocs.io/en/latest/common/lightning_module.html#transfer-batch-to-device
            When using pipeline parallelism, we need the global batch to remain on the CPU,
            since the memory overhead will be too high when using a large number of microbatches.
            Microbatches are transferred from CPU to GPU inside the pipeline.
        """
        return batch

    def _validate_trainer(self):
        """ Certain trainer configurations can break training.
            Here we try to catch them and raise an error.
        """
        if self.trainer.accumulate_grad_batches > 1:
            raise ValueError(
                f'Gradient accumulation is done within training_step. trainer.accumulate_grad_batches must equal 1'
            )

    @classmethod
    def list_available_models(cls) -> Optional[PretrainedModelInfo]:
        """
        This method returns a list of pre-trained model which can be instantiated directly from NVIDIA's NGC cloud.
        Returns:
            List of available pre-trained models.
        """
        result = []
        result.append(
            PretrainedModelInfo(
                pretrained_model_name="megatron_gpt_345m",
                location="https://api.ngc.nvidia.com/v2/models/nvidia/nemo/megatron_gpt_345m/versions/1/files/megatron_gpt_345m.nemo",
                description="345M parameter GPT generative Megatron model.",
            )
        )
        return result

    def on_save_checkpoint(self, checkpoint) -> None:
        """LightningModule hook:
        https://pytorch-lightning.readthedocs.io/en/stable/common/lightning_module.html#on-save-checkpoint
        """

        # mcore uses distributed checkpointing
        # FSDP supports the lagecy checkpointing or torch-FSDP-native sharded checkpointing
        if self.mcore_gpt and not self.use_fsdp:
            checkpoint['sharded_state_dict'] = self.sharded_state_dict()

        # legacy checkpointing for interleaved
        else:
            if isinstance(self.model, list):
                for i in range(len(self.model)):
                    parallel_state.set_virtual_pipeline_model_parallel_rank(i)
                    checkpoint[f'model{i}'] = self.model[i].module.state_dict_for_save_checkpoint()
                parallel_state.set_virtual_pipeline_model_parallel_rank(0)

    def on_load_checkpoint(self, checkpoint) -> None:
        """LightningModule hook:
        https://pytorch-lightning.readthedocs.io/en/stable/common/lightning_module.html#on-load-checkpoint
        """

        # mcore uses distributed checkpointing
        # FSDP supports the lagecy checkpointing or torch-FSDP-native sharded checkpointing
        if self.mcore_gpt and not self.use_fsdp:
            if 'state_dict' in checkpoint and checkpoint['state_dict']:
                for index, module in enumerate(self.get_model_module_list()):
                    if parallel_state.get_virtual_pipeline_model_parallel_world_size() is not None:
                        checkpoint_state_dict = checkpoint['state_dict'][f'model_{index}']
                    else:
                        checkpoint_state_dict = checkpoint['state_dict']
                    # checkpoint_state_dict has "model." but module does not so we need to remove it when loading
                    checkpoint_state_dict = {
                        key.replace('model.', ''): checkpoint_state_dict.pop(key)
                        for key in list(checkpoint_state_dict.keys())
                    }
                    module.load_state_dict(checkpoint_state_dict, strict=True)
            else:
                # when restoring a distributed checkpoint from a ptl checkpoint we need to defer loading the state_dict
                # see NLPModel.on_load_checkpoint
                checkpoint['state_dict'] = {}

        # legacy checkpointing for interleaved
        else:
            if isinstance(self.model, list):
                for i in range(len(self.model)):
                    parallel_state.set_virtual_pipeline_model_parallel_rank(i)
                    self.model[i].module.load_state_dict(checkpoint[f'model{i}'], strict=True)
                parallel_state.set_virtual_pipeline_model_parallel_rank(0)

    def sharded_state_dict(self, prefix: str = '') -> Dict[str, Any]:
        """
        Creates the sharded state dict which is used by dist_checkpoint to save the sharded tensors to disk.
        When given the sharded_stated_dict, dist_checkpoint.load will load the tensors corresponding to
        self.state_dict().
        The sharded tensor mapping is defined in the GPTModel class from mcore.
        """

        if self.mcore_gpt:
            module_prefix = f'{prefix}model.'
            sharded_state_dict = {}
            for index, module in enumerate(self.get_model_module_list()):
                if parallel_state.get_virtual_pipeline_model_parallel_world_size() is not None:
                    # virtual pipline rank must be set so that GPTModel returns the correct sharded state dict
                    parallel_state.set_virtual_pipeline_model_parallel_rank(index)
                    module_sharded_state_dict = module.sharded_state_dict(prefix=module_prefix)
                    sharded_state_dict[f'model_{index}'] = module_sharded_state_dict
                else:
                    module_sharded_state_dict = module.sharded_state_dict(prefix=module_prefix)
                    sharded_state_dict.update(module_sharded_state_dict)

            # reset vp rank
            if parallel_state.get_virtual_pipeline_model_parallel_world_size() is not None:
                parallel_state.set_virtual_pipeline_model_parallel_rank(0)

            return sharded_state_dict

    def parameters(self):
        if isinstance(self.model, list):
            return itertools.chain.from_iterable(module.parameters() for module in self.model)
        else:
            return self.model.parameters()

    @property
    def mgpt_wrapper(self):
        return MegatronGPTExportableModel(self)

    def list_export_subnets(self):
        return ['mgpt_wrapper']

    def initialize_last_rank_embeddings(self):
        if parallel_state.get_pipeline_model_parallel_world_size() > 1:
            if self.cfg.get('share_embeddings_and_output_weights', True):
                for index, module in enumerate(self.get_model_module_list()):
                    if parallel_state.get_virtual_pipeline_model_parallel_world_size() is not None:
                        parallel_state.set_virtual_pipeline_model_parallel_rank(index)
                    sync_embeddings = (
                        module.initialize_last_stage_with_word_embeddings
                        if self.mcore_gpt
                        else module.sync_initial_word_embeddings
                    )
                    sync_embeddings()
                if parallel_state.get_virtual_pipeline_model_parallel_world_size() is not None:
                    parallel_state.set_virtual_pipeline_model_parallel_rank(0)

    def _reset_activation_checkpointing_args(self):
        """ Disables activation checkpointing completely and saves the values so that
            _restore_activation_checkpointing_args can restore them later. This function must always be
            called before _restore_activation_checkpointing_args.
        """
        # Store values to restore them later.
        self.last_activations_checkpoint_granularity = self.cfg.activations_checkpoint_granularity
        self.last_activations_checkpoint_method = self.cfg.activations_checkpoint_method
        self.last_activations_checkpoint_num_layers = self.cfg.activations_checkpoint_num_layers
        self.last_activations_checkpoint_layers_per_pipeline = self.cfg.activations_checkpoint_layers_per_pipeline

        # Reset config values. Needed for calling generate.
        self.cfg.activations_checkpoint_granularity = None
        self.cfg.activations_checkpoint_method = None
        self.cfg.activations_checkpoint_num_layers = None
        self.cfg.activations_checkpoint_layers_per_pipeline = None

        # Reset model parameters.
        for module in self.get_model_module_list():
            if self.cfg.get('mcore_gpt', False):
                module.decoder.config.recompute_granularity = None
                module.decoder.config.recompute_method = None
                module.decoder.config.recompute_num_layers = None
            else:
                module.language_model.encoder.activations_checkpoint_granularity = None
                module.language_model.encoder.activations_checkpoint_method = None
                module.language_model.encoder.activations_checkpoint_num_layers = None
                module.language_model.encoder.activations_checkpoint_layers_per_pipeline = None

    def _restore_activation_checkpointing_args(self):
        """ Restores the activation checkpointing parameters using the values saved by
            _reset_activation_checkpointing_args. This function must never be called before
            _reset_activation_checkpointing_args.
        """
        # Restore config values.
        self.cfg.activations_checkpoint_granularity = self.last_activations_checkpoint_granularity
        self.cfg.activations_checkpoint_method = self.last_activations_checkpoint_method
        self.cfg.activations_checkpoint_num_layers = self.last_activations_checkpoint_num_layers
        self.cfg.activations_checkpoint_layers_per_pipeline = self.last_activations_checkpoint_layers_per_pipeline

        # Restore model parameters.
        for module in self.get_model_module_list():
            if self.cfg.get('mcore_gpt', False):
                module.decoder.config.recompute_granularity = self.last_activations_checkpoint_granularity
                module.decoder.config.recompute_method = self.last_activations_checkpoint_method
                module.decoder.config.recompute_num_layers = self.last_activations_checkpoint_num_layers
            else:
                module.language_model.encoder.activations_checkpoint_granularity = (
                    self.last_activations_checkpoint_granularity
                )
                module.language_model.encoder.activations_checkpoint_method = self.last_activations_checkpoint_method
                module.language_model.encoder.activations_checkpoint_num_layers = (
                    self.last_activations_checkpoint_num_layers
                )
                module.language_model.encoder.activations_checkpoint_layers_per_pipeline = (
                    self.last_activations_checkpoint_layers_per_pipeline
                )

    def _reset_sequence_parallelism_args(self):
        """ Disables sequence parallelism completely and saves the values so that
            _restore_sequence_parallelism_args can restore them later. This function must always be
            called before _restore_sequence_parallelism_args.
        """
        # Store values to restore them later.
        self.last_sequence_parallel = self.cfg.sequence_parallel

        # Reset config values. Needed for calling generate.
        self.cfg.sequence_parallel = False
        self.model_parallel_config.sequence_parallel = False
        self.transformer_config.sequence_parallel = False

        # Reset model parameters.
        for module in self.get_model_module_list():
            for mod in module.modules():
                if hasattr(mod, "sequence_parallel"):
                    mod.sequence_parallel = False

    def _restore_sequence_parallelism_args(self):
        """ Restores the sequence parallelism parameters using the values saved by
            _reset_sequence_parallelism_args. This function must never be called before
            _reset_sequence_parallelism_args.
        """
        # Restore config values.
        self.cfg.sequence_parallel = self.last_sequence_parallel
        self.model_parallel_config.sequence_parallel = self.last_sequence_parallel
        self.transformer_config.sequence_parallel = self.last_sequence_parallel

        # Restore model parameters.
        for module in self.get_model_module_list():
            for mod in module.modules():
                if hasattr(mod, "sequence_parallel"):
                    mod.sequence_parallel = self.last_sequence_parallel

    def build_transformer_config(self) -> TransformerConfig:
        """ Builds the megatron core gpt transformer config for the model.
            For attributes in the nemo model config that are the same
            as the megatron core TransformerConfig, we will use the value from the nemo model config.
            For attributes in TransformerConfig that are not in the nemo model config, we add custom logic.
        """

        normalization = self.cfg.get('normalization', 'layernorm').lower()
        layernorm_zero_centered_gamma = self.cfg.get('normalization', 'layernorm') == 'layernorm1p'
        if normalization == 'layernorm':
            normalization = 'LayerNorm'
        elif normalization == 'rmsnorm':
            normalization = 'RMSNorm'
        elif normalization == 'layernorm1p':
            normalization = 'LayerNorm'
            layernorm_zero_centered_gamma = True
        else:
            logging.warning(
                f"The normalization type: {normalization} might not be supported in megatron core."
                f"Supported types are LayerNorm and RMSNorm."
            )

        ub_tp_comm_overlap = self.cfg.get('ub_tp_comm_overlap', False)

        if not self.cfg.get('fp8', False):
            fp8 = None
        elif self.cfg.get('fp8_e4m3', False):
            fp8 = 'e4m3'
        elif self.cfg.get('fp8_hybrid', False):
            fp8 = 'hybrid'
        else:
            raise ValueError(f"fp8 enabled but fp8_format (fp8_e4m3 | fp8_hybrid) is not set.")

        # any configs that are not in the nemo model config will be added here
        model_specific_configs = {
            'layernorm_zero_centered_gamma': layernorm_zero_centered_gamma,
            'normalization': normalization,
            'fp8': fp8,
            'tp_comm_overlap': ub_tp_comm_overlap,
            # MoE related
            'num_moe_experts': self.cfg.get('num_moe_experts', None),
            'moe_router_load_balancing_type': self.cfg.get('moe_router_load_balancing_type', 'aux_loss'),
            'moe_router_topk': self.cfg.get('moe_router_topk', 2),
            'moe_grouped_gemm': self.cfg.get('moe_grouped_gemm', False),
            'moe_aux_loss_coeff': self.cfg.get(
                'moe_aux_loss_coeff', 0
            ),  # 1e-2 would be a good start value for load balance loss.
            'moe_z_loss_coeff': self.cfg.get('moe_z_loss_coeff', None),  # 1e-3 would be a good start value for z-loss
            'moe_input_jitter_eps': self.cfg.get('moe_input_jitter_eps', None),
            'moe_token_dropping': self.cfg.get('moe_token_dropping', False),  # TODO: Support token dropping.
        }
        if model_specific_configs['num_moe_experts'] is not None:
            assert mcore_supports_moe(), 'Megatron-core >= v0.5.0 is required for MoE'
        elif not mcore_supports_moe():
            if 'num_moe_experts' in model_specific_configs:
                del model_specific_configs['num_moe_experts']
            moe_keys = list(filter(lambda x: x.startswith('moe_'), model_specific_configs.keys()))
            for k in moe_keys:
                del model_specific_configs[k]

        transformer_config = super().build_transformer_config()

        for key, value in model_specific_configs.items():
            setattr(transformer_config, key, value)

        # pass mcore customization configs directly to mcore
        mcore_customization_config_dict = self.cfg.get('mcore_customization_config', {})
        for key, value in mcore_customization_config_dict.items():
            setattr(transformer_config, key, value)

        return transformer_config<|MERGE_RESOLUTION|>--- conflicted
+++ resolved
@@ -1199,11 +1199,7 @@
                 1
             ] = 1  # This is to make sure we only have one epoch on every validation iteration
 
-<<<<<<< HEAD
         mock_dataset = True if self.cfg.data.get("data_impl", "mmap") == "mock" else False
-=======
-        mock_dataset = self.cfg.data.get("mock_dataset", False)
->>>>>>> 5c1b8d1c
         kwargs = {
             "is_built_on_rank": is_dataset_built_on_rank,
             "random_seed": self.cfg.seed,
