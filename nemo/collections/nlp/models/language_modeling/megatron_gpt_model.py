--- conflicted
+++ resolved
@@ -181,6 +181,8 @@
 def mcore_model_customize(cfg, model):
     if cfg.get("apply_embedding_scaling", False) and parallel_state.is_pipeline_first_stage():
         extend_instance(model.embedding, EmbeddingScalingMixin)
+    if self.cfg.get('scale_positional_embedding', False):
+        model.rotary_pos_emb.inv_freq = apply_rope_scaling(model.rotary_pos_emb.inv_freq)
     if cfg.get("mcore_customization_config", {}).get("final_logit_softcapping", 0):
         from nemo.collections.nlp.models.language_modeling.megatron.gemma2.gemma2_modules import Gemma2OutputLayer
 
@@ -461,16 +463,7 @@
                 seq_len_interpolation_factor=self.cfg.get('seq_len_interpolation_factor', None),
                 rotary_base=self.cfg.get('rotary_base', 10000),
             )
-<<<<<<< HEAD
             mcore_model_customize(self.cfg, model)
-=======
-
-            if self.cfg.get('scale_positional_embedding', False):
-                model.rotary_pos_emb.inv_freq = apply_rope_scaling(model.rotary_pos_emb.inv_freq)
-
-            if self.cfg.get("apply_embedding_scaling", False) and parallel_state.is_pipeline_first_stage():
-                extend_instance(model.embedding, EmbeddingScalingMixin)
->>>>>>> c0d7390e
         else:
             assert self.cfg.get('num_query_groups', None) is None or self.cfg.get(
                 'num_query_groups', None
