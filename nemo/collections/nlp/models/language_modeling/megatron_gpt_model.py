# Copyright (c) 2021, NVIDIA CORPORATION.  All rights reserved.
#
# Licensed under the Apache License, Version 2.0 (the "License");
# you may not use this file except in compliance with the License.
# You may obtain a copy of the License at
#
#     http://www.apache.org/licenses/LICENSE-2.0
#
# Unless required by applicable law or agreed to in writing, software
# distributed under the License is distributed on an "AS IS" BASIS,
# WITHOUT WARRANTIES OR CONDITIONS OF ANY KIND, either express or implied.
# See the License for the specific language governing permissions and
# limitations under the License.

import itertools
import os
import queue
import warnings
from contextlib import nullcontext
from dataclasses import fields
from functools import cache, partial
from importlib.metadata import version
from typing import Any, Dict, Iterator, List, Optional, Union

import torch
from omegaconf import OmegaConf
from omegaconf.dictconfig import DictConfig
from pkg_resources import packaging
from pytorch_lightning.accelerators import CPUAccelerator
from pytorch_lightning.loops.fetchers import _DataFetcherWrapper
from pytorch_lightning.trainer.trainer import Trainer

from nemo.collections.common.parts.utils import extend_instance
from nemo.collections.nlp.data.language_modeling.megatron.data_samplers import (
    MegatronPretrainingRandomSampler,
    MegatronPretrainingSampler,
)
from nemo.collections.nlp.data.language_modeling.megatron.gpt_dataset import build_train_valid_test_datasets
from nemo.collections.nlp.data.language_modeling.megatron.gpt_fim_dataset import GPTFIMDataset, GPTFIMDatasetConfig
from nemo.collections.nlp.models.language_modeling.megatron.falcon.falcon_spec import get_falcon_layer_spec
from nemo.collections.nlp.models.language_modeling.megatron.gpt_full_te_layer_autocast_spec import (
    get_gpt_full_te_layer_autocast_spec,
)
from nemo.collections.nlp.models.language_modeling.megatron.gpt_layer_ammo_spec import get_gpt_layer_ammo_spec
from nemo.collections.nlp.models.language_modeling.megatron.gpt_model import GPTModel
from nemo.collections.nlp.models.language_modeling.megatron_base_model import MegatronBaseModel
from nemo.collections.nlp.modules.common.megatron.build_model import build_model
from nemo.collections.nlp.modules.common.megatron.module import Float16Module
from nemo.collections.nlp.modules.common.megatron.utils import (
    ApexGuardDefaults,
    average_losses_across_data_parallel_group,
    get_all_params_for_weight_decay_optimization,
    get_ltor_masks_and_position_ids,
    get_params_for_weight_decay_optimization,
)
from nemo.collections.nlp.modules.common.text_generation_strategy import TextGenerationStrategy
from nemo.collections.nlp.modules.common.text_generation_utils import (
    generate,
    get_computeprob_response,
    get_default_length_params,
    get_default_sampling_params,
    megatron_gpt_generate,
)
from nemo.collections.nlp.modules.common.transformer.text_generation import (
    LengthParam,
    OutputType,
    SamplingParam,
    TextGeneration,
)
from nemo.collections.nlp.parts import utils_funcs
from nemo.collections.nlp.parts.utils_funcs import activation_to_func, get_last_rank
from nemo.core.classes import Exportable
from nemo.core.classes.common import PretrainedModelInfo
from nemo.core.neural_types import ChannelType, NeuralType
from nemo.utils import logging
from nemo.utils.te_utils import is_float8tensor

try:
    import apex.transformer.pipeline_parallel.utils
    from apex.transformer.pipeline_parallel.utils import get_num_microbatches

    HAVE_APEX = True

except (ImportError, ModuleNotFoundError):

    HAVE_APEX = False

try:
    from megatron.core import InferenceParams, parallel_state, tensor_parallel
    from megatron.core.datasets.blended_megatron_dataset_builder import BlendedMegatronDatasetBuilder
    from megatron.core.datasets.gpt_dataset import GPTDataset, GPTDatasetConfig, MockGPTDataset

    # NeMo's implementation of the get_gpt_layer_ammo_spec function is temporarily used
    # from megatron.core.inference.gpt.model_specs import get_gpt_layer_ammo_spec
    from megatron.core.models.gpt import GPTModel as MCoreGPTModel
    from megatron.core.models.gpt.gpt_layer_specs import (
        get_gpt_layer_local_spec,
        get_gpt_layer_with_transformer_engine_spec,
    )
    from megatron.core.pipeline_parallel.schedules import get_forward_backward_func
    from megatron.core.transformer.module import Float16Module as MCoreFloat16Module
    from megatron.core.transformer.transformer_config import TransformerConfig
    from megatron.core.utils import drain_embedding_wgrad_compute, init_method_normal, scaled_init_method_normal

    HAVE_MEGATRON_CORE = True

except (ImportError, ModuleNotFoundError):

    TransformerConfig = ApexGuardDefaults

    HAVE_MEGATRON_CORE = False

try:
    import transformer_engine
    from transformer_engine.pytorch import module as te_module

    HAVE_TE = True

except (ImportError, ModuleNotFoundError):
    HAVE_TE = False


@cache
def mcore_supports_moe() -> bool:
    global HAVE_MEGATRON_CORE
    if not HAVE_MEGATRON_CORE:
        return False
    try:
        from megatron.core.transformer.moe.router import TopKRouter

        return True
    except ImportError:
        return False


def get_specs(spec_name, num_experts=None, moe_grouped_gemm=False, use_te=True):
    if num_experts is not None:
        assert mcore_supports_moe(), "Megatron-core >= v0.5.0 is required for MoE"

    if use_te and spec_name == '':
        spec_name = 'te_gpt'
    name_spec_dict = {
        "": get_gpt_layer_local_spec(num_experts, moe_grouped_gemm),
        "te_gpt": get_gpt_layer_with_transformer_engine_spec(num_experts, moe_grouped_gemm),
        "megatron_falcon_gpt": get_falcon_layer_spec(),
        "megatron_gpt_full_te_layer_autocast": get_gpt_full_te_layer_autocast_spec(),
        "ammo": get_gpt_layer_ammo_spec(),
    }
    if spec_name not in name_spec_dict:
        raise ValueError(f"Spec name '{spec_name}' is not recognized.")
    return name_spec_dict[spec_name]


class EmbeddingScalingMixin(torch.nn.Module):
    """
    A mixin class for scaling embeddings in Megatron GPT.
    The scaling is applied only if the configuration (accessible via `self.config`)
    includes `apply_embedding_scaling` set to True.
    """

    def forward(self, **kwargs):
        """
        Forward pass that scales the output embeddings from the `forward` method of
        the superclass by the square root of the hidden size specified in the configuration.
        """
        embeddings = super().forward(**kwargs)
        return embeddings * (self.config.hidden_size ** 0.5)


class MegatronGPTExportableModel(torch.nn.Module, Exportable):
    """
    Megatron GPT Wrapper for ONNX export
    """

    def __init__(self, model):
        super().__init__()
        self.model = model
        self.fp8_enabled = model.cfg.get('fp8', False)
        self.fp8_recipe = None
        if self.fp8_enabled and HAVE_TE:
            self.fp8_recipe = transformer_engine.common.recipe.DelayedScaling(
                margin=0, interval=1, fp8_format=transformer_engine.common.recipe.Format.E4M3
            )

        self.dtype = utils_funcs.torch_dtype_from_precision(model.cfg.precision)

    def forward(self, tokens, position_ids, attention_mask):
        if self.fp8_enabled and HAVE_TE:
            with transformer_engine.pytorch.onnx_export(self.fp8_enabled), transformer_engine.pytorch.fp8_autocast(
                enabled=self.fp8_enabled, fp8_recipe=self.fp8_recipe
            ), torch.no_grad(), torch.inference_mode(), torch.autocast(
                'cuda', dtype=self.dtype
            ), warnings.catch_warnings():
                warnings.filterwarnings(action='ignore', category=torch.jit.TracerWarning, module=r'.*')
                assert tokens.shape == position_ids.shape
                assert attention_mask.shape[2] == attention_mask.shape[3] == tokens.shape[1] == position_ids.shape[1]
                output_tensor = self.model.forward(
                    tokens=tokens.cuda(),
                    text_position_ids=position_ids.cuda(),
                    attention_mask=attention_mask.cuda(),
                    labels=None,
                )
        else:
            with torch.no_grad(), torch.inference_mode(), torch.autocast(
                'cuda', dtype=self.dtype
            ), warnings.catch_warnings():
                warnings.filterwarnings(action='ignore', category=torch.jit.TracerWarning, module=r'.*')
                assert tokens.shape == position_ids.shape
                assert attention_mask.shape[2] == attention_mask.shape[3] == tokens.shape[1] == position_ids.shape[1]
                output_tensor = self.model.forward(
                    tokens=tokens.cuda(),
                    text_position_ids=position_ids.cuda(),
                    attention_mask=attention_mask.cuda(),
                    labels=None,
                )

        return output_tensor

    def freeze(self):
        for param in self.parameters():
            param.requires_grad = False

    def input_example(self, max_batch=1, max_dim=768, seq_len=6):
        ids = [self.model.tokenizer.text_to_ids(text) for text in ["how is the weather on           Sunday"]]
        id_tensors = [torch.unsqueeze(torch.LongTensor(id_list), dim=0) for id_list in ids]
        masks_and_position_ids = [
            get_ltor_masks_and_position_ids(id_tensor, self.model.tokenizer.eos_id, False, False, False)
            for id_tensor in id_tensors
        ]
        for tokens, attn_mask_and_pos_ids in zip(id_tensors, masks_and_position_ids):
            attn_mask, _, pos_ids = attn_mask_and_pos_ids
            return tokens, pos_ids, attn_mask

    @property
    def input_types(self) -> Optional[Dict[str, NeuralType]]:
        return {
            "input_ids": NeuralType(('B', 'T'), ChannelType()),
            "position_ids": NeuralType(('B', 'T'), ChannelType()),
            "attention_mask": NeuralType(('D', 'D', 'T', 'T'), ChannelType()),
        }

    @property
    def output_types(self) -> Optional[Dict[str, NeuralType]]:
        return {"logits": NeuralType(('B', 'T', 'D'), ChannelType())}

    @property
    def input_names(self) -> List[str]:
        return ['input_ids', 'position_ids', 'attention_mask']

    @property
    def output_names(self) -> List[str]:
        return ['logits']


class MegatronGPTModel(MegatronBaseModel, TextGeneration):
    """
    Megatron GPT pretraining
    """

    def __init__(self, cfg: DictConfig, trainer: Trainer):
        if not HAVE_APEX:
            raise ImportError(
                "Apex was not found. Please see the NeMo README for installation instructions: https://github.com/NVIDIA/NeMo#megatron-gpt."
            )
        if not HAVE_MEGATRON_CORE:
            logging.warning(
                "megatron-core was not found. Please see the NeMo README for installation instructions: https://github.com/NVIDIA/NeMo#megatron-gpt."
            )
        # this prevents base constructor from initializing tokenizer
        self.tokenizer = None
        super().__init__(cfg, trainer=trainer, no_lm_init=True)

        self._validate_trainer()

        # build the transformer config
        # TODO: add type hint once pip package is out
        self.transformer_config = self.build_transformer_config()

        self.megatron_amp_O2 = cfg.get('megatron_amp_O2', False)

        self.mcore_gpt = cfg.get('mcore_gpt', False)
        self.spec_name = cfg.get('name', '')
        if cfg.get('fp8', False):
            self.prev_step_training = True

        self.rampup_batch_size = self.cfg.get('rampup_batch_size', None)
        if self.rampup_batch_size:
            self.prev_consumed_samples = 0
            self.if_first_step = 0
            self.prev_global_batch_size = None

        if cfg.get('data', None) is not None:
            self.reset_position_ids = cfg.data.get('reset_position_ids', False)
            self.reset_attention_mask = cfg.data.get('reset_attention_mask', False)
            self.eod_mask_loss = cfg.data.get('eod_mask_loss', False)

        if not self.megatron_amp_O2 and self.cfg.get('virtual_pipeline_model_parallel_size', None):
            raise ValueError('Virtual pipeline model parallel is only supported when using megatron_amp_O2')

        if not self.megatron_amp_O2 and self.cfg.get('expert_model_parallel_size', 1) > 1:
            raise ValueError('Expert parallelism is only supported when using megatron_amp_O2')

        # TODO(akoumparouli): this is temporary and will be removed in the future.
        if self.cfg.get('expert_model_parallel_size', 1) > 1 and self.with_distributed_adam:
            raise ValueError('Expert parallelism is currently not supporting distributed optimizer')

        self.transformer_engine = cfg.get('transformer_engine', False)
        if self.megatron_amp_O2 and not self.transformer_engine:
            logging.warning('megatron_amp_O2 is enabled but transformer-engine is not.')

        # build_model returns a list of modules which are used for interleaved pipeline parallelism
        if isinstance(self.trainer.accelerator, CPUAccelerator):
            self.model = build_model(
                model_provider_func=self.model_provider_func,
                wrap_with_ddp=False,
                on_cpu=True,
                virtual_pipeline_model_parallel_size=self.cfg.get('virtual_pipeline_model_parallel_size', None),
            )
        else:
            build_model_context = nullcontext
            if HAVE_TE and self.cfg.get('fp8', False) and self.cfg.get('fp8_params', False):
                build_model_context = transformer_engine.pytorch.fp8_model_init
            with build_model_context():
                self.model = build_model(
                    model_provider_func=self.model_provider_func,
                    wrap_with_ddp=False,
                    virtual_pipeline_model_parallel_size=self.cfg.get('virtual_pipeline_model_parallel_size', None),
                    on_cpu=cfg.get('fsdp', False) and cfg.get('use_cpu_initialization', False),
                )

        # if we're not using interleaved, then self.model is a module.
        if self.cfg.get('virtual_pipeline_model_parallel_size', None) is None:
            self.model = self.model[0]

        if self.megatron_amp_O2:

            if not self.with_distributed_adam and not self.cfg.get("use_cpu_initialization", False):
                # Pre-allocate the model on GPU to have master parameters allocated on the same device with matching data type
                if isinstance(self.model, list):
                    for module in self.model:
                        module.cuda(torch.cuda.current_device())
                else:
                    self.model.cuda(torch.cuda.current_device())

            self._wrap_model_for_O2()

        self.enable_autocast = (
            True if (not self.megatron_amp_O2) and (self.autocast_dtype in [torch.float16, torch.bfloat16]) else False
        )

        # configuration used for inference
        self._inference_config = None

        # Convert the global-batch-based profile index to micro-batch index
        if hasattr(self, '_nsys_profile_enabled'):
            mp_size = cfg.get('tensor_model_parallel_size', 1) * cfg.get('pipeline_model_parallel_size', 1)
            cp_size = cfg.get('context_parallel_size', 1)
            data_parallel_world_size = trainer.world_size // (mp_size * cp_size)
            grad_accum_steps = cfg.get('global_batch_size') // (cfg.get('micro_batch_size') * data_parallel_world_size)
            self._nsys_profile_start_step *= grad_accum_steps
            self._nsys_profile_end_step *= grad_accum_steps

        self.get_attention_mask_from_fusion = self.cfg.get('get_attention_mask_from_fusion', True)
        self.initialize_ub = self.cfg.get('ub_tp_comm_overlap', False)
        self.log_train_loss = bool(int(os.getenv("NEMO_LOG_TRAIN_LOSS", 1)))
        self.log_memory_usage = bool(int(os.getenv("NEMO_LOG_MEMORY_USAGE", 0)))
        self.loss_broadcast_src_rank = None
<<<<<<< HEAD
        self.return_output_tensors = cfg.data.get('return_output_tensors', False)
        self.validation_drop_last = cfg.data.get('validation_drop_last', True)
        self.sample_weight = cfg.data.get('sample_weight', 'token')
=======
        self.validation_param_sync_overlap = self.cfg.get('validation_param_sync_overlap', False)
>>>>>>> 752ed8a8

        self.inference_params = None

        # default to false since this doesn't work with sequence parallelism currently
        self.use_loss_mask = self.cfg.get('use_loss_mask', False)

        if self.use_loss_mask and self.transformer_config.sequence_parallel:
            raise ValueError('Loss mask is not supported with sequence parallelism.')

    def set_inference_config(self, inference_config):
        self._inference_config = inference_config

    def get_inference_config(self):
        return self._inference_config

    def model_provider_func(self, pre_process, post_process):
        """Model depends on pipeline paralellism."""
        if self.mcore_gpt:
            model = MCoreGPTModel(
                config=self.transformer_config,
                transformer_layer_spec=get_specs(
                    self.spec_name,
                    self.transformer_config.num_moe_experts,
                    self.transformer_config.moe_grouped_gemm,
                    self.transformer_engine,
                ),
                vocab_size=self.cfg.get('override_vocab_size', self.padded_vocab_size),
                max_sequence_length=self.cfg.get('encoder_seq_length', 512),
                pre_process=pre_process,
                post_process=post_process,
                parallel_output=True,
                share_embeddings_and_output_weights=self.cfg.get('share_embeddings_and_output_weights', True),
                position_embedding_type=self.cfg.get('position_embedding_type', 'learned_absolute'),
                rotary_percent=self.cfg.get('rotary_percentage', 1.0),
                seq_len_interpolation_factor=self.cfg.get('seq_len_interpolation_factor', None),
                rotary_base=self.cfg.get('rotary_base', 10000),
            )
            if self.cfg.get("apply_embedding_scaling", False) and parallel_state.is_pipeline_first_stage():
                extend_instance(model.embedding, EmbeddingScalingMixin)
        else:
            assert self.cfg.get('num_query_groups', None) is None or self.cfg.get(
                'num_query_groups', None
            ) == self.cfg.get(
                'num_attention_heads', None
            ), "Group Query Attention is only supported in Megatron Core. Set 'mcore_gpt' to use GQA."

            model = GPTModel(
                config=self.model_parallel_config,
                vocab_size=self.cfg.get('override_vocab_size', self.padded_vocab_size),
                hidden_size=self.cfg.hidden_size,
                max_position_embeddings=self.cfg.max_position_embeddings,
                num_layers=self.cfg.num_layers,
                num_attention_heads=self.cfg.num_attention_heads,
                apply_query_key_layer_scaling=self.cfg.get('apply_query_key_layer_scaling', True),
                kv_channels=self.cfg.get('kv_channels', None),
                ffn_hidden_size=self.cfg.ffn_hidden_size,
                num_tokentypes=0,
                parallel_output=True,
                pre_process=pre_process,
                post_process=post_process,
                init_method_std=self.cfg.get('init_method_std', 0.02),
                use_scaled_init_method=self.cfg.get('use_scaled_init_method', True),
                fp16_lm_cross_entropy=self.cfg.get('fp16_lm_cross_entropy', False),
                hidden_dropout=self.cfg.get('hidden_dropout', 0.1),
                attention_dropout=self.cfg.get('attention_dropout', 0.1),
                ffn_dropout=self.cfg.get('ffn_dropout', 0.0),
                precision=self.cfg.get('precision', 16),
                fp32_residual_connection=self.cfg.get('fp32_residual_connection', False),
                activations_checkpoint_granularity=self.cfg.get('activations_checkpoint_granularity', None),
                activations_checkpoint_method=self.cfg.get('activations_checkpoint_method', None),
                activations_checkpoint_num_layers=self.cfg.get('activations_checkpoint_num_layers', 1),
                activations_checkpoint_layers_per_pipeline=self.cfg.get(
                    'activations_checkpoint_layers_per_pipeline', None
                ),
                normalization=self.cfg.get('normalization', 'layernorm'),
                layernorm_epsilon=self.cfg.get('layernorm_epsilon', 1e-5),
                onnx_safe=self.cfg.get('onnx_safe', False),
                bias=self.cfg.get('bias', True),
                bias_activation_fusion=self.cfg.get('bias_activation_fusion', True),
                bias_dropout_add_fusion=self.cfg.get('bias_dropout_add_fusion', True),
                activation=self.cfg.get('activation', 'gelu'),
                headscale=self.cfg.get('headscale', False),
                transformer_block_type=self.cfg.get('transformer_block_type', 'pre_ln'),
                openai_gelu=self.cfg.get('openai_gelu', False),
                normalize_attention_scores=self.cfg.get('normalize_attention_scores', True),
                position_embedding_type=self.cfg.get('position_embedding_type', 'learned_absolute'),
                rotary_percentage=self.cfg.get('rotary_percentage', 1.0),
                share_embeddings_and_output_weights=self.cfg.get('share_embeddings_and_output_weights', True),
                attention_type=self.cfg.get('attention_type', 'multihead'),
                masked_softmax_fusion=self.cfg.get('masked_softmax_fusion', True),
                persist_layer_norm=self.cfg.get('persist_layer_norm', False),
                transformer_engine=self.cfg.get('transformer_engine', False),
                fp8=self.cfg.get('fp8', False),
                fp8_e4m3=self.cfg.get('fp8_e4m3', False),
                fp8_hybrid=self.cfg.get('fp8_hybrid', False),
                fp8_margin=self.cfg.get('fp8_margin', 0),
                fp8_interval=self.cfg.get('fp8_interval', 1),
                fp8_amax_history_len=self.cfg.get('fp8_amax_history_len', 1024),
                fp8_amax_compute_algo=self.cfg.get('fp8_amax_compute_algo', 'max'),
                reduce_amax=self.cfg.get('reduce_amax', True),
                use_emha=self.cfg.get('use_emha', False),
                ub_tp_comm_overlap=self.cfg.get('ub_tp_comm_overlap', False),
                use_flash_attention=self.cfg.get('use_flash_attention', False),
                megatron_legacy=self.cfg.get('megatron_legacy', False),
                seq_len_interpolation_factor=self.cfg.get('seq_len_interpolation_factor', None),
                rotary_base=self.cfg.get('rotary_base', 10000),
            )
            if self.cfg.get("apply_embedding_scaling", False) and parallel_state.is_pipeline_first_stage():
                extend_instance(model.language_model.embedding, EmbeddingScalingMixin)
        return model

    def setup_optimizer_param_groups(self):
        """ModelPT override. Optimizer will get self._optimizer_param_groups"""
        if self.cfg.get('do_layer_norm_weight_decay', False):
            if isinstance(self.model, list):
                self._optimizer_param_groups = get_all_params_for_weight_decay_optimization(self.model)
            else:
                self._optimizer_param_groups = get_all_params_for_weight_decay_optimization([self.model])

        else:
            self._optimizer_param_groups = get_params_for_weight_decay_optimization(self.model)

    def configure_optimizers(self):

        if self.with_distributed_adam:

            # Special handling for embedding grads
            modules = self.get_model_module_list()
            if parallel_state.is_pipeline_first_stage(ignore_virtual=True):
                module = modules[0]  # first virtual rank has the embeddings

                # Word embeddings: use FP32 grads and disable
                # overlapped grad sync with pipeline parallelism
                word_embeddings = (
                    module.shared_embedding_or_output_weight() if self.mcore_gpt else module.word_embeddings_weight()
                )
                word_embeddings._with_fp32_optimizer = True
                if parallel_state.get_pipeline_model_parallel_world_size() > 1 and self.cfg.get(
                    'share_embeddings_and_output_weights', True
                ):
                    word_embeddings._disable_greedy_grad_copy = not self.megatron_amp_O2
                    word_embeddings._disable_overlap_grad_sync = True

                # Position embeddings: use FP32 grads
                position_embeddings = None
                if self.mcore_gpt:
                    if module.embedding.add_position_embedding:
                        position_embeddings = module.embedding.position_embeddings.weight
                else:
                    position_embeddings = module.position_embeddings_weight()
                if position_embeddings is not None:
                    position_embeddings._with_fp32_optimizer = True

            # Handle case where embeddings are used in output layer
            if parallel_state.is_pipeline_last_stage(ignore_virtual=True) and self.cfg.get(
                'share_embeddings_and_output_weights', True
            ):
                module = modules[-1]  # last virtual rank has the embeddings
                word_embeddings = (
                    module.shared_embedding_or_output_weight() if self.mcore_gpt else module.word_embeddings_weight()
                )
                word_embeddings._with_fp32_optimizer = True
                if parallel_state.get_pipeline_model_parallel_world_size() > 1:
                    word_embeddings._disable_greedy_grad_copy = not self.megatron_amp_O2
                    word_embeddings._disable_overlap_grad_sync = True

            # Disable overlapped grad sync for layer norm grads when
            # sequence parallelism is enabled
            for param in self.parameters():
                if getattr(param, 'sequence_parallel', False):
                    param._disable_greedy_grad_copy = not self.megatron_amp_O2
                    param._disable_overlap_grad_sync = True

            # Initialize parameter buckets for overlapped grad and param syncs
            # Note: Params with disabled overlapping and params in the
            # first layer are put together in a bucket. If FP8 tensors
            # are detected, those are also put in the first layer's
            # bucket.
            def make_parameter_bucket(module: torch.nn.Module) -> List[torch.nn.Parameter]:
                bucket = [
                    param for param in module.parameters() if not getattr(param, '_disable_overlap_grad_sync', False)
                ]
                if any(is_float8tensor(param) for param in bucket):
                    bucket = list(filter(is_float8tensor, bucket))
                return bucket

            buckets = []
            if self.cfg.get('virtual_pipeline_model_parallel_size', None) is not None:
                # Initialize a bucket for each virtual pipeline stage
                for module in self.model:
                    if isinstance(module, (Float16Module, MCoreFloat16Module)):
                        module = module.module
                    stage_bucket = []
                    layers = module.decoder.layers if self.mcore_gpt else module.language_model.encoder.layers
                    buckets.extend(make_parameter_bucket(layer) for layer in layers)
            else:
                # Initialize a bucket for each Transformer layer
                modules = self.model if isinstance(self.model, list) else [self.model]
                for module in modules:
                    if isinstance(module, (Float16Module, MCoreFloat16Module)):
                        module = module.module
                    layers = module.decoder.layers if self.mcore_gpt else module.language_model.encoder.layers
                    buckets.extend(make_parameter_bucket(layer) for layer in layers)
            buckets.reverse()
            used_params = set(itertools.chain.from_iterable(buckets))
            buckets[-1].extend(p for p in self.parameters() if p not in used_params)
            self.distributed_adam_buckets = buckets

        return super().configure_optimizers()

    def forward(self, tokens, text_position_ids, attention_mask, labels):
        output_tensor = self.model(tokens, text_position_ids, attention_mask, labels=labels)
        return output_tensor

    def fwd_bwd_step(self, dataloader_iter, forward_only, first_val_step=None):

        # handle asynchronous grad reduction
        no_sync_func = None
        grad_sync_func = None
        param_sync_func = None
        if self.with_distributed_adam:
            if forward_only:
                if self.validation_param_sync_overlap:
                    param_sync_func = self.sync_overlap_parameters
            else:
                no_sync_func = partial(self._optimizer.no_sync, greedy_grad_copy=self.megatron_amp_O2,)
                grad_sync_func = self.reduce_overlap_gradients
                param_sync_func = self.sync_overlap_parameters

        # pipeline schedules will get these from self.model.config
        for module in self.get_model_module_list():
            module.config.no_sync_func = no_sync_func
            module.config.grad_sync_func = grad_sync_func
            module.config.param_sync_func = param_sync_func

        # run forward and backwards passes for an entire global batch
        # we do this inside training_step to support pipeline parallelism
        fwd_bwd_function = get_forward_backward_func()

        # TODO @akhattar: add num_micro_batches_with_partial_activation_checkpoints when ready
        losses_reduced_per_micro_batch = fwd_bwd_function(
            forward_step_func=self.get_forward_output_and_loss_func(forward_only),
            data_iterator=self._make_data_iterator_list(dataloader_iter),
            model=self.model,
            num_microbatches=get_num_microbatches(),
            forward_only=forward_only,
            seq_length=self.cfg.encoder_seq_length,
            micro_batch_size=self.cfg.micro_batch_size,
            first_val_step=first_val_step,
        )

        # only the last stages of the pipeline return losses
        if losses_reduced_per_micro_batch:
            if (not forward_only) or self.validation_drop_last:
                # average loss across micro batches
                loss_tensors_list = [loss_reduced['avg'] for loss_reduced in losses_reduced_per_micro_batch]
                loss_tensor = torch.concat(loss_tensors_list)
                loss_mean = loss_tensor.mean()
            else:
                # Get the total loss since micro batches sizes are not uniform
                loss_sum_tensors_list = [
                    loss_sum['loss_sum_and_ub_size']
                    for loss_sum in losses_reduced_per_micro_batch
                    if loss_sum['loss_sum_and_ub_size'][1] > 0
                ]
                loss_sum = (
                    torch.vstack(loss_sum_tensors_list).sum(axis=0)
                    if len(loss_sum_tensors_list) > 0
                    else torch.tensor([0.0, 0.0]).cuda()
                )
                return loss_sum
        else:
            # we're not on the last pipeline stage so no losses
            if forward_only:
                loss_mean = []
            else:
                loss_mean = torch.tensor(0.0).cuda()

        return loss_mean

    def initialize_ub_func(self):
        ub_cfgs = self.cfg.get('ub_tp_comm_overlap_cfg', None)
        if ub_cfgs is None:
            warnings.warn(
                "Couldn't find TP config. Please check the path correctness. Initializing TP comm overlap with the default config."
            )

        input_shape = [
            self.cfg.get('encoder_seq_length')
            * self.cfg.get('micro_batch_size')
            // self.cfg.get('context_parallel_size', 1),
            self.cfg.get('hidden_size'),
        ]

        te_module.base.initialize_ub(
            shape=input_shape,
            tp_size=self.cfg.get('tensor_model_parallel_size'),
            use_fp8=self.cfg.get('fp8'),
            ub_cfgs=ub_cfgs,
        )
        self.initialize_ub = False

    def training_step_fwd_bwd_step_call(self, dataloader_iter, forward_only):
        """
        This method is called from the training_step method.
        It is separated out to allow for overriding in the MegatronGPTEmbeddingModel
        """
        loss_mean = self.fwd_bwd_step(dataloader_iter, forward_only)
        return loss_mean

    def training_step(self, dataloader_iter):
        """
            We pass the dataloader iterator function to the micro-batch scheduler.
            The input batch to each micro-batch is fetched using the dataloader function
            in the micro-batch fwd function.
        """
        # Initialize userbuffer communicators.
        if self.initialize_ub:
            self.initialize_ub_func()

        if self.rampup_batch_size:
            num_microbatch_calculator = apex.transformer.pipeline_parallel.utils._GLOBAL_NUM_MICROBATCHES_CALCULATOR
            current_global_batch_size = num_microbatch_calculator.current_global_batch_size
            # do validation and save the checkpoint when gbs is changed
            if self.prev_global_batch_size != current_global_batch_size and self.prev_global_batch_size:
                self.trainer.should_stop = True

        # we zero grads here because we also call backward in the megatron-core fwd/bwd functions
        self._optimizer.zero_grad()

        if self.with_distributed_adam:
            # hack to enable overlapping param sync and forward compute
            # note: the distributed optimizer monkey-patches each
            # parameter's __getattribute__ function so that it can
            # launch parameter all-gathers the first time the
            # parameter is accessed after the optimizer step. However,
            # PyTorch directly passes embedding parameters into a C++,
            # bypassing this process. A quick-and-dirty hack is to
            # manually interact with the parameter.
            modules = self.model if isinstance(self.model, list) else [self.model]
            for module in modules:
                if isinstance(module, (Float16Module, MCoreFloat16Module)):
                    module = module.module
                if not self.mcore_gpt:
                    module = module.language_model
                if hasattr(module, 'embedding'):
                    for param in module.embedding.parameters():
                        param.data_ptr()

        if self.cfg.get('pipeline_model_parallel_size', 1) > 1 and parallel_state.is_pipeline_last_stage(
            ignore_virtual=True
        ):
            if (
                self.cfg.get('defer_embedding_wgrad_compute', False) and self.mcore_gpt
            ):  # Silently ignore the optimization if MCORE is not used
                module_list = self.get_model_module_list()
                if len(module_list) > 1:
                    embedding_module = module_list[-1]
                else:
                    embedding_module = module_list[0]

                embedding_module.embedding_activation_buffer.clear()
                assert (
                    len(embedding_module.embedding_activation_buffer) == 0
                ), "When you defer wgrads, this buffer should not hold stray activations"

        loss_mean = self.training_step_fwd_bwd_step_call(dataloader_iter, forward_only=False)

        if self.cfg.get('fp8', False):
            self.prev_step_training = self.training

        # Optimization: Defer the embedding GEMM Wgrads of the last PP stage to pipeline flush waiting time
        if self.cfg.get('pipeline_model_parallel_size', 1) > 1 and parallel_state.is_pipeline_last_stage(
            ignore_virtual=True
        ):
            if (
                self.cfg.get('defer_embedding_wgrad_compute', False) and self.mcore_gpt
            ):  # Silently ignore the optimization if MCORE is not used
                module_list = self.get_model_module_list()
                if len(module_list) > 1:
                    embedding_module = module_list[-1]
                else:
                    embedding_module = module_list[0]

                embedding_activation_buffer = embedding_module.embedding_activation_buffer
                grad_output_buffer = embedding_module.grad_output_buffer
                if self.cfg.get('share_embeddings_and_output_weights', True):
                    weight = embedding_module.shared_embedding_or_output_weight()
                else:
                    weight = embedding_module.output_layer.weight

                drain_embedding_wgrad_compute(
                    embedding_module.config, embedding_activation_buffer, grad_output_buffer, weight
                )

        # when using sequence parallelism, the sequence parallel layernorm grads must be all-reduced
        if self.cfg.get('tensor_model_parallel_size', 1) > 1 and self.cfg.get('sequence_parallel', False):
            self.megatron_timer_start('allreduce_sequence_parallel_gradients', log_level=1)
            self.allreduce_sequence_parallel_gradients()
            self.megatron_timer_stop('allreduce_sequence_parallel_gradients')

        self.megatron_timer_start('gradient_allreduce', log_level=1)
        if self.use_fsdp:
            # Reduce the gradients omitted from FSDP-sharding
            self.allreduce_fsdp_sharding_omitted_gradients()
        elif self.with_distributed_adam:
            # synchronize asynchronous grad reductions
            # note: not necessary, but reduces performance degradation
            # from multiple simultaneous NCCL calls
            self._optimizer._finish_bucket_grad_sync()
        elif self.megatron_amp_O2:
            # when using pipeline parallelism grads must be all-reduced after the pipeline (not asynchronously)
            if self.cfg.get('pipeline_model_parallel_size', 1) > 1 or self.cfg.get('sequence_parallel', False):
                # main grads are stored in the MainParamsOptimizer wrapper
                self._optimizer.allreduce_main_grads()
        else:
            # async grad allreduce is not currently implemented for O1/autocasting mixed precision training
            # so we all-reduce gradients after the pipeline
            self.allreduce_gradients()  # @sangkug we think this is causing memory to blow up (hurts perf)
        self.megatron_timer_stop('gradient_allreduce')

        if self.cfg.get('pipeline_model_parallel_size', 1) > 1 and self.cfg.get(
            'share_embeddings_and_output_weights', True
        ):
            self.megatron_timer_start('allreduce_first_last_embeddings', log_level=1)
            # when using pipeline parallelism the first and last stage must keep embeddings in sync
            self.allreduce_first_last_embeddings()
            self.megatron_timer_stop('allreduce_first_last_embeddings')

        if self.log_memory_usage:
            mem_reserved = torch.cuda.max_memory_reserved()
            self.log(
                'peak_memory_usage', mem_reserved, prog_bar=True, rank_zero_only=True, batch_size=1,
            )

        ## logging
        if self.log_train_loss:
            # When using pipeline parallelism, loss is calculated only in the last pipeline stage and
            # it should be casted to other pipeline stages for logging.
            # we can avoid this broadcast by updating the PTL log function to accept specific ranks
            if parallel_state.get_pipeline_model_parallel_world_size() > 1:
                if torch.distributed.get_rank() == get_last_rank():
                    torch.distributed.send(loss_mean, 0)
                elif torch.distributed.get_rank() == 0:
                    torch.distributed.recv(loss_mean, get_last_rank())
            self.log('reduced_train_loss', loss_mean, prog_bar=True, rank_zero_only=True, batch_size=1)

            # (@adithyare) we need to check for the _scaler attribute to enable pp>1 for adapter training
            if self.cfg.precision == 16 and hasattr(self.trainer.precision_plugin.scaler, "_scale"):
                loss_scale = self.trainer.precision_plugin.scaler._scale
                if loss_scale is not None:
                    self.log('loss_scale', loss_scale, batch_size=1)

        lr = self._optimizer.param_groups[0]['lr']
        self.log('lr', lr, rank_zero_only=True, batch_size=1)
        self.log(
            'global_step', self.trainer.global_step, prog_bar=True, rank_zero_only=True, batch_size=1,
        )

        consumed_samples = self._compute_consumed_samples_after_training_step()
        # TODO: make sure compute_consumed_samples works for pipeline parallelism
        self.log(
            'consumed_samples', consumed_samples, prog_bar=True, rank_zero_only=True, batch_size=1,
        )

        if self.rampup_batch_size:
            self.prev_global_batch_size = current_global_batch_size
            self.prev_consumed_samples = consumed_samples
            num_microbatch_calculator.update(
                consumed_samples=consumed_samples, consistency_check=False,
            )
            current_global_batch_size = num_microbatch_calculator.current_global_batch_size
            self.log('global_batch_size', current_global_batch_size, prog_bar=True, rank_zero_only=True, batch_size=1)
            self.if_first_step = 1

        return loss_mean

    def backward(self, *args, **kwargs):
        """ LightningModule hook to do backward.
            We want this to do nothing since we run backward in the fwd/bwd functions from megatron-core.
            No need to call it here.
        """
        return

    def optimizer_zero_grad(self, *args, **kwargs):
        """ LightningModule hook to zero grad.
            We want this to do nothing as we are zeroing grads during the training_step.
        """
        return

    def _append_sequence_parallel_module_grads(self, module, grads):
        """ Helper method for allreduce_sequence_parallel_gradients"""

        for param in module.parameters():
            sequence_parallel_param = getattr(param, 'sequence_parallel', False) or getattr(
                param, 'sequence_parallel_enabled', False
            )
            # (@adithyare) adapter training now extends MegatronGPTModel
            # so we have to add this check here to ensure we do not
            # perform all_reduce when grad is None.
            # grad can be None when performing PEFT training.
            if sequence_parallel_param and param.requires_grad:
                if self.megatron_amp_O2:
                    grad = param.main_grad
                else:
                    grad = param.grad
                grads.append(grad.data)

    def allreduce_sequence_parallel_gradients(self):
        """ All-reduce layernorm parameters across model parallel nodes when sequence parallelism is used.
            Modified from megatron-lm:
            https://gitlab-master.nvidia.com/ADLR/megatron-lm/-/blob/3f91f09bb2ab32f9904b47f46f19d2fc3f518ed8/megatron/training.py#L425
        """

        grads = []
        if isinstance(self.model, list):
            for module in self.model:
                self._append_sequence_parallel_module_grads(module, grads)
        else:
            self._append_sequence_parallel_module_grads(self.model, grads)
        if not grads:
            # may be empty for PEFT training
            return
        coalesced = torch._utils._flatten_dense_tensors(grads)
        torch.distributed.all_reduce(coalesced, group=parallel_state.get_tensor_model_parallel_group())
        for buf, synced in zip(grads, torch._utils._unflatten_dense_tensors(coalesced, grads)):
            buf.copy_(synced)

    def allreduce_fsdp_sharding_omitted_gradients(self):
        """ All-reduce gradients of FSDP-sharding-omitted parameters in sharding domain (data-parallel domain).
        """
        assert isinstance(self.model, torch.nn.Module)
        grads = []
        for param in self.model.parameters():
            if not isinstance(param, torch.distributed.fsdp.FlatParameter) and param.requires_grad:
                grad = param.grad
                grads.append(grad.data)
        if len(grads) > 0:
            coalesced = torch._utils._flatten_dense_tensors(grads)
            torch.distributed.all_reduce(coalesced, group=parallel_state.get_data_parallel_group())
            for buf, synced in zip(grads, torch._utils._unflatten_dense_tensors(coalesced, grads)):
                buf.copy_(synced)

    def allreduce_first_last_embeddings(self):

        # Modified from megatron-lm: https://github.com/NVIDIA/Megatron-LM/blob/d41696840ed0a7edb7e0499eb82a48ae112d9bb3/megatron/training.py#L407
        # All-reduce word_embeddings' grad across first and last stages to ensure
        # that word_embeddings parameters stay in sync.
        # This should only run for models that support pipelined model parallelism
        # (BERT and GPT-2).
        if parallel_state.get_pipeline_model_parallel_world_size() > 1 and (
            parallel_state.is_pipeline_first_stage(ignore_virtual=True)
            or parallel_state.is_pipeline_last_stage(ignore_virtual=True)
        ):
            module_list = self.get_model_module_list()
            if parallel_state.is_pipeline_first_stage(ignore_virtual=True):
                module = module_list[0]  # only the first virtual rank has the embeddings
            elif parallel_state.is_pipeline_last_stage(ignore_virtual=True):
                module = module_list[-1]  # only the last virtual rank has the embeddings
            share_embeddings = (
                module.share_embeddings_and_output_weights if self.mcore_gpt else module.share_token_embeddings
            )
            if share_embeddings:
                word_embeddings_weight = (
                    module.shared_embedding_or_output_weight() if self.mcore_gpt else module.word_embeddings_weight()
                )
                # (@adithyare) adapter training now extends MegatronGPTModel so we have to add this check here to ensure we do not perform all_reduce when grad is None.
                # grad can be None when performing PeFT training.
                if word_embeddings_weight.requires_grad:
                    if self.megatron_amp_O2:
                        # O2 recipe stores a "main" copy of weights and grads
                        grad = word_embeddings_weight.main_grad
                    else:
                        grad = word_embeddings_weight.grad
                    torch.distributed.all_reduce(grad, group=parallel_state.get_embedding_group())

    def _make_data_iterator_list(self, data_iterator: Iterator) -> List[Iterator]:
        """ Convert data iterator into form expected by Megatron

            With interleaved pipeline parallelism, Megatron expects a
            list of one data iterator per model chunk. Each model
            chunk independently gets data from its data iterator, so
            we need to interact with the data iterator multiple times
            for each microbatch step. Instead of incorporating this
            logic into the data loader, we cache the iterator's output
            to the first model chunk and reuse it in the other model
            chunks.
        """

        if not isinstance(self.model, list) or len(self.model) == 1:
            return data_iterator  # TODO @tmoon: Remove
            # TODO @tmoon: Use once available in Megatron-LM
            # return DataIteratorList([data_iterator])

        class CachingIterator:
            """Iterator wrapper that caches values"""

            class Proxy:
                """Returns values from caching iterator wrapper

                Assumed to never advance past the caching iterator.
                """

                def __init__(self):
                    self.cache = queue.Queue()

                def __iter__(self):
                    return self

                def __next__(self):
                    return self.cache.get_nowait()

            def __init__(self, iterator: Iterator):
                self.iterator = iterator
                self.proxies = []

            def make_proxy(self):
                self.proxies.append(CachingIterator.Proxy())
                return self.proxies[-1]

            def __iter__(self):
                return self

            def __next__(self):
                val = next(self.iterator)
                for proxy in self.proxies:
                    proxy.cache.put(val)
                return val

        # Make list of iterator wrappers
        iters = [CachingIterator(data_iterator)]
        while len(iters) < len(self.model):
            iters.append(iters[0].make_proxy())
        return iters  # TODO @tmoon: Remove
        # TODO @tmoon: Use once available in Megatron-LM
        # return DataIteratorList(iters)

    def get_batch(self, data_iterator, tuning):
        """Generate a batch."""

        # Broadcast data.
        if data_iterator is not None:
            # If tuple, 1st element in it is the batch since dataloader_iter returns batch, batch_idx, dataloader_idx
            data = next(data_iterator)
            if isinstance(data, tuple):
                data = data[0]
        else:
            data = None

        # return batch for GPT SFT
        if tuning:
            return data

        batch = {
            'tokens': data["tokens"],
            'labels': data["labels"],
            'loss_mask': data["loss_mask"],
            'position_ids': data["position_ids"],
        }
        if "attention_mask" in data:
            batch['attention_mask'] = data["attention_mask"]

        return batch

    def get_batch_on_this_context_parallel_rank(self, batch):
        num_valid_tokens_in_ub = None
        if 'loss_mask' in batch and batch['loss_mask'] is not None:
            num_valid_tokens_in_ub = batch['loss_mask'].sum()

        cp_size = parallel_state.get_context_parallel_world_size()
        if cp_size > 1:
            cp_rank = parallel_state.get_context_parallel_rank()
            for key, val in batch.items():
                if val is not None:
                    seq_dim = 1 if key != 'attention_mask' else 2
                    val = val.view(
                        *val.shape[0:seq_dim],
                        2 * cp_size,
                        val.shape[seq_dim] // (2 * cp_size),
                        *val.shape[(seq_dim + 1) :],
                    )
                    index = torch.tensor([cp_rank, (2 * cp_size - cp_rank - 1)], device="cpu", pin_memory=True).cuda(
                        non_blocking=True
                    )
                    val = val.index_select(seq_dim, index)
                    val = val.view(*val.shape[0:seq_dim], -1, *val.shape[(seq_dim + 2) :])
                    batch[key] = val

        batch['num_valid_tokens_in_ub'] = num_valid_tokens_in_ub

        return batch

    def get_forward_output_and_loss_func(self, validation_step=False, tuning=False):
        def fwd_output_and_loss_func(dataloader_iter, model, checkpoint_activations_all_layers=None):

            # Get data batch
            batch = self.get_batch(dataloader_iter, tuning)

            # Transfer needed data to GPU
            required_keys = set()
            max_seqlen = batch['max_seqlen'].squeeze() if 'max_seqlen' in batch else None
            cu_seqlens_argmin = batch['cu_seqlens_argmin'] if 'cu_seqlens_argmin' in batch else None
            if parallel_state.get_pipeline_model_parallel_world_size() == 1:
                required_keys.update(batch.keys())
            else:
                required_keys.add('attention_mask')
                if 'cu_seqlens' in batch:
                    required_keys.add('cu_seqlens')
                if parallel_state.is_pipeline_first_stage():
                    required_keys.update(('tokens', 'position_ids'))
                if parallel_state.is_pipeline_last_stage():
                    required_keys.update(('labels', 'loss_mask'))
            if self.get_attention_mask_from_fusion and 'attention_mask' in required_keys:
                required_keys.remove('attention_mask')
            batch = {key: val.cuda(non_blocking=True) if key in required_keys else None for key, val in batch.items()}

            # slice batch along sequence dimension for context parallelism
            batch = self.get_batch_on_this_context_parallel_rank(batch)

            # Model forward pass
            forward_args = {
                'input_ids': batch['tokens'],
                'position_ids': batch['position_ids'],
                'attention_mask': None if self.get_attention_mask_from_fusion else batch['attention_mask'],
                'labels': batch['labels'] if 'labels' in batch else None,
                'loss_mask': batch['loss_mask'],
            }

            if not self.mcore_gpt:
                forward_args['checkpoint_activations_all_layers'] = checkpoint_activations_all_layers
                if not self.use_loss_mask:
                    forward_args.pop('loss_mask')
            else:
                # TODO: @eharper can we add this to mcore?
                forward_args.pop('loss_mask')

                if 'cu_seqlens' in batch:  # packed sequence from GPTSFTPackedDataset
                    # these args are passed eventually into TEDotProductAttention.forward()
                    cu_seqlens = batch['cu_seqlens'].squeeze()  # remove batch size dimension (mbs=1)
                    # remove -1 "paddings" added in collate_fn
                    if cu_seqlens_argmin is not None:
                        cu_seqlens = cu_seqlens[: cu_seqlens_argmin.item()]
                    else:
                        cu_seqlens = cu_seqlens[: torch.argmin(cu_seqlens)]

                    try:
                        from megatron.core.packed_seq_params import PackedSeqParams
                    except (ImportError, ModuleNotFoundError) as e:
                        mcore_version = packaging.version.Version(version('megatron-core'))
                        logging.error(
                            f"megatron-core v{mcore_version} does not support training with packed sequence. "
                            "Please use megatron-core >= 0.5.0, or set model.data.train_ds.packed_sequence=False"
                        )
                        raise e

                    forward_args['packed_seq_params'] = PackedSeqParams(
                        cu_seqlens_q=cu_seqlens,
                        cu_seqlens_kv=cu_seqlens,
                        max_seqlen_q=max_seqlen,
                        max_seqlen_kv=max_seqlen,
                        qkv_format='thd',
                    )

            output_tensor = model(**forward_args)

            def loss_func(output_tensor):
                # Loss for a micro-batch (ub)
                loss_for_ub = self.loss_func(batch['loss_mask'], batch['num_valid_tokens_in_ub'], output_tensor)
                cp_size = parallel_state.get_context_parallel_world_size()
                if self.return_output_tensors:
                    # TODO: need a better way to check if loss_func is returning more stuff than just loss... (@adithyare)
                    loss_for_ub, q_hs, d_hs, pos_cs, neg_cs, diff_cs = loss_for_ub
                    reduced_loss = average_losses_across_data_parallel_group([loss_for_ub])
                    pos_cs = average_losses_across_data_parallel_group([pos_cs])
                    neg_cs = average_losses_across_data_parallel_group([neg_cs])
                    diff_cs = average_losses_across_data_parallel_group([diff_cs])
                    return (
                        loss_for_ub * cp_size,
                        {
                            'avg': reduced_loss,
                            'query_hs': q_hs,
                            'doc_hs': d_hs,
                            'avg_pos_cs': pos_cs,
                            'avg_neg_cs': neg_cs,
                            'diff_cs': diff_cs,
                        },
                    )
                elif validation_step and not self.validation_drop_last:
                    num_valid_tokens_in_ub = batch['num_valid_tokens_in_ub']
                    if loss_for_ub.isnan():
                        assert batch['loss_mask'].count_nonzero() == 0, 'Got NaN loss with non-empty input'
                        loss_sum_for_ub = torch.zeros_like(loss_for_ub)
                        num_valid_tokens_in_ub = 0
                    else:
                        if self.sample_weight == 'constant':
                            num_valid_tokens_in_ub = 1
                        loss_sum_for_ub = num_valid_tokens_in_ub * loss_for_ub

                    loss_sum_and_ub_size_all_gpu = torch.cat(
                        [
                            loss_sum_for_ub.clone().detach().view(1),
                            torch.tensor([num_valid_tokens_in_ub]).cuda().clone().detach(),
                        ]
                    )
                    # Could potentially reduce num_valid_samples_in_microbatch and use that to aggregate instead of len(self._validation_ds)
                    torch.distributed.all_reduce(
                        loss_sum_and_ub_size_all_gpu, group=parallel_state.get_data_parallel_group()
                    )
                    return loss_for_ub * cp_size, {'loss_sum_and_ub_size': loss_sum_and_ub_size_all_gpu}
                else:
                    reduced_loss = average_losses_across_data_parallel_group([loss_for_ub])
                    return loss_for_ub * cp_size, {'avg': reduced_loss}

            return output_tensor, loss_func

        return fwd_output_and_loss_func

    def get_forward_output_only_func(self):
        def fwd_output_only_func(dataloader_iter, model):
            # If tuple, 1st element in it is the batch since dataloader_iter returns batch, batch_idx, dataloader_idx
            batch = next(dataloader_iter)
            if isinstance(batch, tuple):
                batch = batch[0]
            extra_arg = {}
            if len(batch) == 3:
                batch = [x.cuda() for x in batch]
                tokens, attention_mask, position_ids = batch
                attention_mask = attention_mask[0:1]
            else:
                (
                    tokens,
                    attention_mask,
                    position_ids,
                    set_inference_key_value_memory,
                    inference_max_sequence_len,
                ) = batch
                tokens = tokens.cuda()
                position_ids = position_ids.cuda()
                if attention_mask is not None:
                    attention_mask = attention_mask.cuda()
                    attention_mask = attention_mask[0:1]
                if self.mcore_gpt:
                    # if first step, then clear KV cache, otherwise reuse inference_paarms
                    if set_inference_key_value_memory[0].item():
                        self.inference_params = InferenceParams(
                            max_batch_size=tokens.size(0), max_sequence_length=inference_max_sequence_len[0].item()
                        )
                    extra_arg['inference_params'] = self.inference_params
                else:
                    extra_arg['set_inference_key_value_memory'] = set_inference_key_value_memory[0].item()
                    extra_arg['inference_max_sequence_len'] = inference_max_sequence_len[0].item()
            # Currently for all MCore transformer layer specs causal attention mask
            # is used so we can delegate creating it to MCore/TE and pass None below
            if (
                isinstance(model, MCoreGPTModel)
                or hasattr(model, "module")
                and isinstance(model.module, MCoreGPTModel)
            ):
                attention_mask = None
            output_tensor = model(tokens, position_ids, attention_mask, **extra_arg)

            # Advance inference sequence offset.
            if self.inference_params:
                # if last stage, then (final) output is [b, s, h], otherwise it's [s, b, h]
                if parallel_state.is_pipeline_last_stage():
                    self.inference_params.sequence_len_offset += output_tensor.size(1)
                else:
                    self.inference_params.sequence_len_offset += output_tensor.size(0)

            def id_func(output_tensor):
                return output_tensor, {'logits': output_tensor}

            return output_tensor, id_func

        return fwd_output_only_func

    def validation_step(self, dataloader_iter, dataloader_idx=0):
        """
            Our dataloaders produce a micro-batch and then we fetch
            a number of microbatches depending on the global batch size and model parallel size
            from the dataloader to produce a list of microbatches.
            The list of microbatches is then piped through the pipeline using megatron-core fwd/bwd functions.
        """
        mode = 'test' if self.trainer.testing else 'val'
        # Initialize userbuffer communicators.
        if self.initialize_ub:
            self.initialize_ub_func()

        if isinstance(self.model, list):
            for model_module in self.model:
                model_module.eval()
        else:
            self.model.eval()

        if self.cfg.get('fp8', False):
            first_val_step = self.prev_step_training and not self.training
            self.prev_step_training = self.training
        else:
            first_val_step = None

        with torch.no_grad():
            loss = self.fwd_bwd_step(dataloader_iter, True, first_val_step)

        if isinstance(self.model, list):
            for model_module in self.model:
                model_module.train()
        else:
            self.model.train()

        if mode == 'val':
            # Append with the correct dataloader_idx in case of multiple dataloaders
            if type(self.trainer.val_dataloaders) == list and len(self.trainer.val_dataloaders) > 1:
                self.validation_step_outputs[dataloader_idx].append(loss)
            else:
                self.validation_step_outputs.append(loss)
        else:
            if type(self.trainer.test_dataloaders) == list and len(self.trainer.test_dataloaders) > 1:
                self.test_step_outputs[dataloader_idx].append(loss)
            else:
                self.test_step_outputs.append(loss)

        return loss

    def on_validation_epoch_end(self):
        if parallel_state.is_pipeline_last_stage():
            # only the last pipeline parallel stages return loss with their batch size
            if self.validation_drop_last:
                averaged_loss = torch.stack(self.validation_step_outputs).mean()
            else:
                # Compute the avg loss by total_loss across all samples / total number of samples
                total_loss_and_total_samples = torch.vstack(self.validation_step_outputs).sum(axis=0)
                avg_loss = total_loss_and_total_samples[0] / total_loss_and_total_samples[1]
                averaged_loss = avg_loss.type(torch.float32).cuda()
        else:
            averaged_loss = torch.tensor(0.0, dtype=torch.float32).cuda()

        # When using pipeline parallelism, loss is calculated only in the last pipeline stage and
        # it should be casted to other pipeline stages for logging.
        if parallel_state.get_pipeline_model_parallel_world_size() > 1:
            if self.loss_broadcast_src_rank is None:
                dp_size = parallel_state.get_data_parallel_world_size()
                cp_size = parallel_state.get_context_parallel_world_size()
                tp_size = parallel_state.get_tensor_model_parallel_world_size()
                pp_size = parallel_state.get_pipeline_model_parallel_world_size()
                rank_in_dp_tp_group = torch.distributed.get_rank() % (dp_size * cp_size * tp_size)
                last_pipeline_stage_offset = (tp_size * cp_size * dp_size) * (pp_size - 1)
                self.loss_broadcast_src_rank = last_pipeline_stage_offset + rank_in_dp_tp_group
            torch.distributed.broadcast(
                averaged_loss, self.loss_broadcast_src_rank, group=parallel_state.get_pipeline_model_parallel_group(),
            )

        self.log('val_loss', averaged_loss, prog_bar=True, rank_zero_only=True, batch_size=1)
        self.validation_step_outputs.clear()  # free memory

        return averaged_loss

    def test_step(self, dataloader_iter):
        return self.validation_step(dataloader_iter)

    def on_test_epoch_end(self):
        averaged_loss = average_losses_across_data_parallel_group(self.test_step_outputs)
        logging.info(f'test_loss: {averaged_loss[0]}')
        self.test_step_outputs.clear()  # free memory

    def loss_func(self, loss_mask, num_valid_tokens_in_ub, output_tensor):
        losses = output_tensor.float()
        loss_mask = loss_mask.view(-1).float()
        # TODO: add nemo version here
        loss = torch.sum(losses.view(-1) * loss_mask) / num_valid_tokens_in_ub  # sequence level nll
        if parallel_state.get_context_parallel_world_size() > 1:
            torch.distributed.all_reduce(loss, group=parallel_state.get_context_parallel_group())
        return loss

    def build_train_valid_test_datasets(self):
        if self.trainer.limit_val_batches > 1.0 and isinstance(self.trainer.limit_val_batches, float):
            raise ValueError("limit_val_batches must be an integer or float less than or equal to 1.0.")
        logging.info('Building GPT datasets.')
        global_batch_size = self.cfg.global_batch_size
        max_train_steps = self.trainer.max_steps
        eval_iters = (max_train_steps // self.trainer.val_check_interval + 1) * self.trainer.limit_val_batches
        test_iters = self.trainer.limit_test_batches

        # TODO: @athitten make num of eval and test samples 1 always, after it works with non DictConfig data_prefix.
        train_valid_test_num_samples = [
            max_train_steps * global_batch_size,
            eval_iters * global_batch_size,
            test_iters * global_batch_size,
        ]

        # The line below exploits a quirk in mcore dataset construction, to make number of epochs for validation and test equal to 1
        # The mcore dataset implementation uses the number N we provide via train_valid_test_num_samples to derive parameter E such that
        # E = argmin_e e * N_d >= N, or equivalently E = ceildiv(N, N_d)
        # Where N_d is the total number of samples in a dataset (files), and N is the requested number of samples (provided for every split in the list below).
        # Setting N = 1 we force E to be 1 as well
        if self.trainer.limit_val_batches <= 1.0 and isinstance(self.trainer.limit_val_batches, float):
            train_valid_test_num_samples[1] = 1

        # Add extra FIM tokens to tokenizer
        if self.cfg.data.get('add_fim', False) and self.cfg.tokenizer.library == 'megatron':
            fim_tokens = self.cfg.data.fim.extra_tokens
            fim_tokens = [fim_tokens.prefix, fim_tokens.middle, fim_tokens.suffix, fim_tokens.pad, fim_tokens.eod]
            self.tokenizer.add_special_tokens({'additional_special_tokens': fim_tokens})

        if self.cfg.data.get("legacy_dataset", False):
            self._train_ds, self._validation_ds, self._test_ds = build_train_valid_test_datasets(
                cfg=self.cfg,
                trainer=self.trainer,
                data_prefix=self.cfg.data.data_prefix,
                data_impl=self.cfg.data.data_impl,
                splits_string=self.cfg.data.splits_string,
                train_valid_test_num_samples=train_valid_test_num_samples,
                seq_length=self.cfg.data.seq_length,
                seed=self.cfg.seed,
                skip_warmup=self.cfg.data.get('skip_warmup', True),
                tokenizer=self.tokenizer,
            )
        else:
            # Function needed for mcore GPTDataset
            is_dataset_built_on_rank = lambda: True

            mock_dataset = True if self.cfg.data.get("data_impl", "mmap") == "mock" else False
            kwargs = {
                "random_seed": self.cfg.seed,
                "sequence_length": self.cfg.data.seq_length,
                "path_to_cache": self.cfg.data.index_mapping_dir,
                "tokenizer": self.tokenizer,
                "reset_position_ids": self.reset_position_ids,
                "reset_attention_mask": self.reset_attention_mask,
                "eod_mask_loss": self.eod_mask_loss,
                "mock": mock_dataset,
                "mmap_bin_files": self.cfg.data.get("mmap_bin_files", True),
            }

            # support for dict data input type
            if isinstance(self.cfg.data.data_prefix, DictConfig):
                _pref = self.cfg.data.data_prefix
                kwargs['blend_per_split'] = [_pref['train'], _pref['validation'], _pref['test']]
            else:
                kwargs['blend'] = self.cfg.data.data_prefix
                kwargs["split"] = self.cfg.data.splits_string

            if self.cfg.data.get('add_fim', False):
                dataset_config = GPTFIMDatasetConfig(self.cfg.data.fim, **kwargs)
                dataset_type = GPTFIMDataset
            else:
                dataset_config = GPTDatasetConfig(**kwargs)
                dataset_type = MockGPTDataset if mock_dataset else GPTDataset

            self._train_ds, self._validation_ds, self._test_ds = BlendedMegatronDatasetBuilder(
                dataset_type, train_valid_test_num_samples, is_dataset_built_on_rank, dataset_config,
            ).build()

        if self._train_ds is not None:
            logging.info(f'Length of train dataset: {len(self._train_ds)}')
        if self._validation_ds is not None:
            logging.info(f'Length of val dataset: {len(self._validation_ds)}')
        if self._test_ds is not None:
            logging.info(f'Length of test dataset: {len(self._test_ds)}')
        logging.info(f'Finished building GPT datasets.')

        return self._train_ds, self._validation_ds, self._test_ds

    def build_pretraining_data_loader(
        self, dataset, consumed_samples, dataset_type=None, drop_last=True, pad_samples_to_global_batch_size=False
    ):
        """Buld dataloader given an input dataset."""

        logging.info(f'Building dataloader with consumed samples: {consumed_samples}')
        # Megatron sampler
        if hasattr(self.cfg.data, 'dataloader_type') and self.cfg.data.dataloader_type is not None:
            if self.cfg.data.dataloader_type == 'single':
                batch_sampler = MegatronPretrainingSampler(
                    total_samples=len(dataset),
                    consumed_samples=consumed_samples,
                    micro_batch_size=self.cfg.micro_batch_size,
                    data_parallel_rank=parallel_state.get_data_parallel_rank(),
                    data_parallel_size=parallel_state.get_data_parallel_world_size(),
                    drop_last=drop_last,
                    global_batch_size=self.cfg.global_batch_size,
                    rampup_batch_size=self.cfg.get('rampup_batch_size', None),
                    pad_samples_to_global_batch_size=pad_samples_to_global_batch_size,
                )
            elif self.cfg.data.dataloader_type == 'cyclic':
                batch_sampler = MegatronPretrainingRandomSampler(
                    total_samples=len(dataset),
                    consumed_samples=consumed_samples,
                    micro_batch_size=self.cfg.micro_batch_size,
                    data_parallel_rank=parallel_state.get_data_parallel_rank(),
                    data_parallel_size=parallel_state.get_data_parallel_world_size(),
                    drop_last=self.cfg.get('drop_last', True),
                )
            else:
                raise ValueError('cfg.data.dataloader_type must be "single" or "cyclic"')
        else:
            raise ValueError('cfg.data.dataloader_type not found. Must be "single" or "cyclic"')

        return torch.utils.data.DataLoader(
            dataset,
            batch_sampler=batch_sampler,
            num_workers=self.cfg.data.num_workers,
            pin_memory=True,
            persistent_workers=True if self.cfg.data.num_workers > 0 else False,
        )

    def setup(self, stage=None):
        """ PTL hook that is executed after DDP spawns.
            We setup datasets here as megatron datasets require DDP to instantiate.
            See https://pytorch-lightning.readthedocs.io/en/latest/common/lightning_module.html#setup for more information.
        Args:
            stage (str, optional): Can be 'fit', 'validate', 'test' or 'predict'. Defaults to None.
        """
        num_parameters_on_device, total_num_parameters = self._get_total_params_across_model_parallel_groups_gpt_bert(
            self.model
        )

        logging.info(
            f'Pipeline model parallel rank: {parallel_state.get_pipeline_model_parallel_rank()}, '
            f'Tensor model parallel rank: {parallel_state.get_tensor_model_parallel_rank()}, '
            f'Number of model parameters on device: {num_parameters_on_device:.2e}. '
            f'Total number of model parameters: {total_num_parameters:.2e}.'
        )

        resume_checkpoint_path = self.trainer.ckpt_path
        if resume_checkpoint_path:
            init_consumed_samples = self._extract_consumed_samples_from_ckpt(resume_checkpoint_path)
        else:
            init_consumed_samples = 0
        self.init_consumed_samples = init_consumed_samples
        self.init_global_step = self.trainer.global_step

        if self.rampup_batch_size:
            num_microbatch_calculator = apex.transformer.pipeline_parallel.utils._GLOBAL_NUM_MICROBATCHES_CALCULATOR
            num_microbatch_calculator.update(self.init_consumed_samples, consistency_check=False)
            self.prev_consumed_samples = self.init_consumed_samples

        if stage == 'predict':
            return
        else:
            # TODO: consider adding a ModelPT guard to check if model is being restored.
            # allowing restored models to optionally setup datasets
            self.build_train_valid_test_datasets()
            self.setup_training_data(self.cfg.data)
            self.setup_validation_data(self.cfg.data)
            self.setup_test_data(self.cfg.data)
            # Override limit_train_batches in terms of num of microbatches
            self._reconfigure_limit_batches(self.trainer.limit_train_batches, self._train_dl, 'train')
            # Override limit_val_batches to be a multiple of num microbatches to prevent val_step from exiting in between a step
            self._reconfigure_limit_batches(self.trainer.limit_val_batches, self._validation_dl, 'val')

        if stage == 'fit':
            self.initialize_last_rank_embeddings()

        if self.cfg.get('transformer_engine', False) or self.cfg.get('mcore_gpt', False):
            self.setup_transformer_engine_tp_groups()
            self.setup_transformer_engine_cp_groups()

    def setup_training_data(self, cfg):
        if hasattr(self, '_train_ds'):
            consumed_samples = self.compute_consumed_samples(0)
            logging.info(
                f'Setting up train dataloader with len(len(self._train_ds)): {len(self._train_ds)} and consumed samples: {consumed_samples}'
            )
            self._train_dl = self.build_pretraining_data_loader(self._train_ds, consumed_samples)

    def setup_validation_data(self, cfg):
        if hasattr(self, '_validation_ds'):
            consumed_samples = 0
            logging.info(
                f'Setting up validation dataloader with len(len(self._validation_ds)): {len(self._validation_ds)} and consumed samples: {consumed_samples}'
            )

            drop_last = True
            if not self.validation_drop_last:
                logging.info(f'Drop last in validation dataset is set to False')
                drop_last = False
            pad_samples_to_global_batch_size = False
            if self.cfg.data.get('pad_samples_to_global_batch_size', False):
                logging.info('pad_samples_to_global_batch_size set to True')
                pad_samples_to_global_batch_size = True

            self._validation_dl = self.build_pretraining_data_loader(
                self._validation_ds, consumed_samples, "validation", drop_last, pad_samples_to_global_batch_size
            )

    def setup_test_data(self, cfg):
        if hasattr(self, '_test_ds'):
            consumed_samples = 0
            logging.info(
                f'Setting up test dataloader with len(len(self._test_ds)): {len(self._test_ds)} and consumed samples: {consumed_samples}'
            )
            self._test_dl = self.build_pretraining_data_loader(self._test_ds, consumed_samples)

    def generate(
        self,
        inputs: Union[List[str], torch.Tensor, List[dict]],
        length_params: LengthParam,
        sampling_params: SamplingParam = None,
        *,
        strategy: Optional[TextGenerationStrategy] = None,
    ) -> OutputType:

        # check whether the DDP is initialized
        if parallel_state.is_unitialized():

            def dummy():
                return

            if self.trainer.strategy.launcher is not None:
                self.trainer.strategy.launcher.launch(dummy, trainer=self.trainer)
            self.trainer.strategy.setup_environment()

            if self.cfg.get('transformer_engine', False):
                self.setup_transformer_engine_tp_groups()
                self.setup_transformer_engine_cp_groups()

        # set the default sampling params if it is None.
        # default do greedy sampling
        if sampling_params is None:
            sampling_params = get_default_sampling_params()

        # set the default length params if it is None.
        # default do greedy sampling
        if length_params is None:
            length_params = get_default_length_params()

        strategy_args = {} if strategy is None else {"strategy": strategy}

        return megatron_gpt_generate(
            self.cuda(), inputs, self.tokenizer, length_params, sampling_params, **strategy_args
        )

    def predict_step(self, batch: Any, batch_idx: int, dataloader_idx: Optional[int] = None) -> Any:
        inference_config = self.get_inference_config()
        if inference_config is None:
            return None
        else:
            # need to overwrite some configuration, make it immutable
            inference_config = inference_config.copy()
            compute_logprob = inference_config['compute_logprob']
            if compute_logprob:
                inference_config['inputs'] = batch
                inference_config['tokens_to_generate'] = 1
                inference_config['all_probs'] = True
                inference_config["add_BOS"] = False
                inference_config['greedy'] = True
                response = generate(self, **inference_config)
                compute_prob_response = get_computeprob_response(self.tokenizer, response, batch)
                return compute_prob_response
            else:
                inference_config['inputs'] = batch
                return generate(self, **inference_config)

    def list_available_models(self):
        return None

    def transfer_batch_to_device(self, batch: Any, device: torch.device, dataloader_idx: int) -> Any:
        """ PTL hook: https://pytorch-lightning.readthedocs.io/en/latest/common/lightning_module.html#transfer-batch-to-device
            When using pipeline parallelism, we need the global batch to remain on the CPU,
            since the memory overhead will be too high when using a large number of microbatches.
            Microbatches are transferred from CPU to GPU inside the pipeline.
        """
        return batch

    def _validate_trainer(self):
        """ Certain trainer configurations can break training.
            Here we try to catch them and raise an error.
        """
        if self.trainer.accumulate_grad_batches > 1:
            raise ValueError(
                f'Gradient accumulation is done within training_step. trainer.accumulate_grad_batches must equal 1'
            )

    @classmethod
    def list_available_models(cls) -> Optional[PretrainedModelInfo]:
        """
        This method returns a list of pre-trained model which can be instantiated directly from NVIDIA's NGC cloud.
        Returns:
            List of available pre-trained models.
        """
        result = []
        result.append(
            PretrainedModelInfo(
                pretrained_model_name="megatron_gpt_345m",
                location="https://api.ngc.nvidia.com/v2/models/nvidia/nemo/megatron_gpt_345m/versions/1/files/megatron_gpt_345m.nemo",
                description="345M parameter GPT generative Megatron model.",
            )
        )
        return result

    def on_save_checkpoint(self, checkpoint) -> None:
        """LightningModule hook:
        https://pytorch-lightning.readthedocs.io/en/stable/common/lightning_module.html#on-save-checkpoint
        """

        # mcore uses distributed checkpointing
        # FSDP supports the lagecy checkpointing or torch-FSDP-native sharded checkpointing
        if self.mcore_gpt and not self.use_fsdp:
            checkpoint['sharded_state_dict'] = self.sharded_state_dict()

        # legacy checkpointing for interleaved
        else:
            if isinstance(self.model, list):
                for i in range(len(self.model)):
                    parallel_state.set_virtual_pipeline_model_parallel_rank(i)
                    checkpoint[f'model{i}'] = self.model[i].module.state_dict_for_save_checkpoint()
                parallel_state.set_virtual_pipeline_model_parallel_rank(0)

    def on_load_checkpoint(self, checkpoint) -> None:
        """LightningModule hook:
        https://pytorch-lightning.readthedocs.io/en/stable/common/lightning_module.html#on-load-checkpoint
        """

        # mcore uses distributed checkpointing
        # FSDP supports the lagecy checkpointing or torch-FSDP-native sharded checkpointing
        if self.mcore_gpt and not self.use_fsdp:
            if 'state_dict' in checkpoint and checkpoint['state_dict']:
                for index, module in enumerate(self.get_model_module_list()):
                    if parallel_state.get_virtual_pipeline_model_parallel_world_size() is not None:
                        checkpoint_state_dict = checkpoint['state_dict'][f'model_{index}']
                    else:
                        checkpoint_state_dict = checkpoint['state_dict']
                    # checkpoint_state_dict has "model." but module does not so we need to remove it when loading
                    checkpoint_state_dict = {
                        key.replace('model.', ''): checkpoint_state_dict.pop(key)
                        for key in list(checkpoint_state_dict.keys())
                    }
                    module.load_state_dict(checkpoint_state_dict, strict=True)
            else:
                # when restoring a distributed checkpoint from a ptl checkpoint we need to defer loading the state_dict
                # see NLPModel.on_load_checkpoint
                checkpoint['state_dict'] = {}

        # legacy checkpointing for interleaved
        else:
            if isinstance(self.model, list):
                for i in range(len(self.model)):
                    parallel_state.set_virtual_pipeline_model_parallel_rank(i)
                    self.model[i].module.load_state_dict(checkpoint[f'model{i}'], strict=True)
                parallel_state.set_virtual_pipeline_model_parallel_rank(0)

    def on_validation_model_zero_grad(self) -> None:
        """
         Skip gradient zeroing at the beginning of validation routine.
         This is needed when overlapping the AllGather of the updated parameters with the following valdation step.
         """
        if not self.validation_param_sync_overlap:
            super().on_validation_model_zero_grad()

    def sharded_state_dict(self, prefix: str = '') -> Dict[str, Any]:
        """
        Creates the sharded state dict which is used by dist_checkpoint to save the sharded tensors to disk.
        When given the sharded_stated_dict, dist_checkpoint.load will load the tensors corresponding to
        self.state_dict().
        The sharded tensor mapping is defined in the GPTModel class from mcore.
        """

        if self.mcore_gpt:
            module_prefix = f'{prefix}model.'
            sharded_state_dict = {}
            for index, module in enumerate(self.get_model_module_list()):
                if parallel_state.get_virtual_pipeline_model_parallel_world_size() is not None:
                    # virtual pipline rank must be set so that GPTModel returns the correct sharded state dict
                    parallel_state.set_virtual_pipeline_model_parallel_rank(index)
                    module_sharded_state_dict = module.sharded_state_dict(prefix=module_prefix)
                    sharded_state_dict[f'model_{index}'] = module_sharded_state_dict
                else:
                    module_sharded_state_dict = module.sharded_state_dict(prefix=module_prefix)
                    sharded_state_dict.update(module_sharded_state_dict)

            # reset vp rank
            if parallel_state.get_virtual_pipeline_model_parallel_world_size() is not None:
                parallel_state.set_virtual_pipeline_model_parallel_rank(0)

            return sharded_state_dict

    def parameters(self):
        if isinstance(self.model, list):
            return itertools.chain.from_iterable(module.parameters() for module in self.model)
        else:
            return self.model.parameters()

    @property
    def mgpt_wrapper(self):
        return MegatronGPTExportableModel(self)

    def list_export_subnets(self):
        return ['mgpt_wrapper']

    def initialize_last_rank_embeddings(self):
        if parallel_state.get_pipeline_model_parallel_world_size() > 1:
            if self.cfg.get('share_embeddings_and_output_weights', True):
                for index, module in enumerate(self.get_model_module_list()):
                    if parallel_state.get_virtual_pipeline_model_parallel_world_size() is not None:
                        parallel_state.set_virtual_pipeline_model_parallel_rank(index)
                    sync_embeddings = (
                        module.setup_embeddings_and_output_layer
                        if self.mcore_gpt
                        else module.sync_initial_word_embeddings
                    )
                    sync_embeddings()
                if parallel_state.get_virtual_pipeline_model_parallel_world_size() is not None:
                    parallel_state.set_virtual_pipeline_model_parallel_rank(0)

    def _reset_activation_checkpointing_args(self):
        """ Disables activation checkpointing completely and saves the values so that
            _restore_activation_checkpointing_args can restore them later. This function must always be
            called before _restore_activation_checkpointing_args.
        """
        # Store values to restore them later.
        self.last_activations_checkpoint_granularity = self.cfg.activations_checkpoint_granularity
        self.last_activations_checkpoint_method = self.cfg.activations_checkpoint_method
        self.last_activations_checkpoint_num_layers = self.cfg.activations_checkpoint_num_layers
        self.last_activations_checkpoint_layers_per_pipeline = self.cfg.activations_checkpoint_layers_per_pipeline

        # Reset config values. Needed for calling generate.
        self.cfg.activations_checkpoint_granularity = None
        self.cfg.activations_checkpoint_method = None
        self.cfg.activations_checkpoint_num_layers = None
        self.cfg.activations_checkpoint_layers_per_pipeline = None

        # Reset model parameters.
        for module in self.get_model_module_list():
            if self.cfg.get('mcore_gpt', False):
                module.decoder.config.recompute_granularity = None
                module.decoder.config.recompute_method = None
                module.decoder.config.recompute_num_layers = None
            else:
                module.language_model.encoder.activations_checkpoint_granularity = None
                module.language_model.encoder.activations_checkpoint_method = None
                module.language_model.encoder.activations_checkpoint_num_layers = None
                module.language_model.encoder.activations_checkpoint_layers_per_pipeline = None

    def _restore_activation_checkpointing_args(self):
        """ Restores the activation checkpointing parameters using the values saved by
            _reset_activation_checkpointing_args. This function must never be called before
            _reset_activation_checkpointing_args.
        """
        # Restore config values.
        self.cfg.activations_checkpoint_granularity = self.last_activations_checkpoint_granularity
        self.cfg.activations_checkpoint_method = self.last_activations_checkpoint_method
        self.cfg.activations_checkpoint_num_layers = self.last_activations_checkpoint_num_layers
        self.cfg.activations_checkpoint_layers_per_pipeline = self.last_activations_checkpoint_layers_per_pipeline

        # Restore model parameters.
        for module in self.get_model_module_list():
            if self.cfg.get('mcore_gpt', False):
                module.decoder.config.recompute_granularity = self.last_activations_checkpoint_granularity
                module.decoder.config.recompute_method = self.last_activations_checkpoint_method
                module.decoder.config.recompute_num_layers = self.last_activations_checkpoint_num_layers
            else:
                module.language_model.encoder.activations_checkpoint_granularity = (
                    self.last_activations_checkpoint_granularity
                )
                module.language_model.encoder.activations_checkpoint_method = self.last_activations_checkpoint_method
                module.language_model.encoder.activations_checkpoint_num_layers = (
                    self.last_activations_checkpoint_num_layers
                )
                module.language_model.encoder.activations_checkpoint_layers_per_pipeline = (
                    self.last_activations_checkpoint_layers_per_pipeline
                )

    def _reset_sequence_parallelism_args(self):
        """ Disables sequence parallelism completely and saves the values so that
            _restore_sequence_parallelism_args can restore them later. This function must always be
            called before _restore_sequence_parallelism_args.
        """
        # Store values to restore them later.
        self.last_sequence_parallel = self.cfg.sequence_parallel

        # Reset config values. Needed for calling generate.
        self.cfg.sequence_parallel = False
        self.model_parallel_config.sequence_parallel = False
        self.transformer_config.sequence_parallel = False

        # Reset model parameters.
        for module in self.get_model_module_list():
            for mod in module.modules():
                if hasattr(mod, "sequence_parallel"):
                    mod.sequence_parallel = False

    def _restore_sequence_parallelism_args(self):
        """ Restores the sequence parallelism parameters using the values saved by
            _reset_sequence_parallelism_args. This function must never be called before
            _reset_sequence_parallelism_args.
        """
        # Restore config values.
        self.cfg.sequence_parallel = self.last_sequence_parallel
        self.model_parallel_config.sequence_parallel = self.last_sequence_parallel
        self.transformer_config.sequence_parallel = self.last_sequence_parallel

        # Restore model parameters.
        for module in self.get_model_module_list():
            for mod in module.modules():
                if hasattr(mod, "sequence_parallel"):
                    mod.sequence_parallel = self.last_sequence_parallel

    def build_transformer_config(self) -> TransformerConfig:
        """ Builds the megatron core gpt transformer config for the model.
            For attributes in the nemo model config that are the same
            as the megatron core TransformerConfig, we will use the value from the nemo model config.
            For attributes in TransformerConfig that are not in the nemo model config, we add custom logic.
        """

        normalization = self.cfg.get('normalization', 'layernorm').lower()
        layernorm_zero_centered_gamma = self.cfg.get('normalization', 'layernorm') == 'layernorm1p'
        if normalization == 'layernorm':
            normalization = 'LayerNorm'
        elif normalization == 'rmsnorm':
            normalization = 'RMSNorm'
        elif normalization == 'layernorm1p':
            normalization = 'LayerNorm'
            layernorm_zero_centered_gamma = True
        else:
            logging.warning(
                f"The normalization type: {normalization} might not be supported in megatron core."
                f"Supported types are LayerNorm and RMSNorm."
            )

        ub_tp_comm_overlap = self.cfg.get('ub_tp_comm_overlap', False)

        if not self.cfg.get('fp8', False):
            fp8 = None
        elif self.cfg.get('fp8_e4m3', False):
            fp8 = 'e4m3'
        elif self.cfg.get('fp8_hybrid', False):
            fp8 = 'hybrid'
        else:
            raise ValueError(f"fp8 enabled but fp8_format (fp8_e4m3 | fp8_hybrid) is not set.")

        # any configs that are not in the nemo model config will be added here
        model_specific_configs = {
            'layernorm_zero_centered_gamma': layernorm_zero_centered_gamma,
            'normalization': normalization,
            'fp8': fp8,
            'tp_comm_overlap': ub_tp_comm_overlap,
            # MoE related
            'num_moe_experts': self.cfg.get('num_moe_experts', None),
            'moe_router_load_balancing_type': self.cfg.get('moe_router_load_balancing_type', 'aux_loss'),
            'moe_router_topk': self.cfg.get('moe_router_topk', 2),
            'moe_grouped_gemm': self.cfg.get('moe_grouped_gemm', False),
            'moe_aux_loss_coeff': self.cfg.get(
                'moe_aux_loss_coeff', 0
            ),  # 1e-2 would be a good start value for load balance loss.
            'moe_z_loss_coeff': self.cfg.get('moe_z_loss_coeff', None),  # 1e-3 would be a good start value for z-loss
            'moe_input_jitter_eps': self.cfg.get('moe_input_jitter_eps', None),
            'moe_token_dropping': self.cfg.get('moe_token_dropping', False),  # TODO: Support token dropping.
        }
        if model_specific_configs['num_moe_experts'] is not None:
            assert mcore_supports_moe(), 'Megatron-core >= v0.5.0 is required for MoE'
        elif not mcore_supports_moe():
            if 'num_moe_experts' in model_specific_configs:
                del model_specific_configs['num_moe_experts']
            moe_keys = list(filter(lambda x: x.startswith('moe_'), model_specific_configs.keys()))
            for k in moe_keys:
                del model_specific_configs[k]

        transformer_config = super().build_transformer_config()

        for key, value in model_specific_configs.items():
            setattr(transformer_config, key, value)

        # pass mcore customization configs directly to mcore
        mcore_customization_config_dict = self.cfg.get('mcore_customization_config', {})
        for key, value in mcore_customization_config_dict.items():
            setattr(transformer_config, key, value)

        return transformer_config<|MERGE_RESOLUTION|>--- conflicted
+++ resolved
@@ -365,13 +365,10 @@
         self.log_train_loss = bool(int(os.getenv("NEMO_LOG_TRAIN_LOSS", 1)))
         self.log_memory_usage = bool(int(os.getenv("NEMO_LOG_MEMORY_USAGE", 0)))
         self.loss_broadcast_src_rank = None
-<<<<<<< HEAD
         self.return_output_tensors = cfg.data.get('return_output_tensors', False)
         self.validation_drop_last = cfg.data.get('validation_drop_last', True)
         self.sample_weight = cfg.data.get('sample_weight', 'token')
-=======
         self.validation_param_sync_overlap = self.cfg.get('validation_param_sync_overlap', False)
->>>>>>> 752ed8a8
 
         self.inference_params = None
 
