# Copyright (c) 2021, NVIDIA CORPORATION.  All rights reserved.
#
# Licensed under the Apache License, Version 2.0 (the "License");
# you may not use this file except in compliance with the License.
# You may obtain a copy of the License at
#
#     http://www.apache.org/licenses/LICENSE-2.0
#
# Unless required by applicable law or agreed to in writing, software
# distributed under the License is distributed on an "AS IS" BASIS,
# WITHOUT WARRANTIES OR CONDITIONS OF ANY KIND, either express or implied.
# See the License for the specific language governing permissions and
# limitations under the License.

import itertools
import os
import queue
import warnings
from dataclasses import fields
from functools import partial
from typing import Any, Dict, Iterator, List, Optional, Union

import torch
from omegaconf import OmegaConf
from omegaconf.dictconfig import DictConfig
from pytorch_lightning.accelerators import CPUAccelerator
from pytorch_lightning.trainer.trainer import Trainer

from nemo.collections.nlp.data.language_modeling.megatron.data_samplers import (
    MegatronPretrainingRandomSampler,
    MegatronPretrainingSampler,
)
from nemo.collections.nlp.data.language_modeling.megatron.gpt_dataset import build_train_valid_test_datasets
from nemo.collections.nlp.models.language_modeling.megatron.falcon.falcon_spec import get_falcon_layer_spec
from nemo.collections.nlp.models.language_modeling.megatron.gpt_model import GPTModel
from nemo.collections.nlp.models.language_modeling.megatron_base_model import MegatronBaseModel
from nemo.collections.nlp.modules.common.megatron.build_model import build_model
from nemo.collections.nlp.modules.common.megatron.module import Float16Module
from nemo.collections.nlp.modules.common.megatron.utils import (
    ApexGuardDefaults,
    average_losses_across_data_parallel_group,
    get_all_params_for_weight_decay_optimization,
    get_ltor_masks_and_position_ids,
    get_params_for_weight_decay_optimization,
)
from nemo.collections.nlp.modules.common.text_generation_strategy import TextGenerationStrategy
from nemo.collections.nlp.modules.common.text_generation_utils import (
    generate,
    get_computeprob_response,
    get_default_length_params,
    get_default_sampling_params,
    megatron_gpt_generate,
)
from nemo.collections.nlp.modules.common.transformer.text_generation import (
    LengthParam,
    OutputType,
    SamplingParam,
    TextGeneration,
)
from nemo.collections.nlp.parts import utils_funcs
from nemo.collections.nlp.parts.utils_funcs import activation_to_func, get_last_rank
from nemo.core.classes import Exportable
from nemo.core.classes.common import PretrainedModelInfo
from nemo.core.neural_types import ChannelType, NeuralType
from nemo.utils import logging

try:
    import apex.transformer.pipeline_parallel.utils
    from apex.transformer.pipeline_parallel.utils import get_num_microbatches

    HAVE_APEX = True

except (ImportError, ModuleNotFoundError):

    HAVE_APEX = False

try:
    from megatron.core import InferenceParams, mpu, parallel_state, tensor_parallel
    from megatron.core.datasets.gpt_dataset import GPTDataset, GPTDatasetConfig
    from megatron.core.datasets.blended_megatron_dataset_builder import BlendedMegatronDatasetBuilder
    from megatron.core.models.gpt import GPTModel as MCoreGPTModel
    from megatron.core.models.gpt.gpt_layer_specs import get_gpt_layer_with_transformer_engine_spec
    from megatron.core.pipeline_parallel.schedules import get_forward_backward_func
    from megatron.core.transformer.module import Float16Module as MCoreFloat16Module
    from megatron.core.transformer.transformer_config import TransformerConfig
    from megatron.core.utils import init_method_normal, scaled_init_method_normal

    # TODO @tmoon: Use once available in Megatron-LM
    # from megatron.core.pipeline_parallel.schedules import DataIteratorList

    HAVE_MEGATRON_CORE = True

except (ImportError, ModuleNotFoundError):

    TransformerConfig = ApexGuardDefaults

    HAVE_MEGATRON_CORE = False

try:
    import transformer_engine
    from transformer_engine.pytorch import module as te_module

    HAVE_TE = True

except (ImportError, ModuleNotFoundError):
    HAVE_TE = False


def get_specs(spec_name):
    name_spec_dict = {"": get_gpt_layer_with_transformer_engine_spec(), "megatron_falcon_gpt": get_falcon_layer_spec()}
    if spec_name not in name_spec_dict:
        raise ValueError(f"Spec name '{spec_name}' is not recognized.")
    return name_spec_dict[spec_name]

global is_dataset_built_on_rank
def is_dataset_built_on_rank():
    return (
        mpu.is_pipeline_first_stage() or mpu.is_pipeline_last_stage()
    ) and mpu.get_tensor_model_parallel_rank() == 0

class MegatronGPTExportableModel(torch.nn.Module, Exportable):
    """
    Megatron GPT Wrapper for ONNX export
    """

    def __init__(self, model):
        super().__init__()
        self.model = model
        self.fp8_enabled = model.cfg.get('fp8', False)
        self.fp8_recipe = None
        if self.fp8_enabled and HAVE_TE:
            self.fp8_recipe = transformer_engine.common.recipe.DelayedScaling(
                margin=0, interval=1, fp8_format=transformer_engine.common.recipe.Format.E4M3
            )

        self.dtype = utils_funcs.torch_dtype_from_precision(model.cfg.precision)

    def forward(self, tokens, position_ids, attention_mask):
        if self.fp8_enabled and HAVE_TE:
            with transformer_engine.pytorch.onnx_export(self.fp8_enabled), transformer_engine.pytorch.fp8_autocast(
                enabled=self.fp8_enabled, fp8_recipe=self.fp8_recipe
            ), torch.no_grad(), torch.inference_mode(), torch.autocast(
                'cuda', dtype=self.dtype
            ), warnings.catch_warnings():
                warnings.filterwarnings(action='ignore', category=torch.jit.TracerWarning, module=r'.*')
                assert tokens.shape == position_ids.shape
                assert attention_mask.shape[2] == attention_mask.shape[3] == tokens.shape[1] == position_ids.shape[1]
                output_tensor = self.model.forward(
                    tokens=tokens.cuda(),
                    text_position_ids=position_ids.cuda(),
                    attention_mask=attention_mask.cuda(),
                    labels=None,
                )
        else:
            with torch.no_grad(), torch.inference_mode(), torch.autocast(
                'cuda', dtype=self.dtype
            ), warnings.catch_warnings():
                warnings.filterwarnings(action='ignore', category=torch.jit.TracerWarning, module=r'.*')
                assert tokens.shape == position_ids.shape
                assert attention_mask.shape[2] == attention_mask.shape[3] == tokens.shape[1] == position_ids.shape[1]
                output_tensor = self.model.forward(
                    tokens=tokens.cuda(),
                    text_position_ids=position_ids.cuda(),
                    attention_mask=attention_mask.cuda(),
                    labels=None,
                )

        return output_tensor

    def freeze(self):
        for param in self.parameters():
            param.requires_grad = False

    def input_example(self, max_batch=1, max_dim=768, seq_len=6):
        ids = [self.model.tokenizer.text_to_ids(text) for text in ["how is the weather on           Sunday"]]
        id_tensors = [torch.unsqueeze(torch.LongTensor(id_list), dim=0) for id_list in ids]
        masks_and_position_ids = [
            get_ltor_masks_and_position_ids(id_tensor, self.model.tokenizer.eos_id, False, False, False)
            for id_tensor in id_tensors
        ]
        for tokens, attn_mask_and_pos_ids in zip(id_tensors, masks_and_position_ids):
            attn_mask, _, pos_ids = attn_mask_and_pos_ids
            return tokens, pos_ids, attn_mask

    @property
    def input_types(self) -> Optional[Dict[str, NeuralType]]:
        return {
            "input_ids": NeuralType(('B', 'T'), ChannelType()),
            "position_ids": NeuralType(('B', 'T'), ChannelType()),
            "attention_mask": NeuralType(('D', 'D', 'T', 'T'), ChannelType()),
        }

    @property
    def output_types(self) -> Optional[Dict[str, NeuralType]]:
        return {"logits": NeuralType(('B', 'T', 'D'), ChannelType())}

    @property
    def input_names(self) -> List[str]:
        return ['input_ids', 'position_ids', 'attention_mask']

    @property
    def output_names(self) -> List[str]:
        return ['logits']


class MegatronGPTModel(MegatronBaseModel, TextGeneration):
    """
    Megatron GPT pretraining
    """

    def __init__(self, cfg: DictConfig, trainer: Trainer):
        if not HAVE_APEX:
            raise ImportError(
                "Apex was not found. Please see the NeMo README for installation instructions: https://github.com/NVIDIA/NeMo#megatron-gpt."
            )
        if not HAVE_MEGATRON_CORE:
            logging.warning(
                "megatron-core was not found. Please see the NeMo README for installation instructions: https://github.com/NVIDIA/NeMo#megatron-gpt."
            )
        # this prevents base constructor from initializing tokenizer
        self.tokenizer = None
        super().__init__(cfg, trainer=trainer, no_lm_init=True)

        self._validate_trainer()

        # build the transformer config
        # TODO: add type hint once pip package is out
        self.transformer_config = self.build_transformer_config()

        self.megatron_amp_O2 = cfg.get('megatron_amp_O2', False)

        self.mcore_gpt = cfg.get('mcore_gpt', False)
        self.spec_name = cfg.get('name', '')

        self.rampup_batch_size = self.cfg.get('rampup_batch_size', None)
        if self.rampup_batch_size:
            self.prev_consumed_samples = 0
            self.if_first_step = 0
            self.prev_global_batch_size = None

        self.reset_position_ids = cfg.data.get('reset_position_ids', False)
        self.reset_attention_mask = cfg.data.get('reset_attention_mask', False)
        self.eod_mask_loss = cfg.data.get('eod_mask_loss', False)

        if not self.megatron_amp_O2 and self.cfg.get('virtual_pipeline_model_parallel_size', None):
            raise ValueError('Virtual pipeline model parallel is only supported when using megatron_amp_O2')

        # build_model returns a list of modules which are used for interleaved pipeline parallelism
        if isinstance(self.trainer.accelerator, CPUAccelerator):
            self.model = build_model(
                model_provider_func=self.model_provider_func,
                wrap_with_ddp=False,
                on_cpu=True,
                virtual_pipeline_model_parallel_size=self.cfg.get('virtual_pipeline_model_parallel_size', None),
            )
        else:
            self.model = build_model(
                model_provider_func=self.model_provider_func,
                wrap_with_ddp=False,
                virtual_pipeline_model_parallel_size=self.cfg.get('virtual_pipeline_model_parallel_size', None),
                on_cpu=cfg.get('fsdp', False) and cfg.get('use_cpu_initialization', False),
            )

        # if we're not using interleaved, then self.model is a module.
        if self.cfg.get('virtual_pipeline_model_parallel_size', None) is None:
            self.model = self.model[0]

        if self.megatron_amp_O2:

            if not self.with_distributed_adam and not self.cfg.get("use_cpu_initialization", False):
                # Pre-allocate the model on GPU to have master parameters allocated on the same device with matching data type
                if isinstance(self.model, list):
                    for module in self.model:
                        module.cuda(torch.cuda.current_device())
                else:
                    self.model.cuda(torch.cuda.current_device())

            self._wrap_model_for_O2()

        self.enable_autocast = (
            True if (not self.megatron_amp_O2) and (self.autocast_dtype in [torch.float16, torch.bfloat16]) else False
        )

        self.transformer_engine = cfg.get('transformer_engine', False)

        # configuration used for inference
        self._inference_config = None

        # Convert the global-batch-based profile index to micro-batch index
        if hasattr(self, '_nsys_profile_enabled'):
            mp_size = cfg.get('tensor_model_parallel_size', 1) * cfg.get('pipeline_model_parallel_size', 1)
            cp_size = cfg.get('context_parallel_size', 1)
            data_parallel_world_size = trainer.world_size // (mp_size * cp_size)
            grad_accum_steps = cfg.get('global_batch_size') // (cfg.get('micro_batch_size') * data_parallel_world_size)
            self._nsys_profile_start_step *= grad_accum_steps
            self._nsys_profile_end_step *= grad_accum_steps

        self.get_attention_mask_from_fusion = self.cfg.get('get_attention_mask_from_fusion', True)
        self.initialize_ub = self.cfg.get('ub_tp_comm_overlap', False)
        self.log_train_loss = bool(int(os.getenv("NEMO_LOG_TRAIN_LOSS", 1)))
        self.loss_broadcast_src_rank = None

        self.inference_params = None

        # default to false since this doesn't work with sequence parallelism currently
        self.use_loss_mask = self.cfg.get('use_loss_mask', False)

        if self.use_loss_mask and self.transformer_config.sequence_parallel:
            raise ValueError('Loss mask is not supported with sequence parallelism.')

    def set_inference_config(self, inference_config):
        self._inference_config = inference_config

    def get_inference_config(self):
        return self._inference_config

    def model_provider_func(self, pre_process, post_process):
        """Model depends on pipeline paralellism."""
        if self.mcore_gpt:
            model = MCoreGPTModel(
                config=self.transformer_config,
                transformer_layer_spec=get_specs(self.spec_name),
                vocab_size=self.cfg.get('override_vocab_size', self.padded_vocab_size),
                max_sequence_length=self.cfg.get('encoder_seq_length', 512),
                pre_process=pre_process,
                post_process=post_process,
                parallel_output=True,
                share_embeddings_and_output_weights=self.cfg.get('share_embeddings_and_output_weights', True),
                position_embedding_type=self.cfg.get('position_embedding_type', 'learned_absolute'),
                rotary_percent=self.cfg.get('rotary_percentage', 1.0),
                seq_len_interpolation_factor=self.cfg.get('seq_len_interpolation_factor', None),
                rotary_base=self.cfg.get('rotary_base', 10000),
            )
        else:
            assert self.cfg.get('num_query_groups', None) is None or self.cfg.get(
                'num_query_groups', None
            ) == self.cfg.get(
                'num_attention_heads', None
            ), "Group Query Attention is only supported in Megatron Core. Set 'mcore_gpt' to use GQA."

            model = GPTModel(
                config=self.model_parallel_config,
                vocab_size=self.cfg.get('override_vocab_size', self.padded_vocab_size),
                hidden_size=self.cfg.hidden_size,
                max_position_embeddings=self.cfg.max_position_embeddings,
                num_layers=self.cfg.num_layers,
                num_attention_heads=self.cfg.num_attention_heads,
                apply_query_key_layer_scaling=self.cfg.get('apply_query_key_layer_scaling', True),
                kv_channels=self.cfg.get('kv_channels', None),
                ffn_hidden_size=self.cfg.ffn_hidden_size,
                num_tokentypes=0,
                parallel_output=True,
                pre_process=pre_process,
                post_process=post_process,
                init_method_std=self.cfg.get('init_method_std', 0.02),
                use_scaled_init_method=self.cfg.get('use_scaled_init_method', True),
                fp16_lm_cross_entropy=self.cfg.get('fp16_lm_cross_entropy', False),
                hidden_dropout=self.cfg.get('hidden_dropout', 0.1),
                attention_dropout=self.cfg.get('attention_dropout', 0.1),
                ffn_dropout=self.cfg.get('ffn_dropout', 0.0),
                precision=self.cfg.get('precision', 16),
                fp32_residual_connection=self.cfg.get('fp32_residual_connection', False),
                activations_checkpoint_granularity=self.cfg.get('activations_checkpoint_granularity', None),
                activations_checkpoint_method=self.cfg.get('activations_checkpoint_method', None),
                activations_checkpoint_num_layers=self.cfg.get('activations_checkpoint_num_layers', 1),
                activations_checkpoint_layers_per_pipeline=self.cfg.get(
                    'activations_checkpoint_layers_per_pipeline', None
                ),
                normalization=self.cfg.get('normalization', 'layernorm'),
                layernorm_epsilon=self.cfg.get('layernorm_epsilon', 1e-5),
                onnx_safe=self.cfg.get('onnx_safe', False),
                bias=self.cfg.get('bias', True),
                bias_activation_fusion=self.cfg.get('bias_activation_fusion', True),
                bias_dropout_add_fusion=self.cfg.get('bias_dropout_add_fusion', True),
                activation=self.cfg.get('activation', 'gelu'),
                headscale=self.cfg.get('headscale', False),
                transformer_block_type=self.cfg.get('transformer_block_type', 'pre_ln'),
                openai_gelu=self.cfg.get('openai_gelu', False),
                normalize_attention_scores=self.cfg.get('normalize_attention_scores', True),
                position_embedding_type=self.cfg.get('position_embedding_type', 'learned_absolute'),
                rotary_percentage=self.cfg.get('rotary_percentage', 1.0),
                share_embeddings_and_output_weights=self.cfg.get('share_embeddings_and_output_weights', True),
                attention_type=self.cfg.get('attention_type', 'multihead'),
                masked_softmax_fusion=self.cfg.get('masked_softmax_fusion', True),
                persist_layer_norm=self.cfg.get('persist_layer_norm', False),
                transformer_engine=self.cfg.get('transformer_engine', False),
                fp8=self.cfg.get('fp8', False),
                fp8_e4m3=self.cfg.get('fp8_e4m3', False),
                fp8_hybrid=self.cfg.get('fp8_hybrid', False),
                fp8_margin=self.cfg.get('fp8_margin', 0),
                fp8_interval=self.cfg.get('fp8_interval', 1),
                fp8_amax_history_len=self.cfg.get('fp8_amax_history_len', 1024),
                fp8_amax_compute_algo=self.cfg.get('fp8_amax_compute_algo', 'max'),
                reduce_amax=self.cfg.get('reduce_amax', True),
                use_emha=self.cfg.get('use_emha', False),
                ub_tp_comm_overlap=self.cfg.get('ub_tp_comm_overlap', False),
                use_flash_attention=self.cfg.get('use_flash_attention', False),
                megatron_legacy=self.cfg.get('megatron_legacy', False),
                seq_len_interpolation_factor=self.cfg.get('seq_len_interpolation_factor', None),
                rotary_base=self.cfg.get('rotary_base', 10000),
            )
        return model

    def setup_optimizer_param_groups(self):
        """ModelPT override. Optimizer will get self._optimizer_param_groups"""
        if self.cfg.get('do_layer_norm_weight_decay', False):
            if isinstance(self.model, list):
                self._optimizer_param_groups = get_all_params_for_weight_decay_optimization(self.model)
            else:
                self._optimizer_param_groups = get_all_params_for_weight_decay_optimization([self.model])

        else:
            self._optimizer_param_groups = get_params_for_weight_decay_optimization(self.model)

    def configure_optimizers(self):

        if self.with_distributed_adam:

            # Disable overlapped grad sync for embedding grad when
            # pipeline parallelism is enabled
            if parallel_state.get_pipeline_model_parallel_world_size() > 1:
                modules = self.get_model_module_list()
                if parallel_state.is_pipeline_first_stage(ignore_virtual=True):
                    if len(modules) > 1:
                        module = modules[0]  # only the first virtual rank has the embeddings
                    else:
                        module = modules[0]
                    if self.cfg.get('share_embeddings_and_output_weights', True):
                        param = (
                            module.shared_embedding_or_output_weight()
                            if self.mcore_gpt
                            else module.word_embeddings_weight()
                        )
                        param._disable_greedy_grad_copy = not self.megatron_amp_O2
                        param._disable_overlap_grad_sync = True
                if parallel_state.is_pipeline_last_stage(ignore_virtual=True):
                    if len(modules) > 1:
                        module = modules[-1]  # only the last virtual rank has the embeddings
                    else:
                        module = modules[0]
                    if self.cfg.get('share_embeddings_and_output_weights', True):
                        param = (
                            module.shared_embedding_or_output_weight()
                            if self.mcore_gpt
                            else module.word_embeddings_weight()
                        )
                        param._disable_greedy_grad_copy = not self.megatron_amp_O2
                        param._disable_overlap_grad_sync = True

            # Disable overlapped grad sync for layer norm grads when
            # sequence parallelism is enabled
            for param in self.parameters():
                if getattr(param, 'sequence_parallel', False):
                    param._disable_greedy_grad_copy = not self.megatron_amp_O2
                    param._disable_overlap_grad_sync = True

            # Initialize parameter buckets for overlapped grad and param syncs
            # Note: Params with disabled overlapping are put in the
            # last param bucket
            buckets = []
            if self.cfg.get('virtual_pipeline_model_parallel_size', None) is not None:
                # Initialize a bucket for each virtual pipeline stage
                for module in self.model:
                    if isinstance(module, (Float16Module, MCoreFloat16Module)):
                        module = module.module
                    stage_bucket = []
                    layers = module.decoder.layers if self.mcore_gpt else module.language_model.encoder.layers
                    for layer in layers:
                        stage_bucket.extend(
                            p for p in layer.parameters() if not getattr(p, '_disable_overlap_grad_sync', False)
                        )
                    buckets.append(stage_bucket)
            else:
                # Initialize a bucket for each Transformer layer
                modules = self.model if isinstance(self.model, list) else [self.model]
                for module in modules:
                    if isinstance(module, (Float16Module, MCoreFloat16Module)):
                        module = module.module
                    layers = module.decoder.layers if self.mcore_gpt else module.language_model.encoder.layers
                    for layer in layers:
                        buckets.append(
                            [p for p in layer.parameters() if not getattr(p, '_disable_overlap_grad_sync', False)]
                        )
            buckets.reverse()
            used_params = set()
            for bucket in buckets:
                used_params.update(bucket)
            remaining_params = [p for p in self.parameters() if p not in used_params]
            if remaining_params:
                buckets.append(remaining_params)
            self.distributed_adam_buckets = buckets

        return super().configure_optimizers()

    def forward(self, tokens, text_position_ids, attention_mask, labels):
        output_tensor = self.model(tokens, text_position_ids, attention_mask, labels=labels)
        return output_tensor

    def fwd_bwd_step(self, dataloader_iter, batch_idx, forward_only):

        # handle asynchronous grad reduction
        no_sync_func = None
        grad_sync_func = None
        param_sync_func = None
        if not forward_only and self.with_distributed_adam:
            no_sync_func = partial(self._optimizer.no_sync, greedy_grad_copy=self.megatron_amp_O2,)
            grad_sync_func = self.reduce_overlap_gradients
            param_sync_func = self.sync_overlap_parameters

        # pipeline schedules will get these from self.model.config
        for module in self.get_model_module_list():
            module.config.no_sync_func = no_sync_func
            module.config.grad_sync_func = grad_sync_func
            module.config.param_sync_func = param_sync_func

        # run forward and backwards passes for an entire global batch
        # we do this inside training_step to support pipeline parallelism
        fwd_bwd_function = get_forward_backward_func()

        # TODO @akhattar: add num_micro_batches_with_partial_activation_checkpoints when ready
        losses_reduced_per_micro_batch = fwd_bwd_function(
            forward_step_func=self.get_forward_output_and_loss_func(forward_only),
            data_iterator=self._make_data_iterator_list(dataloader_iter),
            model=self.model,
            num_microbatches=get_num_microbatches(),
            forward_only=forward_only,
            seq_length=self.cfg.encoder_seq_length,
            micro_batch_size=self.cfg.micro_batch_size,
        )

        # only the last stages of the pipeline return losses
        if losses_reduced_per_micro_batch:
            if (not forward_only) or self.cfg.data.get('validation_drop_last', True):
                # average loss across micro batches
                loss_tensors_list = [loss_reduced['avg'] for loss_reduced in losses_reduced_per_micro_batch]
                loss_tensor = torch.concat(loss_tensors_list)
                loss_mean = loss_tensor.mean()
            else:
                # Get the total loss since micro batches sizes are not uniform
                loss_sum_tensors_list = [
                    loss_sum['loss_sum_and_ub_size']
                    for loss_sum in losses_reduced_per_micro_batch
                    if loss_sum['loss_sum_and_ub_size'][1] > 0
                ]
                loss_sum = (
                    torch.vstack(loss_sum_tensors_list).sum(axis=0)
                    if len(loss_sum_tensors_list) > 0
                    else torch.tensor([0.0, 0.0]).cuda()
                )
                return loss_sum
        else:
            # we're not on the last pipeline stage so no losses
            if forward_only:
                loss_mean = []
            else:
                loss_mean = torch.tensor(0.0).cuda()

        return loss_mean

    def initialize_ub_func(self):
        ub_cfgs = self.cfg.get('ub_tp_comm_overlap_cfg', None)
        if ub_cfgs is None:
            warnings.warn(
                "Couldn't find TP config. Please check the path correctness. Initializing TP comm overlap with the default config."
            )

        input_shape = [
            self.cfg.get('encoder_seq_length')
            * self.cfg.get('micro_batch_size')
            // self.cfg.get('context_parallel_size', 1),
            self.cfg.get('hidden_size'),
        ]

        te_module.base.initialize_ub(
            shape=input_shape,
            tp_size=self.cfg.get('tensor_model_parallel_size'),
            use_fp8=self.cfg.get('fp8'),
            ub_cfgs=ub_cfgs,
        )
        self.initialize_ub = False

    def training_step(self, dataloader_iter, batch_idx):
        """
            We pass the dataloader iterator function to the micro-batch scheduler.
            The input batch to each micro-batch is fetched using the dataloader function
            in the micro-batch fwd function.
        """
        # Initialize userbuffer communicators.
        if self.initialize_ub:
            self.initialize_ub_func()

        if self.rampup_batch_size:
            num_microbatch_calculator = apex.transformer.pipeline_parallel.utils._GLOBAL_NUM_MICROBATCHES_CALCULATOR
            current_global_batch_size = num_microbatch_calculator.current_global_batch_size
            # do validation and save the checkpoint when gbs is changed
            if self.prev_global_batch_size != current_global_batch_size and self.prev_global_batch_size:
                self.trainer.should_stop = True

        # we zero grads here because we also call backward in the megatron-core fwd/bwd functions
        self._optimizer.zero_grad()

        if self.with_distributed_adam:
            # hack to enable overlapping param sync and forward compute
            # note: the distributed optimizer monkey-patches each
            # parameter's __getattribute__ function so that it can
            # launch parameter all-gathers the first time the
            # parameter is accessed after the optimizer step. However,
            # PyTorch directly passes embedding parameters into a C++,
            # bypassing this process. A quick-and-dirty hack is to
            # manually interact with the parameter.
            modules = self.model if isinstance(self.model, list) else [self.model]
            for module in modules:
                if isinstance(module, (Float16Module, MCoreFloat16Module)):
                    module = module.module
                if not self.mcore_gpt:
                    module = module.language_model
                if hasattr(module, 'embedding'):
                    for param in module.embedding.parameters():
                        param.data_ptr()

        loss_mean = self.fwd_bwd_step(dataloader_iter, batch_idx, False)

        # when using sequence parallelism, the sequence parallel layernorm grads must be all-reduced
        if self.cfg.get('tensor_model_parallel_size', 1) > 1 and self.cfg.get('sequence_parallel', False):
            self.allreduce_sequence_parallel_gradients()

        if self.use_fsdp:
            # Reduce the gradients omitted from FSDP-sharding
            self.allreduce_fsdp_sharding_omitted_gradients()
        elif self.with_distributed_adam:
            # synchronize asynchronous grad reductions
            # note: not necessary, but reduces performance degradation
            # from multiple simultaneous NCCL calls
            self._optimizer._finish_bucket_grad_sync()
        elif self.megatron_amp_O2:
            # when using pipeline parallelism grads must be all-reduced after the pipeline (not asynchronously)
            if self.cfg.get('pipeline_model_parallel_size', 1) > 1 or self.cfg.get('sequence_parallel', False):
                # main grads are stored in the MainParamsOptimizer wrapper
                self._optimizer.allreduce_main_grads()
        else:
            # async grad allreduce is not currently implemented for O1/autocasting mixed precision training
            # so we all-reduce gradients after the pipeline
            self.allreduce_gradients()  # @sangkug we think this is causing memory to blow up (hurts perf)

        if self.cfg.get('pipeline_model_parallel_size', 1) > 1 and self.cfg.get(
            'share_embeddings_and_output_weights', True
        ):
            # when using pipeline parallelism the first and last stage must keep embeddings in sync
            self.allreduce_first_last_embeddings()

        ## logging
        if self.log_train_loss:
            # When using pipeline parallelism, loss is calculated only in the last pipeline stage and
            # it should be casted to other pipeline stages for logging.
            # we can avoid this broadcast by updating the PTL log function to accept specific ranks
            if parallel_state.get_pipeline_model_parallel_world_size() > 1:
                if torch.distributed.get_rank() == get_last_rank():
                    torch.distributed.send(loss_mean, 0)
                elif torch.distributed.get_rank() == 0:
                    torch.distributed.recv(loss_mean, get_last_rank())
            self.log('reduced_train_loss', loss_mean, prog_bar=True, rank_zero_only=True, batch_size=1)

            # (@adithyare) we need to check for the _scaler attribute to enable pp>1 for adapter training
            if self.cfg.precision == 16 and hasattr(self.trainer.precision_plugin.scaler, "_scale"):
                loss_scale = self.trainer.precision_plugin.scaler._scale
                if loss_scale is not None:
                    self.log('loss_scale', loss_scale, batch_size=1)

        lr = self._optimizer.param_groups[0]['lr']
        self.log('lr', lr, rank_zero_only=True, batch_size=1)
        self.log(
            'global_step', self.trainer.global_step, prog_bar=True, rank_zero_only=True, batch_size=1,
        )

        consumed_samples = self._compute_consumed_samples_after_training_step()
        # TODO: make sure compute_consumed_samples works for pipeline parallelism
        self.log(
            'consumed_samples', consumed_samples, prog_bar=True, rank_zero_only=True, batch_size=1,
        )

        if self.rampup_batch_size:
            self.prev_global_batch_size = current_global_batch_size
            self.prev_consumed_samples = consumed_samples
            num_microbatch_calculator.update(
                consumed_samples=consumed_samples, consistency_check=False,
            )
            current_global_batch_size = num_microbatch_calculator.current_global_batch_size
            self.log('global_batch_size', current_global_batch_size, prog_bar=True, rank_zero_only=True, batch_size=1)
            self.if_first_step = 1

        return loss_mean

    def backward(self, *args, **kwargs):
        """ LightningModule hook to do backward.
            We want this to do nothing since we run backward in the fwd/bwd functions from megatron-core.
            No need to call it here.
        """
        return

    def optimizer_zero_grad(self, *args, **kwargs):
        """ LightningModule hook to zero grad.
            We want this to do nothing as we are zeroing grads during the training_step.
        """
        return

    def _append_sequence_parallel_module_grads(self, module, grads):
        """ Helper method for allreduce_sequence_parallel_gradients"""

        for param in module.parameters():
            sequence_parallel_param = getattr(param, 'sequence_parallel', False) or getattr(
                param, 'sequence_parallel_enabled', False
            )
            # (@adithyare) adapter training now extends MegatronGPTModel
            # so we have to add this check here to ensure we do not
            # perform all_reduce when grad is None.
            # grad can be None when performing PeFT training.
            if sequence_parallel_param and param.requires_grad:
                if self.megatron_amp_O2:
                    grad = param.main_grad
                else:
                    grad = param.grad
                grads.append(grad.data)

    def allreduce_sequence_parallel_gradients(self):
        """ All-reduce layernorm parameters across model parallel nodes when sequence parallelism is used.
            Modified from megatron-lm:
            https://gitlab-master.nvidia.com/ADLR/megatron-lm/-/blob/3f91f09bb2ab32f9904b47f46f19d2fc3f518ed8/megatron/training.py#L425
        """

        grads = []
        if isinstance(self.model, list):
            for module in self.model:
                self._append_sequence_parallel_module_grads(module, grads)
        else:
            self._append_sequence_parallel_module_grads(self.model, grads)

        coalesced = torch._utils._flatten_dense_tensors(grads)
        torch.distributed.all_reduce(coalesced, group=parallel_state.get_tensor_model_parallel_group())
        for buf, synced in zip(grads, torch._utils._unflatten_dense_tensors(coalesced, grads)):
            buf.copy_(synced)

    def allreduce_fsdp_sharding_omitted_gradients(self):
        """ All-reduce gradients of FSDP-sharding-omitted parameters in sharding domain (data-parallel domain).
        """
        assert isinstance(self.model, torch.nn.Module)
        grads = []
        for param in self.model.parameters():
            if not isinstance(param, torch.distributed.fsdp.FlatParameter) and param.requires_grad:
                grad = param.grad
                grads.append(grad.data)
        if len(grads) > 0:
            coalesced = torch._utils._flatten_dense_tensors(grads)
            torch.distributed.all_reduce(coalesced, group=parallel_state.get_data_parallel_group())
            for buf, synced in zip(grads, torch._utils._unflatten_dense_tensors(coalesced, grads)):
                buf.copy_(synced)

    def allreduce_first_last_embeddings(self):

        # Modified from megatron-lm: https://github.com/NVIDIA/Megatron-LM/blob/d41696840ed0a7edb7e0499eb82a48ae112d9bb3/megatron/training.py#L407
        # All-reduce word_embeddings' grad across first and last stages to ensure
        # that word_embeddings parameters stay in sync.
        # This should only run for models that support pipelined model parallelism
        # (BERT and GPT-2).
        if parallel_state.get_pipeline_model_parallel_world_size() > 1 and (
            parallel_state.is_pipeline_first_stage(ignore_virtual=True)
            or parallel_state.is_pipeline_last_stage(ignore_virtual=True)
        ):
            module_list = self.get_model_module_list()
            if parallel_state.is_pipeline_first_stage(ignore_virtual=True):
                module = module_list[0]  # only the first virtual rank has the embeddings
            elif parallel_state.is_pipeline_last_stage(ignore_virtual=True):
                module = module_list[-1]  # only the last virtual rank has the embeddings
            share_embeddings = (
                module.share_embeddings_and_output_weights if self.mcore_gpt else module.share_token_embeddings
            )
            if share_embeddings:
                word_embeddings_weight = (
                    module.shared_embedding_or_output_weight() if self.mcore_gpt else module.word_embeddings_weight()
                )
                # (@adithyare) adapter training now extends MegatronGPTModel so we have to add this check here to ensure we do not perform all_reduce when grad is None.
                # grad can be None when performing PeFT training.
                if word_embeddings_weight.requires_grad:
                    if self.megatron_amp_O2:
                        # O2 recipe stores a "main" copy of weights and grads
                        grad = word_embeddings_weight.main_grad
                    else:
                        grad = word_embeddings_weight.grad
                    torch.distributed.all_reduce(grad, group=parallel_state.get_embedding_group())

    def _make_data_iterator_list(self, data_iterator: Iterator) -> List[Iterator]:
        """ Convert data iterator into form expected by Megatron

            With interleaved pipeline parallelism, Megatron expects a
            list of one data iterator per model chunk. Each model
            chunk independently gets data from its data iterator, so
            we need to interact with the data iterator multiple times
            for each microbatch step. Instead of incorporating this
            logic into the data loader, we cache the iterator's output
            to the first model chunk and reuse it in the other model
            chunks.
        """

        if not isinstance(self.model, list) or len(self.model) == 1:
            return data_iterator  # TODO @tmoon: Remove
            # TODO @tmoon: Use once available in Megatron-LM
            # return DataIteratorList([data_iterator])

        class CachingIterator:
            """Iterator wrapper that caches values"""

            class Proxy:
                """Returns values from caching iterator wrapper

                Assumed to never advance past the caching iterator.
                """

                def __init__(self):
                    self.cache = queue.Queue()

                def __iter__(self):
                    return self

                def __next__(self):
                    return self.cache.get_nowait()

            def __init__(self, iterator: Iterator):
                self.iterator = iterator
                self.proxies = []

            def make_proxy(self):
                self.proxies.append(CachingIterator.Proxy())
                return self.proxies[-1]

            def __iter__(self):
                return self

            def __next__(self):
                val = next(self.iterator)
                for proxy in self.proxies:
                    proxy.cache.put(val)
                return val

        # Make list of iterator wrappers
        iters = [CachingIterator(data_iterator)]
        while len(iters) < len(self.model):
            iters.append(iters[0].make_proxy())
        return iters  # TODO @tmoon: Remove
        # TODO @tmoon: Use once available in Megatron-LM
        # return DataIteratorList(iters)

<<<<<<< HEAD
    def get_ltor_masks_and_position_ids(
        self, data, eod_token, reset_position_ids, reset_attention_mask, eod_mask_loss
    ):
        """Build masks and position id for left to right model."""

        # Extract batch size and sequence length.
        micro_batch_size, seq_length = data.size()

        # Attention mask (lower triangular).
        if reset_attention_mask:
            att_mask_batch = micro_batch_size
        else:
            att_mask_batch = 1
        attention_mask = torch.tril(torch.ones((att_mask_batch, seq_length, seq_length), device=data.device)).view(
            att_mask_batch, 1, seq_length, seq_length
        )

        # Loss mask.
        loss_mask = torch.ones(data.size(), dtype=torch.float, device=data.device)
        if eod_mask_loss:
            loss_mask[data == eod_token] = 0.0

        # Position ids.
        position_ids = torch.arange(seq_length, dtype=torch.long, device=data.device)
        position_ids = position_ids.unsqueeze(0).expand_as(data)
        # We need to clone as the ids will be modifed based on batch index.
        if reset_position_ids:
            position_ids = position_ids.clone()

        if reset_position_ids or reset_attention_mask:
            # Loop through the batches:
            for b in range(micro_batch_size):

                # Find indecies where EOD token is.
                eod_index = position_ids[b, data[b] == eod_token]
                # Detach indecies from positions if going to modify positions.
                if reset_position_ids:
                    eod_index = eod_index.clone()

                # Loop through EOD indecies:
                prev_index = 0
                for j in range(eod_index.size()[0]):
                    i = eod_index[j]
                    # Mask attention loss.
                    if reset_attention_mask:
                        attention_mask[b, 0, (i + 1) :, : (i + 1)] = 0
                    # Reset positions.
                    if reset_position_ids:
                        position_ids[b, (i + 1) :] -= i + 1 - prev_index
                        prev_index = i + 1

        # Convert attention mask to binary:
        attention_mask = attention_mask < 0.5

        return attention_mask, loss_mask, position_ids

    def get_batch_on_this_cp_rank(self, batch):
        """ Slice batch input along sequence dimension into multiple chunks,
            which are parallelized across GPUs in a context parallel group.
        """

        # With causal masking, each token only attends to its prior tokens. Simply split
        # sequence into CP chunks can result in severe load imbalance. That's to say, chunks
        # at the end of sequence have bigger workload than others. To address this issue,
        # we split sequence into 2*CP ranks. Assuming CP=2, we then get 4 chunks, chunk_0
        # and chunk_3 are assigned to GPU0, chunk_1 and chunk_2 are assigned to GPU1, so
        # that we can get balanced workload among GPUs in a context parallel group.
        cp_size = 1
        if cp_size > 1:
            cp_rank = parallel_state.get_context_parallel_rank()
            for key, val in batch.items():
                seq_dim = 1 if key != 'attention_mask' else 2
                val = val.view(
                    *val.shape[0:seq_dim],
                    2 * cp_size,
                    val.shape[seq_dim] // (2 * cp_size),
                    *val.shape[(seq_dim + 1) :],
                )
                index = torch.tensor([cp_rank, (2 * cp_size - cp_rank - 1)], device=val.device)
                val = val.index_select(seq_dim, index)
                val = val.view(*val.shape[0:seq_dim], -1, *val.shape[(seq_dim + 2) :])
                batch[key] = val

        return batch

    def get_batch(self, data_iterator):
        """Generate a batch."""

        # TODO: this is pretty hacky, find a better way
        if (not mpu.is_pipeline_first_stage()) and (not mpu.is_pipeline_last_stage()):
            return None, None, None, None, None

        # Items and their type.
        keys = ['text']
        datatype = torch.int64

        # Broadcast data.
        if data_iterator is not None:
            data = next(data_iterator)
        else:
            data = None
        data_b = tensor_parallel.broadcast_data(keys, data, datatype)

        # Unpack.
        tokens_ = data_b['text'].long()
        labels = tokens_[:, 1:].contiguous()
        tokens = tokens_[:, :-1].contiguous()

        # Get the masks and postition ids.
        attention_mask, loss_mask, position_ids = self.get_ltor_masks_and_position_ids(
            tokens, self.tokenizer.eos_id, self.reset_position_ids, self.reset_attention_mask, self.eod_mask_loss
        )

        batch = {
            'tokens': tokens,
            'labels': labels,
            'loss_mask': loss_mask,
            'attention_mask': attention_mask,
            'position_ids': position_ids,
        }
        # slice batch along sequence dimension for context parallelism
        batch = self.get_batch_on_this_cp_rank(batch)
=======
    def get_batch_on_this_context_parallel_rank(self, batch):
        cp_size = self.cfg.get('context_parallel_size', 1)
        num_valid_tokens_in_ub = None
        if 'loss_mask' in batch and batch['loss_mask'] is not None:
            num_valid_tokens_in_ub = batch['loss_mask'].sum()

        if cp_size > 1:
            cp_rank = parallel_state.get_context_parallel_rank()
            for key, val in batch.items():
                if val is not None:
                    seq_dim = 1 if key != 'attention_mask' else 2
                    val = val.view(
                        *val.shape[0:seq_dim],
                        2 * cp_size,
                        val.shape[seq_dim] // (2 * cp_size),
                        *val.shape[(seq_dim + 1) :],
                    )
                    index = torch.tensor([cp_rank, (2 * cp_size - cp_rank - 1)], device=val.device)
                    val = val.index_select(seq_dim, index)
                    val = val.view(*val.shape[0:seq_dim], -1, *val.shape[(seq_dim + 2) :])
                    batch[key] = val

        batch['num_valid_tokens_in_ub'] = num_valid_tokens_in_ub
>>>>>>> 8bdcf371

        return batch

    def get_forward_output_and_loss_func(self, validation_step=False):
        def fwd_output_and_loss_func(dataloader_iter, model, checkpoint_activations_all_layers=None):

            # Get data batch
            #batch = next(dataloader_iter)
            batch = self.get_batch(dataloader_iter)

            # Transfer needed data to GPU
            required_keys = set()
            if parallel_state.get_pipeline_model_parallel_world_size() == 1:
                required_keys.update(batch.keys())
            else:
                required_keys.add('attention_mask')
                if 'cu_seqlens' in batch:
                    required_keys.add('cu_seqlens')
                if parallel_state.is_pipeline_first_stage():
                    required_keys.update(('tokens', 'position_ids'))
                if parallel_state.is_pipeline_last_stage():
                    required_keys.update(('labels', 'loss_mask'))
            if self.get_attention_mask_from_fusion and 'attention_mask' in required_keys:
                required_keys.remove('attention_mask')
            batch = {key: val.cuda(non_blocking=True) if key in required_keys else None for key, val in batch.items()}

            batch = self.get_batch_on_this_context_parallel_rank(batch)

            # Model forward pass
            forward_args = {
                'input_ids': batch['tokens'],
                'position_ids': batch['position_ids'],
                'attention_mask': None if self.get_attention_mask_from_fusion else batch['attention_mask'],
                'labels': batch['labels'],
                'loss_mask': batch['loss_mask'],
            }

            if not self.mcore_gpt:
                forward_args['checkpoint_activations_all_layers'] = checkpoint_activations_all_layers
                if not self.use_loss_mask:
                    forward_args.pop('loss_mask')
            else:
                # TODO: @eharper can we add this to mcore?
                forward_args.pop('loss_mask')

                if 'cu_seqlens' in batch:  # packed sequence from GPTSFTPackedDataset
                    # these args are passed eventually into TEDotProductAttention.forward()
                    cu_seqlens = batch['cu_seqlens'].squeeze()  # remove batch size dimension (mbs=1)
                    cu_seqlens = cu_seqlens[: torch.argmin(cu_seqlens)]  # remove -1 "paddings" added in collate_fn
                    forward_args['cu_seqlens_q'] = cu_seqlens
                    forward_args['cu_seqlens_kv'] = cu_seqlens
                    forward_args['qkv_format'] = 'thd'

            output_tensor = model(**forward_args)

            def loss_func(output_tensor):
                # Loss for a micro-batch (ub)
                loss_for_ub = self.loss_func(batch['loss_mask'], batch['num_valid_tokens_in_ub'], output_tensor)
                cp_size = self.cfg.get('context_parallel_size', 1)
                if validation_step and not self.cfg.data.get('validation_drop_last', True):
                    num_valid_tokens_in_ub = batch['num_valid_tokens_in_ub']
                    if loss_for_ub.isnan():
                        assert batch['loss_mask'].count_nonzero() == 0, 'Got NaN loss with non-empty input'
                        loss_sum_for_ub = torch.zeros_like(num_valid_tokens_in_ub)
                    else:
                        loss_sum_for_ub = num_valid_tokens_in_ub * loss_for_ub

                    loss_sum_and_ub_size_all_gpu = torch.cat(
                        [
                            loss_sum_for_ub.clone().detach().view(1),
                            torch.tensor([num_valid_tokens_in_ub]).cuda().clone().detach(),
                        ]
                    )
                    # Could potentially reduce num_valid_samples_in_microbatch and use that to aggregate instead of len(self._validation_ds)
                    torch.distributed.all_reduce(
                        loss_sum_and_ub_size_all_gpu, group=parallel_state.get_data_parallel_group()
                    )
                    return loss_for_ub * cp_size, {'loss_sum_and_ub_size': loss_sum_and_ub_size_all_gpu}
                else:
                    reduced_loss = average_losses_across_data_parallel_group([loss_for_ub])
                    return loss_for_ub * cp_size, {'avg': reduced_loss}

            return output_tensor, loss_func

        return fwd_output_and_loss_func

    def get_forward_output_only_func(self):
        def fwd_output_only_func(dataloader_iter, model):
            batch = next(dataloader_iter)
            extra_arg = {}
            if len(batch) == 3:
                batch = [x.cuda() for x in batch]
                tokens, attention_mask, position_ids = batch
                attention_mask = attention_mask[0:1]
            else:
                (
                    tokens,
                    attention_mask,
                    position_ids,
                    set_inference_key_value_memory,
                    inference_max_sequence_len,
                ) = batch
                tokens = tokens.cuda()
                position_ids = position_ids.cuda()
                if attention_mask is not None:
                    attention_mask = attention_mask.cuda()
                    attention_mask = attention_mask[0:1]
                if self.mcore_gpt:
                    # if first step, then clear KV cache, otherwise reuse inference_paarms
                    if set_inference_key_value_memory[0].item():
                        self.inference_params = InferenceParams(
                            max_batch_size=tokens.size(0), max_sequence_length=inference_max_sequence_len[0].item()
                        )
                    extra_arg['inference_params'] = self.inference_params
                else:
                    extra_arg['set_inference_key_value_memory'] = set_inference_key_value_memory[0].item()
                    extra_arg['inference_max_sequence_len'] = inference_max_sequence_len[0].item()
            output_tensor = model(tokens, position_ids, attention_mask, **extra_arg)

            # Advance inference sequence offset.
            if self.inference_params:
                # if last stage, then (final) output is [b, s, h], otherwise it's [s, b, h]
                if parallel_state.is_pipeline_last_stage():
                    self.inference_params.sequence_len_offset += output_tensor.size(1)
                else:
                    self.inference_params.sequence_len_offset += output_tensor.size(0)

            def id_func(output_tensor):
                return output_tensor, {'logits': output_tensor}

            return output_tensor, id_func

        return fwd_output_only_func

    def validation_step(self, dataloader_iter, batch_idx):
        """
            Our dataloaders produce a micro-batch and then we fetch
            a number of microbatches depending on the global batch size and model parallel size
            from the dataloader to produce a list of microbatches.
            The list of microbatches is then piped through the pipeline using megatron-core fwd/bwd functions.
        """
        # Check if iterator is exhausted
        dataloader_iter, done = self._val_iterator_done(dataloader_iter)
        if done:
            return
        mode = 'test' if self.trainer.testing else 'val'
        # Initialize userbuffer communicators.
        if self.initialize_ub:
            self.initialize_ub_func()

        if isinstance(self.model, list):
            for model_module in self.model:
                model_module.eval()

        loss = self.fwd_bwd_step(dataloader_iter, batch_idx, True)

        if isinstance(self.model, list):
            for model_module in self.model:
                model_module.train()
        self.validation_step_outputs.append(loss) if mode == 'val' else self.test_step_outputs.append(loss)
        return loss

    def on_validation_epoch_end(self):
        if parallel_state.is_pipeline_last_stage():
            # only the last pipeline parallel stages return loss with their batch size
            if self.cfg.data.get('validation_drop_last', True):
                averaged_loss = torch.stack(self.validation_step_outputs).mean()
            else:
                # Compute the avg loss by total_loss across all samples / total number of samples
                total_loss_and_total_samples = torch.vstack(self.validation_step_outputs).sum(axis=0)
                avg_loss = total_loss_and_total_samples[0] / total_loss_and_total_samples[1]
                averaged_loss = avg_loss.type(torch.float32).cuda()
        else:
            averaged_loss = torch.tensor(0.0, dtype=torch.float32).cuda()

        # When using pipeline parallelism, loss is calculated only in the last pipeline stage and
        # it should be casted to other pipeline stages for logging.
        if parallel_state.get_pipeline_model_parallel_world_size() > 1:
            if self.loss_broadcast_src_rank is None:
                dp_size = parallel_state.get_data_parallel_world_size()
                cp_size = parallel_state.get_context_parallel_world_size()
                tp_size = parallel_state.get_tensor_model_parallel_world_size()
                pp_size = parallel_state.get_pipeline_model_parallel_world_size()
                rank_in_dp_tp_group = torch.distributed.get_rank() % (dp_size * cp_size * tp_size)
                last_pipeline_stage_offset = (tp_size * cp_size * dp_size) * (pp_size - 1)
                self.loss_broadcast_src_rank = last_pipeline_stage_offset + rank_in_dp_tp_group
            torch.distributed.broadcast(
                averaged_loss, self.loss_broadcast_src_rank, group=parallel_state.get_pipeline_model_parallel_group(),
            )

        self.log('val_loss', averaged_loss, prog_bar=True, rank_zero_only=True, batch_size=1)
        self.validation_step_outputs.clear()  # free memory

        return averaged_loss

    def test_step(self, batch, batch_idx):
        return self.validation_step(batch, batch_idx)

    def on_test_epoch_end(self):
        averaged_loss = average_losses_across_data_parallel_group(self.test_step_outputs)
        logging.info(f'test_loss: {averaged_loss[0]}')
        self.test_step_outputs.clear()  # free memory

    def loss_func(self, loss_mask, num_valid_tokens_in_ub, output_tensor):
        losses = output_tensor.float()
        loss_mask = loss_mask.view(-1).float()
        # TODO: add nemo version here
        loss = torch.sum(losses.view(-1) * loss_mask) / num_valid_tokens_in_ub  # sequence level nll
        cp_size = self.cfg.get('context_parallel_size', 1)
        if cp_size > 1:
            torch.distributed.all_reduce(loss, group=parallel_state.get_context_parallel_group())
        return loss

    def build_train_valid_test_datasets(self):
        # Override limit_val_batches to be a multiple of num microbatches to prevent val_step from exiting in between a step
        self._reconfigure_val_batches()
        logging.info('Building GPT datasets.')
        if self.trainer.limit_val_batches > 1.0 and isinstance(self.trainer.limit_val_batches, float):
            raise ValueError("limit_val_batches must be an integer or float less than or equal to 1.0.")
        global_batch_size = self.cfg.global_batch_size
        max_train_steps = self.trainer.max_steps
        eval_iters = (max_train_steps // self.trainer.val_check_interval + 1) * self.trainer.limit_val_batches
        test_iters = self.trainer.limit_test_batches

        train_valid_test_num_samples = [
            max_train_steps * global_batch_size,
            eval_iters * global_batch_size,
            test_iters * global_batch_size,
        ]

        if self.trainer.limit_val_batches <= 1.0 and isinstance(self.trainer.limit_val_batches, float):
            train_valid_test_num_samples[
                1
            ] = 1  # This is to make sure we only have one epoch on every validation iteration

        # self._train_ds, self._validation_ds, self._test_ds = build_train_valid_test_datasets(
        #     cfg=self.cfg,
        #     trainer=self.trainer,
        #     data_prefix=self.cfg.data.data_prefix,
        #     data_impl=self.cfg.data.data_impl,
        #     splits_string=self.cfg.data.splits_string,
        #     train_valid_test_num_samples=train_valid_test_num_samples,
        #     seq_length=self.cfg.data.seq_length,
        #     seed=self.cfg.seed,
        #     skip_warmup=self.cfg.data.get('skip_warmup', True),
        #     tokenizer=self.tokenizer,
        # )

        dataset_config = GPTDatasetConfig(
            is_built_on_rank=is_dataset_built_on_rank,
            random_seed=self.cfg.seed,
            sequence_length=self.cfg.data.seq_length,
            blend=self.cfg.data.data_prefix,
            blend_per_split=None,
            split=self.cfg.data.splits_string,
            path_to_cache=self.cfg.data.index_mapping_dir,
        )

        self._train_ds, self._validation_ds, self._test_ds = BlendedMegatronDatasetBuilder(
            GPTDataset, train_valid_test_num_samples, dataset_config,
        ).build()

        if self._train_ds is not None:
            logging.info(f'Length of train dataset: {len(self._train_ds)}')
        if self._validation_ds is not None:
            logging.info(f'Length of val dataset: {len(self._validation_ds)}')
        if self._test_ds is not None:
            logging.info(f'Length of test dataset: {len(self._test_ds)}')
        logging.info(f'Finished building GPT datasets.')

        return self._train_ds, self._validation_ds, self._test_ds

    def build_pretraining_data_loader(
        self, dataset, consumed_samples, dataset_type=None, drop_last=True, pad_samples_to_global_batch_size=False
    ):
        """Buld dataloader given an input dataset."""

        logging.info(f'Building dataloader with consumed samples: {consumed_samples}')
        # Megatron sampler
        if hasattr(self.cfg.data, 'dataloader_type') and self.cfg.data.dataloader_type is not None:
            if self.cfg.data.dataloader_type == 'single':
                batch_sampler = MegatronPretrainingSampler(
                    total_samples=len(dataset),
                    consumed_samples=consumed_samples,
                    micro_batch_size=self.cfg.micro_batch_size,
                    data_parallel_rank=parallel_state.get_data_parallel_rank(),
                    data_parallel_size=parallel_state.get_data_parallel_world_size(),
                    drop_last=drop_last,
                    global_batch_size=self.cfg.global_batch_size,
                    rampup_batch_size=self.cfg.get('rampup_batch_size', None),
                    pad_samples_to_global_batch_size=pad_samples_to_global_batch_size,
                )
            elif self.cfg.data.dataloader_type == 'cyclic':
                batch_sampler = MegatronPretrainingRandomSampler(
                    total_samples=len(dataset),
                    consumed_samples=consumed_samples,
                    micro_batch_size=self.cfg.micro_batch_size,
                    data_parallel_rank=parallel_state.get_data_parallel_rank(),
                    data_parallel_size=parallel_state.get_data_parallel_world_size(),
                    drop_last=self.cfg.get('drop_last', True),
                )
            else:
                raise ValueError('cfg.data.dataloader_type must be "single" or "cyclic"')
        else:
            raise ValueError('cfg.data.dataloader_type not found. Must be "single" or "cyclic"')

        return torch.utils.data.DataLoader(
            dataset,
            batch_sampler=batch_sampler,
            num_workers=self.cfg.data.num_workers,
            pin_memory=True,
            persistent_workers=True if self.cfg.data.num_workers > 0 else False,
        )

    def setup(self, stage=None):
        """ PTL hook that is executed after DDP spawns.
            We setup datasets here as megatron datasets require DDP to instantiate.
            See https://pytorch-lightning.readthedocs.io/en/latest/common/lightning_module.html#setup for more information.
        Args:
            stage (str, optional): Can be 'fit', 'validate', 'test' or 'predict'. Defaults to None.
        """
        num_parameters_on_device, total_num_parameters = self._get_total_params_across_model_parallel_groups_gpt_bert(
            self.model
        )

        logging.info(
            f'Pipeline model parallel rank: {parallel_state.get_pipeline_model_parallel_rank()}, '
            f'Tensor model parallel rank: {parallel_state.get_tensor_model_parallel_rank()}, '
            f'Number of model parameters on device: {num_parameters_on_device:.2e}. '
            f'Total number of model parameters: {total_num_parameters:.2e}.'
        )

        resume_checkpoint_path = self.trainer.ckpt_path
        if resume_checkpoint_path:
            init_consumed_samples = self._extract_consumed_samples_from_ckpt(resume_checkpoint_path)
        else:
            init_consumed_samples = 0
        self.init_consumed_samples = init_consumed_samples
        self.init_global_step = self.trainer.global_step

        if self.rampup_batch_size:
            optimizer = self.cfg.optim.get('name', None)
            assert (
                optimizer == 'fused_adam'
            ), f'{optimizer} optimizer is not supported yet with rampup batch size. Please, use fused_adam optimizer instead.'

            num_microbatch_calculator = apex.transformer.pipeline_parallel.utils._GLOBAL_NUM_MICROBATCHES_CALCULATOR
            num_microbatch_calculator.update(self.init_consumed_samples, consistency_check=False)
            self.prev_consumed_samples = self.init_consumed_samples

        if stage == 'predict':
            return
        else:
            # TODO: consider adding a ModelPT guard to check if model is being restored.
            # allowing restored models to optionally setup datasets
            self.build_train_valid_test_datasets()
            self.setup_training_data(self.cfg.data)
            self.setup_validation_data(self.cfg.data)
            self.setup_test_data(self.cfg.data)

        if stage == 'fit':
            if parallel_state.get_pipeline_model_parallel_world_size() > 1:
                if self.cfg.get('share_embeddings_and_output_weights', True):
                    for index, module in enumerate(self.get_model_module_list()):
                        if parallel_state.get_virtual_pipeline_model_parallel_world_size() is not None:
                            parallel_state.set_virtual_pipeline_model_parallel_rank(index)
                        sync_embeddings = (
                            module.initialize_last_stage_with_word_embeddings
                            if self.mcore_gpt
                            else module.sync_initial_word_embeddings
                        )
                        sync_embeddings()
                    if parallel_state.get_virtual_pipeline_model_parallel_world_size() is not None:
                        parallel_state.set_virtual_pipeline_model_parallel_rank(0)

        if self.cfg.get('transformer_engine', False) or self.cfg.get('mcore_gpt', False):
            self.setup_transformer_engine_tp_groups()
            self.setup_transformer_engine_cp_groups()

    def setup_training_data(self, cfg):
        if hasattr(self, '_train_ds'):
            consumed_samples = self.compute_consumed_samples(0)
            logging.info(
                f'Setting up train dataloader with len(len(self._train_ds)): {len(self._train_ds)} and consumed samples: {consumed_samples}'
            )
            self._train_dl = self.build_pretraining_data_loader(self._train_ds, consumed_samples)

    def setup_validation_data(self, cfg):
        if hasattr(self, '_validation_ds'):
            consumed_samples = 0
            logging.info(
                f'Setting up validation dataloader with len(len(self._validation_ds)): {len(self._validation_ds)} and consumed samples: {consumed_samples}'
            )

            drop_last = True
            if not self.cfg.data.get('validation_drop_last', True):
                logging.info(f'Drop last in validation dataset is set to False')
                drop_last = False
            pad_samples_to_global_batch_size = False
            if self.cfg.data.get('pad_samples_to_global_batch_size', False):
                logging.info('pad_samples_to_global_batch_size set to True')
                pad_samples_to_global_batch_size = True

            self._validation_dl = self.build_pretraining_data_loader(
                self._validation_ds, consumed_samples, "validation", drop_last, pad_samples_to_global_batch_size
            )

    def setup_test_data(self, cfg):
        if hasattr(self, '_test_ds'):
            consumed_samples = 0
            logging.info(
                f'Setting up test dataloader with len(len(self._test_ds)): {len(self._test_ds)} and consumed samples: {consumed_samples}'
            )
            self._test_dl = self.build_pretraining_data_loader(self._test_ds, consumed_samples)

    def generate(
        self,
        inputs: Union[List[str], torch.Tensor, List[dict]],
        length_params: LengthParam,
        sampling_params: SamplingParam = None,
        *,
        strategy: Optional[TextGenerationStrategy] = None,
    ) -> OutputType:

        # check whether the DDP is initialized
        if parallel_state.is_unitialized():

            def dummy():
                return

            if self.trainer.strategy.launcher is not None:
                self.trainer.strategy.launcher.launch(dummy, trainer=self.trainer)
            self.trainer.strategy.setup_environment()

            if self.cfg.get('transformer_engine', False):
                self.setup_transformer_engine_tp_groups()
                self.setup_transformer_engine_cp_groups()

        # set the default sampling params if it is None.
        # default do greedy sampling
        if sampling_params is None:
            sampling_params = get_default_sampling_params()

        # set the default length params if it is None.
        # default do greedy sampling
        if length_params is None:
            length_params = get_default_length_params()

        strategy_args = {} if strategy is None else {"strategy": strategy}

        return megatron_gpt_generate(
            self.cuda(), inputs, self.tokenizer, length_params, sampling_params, **strategy_args
        )

    def predict_step(self, batch: Any, batch_idx: int, dataloader_idx: Optional[int] = None) -> Any:
        inference_config = self.get_inference_config()
        if inference_config is None:
            return None
        else:
            # need to overwrite some configuration, make it immutable
            inference_config = inference_config.copy()
            compute_logprob = inference_config['compute_logprob']
            if compute_logprob:
                inference_config['inputs'] = batch
                inference_config['tokens_to_generate'] = 1
                inference_config['all_probs'] = True
                inference_config["add_BOS"] = False
                inference_config['greedy'] = True
                response = generate(self, **inference_config)
                compute_prob_response = get_computeprob_response(self.tokenizer, response, batch)
                return compute_prob_response
            else:
                inference_config['inputs'] = batch
                return generate(self, **inference_config)

    def list_available_models(self):
        return None

    def transfer_batch_to_device(self, batch: Any, device: torch.device, dataloader_idx: int) -> Any:
        """ PTL hook: https://pytorch-lightning.readthedocs.io/en/latest/common/lightning_module.html#transfer-batch-to-device
            When using pipeline parallelism, we need the global batch to remain on the CPU,
            since the memory overhead will be too high when using a large number of microbatches.
            Microbatches are transferred from CPU to GPU inside the pipeline.
        """
        return batch

    def _validate_trainer(self):
        """ Certain trainer configurations can break training.
            Here we try to catch them and raise an error.
        """
        if self.trainer.accumulate_grad_batches > 1:
            raise ValueError(
                f'Gradient accumulation is done within training_step. trainer.accumulate_grad_batches must equal 1'
            )

    @classmethod
    def list_available_models(cls) -> Optional[PretrainedModelInfo]:
        """
        This method returns a list of pre-trained model which can be instantiated directly from NVIDIA's NGC cloud.
        Returns:
            List of available pre-trained models.
        """
        result = []
        result.append(
            PretrainedModelInfo(
                pretrained_model_name="megatron_gpt_345m",
                location="https://api.ngc.nvidia.com/v2/models/nvidia/nemo/megatron_gpt_345m/versions/1/files/megatron_gpt_345m.nemo",
                description="345M parameter GPT generative Megatron model.",
            )
        )
        return result

    def on_save_checkpoint(self, checkpoint) -> None:
        """LightningModule hook:
        https://pytorch-lightning.readthedocs.io/en/stable/common/lightning_module.html#on-save-checkpoint
        """

        # mcore uses distributed checkpointing
        # FSDP supports the lagecy checkpointing or torch-FSDP-native sharded checkpointing
        if self.mcore_gpt and not self.use_fsdp:
            checkpoint['sharded_state_dict'] = self.sharded_state_dict()

        # legacy checkpointing for interleaved
        else:
            if isinstance(self.model, list):
                for i in range(len(self.model)):
                    parallel_state.set_virtual_pipeline_model_parallel_rank(i)
                    checkpoint[f'model{i}'] = self.model[i].module.state_dict_for_save_checkpoint()
                parallel_state.set_virtual_pipeline_model_parallel_rank(0)

    def on_load_checkpoint(self, checkpoint) -> None:
        """LightningModule hook:
        https://pytorch-lightning.readthedocs.io/en/stable/common/lightning_module.html#on-load-checkpoint
        """

        # mcore uses distributed checkpointing
        # FSDP supports the lagecy checkpointing or torch-FSDP-native sharded checkpointing
        if self.mcore_gpt and not self.use_fsdp:
            if 'state_dict' in checkpoint and checkpoint['state_dict']:
                for index, module in enumerate(self.get_model_module_list()):
                    if parallel_state.get_virtual_pipeline_model_parallel_world_size() is not None:
                        checkpoint_state_dict = checkpoint['state_dict'][f'model_{index}']
                    else:
                        checkpoint_state_dict = checkpoint['state_dict']
                    # checkpoint_state_dict has "model." but module does not so we need to remove it when loading
                    checkpoint_state_dict = {
                        key.replace('model.', ''): checkpoint_state_dict.pop(key)
                        for key in list(checkpoint_state_dict.keys())
                    }
                    module.load_state_dict(checkpoint_state_dict, strict=True)
            else:
                # when restoring a distributed checkpoint from a ptl checkpoint we need to defer loading the state_dict
                # see NLPModel.on_load_checkpoint
                checkpoint['state_dict'] = {}

        # legacy checkpointing for interleaved
        else:
            if isinstance(self.model, list):
                for i in range(len(self.model)):
                    parallel_state.set_virtual_pipeline_model_parallel_rank(i)
                    self.model[i].module.load_state_dict(checkpoint[f'model{i}'], strict=True)
                parallel_state.set_virtual_pipeline_model_parallel_rank(0)

    def sharded_state_dict(self, prefix: str = '') -> Dict[str, Any]:
        """
        Creates the sharded state dict which is used by dist_checkpoint to save the sharded tensors to disk.
        When given the sharded_stated_dict, dist_checkpoint.load will load the tensors corresponding to
        self.state_dict().
        The sharded tensor mapping is defined in the GPTModel class from mcore.
        """

        if self.mcore_gpt:
            module_prefix = f'{prefix}model.'
            sharded_state_dict = {}
            for index, module in enumerate(self.get_model_module_list()):
                if parallel_state.get_virtual_pipeline_model_parallel_world_size() is not None:
                    # virtual pipline rank must be set so that GPTModel returns the correct sharded state dict
                    parallel_state.set_virtual_pipeline_model_parallel_rank(index)
                    module_sharded_state_dict = module.sharded_state_dict(prefix=module_prefix)
                    sharded_state_dict[f'model_{index}'] = module_sharded_state_dict
                else:
                    module_sharded_state_dict = module.sharded_state_dict(prefix=module_prefix)
                    sharded_state_dict.update(module_sharded_state_dict)

            # reset vp rank
            if parallel_state.get_virtual_pipeline_model_parallel_world_size() is not None:
                parallel_state.set_virtual_pipeline_model_parallel_rank(0)

            return sharded_state_dict

    def parameters(self):
        if isinstance(self.model, list):
            return itertools.chain.from_iterable(module.parameters() for module in self.model)
        else:
            return self.model.parameters()

    @property
    def mgpt_wrapper(self):
        return MegatronGPTExportableModel(self)

    def list_export_subnets(self):
        return ['mgpt_wrapper']

    def _reset_activation_checkpointing_args(self):
        """ Disables activation checkpointing completely and saves the values so that
            _restore_activation_checkpointing_args can restore them later. This function must always be
            called before _restore_activation_checkpointing_args.
        """
        # Store values to restore them later.
        self.last_activations_checkpoint_granularity = self.cfg.activations_checkpoint_granularity
        self.last_activations_checkpoint_method = self.cfg.activations_checkpoint_method
        self.last_activations_checkpoint_num_layers = self.cfg.activations_checkpoint_num_layers
        self.last_activations_checkpoint_layers_per_pipeline = self.cfg.activations_checkpoint_layers_per_pipeline

        # Reset config values. Needed for calling generate.
        self.cfg.activations_checkpoint_granularity = None
        self.cfg.activations_checkpoint_method = None
        self.cfg.activations_checkpoint_num_layers = None
        self.cfg.activations_checkpoint_layers_per_pipeline = None

        # Reset model parameters.
        for module in self.get_model_module_list():
            if self.cfg.get('mcore_gpt', False):
                module.decoder.config.recompute_granularity = None
                module.decoder.config.recompute_method = None
                module.decoder.config.recompute_num_layers = None
            else:
                module.language_model.encoder.activations_checkpoint_granularity = None
                module.language_model.encoder.activations_checkpoint_method = None
                module.language_model.encoder.activations_checkpoint_num_layers = None
                module.language_model.encoder.activations_checkpoint_layers_per_pipeline = None

    def _restore_activation_checkpointing_args(self):
        """ Restores the activation checkpointing parameters using the values saved by
            _reset_activation_checkpointing_args. This function must never be called before
            _reset_activation_checkpointing_args.
        """
        # Restore config values.
        self.cfg.activations_checkpoint_granularity = self.last_activations_checkpoint_granularity
        self.cfg.activations_checkpoint_method = self.last_activations_checkpoint_method
        self.cfg.activations_checkpoint_num_layers = self.last_activations_checkpoint_num_layers
        self.cfg.activations_checkpoint_layers_per_pipeline = self.last_activations_checkpoint_layers_per_pipeline

        # Restore model parameters.
        for module in self.get_model_module_list():
            if self.cfg.get('mcore_gpt', False):
                module.decoder.config.recompute_granularity = self.last_activations_checkpoint_granularity
                module.decoder.config.recompute_method = self.last_activations_checkpoint_method
                module.decoder.config.recompute_num_layers = self.last_activations_checkpoint_num_layers
            else:
                module.language_model.encoder.activations_checkpoint_granularity = (
                    self.last_activations_checkpoint_granularity
                )
                module.language_model.encoder.activations_checkpoint_method = self.last_activations_checkpoint_method
                module.language_model.encoder.activations_checkpoint_num_layers = (
                    self.last_activations_checkpoint_num_layers
                )
                module.language_model.encoder.activations_checkpoint_layers_per_pipeline = (
                    self.last_activations_checkpoint_layers_per_pipeline
                )

    def _reset_sequence_parallelism_args(self):
        """ Disables sequence parallelism completely and saves the values so that
            _restore_sequence_parallelism_args can restore them later. This function must always be
            called before _restore_sequence_parallelism_args.
        """
        # Store values to restore them later.
        self.last_sequence_parallel = self.cfg.sequence_parallel

        # Reset config values. Needed for calling generate.
        self.cfg.sequence_parallel = False
        self.model_parallel_config.sequence_parallel = False
        self.transformer_config.sequence_parallel = False

        # Reset model parameters.
        for module in self.get_model_module_list():
            for mod in module.modules():
                if hasattr(mod, "sequence_parallel"):
                    mod.sequence_parallel = False

    def _restore_sequence_parallelism_args(self):
        """ Restores the sequence parallelism parameters using the values saved by
            _reset_sequence_parallelism_args. This function must never be called before
            _reset_sequence_parallelism_args.
        """
        # Restore config values.
        self.cfg.sequence_parallel = self.last_sequence_parallel
        self.model_parallel_config.sequence_parallel = self.last_sequence_parallel
        self.transformer_config.sequence_parallel = self.last_sequence_parallel

        # Restore model parameters.
        for module in self.get_model_module_list():
            for mod in module.modules():
                if hasattr(mod, "sequence_parallel"):
                    mod.sequence_parallel = self.last_sequence_parallel

    def build_transformer_config(self) -> TransformerConfig:
        """ Builds the megatron core gpt transformer config for the model.
            For attributes in the nemo model config that are the same
            as the megatron core TransformerConfig, we will use the value from the nemo model config.
            For attributes in TransformerConfig that are not in the nemo model config, we add custom logic.
        """

        normalization = self.cfg.get('normalization', 'layernorm')
        layernorm_zero_centered_gamma = self.cfg.get('normalization', 'layernorm') == 'layernorm1p'
        if normalization == 'layernorm':
            normalization = 'LayerNorm'
        elif normalization == 'rmsnorm':
            normalization = 'RMSNorm'
        elif normalization == 'layernorm1p':
            normalization = 'LayerNorm'
            layernorm_zero_centered_gamma = True
        else:
            logging.warning(
                f"The normalization type: {normalization} might not be supported in megatron core."
                f"Supported types are LayerNorm and RMSNorm."
            )

        ub_tp_comm_overlap = self.cfg.get('ub_tp_comm_overlap', False)

        if not self.cfg.get('fp8', False):
            fp8 = None
        elif self.cfg.get('fp8_e4m3', False):
            fp8 = 'e4m3'
        elif self.cfg.get('fp8_hybrid', False):
            fp8 = 'hybrid'
        else:
            raise ValueError(f"fp8 enabled but fp8_format (fp8_e4m3 | fp8_hybrid) is not set.")

        # any configs that are not in the nemo model config will be added here
        model_specific_configs = {
            'layernorm_zero_centered_gamma': layernorm_zero_centered_gamma,
            'normalization': normalization,
            'fp8': fp8,
            'ub_tp_comm_overlap': ub_tp_comm_overlap,
        }

        transformer_config = super().build_transformer_config()

        for key, value in model_specific_configs.items():
            setattr(transformer_config, key, value)

        # pass mcore customization configs directly to mcore
        mcore_customization_config_dict = self.cfg.get('mcore_customization_config', {})
        for key, value in mcore_customization_config_dict.items():
            setattr(transformer_config, key, value)

        return transformer_config<|MERGE_RESOLUTION|>--- conflicted
+++ resolved
@@ -848,7 +848,6 @@
         # TODO @tmoon: Use once available in Megatron-LM
         # return DataIteratorList(iters)
 
-<<<<<<< HEAD
     def get_ltor_masks_and_position_ids(
         self, data, eod_token, reset_position_ids, reset_attention_mask, eod_mask_loss
     ):
@@ -905,35 +904,6 @@
 
         return attention_mask, loss_mask, position_ids
 
-    def get_batch_on_this_cp_rank(self, batch):
-        """ Slice batch input along sequence dimension into multiple chunks,
-            which are parallelized across GPUs in a context parallel group.
-        """
-
-        # With causal masking, each token only attends to its prior tokens. Simply split
-        # sequence into CP chunks can result in severe load imbalance. That's to say, chunks
-        # at the end of sequence have bigger workload than others. To address this issue,
-        # we split sequence into 2*CP ranks. Assuming CP=2, we then get 4 chunks, chunk_0
-        # and chunk_3 are assigned to GPU0, chunk_1 and chunk_2 are assigned to GPU1, so
-        # that we can get balanced workload among GPUs in a context parallel group.
-        cp_size = 1
-        if cp_size > 1:
-            cp_rank = parallel_state.get_context_parallel_rank()
-            for key, val in batch.items():
-                seq_dim = 1 if key != 'attention_mask' else 2
-                val = val.view(
-                    *val.shape[0:seq_dim],
-                    2 * cp_size,
-                    val.shape[seq_dim] // (2 * cp_size),
-                    *val.shape[(seq_dim + 1) :],
-                )
-                index = torch.tensor([cp_rank, (2 * cp_size - cp_rank - 1)], device=val.device)
-                val = val.index_select(seq_dim, index)
-                val = val.view(*val.shape[0:seq_dim], -1, *val.shape[(seq_dim + 2) :])
-                batch[key] = val
-
-        return batch
-
     def get_batch(self, data_iterator):
         """Generate a batch."""
 
@@ -970,8 +940,10 @@
             'position_ids': position_ids,
         }
         # slice batch along sequence dimension for context parallelism
-        batch = self.get_batch_on_this_cp_rank(batch)
-=======
+        batch = self.get_batch_on_this_context_parallel_rank(batch)
+        
+        return batch
+
     def get_batch_on_this_context_parallel_rank(self, batch):
         cp_size = self.cfg.get('context_parallel_size', 1)
         num_valid_tokens_in_ub = None
@@ -995,7 +967,6 @@
                     batch[key] = val
 
         batch['num_valid_tokens_in_ub'] = num_valid_tokens_in_ub
->>>>>>> 8bdcf371
 
         return batch
 
