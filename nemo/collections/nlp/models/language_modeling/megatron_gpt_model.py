# Copyright (c) 2021, NVIDIA CORPORATION.  All rights reserved.
#
# Licensed under the Apache License, Version 2.0 (the "License");
# you may not use this file except in compliance with the License.
# You may obtain a copy of the License at
#
#     http://www.apache.org/licenses/LICENSE-2.0
#
# Unless required by applicable law or agreed to in writing, software
# distributed under the License is distributed on an "AS IS" BASIS,
# WITHOUT WARRANTIES OR CONDITIONS OF ANY KIND, either express or implied.
# See the License for the specific language governing permissions and
# limitations under the License.

import itertools
import queue
from functools import partial
from typing import Any, Iterator, List, Optional, Union

import numpy as np
import torch
from omegaconf.dictconfig import DictConfig
from pytorch_lightning.accelerators import CPUAccelerator
from pytorch_lightning.plugins.precision.native_amp import NativeMixedPrecisionPlugin
from pytorch_lightning.trainer.trainer import Trainer

from nemo.collections.nlp.data.language_modeling.megatron.data_samplers import (
    MegatronPretrainingRandomSampler,
    MegatronPretrainingSampler,
)
from nemo.collections.nlp.data.language_modeling.megatron.gpt_dataset import build_train_valid_test_datasets
from nemo.collections.nlp.models.language_modeling.megatron.gpt_model import GPTModel
from nemo.collections.nlp.models.language_modeling.megatron_base_model import MegatronBaseModel
from nemo.collections.nlp.modules.common.megatron.build_model import build_model
from nemo.collections.nlp.modules.common.megatron.module import Float16Module
from nemo.collections.nlp.modules.common.megatron.utils import (
    average_losses_across_data_parallel_group,
    get_all_params_for_weight_decay_optimization,
    get_params_for_weight_decay_optimization,
)
from nemo.collections.nlp.modules.common.text_generation_utils import (
    generate,
    get_computeprob_response,
    get_default_length_params,
    get_default_sampling_params,
    megatron_gpt_generate,
)
from nemo.collections.nlp.modules.common.transformer.text_generation import (
    LengthParam,
    OutputType,
    SamplingParam,
    TextGeneration,
)
from nemo.collections.nlp.parts.nlp_overrides import GradScaler
from nemo.collections.nlp.parts.utils_funcs import get_last_rank
from nemo.core.classes.common import PretrainedModelInfo
from nemo.utils import logging

try:
    from apex.transformer.pipeline_parallel.utils import get_num_microbatches

    HAVE_APEX = True

except (ImportError, ModuleNotFoundError):

    HAVE_APEX = False

try:
    from megatron.core import parallel_state
    from megatron.core.pipeline_parallel.schedules import get_forward_backward_func

    HAVE_MEGATRON_CORE = True

except (ImportError, ModuleNotFoundError):

    HAVE_MEGATRON_CORE = False

try:
    import transformer_engine

    HAVE_TE = True

except (ImportError, ModuleNotFoundError):
    HAVE_TE = False


class MegatronGPTModel(MegatronBaseModel, TextGeneration):
    """
    Megatron GPT pretraining
    """

    def __init__(self, cfg: DictConfig, trainer: Trainer):
        if not HAVE_APEX:
            raise ImportError(
                "Apex was not found. Please see the NeMo README for installation instructions: https://github.com/NVIDIA/NeMo#megatron-gpt."
            )

        if not HAVE_MEGATRON_CORE:
            raise ImportError(
                "megatron-core was not found. Please see the NeMo README for installation instructions: https://github.com/NVIDIA/NeMo#megatron-gpt."
            )
        # this prevents base constructor from initializing tokenizer
        self.tokenizer = None
        super().__init__(cfg, trainer=trainer, no_lm_init=True)

        self._validate_trainer()

        self.megatron_amp_o2 = cfg.get('megatron_amp_O2', False)

        if not self.megatron_amp_o2 and self.cfg.get('virtual_pipeline_model_parallel_size', None):
            raise ValueError('Virtual pipeline model parallel is only supported when using megatron_amp_O2')

        # build_model returns a list of modules which are used for interleaved pipeline parallelism
        if isinstance(self.trainer.accelerator, CPUAccelerator):
            self.model = build_model(
                model_provider_func=self.model_provider_func,
                wrap_with_ddp=False,
                on_cpu=True,
                virtual_pipeline_model_parallel_size=self.cfg.get('virtual_pipeline_model_parallel_size', None),
            )
        else:
            self.model = build_model(
                model_provider_func=self.model_provider_func,
                wrap_with_ddp=False,
                virtual_pipeline_model_parallel_size=self.cfg.get('virtual_pipeline_model_parallel_size', None),
            )

        # if we're not using interleaved, then self.model is a module.
        if self.cfg.get('virtual_pipeline_model_parallel_size', None) is None:
            self.model = self.model[0]

        if self.megatron_amp_o2:

            if not self.with_distributed_adam:
                # Pre-allocate the model on GPU to have master parameters allocated on the same device with matching data type
                if isinstance(self.model, list):
                    for module in self.model:
                        module.cuda(torch.cuda.current_device())
                else:
                    self.model.cuda(torch.cuda.current_device())

            # Model wrapper to convert both model and inputs to half precision
            if isinstance(self.model, list):
                converted_model = []
                for module in self.model:
                    converted_model.append(Float16Module(module=module, precision=cfg.precision))
                    self.model = converted_model
            else:
                self.model = Float16Module(module=self.model, precision=cfg.precision)

        if self.trainer.precision == 'bf16':
            self.autocast_dtype = torch.bfloat16
        elif int(self.trainer.precision) == 32:
            self.autocast_dtype = torch.float
        elif int(self.trainer.precision) == 16:
            self.autocast_dtype = torch.half
        else:
            raise ValueError('precision must be in [32, 16, "bf16"]')

        self.enable_autocast = (
            True if (not self.megatron_amp_o2) and (self.autocast_dtype in [torch.float16, torch.bfloat16]) else False
        )

        self.transformer_engine = cfg.get('transformer_engine', False)

        # configuration used for inference
        self._inference_config = None

        # Convert the global-batch-based profile index to micro-batch index
        if hasattr(self, '_nsys_profile_enabled'):
            mp_size = cfg.get('tensor_model_parallel_size', 1) * cfg.get('pipeline_model_parallel_size', 1)
            data_parallel_world_size = trainer.world_size // mp_size
            grad_accum_steps = cfg.get('global_batch_size') // (cfg.get('micro_batch_size') * data_parallel_world_size)
            self._nsys_profile_start_step *= grad_accum_steps
            self._nsys_profile_end_step *= grad_accum_steps

        self.get_attention_mask_from_fusion = self.cfg.get('get_attention_mask_from_fusion', True)

    def get_gpt_module_list(self):
        if isinstance(self.model, list):
            return [model.module if isinstance(model, Float16Module) else model for model in self.model]
        elif isinstance(self.model, Float16Module):
            return [self.model.module]
        else:
            return [self.model]

    def set_inference_config(self, inference_config):
        self._inference_config = inference_config

    def get_inference_config(self):
        return self._inference_config

    def model_provider_func(self, pre_process, post_process):
        """Model depends on pipeline paralellism."""
        model = GPTModel(
            vocab_size=self.padded_vocab_size,
            hidden_size=self.cfg.hidden_size,
            max_position_embeddings=self.cfg.max_position_embeddings,
            num_layers=self.cfg.num_layers,
            num_attention_heads=self.cfg.num_attention_heads,
            apply_query_key_layer_scaling=self.cfg.get('apply_query_key_layer_scaling', True),
            kv_channels=self.cfg.get('kv_channels', None),
            ffn_hidden_size=self.cfg.ffn_hidden_size,
            num_tokentypes=0,
            parallel_output=True,
            pre_process=pre_process,
            post_process=post_process,
            init_method_std=self.cfg.get('init_method_std', 0.02),
            use_scaled_init_method=self.cfg.get('use_scaled_init_method', True),
            fp16_lm_cross_entropy=self.cfg.get('fp16_lm_cross_entropy', False),
            use_cpu_initialization=self.cfg.get('use_cpu_initialization', False),
            hidden_dropout=self.cfg.get('hidden_dropout', 0.1),
            attention_dropout=self.cfg.get('attention_dropout', 0.1),
            ffn_dropout=self.cfg.get('ffn_dropout', 0.0),
            precision=self.cfg.get('precision', 16),
            fp32_residual_connection=self.cfg.get('fp32_residual_connection', False),
            activations_checkpoint_granularity=self.cfg.get('activations_checkpoint_granularity', None),
            activations_checkpoint_method=self.cfg.get('activations_checkpoint_method', None),
            activations_checkpoint_num_layers=self.cfg.get('activations_checkpoint_num_layers', 1),
            activations_checkpoint_layers_per_pipeline=self.cfg.get(
                'activations_checkpoint_layers_per_pipeline', None
            ),
            normalization=self.cfg.get('normalization', 'layernorm'),
            layernorm_epsilon=self.cfg.get('layernorm_epsilon', 1e-5),
            onnx_safe=self.cfg.get('onnx_safe', False),
            bias=self.cfg.get('bias', True),
            bias_activation_fusion=self.cfg.get('bias_activation_fusion', True),
            bias_dropout_add_fusion=self.cfg.get('bias_dropout_add_fusion', True),
            activation=self.cfg.get('activation', 'gelu'),
            headscale=self.cfg.get('headscale', False),
            transformer_block_type=self.cfg.get('transformer_block_type', 'pre_ln'),
            openai_gelu=self.cfg.get('openai_gelu', False),
            normalize_attention_scores=self.cfg.get('normalize_attention_scores', True),
            position_embedding_type=self.cfg.get('position_embedding_type', 'learned_absolute'),
            rotary_percentage=self.cfg.get('rotary_percentage', 1.0),
            share_embeddings_and_output_weights=self.cfg.get('share_embeddings_and_output_weights', True),
            attention_type=self.cfg.get('attention_type', 'multihead'),
            masked_softmax_fusion=self.cfg.get('masked_softmax_fusion', True),
            gradient_accumulation_fusion=self.cfg.get('gradient_accumulation_fusion', False),
            persist_layer_norm=self.cfg.get('persist_layer_norm', False),
            sequence_parallel=self.cfg.get('sequence_parallel', False),
            transformer_engine=self.cfg.get('transformer_engine', False),
            fp8=self.cfg.get('fp8', False),
            fp8_e4m3=self.cfg.get('fp8_e4m3', False),
            fp8_hybrid=self.cfg.get('fp8_hybrid', False),
            fp8_margin=self.cfg.get('fp8_margin', 0),
            fp8_interval=self.cfg.get('fp8_interval', 1),
            fp8_amax_history_len=self.cfg.get('fp8_amax_history_len', 1),
            fp8_amax_compute_algo=self.cfg.get('fp8_amax_compute_algo', 'most_recent'),
            reduce_amax=self.cfg.get('reduce_amax', True),
            use_emha=self.cfg.get('use_emha', False),
        )

        return model

    def setup_optimizer_param_groups(self):
        """ModelPT override. Optimizer will get self._optimizer_param_groups"""
        if self.cfg.get('do_layer_norm_weight_decay', False):
            if isinstance(self.model, list):
                self._optimizer_param_groups = get_all_params_for_weight_decay_optimization(self.model)
            else:
                self._optimizer_param_groups = get_all_params_for_weight_decay_optimization([self.model])

        else:
            self._optimizer_param_groups = get_params_for_weight_decay_optimization(self.model)

    def configure_optimizers(self):

        if self.with_distributed_adam:

            # Disable overlapped grad sync for embedding grad when
            # pipeline parallelism is enabled
            if parallel_state.get_pipeline_model_parallel_world_size() > 1:
                if parallel_state.is_pipeline_first_stage(ignore_virtual=True):
                    if isinstance(self.model, list):
                        module = self.model[0]  # only the first virtual rank has the embeddings
                    else:
                        module = self.model
                    if module.share_token_embeddings:
                        param = module.word_embeddings_weight()
                        param._disable_greedy_grad_copy = not self.megatron_amp_o2
                        param._disable_overlap_grad_sync = True
                if parallel_state.is_pipeline_last_stage(ignore_virtual=True):
                    if isinstance(self.model, list):
                        module = self.model[-1]  # only the last virtual rank has the embeddings
                    else:
                        module = self.model
                    if module.share_token_embeddings:
                        param = module.word_embeddings_weight()
                        param._disable_greedy_grad_copy = not self.megatron_amp_o2
                        param._disable_overlap_grad_sync = True

            # Disable overlapped grad sync for layer norm grads when
            # sequence parallelism is enabled
            for param in self.parameters():
                if getattr(param, 'sequence_parallel', False):
                    param._disable_greedy_grad_copy = not self.megatron_amp_o2
                    param._disable_overlap_grad_sync = True

            # Initialize parameter buckets for overlapped grad and param syncs
            # Note: Params with disabled overlapping are put in the
            # last param bucket
            buckets = []
            if self.cfg.get('virtual_pipeline_model_parallel_size', None) is not None:
                # Initialize a bucket for each virtual pipeline stage
                for module in self.model:
                    if isinstance(module, Float16Module):
                        module = module.module
                    stage_bucket = []
                    for layer in module.language_model.encoder.layers:
                        stage_bucket.extend(
                            p for p in layer.parameters() if not getattr(p, '_disable_overlap_grad_sync', False)
                        )
                    buckets.append(stage_bucket)
            else:
                # Initialize a bucket for each Transformer layer
                modules = self.model if isinstance(self.model, list) else [self.model]
                for module in modules:
                    if isinstance(module, Float16Module):
                        module = module.module
                    for layer in module.language_model.encoder.layers:
                        buckets.append(
                            [p for p in layer.parameters() if not getattr(p, '_disable_overlap_grad_sync', False)]
                        )
            buckets.reverse()
            used_params = set()
            for bucket in buckets:
                used_params.update(bucket)
            buckets[-1].extend(p for p in self.parameters() if p not in used_params)
            self.distributed_adam_buckets = buckets

        return super().configure_optimizers()

    def forward(self, tokens, text_position_ids, attention_mask, labels):
        output_tensor = self.model(tokens, text_position_ids, attention_mask, labels=labels)
        return output_tensor

    def training_step(self, dataloader_iter, batch_idx):
        """
            We pass the dataloader iterator function to the micro-batch scheduler.
            The input batch to each micro-batch is fetched using the dataloader function
            in the micro-batch fwd function.
        """

        # we zero grads here because we also call backward in the megatron-core fwd/bwd functions
        self._optimizer.zero_grad()

        if self.with_distributed_adam:
            # hack to enable overlapping param sync and forward compute
            # note: the distributed optimizer monkey-patches each
            # parameter's __getattribute__ function so that it can
            # launch parameter all-gathers the first time the
            # parameter is accessed after the optimizer step. However,
            # PyTorch directly passes embedding parameters into a C++,
            # bypassing this process. A quick-and-dirty hack is to
            # manually interact with the parameter.
            modules = self.model if isinstance(self.model, list) else [self.model]
            for module in modules:
                if isinstance(module, Float16Module):
                    module = module.module
                module = module.language_model
                if hasattr(module, 'embedding'):
                    for param in module.embedding.parameters():
                        param.data_ptr()

        tensor_shape = [self.cfg.encoder_seq_length, self.cfg.micro_batch_size, self.cfg.hidden_size]

        # handle asynchronous grad reduction
        no_sync_func = None
        grad_sync_func = None
        param_sync_func = None
        if self.with_distributed_adam:
            no_sync_func = partial(self._optimizer.no_sync, greedy_grad_copy=self.megatron_amp_o2,)
            grad_sync_func = self.reduce_overlap_gradients
            param_sync_func = self.sync_overlap_parameters

        # run forward and backwards passes for an entire global batch
        # we do this inside training_step to support pipeline parallelism
        fwd_bwd_function = get_forward_backward_func()

        # TODO @akhattar: add num_micro_batches_with_partial_activation_checkpoints when ready
        losses_reduced_per_micro_batch = fwd_bwd_function(
            forward_step_func=self.get_forward_output_and_loss_func(),
            data_iterator=self._make_data_iterator_list(dataloader_iter),
            model=self.model,
            num_microbatches=get_num_microbatches(),
            forward_only=False,
            tensor_shape=tensor_shape,
            dtype=self.autocast_dtype,
            grad_scaler=self.trainer.precision_plugin.scaler.scale if self.cfg.precision == 16 else None,
            sequence_parallel=self.cfg.get('sequence_parallel', False),
<<<<<<< HEAD
            enable_autocast=True,
            no_sync_func=no_sync_func,
            grad_sync_func=grad_sync_func,
            param_sync_func=param_sync_func,
=======
            enable_autocast=self.enable_autocast,
>>>>>>> 0aeeee19
        )

        # only the last stages of the pipeline return losses
        if losses_reduced_per_micro_batch:
            # average loss across micro batches
            loss_tensors_list = [loss_reduced['avg'] for loss_reduced in losses_reduced_per_micro_batch]
            loss_tensor = torch.concat(loss_tensors_list)
            loss_mean = loss_tensor.mean()
        else:
            loss_mean = torch.tensor(0.0).cuda()

        # when using sequence parallelism, the sequence parallel layernorm grads must be all-reduced
        if self.cfg.get('tensor_model_parallel_size', 1) > 1 and self.cfg.get('sequence_parallel', False):
            self.allreduce_sequence_parallel_gradients()

        if self.with_distributed_adam:
            # synchronize asynchronous grad reductions
            # note: not necessary, but reduces performance degradation
            # from multiple simultaneous NCCL calls
            self._optimizer._finish_bucket_grad_sync()
        elif self.megatron_amp_o2:
            # when using pipeline parallelism grads must be all-reduced after the pipeline (not asynchronously)
            if self.cfg.get('pipeline_model_parallel_size', 1) > 1 or self.cfg.get('sequence_parallel', False):
                # main grads are stored in the MainParamsOptimizer wrapper
                self._optimizer.allreduce_main_grads()
        else:
            # async grad allreduce is not currently implemented for O1/autocasting mixed precision training
            # so we all-reduce gradients after the pipeline
            self.allreduce_gradients()  # @sangkug we think this is causing memory to blow up (hurts perf)

        if self.cfg.get('pipeline_model_parallel_size', 1) > 1 and self.cfg.get(
            'share_embeddings_and_output_weights', True
        ):
            # when using pipeline parallelism the first and last stage must keep embeddings in sync
            self.allreduce_first_last_embeddings()

        ## logging
        # we can only log on one rank if it is rank zero so we broadcast from last rank
        # we can avoid this broadcast by updating the PTL log function to accept specific ranks
        torch.distributed.broadcast(loss_mean, get_last_rank())

        if self.cfg.precision == 16:
            loss_scale = self.trainer.precision_plugin.scaler._scale
            if loss_scale is not None:
                self.log('loss_scale', loss_scale, batch_size=1)

        self.log('reduced_train_loss', loss_mean, prog_bar=True, rank_zero_only=True, batch_size=1)
        lr = self._optimizer.param_groups[0]['lr']
        self.log('lr', lr, rank_zero_only=True, batch_size=1)
        self.log(
            'global_step', self.trainer.global_step, prog_bar=True, rank_zero_only=True, batch_size=1,
        )

        # TODO: make sure compute_consumed_samples works for pipeline parallelism
        self.log(
            'consumed_samples',
            self.compute_consumed_samples(self.trainer.global_step - self.init_global_step),
            prog_bar=True,
            rank_zero_only=True,
            batch_size=1,
        )

        return loss_mean

    def backward(self, *args, **kwargs):
        """ LightningModule hook to do backward.
            We want this to do nothing since we run backward in the fwd/bwd functions from megatron-core.
            No need to call it here.
        """
        return

    def optimizer_zero_grad(self, *args, **kwargs):
        """ LightningModule hook to zero grad.
            We want this to do nothing as we are zeroing grads during the training_step.
        """
        return

    def _append_sequence_parallel_module_grads(self, module, grads):
        """ Helper method for allreduce_sequence_parallel_gradients"""

        for param in module.parameters():
            sequence_parallel_param = getattr(param, 'sequence_parallel', False)
            # (@adithyare) adapter training now extends MegatronGPTModel
            # so we have to add this check here to ensure we do not
            # perform all_reduce when grad is None.
            # grad can be None when performing PeFT training.
            if sequence_parallel_param and param.requires_grad:
                if self.megatron_amp_o2:
                    grad = param.main_grad
                else:
                    grad = param.grad
                grads.append(grad.data)

    def allreduce_sequence_parallel_gradients(self):
        """ All-reduce layernorm parameters across model parallel nodes when sequence parallelism is used.
            Modified from megatron-lm:
            https://gitlab-master.nvidia.com/ADLR/megatron-lm/-/blob/3f91f09bb2ab32f9904b47f46f19d2fc3f518ed8/megatron/training.py#L425
        """

        grads = []
        if isinstance(self.model, list):
            for module in self.model:
                self._append_sequence_parallel_module_grads(module, grads)
        else:
            self._append_sequence_parallel_module_grads(self.model, grads)

        coalesced = torch._utils._flatten_dense_tensors(grads)
        torch.distributed.all_reduce(coalesced, group=parallel_state.get_tensor_model_parallel_group())
        for buf, synced in zip(grads, torch._utils._unflatten_dense_tensors(coalesced, grads)):
            buf.copy_(synced)

    def allreduce_first_last_embeddings(self):

        # Modified from megatron-lm: https://github.com/NVIDIA/Megatron-LM/blob/d41696840ed0a7edb7e0499eb82a48ae112d9bb3/megatron/training.py#L407
        # All-reduce word_embeddings' grad across first and last stages to ensure
        # that word_embeddings parameters stay in sync.
        # This should only run for models that support pipelined model parallelism
        # (BERT and GPT-2).
        if parallel_state.get_pipeline_model_parallel_world_size() > 1 and (
            parallel_state.is_pipeline_first_stage(ignore_virtual=True)
            or parallel_state.is_pipeline_last_stage(ignore_virtual=True)
        ):
            if parallel_state.is_pipeline_first_stage(ignore_virtual=True):
                if isinstance(self.model, list):
                    module = self.model[0]  # only the first virtual rank has the embeddings
                else:
                    module = self.model
            if parallel_state.is_pipeline_last_stage(ignore_virtual=True):
                if isinstance(self.model, list):
                    module = self.model[-1]  # only the last virtual rank has the embeddings
                else:
                    module = self.model
            if module.share_token_embeddings:
                word_embeddings_weight = module.word_embeddings_weight()
                # (@adithyare) adapter training now extends MegatronGPTModel so we have to add this check here to ensure we do not perform all_reduce when grad is None.
                # grad can be None when performing PeFT training.
                if word_embeddings_weight.requires_grad:
                    if self.megatron_amp_o2:
                        # O2 recipe stores a "main" copy of weights and grads
                        grad = word_embeddings_weight.main_grad
                    else:
                        grad = word_embeddings_weight.grad
                    torch.distributed.all_reduce(grad, group=parallel_state.get_embedding_group())

    def _make_data_iterator_list(self, data_iterator: Iterator) -> List[Iterator]:
        """ Convert data iterator into form expected by Megatron

            With interleaved pipeline parallelism, Megatron expects a
            list of one data iterator per model chunk. Each model
            chunk independently gets data from its data iterator, so
            we need to interact with the data iterator multiple times
            for each microbatch step. Instead of incorporating this
            logic into the data loader, we cache the iterator's output
            to the first model chunk and reuse it in the other model
            chunks.
        """

        if not isinstance(self.model, list) or len(self.model) == 1:
            return [data_iterator]

        class CachingIterator:
            """Iterator wrapper that caches values"""

            class Proxy:
                """Returns values from caching iterator wrapper

                Assumed to never advance past the caching iterator.
                """

                def __init__(self):
                    self.cache = queue.Queue()

                def __iter__(self):
                    return self

                def __next__(self):
                    return self.cache.get_nowait()

            def __init__(self, iterator: Iterator):
                self.iterator = iterator
                self.proxies = []

            def make_proxy(self):
                self.proxies.append(CachingIterator.Proxy())
                return self.proxies[-1]

            def __iter__(self):
                return self

            def __next__(self):
                val = next(self.iterator)
                for proxy in self.proxies:
                    proxy.cache.put(val)
                return val

        # Make list of iterator wrappers
        data_iterator_list = [CachingIterator(data_iterator)]
        while len(data_iterator_list) < len(self.model):
            data_iterator_list.append(data_iterator_list[0].make_proxy())
        return data_iterator_list

    def get_forward_output_and_loss_func(self, validation_step=False):
        def fwd_output_and_loss_func(dataloader_iter, model, checkpoint_activations_all_layers=None):

            # Get data batch
            batch = next(dataloader_iter)

            # Transfer needed data to GPU
            required_keys = set()
            if parallel_state.get_pipeline_model_parallel_world_size() == 1:
                required_keys.update(batch.keys())
            else:
                required_keys.add('attention_mask')
                if parallel_state.is_pipeline_first_stage():
                    required_keys.update(('tokens', 'position_ids'))
                if parallel_state.is_pipeline_last_stage():
                    required_keys.update(('labels', 'loss_mask'))
            if self.get_attention_mask_from_fusion:
                required_keys.remove('attention_mask')
            batch = {key: val.cuda(non_blocking=True) if key in required_keys else None for key, val in batch.items()}

            # Model forward pass
            output_tensor = model(
                batch['tokens'],
                batch['position_ids'],
                batch['attention_mask'],
                batch['labels'],
                checkpoint_activations_all_layers=checkpoint_activations_all_layers,
            )

            def loss_func(output_tensor):
                # Loss for a micro-batch (ub)
                loss_for_ub = self.loss_func(batch['loss_mask'], output_tensor)
                if validation_step and not self.cfg.data.get('validation_drop_last', True):
                    num_valid_tokens_in_ub = batch['loss_mask'].sum()
                    if loss_for_ub.isnan():
                        assert batch['loss_mask'].count_nonzero() == 0, 'Got NaN loss with non-empty input'
                        loss_sum_for_ub = torch.zeros_like(num_valid_tokens_in_ub)
                    else:
                        loss_sum_for_ub = num_valid_tokens_in_ub * loss_for_ub

                    loss_sum_and_ub_size_all_gpu = torch.cat(
                        [
                            loss_sum_for_ub.clone().detach().view(1),
                            torch.tensor([num_valid_tokens_in_ub]).cuda().clone().detach(),
                        ]
                    )
                    # Could potentially reduce num_valid_samples_in_microbatch and use that to aggregate instead of len(self._validation_ds)
                    torch.distributed.all_reduce(
                        loss_sum_and_ub_size_all_gpu, group=parallel_state.get_data_parallel_group()
                    )
                    return loss_for_ub, {'loss_sum_and_ub_size': loss_sum_and_ub_size_all_gpu}
                else:
                    reduced_loss = average_losses_across_data_parallel_group([loss_for_ub])
                    return loss_for_ub, {'avg': reduced_loss}

            return output_tensor, loss_func

        return fwd_output_and_loss_func

    def get_forward_output_only_func(self):
        def fwd_output_only_func(batch, model):
            extra_arg = {}
            if len(batch) == 3:
                batch = [x.cuda() for x in batch]
                tokens, attention_mask, position_ids = batch
                attention_mask = attention_mask[0:1]
            else:
                (
                    tokens,
                    attention_mask,
                    position_ids,
                    set_inference_key_value_memory,
                    inference_max_sequence_len,
                ) = batch
                tokens = tokens.cuda()
                attention_mask = attention_mask.cuda()
                position_ids = position_ids.cuda()
                attention_mask = attention_mask[0:1]
                extra_arg['set_inference_key_value_memory'] = set_inference_key_value_memory[0].item()
                extra_arg['inference_max_sequence_len'] = inference_max_sequence_len[0].item()
            output_tensor = model(tokens, position_ids, attention_mask, **extra_arg)

            def id_func(output_tensor):
                return output_tensor, {'logits': output_tensor}

            return output_tensor, id_func

        return fwd_output_only_func

    def validation_step(self, dataloader_iter, batch_idx):
        """
            Our dataloaders produce a micro-batch and then we fetch
            a number of microbatches depending on the global batch size and model parallel size
            from the dataloader to produce a list of microbatches.
            The list of microbatches is then piped through the pipeline using megatron-core fwd/bwd functions.
        """

        tensor_shape = [self.cfg.encoder_seq_length, self.cfg.micro_batch_size, self.cfg.hidden_size]

        # run forward passes for an entire global batch
        # we do this inside validation_step to support pipeline parallelism
        fwd_bwd_function = get_forward_backward_func()

        losses_reduced_per_micro_batch = fwd_bwd_function(
            forward_step_func=self.get_forward_output_and_loss_func(validation_step=True),
            data_iterator=self._make_data_iterator_list(dataloader_iter),
            model=self.model,
            num_microbatches=get_num_microbatches(),
            forward_only=True,
            tensor_shape=tensor_shape,
            dtype=self.autocast_dtype,
            sequence_parallel=self.cfg.get('sequence_parallel', False),
            enable_autocast=self.enable_autocast,
        )

        # only the last stage of the pipeline returns losses
        if losses_reduced_per_micro_batch:
            if self.cfg.data.get('validation_drop_last', True):
                # average loss across micro batches
                loss_tensors_list = [loss_reduced['avg'] for loss_reduced in losses_reduced_per_micro_batch]
                return torch.concat(loss_tensors_list).mean()
            else:
                # Get the total loss since micro batches sizes are not uniform
                loss_sum_tensors_list = [
                    loss_sum['loss_sum_and_ub_size']
                    for loss_sum in losses_reduced_per_micro_batch
                    if loss_sum['loss_sum_and_ub_size'][1] > 0
                ]
                loss_sum = (
                    torch.vstack(loss_sum_tensors_list).sum(axis=0)
                    if len(loss_sum_tensors_list) > 0
                    else torch.tensor([0.0, 0.0]).cuda()
                )
                return loss_sum
        else:
            # we're not on the last pipeline stage so no losses
            return []

    def validation_epoch_end(self, outputs):
        if parallel_state.is_pipeline_last_stage():
            # only the last pipeline parallel stages return loss with their batch size
            if self.cfg.data.get('validation_drop_last', True):
                averaged_loss = torch.stack(outputs).mean()
            else:
                # Compute the avg loss by total_loss across all samples / total number of samples
                total_loss_and_total_samples = torch.vstack(outputs).sum(axis=0)
                avg_loss = total_loss_and_total_samples[0] / total_loss_and_total_samples[1]
                averaged_loss = avg_loss.type(torch.float32).cuda()
        else:
            averaged_loss = torch.tensor(0.0, dtype=torch.float32).cuda()

        # we can only log on one rank if it is rank zero so we broadcast from last rank
        torch.distributed.broadcast(averaged_loss, get_last_rank())

        self.log('val_loss', averaged_loss, prog_bar=True, rank_zero_only=True, batch_size=1)

        return averaged_loss

    def test_step(self, batch, batch_idx):
        return self.validation_step(batch, batch_idx)

    def test_epoch_end(self, outputs):
        averaged_loss = average_losses_across_data_parallel_group(outputs)
        logging.info(f'test_loss: {averaged_loss[0]}')

    def loss_func(self, loss_mask, output_tensor):
        losses = output_tensor.float()
        loss_mask = loss_mask.view(-1).float()
        # TODO: add nemo version here
        loss = torch.sum(losses.view(-1) * loss_mask) / loss_mask.sum()  # sequence level nll
        return loss

    def build_train_valid_test_datasets(self):
        logging.info('Building GPT datasets.')
        if self.trainer.limit_val_batches > 1.0 and isinstance(self.trainer.limit_val_batches, float):
            raise ValueError("limit_val_batches must be an integer or float less than or equal to 1.0.")
        global_batch_size = self.cfg.global_batch_size
        max_train_steps = self.trainer.max_steps
        eval_iters = (max_train_steps // self.trainer.val_check_interval + 1) * self.trainer.limit_val_batches
        test_iters = self.trainer.limit_test_batches

        train_valid_test_num_samples = [
            max_train_steps * global_batch_size,
            eval_iters * global_batch_size,
            test_iters * global_batch_size,
        ]

        if self.trainer.limit_val_batches <= 1.0 and isinstance(self.trainer.limit_val_batches, float):
            train_valid_test_num_samples[
                1
            ] = 1  # This is to make sure we only have one epoch on every validation iteration

        self._train_ds, self._validation_ds, self._test_ds = build_train_valid_test_datasets(
            cfg=self.cfg,
            trainer=self.trainer,
            data_prefix=self.cfg.data.data_prefix,
            data_impl=self.cfg.data.data_impl,
            splits_string=self.cfg.data.splits_string,
            train_valid_test_num_samples=train_valid_test_num_samples,
            seq_length=self.cfg.data.seq_length,
            seed=self.cfg.seed,
            skip_warmup=self.cfg.data.get('skip_warmup', True),
            tokenizer=self.tokenizer,
        )
        if self._train_ds is not None:
            logging.info(f'Length of train dataset: {len(self._train_ds)}')
        if self._validation_ds is not None:
            logging.info(f'Length of val dataset: {len(self._validation_ds)}')
        if self._test_ds is not None:
            logging.info(f'Length of test dataset: {len(self._test_ds)}')
        logging.info(f'Finished building GPT datasets.')

        return self._train_ds, self._validation_ds, self._test_ds

    def build_pretraining_data_loader(
        self, dataset, consumed_samples, dataset_type=None, drop_last=True, pad_samples_to_global_batch_size=False
    ):
        """Buld dataloader given an input dataset."""

        logging.info(f'Building dataloader with consumed samples: {consumed_samples}')
        # Megatron sampler
        if hasattr(self.cfg.data, 'dataloader_type') and self.cfg.data.dataloader_type is not None:
            if self.cfg.data.dataloader_type == 'single':
                batch_sampler = MegatronPretrainingSampler(
                    total_samples=len(dataset),
                    consumed_samples=consumed_samples,
                    micro_batch_size=self.cfg.micro_batch_size,
                    data_parallel_rank=parallel_state.get_data_parallel_rank(),
                    data_parallel_size=parallel_state.get_data_parallel_world_size(),
                    drop_last=drop_last,
                    global_batch_size=self.cfg.global_batch_size,
                    pad_samples_to_global_batch_size=pad_samples_to_global_batch_size,
                )
            elif self.cfg.data.dataloader_type == 'cyclic':
                batch_sampler = MegatronPretrainingRandomSampler(
                    total_samples=len(dataset),
                    consumed_samples=consumed_samples,
                    micro_batch_size=self.cfg.micro_batch_size,
                    data_parallel_rank=parallel_state.get_data_parallel_rank(),
                    data_parallel_size=parallel_state.get_data_parallel_world_size(),
                    drop_last=self.cfg.get('drop_last', True),
                )
            else:
                raise ValueError('cfg.data.dataloader_type must be "single" or "cyclic"')
        else:
            raise ValueError('cfg.data.dataloader_type not found. Must be "single" or "cyclic"')

        return torch.utils.data.DataLoader(
            dataset,
            batch_sampler=batch_sampler,
            num_workers=self.cfg.data.num_workers,
            pin_memory=True,
            persistent_workers=True if self.cfg.data.num_workers > 0 else False,
        )

    def setup(self, stage=None):
        """ PTL hook that is executed after DDP spawns.
            We setup datasets here as megatron datasets require DDP to instantiate.
            See https://pytorch-lightning.readthedocs.io/en/latest/common/lightning_module.html#setup for more information.
        Args:
            stage (str, optional): Can be 'fit', 'validate', 'test' or 'predict'. Defaults to None.
        """
        num_parameters_on_device, total_num_parameters = self._get_total_params_across_model_parallel_groups_gpt_bert(
            self.model
        )

        logging.info(
            f'Pipeline model parallel rank: {parallel_state.get_pipeline_model_parallel_rank()}, '
            f'Tensor model parallel rank: {parallel_state.get_tensor_model_parallel_rank()}, '
            f'Number of model parameters on device: {num_parameters_on_device:.2e}. '
            f'Total number of model parameters: {total_num_parameters:.2e}.'
        )

        resume_checkpoint_path = self.trainer._checkpoint_connector.resume_from_checkpoint_fit_path
        if resume_checkpoint_path:
            init_consumed_samples = self._extract_consumed_samples_from_ckpt(resume_checkpoint_path)
        else:
            init_consumed_samples = 0
        self.init_consumed_samples = init_consumed_samples
        self.init_global_step = self.trainer.global_step

        if stage == 'predict':
            return
        else:
            # TODO: consider adding a ModelPT guard to check if model is being restored.
            # allowing restored models to optionally setup datasets
            self.build_train_valid_test_datasets()
            self.setup_training_data(self.cfg.data)
            self.setup_validation_data(self.cfg.data)
            self.setup_test_data(self.cfg.data)

        # when using pipeline model parallel the final stage need to initialize word embeddings
        if parallel_state.get_pipeline_model_parallel_world_size() > 1:
            if isinstance(self.model, list):
                for i, module in enumerate(self.model):
                    parallel_state.set_virtual_pipeline_model_parallel_rank(i)
                    if self.cfg.get('share_embeddings_and_output_weights', True):
                        module.sync_initial_word_embeddings()
                parallel_state.set_virtual_pipeline_model_parallel_rank(0)
            else:
                if self.cfg.get('share_embeddings_and_output_weights', True):
                    self.model.sync_initial_word_embeddings()

        if self.cfg.get('transformer_engine', False):
            self.setup_transformer_engine_tp_groups()

    def setup_training_data(self, cfg):
        if hasattr(self, '_train_ds'):
            consumed_samples = self.compute_consumed_samples(0)
            logging.info(
                f'Setting up train dataloader with len(len(self._train_ds)): {len(self._train_ds)} and consumed samples: {consumed_samples}'
            )
            self._train_dl = self.build_pretraining_data_loader(self._train_ds, consumed_samples)

    def setup_validation_data(self, cfg):
        if hasattr(self, '_validation_ds'):
            consumed_samples = 0
            logging.info(
                f'Setting up validation dataloader with len(len(self._validation_ds)): {len(self._validation_ds)} and consumed samples: {consumed_samples}'
            )

            drop_last = True
            if not self.cfg.data.get('validation_drop_last', True):
                logging.info(f'Drop last in validation dataset is set to False')
                drop_last = False
            pad_samples_to_global_batch_size = False
            if self.cfg.data.get('pad_samples_to_global_batch_size', False):
                logging.info('pad_samples_to_global_batch_size set to True')
                pad_samples_to_global_batch_size = True

            self._validation_dl = self.build_pretraining_data_loader(
                self._validation_ds, consumed_samples, "validation", drop_last, pad_samples_to_global_batch_size
            )

    def setup_test_data(self, cfg):
        if hasattr(self, '_test_ds'):
            consumed_samples = 0
            logging.info(
                f'Setting up test dataloader with len(len(self._test_ds)): {len(self._test_ds)} and consumed samples: {consumed_samples}'
            )
            self._test_dl = self.build_pretraining_data_loader(self._test_ds, consumed_samples)

    def generate(
        self,
        inputs: Union[List[str], torch.Tensor, List[dict]],
        length_params: LengthParam,
        sampling_params: SamplingParam = None,
    ) -> OutputType:

        # check whether the DDP is initialized
        if parallel_state.is_unitialized():

            def dummy():
                return

            if self.trainer.strategy.launcher is not None:
                self.trainer.strategy.launcher.launch(dummy, trainer=self.trainer)
            self.trainer.strategy.setup_environment()

            if self.cfg.get('transformer_engine', False):
                self.setup_transformer_engine_tp_groups()

        # set the default sampling params if it is None.
        # default do greedy sampling
        if sampling_params is None:
            sampling_params = get_default_sampling_params()

        # set the default length params if it is None.
        # default do greedy sampling
        if length_params is None:
            length_params = get_default_length_params()

        return megatron_gpt_generate(self.cuda(), inputs, self.tokenizer, length_params, sampling_params)

    def predict_step(self, batch: Any, batch_idx: int, dataloader_idx: Optional[int] = None) -> Any:
        inference_config = self.get_inference_config()
        if inference_config is None:
            return None
        else:
            # need to overwrite some configuration, make it immutable
            inference_config = inference_config.copy()
            compute_logprob = inference_config['compute_logprob']
            if compute_logprob:
                del inference_config['compute_logprob']
                inference_config['inputs'] = batch
                inference_config['tokens_to_generate'] = 1
                inference_config['all_probs'] = True
                inference_config["add_BOS"] = False
                inference_config['greedy'] = True
                response = generate(self, **inference_config)
                compute_prob_response = get_computeprob_response(self.tokenizer, response, batch)
                return compute_prob_response
            else:
                del inference_config['compute_logprob']
                inference_config['inputs'] = batch
                return generate(self, **inference_config)

    def list_available_models(self):
        return None

    def transfer_batch_to_device(self, batch: Any, device: torch.device, dataloader_idx: int) -> Any:
        """ PTL hook: https://pytorch-lightning.readthedocs.io/en/latest/common/lightning_module.html#transfer-batch-to-device
            When using pipeline parallelism, we need the global batch to remain on the CPU,
            since the memory overhead will be too high when using a large number of microbatches.
            Microbatches are transferred from CPU to GPU inside the pipeline.
        """
        return batch

    def _validate_trainer(self):
        """ Certain trainer configurations can break training.
            Here we try to catch them and raise an error.
        """
        if self.trainer.accumulate_grad_batches > 1:
            raise ValueError(
                f'Gradient accumulation is done within training_step. trainer.accumulate_grad_batches must equal 1'
            )

    @classmethod
    def list_available_models(cls) -> Optional[PretrainedModelInfo]:
        """
        This method returns a list of pre-trained model which can be instantiated directly from NVIDIA's NGC cloud.
        Returns:
            List of available pre-trained models.
        """
        result = []
        result.append(
            PretrainedModelInfo(
                pretrained_model_name="megatron_gpt_345m",
                location="https://api.ngc.nvidia.com/v2/models/nvidia/nemo/megatron_gpt_345m/versions/1/files/megatron_gpt_345m.nemo",
                description="345M parameter GPT generative Megatron model.",
            )
        )
        return result

    def _set_tp_groups(self, module):
        """ Helper method to set tp groups for transformer engine"""

        if self.cfg.get('transformer_engine', False):
            logging.info(f'Setting up transformer engine modules for tensor parallelism.')
            if self.cfg.get('megatron_amp_O2', 'False'):
                # when using O2 additional module key is added that casts the weights
                for layer in module.module.language_model.encoder.layers:
                    layer.set_tensor_parallel_group(parallel_state.get_tensor_model_parallel_group())

            else:
                for layer in module.language_model.encoder.layers:
                    layer.set_tensor_parallel_group(parallel_state.get_tensor_model_parallel_group())

    def setup_transformer_engine_tp_groups(self):
        """ This should be called after model parallel groups have been initialized
            and only needs to be called when using Transformer Engine.
        """
        if isinstance(self.model, list):
            for module in self.model:
                self._set_tp_groups(module)
        else:
            self._set_tp_groups(self.model)

    def on_save_checkpoint(self, checkpoint) -> None:
        """LightningModule hook:
        https://pytorch-lightning.readthedocs.io/en/stable/common/lightning_module.html#on-save-checkpoint
        """
        if isinstance(self.model, list):
            for i in range(len(self.model)):
                parallel_state.set_virtual_pipeline_model_parallel_rank(i)
                checkpoint[f'model{i}'] = self.model[i].module.state_dict_for_save_checkpoint()
            parallel_state.set_virtual_pipeline_model_parallel_rank(0)

    def on_load_checkpoint(self, checkpoint) -> None:
        """LightningModule hook:
        https://pytorch-lightning.readthedocs.io/en/stable/common/lightning_module.html#on-load-checkpoint
        """
        if isinstance(self.model, list):
            for i in range(len(self.model)):
                parallel_state.set_virtual_pipeline_model_parallel_rank(i)
                self.model[i].module.load_state_dict(checkpoint[f'model{i}'], strict=True)
            parallel_state.set_virtual_pipeline_model_parallel_rank(0)

    def parameters(self):
        if isinstance(self.model, list):
            return itertools.chain.from_iterable(module.parameters() for module in self.model)
        else:
            return self.model.parameters()

    def _reset_activation_checkpointing_args(self):
        """ Disables activation checkpointing completely and saves the values so that
            _restore_activation_checkpointing_args can restore them later. This function must always be
            called before _restore_activation_checkpointing_args.
        """
        # Store values to restore them later.
        self.last_activations_checkpoint_granularity = self.cfg.activations_checkpoint_granularity
        self.last_activations_checkpoint_method = self.cfg.activations_checkpoint_method
        self.last_activations_checkpoint_num_layers = self.cfg.activations_checkpoint_num_layers
        self.last_activations_checkpoint_layers_per_pipeline = self.cfg.activations_checkpoint_layers_per_pipeline

        # Reset config values. Needed for calling generate.
        self.cfg.activations_checkpoint_granularity = None
        self.cfg.activations_checkpoint_method = None
        self.cfg.activations_checkpoint_num_layers = None
        self.cfg.activations_checkpoint_layers_per_pipeline = None

        # Reset model parameters.
        for module in self.get_gpt_module_list():
            module.language_model.encoder.activations_checkpoint_granularity = None
            module.language_model.encoder.activations_checkpoint_method = None
            module.language_model.encoder.activations_checkpoint_num_layers = None
            module.language_model.encoder.activations_checkpoint_layers_per_pipeline = None

    def _restore_activation_checkpointing_args(self):
        """ Restores the activation checkpointing parameters using the values saved by
            _reset_activation_checkpointing_args. This function must never be called before
            _reset_activation_checkpointing_args.
        """
        # Restore config values.
        self.cfg.activations_checkpoint_granularity = self.last_checkpointing_granularity
        self.cfg.activations_checkpoint_method = self.last_checkpointing_method
        self.cfg.activations_checkpoint_num_layers = self.last_checkpointing_num_layers
        self.cfg.activations_checkpoint_layers_per_pipeline = self.last_activations_checkpoint_layers_per_pipeline

        # Restore model parameters.
        for module in self.get_gpt_module_list():
            module.language_model.encoder.activations_checkpoint_granularity = self.last_checkpointing_granularity
            module.language_model.encoder.activations_checkpoint_method = self.last_checkpointing_method
            module.language_model.encoder.activations_checkpoint_num_layers = self.last_checkpointing_num_layers
            module.language_model.encoder.activations_checkpoint_layers_per_pipeline = (
                self.last_activations_checkpoint_layers_per_pipeline
            )

    def _reset_sequence_parallelism_args(self):
        """ Disables sequence parallelism completely and saves the values so that
            _restore_sequence_parallelism_args can restore them later. This function must always be
            called before _restore_sequence_parallelism_args.
        """
        # Store values to restore them later.
        self.last_sequence_parallel = self.cfg.sequence_parallel

        # Reset config values. Needed for calling generate.
        self.cfg.sequence_parallel = None

        # Reset model parameters.

        for module in self.get_gpt_module_list():
            module.language_model.encoder.sequence_parallel = None

    def _restore_sequence_parallelism_args(self):
        """ Restores the sequence parallelism parameters using the values saved by
            _reset_sequence_parallelism_args. This function must never be called before
            _reset_sequence_parallelism_args.
        """
        # Restore config values.
        self.cfg.sequence_parallel = self.last_sequence_parallel

        # Restore model parameters.
        for module in self.get_gpt_module_list():
            module.language_model.encoder.sequence_parallel = self.last_sequence_parallel<|MERGE_RESOLUTION|>--- conflicted
+++ resolved
@@ -389,14 +389,10 @@
             dtype=self.autocast_dtype,
             grad_scaler=self.trainer.precision_plugin.scaler.scale if self.cfg.precision == 16 else None,
             sequence_parallel=self.cfg.get('sequence_parallel', False),
-<<<<<<< HEAD
-            enable_autocast=True,
             no_sync_func=no_sync_func,
             grad_sync_func=grad_sync_func,
             param_sync_func=param_sync_func,
-=======
             enable_autocast=self.enable_autocast,
->>>>>>> 0aeeee19
         )
 
         # only the last stages of the pipeline return losses
