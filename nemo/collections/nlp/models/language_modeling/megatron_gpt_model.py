# Copyright (c) 2021, NVIDIA CORPORATION.  All rights reserved.
#
# Licensed under the Apache License, Version 2.0 (the "License");
# you may not use this file except in compliance with the License.
# You may obtain a copy of the License at
#
#     http://www.apache.org/licenses/LICENSE-2.0
#
# Unless required by applicable law or agreed to in writing, software
# distributed under the License is distributed on an "AS IS" BASIS,
# WITHOUT WARRANTIES OR CONDITIONS OF ANY KIND, either express or implied.
# See the License for the specific language governing permissions and
# limitations under the License.

import os
import re
from typing import Any, Dict, List, Optional

import torch
import torch.nn.functional as F
from omegaconf.dictconfig import DictConfig
from omegaconf.omegaconf import open_dict
from pytorch_lightning.plugins.precision.native_amp import NativeMixedPrecisionPlugin
from pytorch_lightning.trainer.trainer import Trainer

from nemo.collections.nlp.data.language_modeling.megatron.data_samplers import (
    MegatronPretrainingRandomSampler,
    MegatronPretrainingSampler,
)
from nemo.collections.nlp.data.language_modeling.megatron.gpt_dataset import build_train_valid_test_datasets
from nemo.collections.nlp.data.language_modeling.megatron.gpt_prompt_tuning_dataset import GPTPromptTuningDataset
from nemo.collections.nlp.models.language_modeling.megatron.gpt_model import GPTModel
from nemo.collections.nlp.models.nlp_model import NLPModel
from nemo.collections.nlp.modules.common.megatron.clip_grads import clip_grad_norm_fp32
from nemo.collections.nlp.modules.common.megatron.megatron_init import initialize_model_parallel_for_nemo
from nemo.collections.nlp.modules.common.megatron.module import Float16Module
from nemo.collections.nlp.modules.common.megatron.utils import (
    average_losses_across_data_parallel_group,
    get_ltor_masks_and_position_ids,
)
from nemo.collections.nlp.modules.common.tokenizer_utils import get_nmt_tokenizer
from nemo.collections.nlp.parts.nlp_overrides import GradScaler
from nemo.collections.nlp.parts.utils_funcs import get_last_rank
from nemo.core.optim import MainParamsOptimizerWrapper, prepare_lr_scheduler
from nemo.utils import AppState, logging

try:
    from apex.transformer import parallel_state, tensor_parallel
    from apex.transformer.pipeline_parallel.schedules.common import (
        build_model,
        _get_params_for_weight_decay_optimization,
    )
    from apex.transformer.pipeline_parallel.schedules.fwd_bwd_pipelining_without_interleaving import (
        forward_backward_pipelining_without_interleaving,
    )
    from apex.transformer.pipeline_parallel.schedules.fwd_bwd_no_pipelining import forward_backward_no_pipelining
    from apex.transformer.pipeline_parallel.utils import get_num_microbatches, _reconfigure_microbatch_calculator

    HAVE_APEX = True
except (ImportError, ModuleNotFoundError):
    HAVE_APEX = False


class MegatronGPTModel(NLPModel):
    """
    Megatron GPT pretraining and prompt tuning
    """

    def __init__(self, cfg: DictConfig, trainer: Trainer):
        if not HAVE_APEX:
            raise ImportError(
                "Apex was not found. Please see the NeMo README for installation instructions: https://github.com/NVIDIA/NeMo#megatron-gpt."
            )
        super().__init__(cfg, trainer=trainer)
        self.cfg = cfg

        self._validate_trainer()

        # used in NVIDIA NGC PyTorch containers
        self._enable_nvidia_optimizations()

        if self.cfg.get('use_cpu_initialization', False) is False:
            torch.cuda.set_device(trainer.local_rank)

        initialize_model_parallel_for_nemo(
            world_size=trainer.world_size,
            global_rank=trainer.global_rank,
            local_rank=trainer.local_rank,
            tensor_model_parallel_size=cfg.get('tensor_model_parallel_size', 1),
            pipeline_model_parallel_size=cfg.get('pipeline_model_parallel_size', 1),
            micro_batch_size=cfg.get('micro_batch_size'),
            global_batch_size=cfg.get('global_batch_size'),
            seed=self.cfg.get('seed', 1234),
            apex_transformer_log_level=self.cfg.get('apex_transformer_log_level', 30),
        )

        self.tokenizer = get_nmt_tokenizer(
            library=self.cfg.tokenizer.library,
            model_name=self.cfg.tokenizer.type,
            tokenizer_model=self.register_artifact("tokenizer_model", self.cfg.tokenizer.model),
            vocab_file=self.register_artifact("vocab_file", self.cfg.tokenizer.vocab_file),
            merges_file=self.register_artifact("merges_file", self.cfg.tokenizer.merge_file),
        )

        vocab_size = self.tokenizer.vocab_size

        self.padded_vocab_size = self._vocab_size_with_padding(
            orig_vocab_size=vocab_size,
            make_vocab_size_divisible_by=cfg.get('make_vocab_size_divisible_by', 128),
            tensor_model_parallel_size=cfg.get('tensor_model_parallel_size', 1),
        )

        # TODO: Not sure how to use lists of modules with PTL.
        # This means we can only use pipeline parallelism without the interleaved schedule.
        self.model = build_model(model_provider_func=self.model_provider_func, wrap_with_ddp=False)[0]

        # Prompt tuning initialization
        self.use_soft_prompts = self.cfg.get('use_soft_prompts', False)

        if self.use_soft_prompts:
            if self.cfg.get('pipeline_model_parallel_size', 1) > 1:
                raise NotImplementedError("Prompt tuning is not yet supported for pipeline parallel > 1")

            self.prompts_to_tune = set([])
            self.prompt_table = set([])
            self.next_prompt_id = 0
            self.num_prompt_tokens = cfg.get('num_prompt_tokens', 100)

            if self.cfg.get('existing_prompt_tags', None):
                # Fill table with prev tuned prompt tags and their ids
                self.prompt_table = set(self.cfg.existing_prompt_tags)

                # Get max prompt id from table for starting point of new prompt ids
                self.next_prompt_id = max(self.prompt_table, key=lambda x: x[1])[1]

        self.setup_optimizer_param_groups()

        self.megatron_amp_o2 = cfg.get('megatron_amp_O2', False)

        if self.megatron_amp_o2:

            # Pre-allocate the model on GPU to have master parameters allocated on the same device with matching data type
            self.model.cuda(torch.cuda.current_device())

            # Model wrapper to convert both model and inputs to half precision
            self.model = Float16Module(module=self.model, precision=cfg.precision)

        if self.trainer.precision == 32:
            self.autocast_dtype = torch.float
        elif self.trainer.precision == 16:
            self.autocast_dtype = torch.half
        elif self.trainer.precision == 'bf16':
            self.autocast_dtype = torch.bfloat16
        else:
            raise ValueError('precision must be in [32, 16, "bf16"]')

    def model_provider_func(self, pre_process, post_process):
        """Model depends on pipeline paralellism."""
        model = GPTModel(
            vocab_size=self.padded_vocab_size,
            hidden_size=self.cfg.hidden_size,
            max_position_embeddings=self.cfg.max_position_embeddings,
            num_layers=self.cfg.num_layers,
            num_attention_heads=self.cfg.num_attention_heads,
            apply_query_key_layer_scaling=self.cfg.get('apply_query_key_layer_scaling', True),
            kv_channels=self.cfg.get('kv_channels', None),
            ffn_hidden_size=self.cfg.ffn_hidden_size,
            num_tokentypes=0,
            parallel_output=True,
            pre_process=pre_process,
            post_process=post_process,
            init_method_std=self.cfg.get('init_method_std', 0.02),
            fp16_lm_cross_entropy=self.cfg.get('fp16_lm_cross_entropy', False),
            use_cpu_initialization=self.cfg.get('use_cpu_initialization', False),
            hidden_dropout=self.cfg.get('hidden_dropout', 0.1),
            precision=self.cfg.get('precision', 16),
            fp32_residual_connection=self.cfg.get('fp32_residual_connection', False),
            activations_checkpoint_method=self.cfg.get('activations_checkpoint_method', None),
            activations_checkpoint_num_layers=self.cfg.get('activations_checkpoint_num_layers', 1),
            layernorm_epsilon=self.cfg.get('layernorm_epsilon', 1e-5),
            onnx_safe=self.cfg.get('onnx_safe', False),
            use_soft_prompts=self.cfg.get('use_soft_prompts', False),
            num_prompt_tokens=self.cfg.get('num_prompt_tokens', 100),
            existing_prompt_tags=self.cfg.get('existing_prompt_tags', None),
            persist_layer_norm=self.cfg.get('persist_layer_norm', False),
        )

        return model

    def forward(self, tokens, text_position_ids, attention_mask, labels, prompt_ids=None):
        output_tensor = self.model(tokens, text_position_ids, attention_mask, labels=labels, prompt_ids=prompt_ids,)
        return output_tensor

    def setup_optimizer_param_groups(self):
        """ModelPT override. Optimizer will get self._optimizer_param_groups"""
        self._optimizer_param_groups = _get_params_for_weight_decay_optimization([self.model])

    def training_step(self, batch, batch_idx):
        """
            Our dataloaders produce a micro-batch and then we fetch
            a number of microbatches depending on the global batch size and model parallel size
            from the dataloader to produce a list of microbatches.
            Batch should be a list of microbatches and those microbatches should on CPU.
            Microbatches are then moved to GPU during the pipeline.
            The list of microbatches is then piped through the pipeline using Apex fwd/bwd functions.
        """

        # we zero grads here because we also call backward in the apex fwd/bwd functions
        self._optimizer.zero_grad()

        if self.use_soft_prompts:
            # The micro batches are already prepared for apex by the prompt tuning dataclass
            batch_for_pipeline = batch
            tensor_shape = [len(batch_for_pipeline[0][0]), self.cfg.micro_batch_size, self.cfg.hidden_size]
        else:
            # we prepare the micro batches for the apex fwd/bwd function
            batch_for_pipeline = self.process_global_batch(batch)
            tensor_shape = [self.cfg.encoder_seq_length, self.cfg.micro_batch_size, self.cfg.hidden_size]

        if self.cfg.get('pipeline_model_parallel_size', 1) > 1:

            losses_reduced_per_micro_batch = forward_backward_pipelining_without_interleaving(
                forward_step_func=self.get_forward_output_and_loss_func(),
                batch=batch_for_pipeline,
                model=self.model,
                forward_only=False,
                tensor_shape=tensor_shape,
                dtype=self.autocast_dtype,
                grad_scaler=self.trainer.precision_plugin.scaler if self.cfg.precision == 16 else None,
            )
        else:
            losses_reduced_per_micro_batch = forward_backward_no_pipelining(
                forward_step_func=self.get_forward_output_and_loss_func(),
                batch=batch_for_pipeline,
                model=self.model,
                forward_only=False,
                tensor_shape=tensor_shape,
                dtype=self.autocast_dtype,
                grad_scaler=self.trainer.precision_plugin.scaler if self.cfg.precision == 16 else None,
            )

        # only the last stages of the pipeline return losses
        if losses_reduced_per_micro_batch:
            # average loss across micro batches
            loss_tensors_list = [loss_reduced['avg'] for loss_reduced in losses_reduced_per_micro_batch]
            loss_tensor = torch.concat(loss_tensors_list)
            loss_mean = loss_tensor.mean()
        else:
            loss_mean = torch.tensor(0.0).cuda()

        # TODO: if we're not using pipeline, then we should do async allreduce (better perf)
        # in order to do this with O2, we need the async handler to be added to apex fwd/bwd function
        if self.megatron_amp_o2:
            # main grads are stored in the MainParamsOptimizer wrapper
            self._optimizer.allreduce_main_grads()  # @sangkug we think this is fine

            self.allreduce_first_last_embeddings()
        else:

            self.allreduce_gradients()  # @sangkug we think this is causing memory to blow up (hurts perf)

            self.allreduce_first_last_embeddings()

        ## logging
        # we can only log on one rank if it is rank zero so we broadcast from last rank
        # we can avoid this broadcast by updating the PTL log function to accept specific ranks
        torch.distributed.broadcast(loss_mean, get_last_rank())

        if self.cfg.precision == 16:
            loss_scale = self.trainer.precision_plugin.scaler._scale
            if loss_scale is not None:
                self.log('loss_scale', loss_scale)

        self.log('reduced_train_loss', loss_mean, prog_bar=True, rank_zero_only=True)
        lr = self._optimizer.param_groups[0]['lr']
        self.log('lr', lr, rank_zero_only=True)
        self.log('global_step', self.trainer.global_step, prog_bar=True, rank_zero_only=True)
        # TODO: make sure compute_consumed_samples works for pipeline parallelism
        self.log(
            'consumed_samples',
            self.compute_consumed_samples(self.trainer.global_step),
            prog_bar=True,
            rank_zero_only=True,
        )

        return loss_mean

    def on_train_batch_end(self, outputs, batch, batch_idx: int, unused: Optional[int] = 0) -> None:
        super().on_train_batch_end(outputs, batch, batch_idx)

        # TODO: Replace with newer override for scheduler.step() instead of
        # search for plugins for fp16 GradScalar
        if self.trainer.precision_plugin is not None and isinstance(
            self.trainer.precision_plugin, NativeMixedPrecisionPlugin
        ):
            precision_plugin = self.trainer.precision_plugin

            if (
                hasattr(precision_plugin, 'scaler')
                and precision_plugin.scaler is not None
                and isinstance(precision_plugin.scaler, GradScaler)
            ):
                grad_scaler = precision_plugin.scaler

                # If the grad scaler skipped its optimizer step due to infs/nans,
                # decrement the step of all schedulers.
                if grad_scaler.optimizer_update_skipped is not None and grad_scaler.optimizer_update_skipped is True:
                    schedulers = self.trainer.lr_schedulers

                    if not schedulers or not self.trainer.lightning_module.automatic_optimization:
                        return

                    for scheduler in schedulers:
                        # Decrement the counter by 2, then perform a scheduler.step() to perform a no-up
                        # as well as update the optimizer lr in all param groups
                        scheduler['scheduler'].last_epoch -= 2
                        scheduler['scheduler'].step()

                    # Increase the max step count by 1
                    self.trainer.fit_loop.max_steps = self.trainer.fit_loop.max_steps + 1

                    # Reset the optimizer update skipped to `None` - this is to prevent scheduler no-ops during
                    # accumulated gradient updates.
                    grad_scaler.optimizer_update_skipped = None

    def backward(self, *args, **kwargs):
        """ LightningModule hook to do backward.
            We want this to do nothing since we run backward in the fwd/bwd functions from apex.
            No need to call it here.
        """
        return

    def optimizer_zero_grad(self, *args, **kwargs):
        """ LightningModule hook to zero grad.
            We want this to do nothing as we are zeroing grads during the training_step.
        """
        return

    def allreduce_gradients(self):
        """Reduce gradients across data parallel ranks.
           Modified from megatron-lm: https://github.com/NVIDIA/Megatron-LM/blob/d41696840ed0a7edb7e0499eb82a48ae112d9bb3/megatron/model/distributed.py#L188
        """
        # Bucketize and all-reduce
        buckets = {}
        for param in self.parameters():
            if param.requires_grad and param.grad is not None:
                tp = param.data.type()
                if tp not in buckets:
                    buckets[tp] = []
                buckets[tp].append(param)
                # param.main_grad = param.grad

        # For each bucket, all-reduce and copy all-reduced grads.
        for tp in buckets:
            bucket = buckets[tp]
            grads = [param.grad.data for param in bucket]
            coalesced = torch._utils._flatten_dense_tensors(grads)
            coalesced /= parallel_state.get_data_parallel_world_size()
            torch.distributed.all_reduce(coalesced, group=parallel_state.get_data_parallel_group())
            for buf, synced in zip(grads, torch._utils._unflatten_dense_tensors(coalesced, grads)):
                buf.copy_(synced)

    def allreduce_first_last_embeddings(self):

        # Modified from megatron-lm: https://github.com/NVIDIA/Megatron-LM/blob/d41696840ed0a7edb7e0499eb82a48ae112d9bb3/megatron/training.py#L407
        # All-reduce word_embeddings' grad across first and last stages to ensure
        # that word_embeddings parameters stay in sync.
        # This should only run for models that support pipelined model parallelism
        # (BERT and GPT-2).
        if parallel_state.get_pipeline_model_parallel_world_size() > 1 and (
            parallel_state.is_pipeline_first_stage() or parallel_state.is_pipeline_last_stage()
        ):
            if self.model.share_word_embeddings:
                word_embeddings_weight = self.model.word_embeddings_weight()
                if self.megatron_amp_o2:
                    # O2 recipe stores a "main" copy of weights and grads
                    grad = word_embeddings_weight.main_grad
                else:
                    grad = word_embeddings_weight.grad
                torch.distributed.all_reduce(grad, group=parallel_state.get_embedding_group())

    def get_forward_output_and_loss_func(self):
        def fwd_output_and_loss_func(batch, model):
            batch = [x.cuda() for x in batch]

            if self.use_soft_prompts:
                tokens, labels, loss_mask, attention_mask, position_ids, prompt_ids = batch
                output_tensor = model(tokens, position_ids, attention_mask, labels, prompt_ids=prompt_ids)
            else:
                tokens, labels, loss_mask, attention_mask, position_ids = batch
                attention_mask = attention_mask[0:1]
                output_tensor = model(tokens, position_ids, attention_mask, labels)

            def loss_func(output_tensor):
                loss = self.loss_func(loss_mask, output_tensor)
                reduced_loss = average_losses_across_data_parallel_group([loss])
                return loss, {'avg': reduced_loss}

            return output_tensor, loss_func

        return fwd_output_and_loss_func

    def get_forward_output_only_func(self):
        def fwd_output_only_func(batch, model):
            batch = [x.cuda() for x in batch]
<<<<<<< HEAD
            tokens, attention_mask, position_ids = batch
            attention_mask = attention_mask[0:1]
            output_tensor = model(tokens, position_ids, attention_mask)
=======

            if self.use_soft_prompts:
                tokens, attention_mask, position_ids, prompt_ids = batch
                output_tensor = model(tokens, position_ids, attention_mask, prompt_ids=prompt_ids)
            else:
                tokens, attention_mask, position_ids = batch
                attention_mask = attention_mask[0:1]
                output_tensor = model(tokens, position_ids, attention_mask)
>>>>>>> 97eecd8a

            def id_func(output_tensor):
                return output_tensor, {'logits': output_tensor}

            return output_tensor, id_func

        return fwd_output_only_func

    def validation_step(self, batch, batch_idx):
        """
            Our dataloaders produce a micro-batch and then we fetch
            a number of microbatches depending on the global batch size and model parallel size
            from the dataloader to produce a list of microbatches.
            The list of microbatches is then piped through the pipeline using Apex fwd/bwd functions.
        """

        if self.use_soft_prompts:
            # The micro batches are already prepared for apex by the prompt tuning dataclass
            batch_for_pipeline = batch
            tensor_shape = [len(batch_for_pipeline[0][0]), self.cfg.micro_batch_size, self.cfg.hidden_size]
        else:
            batch_for_pipeline = self.process_global_batch(batch)
            tensor_shape = [self.cfg.encoder_seq_length, self.cfg.micro_batch_size, self.cfg.hidden_size]

        if self.cfg.get('pipeline_model_parallel_size', 1) > 1:
            losses_reduced_per_micro_batch = forward_backward_pipelining_without_interleaving(
                forward_step_func=self.get_forward_output_and_loss_func(),
                batch=batch_for_pipeline,
                model=self.model,
                forward_only=True,
                tensor_shape=tensor_shape,
                dtype=self.autocast_dtype,
            )
        else:
            losses_reduced_per_micro_batch = forward_backward_no_pipelining(
                forward_step_func=self.get_forward_output_and_loss_func(),
                batch=batch_for_pipeline,
                model=self.model,
                forward_only=True,
                tensor_shape=tensor_shape,
                dtype=self.autocast_dtype,
            )

        if losses_reduced_per_micro_batch:
            # average loss across micro batches
            loss_tensors_list = [loss_reduced['avg'] for loss_reduced in losses_reduced_per_micro_batch]
            loss_tensor = torch.concat(loss_tensors_list)
            loss_mean = loss_tensor.mean()
        else:
            # we're not on the last pipeline stage so no losses
            loss_mean = []

        return loss_mean

    def validation_epoch_end(self, outputs):
        if parallel_state.is_pipeline_last_stage():
            # only the last pipeline parallel stages return loss
            averaged_loss = torch.stack(outputs).mean()
        else:
            averaged_loss = torch.tensor(0.0).cuda()

        # we can only log on one rank if it is rank zero so we broadcast from last rank
        torch.distributed.broadcast(averaged_loss, get_last_rank())

        self.log('val_loss', averaged_loss, prog_bar=True, rank_zero_only=True)
        self.log('consumed_samples', self.compute_consumed_samples(self.trainer.global_step), rank_zero_only=True)

    def test_step(self, batch, batch_idx):
        return self.validation_step(batch, batch_idx)

    def test_epoch_end(self, outputs):
        averaged_loss = average_losses_across_data_parallel_group(outputs)
        logging.info(f'test_loss: {averaged_loss[0]}')

    def loss_func(self, loss_mask, output_tensor):
        losses = output_tensor.float()
        loss_mask = loss_mask.view(-1).float()
        # TODO: add nemo version here
        loss = torch.sum(losses.view(-1) * loss_mask) / loss_mask.sum()  # sequence level nll
        return loss

    def process_micro_batch(self, micro_batch):
        """ Micro batch returned by MegatronGPT dataloader"""

        data = micro_batch
        # data_b = tensor_parallel.broadcast_data(keys, data, datatype)
        data_b = data

        # Unpack.
        tokens_ = data_b['text'].long()
        labels = tokens_[:, 1:].contiguous()
        tokens = tokens_[:, :-1].contiguous()

        # Get the masks and postition ids.
        attention_mask, loss_mask, position_ids = get_ltor_masks_and_position_ids(
            tokens,
            self.tokenizer.eos_id,
            self.cfg.data.get('reset_position_ids', False),
            self.cfg.data.get('reset_attention_mask', False),
            self.cfg.data.get('eod_mask_loss', False),
        )

        return tokens, labels, loss_mask, attention_mask, position_ids

    def process_global_batch(self, global_batch):
        """ Prepares the global batch for apex fwd/bwd functions.
            Global batch is a list of micro batches.
        """
        tokens_list = []
        labels_list = []
        loss_mask_list = []
        attention_mask_list = []
        position_ids_list = []
        for micro_batch in global_batch:
            tokens, labels, loss_mask, attention_mask, position_ids = self.process_micro_batch(micro_batch)
            micro_batch_size = tokens.shape[0]
            tokens_list.append(tokens)
            labels_list.append(labels)
            loss_mask_list.append(loss_mask)
            attention_mask_repeat = torch.concat([attention_mask for _ in range(micro_batch_size)])
            attention_mask_list.append(attention_mask_repeat)
            position_ids_list.append(position_ids)

        tokens_tensor = torch.concat(tokens_list)
        labels_tensor = torch.concat(labels_list)
        loss_mask_tensor = torch.concat(loss_mask_list)
        attention_mask_tensor = torch.concat(attention_mask_list)
        position_ids_tensor = torch.concat(position_ids_list)

        return tokens_tensor, labels_tensor, loss_mask_tensor, attention_mask_tensor, position_ids_tensor

    def build_train_valid_test_datasets(self):
        if self.use_soft_prompts:
            return

        logging.info('Building GPT datasets.')
        global_batch_size = self.trainer.world_size * self.cfg.micro_batch_size / self.cfg.tensor_model_parallel_size
        # Compute trianing micro-batch steps: total_global_batch_steps x grad_acumms_per_global_batch
        max_train_steps = self.trainer.max_steps * self.trainer.accumulate_grad_batches
        eval_iters = (max_train_steps // self.trainer.val_check_interval + 1) * self.trainer.limit_val_batches
        test_iters = self.trainer.limit_test_batches

        train_valid_test_num_samples = [
            max_train_steps * global_batch_size,
            eval_iters * global_batch_size,
            test_iters * global_batch_size,
        ]
        self._train_ds, self._validation_ds, self._test_ds = build_train_valid_test_datasets(
            cfg=self.cfg,
            trainer=self.trainer,
            data_prefix=self.cfg.data.data_prefix,
            data_impl=self.cfg.data.data_impl,
            splits_string=self.cfg.data.splits_string,
            train_valid_test_num_samples=train_valid_test_num_samples,
            seq_length=self.cfg.data.seq_length,
            seed=self.cfg.seed,
            skip_warmup=self.cfg.data.get('skip_warmup', True),
        )
        if self._train_ds is not None:
            logging.info(f'Length of train dataset: {len(self._train_ds)}')
        if self._validation_ds is not None:
            logging.info(f'Length of val dataset: {len(self._validation_ds)}')
        if self._test_ds is not None:
            logging.info(f'Length of test dataset: {len(self._test_ds)}')
        logging.info(f'Finished building GPT datasets.')

        return self._train_ds, self._validation_ds, self._test_ds

    def build_pretraining_data_loader(self, dataset, consumed_samples):
        """Buld dataloader given an input dataset."""

        if dataset is None:
            return None

        logging.info(f'Building dataloader with consumed samples: {consumed_samples}')
        # Megatron sampler
        if hasattr(self.cfg.data, 'dataloader_type') and self.cfg.data.dataloader_type is not None:
            if self.cfg.data.dataloader_type == 'single':
                batch_sampler = MegatronPretrainingSampler(
                    total_samples=len(dataset),
                    consumed_samples=consumed_samples,
                    micro_batch_size=self.cfg.micro_batch_size,
                    data_parallel_rank=parallel_state.get_data_parallel_rank(),
                    data_parallel_size=parallel_state.get_data_parallel_world_size(),
                )
            elif self.cfg.data.dataloader_type == 'cyclic':
                batch_sampler = MegatronPretrainingRandomSampler(
                    total_samples=len(dataset),
                    consumed_samples=consumed_samples,
                    micro_batch_size=self.cfg.micro_batch_size,
                    data_parallel_rank=parallel_state.get_data_parallel_rank(),
                    data_parallel_size=parallel_state.get_data_parallel_world_size(),
                )
            else:
                raise ValueError('cfg.data.dataloader_type must be "single" or "cyclic"')
        else:
            raise ValueError('cfg.data.dataloader_type not found. Must be "single" or "cyclic"')

        return torch.utils.data.DataLoader(
            dataset, batch_sampler=batch_sampler, num_workers=self.cfg.data.num_workers, pin_memory=True,
        )

    def build_prompt_tuning_dataset(self, dataset_path):
        dataset = GPTPromptTuningDataset(
            dataset_path=dataset_path,
            tokenizer=self.tokenizer,
            prompt_table=self.prompt_table,
            num_prompt_tokens=self.cfg.num_prompt_tokens,
            micro_batch_size=self.cfg.micro_batch_size,
            max_seq_length=self.cfg.data.get('max_seq_length', self.cfg.max_position_embeddings),
            min_seq_length=self.cfg.data.get('min_seq_length', 1),
            add_bos=self.cfg.data.get('add_bos', False),
            add_eos=self.cfg.data.get('add_eos', True),
            calc_loss_on_answer_only=self.cfg.get('calc_loss_on_answer_only', False),
        )

        dataloader = torch.utils.data.DataLoader(
            dataset,
            batch_size=self.cfg.global_batch_size,
            collate_fn=dataset.collate_fn,
            num_workers=self.cfg.data.num_workers,
            drop_last=True,
            shuffle=True,
            pin_memory=True,
        )

        return dataset, dataloader

    def setup(self, stage=None):
        """ PTL hook that is executed after DDP spawns.
            We setup datasets here as megatron datasets require DDP to instantiate.
            See https://pytorch-lightning.readthedocs.io/en/latest/common/lightning_module.html#setup for more information.
        Args:
            stage (str, optional): Can be 'fit', 'validate', 'test' or 'predict'. Defaults to None.
        """
        # Initalize soft prompts before loading datasets and training
        if self.use_soft_prompts:
            self.init_new_prompts()

        if stage == 'predict':
            return
        else:
            # TODO: consider adding a ModelPT guard to check if model is being restored.
            # allowing restored models to optionally setup datasets
            self.build_train_valid_test_datasets()
            self.setup_training_data(self.cfg.data)
            self.setup_validation_data(self.cfg.data)
            self.setup_test_data(self.cfg.data)

        # when using pipeline model parallel the final stage need to initialize word embeddings
        if parallel_state.get_pipeline_model_parallel_world_size() > 1:
            self.model.sync_initial_word_embeddings()

    def setup_training_data(self, cfg):
        if self.use_soft_prompts:
            if cfg.get('train_ds', None):
                self._train_ds, self._train_dl = self.build_prompt_tuning_dataset(self.cfg.data.train_ds)
            else:
                raise AttributeError('No prompt tuning train dataset was specified in the cfg file')

            # Freeze all weights except prompt embeddings and setup optimizer with prompt embedding params
            self.prompt_tuning_param_freeze_and_optimizer_setup()

        elif hasattr(self, '_train_ds'):
            resume_checkpoint_path = self.trainer.checkpoint_connector.resume_from_checkpoint_fit_path
            if resume_checkpoint_path:
                consumed_samples = int(
                    float(re.findall(r"consumed_samples\=([0-9]+.[0-9]+)", resume_checkpoint_path)[0])
                )
            else:
                consumed_samples = 0
            logging.info(
                f'Setting up train dataloader with len(len(self._train_ds)): {len(self._train_ds)} and consumed samples: {consumed_samples}'
            )
            self._train_dl = self.build_pretraining_data_loader(self._train_ds, consumed_samples)

    def setup_validation_data(self, cfg):
        if self.use_soft_prompts:
            if cfg.get('valid_ds', None):
                self._validation_ds, self._validation_dl = self.build_prompt_tuning_dataset(self.cfg.data.valid_ds)
            else:
                raise AttributeError('No prompt tuning validation dataset was specified in the cfg file')

        elif hasattr(self, '_validation_ds'):
            consumed_samples = 0
            logging.info(
                f'Setting up validation dataloader with len(len(self._validation_ds)): {len(self._validation_ds)} and consumed samples: {consumed_samples}'
            )
            self._validation_dl = self.build_pretraining_data_loader(self._validation_ds, consumed_samples)

    def setup_test_data(self, cfg):
        if self.use_soft_prompts:
            if cfg.get('test_ds', None):
                self._test_ds, self._test_dl = self.build_prompt_tuning_dataset(self.cfg.data.test_ds)
            else:
                logging.info('No prompt tuning test dataset file provided in config, skipping')

        elif hasattr(self, '_test_ds'):
            consumed_samples = 0
            logging.info(
                f'Setting up test dataloader with len(len(self._test_ds)): {len(self._test_ds)} and consumed samples: {consumed_samples}'
            )
            self._test_dl = self.build_pretraining_data_loader(self._test_ds, consumed_samples)

    def configure_optimizers(self):
        self.setup_optimization()

        # Wrap the baseline optimizer with the optimizer class with master parameters
        if self.megatron_amp_o2 and self._optimizer is not None:
            if self.cfg.precision == 'bf16':
                fp32_grad_accum = True
                contiguous_grad_bucket = True
            elif self.cfg.precision == 16:
                fp32_grad_accum = False
                # TODO: contiguous grad bucket for fp16 is also planned to be supported
                contiguous_grad_bucket = False

            # TODO: this should be true when not using pipeline parallelism
            # we will support that for bf16 when we have async handler from apex
            # and we will support it for fp16 when we have it implemented in the O2 recipe
            async_grad_allreduce = False

            self._optimizer = MainParamsOptimizerWrapper(
                self._optimizer,
                fp32_grad_accum=fp32_grad_accum,
                contiguous_grad_bucket=contiguous_grad_bucket,
                async_grad_allreduce=async_grad_allreduce,
            )
            assert self._trainer.max_steps is not None, "'max_steps' is missing in trainer config."
            sched_config = self._cfg.optim.sched
            sched_config['max_steps'] = self._trainer.max_steps
            self._scheduler = prepare_lr_scheduler(
                optimizer=self._optimizer, scheduler_config=sched_config, train_dataloader=self._train_dl
            )

        if self._scheduler is None:
            return self._optimizer
        else:
            return [self._optimizer], [self._scheduler]

    def compute_consumed_samples(self, global_step):
        # TODO: this should be a counter self.consumed_samples
        # and updated after every train_step: self.consumed_samples += global_batch_size
        app_state = AppState()
        consumed_samples = (
            global_step * app_state.data_parallel_size * self.cfg.micro_batch_size * get_num_microbatches()
        )
        return int(consumed_samples)

    def configure_gradient_clipping(self, *args, **kwargs):
        """PTL hook to configure gradients.
           We use gradient clipping implementation from megatron-lm.
        """
        clip_val = self.trainer.gradient_clip_val
        if clip_val is None:
            return

        clip_val = float(clip_val)
        if clip_val <= 0:
            return

        if self.megatron_amp_o2:
            # grep fp32 master parameters for gradient clipping
            if self.use_soft_prompts:
                raise NotImplementedError("Prompt tuning is not implemented for amp_o2")
            parameters = self._optimizer.get_parameters()
        else:
            parameters = self.get_parameters()

        grad_norm = clip_grad_norm_fp32(parameters=parameters, max_norm=clip_val)

        self.log('grad_norm', grad_norm, rank_zero_only=True)

    def prompt_tuning_param_freeze_and_optimizer_setup(self):
        """Freeze weights of word embeddings and decoder, leaving only prompt embeddings unfrozen
        """
        weight_decay_params = {'params': []}
        no_weight_decay_params = {'params': [], 'weight_decay': 0.0}

        for param in self.model.parameters():
            param.requires_grad = False

        # Only want new prompt tags to be tunable, leave existing prompt tags alone
        for prompt_tag in self.model.language_model.prompt_table.prompt_table.keys():
            if prompt_tag in self.prompts_to_tune:
                for params in self.model.language_model.prompt_table.prompt_table[prompt_tag].parameters():
                    params.requires_grad = True
                    weight_decay_params['params'].append(params)
            else:
                for param in self.model.language_model.prompt_table.prompt_table[prompt_tag].parameters():
                    param.requires_grad = False

        self._optimizer_param_groups = weight_decay_params, no_weight_decay_params

    @classmethod
    def _bucketize_gpt_inference(cls, batch, use_soft_prompts=False):
        batch_tokens, lens, tokens_to_generate, compute_logprobs = batch[:4]
        batch_size = len(batch_tokens)
        tokens_to_generate = tokens_to_generate[0]
        batch_tokens = batch_tokens.tolist()

        if use_soft_prompts:
            prompt_tags = batch[4]

        # unpad tokens
        indxs = [index for index in range(batch_size)]
        for lenn, index in zip(lens, indxs):
            batch_tokens[index] = batch_tokens[index][:lenn]

        # chunk tokens by same length
        pre_buckets, lens = [], list(set(lens.tolist()))
        for lenn in lens:
            pre_buckets.append([(tokens, index) for index, tokens in enumerate(batch_tokens) if len(tokens) == lenn])

        buckets, positions, bucket_prompt_tags = [], [], []

        # get buckets and prompts initial positions
        for bucket in pre_buckets:
            buckets.append(torch.tensor([item[0] for item in bucket]).to(device='cuda'))
            positions.append([item[1] for item in bucket])

            # bucket prompt tags identically to their corresponding examples
            if use_soft_prompts:
                bucket_prompt_tags.append([prompt_tags[item[1]] for item in bucket])

        # Flatten position list
        positions = [item for sublist in positions for item in sublist]

        # Form request
        request = {"tokens": buckets, "prompt_tags": bucket_prompt_tags}

        return request, positions, tokens_to_generate, compute_logprobs[0]

    def get_parameters(self):
        params = []
        for param_group in self._optimizer_param_groups:
            for param in param_group['params']:
                params.append(param)
        return params

    def predict_step(self, batch: Any, batch_idx: int, dataloader_idx: Optional[int] = None) -> Any:
        request, positions, tokens_to_generate, compute_logprobs = MegatronGPTModel._bucketize_gpt_inference(
            batch, self.use_soft_prompts
        )

        if compute_logprobs:
            response = self.compute_logprobs(request, positions)
        else:
            response = self.complete(request, positions, tokens_to_generate)

        return response

    def complete(self, request: Dict, positions: List, tokens_to_generate: int):
        """
            Autoregressively invokes language model in the inference mode
        Args:
            request:
                * tokens: List of "buckets" with unpadded tokens of the same length
                * prompt_tags: List of "buckets" where each bucket contains the prompt_tag strings
                               specifying the prompt tag to use (optional)
            positions: List with initial prompts positions
            tokens_to_generate: int value denoting amount of tokens model should generate

        Returns:
            response: A python list of tuples
                (text, tokens, log_probs, offsets)
                * text: string, inputted prompt + generated text by model
                * tokens: list of tokens correspond to text
                * log_probs: list of tokens log probabilities
                * offsets: list of tokens start positions in text
                
        """
        app_state = AppState()
        _reconfigure_microbatch_calculator(
            rank=app_state.global_rank,
            rampup_batch_size=None,
            global_batch_size=1,
            micro_batch_size=1,
            data_parallel_size=1,
        )

        results = []
        request_tokens = request["tokens"]

        for idx, tokens in enumerate(request_tokens):

            # For prompt tuned GPT models
            if self.use_soft_prompts:
                if self.cfg.get('pipeline_model_parallel_size', 1) > 1:
                    raise ValueError('complete method is not yet supported for pipeline with soft prompts')
                prompt_tags = request["prompt_tags"][idx]
                prompt_tags_to_ids = dict(self.prompt_table)
                prompt_ids = torch.tensor([prompt_tags_to_ids[tag] for tag in prompt_tags])
            else:
                prompt_ids = None

            logsoftmaxlayer = torch.nn.LogSoftmax(dim=-1)

            for i in range(tokens_to_generate + 1):
                if self.use_soft_prompts:
                    batch_size = len(tokens)
                    full_length = len(tokens[0]) + self.num_prompt_tokens

                    # Get postion ids for text after soft prompt
                    position_ids = torch.arange(
                        start=self.num_prompt_tokens, end=full_length, dtype=torch.long, device=self.device
                    )
                    position_ids = position_ids.unsqueeze(0).expand_as(tokens).clone()

                    # Make attention mask starting with first token in soft prompt
                    attention_mask = torch.tril(
                        torch.ones((batch_size, full_length, full_length), device=self.device)
                    ).view(batch_size, 1, full_length, full_length)
                    attention_mask = attention_mask < 0.5

                else:
                    attention_mask, _, position_ids = get_ltor_masks_and_position_ids(
                        data=tokens,
                        eod_token=self.tokenizer.eos_id,
                        reset_position_ids=self.cfg.get('reset_position_ids', False),
                        reset_attention_mask=self.cfg.get('reset_attention_mask', False),
                        eod_mask_loss=self.cfg.get('eod_mask_loss', False),
                    )
                if self.use_soft_prompts:
                    batch = [tokens, attention_mask, position_ids, prompt_ids]
                else:
                    batch = [tokens, attention_mask, position_ids]
                tensor_shape = [tokens.shape[1], 1, self.cfg.hidden_size]
                if self.cfg.get('pipeline_model_parallel_size', 1) > 1:
                    output_tensor = forward_backward_pipelining_without_interleaving(
                        forward_step_func=self.get_forward_output_only_func(),
                        batch=batch,
                        model=self.model,
                        forward_only=True,
                        tensor_shape=tensor_shape,
                        dtype=self.autocast_dtype,
                    )
                else:
                    output_tensor = forward_backward_no_pipelining(
                        forward_step_func=self.get_forward_output_only_func(),
                        batch=batch,
                        model=self.model,
                        forward_only=True,
                        tensor_shape=tensor_shape,
                        dtype=self.autocast_dtype,
                    )

                batch = [tokens, attention_mask, position_ids]
                tensor_shape = [tokens.shape[1], 1, self.cfg.hidden_size]
                if self.cfg.get('pipeline_model_parallel_size', 1) > 1:
                    output_tensor = forward_backward_pipelining_without_interleaving(
                        forward_step_func=self.get_forward_output_only_func(),
                        batch=batch,
                        model=self.model,
                        forward_only=True,
                        tensor_shape=tensor_shape,
                        dtype=self.autocast_dtype,
                    )
                else:
                    output_tensor = forward_backward_no_pipelining(
                        forward_step_func=self.get_forward_output_only_func(),
                        batch=batch,
                        model=self.model,
                        forward_only=True,
                        tensor_shape=tensor_shape,
                        dtype=self.autocast_dtype,
                    )

                # get output tensor
                if parallel_state.is_pipeline_last_stage():
                    output_tensor = output_tensor[0]['logits']
                    output_tensor = tensor_parallel.gather_from_tensor_model_parallel_region(output_tensor)

                    log_probs, token_ids = torch.max(logsoftmaxlayer(output_tensor), dim=-1)
                    tokens = torch.cat([tokens, torch.unsqueeze(token_ids[:, -1], 1)], dim=1)
                else:
                    log_probs = torch.zeros((tokens.shape[0], tokens.shape[1]), dtype=torch.float).cuda()
                    tokens = torch.zeros((tokens.shape[0], tokens.shape[1] + 1), dtype=tokens.dtype).cuda()

                torch.distributed.broadcast(tokens, get_last_rank())
                torch.distributed.broadcast(log_probs, get_last_rank())

            # add to results as (text, tokens, log_probs, offsets)
            for token, prob in zip(tokens, log_probs.tolist()):
                results.append(
                    (self.tokenizer.ids_to_text(token[:-1]), self.tokenizer.ids_to_tokens(token[:-1]), prob, [0],)
                )

        # offsets calculation
        for item in results:
            for index, token in enumerate(item[1]):
                if index != len(item[1]) - 1:
                    item[3].append(len(token) + item[3][-1])

        # return prompts in the order that they were input
        response = [0 for i in range(len(positions))]
        for item, index in zip(results, positions):
            response[index] = item

        return response

    def compute_logprobs(self, request: Dict, positions: List):
        """
            Only logprobs computation without generation tokens
        Args:
            request:
                * tokens: List of "buckets" with unpadded tokens of the same length
                * prompt_tags: List of "buckets" where each bucket contains the prompt_tag strings
                                    specifying the prompt tag to use (optional)
            positions: List with initial prompts positions
        Returns:
            response: A python list of tuples
            (text, tokens, log_probs, offsets)
            * text: string, inputted prompt + generated text by model
            * tokens: list of tokens correspond to text
            * log_probs: list of log_softmax's from output_tensor in respect to text tokens
            * offsets: list of tokens start positions in text
        """
        app_state = AppState()
        _reconfigure_microbatch_calculator(
            rank=app_state.global_rank,
            rampup_batch_size=None,
            global_batch_size=1,
            micro_batch_size=1,
            data_parallel_size=1,
        )

        results = []
        request_tokens = request["tokens"]
        for idx, tokens in enumerate(request_tokens):
            tokens_cut = tokens[:, :-1]
            # For prompt tuned GPT models
            if self.use_soft_prompts:
                if self.cfg.get('pipeline_model_parallel_size', 1) > 1:
                    raise ValueError('compute_logprobs method is not yet supported for pipeline with soft prompts')
                prompt_tags = request["prompt_tags"][idx]
                prompt_tags_to_ids = dict(self.prompt_table)
                prompt_ids = torch.tensor([prompt_tags_to_ids[tag] for tag in prompt_tags])
            else:
                prompt_ids = None

            if self.use_soft_prompts:
                batch_size = len(tokens_cut)
                full_length = len(tokens_cut[0]) + self.num_prompt_tokens
                # Get postion ids for text after soft prompt
                position_ids = torch.arange(
                    start=self.num_prompt_tokens, end=full_length, dtype=torch.long, device=self.device
                )
                position_ids = position_ids.unsqueeze(0).expand_as(tokens_cut).clone()
                # Make attention mask starting with first token in soft prompt
                attention_mask = torch.tril(
                    torch.ones((batch_size, full_length, full_length), device=self.device)
                ).view(batch_size, 1, full_length, full_length)
                attention_mask = attention_mask < 0.5

            else:
                attention_mask, _, position_ids = get_ltor_masks_and_position_ids(
                    data=tokens_cut,
                    eod_token=self.tokenizer.eos_id,
                    reset_position_ids=self.cfg.get('reset_position_ids', False),
                    reset_attention_mask=self.cfg.get('reset_attention_mask', False),
                    eod_mask_loss=self.cfg.get('eod_mask_loss', False),
                )

<<<<<<< HEAD
            batch = [tokens_cut, attention_mask, position_ids]
=======
            if self.use_soft_prompts:
                batch = [tokens, attention_mask, position_ids, prompt_ids]
            else:
                batch = [tokens, attention_mask, position_ids]
>>>>>>> 97eecd8a
            tensor_shape = [tokens_cut.shape[1], 1, self.cfg.hidden_size]
            if self.cfg.get('pipeline_model_parallel_size', 1) > 1:
                output_tensor = forward_backward_pipelining_without_interleaving(
                    forward_step_func=self.get_forward_output_only_func(),
                    batch=batch,
                    model=self.model,
                    forward_only=True,
                    tensor_shape=tensor_shape,
                    dtype=self.autocast_dtype,
                )
            else:
                output_tensor = forward_backward_no_pipelining(
                    forward_step_func=self.get_forward_output_only_func(),
                    batch=batch,
                    model=self.model,
                    forward_only=True,
                    tensor_shape=tensor_shape,
                    dtype=self.autocast_dtype,
                )

            # get output tensor
            if parallel_state.is_pipeline_last_stage():
                output_tensor = output_tensor[0]['logits']
                output_tensor = tensor_parallel.gather_from_tensor_model_parallel_region(output_tensor)

            else:
                output_tensor = torch.zeros(
                    (tokens_cut.shape[0], tokens_cut.shape[1], self.padded_vocab_size), dtype=torch.float
                ).cuda()

            torch.distributed.broadcast(output_tensor, get_last_rank())

            log_probs = []
            for output in output_tensor:
                probs = F.log_softmax(output, dim=1)
                probs = probs[-len(tokens_cut[0]) :]
                log_probs.append(probs.to(dtype=torch.float16))

            for token, prob in zip(tokens, log_probs):
                results.append((self.tokenizer.ids_to_text(token), self.tokenizer.ids_to_tokens(token), prob, [0]))

        # offsets calculation
        for item in results:
            for index, token in enumerate(item[1]):
                if index != len(item[1]) - 1:
                    item[3].append(len(token) + item[3][-1])

        # return prompts in order they were inputted
        response = [0 for i in range(len(positions))]
        for item, index in zip(results, positions):
            response[index] = item

        return response

    def init_new_prompts(self):
        for idx, tag in enumerate(self.cfg.new_prompt_tags):
            init_method = self.cfg.new_prompt_init_methods[idx]

            if init_method == "text":
                init_text = self.cfg.new_prompt_init_text[idx]
                self.init_prompt_from_text(tag, init_text)

            elif init_method == 'random':
                self.init_prompt_from_random(tag)

            else:
                raise AttributeError(
                    f'\n Soft prompt init method {init_method} is not recognized\
                                        please use text or random'
                )

    def init_prompt_from_random(self, prompt_tag):
        prompt_id = self._get_next_prompt_id()
        self.model._init_prompt_from_random(prompt_tag, prompt_id)
        self._add_prompt_tag(prompt_tag, prompt_id)

    def init_prompt_from_text(self, prompt_tag, init_text):
        prompt_id = self._get_next_prompt_id()
        init_token_ids = self.tokenizer.text_to_ids(init_text)
        self.model._init_prompt_from_text(prompt_tag, prompt_id, init_token_ids)
        self._add_prompt_tag(prompt_tag, prompt_id)

    def get_prompt_table(self):
        if hasattr(self, 'prompt_table'):
            return self.prompt_table

    def list_available_models(self):
        return None

    def _get_next_prompt_id(self):
        self.next_prompt_id += 1
        return self.next_prompt_id

    def _add_prompt_tag(self, prompt_tag, prompt_id):
        if not hasattr(self, 'prompt_table'):
            raise AttributeError('Please set "use_soft_prompts" in cfg to True')

        self.prompt_table.add((prompt_tag, prompt_id))
        self.prompts_to_tune.add(prompt_tag)

        # Add new prompt tag to cfg for loading prompt table at inference
        with open_dict(self.cfg):
            self.cfg.existing_prompt_tags = list(self.prompt_table)

    def _vocab_size_with_padding(self, orig_vocab_size, make_vocab_size_divisible_by, tensor_model_parallel_size):
        """Pad vocab size so it is divisible by model parallel size and
        still having GPU friendly size."""

        after = orig_vocab_size
        multiple = make_vocab_size_divisible_by * tensor_model_parallel_size
        while (after % multiple) != 0:
            after += 1
        logging.info(
            f'Padded vocab_size: {after}, original vocab_size: {orig_vocab_size}, dummy tokens: {after - orig_vocab_size}.'
        )
        return after

    def _enable_nvidia_optimizations(self):
        "These optimizations are present in NVIDIA NGC PyTorch Containers"

        # Version check
        nvidia_torch_version = os.getenv('NVIDIA_PYTORCH_VERSION', None)
        if nvidia_torch_version is not None:
            NVIDIA_TORCH_MAJOR = int(nvidia_torch_version.split('.')[0])
            NVIDIA_TORCH_MINOR = int(nvidia_torch_version.split('.')[1])

            # Apex Persistent layer norm is supported from Nvidia PyTorch container v21.11
            if NVIDIA_TORCH_MAJOR < 21 or (NVIDIA_TORCH_MAJOR == 21 and NVIDIA_TORCH_MINOR < 11):
                self.cfg.persist_layer_norm = False

            if NVIDIA_TORCH_MAJOR >= 21 or (NVIDIA_TORCH_MAJOR == 21 and NVIDIA_TORCH_MINOR >= 11):
                # NVFUSER
                torch._C._jit_set_profiling_executor(True)
                torch._C._jit_set_profiling_mode(True)
                torch._C._jit_override_can_fuse_on_cpu(False)
                torch._C._jit_override_can_fuse_on_gpu(False)
                torch._C._jit_set_texpr_fuser_enabled(False)
                torch._C._jit_set_nvfuser_enabled(True)
                torch._C._debug_set_autodiff_subgraph_inlining(False)

        else:
            # Not a Nvidia container. Dependency check is on users
            pass

    def transfer_batch_to_device(self, batch: Any, device: torch.device, dataloader_idx: int) -> Any:
        """ PTL hook: https://pytorch-lightning.readthedocs.io/en/latest/common/lightning_module.html#transfer-batch-to-device
            When using pipeline parallelism, we need the global batch to remain on the CPU,
            since the memory overhead will be too high when using a large number of microbatches.
            Microbatches are transferred from CPU to GPU inside the pipeline. 
        """
        return batch

    def _validate_trainer(self):
        """ Certain trainer configurations can break training.
            Here we try to catch them and raise an error.
        """
        if self.trainer.accumulate_grad_batches > 1:
            raise ValueError(
                f'Gradient accumulation is done within training_step. trainer.accumulate_grad_batches must equal 1'
            )<|MERGE_RESOLUTION|>--- conflicted
+++ resolved
@@ -403,11 +403,6 @@
     def get_forward_output_only_func(self):
         def fwd_output_only_func(batch, model):
             batch = [x.cuda() for x in batch]
-<<<<<<< HEAD
-            tokens, attention_mask, position_ids = batch
-            attention_mask = attention_mask[0:1]
-            output_tensor = model(tokens, position_ids, attention_mask)
-=======
 
             if self.use_soft_prompts:
                 tokens, attention_mask, position_ids, prompt_ids = batch
@@ -416,7 +411,6 @@
                 tokens, attention_mask, position_ids = batch
                 attention_mask = attention_mask[0:1]
                 output_tensor = model(tokens, position_ids, attention_mask)
->>>>>>> 97eecd8a
 
             def id_func(output_tensor):
                 return output_tensor, {'logits': output_tensor}
@@ -964,27 +958,6 @@
                         dtype=self.autocast_dtype,
                     )
 
-                batch = [tokens, attention_mask, position_ids]
-                tensor_shape = [tokens.shape[1], 1, self.cfg.hidden_size]
-                if self.cfg.get('pipeline_model_parallel_size', 1) > 1:
-                    output_tensor = forward_backward_pipelining_without_interleaving(
-                        forward_step_func=self.get_forward_output_only_func(),
-                        batch=batch,
-                        model=self.model,
-                        forward_only=True,
-                        tensor_shape=tensor_shape,
-                        dtype=self.autocast_dtype,
-                    )
-                else:
-                    output_tensor = forward_backward_no_pipelining(
-                        forward_step_func=self.get_forward_output_only_func(),
-                        batch=batch,
-                        model=self.model,
-                        forward_only=True,
-                        tensor_shape=tensor_shape,
-                        dtype=self.autocast_dtype,
-                    )
-
                 # get output tensor
                 if parallel_state.is_pipeline_last_stage():
                     output_tensor = output_tensor[0]['logits']
@@ -1081,14 +1054,10 @@
                     eod_mask_loss=self.cfg.get('eod_mask_loss', False),
                 )
 
-<<<<<<< HEAD
-            batch = [tokens_cut, attention_mask, position_ids]
-=======
             if self.use_soft_prompts:
                 batch = [tokens, attention_mask, position_ids, prompt_ids]
             else:
                 batch = [tokens, attention_mask, position_ids]
->>>>>>> 97eecd8a
             tensor_shape = [tokens_cut.shape[1], 1, self.cfg.hidden_size]
             if self.cfg.get('pipeline_model_parallel_size', 1) > 1:
                 output_tensor = forward_backward_pipelining_without_interleaving(
