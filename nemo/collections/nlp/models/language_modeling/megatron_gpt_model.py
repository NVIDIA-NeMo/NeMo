# Copyright (c) 2021, NVIDIA CORPORATION.  All rights reserved.
#
# Licensed under the Apache License, Version 2.0 (the "License");
# you may not use this file except in compliance with the License.
# You may obtain a copy of the License at
#
#     http://www.apache.org/licenses/LICENSE-2.0
#
# Unless required by applicable law or agreed to in writing, software
# distributed under the License is distributed on an "AS IS" BASIS,
# WITHOUT WARRANTIES OR CONDITIONS OF ANY KIND, either express or implied.
# See the License for the specific language governing permissions and
# limitations under the License.

import itertools
import os
import queue
import warnings
from contextlib import nullcontext
from dataclasses import fields
from functools import cache, partial
from importlib.metadata import version
from typing import Any, Dict, Iterator, List, Optional, Union

import torch
from omegaconf import OmegaConf
from omegaconf.dictconfig import DictConfig
from pkg_resources import packaging
from pytorch_lightning.accelerators import CPUAccelerator
from pytorch_lightning.loops.fetchers import _DataFetcherWrapper
from pytorch_lightning.trainer.trainer import Trainer

from nemo.collections.common.parts.utils import extend_instance
from nemo.collections.nlp.data.language_modeling.megatron.data_samplers import (
    MegatronPretrainingRandomSampler,
    MegatronPretrainingSampler,
)
from nemo.collections.nlp.data.language_modeling.megatron.gpt_dataset import build_train_valid_test_datasets
from nemo.collections.nlp.data.language_modeling.megatron.gpt_fim_dataset import GPTFIMDataset, GPTFIMDatasetConfig
from nemo.collections.nlp.models.language_modeling.megatron.falcon.falcon_spec import get_falcon_layer_spec
from nemo.collections.nlp.models.language_modeling.megatron.gpt_full_te_layer_autocast_spec import (
    get_gpt_full_te_layer_autocast_spec,
)
from nemo.collections.nlp.models.language_modeling.megatron.gpt_layer_ammo_spec import get_gpt_layer_ammo_spec
from nemo.collections.nlp.models.language_modeling.megatron.gpt_model import GPTModel
from nemo.collections.nlp.models.language_modeling.megatron_base_model import MegatronBaseModel
from nemo.collections.nlp.modules.common.megatron.build_model import build_model
from nemo.collections.nlp.modules.common.megatron.module import Float16Module
from nemo.collections.nlp.modules.common.megatron.utils import (
    ApexGuardDefaults,
    average_losses_across_data_parallel_group,
    get_all_params_for_weight_decay_optimization,
    get_ltor_masks_and_position_ids,
    get_params_for_weight_decay_optimization,
)
from nemo.collections.nlp.modules.common.text_generation_strategy import TextGenerationStrategy
from nemo.collections.nlp.modules.common.text_generation_utils import (
    generate,
    get_computeprob_response,
    get_default_length_params,
    get_default_sampling_params,
    megatron_gpt_generate,
)
from nemo.collections.nlp.modules.common.transformer.text_generation import (
    LengthParam,
    OutputType,
    SamplingParam,
    TextGeneration,
)
from nemo.collections.nlp.parts import utils_funcs
from nemo.collections.nlp.parts.utils_funcs import activation_to_func, get_last_rank
from nemo.core.classes import Exportable
from nemo.core.classes.common import PretrainedModelInfo
from nemo.core.neural_types import ChannelType, NeuralType
from nemo.utils import logging
from nemo.utils.te_utils import is_float8tensor

try:
    import apex.transformer.pipeline_parallel.utils
    from apex.transformer.pipeline_parallel.utils import get_num_microbatches

    HAVE_APEX = True

except (ImportError, ModuleNotFoundError):

    HAVE_APEX = False

try:
    from megatron.core import InferenceParams, parallel_state, tensor_parallel
    from megatron.core.datasets.blended_megatron_dataset_builder import BlendedMegatronDatasetBuilder
    from megatron.core.datasets.gpt_dataset import GPTDataset, GPTDatasetConfig, MockGPTDataset
    from megatron.core.dist_checkpointing.dict_utils import dict_list_map_inplace
    from megatron.core.dist_checkpointing.mapping import LocalNonpersitentObject, ShardedObject

    # NeMo's implementation of the get_gpt_layer_ammo_spec function is temporarily used
    # from megatron.core.inference.gpt.model_specs import get_gpt_layer_ammo_spec
    from megatron.core.models.gpt import GPTModel as MCoreGPTModel
    from megatron.core.models.gpt.gpt_layer_specs import (
        get_gpt_layer_local_spec,
        get_gpt_layer_with_transformer_engine_spec,
    )
    from megatron.core.pipeline_parallel.schedules import get_forward_backward_func
    from megatron.core.transformer.module import Float16Module as MCoreFloat16Module
    from megatron.core.transformer.transformer_config import TransformerConfig
    from megatron.core.utils import drain_embedding_wgrad_compute, init_method_normal, scaled_init_method_normal

    # TODO @tmoon: Use once available in Megatron-LM
    # from megatron.core.pipeline_parallel.schedules import DataIteratorList

    HAVE_MEGATRON_CORE = True

except (ImportError, ModuleNotFoundError):

    TransformerConfig = ApexGuardDefaults

    HAVE_MEGATRON_CORE = False

try:
    import transformer_engine
    from transformer_engine.pytorch import module as te_module

    HAVE_TE = True

except (ImportError, ModuleNotFoundError):
    HAVE_TE = False


@cache
def mcore_supports_moe() -> bool:
    global HAVE_MEGATRON_CORE
    if not HAVE_MEGATRON_CORE:
        return False
    try:
        from megatron.core.transformer.moe.router import TopKRouter

        return True
    except ImportError:
        return False


def get_specs(spec_name, num_experts=None, moe_grouped_gemm=False, use_te=True):
    if num_experts is not None:
        assert mcore_supports_moe(), "Megatron-core >= v0.5.0 is required for MoE"

    if use_te and spec_name == '':
        spec_name = 'te_gpt'
    name_spec_dict = {
        "": get_gpt_layer_local_spec(num_experts, moe_grouped_gemm),
        "te_gpt": get_gpt_layer_with_transformer_engine_spec(num_experts, moe_grouped_gemm),
        "megatron_falcon_gpt": get_falcon_layer_spec(),
        "megatron_gpt_full_te_layer_autocast": get_gpt_full_te_layer_autocast_spec(),
        "ammo": get_gpt_layer_ammo_spec(),
    }
    if spec_name not in name_spec_dict:
        raise ValueError(f"Spec name '{spec_name}' is not recognized.")
    return name_spec_dict[spec_name]


class EmbeddingScalingMixin(torch.nn.Module):
    """
    A mixin class for scaling embeddings in Megatron GPT.
    The scaling is applied only if the configuration (accessible via `self.config`)
    includes `apply_embedding_scaling` set to True.
    """

    def forward(self, **kwargs):
        """
        Forward pass that scales the output embeddings from the `forward` method of
        the superclass by the square root of the hidden size specified in the configuration.
        """
        embeddings = super().forward(**kwargs)
        return embeddings * (self.config.hidden_size ** 0.5)


class MegatronGPTExportableModel(torch.nn.Module, Exportable):
    """
    Megatron GPT Wrapper for ONNX export
    """

    def __init__(self, model):
        super().__init__()
        self.model = model
        self.fp8_enabled = model.cfg.get('fp8', False)
        self.fp8_recipe = None
        if self.fp8_enabled and HAVE_TE:
            self.fp8_recipe = transformer_engine.common.recipe.DelayedScaling(
                margin=0, interval=1, fp8_format=transformer_engine.common.recipe.Format.E4M3
            )

        self.dtype = utils_funcs.torch_dtype_from_precision(model.cfg.precision)

    def forward(self, tokens, position_ids, attention_mask):
        if self.fp8_enabled and HAVE_TE:
            with transformer_engine.pytorch.onnx_export(self.fp8_enabled), transformer_engine.pytorch.fp8_autocast(
                enabled=self.fp8_enabled, fp8_recipe=self.fp8_recipe
            ), torch.no_grad(), torch.inference_mode(), torch.autocast(
                'cuda', dtype=self.dtype
            ), warnings.catch_warnings():
                warnings.filterwarnings(action='ignore', category=torch.jit.TracerWarning, module=r'.*')
                assert tokens.shape == position_ids.shape
                assert attention_mask.shape[2] == attention_mask.shape[3] == tokens.shape[1] == position_ids.shape[1]
                output_tensor = self.model.forward(
                    tokens=tokens.cuda(),
                    text_position_ids=position_ids.cuda(),
                    attention_mask=attention_mask.cuda(),
                    labels=None,
                )
        else:
            with torch.no_grad(), torch.inference_mode(), torch.autocast(
                'cuda', dtype=self.dtype
            ), warnings.catch_warnings():
                warnings.filterwarnings(action='ignore', category=torch.jit.TracerWarning, module=r'.*')
                assert tokens.shape == position_ids.shape
                assert attention_mask.shape[2] == attention_mask.shape[3] == tokens.shape[1] == position_ids.shape[1]
                output_tensor = self.model.forward(
                    tokens=tokens.cuda(),
                    text_position_ids=position_ids.cuda(),
                    attention_mask=attention_mask.cuda(),
                    labels=None,
                )

        return output_tensor

    def freeze(self):
        for param in self.parameters():
            param.requires_grad = False

    def input_example(self, max_batch=1, max_dim=768, seq_len=6):
        ids = [self.model.tokenizer.text_to_ids(text) for text in ["how is the weather on           Sunday"]]
        id_tensors = [torch.unsqueeze(torch.LongTensor(id_list), dim=0) for id_list in ids]
        masks_and_position_ids = [
            get_ltor_masks_and_position_ids(id_tensor, self.model.tokenizer.eos_id, False, False, False)
            for id_tensor in id_tensors
        ]
        for tokens, attn_mask_and_pos_ids in zip(id_tensors, masks_and_position_ids):
            attn_mask, _, pos_ids = attn_mask_and_pos_ids
            return tokens, pos_ids, attn_mask

    @property
    def input_types(self) -> Optional[Dict[str, NeuralType]]:
        return {
            "input_ids": NeuralType(('B', 'T'), ChannelType()),
            "position_ids": NeuralType(('B', 'T'), ChannelType()),
            "attention_mask": NeuralType(('D', 'D', 'T', 'T'), ChannelType()),
        }

    @property
    def output_types(self) -> Optional[Dict[str, NeuralType]]:
        return {"logits": NeuralType(('B', 'T', 'D'), ChannelType())}

    @property
    def input_names(self) -> List[str]:
        return ['input_ids', 'position_ids', 'attention_mask']

    @property
    def output_names(self) -> List[str]:
        return ['logits']


class MegatronGPTModel(MegatronBaseModel, TextGeneration):
    """
    Megatron GPT pretraining
    """

    def __init__(self, cfg: DictConfig, trainer: Trainer):
        if not HAVE_APEX:
            raise ImportError(
                "Apex was not found. Please see the NeMo README for installation instructions: https://github.com/NVIDIA/NeMo#megatron-gpt."
            )
        if not HAVE_MEGATRON_CORE:
            logging.warning(
                "megatron-core was not found. Please see the NeMo README for installation instructions: https://github.com/NVIDIA/NeMo#megatron-gpt."
            )
        # this prevents base constructor from initializing tokenizer
        self.tokenizer = None
        super().__init__(cfg, trainer=trainer, no_lm_init=True)

        self._validate_trainer()

        # build the transformer config
        # TODO: add type hint once pip package is out
        self.transformer_config = self.build_transformer_config()

        self.megatron_amp_O2 = cfg.get('megatron_amp_O2', False)

        self.mcore_gpt = cfg.get('mcore_gpt', False)
        self.spec_name = cfg.get('name', '')
        if cfg.get('fp8', False):
            self.prev_step_training = True

        self.rampup_batch_size = self.cfg.get('rampup_batch_size', None)
        if self.rampup_batch_size:
            self.prev_consumed_samples = 0
            self.if_first_step = 0
            self.prev_global_batch_size = None

        if cfg.get('data', None) is not None:
            self.reset_position_ids = cfg.data.get('reset_position_ids', False)
            self.reset_attention_mask = cfg.data.get('reset_attention_mask', False)
            self.eod_mask_loss = cfg.data.get('eod_mask_loss', False)

        if not self.megatron_amp_O2 and self.cfg.get('virtual_pipeline_model_parallel_size', None):
            raise ValueError('Virtual pipeline model parallel is only supported when using megatron_amp_O2')

        if not self.megatron_amp_O2 and self.cfg.get('expert_model_parallel_size', 1) > 1:
            raise ValueError('Expert parallelism is only supported when using megatron_amp_O2')

        # TODO(akoumparouli): this is temporary and will be removed in the future.
        if self.cfg.get('expert_model_parallel_size', 1) > 1 and self.with_distributed_adam:
            raise ValueError('Expert parallelism is currently not supporting distributed optimizer')

        self.transformer_engine = cfg.get('transformer_engine', False)
        if self.megatron_amp_O2 and not self.transformer_engine:
            logging.warning('megatron_amp_O2 is enabled but transformer-engine is not.')

        # build_model returns a list of modules which are used for interleaved pipeline parallelism
        if isinstance(self.trainer.accelerator, CPUAccelerator):
            self.model = build_model(
                model_provider_func=self.model_provider_func,
                wrap_with_ddp=False,
                on_cpu=True,
                virtual_pipeline_model_parallel_size=self.cfg.get('virtual_pipeline_model_parallel_size', None),
            )
        else:
            build_model_context = nullcontext
            if HAVE_TE and self.cfg.get('fp8', False) and self.cfg.get('fp8_params', False):
                build_model_context = transformer_engine.pytorch.fp8_model_init
            with build_model_context():
                self.model = build_model(
                    model_provider_func=self.model_provider_func,
                    wrap_with_ddp=False,
                    virtual_pipeline_model_parallel_size=self.cfg.get('virtual_pipeline_model_parallel_size', None),
                    on_cpu=cfg.get('fsdp', False) and cfg.get('use_cpu_initialization', False),
                )

        # if we're not using interleaved, then self.model is a module.
        if self.cfg.get('virtual_pipeline_model_parallel_size', None) is None:
            self.model = self.model[0]

        if self.megatron_amp_O2:

            if not self.with_distributed_adam and not self.cfg.get("use_cpu_initialization", False):
                # Pre-allocate the model on GPU to have master parameters allocated on the same device with matching data type
                if isinstance(self.model, list):
                    for module in self.model:
                        module.cuda(torch.cuda.current_device())
                else:
                    self.model.cuda(torch.cuda.current_device())

            self._wrap_model_for_O2()

        self.enable_autocast = (
            True if (not self.megatron_amp_O2) and (self.autocast_dtype in [torch.float16, torch.bfloat16]) else False
        )

        # configuration used for inference
        self._inference_config = None

        # Convert the global-batch-based profile index to micro-batch index
        if hasattr(self, '_nsys_profile_enabled'):
            mp_size = cfg.get('tensor_model_parallel_size', 1) * cfg.get('pipeline_model_parallel_size', 1)
            cp_size = cfg.get('context_parallel_size', 1)
            data_parallel_world_size = trainer.world_size // (mp_size * cp_size)
            grad_accum_steps = cfg.get('global_batch_size') // (cfg.get('micro_batch_size') * data_parallel_world_size)
            self._nsys_profile_start_step *= grad_accum_steps
            self._nsys_profile_end_step *= grad_accum_steps

        self.get_attention_mask_from_fusion = self.cfg.get('get_attention_mask_from_fusion', True)
        self.initialize_ub = self.cfg.get('ub_tp_comm_overlap', False)
        self.log_train_loss = bool(int(os.getenv("NEMO_LOG_TRAIN_LOSS", 1)))
        self.log_memory_usage = bool(int(os.getenv("NEMO_LOG_MEMORY_USAGE", 0)))
        self.loss_broadcast_src_rank = None

        self.inference_params = None

        # default to false since this doesn't work with sequence parallelism currently
        self.use_loss_mask = self.cfg.get('use_loss_mask', False)

        if self.use_loss_mask and self.transformer_config.sequence_parallel:
            raise ValueError('Loss mask is not supported with sequence parallelism.')

    def set_inference_config(self, inference_config):
        self._inference_config = inference_config

    def get_inference_config(self):
        return self._inference_config

    def model_provider_func(self, pre_process, post_process):
        """Model depends on pipeline paralellism."""
        if self.mcore_gpt:
            model = MCoreGPTModel(
                config=self.transformer_config,
                transformer_layer_spec=get_specs(
                    self.spec_name,
                    self.transformer_config.num_moe_experts,
                    self.transformer_config.moe_grouped_gemm,
                    self.transformer_engine,
                ),
                vocab_size=self.cfg.get('override_vocab_size', self.padded_vocab_size),
                max_sequence_length=self.cfg.get('encoder_seq_length', 512),
                pre_process=pre_process,
                post_process=post_process,
                parallel_output=True,
                share_embeddings_and_output_weights=self.cfg.get('share_embeddings_and_output_weights', True),
                position_embedding_type=self.cfg.get('position_embedding_type', 'learned_absolute'),
                rotary_percent=self.cfg.get('rotary_percentage', 1.0),
                seq_len_interpolation_factor=self.cfg.get('seq_len_interpolation_factor', None),
                rotary_base=self.cfg.get('rotary_base', 10000),
            )
            if self.cfg.get("apply_embedding_scaling", False) and parallel_state.is_pipeline_first_stage():
                extend_instance(model.embedding, EmbeddingScalingMixin)
        else:
            assert self.cfg.get('num_query_groups', None) is None or self.cfg.get(
                'num_query_groups', None
            ) == self.cfg.get(
                'num_attention_heads', None
            ), "Group Query Attention is only supported in Megatron Core. Set 'mcore_gpt' to use GQA."

            model = GPTModel(
                config=self.model_parallel_config,
                vocab_size=self.cfg.get('override_vocab_size', self.padded_vocab_size),
                hidden_size=self.cfg.hidden_size,
                max_position_embeddings=self.cfg.max_position_embeddings,
                num_layers=self.cfg.num_layers,
                num_attention_heads=self.cfg.num_attention_heads,
                apply_query_key_layer_scaling=self.cfg.get('apply_query_key_layer_scaling', True),
                kv_channels=self.cfg.get('kv_channels', None),
                ffn_hidden_size=self.cfg.ffn_hidden_size,
                num_tokentypes=0,
                parallel_output=True,
                pre_process=pre_process,
                post_process=post_process,
                init_method_std=self.cfg.get('init_method_std', 0.02),
                use_scaled_init_method=self.cfg.get('use_scaled_init_method', True),
                fp16_lm_cross_entropy=self.cfg.get('fp16_lm_cross_entropy', False),
                hidden_dropout=self.cfg.get('hidden_dropout', 0.1),
                attention_dropout=self.cfg.get('attention_dropout', 0.1),
                ffn_dropout=self.cfg.get('ffn_dropout', 0.0),
                precision=self.cfg.get('precision', 16),
                fp32_residual_connection=self.cfg.get('fp32_residual_connection', False),
                activations_checkpoint_granularity=self.cfg.get('activations_checkpoint_granularity', None),
                activations_checkpoint_method=self.cfg.get('activations_checkpoint_method', None),
                activations_checkpoint_num_layers=self.cfg.get('activations_checkpoint_num_layers', 1),
                activations_checkpoint_layers_per_pipeline=self.cfg.get(
                    'activations_checkpoint_layers_per_pipeline', None
                ),
                normalization=self.cfg.get('normalization', 'layernorm'),
                layernorm_epsilon=self.cfg.get('layernorm_epsilon', 1e-5),
                onnx_safe=self.cfg.get('onnx_safe', False),
                bias=self.cfg.get('bias', True),
                bias_activation_fusion=self.cfg.get('bias_activation_fusion', True),
                bias_dropout_add_fusion=self.cfg.get('bias_dropout_add_fusion', True),
                activation=self.cfg.get('activation', 'gelu'),
                headscale=self.cfg.get('headscale', False),
                transformer_block_type=self.cfg.get('transformer_block_type', 'pre_ln'),
                openai_gelu=self.cfg.get('openai_gelu', False),
                normalize_attention_scores=self.cfg.get('normalize_attention_scores', True),
                position_embedding_type=self.cfg.get('position_embedding_type', 'learned_absolute'),
                rotary_percentage=self.cfg.get('rotary_percentage', 1.0),
                share_embeddings_and_output_weights=self.cfg.get('share_embeddings_and_output_weights', True),
                attention_type=self.cfg.get('attention_type', 'multihead'),
                masked_softmax_fusion=self.cfg.get('masked_softmax_fusion', True),
                persist_layer_norm=self.cfg.get('persist_layer_norm', False),
                transformer_engine=self.cfg.get('transformer_engine', False),
                fp8=self.cfg.get('fp8', False),
                fp8_e4m3=self.cfg.get('fp8_e4m3', False),
                fp8_hybrid=self.cfg.get('fp8_hybrid', False),
                fp8_margin=self.cfg.get('fp8_margin', 0),
                fp8_interval=self.cfg.get('fp8_interval', 1),
                fp8_amax_history_len=self.cfg.get('fp8_amax_history_len', 1024),
                fp8_amax_compute_algo=self.cfg.get('fp8_amax_compute_algo', 'max'),
                reduce_amax=self.cfg.get('reduce_amax', True),
                use_emha=self.cfg.get('use_emha', False),
                ub_tp_comm_overlap=self.cfg.get('ub_tp_comm_overlap', False),
                use_flash_attention=self.cfg.get('use_flash_attention', False),
                megatron_legacy=self.cfg.get('megatron_legacy', False),
                seq_len_interpolation_factor=self.cfg.get('seq_len_interpolation_factor', None),
                rotary_base=self.cfg.get('rotary_base', 10000),
            )
            if self.cfg.get("apply_embedding_scaling", False) and parallel_state.is_pipeline_first_stage():
                extend_instance(model.language_model.embedding, EmbeddingScalingMixin)
        return model

    def setup_optimizer_param_groups(self):
        """ModelPT override. Optimizer will get self._optimizer_param_groups"""
        if self.cfg.get('do_layer_norm_weight_decay', False):
            if isinstance(self.model, list):
                self._optimizer_param_groups = get_all_params_for_weight_decay_optimization(self.model)
            else:
                self._optimizer_param_groups = get_all_params_for_weight_decay_optimization([self.model])

        else:
            self._optimizer_param_groups = get_params_for_weight_decay_optimization(self.model)

    def configure_optimizers(self):

        if self.with_distributed_adam:

            # Disable overlapped grad sync for embedding grad when
            # pipeline parallelism is enabled
            if parallel_state.get_pipeline_model_parallel_world_size() > 1:
                modules = self.get_model_module_list()
                if parallel_state.is_pipeline_first_stage(ignore_virtual=True):
                    if len(modules) > 1:
                        module = modules[0]  # only the first virtual rank has the embeddings
                    else:
                        module = modules[0]
                    if self.cfg.get('share_embeddings_and_output_weights', True):
                        param = (
                            module.shared_embedding_or_output_weight()
                            if self.mcore_gpt
                            else module.word_embeddings_weight()
                        )
                        param._disable_greedy_grad_copy = not self.megatron_amp_O2
                        param._disable_overlap_grad_sync = True
                if parallel_state.is_pipeline_last_stage(ignore_virtual=True):
                    if len(modules) > 1:
                        module = modules[-1]  # only the last virtual rank has the embeddings
                    else:
                        module = modules[0]
                    if self.cfg.get('share_embeddings_and_output_weights', True):
                        param = (
                            module.shared_embedding_or_output_weight()
                            if self.mcore_gpt
                            else module.word_embeddings_weight()
                        )
                        param._disable_greedy_grad_copy = not self.megatron_amp_O2
                        param._disable_overlap_grad_sync = True

            # Disable overlapped grad sync for layer norm grads when
            # sequence parallelism is enabled
            for param in self.parameters():
                if getattr(param, 'sequence_parallel', False):
                    param._disable_greedy_grad_copy = not self.megatron_amp_O2
                    param._disable_overlap_grad_sync = True

            # Initialize parameter buckets for overlapped grad and param syncs
            # Note: Params with disabled overlapping and params in the
            # first layer are put together in a bucket. If FP8 tensors
            # are detected, those are also put in the first layer's
            # bucket.
            def make_parameter_bucket(module: torch.nn.Module) -> List[torch.nn.Parameter]:
                bucket = [
                    param for param in module.parameters() if not getattr(param, '_disable_overlap_grad_sync', False)
                ]
                if any(is_float8tensor(param) for param in bucket):
                    bucket = list(filter(is_float8tensor, bucket))
                return bucket

            buckets = []
            if self.cfg.get('virtual_pipeline_model_parallel_size', None) is not None:
                # Initialize a bucket for each virtual pipeline stage
                for module in self.model:
                    if isinstance(module, (Float16Module, MCoreFloat16Module)):
                        module = module.module
                    stage_bucket = []
                    layers = module.decoder.layers if self.mcore_gpt else module.language_model.encoder.layers
                    buckets.extend(make_parameter_bucket(layer) for layer in layers)
            else:
                # Initialize a bucket for each Transformer layer
                modules = self.model if isinstance(self.model, list) else [self.model]
                for module in modules:
                    if isinstance(module, (Float16Module, MCoreFloat16Module)):
                        module = module.module
                    layers = module.decoder.layers if self.mcore_gpt else module.language_model.encoder.layers
                    buckets.extend(make_parameter_bucket(layer) for layer in layers)
            buckets.reverse()
            used_params = set(itertools.chain.from_iterable(buckets))
            buckets[-1].extend(p for p in self.parameters() if p not in used_params)
            self.distributed_adam_buckets = buckets

        return super().configure_optimizers()

    def forward(self, tokens, text_position_ids, attention_mask, labels):
        output_tensor = self.model(tokens, text_position_ids, attention_mask, labels=labels)
        return output_tensor

    def fwd_bwd_step(self, dataloader_iter, forward_only, first_val_step=None):

        # handle asynchronous grad reduction
        no_sync_func = None
        grad_sync_func = None
        param_sync_func = None
        if not forward_only and self.with_distributed_adam:
            no_sync_func = partial(self._optimizer.no_sync, greedy_grad_copy=self.megatron_amp_O2,)
            grad_sync_func = self.reduce_overlap_gradients
            param_sync_func = self.sync_overlap_parameters

        # pipeline schedules will get these from self.model.config
        for module in self.get_model_module_list():
            module.config.no_sync_func = no_sync_func
            module.config.grad_sync_func = grad_sync_func
            module.config.param_sync_func = param_sync_func

        # run forward and backwards passes for an entire global batch
        # we do this inside training_step to support pipeline parallelism
        fwd_bwd_function = get_forward_backward_func()

        # TODO @akhattar: add num_micro_batches_with_partial_activation_checkpoints when ready
        losses_reduced_per_micro_batch = fwd_bwd_function(
            forward_step_func=self.get_forward_output_and_loss_func(forward_only),
            data_iterator=self._make_data_iterator_list(dataloader_iter),
            model=self.model,
            num_microbatches=get_num_microbatches(),
            forward_only=forward_only,
            seq_length=self.cfg.encoder_seq_length,
            micro_batch_size=self.cfg.micro_batch_size,
            first_val_step=first_val_step,
        )

        # only the last stages of the pipeline return losses
        if losses_reduced_per_micro_batch:
            if (not forward_only) or self.cfg.data.get('validation_drop_last', True):
                # average loss across micro batches
                loss_tensors_list = [loss_reduced['avg'] for loss_reduced in losses_reduced_per_micro_batch]
                loss_tensor = torch.concat(loss_tensors_list)
                loss_mean = loss_tensor.mean()
            else:
                # Get the total loss since micro batches sizes are not uniform
                loss_sum_tensors_list = [
                    loss_sum['loss_sum_and_ub_size']
                    for loss_sum in losses_reduced_per_micro_batch
                    if loss_sum['loss_sum_and_ub_size'][1] > 0
                ]
                loss_sum = (
                    torch.vstack(loss_sum_tensors_list).sum(axis=0)
                    if len(loss_sum_tensors_list) > 0
                    else torch.tensor([0.0, 0.0]).cuda()
                )
                return loss_sum
        else:
            # we're not on the last pipeline stage so no losses
            if forward_only:
                loss_mean = []
            else:
                loss_mean = torch.tensor(0.0).cuda()

        return loss_mean

    def initialize_ub_func(self):
        ub_cfgs = self.cfg.get('ub_tp_comm_overlap_cfg', None)
        if ub_cfgs is None:
            warnings.warn(
                "Couldn't find TP config. Please check the path correctness. Initializing TP comm overlap with the default config."
            )

        input_shape = [
            self.cfg.get('encoder_seq_length')
            * self.cfg.get('micro_batch_size')
            // self.cfg.get('context_parallel_size', 1),
            self.cfg.get('hidden_size'),
        ]

        te_module.base.initialize_ub(
            shape=input_shape,
            tp_size=self.cfg.get('tensor_model_parallel_size'),
            use_fp8=self.cfg.get('fp8'),
            ub_cfgs=ub_cfgs,
        )
        self.initialize_ub = False

    def training_step_fwd_bwd_step_call(self, dataloader_iter, forward_only):
        """
        This method is called from the training_step method.
        It is separated out to allow for overriding in the MegatronGPTEmbeddingModel
        """
        loss_mean = self.fwd_bwd_step(dataloader_iter, forward_only)
        return loss_mean

    def training_step(self, dataloader_iter):
        """
            We pass the dataloader iterator function to the micro-batch scheduler.
            The input batch to each micro-batch is fetched using the dataloader function
            in the micro-batch fwd function.
        """
        # Initialize userbuffer communicators.
        if self.initialize_ub:
            self.initialize_ub_func()

        if self.rampup_batch_size:
            num_microbatch_calculator = apex.transformer.pipeline_parallel.utils._GLOBAL_NUM_MICROBATCHES_CALCULATOR
            current_global_batch_size = num_microbatch_calculator.current_global_batch_size
            # do validation and save the checkpoint when gbs is changed
            if self.prev_global_batch_size != current_global_batch_size and self.prev_global_batch_size:
                self.trainer.should_stop = True

        # we zero grads here because we also call backward in the megatron-core fwd/bwd functions
        self._optimizer.zero_grad()

        if self.with_distributed_adam:
            # hack to enable overlapping param sync and forward compute
            # note: the distributed optimizer monkey-patches each
            # parameter's __getattribute__ function so that it can
            # launch parameter all-gathers the first time the
            # parameter is accessed after the optimizer step. However,
            # PyTorch directly passes embedding parameters into a C++,
            # bypassing this process. A quick-and-dirty hack is to
            # manually interact with the parameter.
            modules = self.model if isinstance(self.model, list) else [self.model]
            for module in modules:
                if isinstance(module, (Float16Module, MCoreFloat16Module)):
                    module = module.module
                if not self.mcore_gpt:
                    module = module.language_model
                if hasattr(module, 'embedding'):
                    for param in module.embedding.parameters():
                        param.data_ptr()

        if self.cfg.get('pipeline_model_parallel_size', 1) > 1 and parallel_state.is_pipeline_last_stage(
            ignore_virtual=True
        ):
            if (
                self.cfg.get('defer_embedding_wgrad_compute', False) and self.mcore_gpt
            ):  # Silently ignore the optimization if MCORE is not used
                module_list = self.get_model_module_list()
                if len(module_list) > 1:
                    embedding_module = module_list[-1]
                else:
                    embedding_module = module_list[0]

                embedding_module.embedding_activation_buffer.clear()
                assert (
                    len(embedding_module.embedding_activation_buffer) == 0
                ), "When you defer wgrads, this buffer should not hold stray activations"

        loss_mean = self.training_step_fwd_bwd_step_call(dataloader_iter, forward_only=False)

        if self.cfg.get('fp8', False):
            self.prev_step_training = self.training

        # Optimization: Defer the embedding GEMM Wgrads of the last PP stage to pipeline flush waiting time
        if self.cfg.get('pipeline_model_parallel_size', 1) > 1 and parallel_state.is_pipeline_last_stage(
            ignore_virtual=True
        ):
            if (
                self.cfg.get('defer_embedding_wgrad_compute', False) and self.mcore_gpt
            ):  # Silently ignore the optimization if MCORE is not used
                module_list = self.get_model_module_list()
                if len(module_list) > 1:
                    embedding_module = module_list[-1]
                else:
                    embedding_module = module_list[0]

                embedding_activation_buffer = embedding_module.embedding_activation_buffer
                grad_output_buffer = embedding_module.grad_output_buffer
                if self.cfg.get('share_embeddings_and_output_weights', True):
                    weight = embedding_module.shared_embedding_or_output_weight()
                else:
                    weight = embedding_module.output_layer.weight

                drain_embedding_wgrad_compute(
                    embedding_module.config, embedding_activation_buffer, grad_output_buffer, weight
                )

        # when using sequence parallelism, the sequence parallel layernorm grads must be all-reduced
        if self.cfg.get('tensor_model_parallel_size', 1) > 1 and self.cfg.get('sequence_parallel', False):
            self.megatron_timer_start('allreduce_sequence_parallel_gradients', log_level=1)
            self.allreduce_sequence_parallel_gradients()
            self.megatron_timer_stop('allreduce_sequence_parallel_gradients')

        self.megatron_timer_start('gradient_allreduce', log_level=1)
        if self.use_fsdp:
            # Reduce the gradients omitted from FSDP-sharding
            self.allreduce_fsdp_sharding_omitted_gradients()
        elif self.with_distributed_adam:
            # synchronize asynchronous grad reductions
            # note: not necessary, but reduces performance degradation
            # from multiple simultaneous NCCL calls
            self._optimizer._finish_bucket_grad_sync()
        elif self.megatron_amp_O2:
            # when using pipeline parallelism grads must be all-reduced after the pipeline (not asynchronously)
            if self.cfg.get('pipeline_model_parallel_size', 1) > 1 or self.cfg.get('sequence_parallel', False):
                # main grads are stored in the MainParamsOptimizer wrapper
                self._optimizer.allreduce_main_grads()
        else:
            # async grad allreduce is not currently implemented for O1/autocasting mixed precision training
            # so we all-reduce gradients after the pipeline
            self.allreduce_gradients()  # @sangkug we think this is causing memory to blow up (hurts perf)
        self.megatron_timer_stop('gradient_allreduce')

        if self.cfg.get('pipeline_model_parallel_size', 1) > 1 and self.cfg.get(
            'share_embeddings_and_output_weights', True
        ):
            self.megatron_timer_start('allreduce_first_last_embeddings', log_level=1)
            # when using pipeline parallelism the first and last stage must keep embeddings in sync
            self.allreduce_first_last_embeddings()
            self.megatron_timer_stop('allreduce_first_last_embeddings')

        if self.log_memory_usage:
            mem_reserved = torch.cuda.max_memory_reserved()
            self.log(
                'peak_memory_usage', mem_reserved, prog_bar=True, rank_zero_only=True, batch_size=1,
            )

        ## logging
        if self.log_train_loss:
            # When using pipeline parallelism, loss is calculated only in the last pipeline stage and
            # it should be casted to other pipeline stages for logging.
            # we can avoid this broadcast by updating the PTL log function to accept specific ranks
            if parallel_state.get_pipeline_model_parallel_world_size() > 1:
                if torch.distributed.get_rank() == get_last_rank():
                    torch.distributed.send(loss_mean, 0)
                elif torch.distributed.get_rank() == 0:
                    torch.distributed.recv(loss_mean, get_last_rank())
            self.log('reduced_train_loss', loss_mean, prog_bar=True, rank_zero_only=True, batch_size=1)

            # (@adithyare) we need to check for the _scaler attribute to enable pp>1 for adapter training
            if self.cfg.precision == 16 and hasattr(self.trainer.precision_plugin.scaler, "_scale"):
                loss_scale = self.trainer.precision_plugin.scaler._scale
                if loss_scale is not None:
                    self.log('loss_scale', loss_scale, batch_size=1)

        lr = self._optimizer.param_groups[0]['lr']
        self.log('lr', lr, rank_zero_only=True, batch_size=1)
        self.log(
            'global_step', self.trainer.global_step, prog_bar=True, rank_zero_only=True, batch_size=1,
        )

        consumed_samples = self._compute_consumed_samples_after_training_step()
        # TODO: make sure compute_consumed_samples works for pipeline parallelism
        self.log(
            'consumed_samples', consumed_samples, prog_bar=True, rank_zero_only=True, batch_size=1,
        )

        if self.rampup_batch_size:
            self.prev_global_batch_size = current_global_batch_size
            self.prev_consumed_samples = consumed_samples
            num_microbatch_calculator.update(
                consumed_samples=consumed_samples, consistency_check=False,
            )
            current_global_batch_size = num_microbatch_calculator.current_global_batch_size
            self.log('global_batch_size', current_global_batch_size, prog_bar=True, rank_zero_only=True, batch_size=1)
            self.if_first_step = 1

        return loss_mean

    def backward(self, *args, **kwargs):
        """ LightningModule hook to do backward.
            We want this to do nothing since we run backward in the fwd/bwd functions from megatron-core.
            No need to call it here.
        """
        return

    def optimizer_zero_grad(self, *args, **kwargs):
        """ LightningModule hook to zero grad.
            We want this to do nothing as we are zeroing grads during the training_step.
        """
        return

    def _append_sequence_parallel_module_grads(self, module, grads):
        """ Helper method for allreduce_sequence_parallel_gradients"""

        for param in module.parameters():
            sequence_parallel_param = getattr(param, 'sequence_parallel', False) or getattr(
                param, 'sequence_parallel_enabled', False
            )
            # (@adithyare) adapter training now extends MegatronGPTModel
            # so we have to add this check here to ensure we do not
            # perform all_reduce when grad is None.
            # grad can be None when performing PEFT training.
            if sequence_parallel_param and param.requires_grad:
                if self.megatron_amp_O2:
                    grad = param.main_grad
                else:
                    grad = param.grad
                grads.append(grad.data)

    def allreduce_sequence_parallel_gradients(self):
        """ All-reduce layernorm parameters across model parallel nodes when sequence parallelism is used.
            Modified from megatron-lm:
            https://gitlab-master.nvidia.com/ADLR/megatron-lm/-/blob/3f91f09bb2ab32f9904b47f46f19d2fc3f518ed8/megatron/training.py#L425
        """

        grads = []
        if isinstance(self.model, list):
            for module in self.model:
                self._append_sequence_parallel_module_grads(module, grads)
        else:
            self._append_sequence_parallel_module_grads(self.model, grads)
        if not grads:
            # may be empty for PEFT training
            return
        coalesced = torch._utils._flatten_dense_tensors(grads)
        torch.distributed.all_reduce(coalesced, group=parallel_state.get_tensor_model_parallel_group())
        for buf, synced in zip(grads, torch._utils._unflatten_dense_tensors(coalesced, grads)):
            buf.copy_(synced)

    def allreduce_fsdp_sharding_omitted_gradients(self):
        """ All-reduce gradients of FSDP-sharding-omitted parameters in sharding domain (data-parallel domain).
        """
        assert isinstance(self.model, torch.nn.Module)
        grads = []
        for param in self.model.parameters():
            if not isinstance(param, torch.distributed.fsdp.FlatParameter) and param.requires_grad:
                grad = param.grad
                grads.append(grad.data)
        if len(grads) > 0:
            coalesced = torch._utils._flatten_dense_tensors(grads)
            torch.distributed.all_reduce(coalesced, group=parallel_state.get_data_parallel_group())
            for buf, synced in zip(grads, torch._utils._unflatten_dense_tensors(coalesced, grads)):
                buf.copy_(synced)

    def allreduce_first_last_embeddings(self):

        # Modified from megatron-lm: https://github.com/NVIDIA/Megatron-LM/blob/d41696840ed0a7edb7e0499eb82a48ae112d9bb3/megatron/training.py#L407
        # All-reduce word_embeddings' grad across first and last stages to ensure
        # that word_embeddings parameters stay in sync.
        # This should only run for models that support pipelined model parallelism
        # (BERT and GPT-2).
        if parallel_state.get_pipeline_model_parallel_world_size() > 1 and (
            parallel_state.is_pipeline_first_stage(ignore_virtual=True)
            or parallel_state.is_pipeline_last_stage(ignore_virtual=True)
        ):
            module_list = self.get_model_module_list()
            if parallel_state.is_pipeline_first_stage(ignore_virtual=True):
                module = module_list[0]  # only the first virtual rank has the embeddings
            elif parallel_state.is_pipeline_last_stage(ignore_virtual=True):
                module = module_list[-1]  # only the last virtual rank has the embeddings
            share_embeddings = (
                module.share_embeddings_and_output_weights if self.mcore_gpt else module.share_token_embeddings
            )
            if share_embeddings:
                word_embeddings_weight = (
                    module.shared_embedding_or_output_weight() if self.mcore_gpt else module.word_embeddings_weight()
                )
                # (@adithyare) adapter training now extends MegatronGPTModel so we have to add this check here to ensure we do not perform all_reduce when grad is None.
                # grad can be None when performing PeFT training.
                if word_embeddings_weight.requires_grad:
                    if self.megatron_amp_O2:
                        # O2 recipe stores a "main" copy of weights and grads
                        grad = word_embeddings_weight.main_grad
                    else:
                        grad = word_embeddings_weight.grad
                    torch.distributed.all_reduce(grad, group=parallel_state.get_embedding_group())

    def _make_data_iterator_list(self, data_iterator: Iterator) -> List[Iterator]:
        """ Convert data iterator into form expected by Megatron

            With interleaved pipeline parallelism, Megatron expects a
            list of one data iterator per model chunk. Each model
            chunk independently gets data from its data iterator, so
            we need to interact with the data iterator multiple times
            for each microbatch step. Instead of incorporating this
            logic into the data loader, we cache the iterator's output
            to the first model chunk and reuse it in the other model
            chunks.
        """

        if not isinstance(self.model, list) or len(self.model) == 1:
            return data_iterator  # TODO @tmoon: Remove
            # TODO @tmoon: Use once available in Megatron-LM
            # return DataIteratorList([data_iterator])

        class CachingIterator:
            """Iterator wrapper that caches values"""

            class Proxy:
                """Returns values from caching iterator wrapper

                Assumed to never advance past the caching iterator.
                """

                def __init__(self):
                    self.cache = queue.Queue()

                def __iter__(self):
                    return self

                def __next__(self):
                    return self.cache.get_nowait()

            def __init__(self, iterator: Iterator):
                self.iterator = iterator
                self.proxies = []

            def make_proxy(self):
                self.proxies.append(CachingIterator.Proxy())
                return self.proxies[-1]

            def __iter__(self):
                return self

            def __next__(self):
                val = next(self.iterator)
                for proxy in self.proxies:
                    proxy.cache.put(val)
                return val

        # Make list of iterator wrappers
        iters = [CachingIterator(data_iterator)]
        while len(iters) < len(self.model):
            iters.append(iters[0].make_proxy())
        return iters  # TODO @tmoon: Remove
        # TODO @tmoon: Use once available in Megatron-LM
        # return DataIteratorList(iters)

    def get_batch(self, data_iterator, tuning):
        """Generate a batch."""

        # Broadcast data.
        if data_iterator is not None:
            # If tuple, 1st element in it is the batch since dataloader_iter returns batch, batch_idx, dataloader_idx
            data = next(data_iterator)
            if isinstance(data, tuple):
                data = data[0]
        else:
            data = None

        # return batch for GPT SFT
        if tuning:
            return data

        batch = {
            'tokens': data["tokens"],
            'labels': data["labels"],
            'loss_mask': data["loss_mask"],
            'position_ids': data["position_ids"],
        }
        if "attention_mask" in data:
            batch['attention_mask'] = data["attention_mask"]

        return batch

    def get_batch_on_this_context_parallel_rank(self, batch):
        num_valid_tokens_in_ub = None
        if 'loss_mask' in batch and batch['loss_mask'] is not None:
            num_valid_tokens_in_ub = batch['loss_mask'].sum()

        cp_size = parallel_state.get_context_parallel_world_size()
        if cp_size > 1:
            cp_rank = parallel_state.get_context_parallel_rank()
            for key, val in batch.items():
                if val is not None:
                    seq_dim = 1 if key != 'attention_mask' else 2
                    val = val.view(
                        *val.shape[0:seq_dim],
                        2 * cp_size,
                        val.shape[seq_dim] // (2 * cp_size),
                        *val.shape[(seq_dim + 1) :],
                    )
                    index = torch.tensor([cp_rank, (2 * cp_size - cp_rank - 1)], device="cpu", pin_memory=True).cuda(
                        non_blocking=True
                    )
                    val = val.index_select(seq_dim, index)
                    val = val.view(*val.shape[0:seq_dim], -1, *val.shape[(seq_dim + 2) :])
                    batch[key] = val

        batch['num_valid_tokens_in_ub'] = num_valid_tokens_in_ub

        return batch

    def get_forward_output_and_loss_func(self, validation_step=False, tuning=False):
        def fwd_output_and_loss_func(dataloader_iter, model, checkpoint_activations_all_layers=None):

            # Get data batch
            batch = self.get_batch(dataloader_iter, tuning)

            # Transfer needed data to GPU
            required_keys = set()
            max_seqlen = batch['max_seqlen'].squeeze() if 'max_seqlen' in batch else None
            cu_seqlens_argmin = batch['cu_seqlens_argmin'] if 'cu_seqlens_argmin' in batch else None
            if parallel_state.get_pipeline_model_parallel_world_size() == 1:
                required_keys.update(batch.keys())
            else:
                required_keys.add('attention_mask')
                if 'cu_seqlens' in batch:
                    required_keys.add('cu_seqlens')
                if parallel_state.is_pipeline_first_stage():
                    required_keys.update(('tokens', 'position_ids'))
                if parallel_state.is_pipeline_last_stage():
                    required_keys.update(('labels', 'loss_mask'))
            if self.get_attention_mask_from_fusion and 'attention_mask' in required_keys:
                required_keys.remove('attention_mask')
            batch = {key: val.cuda(non_blocking=True) if key in required_keys else None for key, val in batch.items()}

            # slice batch along sequence dimension for context parallelism
            batch = self.get_batch_on_this_context_parallel_rank(batch)

            # Model forward pass
            forward_args = {
                'input_ids': batch['tokens'],
                'position_ids': batch['position_ids'],
                'attention_mask': None if self.get_attention_mask_from_fusion else batch['attention_mask'],
                'labels': batch['labels'] if 'labels' in batch else None,
                'loss_mask': batch['loss_mask'],
            }

            if not self.mcore_gpt:
                forward_args['checkpoint_activations_all_layers'] = checkpoint_activations_all_layers
                if not self.use_loss_mask:
                    forward_args.pop('loss_mask')
            else:
                # TODO: @eharper can we add this to mcore?
                forward_args.pop('loss_mask')

                if 'cu_seqlens' in batch:  # packed sequence from GPTSFTPackedDataset
                    # these args are passed eventually into TEDotProductAttention.forward()
                    cu_seqlens = batch['cu_seqlens'].squeeze()  # remove batch size dimension (mbs=1)
                    # remove -1 "paddings" added in collate_fn
                    if cu_seqlens_argmin is not None:
                        cu_seqlens = cu_seqlens[: cu_seqlens_argmin.item()]
                    else:
                        cu_seqlens = cu_seqlens[: torch.argmin(cu_seqlens)]

                    try:
                        from megatron.core.packed_seq_params import PackedSeqParams
                    except (ImportError, ModuleNotFoundError) as e:
                        mcore_version = packaging.version.Version(version('megatron-core'))
                        logging.error(
                            f"megatron-core v{mcore_version} does not support training with packed sequence. "
                            "Please use megatron-core >= 0.5.0, or set model.data.train_ds.packed_sequence=False"
                        )
                        raise e

                    forward_args['packed_seq_params'] = PackedSeqParams(
                        cu_seqlens_q=cu_seqlens,
                        cu_seqlens_kv=cu_seqlens,
                        max_seqlen_q=max_seqlen,
                        max_seqlen_kv=max_seqlen,
                        qkv_format='thd',
                    )

            output_tensor = model(**forward_args)

            def loss_func(output_tensor):
                # Loss for a micro-batch (ub)
                loss_for_ub = self.loss_func(batch['loss_mask'], batch['num_valid_tokens_in_ub'], output_tensor)
                cp_size = self.cfg.get('context_parallel_size', 1)
                if self.cfg.data.get(
                    "return_output_tensors", False
                ):  # TODO: need a better way to check if loss_func is returning more stuff than just loss... (@adithyare)
                    loss_for_ub, q_hs, d_hs, pos_cs, neg_cs, diff_cs = loss_for_ub
                    reduced_loss = average_losses_across_data_parallel_group([loss_for_ub])
                    pos_cs = average_losses_across_data_parallel_group([pos_cs])
                    neg_cs = average_losses_across_data_parallel_group([neg_cs])
                    diff_cs = average_losses_across_data_parallel_group([diff_cs])
                    return (
                        loss_for_ub * cp_size,
                        {
                            'avg': reduced_loss,
                            'query_hs': q_hs,
                            'doc_hs': d_hs,
                            'avg_pos_cs': pos_cs,
                            'avg_neg_cs': neg_cs,
                            'diff_cs': diff_cs,
                        },
                    )
                elif validation_step and not self.cfg.data.get('validation_drop_last', True):
                    sample_weight = self.cfg.data.get('sample_weight', 'token')
                    num_valid_tokens_in_ub = batch['num_valid_tokens_in_ub']
                    if loss_for_ub.isnan():
                        assert batch['loss_mask'].count_nonzero() == 0, 'Got NaN loss with non-empty input'
                        loss_sum_for_ub = torch.zeros_like(loss_for_ub)
                        num_valid_tokens_in_ub = 0
                    else:
                        if sample_weight == 'constant':
                            num_valid_tokens_in_ub = 1
                        loss_sum_for_ub = num_valid_tokens_in_ub * loss_for_ub

                    loss_sum_and_ub_size_all_gpu = torch.cat(
                        [
                            loss_sum_for_ub.clone().detach().view(1),
                            torch.tensor([num_valid_tokens_in_ub]).cuda().clone().detach(),
                        ]
                    )
                    # Could potentially reduce num_valid_samples_in_microbatch and use that to aggregate instead of len(self._validation_ds)
                    torch.distributed.all_reduce(
                        loss_sum_and_ub_size_all_gpu, group=parallel_state.get_data_parallel_group()
                    )
                    return loss_for_ub * cp_size, {'loss_sum_and_ub_size': loss_sum_and_ub_size_all_gpu}
                else:
                    reduced_loss = average_losses_across_data_parallel_group([loss_for_ub])
                    return loss_for_ub * cp_size, {'avg': reduced_loss}

            return output_tensor, loss_func

        return fwd_output_and_loss_func

    def get_forward_output_only_func(self):
        def fwd_output_only_func(dataloader_iter, model):
            # If tuple, 1st element in it is the batch since dataloader_iter returns batch, batch_idx, dataloader_idx
            batch = next(dataloader_iter)
            if isinstance(batch, tuple):
                batch = batch[0]
            extra_arg = {}
            if len(batch) == 3:
                batch = [x.cuda() for x in batch]
                tokens, attention_mask, position_ids = batch
                attention_mask = attention_mask[0:1]
            else:
                (
                    tokens,
                    attention_mask,
                    position_ids,
                    set_inference_key_value_memory,
                    inference_max_sequence_len,
                ) = batch
                tokens = tokens.cuda()
                position_ids = position_ids.cuda()
                if attention_mask is not None:
                    attention_mask = attention_mask.cuda()
                    attention_mask = attention_mask[0:1]
                if self.mcore_gpt:
                    # if first step, then clear KV cache, otherwise reuse inference_paarms
                    if set_inference_key_value_memory[0].item():
                        self.inference_params = InferenceParams(
                            max_batch_size=tokens.size(0), max_sequence_length=inference_max_sequence_len[0].item()
                        )
                    extra_arg['inference_params'] = self.inference_params
                else:
                    extra_arg['set_inference_key_value_memory'] = set_inference_key_value_memory[0].item()
                    extra_arg['inference_max_sequence_len'] = inference_max_sequence_len[0].item()
            # Currently for all MCore transformer layer specs causal attention mask
            # is used so we can delegate creating it to MCore/TE and pass None below
            if (
                isinstance(model, MCoreGPTModel)
                or hasattr(model, "module")
                and isinstance(model.module, MCoreGPTModel)
            ):
                attention_mask = None
            output_tensor = model(tokens, position_ids, attention_mask, **extra_arg)

            # Advance inference sequence offset.
            if self.inference_params:
                # if last stage, then (final) output is [b, s, h], otherwise it's [s, b, h]
                if parallel_state.is_pipeline_last_stage():
                    self.inference_params.sequence_len_offset += output_tensor.size(1)
                else:
                    self.inference_params.sequence_len_offset += output_tensor.size(0)

            def id_func(output_tensor):
                return output_tensor, {'logits': output_tensor}

            return output_tensor, id_func

        return fwd_output_only_func

    def validation_step(self, dataloader_iter, dataloader_idx=0):
        """
            Our dataloaders produce a micro-batch and then we fetch
            a number of microbatches depending on the global batch size and model parallel size
            from the dataloader to produce a list of microbatches.
            The list of microbatches is then piped through the pipeline using megatron-core fwd/bwd functions.
        """
        mode = 'test' if self.trainer.testing else 'val'
        # Initialize userbuffer communicators.
        if self.initialize_ub:
            self.initialize_ub_func()

        if isinstance(self.model, list):
            for model_module in self.model:
                model_module.eval()
        else:
            self.model.eval()

        if self.cfg.get('fp8', False):
            first_val_step = self.prev_step_training and not self.training
            self.prev_step_training = self.training
        else:
            first_val_step = None

        with torch.no_grad():
            loss = self.fwd_bwd_step(dataloader_iter, True, first_val_step)

        if isinstance(self.model, list):
            for model_module in self.model:
                model_module.train()
        else:
            self.model.train()

        if mode == 'val':
            # Append with the correct dataloader_idx in case of multiple dataloaders
            if type(self.trainer.val_dataloaders) == list and len(self.trainer.val_dataloaders) > 1:
                self.validation_step_outputs[dataloader_idx].append(loss)
            else:
                self.validation_step_outputs.append(loss)
        else:
            if type(self.trainer.test_dataloaders) == list and len(self.trainer.test_dataloaders) > 1:
                self.test_step_outputs[dataloader_idx].append(loss)
            else:
                self.test_step_outputs.append(loss)

        return loss

    def on_validation_epoch_end(self):
        if parallel_state.is_pipeline_last_stage():
            # only the last pipeline parallel stages return loss with their batch size
            if self.cfg.data.get('validation_drop_last', True):
                averaged_loss = torch.stack(self.validation_step_outputs).mean()
            else:
                # Compute the avg loss by total_loss across all samples / total number of samples
                total_loss_and_total_samples = torch.vstack(self.validation_step_outputs).sum(axis=0)
                avg_loss = total_loss_and_total_samples[0] / total_loss_and_total_samples[1]
                averaged_loss = avg_loss.type(torch.float32).cuda()
        else:
            averaged_loss = torch.tensor(0.0, dtype=torch.float32).cuda()

        # When using pipeline parallelism, loss is calculated only in the last pipeline stage and
        # it should be casted to other pipeline stages for logging.
        if parallel_state.get_pipeline_model_parallel_world_size() > 1:
            if self.loss_broadcast_src_rank is None:
                dp_size = parallel_state.get_data_parallel_world_size()
                cp_size = parallel_state.get_context_parallel_world_size()
                tp_size = parallel_state.get_tensor_model_parallel_world_size()
                pp_size = parallel_state.get_pipeline_model_parallel_world_size()
                rank_in_dp_tp_group = torch.distributed.get_rank() % (dp_size * cp_size * tp_size)
                last_pipeline_stage_offset = (tp_size * cp_size * dp_size) * (pp_size - 1)
                self.loss_broadcast_src_rank = last_pipeline_stage_offset + rank_in_dp_tp_group
            torch.distributed.broadcast(
                averaged_loss, self.loss_broadcast_src_rank, group=parallel_state.get_pipeline_model_parallel_group(),
            )

        self.log('val_loss', averaged_loss, prog_bar=True, rank_zero_only=True, batch_size=1)
        self.validation_step_outputs.clear()  # free memory

        return averaged_loss

    def test_step(self, dataloader_iter):
        return self.validation_step(dataloader_iter)

    def on_test_epoch_end(self):
        averaged_loss = average_losses_across_data_parallel_group(self.test_step_outputs)
        logging.info(f'test_loss: {averaged_loss[0]}')
        self.test_step_outputs.clear()  # free memory

    def loss_func(self, loss_mask, num_valid_tokens_in_ub, output_tensor):
        losses = output_tensor.float()
        loss_mask = loss_mask.view(-1).float()
        # TODO: add nemo version here
        loss = torch.sum(losses.view(-1) * loss_mask) / num_valid_tokens_in_ub  # sequence level nll
        if parallel_state.get_context_parallel_world_size() > 1:
            torch.distributed.all_reduce(loss, group=parallel_state.get_context_parallel_group())
        return loss

    def build_train_valid_test_datasets(self):
        if self.trainer.limit_val_batches > 1.0 and isinstance(self.trainer.limit_val_batches, float):
            raise ValueError("limit_val_batches must be an integer or float less than or equal to 1.0.")
        logging.info('Building GPT datasets.')
        global_batch_size = self.cfg.global_batch_size
        max_train_steps = self.trainer.max_steps
        eval_iters = (max_train_steps // self.trainer.val_check_interval + 1) * self.trainer.limit_val_batches
        test_iters = self.trainer.limit_test_batches

        # TODO: @athitten make num of eval and test samples 1 always, after it works with non DictConfig data_prefix.
        train_valid_test_num_samples = [
            max_train_steps * global_batch_size,
            eval_iters * global_batch_size,
            test_iters * global_batch_size,
        ]

        # The line below exploits a quirk in mcore dataset construction, to make number of epochs for validation and test equal to 1
        # The mcore dataset implementation uses the number N we provide via train_valid_test_num_samples to derive parameter E such that
        # E = argmin_e e * N_d >= N, or equivalently E = ceildiv(N, N_d)
        # Where N_d is the total number of samples in a dataset (files), and N is the requested number of samples (provided for every split in the list below).
        # Setting N = 1 we force E to be 1 as well
        if self.trainer.limit_val_batches <= 1.0 and isinstance(self.trainer.limit_val_batches, float):
            train_valid_test_num_samples[1] = 1

        # Add extra FIM tokens to tokenizer
        if self.cfg.data.get('add_fim', False) and self.cfg.tokenizer.library == 'megatron':
            fim_tokens = self.cfg.data.fim.extra_tokens
            fim_tokens = [fim_tokens.prefix, fim_tokens.middle, fim_tokens.suffix, fim_tokens.pad, fim_tokens.eod]
            self.tokenizer.add_special_tokens({'additional_special_tokens': fim_tokens})

        if self.cfg.data.get("legacy_dataset", False):
            self._train_ds, self._validation_ds, self._test_ds = build_train_valid_test_datasets(
                cfg=self.cfg,
                trainer=self.trainer,
                data_prefix=self.cfg.data.data_prefix,
                data_impl=self.cfg.data.data_impl,
                splits_string=self.cfg.data.splits_string,
                train_valid_test_num_samples=train_valid_test_num_samples,
                seq_length=self.cfg.data.seq_length,
                seed=self.cfg.seed,
                skip_warmup=self.cfg.data.get('skip_warmup', True),
                tokenizer=self.tokenizer,
            )
        else:
            # Function needed for mcore GPTDataset
            is_dataset_built_on_rank = lambda: True

            mock_dataset = True if self.cfg.data.get("data_impl", "mmap") == "mock" else False
            kwargs = {
                "random_seed": self.cfg.seed,
                "sequence_length": self.cfg.data.seq_length,
                "path_to_cache": self.cfg.data.index_mapping_dir,
                "tokenizer": self.tokenizer,
                "reset_position_ids": self.reset_position_ids,
                "reset_attention_mask": self.reset_attention_mask,
                "eod_mask_loss": self.eod_mask_loss,
                "mock": mock_dataset,
                "mmap_bin_files": self.cfg.data.get("mmap_bin_files", True),
            }

            # support for dict data input type
            if isinstance(self.cfg.data.data_prefix, DictConfig):
                _pref = self.cfg.data.data_prefix
                kwargs['blend_per_split'] = [_pref['train'], _pref['validation'], _pref['test']]
            else:
                kwargs['blend'] = self.cfg.data.data_prefix
                kwargs["split"] = self.cfg.data.splits_string

            if self.cfg.data.get('add_fim', False):
                dataset_config = GPTFIMDatasetConfig(self.cfg.data.fim, **kwargs)
                dataset_type = GPTFIMDataset
            else:
                dataset_config = GPTDatasetConfig(**kwargs)
                dataset_type = MockGPTDataset if mock_dataset else GPTDataset

            self._train_ds, self._validation_ds, self._test_ds = BlendedMegatronDatasetBuilder(
                dataset_type, train_valid_test_num_samples, is_dataset_built_on_rank, dataset_config,
            ).build()

        if self._train_ds is not None:
            logging.info(f'Length of train dataset: {len(self._train_ds)}')
        if self._validation_ds is not None:
            logging.info(f'Length of val dataset: {len(self._validation_ds)}')
        if self._test_ds is not None:
            logging.info(f'Length of test dataset: {len(self._test_ds)}')
        logging.info(f'Finished building GPT datasets.')

        return self._train_ds, self._validation_ds, self._test_ds

    def build_pretraining_data_loader(
        self, dataset, consumed_samples, dataset_type=None, drop_last=True, pad_samples_to_global_batch_size=False
    ):
        """Buld dataloader given an input dataset."""

        logging.info(f'Building dataloader with consumed samples: {consumed_samples}')
        # Megatron sampler
        if hasattr(self.cfg.data, 'dataloader_type') and self.cfg.data.dataloader_type is not None:
            if self.cfg.data.dataloader_type == 'single':
                batch_sampler = MegatronPretrainingSampler(
                    total_samples=len(dataset),
                    consumed_samples=consumed_samples,
                    micro_batch_size=self.cfg.micro_batch_size,
                    data_parallel_rank=parallel_state.get_data_parallel_rank(),
                    data_parallel_size=parallel_state.get_data_parallel_world_size(),
                    drop_last=drop_last,
                    global_batch_size=self.cfg.global_batch_size,
                    rampup_batch_size=self.cfg.get('rampup_batch_size', None),
                    pad_samples_to_global_batch_size=pad_samples_to_global_batch_size,
                )
            elif self.cfg.data.dataloader_type == 'cyclic':
                batch_sampler = MegatronPretrainingRandomSampler(
                    total_samples=len(dataset),
                    consumed_samples=consumed_samples,
                    micro_batch_size=self.cfg.micro_batch_size,
                    data_parallel_rank=parallel_state.get_data_parallel_rank(),
                    data_parallel_size=parallel_state.get_data_parallel_world_size(),
                    drop_last=self.cfg.get('drop_last', True),
                )
            else:
                raise ValueError('cfg.data.dataloader_type must be "single" or "cyclic"')
        else:
            raise ValueError('cfg.data.dataloader_type not found. Must be "single" or "cyclic"')

        return torch.utils.data.DataLoader(
            dataset,
            batch_sampler=batch_sampler,
            num_workers=self.cfg.data.num_workers,
            pin_memory=True,
            persistent_workers=True if self.cfg.data.num_workers > 0 else False,
        )

    def setup(self, stage=None):
        """ PTL hook that is executed after DDP spawns.
            We setup datasets here as megatron datasets require DDP to instantiate.
            See https://pytorch-lightning.readthedocs.io/en/latest/common/lightning_module.html#setup for more information.
        Args:
            stage (str, optional): Can be 'fit', 'validate', 'test' or 'predict'. Defaults to None.
        """
        num_parameters_on_device, total_num_parameters = self._get_total_params_across_model_parallel_groups_gpt_bert(
            self.model
        )

        logging.info(
            f'Pipeline model parallel rank: {parallel_state.get_pipeline_model_parallel_rank()}, '
            f'Tensor model parallel rank: {parallel_state.get_tensor_model_parallel_rank()}, '
            f'Number of model parameters on device: {num_parameters_on_device:.2e}. '
            f'Total number of model parameters: {total_num_parameters:.2e}.'
        )

        resume_checkpoint_path = self.trainer.ckpt_path
        if resume_checkpoint_path:
            init_consumed_samples = self._extract_consumed_samples_from_ckpt(resume_checkpoint_path)
        else:
            init_consumed_samples = 0
        self.init_consumed_samples = init_consumed_samples
        self.init_global_step = self.trainer.global_step

        if self.rampup_batch_size:
            num_microbatch_calculator = apex.transformer.pipeline_parallel.utils._GLOBAL_NUM_MICROBATCHES_CALCULATOR
            num_microbatch_calculator.update(self.init_consumed_samples, consistency_check=False)
            self.prev_consumed_samples = self.init_consumed_samples

        if stage == 'predict':
            return
        else:
            # TODO: consider adding a ModelPT guard to check if model is being restored.
            # allowing restored models to optionally setup datasets
            self.build_train_valid_test_datasets()
            self.setup_training_data(self.cfg.data)
            self.setup_validation_data(self.cfg.data)
            self.setup_test_data(self.cfg.data)
            # Override limit_train_batches in terms of num of microbatches
            self._reconfigure_limit_batches(self.trainer.limit_train_batches, self._train_dl, 'train')
            # Override limit_val_batches to be a multiple of num microbatches to prevent val_step from exiting in between a step
            self._reconfigure_limit_batches(self.trainer.limit_val_batches, self._validation_dl, 'val')

        if stage == 'fit':
            self.initialize_last_rank_embeddings()

        if self.cfg.get('transformer_engine', False) or self.cfg.get('mcore_gpt', False):
            self.setup_transformer_engine_tp_groups()
            self.setup_transformer_engine_cp_groups()

    def setup_training_data(self, cfg):
        if hasattr(self, '_train_ds'):
            consumed_samples = self.compute_consumed_samples(0)
            logging.info(
                f'Setting up train dataloader with len(len(self._train_ds)): {len(self._train_ds)} and consumed samples: {consumed_samples}'
            )
            self._train_dl = self.build_pretraining_data_loader(self._train_ds, consumed_samples)

    def setup_validation_data(self, cfg):
        if hasattr(self, '_validation_ds'):
            consumed_samples = 0
            logging.info(
                f'Setting up validation dataloader with len(len(self._validation_ds)): {len(self._validation_ds)} and consumed samples: {consumed_samples}'
            )

            drop_last = True
            if not self.cfg.data.get('validation_drop_last', True):
                logging.info(f'Drop last in validation dataset is set to False')
                drop_last = False
            pad_samples_to_global_batch_size = False
            if self.cfg.data.get('pad_samples_to_global_batch_size', False):
                logging.info('pad_samples_to_global_batch_size set to True')
                pad_samples_to_global_batch_size = True

            self._validation_dl = self.build_pretraining_data_loader(
                self._validation_ds, consumed_samples, "validation", drop_last, pad_samples_to_global_batch_size
            )

    def setup_test_data(self, cfg):
        if hasattr(self, '_test_ds'):
            consumed_samples = 0
            logging.info(
                f'Setting up test dataloader with len(len(self._test_ds)): {len(self._test_ds)} and consumed samples: {consumed_samples}'
            )
            self._test_dl = self.build_pretraining_data_loader(self._test_ds, consumed_samples)

    def generate(
        self,
        inputs: Union[List[str], torch.Tensor, List[dict]],
        length_params: LengthParam,
        sampling_params: SamplingParam = None,
        *,
        strategy: Optional[TextGenerationStrategy] = None,
    ) -> OutputType:

        # check whether the DDP is initialized
        if parallel_state.is_unitialized():

            def dummy():
                return

            if self.trainer.strategy.launcher is not None:
                self.trainer.strategy.launcher.launch(dummy, trainer=self.trainer)
            self.trainer.strategy.setup_environment()

            if self.cfg.get('transformer_engine', False):
                self.setup_transformer_engine_tp_groups()
                self.setup_transformer_engine_cp_groups()

        # set the default sampling params if it is None.
        # default do greedy sampling
        if sampling_params is None:
            sampling_params = get_default_sampling_params()

        # set the default length params if it is None.
        # default do greedy sampling
        if length_params is None:
            length_params = get_default_length_params()

        strategy_args = {} if strategy is None else {"strategy": strategy}

        return megatron_gpt_generate(
            self.cuda(), inputs, self.tokenizer, length_params, sampling_params, **strategy_args
        )

    def predict_step(self, batch: Any, batch_idx: int, dataloader_idx: Optional[int] = None) -> Any:
        inference_config = self.get_inference_config()
        if inference_config is None:
            return None
        else:
            # need to overwrite some configuration, make it immutable
            inference_config = inference_config.copy()
            compute_logprob = inference_config['compute_logprob']
            if compute_logprob:
                inference_config['inputs'] = batch
                inference_config['tokens_to_generate'] = 1
                inference_config['all_probs'] = True
                inference_config["add_BOS"] = False
                inference_config['greedy'] = True
                response = generate(self, **inference_config)
                compute_prob_response = get_computeprob_response(self.tokenizer, response, batch)
                return compute_prob_response
            else:
                inference_config['inputs'] = batch
                return generate(self, **inference_config)

    def list_available_models(self):
        return None

    def transfer_batch_to_device(self, batch: Any, device: torch.device, dataloader_idx: int) -> Any:
        """ PTL hook: https://pytorch-lightning.readthedocs.io/en/latest/common/lightning_module.html#transfer-batch-to-device
            When using pipeline parallelism, we need the global batch to remain on the CPU,
            since the memory overhead will be too high when using a large number of microbatches.
            Microbatches are transferred from CPU to GPU inside the pipeline.
        """
        return batch

    def _validate_trainer(self):
        """ Certain trainer configurations can break training.
            Here we try to catch them and raise an error.
        """
        if self.trainer.accumulate_grad_batches > 1:
            raise ValueError(
                f'Gradient accumulation is done within training_step. trainer.accumulate_grad_batches must equal 1'
            )

    @classmethod
    def list_available_models(cls) -> Optional[PretrainedModelInfo]:
        """
        This method returns a list of pre-trained model which can be instantiated directly from NVIDIA's NGC cloud.
        Returns:
            List of available pre-trained models.
        """
        result = []
        result.append(
            PretrainedModelInfo(
                pretrained_model_name="megatron_gpt_345m",
                location="https://api.ngc.nvidia.com/v2/models/nvidia/nemo/megatron_gpt_345m/versions/1/files/megatron_gpt_345m.nemo",
                description="345M parameter GPT generative Megatron model.",
            )
        )
        return result

    def on_save_checkpoint(self, checkpoint) -> None:
        """LightningModule hook:
        https://pytorch-lightning.readthedocs.io/en/stable/common/lightning_module.html#on-save-checkpoint
        """

        # mcore uses distributed checkpointing
        # FSDP supports the lagecy checkpointing or torch-FSDP-native sharded checkpointing
        if self.mcore_gpt and not self.use_fsdp:
            checkpoint['sharded_state_dict'] = self.sharded_state_dict()

        # legacy checkpointing for interleaved
        else:
            if isinstance(self.model, list):
                for i in range(len(self.model)):
                    parallel_state.set_virtual_pipeline_model_parallel_rank(i)
                    checkpoint[f'model{i}'] = self.model[i].module.state_dict_for_save_checkpoint()
                parallel_state.set_virtual_pipeline_model_parallel_rank(0)

    def on_load_checkpoint(self, checkpoint) -> None:
        """LightningModule hook:
        https://pytorch-lightning.readthedocs.io/en/stable/common/lightning_module.html#on-load-checkpoint
        """

        # mcore uses distributed checkpointing
        # FSDP supports the lagecy checkpointing or torch-FSDP-native sharded checkpointing
        if self.mcore_gpt and not self.use_fsdp:
            if 'state_dict' in checkpoint and checkpoint['state_dict']:
                for index, module in enumerate(self.get_model_module_list()):
                    if parallel_state.get_virtual_pipeline_model_parallel_world_size() is not None:
                        checkpoint_state_dict = checkpoint['state_dict'][f'model_{index}']
                    else:
                        checkpoint_state_dict = checkpoint['state_dict']
                    # checkpoint_state_dict has "model." but module does not so we need to remove it when loading
                    checkpoint_state_dict = {
                        key.replace('model.', ''): checkpoint_state_dict.pop(key)
                        for key in list(checkpoint_state_dict.keys())
                    }
                    module.load_state_dict(checkpoint_state_dict, strict=True)
            else:
                # when restoring a distributed checkpoint from a ptl checkpoint we need to defer loading the state_dict
                # see NLPModel.on_load_checkpoint
                checkpoint['state_dict'] = {}

        # legacy checkpointing for interleaved
        else:
            if isinstance(self.model, list):
                for i in range(len(self.model)):
                    parallel_state.set_virtual_pipeline_model_parallel_rank(i)
                    self.model[i].module.load_state_dict(checkpoint[f'model{i}'], strict=True)
                parallel_state.set_virtual_pipeline_model_parallel_rank(0)

    def sharded_state_dict(self, prefix: str = '') -> Dict[str, Any]:
        """
        Creates the sharded state dict which is used by dist_checkpoint to save the sharded tensors to disk.
        When given the sharded_stated_dict, dist_checkpoint.load will load the tensors corresponding to
        self.state_dict().
        The sharded tensor mapping is defined in the GPTModel class from mcore.
        """

        if self.mcore_gpt:
            module_prefix = f'{prefix}model.'
            sharded_state_dict = {}
            for index, module in enumerate(self.get_model_module_list()):
                if parallel_state.get_virtual_pipeline_model_parallel_world_size() is not None:
                    # virtual pipline rank must be set so that GPTModel returns the correct sharded state dict
                    parallel_state.set_virtual_pipeline_model_parallel_rank(index)
                    module_sharded_state_dict = module.sharded_state_dict(prefix=module_prefix)
                    sharded_state_dict[f'model_{index}'] = module_sharded_state_dict
                else:
                    module_sharded_state_dict = module.sharded_state_dict(prefix=module_prefix)
                    sharded_state_dict.update(module_sharded_state_dict)

            # reset vp rank
            if parallel_state.get_virtual_pipeline_model_parallel_world_size() is not None:
                parallel_state.set_virtual_pipeline_model_parallel_rank(0)

            # WAR: This is a temporary fix to skip loading FP8 parameters for Dot Product Attention
            def skip_fp8_load(x):
                if isinstance(x, ShardedObject) and 'fused_attention' in x.key and '_extra_state' in x.key:
                    x = LocalNonpersitentObject(x.data)  # use the FP8 state from initialization, not from ckpt
                return x
<<<<<<< HEAD
            if self.cfg.fp8_dot_product_attention:
=======

            if True:  # if self.cfg.skip_attn_fp8_load:
>>>>>>> 69722e19
                dict_list_map_inplace(skip_fp8_load, sharded_state_dict)

            return sharded_state_dict

    def parameters(self):
        if isinstance(self.model, list):
            return itertools.chain.from_iterable(module.parameters() for module in self.model)
        else:
            return self.model.parameters()

    @property
    def mgpt_wrapper(self):
        return MegatronGPTExportableModel(self)

    def list_export_subnets(self):
        return ['mgpt_wrapper']

    def initialize_last_rank_embeddings(self):
        if parallel_state.get_pipeline_model_parallel_world_size() > 1:
            if self.cfg.get('share_embeddings_and_output_weights', True):
                for index, module in enumerate(self.get_model_module_list()):
                    if parallel_state.get_virtual_pipeline_model_parallel_world_size() is not None:
                        parallel_state.set_virtual_pipeline_model_parallel_rank(index)
                    sync_embeddings = (
                        module.setup_embeddings_and_output_layer
                        if self.mcore_gpt
                        else module.sync_initial_word_embeddings
                    )
                    sync_embeddings()
                if parallel_state.get_virtual_pipeline_model_parallel_world_size() is not None:
                    parallel_state.set_virtual_pipeline_model_parallel_rank(0)

    def _reset_activation_checkpointing_args(self):
        """ Disables activation checkpointing completely and saves the values so that
            _restore_activation_checkpointing_args can restore them later. This function must always be
            called before _restore_activation_checkpointing_args.
        """
        # Store values to restore them later.
        self.last_activations_checkpoint_granularity = self.cfg.activations_checkpoint_granularity
        self.last_activations_checkpoint_method = self.cfg.activations_checkpoint_method
        self.last_activations_checkpoint_num_layers = self.cfg.activations_checkpoint_num_layers
        self.last_activations_checkpoint_layers_per_pipeline = self.cfg.activations_checkpoint_layers_per_pipeline

        # Reset config values. Needed for calling generate.
        self.cfg.activations_checkpoint_granularity = None
        self.cfg.activations_checkpoint_method = None
        self.cfg.activations_checkpoint_num_layers = None
        self.cfg.activations_checkpoint_layers_per_pipeline = None

        # Reset model parameters.
        for module in self.get_model_module_list():
            if self.cfg.get('mcore_gpt', False):
                module.decoder.config.recompute_granularity = None
                module.decoder.config.recompute_method = None
                module.decoder.config.recompute_num_layers = None
            else:
                module.language_model.encoder.activations_checkpoint_granularity = None
                module.language_model.encoder.activations_checkpoint_method = None
                module.language_model.encoder.activations_checkpoint_num_layers = None
                module.language_model.encoder.activations_checkpoint_layers_per_pipeline = None

    def _restore_activation_checkpointing_args(self):
        """ Restores the activation checkpointing parameters using the values saved by
            _reset_activation_checkpointing_args. This function must never be called before
            _reset_activation_checkpointing_args.
        """
        # Restore config values.
        self.cfg.activations_checkpoint_granularity = self.last_activations_checkpoint_granularity
        self.cfg.activations_checkpoint_method = self.last_activations_checkpoint_method
        self.cfg.activations_checkpoint_num_layers = self.last_activations_checkpoint_num_layers
        self.cfg.activations_checkpoint_layers_per_pipeline = self.last_activations_checkpoint_layers_per_pipeline

        # Restore model parameters.
        for module in self.get_model_module_list():
            if self.cfg.get('mcore_gpt', False):
                module.decoder.config.recompute_granularity = self.last_activations_checkpoint_granularity
                module.decoder.config.recompute_method = self.last_activations_checkpoint_method
                module.decoder.config.recompute_num_layers = self.last_activations_checkpoint_num_layers
            else:
                module.language_model.encoder.activations_checkpoint_granularity = (
                    self.last_activations_checkpoint_granularity
                )
                module.language_model.encoder.activations_checkpoint_method = self.last_activations_checkpoint_method
                module.language_model.encoder.activations_checkpoint_num_layers = (
                    self.last_activations_checkpoint_num_layers
                )
                module.language_model.encoder.activations_checkpoint_layers_per_pipeline = (
                    self.last_activations_checkpoint_layers_per_pipeline
                )

    def _reset_sequence_parallelism_args(self):
        """ Disables sequence parallelism completely and saves the values so that
            _restore_sequence_parallelism_args can restore them later. This function must always be
            called before _restore_sequence_parallelism_args.
        """
        # Store values to restore them later.
        self.last_sequence_parallel = self.cfg.sequence_parallel

        # Reset config values. Needed for calling generate.
        self.cfg.sequence_parallel = False
        self.model_parallel_config.sequence_parallel = False
        self.transformer_config.sequence_parallel = False

        # Reset model parameters.
        for module in self.get_model_module_list():
            for mod in module.modules():
                if hasattr(mod, "sequence_parallel"):
                    mod.sequence_parallel = False

    def _restore_sequence_parallelism_args(self):
        """ Restores the sequence parallelism parameters using the values saved by
            _reset_sequence_parallelism_args. This function must never be called before
            _reset_sequence_parallelism_args.
        """
        # Restore config values.
        self.cfg.sequence_parallel = self.last_sequence_parallel
        self.model_parallel_config.sequence_parallel = self.last_sequence_parallel
        self.transformer_config.sequence_parallel = self.last_sequence_parallel

        # Restore model parameters.
        for module in self.get_model_module_list():
            for mod in module.modules():
                if hasattr(mod, "sequence_parallel"):
                    mod.sequence_parallel = self.last_sequence_parallel

    def build_transformer_config(self) -> TransformerConfig:
        """ Builds the megatron core gpt transformer config for the model.
            For attributes in the nemo model config that are the same
            as the megatron core TransformerConfig, we will use the value from the nemo model config.
            For attributes in TransformerConfig that are not in the nemo model config, we add custom logic.
        """

        normalization = self.cfg.get('normalization', 'layernorm').lower()
        layernorm_zero_centered_gamma = self.cfg.get('normalization', 'layernorm') == 'layernorm1p'
        if normalization == 'layernorm':
            normalization = 'LayerNorm'
        elif normalization == 'rmsnorm':
            normalization = 'RMSNorm'
        elif normalization == 'layernorm1p':
            normalization = 'LayerNorm'
            layernorm_zero_centered_gamma = True
        else:
            logging.warning(
                f"The normalization type: {normalization} might not be supported in megatron core."
                f"Supported types are LayerNorm and RMSNorm."
            )

        ub_tp_comm_overlap = self.cfg.get('ub_tp_comm_overlap', False)

        if not self.cfg.get('fp8', False):
            fp8 = None
        elif self.cfg.get('fp8_e4m3', False):
            fp8 = 'e4m3'
        elif self.cfg.get('fp8_hybrid', False):
            fp8 = 'hybrid'
        else:
            raise ValueError(f"fp8 enabled but fp8_format (fp8_e4m3 | fp8_hybrid) is not set.")

        # any configs that are not in the nemo model config will be added here
        model_specific_configs = {
            'layernorm_zero_centered_gamma': layernorm_zero_centered_gamma,
            'normalization': normalization,
            'fp8': fp8,
            'tp_comm_overlap': ub_tp_comm_overlap,
            # MoE related
            'num_moe_experts': self.cfg.get('num_moe_experts', None),
            'moe_router_load_balancing_type': self.cfg.get('moe_router_load_balancing_type', 'aux_loss'),
            'moe_router_topk': self.cfg.get('moe_router_topk', 2),
            'moe_grouped_gemm': self.cfg.get('moe_grouped_gemm', False),
            'moe_aux_loss_coeff': self.cfg.get(
                'moe_aux_loss_coeff', 0
            ),  # 1e-2 would be a good start value for load balance loss.
            'moe_z_loss_coeff': self.cfg.get('moe_z_loss_coeff', None),  # 1e-3 would be a good start value for z-loss
            'moe_input_jitter_eps': self.cfg.get('moe_input_jitter_eps', None),
            'moe_token_dropping': self.cfg.get('moe_token_dropping', False),  # TODO: Support token dropping.
        }
        if model_specific_configs['num_moe_experts'] is not None:
            assert mcore_supports_moe(), 'Megatron-core >= v0.5.0 is required for MoE'
        elif not mcore_supports_moe():
            if 'num_moe_experts' in model_specific_configs:
                del model_specific_configs['num_moe_experts']
            moe_keys = list(filter(lambda x: x.startswith('moe_'), model_specific_configs.keys()))
            for k in moe_keys:
                del model_specific_configs[k]

        transformer_config = super().build_transformer_config()

        for key, value in model_specific_configs.items():
            setattr(transformer_config, key, value)

        # pass mcore customization configs directly to mcore
        mcore_customization_config_dict = self.cfg.get('mcore_customization_config', {})
        for key, value in mcore_customization_config_dict.items():
            setattr(transformer_config, key, value)

        return transformer_config<|MERGE_RESOLUTION|>--- conflicted
+++ resolved
@@ -1729,12 +1729,8 @@
                 if isinstance(x, ShardedObject) and 'fused_attention' in x.key and '_extra_state' in x.key:
                     x = LocalNonpersitentObject(x.data)  # use the FP8 state from initialization, not from ckpt
                 return x
-<<<<<<< HEAD
+
             if self.cfg.fp8_dot_product_attention:
-=======
-
-            if True:  # if self.cfg.skip_attn_fp8_load:
->>>>>>> 69722e19
                 dict_list_map_inplace(skip_fp8_load, sharded_state_dict)
 
             return sharded_state_dict
