# Copyright (c) 2021, NVIDIA CORPORATION.  All rights reserved.
#
# Licensed under the Apache License, Version 2.0 (the "License");
# you may not use this file except in compliance with the License.
# You may obtain a copy of the License at
#
#     http://www.apache.org/licenses/LICENSE-2.0
#
# Unless required by applicable law or agreed to in writing, software
# distributed under the License is distributed on an "AS IS" BASIS,
# WITHOUT WARRANTIES OR CONDITIONS OF ANY KIND, either express or implied.
# See the License for the specific language governing permissions and
# limitations under the License.

import itertools
import os
import queue
import warnings
from contextlib import nullcontext
from dataclasses import fields
from functools import cache, partial
from importlib.metadata import version
from typing import Any, Dict, Iterator, List, Optional, Union

import torch
from omegaconf import OmegaConf
from omegaconf.dictconfig import DictConfig
from pkg_resources import packaging
from pytorch_lightning.accelerators import CPUAccelerator
from pytorch_lightning.loops.fetchers import _DataFetcherWrapper
from pytorch_lightning.trainer.trainer import Trainer

from nemo.collections.common.parts.utils import extend_instance
from nemo.collections.nlp.data.language_modeling.megatron.data_samplers import (
    MegatronCorePretrainingSampler,
    MegatronPretrainingRandomSampler,
    MegatronPretrainingSampler,
)
from nemo.collections.nlp.data.language_modeling.megatron.gpt_dataset import build_train_valid_test_datasets
from nemo.collections.nlp.data.language_modeling.megatron.gpt_fim_dataset import GPTFIMDataset, GPTFIMDatasetConfig
from nemo.collections.nlp.models.language_modeling.megatron.falcon.falcon_spec import get_falcon_layer_spec
from nemo.collections.nlp.models.language_modeling.megatron.gemma2.gemma2_spec import get_gemma2_layer_spec
from nemo.collections.nlp.models.language_modeling.megatron.gpt_full_te_layer_autocast_spec import (
    get_gpt_full_te_layer_autocast_spec,
)
from nemo.collections.nlp.models.language_modeling.megatron.gpt_layer_modelopt_spec import get_gpt_layer_modelopt_spec
from nemo.collections.nlp.models.language_modeling.megatron.gpt_model import GPTModel
from nemo.collections.nlp.models.language_modeling.megatron_base_model import MegatronBaseModel
from nemo.collections.nlp.modules.common.megatron.build_model import build_model
from nemo.collections.nlp.modules.common.megatron.module import Float16Module
from nemo.collections.nlp.modules.common.megatron.utils import (
    ApexGuardDefaults,
    average_losses_across_data_parallel_group,
    get_all_params_for_weight_decay_optimization,
    get_ltor_masks_and_position_ids,
    get_params_for_weight_decay_optimization,
)
from nemo.collections.nlp.modules.common.text_generation_strategy import TextGenerationStrategy
from nemo.collections.nlp.modules.common.text_generation_utils import (
    generate,
    get_computeprob_response,
    get_default_length_params,
    get_default_sampling_params,
    megatron_gpt_generate,
)
from nemo.collections.nlp.modules.common.transformer.text_generation import (
    LengthParam,
    OutputType,
    SamplingParam,
    TextGeneration,
)
from nemo.collections.nlp.parts import utils_funcs
from nemo.collections.nlp.parts.utils_funcs import activation_to_func, get_last_rank
from nemo.core.classes import Exportable
from nemo.core.classes.common import PretrainedModelInfo
from nemo.core.neural_types import ChannelType, NeuralType
from nemo.utils import logging
from nemo.utils.te_utils import is_float8tensor

try:
    from megatron.core import InferenceParams, parallel_state, tensor_parallel
    from megatron.core.datasets.blended_megatron_dataset_builder import BlendedMegatronDatasetBuilder
    from megatron.core.datasets.gpt_dataset import GPTDataset, GPTDatasetConfig, MockGPTDataset
    from megatron.core.datasets.utils import get_blend_from_list
    from megatron.core.dist_checkpointing.dict_utils import dict_list_map_inplace
    from megatron.core.dist_checkpointing.mapping import LocalNonpersitentObject, ShardedObject
    from megatron.core.distributed import DistributedDataParallel as McoreDDP
    from megatron.core.distributed import DistributedDataParallelConfig, finalize_model_grads

    # NeMo's implementation of the get_gpt_layer_ammo_spec function is temporarily used
    # from megatron.core.inference.gpt.model_specs import get_gpt_layer_ammo_spec
    from megatron.core.models.gpt import GPTModel as MCoreGPTModel
    from megatron.core.models.gpt.gpt_layer_specs import (
        get_gpt_layer_local_spec,
        get_gpt_layer_with_transformer_engine_spec,
    )
    from megatron.core.num_microbatches_calculator import get_num_microbatches
    from megatron.core.pipeline_parallel.schedules import get_forward_backward_func
    from megatron.core.transformer.module import Float16Module as MCoreFloat16Module
    from megatron.core.transformer.transformer_config import TransformerConfig
    from megatron.core.utils import (
        drain_embedding_wgrad_compute,
        get_model_config,
        init_method_normal,
        scaled_init_method_normal,
    )

    HAVE_MEGATRON_CORE = True

except (ImportError, ModuleNotFoundError):

    TransformerConfig = ApexGuardDefaults

    HAVE_MEGATRON_CORE = False

try:
    import transformer_engine
    from transformer_engine.pytorch import module as te_module

    from nemo.collections.nlp.modules.common.hyena.hyena_spec import get_gpt_layer_with_te_and_hyena_spec

    HAVE_TE = True

except (ImportError, ModuleNotFoundError):
    HAVE_TE = False


@cache
def mcore_supports_moe() -> bool:
    global HAVE_MEGATRON_CORE
    if not HAVE_MEGATRON_CORE:
        return False
    try:
        from megatron.core.transformer.moe.router import TopKRouter

        return True
    except ImportError:
        return False


## TODO: This function will not work if TE is not installed
def get_specs(spec_name, transformer_config=None, use_te=True, hyena_cfg: Dict = None):
    # else cases for backwards compatibility with neva
    num_experts = transformer_config.num_moe_experts if transformer_config else None
    moe_grouped_gemm = transformer_config.moe_grouped_gemm if transformer_config else False

    if num_experts is not None:
        assert mcore_supports_moe(), "Megatron-core >= v0.5.0 is required for MoE"

    if use_te and spec_name == '':
        spec_name = 'te_gpt'
    name_spec_dict = {
        "": get_gpt_layer_local_spec(num_experts, moe_grouped_gemm),
        "te_gpt": get_gpt_layer_with_transformer_engine_spec(num_experts, moe_grouped_gemm),
        "megatron_falcon_gpt": get_falcon_layer_spec(),
<<<<<<< HEAD
        "megatron_gemma2": get_gemma2_layer_spec(),
        "megatron_gpt_full_te_layer_autocast": get_gpt_full_te_layer_autocast_spec(),
=======
        "megatron_gpt_full_te_layer_autocast": get_gpt_full_te_layer_autocast_spec(transformer_config),
>>>>>>> 86bfac23
        "modelopt": get_gpt_layer_modelopt_spec(num_experts),
        "te_gpt_hyena": get_gpt_layer_with_te_and_hyena_spec(hyena_cfg),
    }
    if spec_name not in name_spec_dict:
        raise ValueError(f"Spec name '{spec_name}' is not recognized.")
    return name_spec_dict[spec_name]


def mcore_model_customize(cfg, model):
    if cfg.get("apply_embedding_scaling", False) and parallel_state.is_pipeline_first_stage():
        extend_instance(model.embedding, EmbeddingScalingMixin)
    if cfg.get("mcore_customization_config", {}).get("final_logit_softcapping", 0):
        from nemo.collections.nlp.models.language_modeling.megatron.gemma2.gemma2_modules import Gemma2OutputLayer

        extend_instance(model.output_layer, Gemma2OutputLayer)


class EmbeddingScalingMixin(torch.nn.Module):
    """
    A mixin class for scaling embeddings in Megatron GPT.
    The scaling is applied only if the configuration (accessible via `self.config`)
    includes `apply_embedding_scaling` set to True.
    """

    def forward(self, **kwargs):
        """
        Forward pass that scales the output embeddings from the `forward` method of
        the superclass by the square root of the hidden size specified in the configuration.
        """
        embeddings = super().forward(**kwargs)
        return embeddings * torch.tensor(self.config.hidden_size**0.5, dtype=embeddings.dtype)


class MegatronGPTExportableModel(torch.nn.Module, Exportable):
    """
    Megatron GPT Wrapper for ONNX export
    """

    def __init__(self, model):
        super().__init__()
        self.model = model
        self.fp8_enabled = model.cfg.get('fp8', False)
        self.fp8_recipe = None
        if self.fp8_enabled and HAVE_TE:
            self.fp8_recipe = transformer_engine.common.recipe.DelayedScaling(
                margin=0, interval=1, fp8_format=transformer_engine.common.recipe.Format.E4M3
            )

        self.dtype = utils_funcs.torch_dtype_from_precision(model.cfg.precision)

    def forward(self, tokens, position_ids, attention_mask):
        if self.fp8_enabled and HAVE_TE:
            with (
                transformer_engine.pytorch.onnx_export(self.fp8_enabled),
                transformer_engine.pytorch.fp8_autocast(enabled=self.fp8_enabled, fp8_recipe=self.fp8_recipe),
                torch.no_grad(),
                torch.inference_mode(),
                torch.autocast('cuda', dtype=self.dtype),
                warnings.catch_warnings(),
            ):
                warnings.filterwarnings(action='ignore', category=torch.jit.TracerWarning, module=r'.*')
                assert tokens.shape == position_ids.shape
                assert attention_mask.shape[2] == attention_mask.shape[3] == tokens.shape[1] == position_ids.shape[1]
                output_tensor = self.model.forward(
                    tokens=tokens.cuda(),
                    text_position_ids=position_ids.cuda(),
                    attention_mask=attention_mask.cuda(),
                    labels=None,
                )
        else:
            with (
                torch.no_grad(),
                torch.inference_mode(),
                torch.autocast('cuda', dtype=self.dtype),
                warnings.catch_warnings(),
            ):
                warnings.filterwarnings(action='ignore', category=torch.jit.TracerWarning, module=r'.*')
                assert tokens.shape == position_ids.shape
                assert attention_mask.shape[2] == attention_mask.shape[3] == tokens.shape[1] == position_ids.shape[1]
                output_tensor = self.model.forward(
                    tokens=tokens.cuda(),
                    text_position_ids=position_ids.cuda(),
                    attention_mask=attention_mask.cuda(),
                    labels=None,
                )

        return output_tensor

    def freeze(self):
        for param in self.parameters():
            param.requires_grad = False

    def input_example(self, max_batch=1, max_dim=768, seq_len=6):
        ids = [self.model.tokenizer.text_to_ids(text) for text in ["how is the weather on           Sunday"]]
        id_tensors = [torch.unsqueeze(torch.LongTensor(id_list), dim=0) for id_list in ids]
        masks_and_position_ids = [
            get_ltor_masks_and_position_ids(id_tensor, self.model.tokenizer.eos_id, False, False, False)
            for id_tensor in id_tensors
        ]
        for tokens, attn_mask_and_pos_ids in zip(id_tensors, masks_and_position_ids):
            attn_mask, _, pos_ids = attn_mask_and_pos_ids
            return tokens, pos_ids, attn_mask

    @property
    def input_types(self) -> Optional[Dict[str, NeuralType]]:
        return {
            "input_ids": NeuralType(('B', 'T'), ChannelType()),
            "position_ids": NeuralType(('B', 'T'), ChannelType()),
            "attention_mask": NeuralType(('D', 'D', 'T', 'T'), ChannelType()),
        }

    @property
    def output_types(self) -> Optional[Dict[str, NeuralType]]:
        return {"logits": NeuralType(('B', 'T', 'D'), ChannelType())}

    @property
    def input_names(self) -> List[str]:
        return ['input_ids', 'position_ids', 'attention_mask']

    @property
    def output_names(self) -> List[str]:
        return ['logits']


class MegatronGPTModel(MegatronBaseModel, TextGeneration):
    """
    Megatron GPT pretraining
    """

    def __init__(self, cfg: DictConfig, trainer: Trainer):
        if not HAVE_MEGATRON_CORE:
            logging.warning(
                "megatron-core was not found. Please see the NeMo README for installation instructions: https://github.com/NVIDIA/NeMo#megatron-gpt."
            )
        # this prevents base constructor from initializing tokenizer
        self.tokenizer = None
        super().__init__(cfg, trainer=trainer, no_lm_init=True)

        self._validate_trainer()

        # build the transformer config
        # TODO: add type hint once pip package is out
        self.transformer_config = self.build_transformer_config()

        self.megatron_amp_O2 = cfg.get('megatron_amp_O2', False)

        self.mcore_gpt = cfg.get('mcore_gpt', False)
        self.spec_name = cfg.get('name', '')
        if cfg.get('fp8', False):
            self.prev_step_training = True
        self.continue_training = True if cfg.get("restore_from_ckpt") else False

        self.rampup_batch_size = self.cfg.get('rampup_batch_size', None)
        if self.rampup_batch_size:
            self.prev_consumed_samples = 0
            self.if_first_step = 0
            self.prev_global_batch_size = None

        if cfg.get('data', None) is not None:
            self.reset_position_ids = cfg.data.get('reset_position_ids', False)
            self.reset_attention_mask = cfg.data.get('reset_attention_mask', False)
            self.eod_mask_loss = cfg.data.get('eod_mask_loss', False)

        if not self.megatron_amp_O2 and self.cfg.get('virtual_pipeline_model_parallel_size', None):
            raise ValueError('Virtual pipeline model parallel is only supported when using megatron_amp_O2')

        if not self.megatron_amp_O2 and self.cfg.get('expert_model_parallel_size', 1) > 1:
            raise ValueError('Expert parallelism is only supported when using megatron_amp_O2')

        if self.cfg.get('expert_model_parallel_size', 1) > 1 and self.with_distributed_adam:
            if not self.use_mcore_dist_optim:
                raise ValueError(
                    'Expert parallelism is currently not supporting Apex distributed optimizer, use Mcore distributed optimizer instead'
                )

        self.transformer_engine = cfg.get('transformer_engine', False)
        if self.megatron_amp_O2 and not self.transformer_engine:
            logging.warning('megatron_amp_O2 is enabled but transformer-engine is not.')

        # build_model returns a list of modules which are used for interleaved pipeline parallelism
        if isinstance(self.trainer.accelerator, CPUAccelerator):
            self.model = build_model(
                model_provider_func=self.model_provider_func,
                wrap_with_ddp=False,
                on_cpu=True,
                virtual_pipeline_model_parallel_size=self.cfg.get('virtual_pipeline_model_parallel_size', None),
            )
        else:
            build_model_context = nullcontext
            if HAVE_TE and self.cfg.get('fp8', False) and self.cfg.get('fp8_params', False):
                build_model_context = transformer_engine.pytorch.fp8_model_init
            with build_model_context():
                self.model = build_model(
                    model_provider_func=self.model_provider_func,
                    wrap_with_ddp=False,
                    virtual_pipeline_model_parallel_size=self.cfg.get('virtual_pipeline_model_parallel_size', None),
                    on_cpu=cfg.get('use_cpu_initialization', False),
                )

        # if we're not using interleaved, then self.model is a module.
        if self.cfg.get('virtual_pipeline_model_parallel_size', None) is None and (not self.use_mcore_dist_optim):
            self.model = self.model[0]

        if self.megatron_amp_O2:

            if not self.with_distributed_adam and not self.cfg.get("use_cpu_initialization", False):
                # Pre-allocate the model on GPU to have master parameters allocated on the same device with matching data type
                if isinstance(self.model, list):
                    for module in self.model:
                        module.cuda(torch.cuda.current_device())
                else:
                    self.model.cuda(torch.cuda.current_device())

            self._wrap_model_for_O2()

        self.enable_autocast = (
            True if (not self.megatron_amp_O2) and (self.autocast_dtype in [torch.float16, torch.bfloat16]) else False
        )

        # configuration used for inference
        self._inference_config = None

        # Convert the global-batch-based profile index to micro-batch index
        if hasattr(self, '_nsys_profile_enabled') or hasattr(self, '_memory_profile_enabled'):
            mp_size = cfg.get('tensor_model_parallel_size', 1) * cfg.get('pipeline_model_parallel_size', 1)
            cp_size = cfg.get('context_parallel_size', 1)
            data_parallel_world_size = trainer.world_size // (mp_size * cp_size)
            grad_accum_steps = cfg.get('global_batch_size') // (cfg.get('micro_batch_size') * data_parallel_world_size)
            if hasattr(self, '_nsys_profile_enabled'):
                self._nsys_profile_start_step *= grad_accum_steps
                self._nsys_profile_end_step *= grad_accum_steps
            if hasattr(self, '_memory_profile_enabled'):
                self._memory_profile_start_step *= grad_accum_steps
                self._memory_profile_end_step *= grad_accum_steps

        self.get_attention_mask_from_fusion = self.cfg.get('get_attention_mask_from_fusion', True)
        self.initialize_ub = self.cfg.get('ub_tp_comm_overlap', False)
        self.log_train_loss = bool(int(os.getenv("NEMO_LOG_TRAIN_LOSS", 1)))
        self.log_memory_usage = bool(int(os.getenv("NEMO_LOG_MEMORY_USAGE", 0)))
        self.loss_broadcast_src_rank = None
        data_cfg = cfg.get('data', {})
        self.validation_drop_last = data_cfg.get('validation_drop_last', True)
        self.sample_weight = data_cfg.get('sample_weight', 'token')
        self.validation_param_sync_overlap = self.cfg.get('validation_param_sync_overlap', False)

        self.inference_params = None

        # Reset learning rate params
        self.if_init_step = True
        self.reset_lr = self.cfg.get('reset_lr', False)
        self.reset_lr_steps = self.cfg.get('reset_lr_steps', False)
        if self.reset_lr and (not self.with_distributed_adam or not self.megatron_amp_O2):
            raise ValueError(
                'Learning rate reset feature is only supported with the distributed optmizer and megatron_amp_O2 for now.'
            )

        # default to false since this doesn't work with sequence parallelism currently
        self.use_loss_mask = self.cfg.get('use_loss_mask', False)

        if self.use_loss_mask and self.transformer_config.sequence_parallel:
            raise ValueError('Loss mask is not supported with sequence parallelism.')

    def set_inference_config(self, inference_config):
        self._inference_config = inference_config

    def get_inference_config(self):
        return self._inference_config

    def model_provider_func(self, pre_process, post_process):
        """Model depends on pipeline paralellism."""
        if self.mcore_gpt:
            model = MCoreGPTModel(
                config=self.transformer_config,
                transformer_layer_spec=get_specs(
                    self.spec_name,
                    self.transformer_config,
                    self.transformer_engine,
                    self.cfg.get('hyena', None),
                ),
                vocab_size=self.cfg.get('override_vocab_size', self.padded_vocab_size),
                max_sequence_length=self.cfg.get('encoder_seq_length', 512),
                pre_process=pre_process,
                post_process=post_process,
                parallel_output=True,
                share_embeddings_and_output_weights=self.cfg.get('share_embeddings_and_output_weights', True),
                position_embedding_type=self.cfg.get('position_embedding_type', 'learned_absolute'),
                rotary_percent=self.cfg.get('rotary_percentage', 1.0),
                seq_len_interpolation_factor=self.cfg.get('seq_len_interpolation_factor', None),
                rotary_base=self.cfg.get('rotary_base', 10000),
            )
            mcore_model_customize(self.cfg, model)
        else:
            assert self.cfg.get('num_query_groups', None) is None or self.cfg.get(
                'num_query_groups', None
            ) == self.cfg.get(
                'num_attention_heads', None
            ), "Group Query Attention is only supported in Megatron Core. Set 'mcore_gpt' to use GQA."

            model = GPTModel(
                config=self.model_parallel_config,
                vocab_size=self.cfg.get('override_vocab_size', self.padded_vocab_size),
                hidden_size=self.cfg.hidden_size,
                max_position_embeddings=self.cfg.max_position_embeddings,
                num_layers=self.cfg.num_layers,
                num_attention_heads=self.cfg.num_attention_heads,
                apply_query_key_layer_scaling=self.cfg.get('apply_query_key_layer_scaling', True),
                kv_channels=self.cfg.get('kv_channels', None),
                ffn_hidden_size=self.cfg.ffn_hidden_size,
                num_tokentypes=0,
                parallel_output=True,
                pre_process=pre_process,
                post_process=post_process,
                init_method_std=self.cfg.get('init_method_std', 0.02),
                use_scaled_init_method=self.cfg.get('use_scaled_init_method', True),
                fp16_lm_cross_entropy=self.cfg.get('fp16_lm_cross_entropy', False),
                hidden_dropout=self.cfg.get('hidden_dropout', 0.1),
                attention_dropout=self.cfg.get('attention_dropout', 0.1),
                ffn_dropout=self.cfg.get('ffn_dropout', 0.0),
                precision=self.cfg.get('precision', 16),
                fp32_residual_connection=self.cfg.get('fp32_residual_connection', False),
                activations_checkpoint_granularity=self.cfg.get('activations_checkpoint_granularity', None),
                activations_checkpoint_method=self.cfg.get('activations_checkpoint_method', None),
                activations_checkpoint_num_layers=self.cfg.get('activations_checkpoint_num_layers', 1),
                activations_checkpoint_layers_per_pipeline=self.cfg.get(
                    'activations_checkpoint_layers_per_pipeline', None
                ),
                normalization=self.cfg.get('normalization', 'layernorm'),
                layernorm_epsilon=self.cfg.get('layernorm_epsilon', 1e-5),
                onnx_safe=self.cfg.get('onnx_safe', False),
                bias=self.cfg.get('bias', True),
                bias_activation_fusion=self.cfg.get('bias_activation_fusion', True),
                bias_dropout_add_fusion=self.cfg.get('bias_dropout_add_fusion', True),
                activation=self.cfg.get('activation', 'gelu'),
                headscale=self.cfg.get('headscale', False),
                transformer_block_type=self.cfg.get('transformer_block_type', 'pre_ln'),
                openai_gelu=self.cfg.get('openai_gelu', False),
                normalize_attention_scores=self.cfg.get('normalize_attention_scores', True),
                position_embedding_type=self.cfg.get('position_embedding_type', 'learned_absolute'),
                rotary_percentage=self.cfg.get('rotary_percentage', 1.0),
                share_embeddings_and_output_weights=self.cfg.get('share_embeddings_and_output_weights', True),
                attention_type=self.cfg.get('attention_type', 'multihead'),
                masked_softmax_fusion=self.cfg.get('masked_softmax_fusion', True),
                persist_layer_norm=self.cfg.get('persist_layer_norm', False),
                transformer_engine=self.cfg.get('transformer_engine', False),
                fp8=self.cfg.get('fp8', False),
                fp8_e4m3=self.cfg.get('fp8_e4m3', False),
                fp8_hybrid=self.cfg.get('fp8_hybrid', False),
                fp8_margin=self.cfg.get('fp8_margin', 0),
                fp8_interval=self.cfg.get('fp8_interval', 1),
                fp8_amax_history_len=self.cfg.get('fp8_amax_history_len', 1024),
                fp8_amax_compute_algo=self.cfg.get('fp8_amax_compute_algo', 'max'),
                reduce_amax=self.cfg.get('reduce_amax', True),
                use_emha=self.cfg.get('use_emha', False),
                ub_tp_comm_overlap=self.cfg.get('ub_tp_comm_overlap', False),
                use_flash_attention=self.cfg.get('use_flash_attention', False),
                megatron_legacy=self.cfg.get('megatron_legacy', False),
                seq_len_interpolation_factor=self.cfg.get('seq_len_interpolation_factor', None),
                rotary_base=self.cfg.get('rotary_base', 10000),
            )
            if self.cfg.get("apply_embedding_scaling", False) and parallel_state.is_pipeline_first_stage():
                extend_instance(model.language_model.embedding, EmbeddingScalingMixin)
        return model

    def setup_optimizer_param_groups(self):
        """ModelPT override. Optimizer will get self._optimizer_param_groups"""
        if self.cfg.get('do_layer_norm_weight_decay', False):
            if isinstance(self.model, list):
                self._optimizer_param_groups = get_all_params_for_weight_decay_optimization(self.model)
            else:
                self._optimizer_param_groups = get_all_params_for_weight_decay_optimization([self.model])

        else:
            self._optimizer_param_groups = get_params_for_weight_decay_optimization(self.model)

    def setup_mcore_distributed_parallel(self):
        """Set up mcore distributed data parallel"""
        if self.with_distributed_adam and self.use_mcore_dist_optim:
            config = get_model_config(self.model[0])
            ddp_config = DistributedDataParallelConfig(
                grad_reduce_in_fp32=(self.cfg.optim.get('grad_sync_dtype', 'fp32') == 'fp32'),
                overlap_grad_reduce=self.cfg.optim.get('overlap_grad_sync', False),
                use_distributed_optimizer=True,
                check_for_nan_in_grad=self.cfg.optim.get('check_for_nan_in_grad', False),
                # mcore bucket_size is based on num of parameters, therefore not
                # using bucket_cap_mb to configure bucket_size here
                bucket_size=self.cfg.optim.get('ddp_bucket_size', None),
            )
            self.model = [
                McoreDDP(
                    config,
                    ddp_config,
                    model_chunk,
                    # Turn off bucketing for model_chunk 2 onwards, since communication for these
                    # model chunks is overlapped with compute anyway.
                    disable_bucketing=(model_chunk_idx > 0),
                )
                for (model_chunk_idx, model_chunk) in enumerate(self.model)
            ]

            # (TODO) Broadcast params from data parallel src rank to other data parallel ranks.
            # by calling model_module.broadcast_params() if the model is randomly initialized.

    def configure_optimizers(self):

        if self.with_distributed_adam and not self.use_mcore_dist_optim:

            # Special handling for embedding grads
            with_fp32_embedding_grads = self.cfg.get('with_fp32_embedding_grads', True)
            modules = self.get_model_module_list()
            if parallel_state.is_pipeline_first_stage(ignore_virtual=True):
                module = modules[0]  # first virtual rank has the embeddings

                # Word embeddings: use FP32 grads and disable
                # overlapped grad sync with pipeline parallelism
                word_embeddings = (
                    module.shared_embedding_or_output_weight() if self.mcore_gpt else module.word_embeddings_weight()
                )
                word_embeddings._with_fp32_optimizer = with_fp32_embedding_grads
                if parallel_state.get_pipeline_model_parallel_world_size() > 1 and self.cfg.get(
                    'share_embeddings_and_output_weights', True
                ):
                    word_embeddings._disable_greedy_grad_copy = not self.megatron_amp_O2
                    word_embeddings._disable_overlap_grad_sync = True

                # Position embeddings: use FP32 grads
                position_embeddings = None
                if self.mcore_gpt:
                    if module.embedding.add_position_embedding:
                        position_embeddings = module.embedding.position_embeddings.weight
                else:
                    position_embeddings = module.position_embeddings_weight()
                if position_embeddings is not None:
                    position_embeddings._with_fp32_optimizer = with_fp32_embedding_grads

            # Handle case where embeddings are used in output layer
            if parallel_state.is_pipeline_last_stage(ignore_virtual=True) and self.cfg.get(
                'share_embeddings_and_output_weights', True
            ):
                module = modules[-1]  # last virtual rank has the embeddings
                word_embeddings = (
                    module.shared_embedding_or_output_weight() if self.mcore_gpt else module.word_embeddings_weight()
                )
                word_embeddings._with_fp32_optimizer = with_fp32_embedding_grads
                if parallel_state.get_pipeline_model_parallel_world_size() > 1:
                    word_embeddings._disable_greedy_grad_copy = not self.megatron_amp_O2
                    word_embeddings._disable_overlap_grad_sync = True

            # Disable overlapped grad sync for layer norm grads when
            # sequence parallelism is enabled
            for param in self.parameters():
                if getattr(param, 'sequence_parallel', False):
                    param._disable_greedy_grad_copy = not self.megatron_amp_O2
                    param._disable_overlap_grad_sync = True

            # Initialize parameter buckets for overlapped grad and param syncs
            # Note: Params with disabled overlapping and params in the
            # first layer are put together in a bucket. If FP8 tensors
            # are detected, those are also put in the first layer's
            # bucket.
            def make_parameter_bucket(module: torch.nn.Module) -> List[torch.nn.Parameter]:
                bucket = [
                    param for param in module.parameters() if not getattr(param, '_disable_overlap_grad_sync', False)
                ]
                if any(is_float8tensor(param) for param in bucket):
                    bucket = list(filter(is_float8tensor, bucket))
                return bucket

            buckets = []
            if self.cfg.get('virtual_pipeline_model_parallel_size', None) is not None:
                # Initialize a bucket for each virtual pipeline stage
                for module in self.model:
                    if isinstance(module, (Float16Module, MCoreFloat16Module)):
                        module = module.module
                    stage_bucket = []
                    layers = module.decoder.layers if self.mcore_gpt else module.language_model.encoder.layers
                    buckets.extend(make_parameter_bucket(layer) for layer in layers)
            else:
                # Initialize a bucket for each Transformer layer
                modules = self.model if isinstance(self.model, list) else [self.model]
                for module in modules:
                    if isinstance(module, (Float16Module, MCoreFloat16Module)):
                        module = module.module
                    layers = module.decoder.layers if self.mcore_gpt else module.language_model.encoder.layers
                    buckets.extend(make_parameter_bucket(layer) for layer in layers)
            buckets.reverse()
            used_params = set(itertools.chain.from_iterable(buckets))
            buckets[-1].extend(p for p in self.parameters() if p not in used_params)
            self.distributed_adam_buckets = buckets

        return super().configure_optimizers()

    def forward(self, tokens, text_position_ids, attention_mask, labels):
        output_tensor = self.model(tokens, text_position_ids, attention_mask, labels=labels)
        return output_tensor

    def fwd_bwd_step(self, dataloader_iter, forward_only, first_val_step=None):

        # handle asynchronous grad reduction
        no_sync_func = None
        grad_sync_func = None
        param_sync_func = None
        if self.with_distributed_adam:
            if forward_only:
                if self.validation_param_sync_overlap:
                    param_sync_func = self.sync_overlap_parameters
            elif not self.use_mcore_dist_optim:
                no_sync_func = partial(
                    self._optimizer.no_sync,
                    greedy_grad_copy=self.megatron_amp_O2,
                )
                grad_sync_func = self.reduce_overlap_gradients
                param_sync_func = self.sync_overlap_parameters
            else:
                if self.cfg.optim.get("overlap_grad_sync", False):
                    no_sync_func = [model_chunk.no_sync for model_chunk in self.model]
                    no_sync_func = no_sync_func[0] if len(self.model) == 1 else no_sync_func

                    if self.cfg.optim.get("delay_grad_reduce", True):
                        grad_sync_func = [model_chunk.start_grad_sync for model_chunk in self.model]
                        grad_sync_func = grad_sync_func[0] if len(self.model) == 1 else grad_sync_func
                if self.cfg.optim.get("overlap_param_sync", False) and self.cfg.optim.get("delay_param_gather", False):
                    param_sync_func = [
                        lambda x, model_index=model_index: self._optimizer.finish_param_sync(model_index, x)
                        for model_index in range(len(self.model))
                    ]
                    param_sync_func = param_sync_func[0] if len(self.model) == 1 else param_sync_func

        # pipeline schedules will get these from self.model.config
        for module in self.get_model_module_list():
            module.config.no_sync_func = no_sync_func
            module.config.grad_sync_func = grad_sync_func
            module.config.param_sync_func = param_sync_func
            if self.use_mcore_dist_optim:
                module.config.finalize_model_grads_func = finalize_model_grads

        # run forward and backwards passes for an entire global batch
        # we do this inside training_step to support pipeline parallelism
        fwd_bwd_function = get_forward_backward_func()

        # TODO @akhattar: add num_micro_batches_with_partial_activation_checkpoints when ready
        losses_reduced_per_micro_batch = fwd_bwd_function(
            forward_step_func=self.get_forward_output_and_loss_func(forward_only),
            data_iterator=self._make_data_iterator_list(dataloader_iter),
            model=self.model,
            num_microbatches=get_num_microbatches(),
            forward_only=forward_only,
            seq_length=self.cfg.encoder_seq_length,
            micro_batch_size=self.cfg.micro_batch_size,
            first_val_step=first_val_step,
        )

        # only the last stages of the pipeline return losses
        if losses_reduced_per_micro_batch:
            if (not forward_only) or self.validation_drop_last:
                # average loss across micro batches
                loss_tensors_list = [loss_reduced['avg'] for loss_reduced in losses_reduced_per_micro_batch]
                loss_tensor = torch.concat(loss_tensors_list)
                loss_mean = loss_tensor.mean()
            else:
                # Get the total loss since micro batches sizes are not uniform
                loss_sum_tensors_list = [
                    loss_sum['loss_sum_and_ub_size']
                    for loss_sum in losses_reduced_per_micro_batch
                    if loss_sum['loss_sum_and_ub_size'][1] > 0
                ]
                loss_sum = (
                    torch.vstack(loss_sum_tensors_list).sum(axis=0)
                    if len(loss_sum_tensors_list) > 0
                    else torch.tensor([0.0, 0.0]).cuda()
                )
                return loss_sum
        else:
            # we're not on the last pipeline stage so no losses
            if forward_only:
                loss_mean = []
            else:
                loss_mean = torch.tensor(0.0).cuda()

        return loss_mean

    def initialize_ub_func(self):
        ub_cfgs = self.cfg.get('ub_tp_comm_overlap_cfg', None)
        if ub_cfgs is None:
            warnings.warn(
                "Couldn't find TP config. Please check the path correctness. Initializing TP comm overlap with the default config."
            )

        input_shape = [
            self.cfg.get('encoder_seq_length')
            * self.cfg.get('micro_batch_size')
            // self.cfg.get('context_parallel_size', 1),
            self.cfg.get('hidden_size'),
        ]

        te_module.base.initialize_ub(
            shape=input_shape,
            tp_size=self.cfg.get('tensor_model_parallel_size'),
            use_fp8=self.cfg.get('fp8'),
            ub_cfgs=ub_cfgs,
        )
        self.initialize_ub = False

    def training_step_fwd_bwd_step_call(self, dataloader_iter, forward_only):
        """
        This method is called from the training_step method.
        It is separated out to allow for overriding in the MegatronGPTEmbeddingModel
        """
        loss_mean = self.fwd_bwd_step(dataloader_iter, forward_only)
        return loss_mean

    def training_step(self, dataloader_iter):
        """
        We pass the dataloader iterator function to the micro-batch scheduler.
        The input batch to each micro-batch is fetched using the dataloader function
        in the micro-batch fwd function.
        """
        # Initialize userbuffer communicators.
        if self.initialize_ub:
            self.initialize_ub_func()

        # Reset learning rate
        if self.if_init_step and self.reset_lr:
            num_groups = len(self._optimizer.param_groups)
            for group in range(num_groups):
                self._optimizer.param_groups[group]['lr'] = (
                    0.0 if self.cfg.optim.sched.warmup_steps > 0 else self.cfg.optim.lr
                )
            self._optimizer.param_groups[0]['reset_lr'] = {
                'num_steps': self.trainer.global_step,
                'reset_lr_steps': True if self.reset_lr_steps else False,
                'if_init_step': self.if_init_step,
            }
            self.if_init_step = False

        if self.rampup_batch_size:
            from megatron.core.num_microbatches_calculator import _GLOBAL_NUM_MICROBATCHES_CALCULATOR

            num_microbatch_calculator = _GLOBAL_NUM_MICROBATCHES_CALCULATOR
            current_global_batch_size = num_microbatch_calculator.current_global_batch_size
            # do validation and save the checkpoint when gbs is changed
            if self.prev_global_batch_size != current_global_batch_size and self.prev_global_batch_size:
                self.trainer.should_stop = True

        # zero out the mcore grad buf
        if self.use_mcore_dist_optim:
            for model_chunk in self.model:
                model_chunk.zero_grad_buffer()

        # we zero grads here because we also call backward in the megatron-core fwd/bwd functions
        self._optimizer.zero_grad()

        if self.with_distributed_adam and not self.use_mcore_dist_optim:
            # hack to enable overlapping param sync and forward compute
            # note: the distributed optimizer monkey-patches each
            # parameter's __getattribute__ function so that it can
            # launch parameter all-gathers the first time the
            # parameter is accessed after the optimizer step. However,
            # PyTorch directly passes embedding parameters into a C++,
            # bypassing this process. A quick-and-dirty hack is to
            # manually interact with the parameter.
            modules = self.model if isinstance(self.model, list) else [self.model]
            for module in modules:
                if isinstance(module, (Float16Module, MCoreFloat16Module)):
                    module = module.module
                if not self.mcore_gpt:
                    module = module.language_model
                if hasattr(module, 'embedding'):
                    for param in module.embedding.parameters():
                        param.data_ptr()

        if self.cfg.get('pipeline_model_parallel_size', 1) > 1 and parallel_state.is_pipeline_last_stage(
            ignore_virtual=True
        ):
            if (
                self.cfg.get('defer_embedding_wgrad_compute', False)
                and self.mcore_gpt
                and not self.use_mcore_dist_optim
            ):  # Silently ignore the optimization if MCORE is not used
                module_list = self.get_model_module_list()
                if len(module_list) > 1:
                    embedding_module = module_list[-1]
                else:
                    embedding_module = module_list[0]

                embedding_module.embedding_activation_buffer.clear()
                assert (
                    len(embedding_module.embedding_activation_buffer) == 0
                ), "When you defer wgrads, this buffer should not hold stray activations"

        loss_mean = self.training_step_fwd_bwd_step_call(dataloader_iter, forward_only=False)

        if self.cfg.get('fp8', False):
            self.prev_step_training = self.training

        # Optimization: Defer the embedding GEMM Wgrads of the last PP stage to pipeline flush waiting time
        if self.cfg.get('pipeline_model_parallel_size', 1) > 1 and parallel_state.is_pipeline_last_stage(
            ignore_virtual=True
        ):
            if (
                self.cfg.get('defer_embedding_wgrad_compute', False)
                and self.mcore_gpt
                and not self.use_mcore_dist_optim
            ):  # Silently ignore the optimization if MCORE is not used
                module_list = self.get_model_module_list()
                if len(module_list) > 1:
                    embedding_module = module_list[-1]
                else:
                    embedding_module = module_list[0]

                embedding_activation_buffer = embedding_module.embedding_activation_buffer
                grad_output_buffer = embedding_module.grad_output_buffer
                if self.cfg.get('share_embeddings_and_output_weights', True):
                    weight = embedding_module.shared_embedding_or_output_weight()
                else:
                    weight = embedding_module.output_layer.weight

                drain_embedding_wgrad_compute(
                    embedding_module.config, embedding_activation_buffer, grad_output_buffer, weight
                )

        # when using sequence parallelism, the sequence parallel layernorm grads must be all-reduced
        if self.cfg.get('tensor_model_parallel_size', 1) > 1 and self.cfg.get('sequence_parallel', False):
            # Mcore DistOpt handles this, so we don't have to
            if not self.use_mcore_dist_optim:
                self.megatron_timer_start('allreduce_sequence_parallel_gradients', log_level=1)
                self.allreduce_sequence_parallel_gradients()
                self.megatron_timer_stop('allreduce_sequence_parallel_gradients')

        self.megatron_timer_start('gradient_allreduce', log_level=1)
        if self.use_fsdp:
            # Reduce the gradients omitted from FSDP-sharding
            self.allreduce_fsdp_sharding_omitted_gradients()
        elif self.with_distributed_adam:
            if not self.use_mcore_dist_optim:
                # synchronize asynchronous grad reductions
                # note: not necessary, but reduces performance degradation
                # from multiple simultaneous NCCL calls
                self._optimizer._finish_bucket_grad_sync()
            # else: Mcore distributed optim calls finalize_model_grads to finish grad sync
        elif self.megatron_amp_O2:
            # when using pipeline parallelism grads must be all-reduced after the pipeline (not asynchronously)
            if (
                self.cfg.get('pipeline_model_parallel_size', 1) > 1
                or self.cfg.get('sequence_parallel', False)
                or not self.cfg.get('async_grad_allreduce', True)
            ):
                # main grads are stored in the MainParamsOptimizer wrapper
                self._optimizer.allreduce_main_grads()
        else:
            # async grad allreduce is not currently implemented for O1/autocasting mixed precision training
            # so we all-reduce gradients after the pipeline
            self.allreduce_gradients()  # @sangkug we think this is causing memory to blow up (hurts perf)
        self.megatron_timer_stop('gradient_allreduce')

        if (
            not self.use_mcore_dist_optim
            and self.cfg.get('pipeline_model_parallel_size', 1) > 1
            and self.cfg.get('share_embeddings_and_output_weights', True)
        ):
            self.megatron_timer_start('allreduce_first_last_embeddings', log_level=1)
            # when using pipeline parallelism the first and last stage must keep embeddings in sync
            self.allreduce_first_last_embeddings()
            self.megatron_timer_stop('allreduce_first_last_embeddings')

        if self.log_memory_usage:
            max_memory_reserved = torch.cuda.max_memory_reserved()
            memory_allocated = torch.cuda.memory_allocated()
            self.log(
                'peak_memory_usage',
                max_memory_reserved,
                prog_bar=True,
                rank_zero_only=True,
                batch_size=1,
            )
            self.log(
                'memory_allocated',
                memory_allocated,
                prog_bar=True,
                rank_zero_only=True,
                batch_size=1,
            )

        ## logging
        if self.log_train_loss:
            # When using pipeline parallelism, loss is calculated only in the last pipeline stage and
            # it should be casted to other pipeline stages for logging.
            # we can avoid this broadcast by updating the PTL log function to accept specific ranks
            if parallel_state.get_pipeline_model_parallel_world_size() > 1:
                if torch.distributed.get_rank() == get_last_rank():
                    torch.distributed.send(loss_mean, 0)
                elif torch.distributed.get_rank() == 0:
                    torch.distributed.recv(loss_mean, get_last_rank())
            self.log('reduced_train_loss', loss_mean, prog_bar=True, rank_zero_only=True, batch_size=1)

            # (@adithyare) we need to check for the _scaler attribute to enable pp>1 for adapter training
            if self.cfg.precision == 16 and hasattr(self.trainer.precision_plugin.scaler, "_scale"):
                loss_scale = self.trainer.precision_plugin.scaler._scale
                if loss_scale is not None:
                    self.log('loss_scale', loss_scale, batch_size=1)

        lr = self._optimizer.param_groups[0]['lr']
        self.log('lr', lr, rank_zero_only=True, batch_size=1)
        self.log(
            'global_step',
            self.trainer.global_step,
            prog_bar=True,
            rank_zero_only=True,
            batch_size=1,
        )

        consumed_samples = self._compute_consumed_samples_after_training_step()
        # TODO: make sure compute_consumed_samples works for pipeline parallelism
        self.log(
            'consumed_samples',
            consumed_samples,
            prog_bar=True,
            rank_zero_only=True,
            batch_size=1,
        )

        if self.rampup_batch_size:
            self.prev_global_batch_size = current_global_batch_size
            self.prev_consumed_samples = consumed_samples
            num_microbatch_calculator.update(
                consumed_samples=consumed_samples,
                consistency_check=False,
            )
            current_global_batch_size = num_microbatch_calculator.current_global_batch_size
            self.log('global_batch_size', current_global_batch_size, prog_bar=True, rank_zero_only=True, batch_size=1)
            self.if_first_step = 1

        return loss_mean

    def backward(self, *args, **kwargs):
        """LightningModule hook to do backward.
        We want this to do nothing since we run backward in the fwd/bwd functions from megatron-core.
        No need to call it here.
        """
        return

    def optimizer_zero_grad(self, *args, **kwargs):
        """LightningModule hook to zero grad.
        We want this to do nothing as we are zeroing grads during the training_step.
        """
        return

    def _append_sequence_parallel_module_grads(self, module, grads):
        """Helper method for allreduce_sequence_parallel_gradients"""

        for param in module.parameters():
            sequence_parallel_param = getattr(param, 'sequence_parallel', False) or getattr(
                param, 'sequence_parallel_enabled', False
            )
            # (@adithyare) adapter training now extends MegatronGPTModel
            # so we have to add this check here to ensure we do not
            # perform all_reduce when grad is None.
            # grad can be None when performing PEFT training.
            if sequence_parallel_param and param.requires_grad:
                if self.megatron_amp_O2:
                    grad = param.main_grad
                else:
                    grad = param.grad
                grads.append(grad.data)

    def allreduce_sequence_parallel_gradients(self):
        """All-reduce layernorm parameters across model parallel nodes when sequence parallelism is used.
        Modified from megatron-lm:
        https://gitlab-master.nvidia.com/ADLR/megatron-lm/-/blob/3f91f09bb2ab32f9904b47f46f19d2fc3f518ed8/megatron/training.py#L425
        """

        grads = []
        if isinstance(self.model, list):
            for module in self.model:
                self._append_sequence_parallel_module_grads(module, grads)
        else:
            self._append_sequence_parallel_module_grads(self.model, grads)
        if not grads:
            # may be empty for PEFT training
            return
        coalesced = torch._utils._flatten_dense_tensors(grads)
        torch.distributed.all_reduce(coalesced, group=parallel_state.get_tensor_model_parallel_group())
        for buf, synced in zip(grads, torch._utils._unflatten_dense_tensors(coalesced, grads)):
            buf.copy_(synced)

    def allreduce_fsdp_sharding_omitted_gradients(self):
        """All-reduce gradients of FSDP-sharding-omitted parameters in sharding domain (data-parallel domain)."""
        assert isinstance(self.model, torch.nn.Module)
        grads = []
        for param in self.model._ignored_params:
            if param.requires_grad and param.grad is not None:
                grad = param.grad
                grads.append(grad.data)
        if len(grads) > 0:
            coalesced = torch._utils._flatten_dense_tensors(grads)
            torch.distributed.all_reduce(coalesced, group=parallel_state.get_data_parallel_group())
            for buf, synced in zip(grads, torch._utils._unflatten_dense_tensors(coalesced, grads)):
                buf.copy_(synced)

    def allreduce_first_last_embeddings(self):

        # Modified from megatron-lm: https://github.com/NVIDIA/Megatron-LM/blob/d41696840ed0a7edb7e0499eb82a48ae112d9bb3/megatron/training.py#L407
        # All-reduce word_embeddings' grad across first and last stages to ensure
        # that word_embeddings parameters stay in sync.
        # This should only run for models that support pipelined model parallelism
        # (BERT and GPT-2).
        if parallel_state.get_pipeline_model_parallel_world_size() > 1 and (
            parallel_state.is_pipeline_first_stage(ignore_virtual=True)
            or parallel_state.is_pipeline_last_stage(ignore_virtual=True)
        ):
            module_list = self.get_model_module_list()
            if parallel_state.is_pipeline_first_stage(ignore_virtual=True):
                module = module_list[0]  # only the first virtual rank has the embeddings
            elif parallel_state.is_pipeline_last_stage(ignore_virtual=True):
                module = module_list[-1]  # only the last virtual rank has the embeddings
            share_embeddings = (
                module.share_embeddings_and_output_weights if self.mcore_gpt else module.share_token_embeddings
            )
            if share_embeddings:
                word_embeddings_weight = (
                    module.shared_embedding_or_output_weight() if self.mcore_gpt else module.word_embeddings_weight()
                )
                # (@adithyare) adapter training now extends MegatronGPTModel so we have to add this check here to ensure we do not perform all_reduce when grad is None.
                # grad can be None when performing PeFT training.
                if word_embeddings_weight.requires_grad:
                    if self.megatron_amp_O2:
                        # O2 recipe stores a "main" copy of weights and grads
                        grad = word_embeddings_weight.main_grad
                    else:
                        grad = word_embeddings_weight.grad
                    torch.distributed.all_reduce(grad, group=parallel_state.get_embedding_group())

    def _make_data_iterator_list(self, data_iterator: Iterator) -> List[Iterator]:
        """Convert data iterator into form expected by Megatron

        With interleaved pipeline parallelism, Megatron expects a
        list of one data iterator per model chunk. Each model
        chunk independently gets data from its data iterator, so
        we need to interact with the data iterator multiple times
        for each microbatch step. Instead of incorporating this
        logic into the data loader, we cache the iterator's output
        to the first model chunk and reuse it in the other model
        chunks.
        """

        if not isinstance(self.model, list) or len(self.model) == 1:
            return data_iterator  # TODO @tmoon: Remove
            # TODO @tmoon: Use once available in Megatron-LM
            # return DataIteratorList([data_iterator])

        class CachingIterator:
            """Iterator wrapper that caches values"""

            class Proxy:
                """Returns values from caching iterator wrapper

                Assumed to never advance past the caching iterator.
                """

                def __init__(self):
                    self.cache = queue.Queue()

                def __iter__(self):
                    return self

                def __next__(self):
                    return self.cache.get_nowait()

            def __init__(self, iterator: Iterator):
                self.iterator = iterator
                self.proxies = []

            def make_proxy(self):
                self.proxies.append(CachingIterator.Proxy())
                return self.proxies[-1]

            def __iter__(self):
                return self

            def __next__(self):
                val = next(self.iterator)
                for proxy in self.proxies:
                    proxy.cache.put(val)
                return val

        # Make list of iterator wrappers
        iters = [CachingIterator(data_iterator)]
        while len(iters) < len(self.model):
            iters.append(iters[0].make_proxy())
        return iters  # TODO @tmoon: Remove
        # TODO @tmoon: Use once available in Megatron-LM
        # return DataIteratorList(iters)

    def get_batch(self, data_iterator, tuning):
        """Generate a batch."""

        # Broadcast data.
        if data_iterator is not None:
            # If tuple, 1st element in it is the batch since dataloader_iter returns batch, batch_idx, dataloader_idx
            data = next(data_iterator)
            if isinstance(data, tuple):
                data = data[0]
        else:
            data = None

        # return batch for GPT SFT
        if tuning:
            return data

        batch = {
            'tokens': data["tokens"],
            'labels': data["labels"],
            'loss_mask': data["loss_mask"],
            'attention_mask': None if "attention_mask" not in data else data["attention_mask"],
            'position_ids': data["position_ids"],
        }
        if "attention_mask" in data:
            batch['attention_mask'] = data["attention_mask"]

        return batch

    def get_batch_on_this_context_parallel_rank(self, batch):
        num_valid_tokens_in_ub = None
        if 'loss_mask' in batch and batch['loss_mask'] is not None:
            num_valid_tokens_in_ub = batch['loss_mask'].sum()

        cp_size = parallel_state.get_context_parallel_world_size()
        if cp_size > 1:
            cp_rank = parallel_state.get_context_parallel_rank()
            for key, val in batch.items():
                if val is not None:
                    seq_dim = 1 if key != 'attention_mask' else 2
                    val = val.view(
                        *val.shape[0:seq_dim],
                        2 * cp_size,
                        val.shape[seq_dim] // (2 * cp_size),
                        *val.shape[(seq_dim + 1) :],
                    )
                    index = torch.tensor([cp_rank, (2 * cp_size - cp_rank - 1)], device="cpu", pin_memory=True).cuda(
                        non_blocking=True
                    )
                    val = val.index_select(seq_dim, index)
                    val = val.view(*val.shape[0:seq_dim], -1, *val.shape[(seq_dim + 2) :])
                    batch[key] = val

        batch['num_valid_tokens_in_ub'] = num_valid_tokens_in_ub

        return batch

    def get_forward_output_and_loss_func(self, validation_step=False, tuning=False):
        def fwd_output_and_loss_func(dataloader_iter, model, checkpoint_activations_all_layers=None):

            # Get data batch
            batch = self.get_batch(dataloader_iter, tuning)

            # Transfer needed data to GPU
            required_keys = set()
            max_seqlen = batch['max_seqlen'].squeeze() if 'max_seqlen' in batch else None
            cu_seqlens_argmin = batch['cu_seqlens_argmin'] if 'cu_seqlens_argmin' in batch else None
            if parallel_state.get_pipeline_model_parallel_world_size() == 1:
                required_keys.update(batch.keys())
            else:
                required_keys.add('attention_mask')
                if 'cu_seqlens' in batch:
                    required_keys.add('cu_seqlens')
                if parallel_state.is_pipeline_first_stage():
                    required_keys.update(('tokens', 'position_ids'))
                if parallel_state.is_pipeline_last_stage():
                    required_keys.update(('labels', 'loss_mask'))
            if self.get_attention_mask_from_fusion and 'attention_mask' in required_keys:
                required_keys.remove('attention_mask')
            batch = {
                key: val.cuda(non_blocking=True) if key in required_keys and isinstance(val, torch.Tensor) else None
                for key, val in batch.items()
            }

            # slice batch along sequence dimension for context parallelism
            batch = self.get_batch_on_this_context_parallel_rank(batch)

            # Model forward pass
            forward_args = {
                'input_ids': batch['tokens'],
                'position_ids': batch['position_ids'],
                'attention_mask': None if self.get_attention_mask_from_fusion else batch['attention_mask'],
                'labels': batch['labels'] if 'labels' in batch else None,
                'loss_mask': batch['loss_mask'],
            }

            if not self.mcore_gpt:
                forward_args['checkpoint_activations_all_layers'] = checkpoint_activations_all_layers
                if not self.use_loss_mask:
                    forward_args.pop('loss_mask')
            else:
                # TODO: @eharper can we add this to mcore?
                forward_args.pop('loss_mask')

                if 'cu_seqlens' in batch:  # packed sequence from GPTSFTPackedDataset
                    # these args are passed eventually into TEDotProductAttention.forward()
                    cu_seqlens = batch['cu_seqlens'].squeeze()  # remove batch size dimension (mbs=1)
                    # remove -1 "paddings" added in collate_fn
                    if cu_seqlens_argmin is not None:
                        cu_seqlens = cu_seqlens[: cu_seqlens_argmin.item()]
                    else:
                        cu_seqlens = cu_seqlens[: torch.argmin(cu_seqlens)]

                    try:
                        from megatron.core.packed_seq_params import PackedSeqParams
                    except (ImportError, ModuleNotFoundError) as e:
                        mcore_version = packaging.version.Version(version('megatron-core'))
                        logging.error(
                            f"megatron-core v{mcore_version} does not support training with packed sequence. "
                            "Please use megatron-core >= 0.5.0, or set model.data.train_ds.packed_sequence=False"
                        )
                        raise e

                    forward_args['packed_seq_params'] = PackedSeqParams(
                        cu_seqlens_q=cu_seqlens,
                        cu_seqlens_kv=cu_seqlens,
                        max_seqlen_q=max_seqlen,
                        max_seqlen_kv=max_seqlen,
                        qkv_format='thd',
                    )

            output_tensor = model(**forward_args)

            def loss_func(output_tensor):
                # Loss for a micro-batch (ub)
                loss_for_ub = self.loss_func(batch['loss_mask'], batch['num_valid_tokens_in_ub'], output_tensor)
                cp_size = parallel_state.get_context_parallel_world_size()
                if isinstance(loss_for_ub, dict):
                    # TODO: need a better way to check if loss_func is returning more stuff than just loss... (@adithyare)

                    if set(loss_for_ub.keys()) == set(
                        ["loss", "query_hs", "pos_doc_hs", "pos_cs", "neg_cs", "diff_cs"]
                    ):  # (adithyare) this check will be True for GPT Embedding models
                        loss = loss_for_ub['loss']
                        reduced_loss = average_losses_across_data_parallel_group([loss])
                        pos_cs = average_losses_across_data_parallel_group([loss_for_ub['pos_cs']])
                        neg_cs = average_losses_across_data_parallel_group([loss_for_ub['neg_cs']])
                        diff_cs = average_losses_across_data_parallel_group([loss_for_ub['diff_cs']])
                        return (
                            loss * cp_size,
                            {
                                'avg': reduced_loss,
                                'query_hs': loss_for_ub['query_hs'],
                                'doc_hs': loss_for_ub['pos_doc_hs'],
                                'avg_pos_cs': pos_cs,
                                'avg_neg_cs': neg_cs,
                                'diff_cs': diff_cs,
                            },
                        )
                    elif set(loss_for_ub.keys()) == set(
                        ["loss", "query_pos_doc_logit", "query_neg_doc_logit", "logit_diff"]
                    ):  # (adithyare) this check will be True for GPT Reranker models

                        loss = loss_for_ub['loss']
                        reduced_loss = average_losses_across_data_parallel_group([loss])
                        logit_diff = average_losses_across_data_parallel_group([loss_for_ub['logit_diff']])
                        return (
                            loss * cp_size,
                            {
                                'avg': reduced_loss,
                                'query_pos_doc_logit': loss_for_ub['query_pos_doc_logit'],
                                'query_neg_doc_logit': loss_for_ub['query_neg_doc_logit'],
                                'logit_diff': logit_diff,
                            },
                        )
                    else:
                        raise RuntimeError(f"Dict loss_for_ub has unknown key set {loss_for_ub.keys()}")

                elif validation_step and not self.validation_drop_last:
                    num_valid_tokens_in_ub = batch['num_valid_tokens_in_ub']
                    if loss_for_ub.isnan():
                        assert batch['loss_mask'].count_nonzero() == 0, 'Got NaN loss with non-empty input'
                        loss_sum_for_ub = torch.zeros_like(loss_for_ub)
                        num_valid_tokens_in_ub = 0
                    else:
                        if self.sample_weight == 'constant':
                            num_valid_tokens_in_ub = 1
                        loss_sum_for_ub = num_valid_tokens_in_ub * loss_for_ub

                    loss_sum_and_ub_size_all_gpu = torch.cat(
                        [
                            loss_sum_for_ub.clone().detach().view(1),
                            torch.tensor([num_valid_tokens_in_ub]).cuda().clone().detach(),
                        ]
                    )
                    # Could potentially reduce num_valid_samples_in_microbatch and use that to aggregate instead of len(self._validation_ds)
                    torch.distributed.all_reduce(
                        loss_sum_and_ub_size_all_gpu, group=parallel_state.get_data_parallel_group()
                    )
                    return loss_for_ub * cp_size, {'loss_sum_and_ub_size': loss_sum_and_ub_size_all_gpu}
                else:
                    reduced_loss = average_losses_across_data_parallel_group([loss_for_ub])
                    return loss_for_ub * cp_size, {'avg': reduced_loss}

            return output_tensor, loss_func

        return fwd_output_and_loss_func

    def get_forward_output_only_func(self):
        def fwd_output_only_func(dataloader_iter, model):
            # If tuple, 1st element in it is the batch since dataloader_iter returns batch, batch_idx, dataloader_idx
            batch = next(dataloader_iter)
            if isinstance(batch, tuple):
                batch = batch[0]
            extra_arg = {}
            if len(batch) == 3:
                batch = [x.cuda() for x in batch]
                tokens, attention_mask, position_ids = batch
                attention_mask = attention_mask[0:1]
            else:
                (
                    tokens,
                    attention_mask,
                    position_ids,
                    set_inference_key_value_memory,
                    inference_max_sequence_len,
                ) = batch
                tokens = tokens.cuda()
                position_ids = position_ids.cuda()
                if attention_mask is not None:
                    attention_mask = attention_mask.cuda()
                    attention_mask = attention_mask[0:1]
                if self.mcore_gpt:
                    # if first step, then clear KV cache, otherwise reuse inference_paarms
                    if set_inference_key_value_memory[0].item():
                        self.inference_params = InferenceParams(
                            max_batch_size=tokens.size(0), max_sequence_length=inference_max_sequence_len[0].item()
                        )
                    extra_arg['inference_params'] = self.inference_params
                else:
                    extra_arg['set_inference_key_value_memory'] = set_inference_key_value_memory[0].item()
                    extra_arg['inference_max_sequence_len'] = inference_max_sequence_len[0].item()
            # Currently for all MCore transformer layer specs causal attention mask
            # is used so we can delegate creating it to MCore/TE and pass None below
            if (
                isinstance(model, MCoreGPTModel)
                or hasattr(model, "module")
                and isinstance(model.module, MCoreGPTModel)
            ):
                attention_mask = None
            output_tensor = model(tokens, position_ids, attention_mask, **extra_arg)

            # Advance inference sequence offset.
            if self.inference_params:
                # if last stage, then (final) output is [b, s, h], otherwise it's [s, b, h]
                if parallel_state.is_pipeline_last_stage():
                    self.inference_params.sequence_len_offset += output_tensor.size(1)
                else:
                    self.inference_params.sequence_len_offset += output_tensor.size(0)

            def id_func(output_tensor):
                return output_tensor, {'logits': output_tensor}

            return output_tensor, id_func

        return fwd_output_only_func

    def validation_step(self, dataloader_iter, dataloader_idx=0):
        """
        Our dataloaders produce a micro-batch and then we fetch
        a number of microbatches depending on the global batch size and model parallel size
        from the dataloader to produce a list of microbatches.
        The list of microbatches is then piped through the pipeline using megatron-core fwd/bwd functions.
        """
        mode = 'test' if self.trainer.testing else 'val'
        # Initialize userbuffer communicators.
        if self.initialize_ub:
            self.initialize_ub_func()

        if isinstance(self.model, list):
            for model_module in self.model:
                model_module.eval()
        else:
            self.model.eval()

        if self.cfg.get('fp8', False):
            first_val_step = self.prev_step_training and not self.training
            self.prev_step_training = self.training
        else:
            first_val_step = None

        with torch.no_grad():
            loss = self.fwd_bwd_step(dataloader_iter, True, first_val_step)

        if isinstance(self.model, list):
            for model_module in self.model:
                model_module.train()
        else:
            self.model.train()

        if mode == 'val':
            # Append with the correct dataloader_idx in case of multiple dataloaders
            if type(self.trainer.val_dataloaders) == list and len(self.trainer.val_dataloaders) > 1:
                self.validation_step_outputs[dataloader_idx].append(loss)
            else:
                self.validation_step_outputs.append(loss)
        else:
            if type(self.trainer.test_dataloaders) == list and len(self.trainer.test_dataloaders) > 1:
                self.test_step_outputs[dataloader_idx].append(loss)
            else:
                self.test_step_outputs.append(loss)

        return loss

    def on_validation_epoch_end(self):
        if parallel_state.is_pipeline_last_stage():
            # only the last pipeline parallel stages return loss with their batch size
            if self.validation_drop_last:
                averaged_loss = torch.stack(self.validation_step_outputs).mean()
            else:
                # Compute the avg loss by total_loss across all samples / total number of samples
                total_loss_and_total_samples = torch.vstack(self.validation_step_outputs).sum(axis=0)
                avg_loss = total_loss_and_total_samples[0] / total_loss_and_total_samples[1]
                averaged_loss = avg_loss.type(torch.float32).cuda()
        else:
            averaged_loss = torch.tensor(0.0, dtype=torch.float32).cuda()

        # When using pipeline parallelism, loss is calculated only in the last pipeline stage and
        # it should be casted to other pipeline stages for logging.
        if parallel_state.get_pipeline_model_parallel_world_size() > 1:
            if self.loss_broadcast_src_rank is None:
                self.loss_broadcast_src_rank = parallel_state.get_pipeline_model_parallel_last_rank()
            torch.distributed.broadcast(
                averaged_loss,
                self.loss_broadcast_src_rank,
                group=parallel_state.get_pipeline_model_parallel_group(),
            )

        self.log('val_loss', averaged_loss, prog_bar=True, rank_zero_only=True, batch_size=1)
        self.validation_step_outputs.clear()  # free memory

        return averaged_loss

    def test_step(self, dataloader_iter):
        return self.validation_step(dataloader_iter)

    def on_test_epoch_end(self):
        averaged_loss = average_losses_across_data_parallel_group(self.test_step_outputs)
        logging.info(f'test_loss: {averaged_loss[0]}')
        self.test_step_outputs.clear()  # free memory

    def loss_func(self, loss_mask, num_valid_tokens_in_ub, output_tensor):
        losses = output_tensor.float()
        loss_mask = loss_mask.view(-1).float()
        # TODO: add nemo version here
        loss = torch.sum(losses.view(-1) * loss_mask) / num_valid_tokens_in_ub  # sequence level nll
        if parallel_state.get_context_parallel_world_size() > 1:
            torch.distributed.all_reduce(loss, group=parallel_state.get_context_parallel_group())
        return loss

    def build_train_valid_test_datasets(self):
        if self.trainer.limit_val_batches > 1.0 and isinstance(self.trainer.limit_val_batches, float):
            raise ValueError("limit_val_batches must be an integer or float less than or equal to 1.0.")
        logging.info('Building GPT datasets.')
        global_batch_size = self.cfg.global_batch_size
        max_train_steps = self.trainer.max_steps
        eval_iters = (max_train_steps // self.trainer.val_check_interval + 1) * self.trainer.limit_val_batches
        test_iters = self.trainer.limit_test_batches

        # TODO: @athitten make num of eval and test samples 1 always, after it works with non DictConfig data_prefix.
        train_valid_test_num_samples = [
            max_train_steps * global_batch_size,
            eval_iters * global_batch_size,
            test_iters * global_batch_size,
        ]

        # The line below exploits a quirk in mcore dataset construction, to make number of epochs for validation and test equal to 1
        # The mcore dataset implementation uses the number N we provide via train_valid_test_num_samples to derive parameter E such that
        # E = argmin_e e * N_d >= N, or equivalently E = ceildiv(N, N_d)
        # Where N_d is the total number of samples in a dataset (files), and N is the requested number of samples (provided for every split in the list below).
        # Setting N = 1 we force E to be 1 as well
        legacy_dataset = self.cfg.data.get("legacy_dataset", False)
        if self.trainer.limit_val_batches <= 1.0 and isinstance(self.trainer.limit_val_batches, float):
            train_valid_test_num_samples[1] = 1 if legacy_dataset else None
        # Add extra FIM tokens to tokenizer
        if self.cfg.data.get('add_fim', False) and self.cfg.tokenizer.library == 'megatron':
            fim_tokens = self.cfg.data.fim.extra_tokens
            fim_tokens = [fim_tokens.prefix, fim_tokens.middle, fim_tokens.suffix, fim_tokens.pad, fim_tokens.eod]
            self.tokenizer.add_special_tokens({'additional_special_tokens': fim_tokens})

        if legacy_dataset:
            self._train_ds, self._validation_ds, self._test_ds = build_train_valid_test_datasets(
                cfg=self.cfg,
                trainer=self.trainer,
                data_prefix=self.cfg.data.data_prefix,
                data_impl=self.cfg.data.data_impl,
                splits_string=self.cfg.data.splits_string,
                train_valid_test_num_samples=train_valid_test_num_samples,
                seq_length=self.cfg.data.seq_length,
                seed=self.cfg.seed,
                skip_warmup=self.cfg.data.get('skip_warmup', True),
                tokenizer=self.tokenizer,
            )
        else:
            # Function needed for mcore GPTDataset
            is_dataset_built_on_rank = lambda: True

            mock_dataset = True if self.cfg.data.get("data_impl", "mmap") == "mock" else False
            add_extra_token = not self.cfg.data.get("no_seqlen_plus_one_input_tokens", False)
            kwargs = {
                "random_seed": self.cfg.seed,
                "sequence_length": self.cfg.data.seq_length,
                "path_to_cache": self.cfg.data.index_mapping_dir,
                "tokenizer": self.tokenizer,
                "reset_position_ids": self.reset_position_ids,
                "reset_attention_mask": self.reset_attention_mask,
                "eod_mask_loss": self.eod_mask_loss,
                "create_attention_mask": not self.get_attention_mask_from_fusion,
                "mmap_bin_files": self.cfg.data.get("mmap_bin_files", True),
                "drop_last_partial_validation_sequence": self.cfg.data.get("validation_drop_last", True),
                "num_dataset_builder_threads": self.cfg.data.get("num_dataset_builder_threads", 1),
                "add_extra_token_to_sequence": add_extra_token,
            }

            data_prefix = self.cfg.data.data_prefix

            # support for dict data input type
            if isinstance(data_prefix, DictConfig):
                kwargs['blend_per_split'] = [
                    get_blend_from_list(data_prefix.train),
                    get_blend_from_list(data_prefix.validation),
                    get_blend_from_list(data_prefix.test),
                ]
            else:
                kwargs['blend'] = None if mock_dataset else get_blend_from_list(data_prefix)
                kwargs["split"] = self.cfg.data.splits_string

            if self.cfg.data.get('add_fim', False):
                dataset_config = GPTFIMDatasetConfig(self.cfg.data.fim, **kwargs)
                dataset_type = GPTFIMDataset
            else:
                dataset_config = GPTDatasetConfig(**kwargs)
                dataset_type = MockGPTDataset if mock_dataset else GPTDataset

            self._train_ds, self._validation_ds, self._test_ds = BlendedMegatronDatasetBuilder(
                dataset_type,
                train_valid_test_num_samples,
                is_dataset_built_on_rank,
                dataset_config,
            ).build()

        if self._train_ds is not None:
            logging.info(f'Length of train dataset: {len(self._train_ds)}')
        if self._validation_ds is not None:
            logging.info(f'Length of val dataset: {len(self._validation_ds)}')
        if self._test_ds is not None:
            logging.info(f'Length of test dataset: {len(self._test_ds)}')
        logging.info(f'Finished building GPT datasets.')

        return self._train_ds, self._validation_ds, self._test_ds

    def build_pretraining_data_loader(
        self, dataset, consumed_samples, dataset_type=None, drop_last=True, pad_samples_to_global_batch_size=False
    ):
        """Buld dataloader given an input dataset."""

        logging.info(f'Building dataloader with consumed samples: {consumed_samples}')
        # Megatron sampler
        if hasattr(self.cfg.data, 'dataloader_type') and self.cfg.data.dataloader_type is not None:
            data_sampler = (
                MegatronPretrainingSampler
                if self.cfg.data.get('legacy_dataset', False)
                else MegatronCorePretrainingSampler
            )
            if self.cfg.data.dataloader_type == 'single':
                batch_sampler = data_sampler(
                    total_samples=len(dataset),
                    consumed_samples=consumed_samples,
                    micro_batch_size=self.cfg.micro_batch_size,
                    data_parallel_rank=parallel_state.get_data_parallel_rank(),
                    data_parallel_size=parallel_state.get_data_parallel_world_size(),
                    drop_last=drop_last,
                    global_batch_size=self.cfg.global_batch_size,
                    rampup_batch_size=self.cfg.get('rampup_batch_size', None),
                    pad_samples_to_global_batch_size=pad_samples_to_global_batch_size,
                )
            elif self.cfg.data.dataloader_type == 'cyclic':
                batch_sampler = MegatronPretrainingRandomSampler(
                    total_samples=len(dataset),
                    consumed_samples=consumed_samples,
                    micro_batch_size=self.cfg.micro_batch_size,
                    data_parallel_rank=parallel_state.get_data_parallel_rank(),
                    data_parallel_size=parallel_state.get_data_parallel_world_size(),
                    drop_last=self.cfg.get('drop_last', True),
                )
            else:
                raise ValueError('cfg.data.dataloader_type must be "single" or "cyclic"')
        else:
            raise ValueError('cfg.data.dataloader_type not found. Must be "single" or "cyclic"')

        return torch.utils.data.DataLoader(
            dataset,
            batch_sampler=batch_sampler,
            num_workers=self.cfg.data.num_workers,
            pin_memory=True,
            persistent_workers=True if self.cfg.data.num_workers > 0 else False,
        )

    def setup(self, stage=None):
        """
        PTL hook that is executed after DDP spawns.
        We setup datasets here as megatron datasets require DDP to instantiate.
        See https://pytorch-lightning.readthedocs.io/en/latest/common/lightning_module.html#setup for more information.

        Args:
            stage (str, optional): Can be 'fit', 'validate', 'test' or 'predict'. Defaults to None.
        """
        num_parameters_on_device, total_num_parameters = self._get_total_params_across_model_parallel_groups_gpt_bert()

        logging.info(
            f'Pipeline model parallel rank: {parallel_state.get_pipeline_model_parallel_rank()}, '
            f'Tensor model parallel rank: {parallel_state.get_tensor_model_parallel_rank()}, '
            f'Number of model parameters on device: {num_parameters_on_device:.2e}. '
            f'Number of precise model parameters on device: {total_num_parameters}.'
        )

        resume_checkpoint_path = self.trainer.ckpt_path
        if resume_checkpoint_path and not self.continue_training:
            init_consumed_samples = self._extract_consumed_samples_from_ckpt(resume_checkpoint_path)
        else:
            init_consumed_samples = 0
        self.init_consumed_samples = init_consumed_samples
        self.init_global_step = self.trainer.global_step

        if self.rampup_batch_size:
            from megatron.core.num_microbatches_calculator import _GLOBAL_NUM_MICROBATCHES_CALCULATOR

            num_microbatch_calculator = _GLOBAL_NUM_MICROBATCHES_CALCULATOR
            num_microbatch_calculator.update(self.init_consumed_samples, consistency_check=False)
            self.prev_consumed_samples = self.init_consumed_samples

        if stage == 'predict':
            return
        else:
            # TODO: consider adding a ModelPT guard to check if model is being restored.
            # allowing restored models to optionally setup datasets
            self.build_train_valid_test_datasets()
            self.setup_training_data(self.cfg.data)
            self.setup_validation_data(self.cfg.data)
            self.setup_test_data(self.cfg.data)
            # Override limit_train_batches in terms of num of microbatches
            self._reconfigure_limit_batches(self.trainer.limit_train_batches, self._train_dl, 'train')
            # Override limit_val_batches to be a multiple of num microbatches to prevent val_step from exiting in between a step
            self._reconfigure_limit_batches(self.trainer.limit_val_batches, self._validation_dl, 'val')

        # Data cache generation only
        # Stops script execution after creating a data cache
        if self.cfg.data.get('data_cache_generation_only', False):
            self.trainer.num_sanity_val_steps = 0
            self.trainer.should_stop = True

        if stage == 'fit':
            self.initialize_last_rank_embeddings()

        if self.cfg.get('transformer_engine', False) or self.cfg.get('mcore_gpt', False):
            self.setup_transformer_engine_tp_groups()
            self.setup_transformer_engine_cp_groups()

    def setup_training_data(self, cfg):
        if hasattr(self, '_train_ds'):
            consumed_samples = self.compute_consumed_samples(0)
            logging.info(
                f'Setting up train dataloader with len(len(self._train_ds)): {len(self._train_ds)} and consumed samples: {consumed_samples}'
            )
            self._train_dl = self.build_pretraining_data_loader(self._train_ds, consumed_samples)

    def setup_validation_data(self, cfg):
        if hasattr(self, '_validation_ds'):
            consumed_samples = 0
            logging.info(
                f'Setting up validation dataloader with len(len(self._validation_ds)): {len(self._validation_ds)} and consumed samples: {consumed_samples}'
            )

            drop_last = True
            if not self.validation_drop_last:
                logging.info(f'Drop last in validation dataset is set to False')
                drop_last = False
            pad_samples_to_global_batch_size = False
            if self.cfg.data.get('pad_samples_to_global_batch_size', False):
                logging.info('pad_samples_to_global_batch_size set to True')
                pad_samples_to_global_batch_size = True

            self._validation_dl = self.build_pretraining_data_loader(
                self._validation_ds, consumed_samples, "validation", drop_last, pad_samples_to_global_batch_size
            )

    def setup_test_data(self, cfg):
        if hasattr(self, '_test_ds'):
            if self._test_ds is not None:
                consumed_samples = 0
                logging.info(
                    f'Setting up test dataloader with len(len(self._test_ds)): {len(self._test_ds)} and consumed samples: {consumed_samples}'
                )
                self._test_dl = self.build_pretraining_data_loader(self._test_ds, consumed_samples)
            else:
                self._test_dl = None

    def generate(
        self,
        inputs: Union[List[str], torch.Tensor, List[dict]],
        length_params: LengthParam,
        sampling_params: SamplingParam = None,
        *,
        strategy: Optional[TextGenerationStrategy] = None,
    ) -> OutputType:

        # check whether the DDP is initialized
        if not parallel_state.is_initialized():

            def dummy():
                return

            if self.trainer.strategy.launcher is not None:
                self.trainer.strategy.launcher.launch(dummy, trainer=self.trainer)
            self.trainer.strategy.setup_environment()

            if self.cfg.get('transformer_engine', False):
                self.setup_transformer_engine_tp_groups()
                self.setup_transformer_engine_cp_groups()

        # set the default sampling params if it is None.
        # default do greedy sampling
        if sampling_params is None:
            sampling_params = get_default_sampling_params()

        # set the default length params if it is None.
        # default do greedy sampling
        if length_params is None:
            length_params = get_default_length_params()

        strategy_args = {} if strategy is None else {"strategy": strategy}

        return megatron_gpt_generate(
            self.cuda(), inputs, self.tokenizer, length_params, sampling_params, **strategy_args
        )

    def predict_step(self, batch: Any, batch_idx: int, dataloader_idx: Optional[int] = None) -> Any:
        inference_config = self.get_inference_config()
        if inference_config is None:
            return None
        else:
            # need to overwrite some configuration, make it immutable
            inference_config = inference_config.copy()
            compute_logprob = inference_config['compute_logprob']
            if compute_logprob:
                inference_config['inputs'] = batch
                inference_config['tokens_to_generate'] = 1
                inference_config['all_probs'] = True
                inference_config["add_BOS"] = False
                inference_config['greedy'] = True
                response = generate(self, **inference_config)
                compute_prob_response = get_computeprob_response(self.tokenizer, response, batch)
                return compute_prob_response
            else:
                inference_config['inputs'] = batch
                return generate(self, **inference_config)

    def list_available_models(self):
        return None

    def transfer_batch_to_device(self, batch: Any, device: torch.device, dataloader_idx: int) -> Any:
        """PTL hook: https://pytorch-lightning.readthedocs.io/en/latest/common/lightning_module.html#transfer-batch-to-device
        When using pipeline parallelism, we need the global batch to remain on the CPU,
        since the memory overhead will be too high when using a large number of microbatches.
        Microbatches are transferred from CPU to GPU inside the pipeline.
        """
        return batch

    def _validate_trainer(self):
        """Certain trainer configurations can break training.
        Here we try to catch them and raise an error.
        """
        if self.trainer.accumulate_grad_batches > 1:
            raise ValueError(
                f'Gradient accumulation is done within training_step. trainer.accumulate_grad_batches must equal 1'
            )

    @classmethod
    def list_available_models(cls) -> Optional[PretrainedModelInfo]:
        """
        This method returns a list of pre-trained model which can be instantiated directly from NVIDIA's NGC cloud.
        Returns:
            List of available pre-trained models.
        """
        result = []
        result.append(
            PretrainedModelInfo(
                pretrained_model_name="megatron_gpt_345m",
                location="https://api.ngc.nvidia.com/v2/models/nvidia/nemo/megatron_gpt_345m/versions/1/files/megatron_gpt_345m.nemo",
                description="345M parameter GPT generative Megatron model.",
            )
        )
        return result

    def on_save_checkpoint(self, checkpoint) -> None:
        """LightningModule hook:
        https://pytorch-lightning.readthedocs.io/en/stable/common/lightning_module.html#on-save-checkpoint
        """

        # mcore uses distributed checkpointing
        # FSDP supports the lagecy checkpointing or torch-FSDP-native sharded checkpointing
        if self.mcore_gpt and not self.use_fsdp:
            checkpoint['sharded_state_dict'] = self.sharded_state_dict()

        # legacy checkpointing for interleaved
        else:
            if isinstance(self.model, list):
                for i in range(len(self.model)):
                    parallel_state.set_virtual_pipeline_model_parallel_rank(i)
                    checkpoint[f'model{i}'] = self.model[i].module.state_dict_for_save_checkpoint()
                parallel_state.set_virtual_pipeline_model_parallel_rank(0)

    def on_load_checkpoint(self, checkpoint) -> None:
        """LightningModule hook:
        https://pytorch-lightning.readthedocs.io/en/stable/common/lightning_module.html#on-load-checkpoint
        """

        # mcore uses distributed checkpointing
        # FSDP supports the lagecy checkpointing or torch-FSDP-native sharded checkpointing
        if self.mcore_gpt and not self.use_fsdp:
            if 'state_dict' in checkpoint and checkpoint['state_dict']:
                for index, module in enumerate(self.get_model_module_list()):
                    if parallel_state.get_virtual_pipeline_model_parallel_world_size() is not None:
                        checkpoint_state_dict = checkpoint['state_dict'][f'model_{index}']
                    else:
                        checkpoint_state_dict = checkpoint['state_dict']
                    # checkpoint_state_dict has "model." but module does not so we need to remove it when loading
                    checkpoint_state_dict = {
                        key.replace('model.', ''): checkpoint_state_dict.pop(key)
                        for key in list(checkpoint_state_dict.keys())
                    }
                    module.load_state_dict(checkpoint_state_dict, strict=True)
            else:
                # when restoring a distributed checkpoint from a ptl checkpoint we need to defer loading the state_dict
                # see NLPModel.on_load_checkpoint
                checkpoint['state_dict'] = {}

        # legacy checkpointing for interleaved
        else:
            if isinstance(self.model, list):
                for i in range(len(self.model)):
                    parallel_state.set_virtual_pipeline_model_parallel_rank(i)
                    self.model[i].module.load_state_dict(checkpoint[f'model{i}'], strict=True)
                parallel_state.set_virtual_pipeline_model_parallel_rank(0)

    def on_validation_model_zero_grad(self) -> None:
        """
        Skip gradient zeroing at the beginning of validation routine.
        This is needed when overlapping the AllGather of the updated parameters with the following valdation step.
        """
        if not self.validation_param_sync_overlap:
            super().on_validation_model_zero_grad()

    def sharded_state_dict(self, prefix: str = '') -> Dict[str, Any]:
        """
        Creates the sharded state dict which is used by dist_checkpoint to save the sharded tensors to disk.
        When given the sharded_stated_dict, dist_checkpoint.load will load the tensors corresponding to
        self.state_dict().
        The sharded tensor mapping is defined in the GPTModel class from mcore.
        """

        if self.mcore_gpt:
            module_prefix = f'{prefix}model.'
            sharded_state_dict = {}
            for index, module in enumerate(self.get_model_module_list()):
                if parallel_state.get_virtual_pipeline_model_parallel_world_size() is not None:
                    # virtual pipline rank must be set so that GPTModel returns the correct sharded state dict
                    parallel_state.set_virtual_pipeline_model_parallel_rank(index)
                    module_sharded_state_dict = module.sharded_state_dict(prefix=module_prefix)
                    sharded_state_dict[f'model_{index}'] = module_sharded_state_dict
                else:
                    module_sharded_state_dict = module.sharded_state_dict(prefix=module_prefix)
                    sharded_state_dict.update(module_sharded_state_dict)

            # reset vp rank
            if parallel_state.get_virtual_pipeline_model_parallel_world_size() is not None:
                parallel_state.set_virtual_pipeline_model_parallel_rank(0)

            # WAR: This is a temporary fix to skip loading FP8 parameters for Dot Product Attention
            def skip_fp8_load(x):
                if isinstance(x, ShardedObject) and 'fused_attention' in x.key and '_extra_state' in x.key:
                    x = LocalNonpersitentObject(x.data)  # use the FP8 state from initialization, not from ckpt
                return x

            if self.cfg.get('skip_fp8_attention_checkpoint_load', True):
                dict_list_map_inplace(skip_fp8_load, sharded_state_dict)

            return sharded_state_dict

    def parameters(self):
        if isinstance(self.model, list):
            return itertools.chain.from_iterable(module.parameters() for module in self.model)
        else:
            return self.model.parameters()

    @property
    def mgpt_wrapper(self):
        return MegatronGPTExportableModel(self)

    def list_export_subnets(self):
        return ['mgpt_wrapper']

    def initialize_last_rank_embeddings(self):
        if parallel_state.get_pipeline_model_parallel_world_size() > 1:
            if self.cfg.get('share_embeddings_and_output_weights', True):
                for index, module in enumerate(self.get_model_module_list()):
                    if parallel_state.get_virtual_pipeline_model_parallel_world_size() is not None:
                        parallel_state.set_virtual_pipeline_model_parallel_rank(index)
                    sync_embeddings = (
                        module.setup_embeddings_and_output_layer
                        if self.mcore_gpt
                        else module.sync_initial_word_embeddings
                    )
                    sync_embeddings()
                if parallel_state.get_virtual_pipeline_model_parallel_world_size() is not None:
                    parallel_state.set_virtual_pipeline_model_parallel_rank(0)

    def _reset_activation_checkpointing_args(self):
        """Disables activation checkpointing completely and saves the values so that
        _restore_activation_checkpointing_args can restore them later. This function must always be
        called before _restore_activation_checkpointing_args.
        """
        # Store values to restore them later.
        self.last_activations_checkpoint_granularity = self.cfg.activations_checkpoint_granularity
        self.last_activations_checkpoint_method = self.cfg.activations_checkpoint_method
        self.last_activations_checkpoint_num_layers = self.cfg.activations_checkpoint_num_layers
        self.last_activations_checkpoint_layers_per_pipeline = self.cfg.activations_checkpoint_layers_per_pipeline

        # Reset config values. Needed for calling generate.
        self.cfg.activations_checkpoint_granularity = None
        self.cfg.activations_checkpoint_method = None
        self.cfg.activations_checkpoint_num_layers = None
        self.cfg.activations_checkpoint_layers_per_pipeline = None

        # Reset model parameters.
        for module in self.get_model_module_list():
            if self.cfg.get('mcore_gpt', False):
                module.decoder.config.recompute_granularity = None
                module.decoder.config.recompute_method = None
                module.decoder.config.recompute_num_layers = None
            else:
                module.language_model.encoder.activations_checkpoint_granularity = None
                module.language_model.encoder.activations_checkpoint_method = None
                module.language_model.encoder.activations_checkpoint_num_layers = None
                module.language_model.encoder.activations_checkpoint_layers_per_pipeline = None

    def _restore_activation_checkpointing_args(self):
        """Restores the activation checkpointing parameters using the values saved by
        _reset_activation_checkpointing_args. This function must never be called before
        _reset_activation_checkpointing_args.
        """
        # Restore config values.
        self.cfg.activations_checkpoint_granularity = self.last_activations_checkpoint_granularity
        self.cfg.activations_checkpoint_method = self.last_activations_checkpoint_method
        self.cfg.activations_checkpoint_num_layers = self.last_activations_checkpoint_num_layers
        self.cfg.activations_checkpoint_layers_per_pipeline = self.last_activations_checkpoint_layers_per_pipeline

        # Restore model parameters.
        for module in self.get_model_module_list():
            if self.cfg.get('mcore_gpt', False):
                module.decoder.config.recompute_granularity = self.last_activations_checkpoint_granularity
                module.decoder.config.recompute_method = self.last_activations_checkpoint_method
                module.decoder.config.recompute_num_layers = self.last_activations_checkpoint_num_layers
            else:
                module.language_model.encoder.activations_checkpoint_granularity = (
                    self.last_activations_checkpoint_granularity
                )
                module.language_model.encoder.activations_checkpoint_method = self.last_activations_checkpoint_method
                module.language_model.encoder.activations_checkpoint_num_layers = (
                    self.last_activations_checkpoint_num_layers
                )
                module.language_model.encoder.activations_checkpoint_layers_per_pipeline = (
                    self.last_activations_checkpoint_layers_per_pipeline
                )

    def _reset_sequence_parallelism_args(self):
        """Disables sequence parallelism completely and saves the values so that
        _restore_sequence_parallelism_args can restore them later. This function must always be
        called before _restore_sequence_parallelism_args.
        """
        # Store values to restore them later.
        self.last_sequence_parallel = self.cfg.sequence_parallel

        # Reset config values. Needed for calling generate.
        self.cfg.sequence_parallel = False
        self.model_parallel_config.sequence_parallel = False
        self.transformer_config.sequence_parallel = False

        # Reset model parameters.
        for module in self.get_model_module_list():
            for mod in module.modules():
                if hasattr(mod, "sequence_parallel"):
                    mod.sequence_parallel = False

    def _restore_sequence_parallelism_args(self):
        """Restores the sequence parallelism parameters using the values saved by
        _reset_sequence_parallelism_args. This function must never be called before
        _reset_sequence_parallelism_args.
        """
        # Restore config values.
        self.cfg.sequence_parallel = self.last_sequence_parallel
        self.model_parallel_config.sequence_parallel = self.last_sequence_parallel
        self.transformer_config.sequence_parallel = self.last_sequence_parallel

        # Restore model parameters.
        for module in self.get_model_module_list():
            for mod in module.modules():
                if hasattr(mod, "sequence_parallel"):
                    mod.sequence_parallel = self.last_sequence_parallel

    def build_transformer_config(self) -> TransformerConfig:
        """Builds the megatron core gpt transformer config for the model.
        For attributes in the nemo model config that are the same
        as the megatron core TransformerConfig, we will use the value from the nemo model config.
        For attributes in TransformerConfig that are not in the nemo model config, we add custom logic.
        """

        if self.cfg.num_layers % self.cfg.get('pipeline_model_parallel_size', 1) != 0:
            raise ValueError(
                f"num_layers ({self.cfg.num_layers}) should be divisible by "
                f"pipeline_model_parallel_size ({self.cfg.get('pipeline_model_parallel_size', 1)})"
            )

        normalization = self.cfg.get('normalization', 'layernorm').lower()
        layernorm_zero_centered_gamma = self.cfg.get('normalization', 'layernorm') == 'layernorm1p' or self.cfg.get(
            "layernorm_zero_centered_gamma", False
        )
        if normalization == 'layernorm':
            normalization = 'LayerNorm'
        elif normalization == 'rmsnorm':
            normalization = 'RMSNorm'
        elif normalization == 'layernorm1p':
            normalization = 'LayerNorm'
            layernorm_zero_centered_gamma = True
        else:
            logging.warning(
                f"The normalization type: {normalization} might not be supported in megatron core."
                f"Supported types are LayerNorm and RMSNorm."
            )

        ub_tp_comm_overlap = self.cfg.get('ub_tp_comm_overlap', False)

        if not self.cfg.get('fp8', False):
            fp8 = None
        elif self.cfg.get('fp8_e4m3', False):
            fp8 = 'e4m3'
        elif self.cfg.get('fp8_hybrid', False):
            fp8 = 'hybrid'
        else:
            raise ValueError(f"fp8 enabled but fp8_format (fp8_e4m3 | fp8_hybrid) is not set.")

        # any configs that are not in the nemo model config will be added here
        model_specific_configs = {
            'layernorm_zero_centered_gamma': layernorm_zero_centered_gamma,
            'normalization': normalization,
            'fp8': fp8,
            'tp_comm_overlap': ub_tp_comm_overlap,
            # MoE related
            'num_moe_experts': self.cfg.get('num_moe_experts', None),
            'moe_router_load_balancing_type': self.cfg.get('moe_router_load_balancing_type', 'aux_loss'),
            'moe_router_topk': self.cfg.get('moe_router_topk', 2),
            'moe_grouped_gemm': self.cfg.get('moe_grouped_gemm', False),
            'moe_aux_loss_coeff': self.cfg.get(
                'moe_aux_loss_coeff', 0
            ),  # 1e-2 would be a good start value for load balance loss.
            'moe_z_loss_coeff': self.cfg.get('moe_z_loss_coeff', None),  # 1e-3 would be a good start value for z-loss
            'moe_input_jitter_eps': self.cfg.get('moe_input_jitter_eps', None),
            'moe_token_dropping': self.cfg.get('moe_token_dropping', False),  # TODO: Support token dropping.
        }
        if model_specific_configs['num_moe_experts'] is not None:
            assert mcore_supports_moe(), 'Megatron-core >= v0.5.0 is required for MoE'
        elif not mcore_supports_moe():
            if 'num_moe_experts' in model_specific_configs:
                del model_specific_configs['num_moe_experts']
            moe_keys = list(filter(lambda x: x.startswith('moe_'), model_specific_configs.keys()))
            for k in moe_keys:
                del model_specific_configs[k]

        transformer_config = super().build_transformer_config()

        for key, value in model_specific_configs.items():
            setattr(transformer_config, key, value)

        # pass mcore customization configs directly to mcore
        mcore_customization_config_dict = self.cfg.get('mcore_customization_config', {})
        for key, value in mcore_customization_config_dict.items():
            setattr(transformer_config, key, value)

        return transformer_config<|MERGE_RESOLUTION|>--- conflicted
+++ resolved
@@ -153,12 +153,8 @@
         "": get_gpt_layer_local_spec(num_experts, moe_grouped_gemm),
         "te_gpt": get_gpt_layer_with_transformer_engine_spec(num_experts, moe_grouped_gemm),
         "megatron_falcon_gpt": get_falcon_layer_spec(),
-<<<<<<< HEAD
         "megatron_gemma2": get_gemma2_layer_spec(),
-        "megatron_gpt_full_te_layer_autocast": get_gpt_full_te_layer_autocast_spec(),
-=======
         "megatron_gpt_full_te_layer_autocast": get_gpt_full_te_layer_autocast_spec(transformer_config),
->>>>>>> 86bfac23
         "modelopt": get_gpt_layer_modelopt_spec(num_experts),
         "te_gpt_hyena": get_gpt_layer_with_te_and_hyena_spec(hyena_cfg),
     }
