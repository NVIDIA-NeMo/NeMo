--- conflicted
+++ resolved
@@ -2140,11 +2140,7 @@
             'moe_z_loss_coeff': self.cfg.get('moe_z_loss_coeff', None),  # 1e-3 would be a good start value for z-loss
             'moe_input_jitter_eps': self.cfg.get('moe_input_jitter_eps', None),
             'moe_token_dropping': self.cfg.get('moe_token_dropping', False),  # TODO: Support token dropping.
-<<<<<<< HEAD
-            'drop_layers': self.cfg.get('drop_layers', []),
-=======
             'enable_cuda_graph': self.cfg.get('enable_cuda_graph', False),
->>>>>>> 16a1e0c9
         }
         if model_specific_configs['num_moe_experts'] is not None:
             assert mcore_supports_moe(), 'Megatron-core >= v0.5.0 is required for MoE'
