# Copyright (c) 2021, NVIDIA CORPORATION.  All rights reserved.
#
# Licensed under the Apache License, Version 2.0 (the "License");
# you may not use this file except in compliance with the License.
# You may obtain a copy of the License at
#
#     http://www.apache.org/licenses/LICENSE-2.0
#
# Unless required by applicable law or agreed to in writing, software
# distributed under the License is distributed on an "AS IS" BASIS,
# WITHOUT WARRANTIES OR CONDITIONS OF ANY KIND, either express or implied.
# See the License for the specific language governing permissions and
# limitations under the License.

import itertools
import os
import queue
import warnings
from contextlib import nullcontext
from dataclasses import fields
from functools import partial
from typing import Any, Dict, Iterator, List, Optional, Union

import torch
from omegaconf import OmegaConf
from omegaconf.dictconfig import DictConfig
from pytorch_lightning.accelerators import CPUAccelerator
from pytorch_lightning.trainer.trainer import Trainer

from nemo.collections.nlp.data.language_modeling.megatron.data_samplers import (
    MegatronPretrainingRandomSampler,
    MegatronPretrainingSampler,
)
from nemo.collections.nlp.data.language_modeling.megatron.gpt_dataset import build_train_valid_test_datasets
from nemo.collections.nlp.models.language_modeling.megatron.falcon.falcon_spec import get_falcon_layer_spec
from nemo.collections.nlp.models.language_modeling.megatron.gpt_model import GPTModel
from nemo.collections.nlp.models.language_modeling.megatron_base_model import MegatronBaseModel
from nemo.collections.nlp.modules.common.megatron.build_model import build_model
from nemo.collections.nlp.modules.common.megatron.module import Float16Module
from nemo.collections.nlp.modules.common.megatron.utils import (
    ApexGuardDefaults,
    average_losses_across_data_parallel_group,
    get_all_params_for_weight_decay_optimization,
    get_ltor_masks_and_position_ids,
    get_params_for_weight_decay_optimization,
)
from nemo.collections.nlp.modules.common.text_generation_strategy import TextGenerationStrategy
from nemo.collections.nlp.modules.common.text_generation_utils import (
    generate,
    get_computeprob_response,
    get_default_length_params,
    get_default_sampling_params,
    megatron_gpt_generate,
)
from nemo.collections.nlp.modules.common.transformer.text_generation import (
    LengthParam,
    OutputType,
    SamplingParam,
    TextGeneration,
)
from nemo.collections.nlp.parts import utils_funcs
from nemo.collections.nlp.parts.utils_funcs import activation_to_func, get_last_rank
from nemo.core.classes import Exportable
from nemo.core.classes.common import PretrainedModelInfo
from nemo.core.neural_types import ChannelType, NeuralType
from nemo.utils import logging
from nemo.utils.te_utils import is_float8tensor

try:
    import apex.transformer.pipeline_parallel.utils
    from apex.transformer.pipeline_parallel.utils import get_num_microbatches

    HAVE_APEX = True

except (ImportError, ModuleNotFoundError):

    HAVE_APEX = False

try:
    from megatron.core import InferenceParams, parallel_state
    from megatron.core.models.gpt import GPTModel as MCoreGPTModel
    from megatron.core.models.gpt.gpt_layer_specs import get_gpt_layer_with_transformer_engine_spec
    from megatron.core.pipeline_parallel.schedules import get_forward_backward_func
    from megatron.core.transformer.module import Float16Module as MCoreFloat16Module
    from megatron.core.transformer.transformer_config import TransformerConfig
    from megatron.core.utils import init_method_normal, scaled_init_method_normal

    # TODO @tmoon: Use once available in Megatron-LM
    # from megatron.core.pipeline_parallel.schedules import DataIteratorList

    HAVE_MEGATRON_CORE = True

except (ImportError, ModuleNotFoundError):

    TransformerConfig = ApexGuardDefaults

    HAVE_MEGATRON_CORE = False

try:
    import transformer_engine
    from transformer_engine.pytorch import module as te_module

    HAVE_TE = True

except (ImportError, ModuleNotFoundError):
    HAVE_TE = False


def get_specs(spec_name):
    name_spec_dict = {"": get_gpt_layer_with_transformer_engine_spec(), "megatron_falcon_gpt": get_falcon_layer_spec()}
    if spec_name not in name_spec_dict:
        raise ValueError(f"Spec name '{spec_name}' is not recognized.")
    return name_spec_dict[spec_name]


class MegatronGPTExportableModel(torch.nn.Module, Exportable):
    """
    Megatron GPT Wrapper for ONNX export
    """

    def __init__(self, model):
        super().__init__()
        self.model = model
        self.fp8_enabled = model.cfg.get('fp8', False)
        self.fp8_recipe = None
        if self.fp8_enabled and HAVE_TE:
            self.fp8_recipe = transformer_engine.common.recipe.DelayedScaling(
                margin=0, interval=1, fp8_format=transformer_engine.common.recipe.Format.E4M3
            )

        self.dtype = utils_funcs.torch_dtype_from_precision(model.cfg.precision)

    def forward(self, tokens, position_ids, attention_mask):
        if self.fp8_enabled and HAVE_TE:
            with transformer_engine.pytorch.onnx_export(self.fp8_enabled), transformer_engine.pytorch.fp8_autocast(
                enabled=self.fp8_enabled, fp8_recipe=self.fp8_recipe
            ), torch.no_grad(), torch.inference_mode(), torch.autocast(
                'cuda', dtype=self.dtype
            ), warnings.catch_warnings():
                warnings.filterwarnings(action='ignore', category=torch.jit.TracerWarning, module=r'.*')
                assert tokens.shape == position_ids.shape
                assert attention_mask.shape[2] == attention_mask.shape[3] == tokens.shape[1] == position_ids.shape[1]
                output_tensor = self.model.forward(
                    tokens=tokens.cuda(),
                    text_position_ids=position_ids.cuda(),
                    attention_mask=attention_mask.cuda(),
                    labels=None,
                )
        else:
            with torch.no_grad(), torch.inference_mode(), torch.autocast(
                'cuda', dtype=self.dtype
            ), warnings.catch_warnings():
                warnings.filterwarnings(action='ignore', category=torch.jit.TracerWarning, module=r'.*')
                assert tokens.shape == position_ids.shape
                assert attention_mask.shape[2] == attention_mask.shape[3] == tokens.shape[1] == position_ids.shape[1]
                output_tensor = self.model.forward(
                    tokens=tokens.cuda(),
                    text_position_ids=position_ids.cuda(),
                    attention_mask=attention_mask.cuda(),
                    labels=None,
                )

        return output_tensor

    def freeze(self):
        for param in self.parameters():
            param.requires_grad = False

    def input_example(self, max_batch=1, max_dim=768, seq_len=6):
        ids = [self.model.tokenizer.text_to_ids(text) for text in ["how is the weather on           Sunday"]]
        id_tensors = [torch.unsqueeze(torch.LongTensor(id_list), dim=0) for id_list in ids]
        masks_and_position_ids = [
            get_ltor_masks_and_position_ids(id_tensor, self.model.tokenizer.eos_id, False, False, False)
            for id_tensor in id_tensors
        ]
        for tokens, attn_mask_and_pos_ids in zip(id_tensors, masks_and_position_ids):
            attn_mask, _, pos_ids = attn_mask_and_pos_ids
            return tokens, pos_ids, attn_mask

    @property
    def input_types(self) -> Optional[Dict[str, NeuralType]]:
        return {
            "input_ids": NeuralType(('B', 'T'), ChannelType()),
            "position_ids": NeuralType(('B', 'T'), ChannelType()),
            "attention_mask": NeuralType(('D', 'D', 'T', 'T'), ChannelType()),
        }

    @property
    def output_types(self) -> Optional[Dict[str, NeuralType]]:
        return {"logits": NeuralType(('B', 'T', 'D'), ChannelType())}

    @property
    def input_names(self) -> List[str]:
        return ['input_ids', 'position_ids', 'attention_mask']

    @property
    def output_names(self) -> List[str]:
        return ['logits']


class MegatronGPTModel(MegatronBaseModel, TextGeneration):
    """
    Megatron GPT pretraining
    """

    def __init__(self, cfg: DictConfig, trainer: Trainer):
        if not HAVE_APEX:
            raise ImportError(
                "Apex was not found. Please see the NeMo README for installation instructions: https://github.com/NVIDIA/NeMo#megatron-gpt."
            )
        if not HAVE_MEGATRON_CORE:
            logging.warning(
                "megatron-core was not found. Please see the NeMo README for installation instructions: https://github.com/NVIDIA/NeMo#megatron-gpt."
            )
        # this prevents base constructor from initializing tokenizer
        self.tokenizer = None
        super().__init__(cfg, trainer=trainer, no_lm_init=True)

        self._validate_trainer()

        # build the transformer config
        # TODO: add type hint once pip package is out
        self.transformer_config = self.build_transformer_config()

        self.megatron_amp_O2 = cfg.get('megatron_amp_O2', False)

        self.mcore_gpt = cfg.get('mcore_gpt', False)
        self.spec_name = cfg.get('name', '')

        self.rampup_batch_size = self.cfg.get('rampup_batch_size', None)
        if self.rampup_batch_size:
            self.prev_consumed_samples = 0
            self.if_first_step = 0
            self.prev_global_batch_size = None

        if not self.megatron_amp_O2 and self.cfg.get('virtual_pipeline_model_parallel_size', None):
            raise ValueError('Virtual pipeline model parallel is only supported when using megatron_amp_O2')

        # build_model returns a list of modules which are used for interleaved pipeline parallelism
        if isinstance(self.trainer.accelerator, CPUAccelerator):
            self.model = build_model(
                model_provider_func=self.model_provider_func,
                wrap_with_ddp=False,
                on_cpu=True,
                virtual_pipeline_model_parallel_size=self.cfg.get('virtual_pipeline_model_parallel_size', None),
            )
        else:
            build_model_context = nullcontext
            if HAVE_TE and self.cfg.get('fp8', False) and self.cfg.get('fp8_params', False):
                build_model_context = transformer_engine.pytorch.fp8_model_init
            with build_model_context():
                self.model = build_model(
                    model_provider_func=self.model_provider_func,
                    wrap_with_ddp=False,
                    virtual_pipeline_model_parallel_size=self.cfg.get('virtual_pipeline_model_parallel_size', None),
                    on_cpu=cfg.get('fsdp', False) and cfg.get('use_cpu_initialization', False),
                )

        # if we're not using interleaved, then self.model is a module.
        if self.cfg.get('virtual_pipeline_model_parallel_size', None) is None:
            self.model = self.model[0]

        if self.megatron_amp_O2:

            if not self.with_distributed_adam and not self.cfg.get("use_cpu_initialization", False):
                # Pre-allocate the model on GPU to have master parameters allocated on the same device with matching data type
                if isinstance(self.model, list):
                    for module in self.model:
                        module.cuda(torch.cuda.current_device())
                else:
                    self.model.cuda(torch.cuda.current_device())

            self._wrap_model_for_O2()

        self.enable_autocast = (
            True if (not self.megatron_amp_O2) and (self.autocast_dtype in [torch.float16, torch.bfloat16]) else False
        )

        self.transformer_engine = cfg.get('transformer_engine', False)

        # configuration used for inference
        self._inference_config = None

        # Convert the global-batch-based profile index to micro-batch index
        if hasattr(self, '_nsys_profile_enabled'):
            mp_size = cfg.get('tensor_model_parallel_size', 1) * cfg.get('pipeline_model_parallel_size', 1)
            cp_size = cfg.get('context_parallel_size', 1)
            data_parallel_world_size = trainer.world_size // (mp_size * cp_size)
            grad_accum_steps = cfg.get('global_batch_size') // (cfg.get('micro_batch_size') * data_parallel_world_size)
            self._nsys_profile_start_step *= grad_accum_steps
            self._nsys_profile_end_step *= grad_accum_steps

        self.get_attention_mask_from_fusion = self.cfg.get('get_attention_mask_from_fusion', True)
        self.initialize_ub = self.cfg.get('ub_tp_comm_overlap', False)
        self.log_train_loss = bool(int(os.getenv("NEMO_LOG_TRAIN_LOSS", 1)))
        self.loss_broadcast_src_rank = None

        self.inference_params = None

        # default to false since this doesn't work with sequence parallelism currently
        self.use_loss_mask = self.cfg.get('use_loss_mask', False)

        if self.use_loss_mask and self.transformer_config.sequence_parallel:
            raise ValueError('Loss mask is not supported with sequence parallelism.')

    def set_inference_config(self, inference_config):
        self._inference_config = inference_config

    def get_inference_config(self):
        return self._inference_config

    def model_provider_func(self, pre_process, post_process):
        """Model depends on pipeline paralellism."""
        if self.mcore_gpt:
            model = MCoreGPTModel(
                config=self.transformer_config,
                transformer_layer_spec=get_specs(self.spec_name),
                vocab_size=self.cfg.get('override_vocab_size', self.padded_vocab_size),
                max_sequence_length=self.cfg.get('encoder_seq_length', 512),
                pre_process=pre_process,
                post_process=post_process,
                parallel_output=True,
                share_embeddings_and_output_weights=self.cfg.get('share_embeddings_and_output_weights', True),
                position_embedding_type=self.cfg.get('position_embedding_type', 'learned_absolute'),
                rotary_percent=self.cfg.get('rotary_percentage', 1.0),
                seq_len_interpolation_factor=self.cfg.get('seq_len_interpolation_factor', None),
                rotary_base=self.cfg.get('rotary_base', 10000),
            )
        else:
            assert self.cfg.get('num_query_groups', None) is None or self.cfg.get(
                'num_query_groups', None
            ) == self.cfg.get(
                'num_attention_heads', None
            ), "Group Query Attention is only supported in Megatron Core. Set 'mcore_gpt' to use GQA."

            model = GPTModel(
                config=self.model_parallel_config,
                vocab_size=self.cfg.get('override_vocab_size', self.padded_vocab_size),
                hidden_size=self.cfg.hidden_size,
                max_position_embeddings=self.cfg.max_position_embeddings,
                num_layers=self.cfg.num_layers,
                num_attention_heads=self.cfg.num_attention_heads,
                apply_query_key_layer_scaling=self.cfg.get('apply_query_key_layer_scaling', True),
                kv_channels=self.cfg.get('kv_channels', None),
                ffn_hidden_size=self.cfg.ffn_hidden_size,
                num_tokentypes=0,
                parallel_output=True,
                pre_process=pre_process,
                post_process=post_process,
                init_method_std=self.cfg.get('init_method_std', 0.02),
                use_scaled_init_method=self.cfg.get('use_scaled_init_method', True),
                fp16_lm_cross_entropy=self.cfg.get('fp16_lm_cross_entropy', False),
                hidden_dropout=self.cfg.get('hidden_dropout', 0.1),
                attention_dropout=self.cfg.get('attention_dropout', 0.1),
                ffn_dropout=self.cfg.get('ffn_dropout', 0.0),
                precision=self.cfg.get('precision', 16),
                fp32_residual_connection=self.cfg.get('fp32_residual_connection', False),
                activations_checkpoint_granularity=self.cfg.get('activations_checkpoint_granularity', None),
                activations_checkpoint_method=self.cfg.get('activations_checkpoint_method', None),
                activations_checkpoint_num_layers=self.cfg.get('activations_checkpoint_num_layers', 1),
                activations_checkpoint_layers_per_pipeline=self.cfg.get(
                    'activations_checkpoint_layers_per_pipeline', None
                ),
                normalization=self.cfg.get('normalization', 'layernorm'),
                layernorm_epsilon=self.cfg.get('layernorm_epsilon', 1e-5),
                onnx_safe=self.cfg.get('onnx_safe', False),
                bias=self.cfg.get('bias', True),
                bias_activation_fusion=self.cfg.get('bias_activation_fusion', True),
                bias_dropout_add_fusion=self.cfg.get('bias_dropout_add_fusion', True),
                activation=self.cfg.get('activation', 'gelu'),
                headscale=self.cfg.get('headscale', False),
                transformer_block_type=self.cfg.get('transformer_block_type', 'pre_ln'),
                openai_gelu=self.cfg.get('openai_gelu', False),
                normalize_attention_scores=self.cfg.get('normalize_attention_scores', True),
                position_embedding_type=self.cfg.get('position_embedding_type', 'learned_absolute'),
                rotary_percentage=self.cfg.get('rotary_percentage', 1.0),
                share_embeddings_and_output_weights=self.cfg.get('share_embeddings_and_output_weights', True),
                attention_type=self.cfg.get('attention_type', 'multihead'),
                masked_softmax_fusion=self.cfg.get('masked_softmax_fusion', True),
                persist_layer_norm=self.cfg.get('persist_layer_norm', False),
                transformer_engine=self.cfg.get('transformer_engine', False),
                fp8=self.cfg.get('fp8', False),
                fp8_e4m3=self.cfg.get('fp8_e4m3', False),
                fp8_hybrid=self.cfg.get('fp8_hybrid', False),
                fp8_margin=self.cfg.get('fp8_margin', 0),
                fp8_interval=self.cfg.get('fp8_interval', 1),
                fp8_amax_history_len=self.cfg.get('fp8_amax_history_len', 1024),
                fp8_amax_compute_algo=self.cfg.get('fp8_amax_compute_algo', 'max'),
                reduce_amax=self.cfg.get('reduce_amax', True),
                use_emha=self.cfg.get('use_emha', False),
                ub_tp_comm_overlap=self.cfg.get('ub_tp_comm_overlap', False),
                use_flash_attention=self.cfg.get('use_flash_attention', False),
                megatron_legacy=self.cfg.get('megatron_legacy', False),
                seq_len_interpolation_factor=self.cfg.get('seq_len_interpolation_factor', None),
                rotary_base=self.cfg.get('rotary_base', 10000),
            )
        return model

    def setup_optimizer_param_groups(self):
        """ModelPT override. Optimizer will get self._optimizer_param_groups"""
        if self.cfg.get('do_layer_norm_weight_decay', False):
            if isinstance(self.model, list):
                self._optimizer_param_groups = get_all_params_for_weight_decay_optimization(self.model)
            else:
                self._optimizer_param_groups = get_all_params_for_weight_decay_optimization([self.model])

        else:
            self._optimizer_param_groups = get_params_for_weight_decay_optimization(self.model)

    def configure_optimizers(self):

        if self.with_distributed_adam:

            # Disable overlapped grad sync for embedding grad when
            # pipeline parallelism is enabled
            if parallel_state.get_pipeline_model_parallel_world_size() > 1:
                modules = self.get_model_module_list()
                if parallel_state.is_pipeline_first_stage(ignore_virtual=True):
                    if len(modules) > 1:
                        module = modules[0]  # only the first virtual rank has the embeddings
                    else:
                        module = modules[0]
                    if self.cfg.get('share_embeddings_and_output_weights', True):
                        param = (
                            module.shared_embedding_or_output_weight()
                            if self.mcore_gpt
                            else module.word_embeddings_weight()
                        )
                        param._disable_greedy_grad_copy = not self.megatron_amp_O2
                        param._disable_overlap_grad_sync = True
                if parallel_state.is_pipeline_last_stage(ignore_virtual=True):
                    if len(modules) > 1:
                        module = modules[-1]  # only the last virtual rank has the embeddings
                    else:
                        module = modules[0]
                    if self.cfg.get('share_embeddings_and_output_weights', True):
                        param = (
                            module.shared_embedding_or_output_weight()
                            if self.mcore_gpt
                            else module.word_embeddings_weight()
                        )
                        param._disable_greedy_grad_copy = not self.megatron_amp_O2
                        param._disable_overlap_grad_sync = True

            # Disable overlapped grad sync for layer norm grads when
            # sequence parallelism is enabled
            for param in self.parameters():
                if getattr(param, 'sequence_parallel', False):
                    param._disable_greedy_grad_copy = not self.megatron_amp_O2
                    param._disable_overlap_grad_sync = True

            # Initialize parameter buckets for overlapped grad and param syncs
            # Note: Params with disabled overlapping and params in the
            # first layer are put together in a bucket. If FP8 tensors
            # are detected, those are also put in the first layer's
            # bucket.
            def make_parameter_bucket(module: torch.nn.Module) -> List[torch.nn.Parameter]:
                bucket = [
                    param for param in module.parameters()
                    if not getattr(param, '_disable_overlap_grad_sync', False)
                ]
                if any(is_float8tensor(param) for param in bucket):
                    bucket = list(filter(is_float8tensor, bucket))
                return bucket
            buckets = []
            if self.cfg.get('virtual_pipeline_model_parallel_size', None) is not None:
                # Initialize a bucket for each virtual pipeline stage
                for module in self.model:
                    if isinstance(module, (Float16Module, MCoreFloat16Module)):
                        module = module.module
                    stage_bucket = []
                    layers = module.decoder.layers if self.mcore_gpt else module.language_model.encoder.layers
<<<<<<< HEAD
                    buckets.extend(make_parameter_bucket(layer) for layer in layers)
=======
                    for layer in layers:
                        stage_bucket.extend(
                            p
                            for p in layer.parameters()
                            if not getattr(p, '_disable_overlap_grad_sync', False) and p.requires_grad
                        )
                    buckets.append(stage_bucket)
>>>>>>> b84c2314
            else:
                # Initialize a bucket for each Transformer layer
                modules = self.model if isinstance(self.model, list) else [self.model]
                for module in modules:
                    if isinstance(module, (Float16Module, MCoreFloat16Module)):
                        module = module.module
                    layers = module.decoder.layers if self.mcore_gpt else module.language_model.encoder.layers
<<<<<<< HEAD
                    buckets.extend(make_parameter_bucket(layer) for layer in layers)
            buckets.reverse()
            used_params = set(itertools.chain.from_iterable(buckets))
            buckets[-1].extend(p for p in self.parameters() if p not in used_params)
=======
                    for layer in layers:
                        buckets.append(
                            [
                                p
                                for p in layer.parameters()
                                if not getattr(p, '_disable_overlap_grad_sync', False) and p.requires_grad
                            ]
                        )
            buckets.reverse()
            used_params = set()
            for bucket in buckets:
                used_params.update(bucket)
            remaining_params = [p for p in self.parameters() if p not in used_params and p.requires_grad]
            if remaining_params:
                buckets.append(remaining_params)
>>>>>>> b84c2314
            self.distributed_adam_buckets = buckets

        return super().configure_optimizers()

    def forward(self, tokens, text_position_ids, attention_mask, labels):
        output_tensor = self.model(tokens, text_position_ids, attention_mask, labels=labels)
        return output_tensor

    def fwd_bwd_step(self, dataloader_iter, batch_idx, forward_only):

        # handle asynchronous grad reduction
        no_sync_func = None
        grad_sync_func = None
        param_sync_func = None
        if not forward_only and self.with_distributed_adam:
            no_sync_func = partial(self._optimizer.no_sync, greedy_grad_copy=self.megatron_amp_O2,)
            grad_sync_func = self.reduce_overlap_gradients
            param_sync_func = self.sync_overlap_parameters

        # pipeline schedules will get these from self.model.config
        for module in self.get_model_module_list():
            module.config.no_sync_func = no_sync_func
            module.config.grad_sync_func = grad_sync_func
            module.config.param_sync_func = param_sync_func

        # run forward and backwards passes for an entire global batch
        # we do this inside training_step to support pipeline parallelism
        fwd_bwd_function = get_forward_backward_func()

        # TODO @akhattar: add num_micro_batches_with_partial_activation_checkpoints when ready
        losses_reduced_per_micro_batch = fwd_bwd_function(
            forward_step_func=self.get_forward_output_and_loss_func(forward_only),
            data_iterator=self._make_data_iterator_list(dataloader_iter),
            model=self.model,
            num_microbatches=get_num_microbatches(),
            forward_only=forward_only,
            seq_length=self.cfg.encoder_seq_length,
            micro_batch_size=self.cfg.micro_batch_size,
        )

        # only the last stages of the pipeline return losses
        if losses_reduced_per_micro_batch:
            if (not forward_only) or self.cfg.data.get('validation_drop_last', True):
                # average loss across micro batches
                loss_tensors_list = [loss_reduced['avg'] for loss_reduced in losses_reduced_per_micro_batch]
                loss_tensor = torch.concat(loss_tensors_list)
                loss_mean = loss_tensor.mean()
            else:
                # Get the total loss since micro batches sizes are not uniform
                loss_sum_tensors_list = [
                    loss_sum['loss_sum_and_ub_size']
                    for loss_sum in losses_reduced_per_micro_batch
                    if loss_sum['loss_sum_and_ub_size'][1] > 0
                ]
                loss_sum = (
                    torch.vstack(loss_sum_tensors_list).sum(axis=0)
                    if len(loss_sum_tensors_list) > 0
                    else torch.tensor([0.0, 0.0]).cuda()
                )
                return loss_sum
        else:
            # we're not on the last pipeline stage so no losses
            if forward_only:
                loss_mean = []
            else:
                loss_mean = torch.tensor(0.0).cuda()

        return loss_mean

    def initialize_ub_func(self):
        ub_cfgs = self.cfg.get('ub_tp_comm_overlap_cfg', None)
        if ub_cfgs is None:
            warnings.warn(
                "Couldn't find TP config. Please check the path correctness. Initializing TP comm overlap with the default config."
            )

        input_shape = [
            self.cfg.get('encoder_seq_length')
            * self.cfg.get('micro_batch_size')
            // self.cfg.get('context_parallel_size', 1),
            self.cfg.get('hidden_size'),
        ]

        te_module.base.initialize_ub(
            shape=input_shape,
            tp_size=self.cfg.get('tensor_model_parallel_size'),
            use_fp8=self.cfg.get('fp8'),
            ub_cfgs=ub_cfgs,
        )
        self.initialize_ub = False

    def training_step(self, dataloader_iter, batch_idx):
        """
            We pass the dataloader iterator function to the micro-batch scheduler.
            The input batch to each micro-batch is fetched using the dataloader function
            in the micro-batch fwd function.
        """
        # Initialize userbuffer communicators.
        if self.initialize_ub:
            self.initialize_ub_func()

        if self.rampup_batch_size:
            num_microbatch_calculator = apex.transformer.pipeline_parallel.utils._GLOBAL_NUM_MICROBATCHES_CALCULATOR
            current_global_batch_size = num_microbatch_calculator.current_global_batch_size
            # do validation and save the checkpoint when gbs is changed
            if self.prev_global_batch_size != current_global_batch_size and self.prev_global_batch_size:
                self.trainer.should_stop = True

        # we zero grads here because we also call backward in the megatron-core fwd/bwd functions
        self._optimizer.zero_grad()

        if self.with_distributed_adam:
            # hack to enable overlapping param sync and forward compute
            # note: the distributed optimizer monkey-patches each
            # parameter's __getattribute__ function so that it can
            # launch parameter all-gathers the first time the
            # parameter is accessed after the optimizer step. However,
            # PyTorch directly passes embedding parameters into a C++,
            # bypassing this process. A quick-and-dirty hack is to
            # manually interact with the parameter.
            modules = self.model if isinstance(self.model, list) else [self.model]
            for module in modules:
                if isinstance(module, (Float16Module, MCoreFloat16Module)):
                    module = module.module
                if not self.mcore_gpt:
                    module = module.language_model
                if hasattr(module, 'embedding'):
                    for param in module.embedding.parameters():
                        param.data_ptr()

        loss_mean = self.fwd_bwd_step(dataloader_iter, batch_idx, False)

        # when using sequence parallelism, the sequence parallel layernorm grads must be all-reduced
        if self.cfg.get('tensor_model_parallel_size', 1) > 1 and self.cfg.get('sequence_parallel', False):
            self.allreduce_sequence_parallel_gradients()

        if self.use_fsdp:
            # Reduce the gradients omitted from FSDP-sharding
            self.allreduce_fsdp_sharding_omitted_gradients()
        elif self.with_distributed_adam:
            # synchronize asynchronous grad reductions
            # note: not necessary, but reduces performance degradation
            # from multiple simultaneous NCCL calls
            self._optimizer._finish_bucket_grad_sync()
        elif self.megatron_amp_O2:
            # when using pipeline parallelism grads must be all-reduced after the pipeline (not asynchronously)
            if self.cfg.get('pipeline_model_parallel_size', 1) > 1 or self.cfg.get('sequence_parallel', False):
                # main grads are stored in the MainParamsOptimizer wrapper
                self._optimizer.allreduce_main_grads()
        else:
            # async grad allreduce is not currently implemented for O1/autocasting mixed precision training
            # so we all-reduce gradients after the pipeline
            self.allreduce_gradients()  # @sangkug we think this is causing memory to blow up (hurts perf)

        if self.cfg.get('pipeline_model_parallel_size', 1) > 1 and self.cfg.get(
            'share_embeddings_and_output_weights', True
        ):
            # when using pipeline parallelism the first and last stage must keep embeddings in sync
            self.allreduce_first_last_embeddings()

        ## logging
        if self.log_train_loss:
            # When using pipeline parallelism, loss is calculated only in the last pipeline stage and
            # it should be casted to other pipeline stages for logging.
            # we can avoid this broadcast by updating the PTL log function to accept specific ranks
            if parallel_state.get_pipeline_model_parallel_world_size() > 1:
                if torch.distributed.get_rank() == get_last_rank():
                    torch.distributed.send(loss_mean, 0)
                elif torch.distributed.get_rank() == 0:
                    torch.distributed.recv(loss_mean, get_last_rank())
            self.log('reduced_train_loss', loss_mean, prog_bar=True, rank_zero_only=True, batch_size=1)

            # (@adithyare) we need to check for the _scaler attribute to enable pp>1 for adapter training
            if self.cfg.precision == 16 and hasattr(self.trainer.precision_plugin.scaler, "_scale"):
                loss_scale = self.trainer.precision_plugin.scaler._scale
                if loss_scale is not None:
                    self.log('loss_scale', loss_scale, batch_size=1)

        lr = self._optimizer.param_groups[0]['lr']
        self.log('lr', lr, rank_zero_only=True, batch_size=1)
        self.log(
            'global_step', self.trainer.global_step, prog_bar=True, rank_zero_only=True, batch_size=1,
        )

        consumed_samples = self._compute_consumed_samples_after_training_step()
        # TODO: make sure compute_consumed_samples works for pipeline parallelism
        self.log(
            'consumed_samples', consumed_samples, prog_bar=True, rank_zero_only=True, batch_size=1,
        )

        if self.rampup_batch_size:
            self.prev_global_batch_size = current_global_batch_size
            self.prev_consumed_samples = consumed_samples
            num_microbatch_calculator.update(
                consumed_samples=consumed_samples, consistency_check=False,
            )
            current_global_batch_size = num_microbatch_calculator.current_global_batch_size
            self.log('global_batch_size', current_global_batch_size, prog_bar=True, rank_zero_only=True, batch_size=1)
            self.if_first_step = 1

        return loss_mean

    def backward(self, *args, **kwargs):
        """ LightningModule hook to do backward.
            We want this to do nothing since we run backward in the fwd/bwd functions from megatron-core.
            No need to call it here.
        """
        return

    def optimizer_zero_grad(self, *args, **kwargs):
        """ LightningModule hook to zero grad.
            We want this to do nothing as we are zeroing grads during the training_step.
        """
        return

    def _append_sequence_parallel_module_grads(self, module, grads):
        """ Helper method for allreduce_sequence_parallel_gradients"""

        for param in module.parameters():
            sequence_parallel_param = getattr(param, 'sequence_parallel', False) or getattr(
                param, 'sequence_parallel_enabled', False
            )
            # (@adithyare) adapter training now extends MegatronGPTModel
            # so we have to add this check here to ensure we do not
            # perform all_reduce when grad is None.
            # grad can be None when performing PeFT training.
            if sequence_parallel_param and param.requires_grad:
                if self.megatron_amp_O2:
                    grad = param.main_grad
                else:
                    grad = param.grad
                grads.append(grad.data)

    def allreduce_sequence_parallel_gradients(self):
        """ All-reduce layernorm parameters across model parallel nodes when sequence parallelism is used.
            Modified from megatron-lm:
            https://gitlab-master.nvidia.com/ADLR/megatron-lm/-/blob/3f91f09bb2ab32f9904b47f46f19d2fc3f518ed8/megatron/training.py#L425
        """

        grads = []
        if isinstance(self.model, list):
            for module in self.model:
                self._append_sequence_parallel_module_grads(module, grads)
        else:
            self._append_sequence_parallel_module_grads(self.model, grads)

        coalesced = torch._utils._flatten_dense_tensors(grads)
        torch.distributed.all_reduce(coalesced, group=parallel_state.get_tensor_model_parallel_group())
        for buf, synced in zip(grads, torch._utils._unflatten_dense_tensors(coalesced, grads)):
            buf.copy_(synced)

    def allreduce_fsdp_sharding_omitted_gradients(self):
        """ All-reduce gradients of FSDP-sharding-omitted parameters in sharding domain (data-parallel domain).
        """
        assert isinstance(self.model, torch.nn.Module)
        grads = []
        for param in self.model.parameters():
            if not isinstance(param, torch.distributed.fsdp.FlatParameter) and param.requires_grad:
                grad = param.grad
                grads.append(grad.data)
        if len(grads) > 0:
            coalesced = torch._utils._flatten_dense_tensors(grads)
            torch.distributed.all_reduce(coalesced, group=parallel_state.get_data_parallel_group())
            for buf, synced in zip(grads, torch._utils._unflatten_dense_tensors(coalesced, grads)):
                buf.copy_(synced)

    def allreduce_first_last_embeddings(self):

        # Modified from megatron-lm: https://github.com/NVIDIA/Megatron-LM/blob/d41696840ed0a7edb7e0499eb82a48ae112d9bb3/megatron/training.py#L407
        # All-reduce word_embeddings' grad across first and last stages to ensure
        # that word_embeddings parameters stay in sync.
        # This should only run for models that support pipelined model parallelism
        # (BERT and GPT-2).
        if parallel_state.get_pipeline_model_parallel_world_size() > 1 and (
            parallel_state.is_pipeline_first_stage(ignore_virtual=True)
            or parallel_state.is_pipeline_last_stage(ignore_virtual=True)
        ):
            module_list = self.get_model_module_list()
            if parallel_state.is_pipeline_first_stage(ignore_virtual=True):
                module = module_list[0]  # only the first virtual rank has the embeddings
            elif parallel_state.is_pipeline_last_stage(ignore_virtual=True):
                module = module_list[-1]  # only the last virtual rank has the embeddings
            share_embeddings = (
                module.share_embeddings_and_output_weights if self.mcore_gpt else module.share_token_embeddings
            )
            if share_embeddings:
                word_embeddings_weight = (
                    module.shared_embedding_or_output_weight() if self.mcore_gpt else module.word_embeddings_weight()
                )
                # (@adithyare) adapter training now extends MegatronGPTModel so we have to add this check here to ensure we do not perform all_reduce when grad is None.
                # grad can be None when performing PeFT training.
                if word_embeddings_weight.requires_grad:
                    if self.megatron_amp_O2:
                        # O2 recipe stores a "main" copy of weights and grads
                        grad = word_embeddings_weight.main_grad
                    else:
                        grad = word_embeddings_weight.grad
                    torch.distributed.all_reduce(grad, group=parallel_state.get_embedding_group())

    def _make_data_iterator_list(self, data_iterator: Iterator) -> List[Iterator]:
        """ Convert data iterator into form expected by Megatron

            With interleaved pipeline parallelism, Megatron expects a
            list of one data iterator per model chunk. Each model
            chunk independently gets data from its data iterator, so
            we need to interact with the data iterator multiple times
            for each microbatch step. Instead of incorporating this
            logic into the data loader, we cache the iterator's output
            to the first model chunk and reuse it in the other model
            chunks.
        """

        if not isinstance(self.model, list) or len(self.model) == 1:
            return data_iterator  # TODO @tmoon: Remove
            # TODO @tmoon: Use once available in Megatron-LM
            # return DataIteratorList([data_iterator])

        class CachingIterator:
            """Iterator wrapper that caches values"""

            class Proxy:
                """Returns values from caching iterator wrapper

                Assumed to never advance past the caching iterator.
                """

                def __init__(self):
                    self.cache = queue.Queue()

                def __iter__(self):
                    return self

                def __next__(self):
                    return self.cache.get_nowait()

            def __init__(self, iterator: Iterator):
                self.iterator = iterator
                self.proxies = []

            def make_proxy(self):
                self.proxies.append(CachingIterator.Proxy())
                return self.proxies[-1]

            def __iter__(self):
                return self

            def __next__(self):
                val = next(self.iterator)
                for proxy in self.proxies:
                    proxy.cache.put(val)
                return val

        # Make list of iterator wrappers
        iters = [CachingIterator(data_iterator)]
        while len(iters) < len(self.model):
            iters.append(iters[0].make_proxy())
        return iters  # TODO @tmoon: Remove
        # TODO @tmoon: Use once available in Megatron-LM
        # return DataIteratorList(iters)

    def get_batch_on_this_context_parallel_rank(self, batch):
        cp_size = self.cfg.get('context_parallel_size', 1)
        num_valid_tokens_in_ub = None
        if 'loss_mask' in batch and batch['loss_mask'] is not None:
            num_valid_tokens_in_ub = batch['loss_mask'].sum()

        if cp_size > 1:
            cp_rank = parallel_state.get_context_parallel_rank()
            for key, val in batch.items():
                if val is not None:
                    seq_dim = 1 if key != 'attention_mask' else 2
                    val = val.view(
                        *val.shape[0:seq_dim],
                        2 * cp_size,
                        val.shape[seq_dim] // (2 * cp_size),
                        *val.shape[(seq_dim + 1) :],
                    )
                    index = torch.tensor([cp_rank, (2 * cp_size - cp_rank - 1)], device=val.device)
                    val = val.index_select(seq_dim, index)
                    val = val.view(*val.shape[0:seq_dim], -1, *val.shape[(seq_dim + 2) :])
                    batch[key] = val

        batch['num_valid_tokens_in_ub'] = num_valid_tokens_in_ub

        return batch

    def get_forward_output_and_loss_func(self, validation_step=False):
        def fwd_output_and_loss_func(dataloader_iter, model, checkpoint_activations_all_layers=None):

            # Get data batch
            batch = next(dataloader_iter)

            # Transfer needed data to GPU
            required_keys = set()
            max_seqlen, cu_seqlens_argmin = None, None
            if parallel_state.get_pipeline_model_parallel_world_size() == 1:
                required_keys.update(batch.keys())
            else:
                required_keys.add('attention_mask')
                if 'cu_seqlens' in batch:
                    required_keys.add('cu_seqlens')
                    if 'max_seqlen' in batch:
                        max_seqlen = batch['max_seqlen'].squeeze()
                    if 'cu_seqlens_argmin' in batch:
                        cu_seqlens_argmin = batch['cu_seqlens_argmin']
                if parallel_state.is_pipeline_first_stage():
                    required_keys.update(('tokens', 'position_ids'))
                if parallel_state.is_pipeline_last_stage():
                    required_keys.update(('labels', 'loss_mask'))
            if self.get_attention_mask_from_fusion and 'attention_mask' in required_keys:
                required_keys.remove('attention_mask')
            batch = {key: val.cuda(non_blocking=True) if key in required_keys else None for key, val in batch.items()}

            batch = self.get_batch_on_this_context_parallel_rank(batch)

            # Model forward pass
            forward_args = {
                'input_ids': batch['tokens'],
                'position_ids': batch['position_ids'],
                'attention_mask': None if self.get_attention_mask_from_fusion else batch['attention_mask'],
                'labels': batch['labels'],
                'loss_mask': batch['loss_mask'],
            }

            if not self.mcore_gpt:
                forward_args['checkpoint_activations_all_layers'] = checkpoint_activations_all_layers
                if not self.use_loss_mask:
                    forward_args.pop('loss_mask')
            else:
                # TODO: @eharper can we add this to mcore?
                forward_args.pop('loss_mask')

                if 'cu_seqlens' in batch:  # packed sequence from GPTSFTPackedDataset
                    # these args are passed eventually into TEDotProductAttention.forward()
                    cu_seqlens = batch['cu_seqlens'].squeeze()  # remove batch size dimension (mbs=1)
                    # remove -1 "paddings" added in collate_fn
                    if cu_seqlens_argmin is not None:
                        cu_seqlens = cu_seqlens[: cu_seqlens_argmin.item()]
                    else:
                        cu_seqlens = cu_seqlens[: torch.argmin(cu_seqlens)]
                    forward_args['cu_seqlens_q'] = cu_seqlens
                    forward_args['cu_seqlens_kv'] = cu_seqlens
                    if max_seqlen is not None:
                        forward_args['max_seqlen_q'] = max_seqlen
                        forward_args['max_seqlen_kv'] = max_seqlen
                    forward_args['qkv_format'] = 'thd'

            output_tensor = model(**forward_args)

            def loss_func(output_tensor):
                # Loss for a micro-batch (ub)
                loss_for_ub = self.loss_func(batch['loss_mask'], batch['num_valid_tokens_in_ub'], output_tensor)
                cp_size = self.cfg.get('context_parallel_size', 1)
                if validation_step and not self.cfg.data.get('validation_drop_last', True):
                    num_valid_tokens_in_ub = batch['num_valid_tokens_in_ub']
                    if loss_for_ub.isnan():
                        assert batch['loss_mask'].count_nonzero() == 0, 'Got NaN loss with non-empty input'
                        loss_sum_for_ub = torch.zeros_like(num_valid_tokens_in_ub)
                    else:
                        loss_sum_for_ub = num_valid_tokens_in_ub * loss_for_ub

                    loss_sum_and_ub_size_all_gpu = torch.cat(
                        [
                            loss_sum_for_ub.clone().detach().view(1),
                            torch.tensor([num_valid_tokens_in_ub]).cuda().clone().detach(),
                        ]
                    )
                    # Could potentially reduce num_valid_samples_in_microbatch and use that to aggregate instead of len(self._validation_ds)
                    torch.distributed.all_reduce(
                        loss_sum_and_ub_size_all_gpu, group=parallel_state.get_data_parallel_group()
                    )
                    return loss_for_ub * cp_size, {'loss_sum_and_ub_size': loss_sum_and_ub_size_all_gpu}
                else:
                    reduced_loss = average_losses_across_data_parallel_group([loss_for_ub])
                    return loss_for_ub * cp_size, {'avg': reduced_loss}

            return output_tensor, loss_func

        return fwd_output_and_loss_func

    def get_forward_output_only_func(self):
        def fwd_output_only_func(dataloader_iter, model):
            batch = next(dataloader_iter)
            extra_arg = {}
            if len(batch) == 3:
                batch = [x.cuda() for x in batch]
                tokens, attention_mask, position_ids = batch
                attention_mask = attention_mask[0:1]
            else:
                (
                    tokens,
                    attention_mask,
                    position_ids,
                    set_inference_key_value_memory,
                    inference_max_sequence_len,
                ) = batch
                tokens = tokens.cuda()
                position_ids = position_ids.cuda()
                if attention_mask is not None:
                    attention_mask = attention_mask.cuda()
                    attention_mask = attention_mask[0:1]
                if self.mcore_gpt:
                    # if first step, then clear KV cache, otherwise reuse inference_paarms
                    if set_inference_key_value_memory[0].item():
                        self.inference_params = InferenceParams(
                            max_batch_size=tokens.size(0), max_sequence_length=inference_max_sequence_len[0].item()
                        )
                    extra_arg['inference_params'] = self.inference_params
                else:
                    extra_arg['set_inference_key_value_memory'] = set_inference_key_value_memory[0].item()
                    extra_arg['inference_max_sequence_len'] = inference_max_sequence_len[0].item()
            output_tensor = model(tokens, position_ids, attention_mask, **extra_arg)

            # Advance inference sequence offset.
            if self.inference_params:
                # if last stage, then (final) output is [b, s, h], otherwise it's [s, b, h]
                if parallel_state.is_pipeline_last_stage():
                    self.inference_params.sequence_len_offset += output_tensor.size(1)
                else:
                    self.inference_params.sequence_len_offset += output_tensor.size(0)

            def id_func(output_tensor):
                return output_tensor, {'logits': output_tensor}

            return output_tensor, id_func

        return fwd_output_only_func

    def validation_step(self, dataloader_iter, batch_idx):
        """
            Our dataloaders produce a micro-batch and then we fetch
            a number of microbatches depending on the global batch size and model parallel size
            from the dataloader to produce a list of microbatches.
            The list of microbatches is then piped through the pipeline using megatron-core fwd/bwd functions.
        """
        # Check if iterator is exhausted
        dataloader_iter, done = self._val_iterator_done(dataloader_iter)
        if done:
            return
        mode = 'test' if self.trainer.testing else 'val'
        # Initialize userbuffer communicators.
        if self.initialize_ub:
            self.initialize_ub_func()

        if isinstance(self.model, list):
            for model_module in self.model:
                model_module.eval()

        loss = self.fwd_bwd_step(dataloader_iter, batch_idx, True)

        if isinstance(self.model, list):
            for model_module in self.model:
                model_module.train()
        self.validation_step_outputs.append(loss) if mode == 'val' else self.test_step_outputs.append(loss)
        return loss

    def on_validation_epoch_end(self):
        if parallel_state.is_pipeline_last_stage():
            # only the last pipeline parallel stages return loss with their batch size
            if self.cfg.data.get('validation_drop_last', True):
                averaged_loss = torch.stack(self.validation_step_outputs).mean()
            else:
                # Compute the avg loss by total_loss across all samples / total number of samples
                total_loss_and_total_samples = torch.vstack(self.validation_step_outputs).sum(axis=0)
                avg_loss = total_loss_and_total_samples[0] / total_loss_and_total_samples[1]
                averaged_loss = avg_loss.type(torch.float32).cuda()
        else:
            averaged_loss = torch.tensor(0.0, dtype=torch.float32).cuda()

        # When using pipeline parallelism, loss is calculated only in the last pipeline stage and
        # it should be casted to other pipeline stages for logging.
        if parallel_state.get_pipeline_model_parallel_world_size() > 1:
            if self.loss_broadcast_src_rank is None:
                dp_size = parallel_state.get_data_parallel_world_size()
                cp_size = parallel_state.get_context_parallel_world_size()
                tp_size = parallel_state.get_tensor_model_parallel_world_size()
                pp_size = parallel_state.get_pipeline_model_parallel_world_size()
                rank_in_dp_tp_group = torch.distributed.get_rank() % (dp_size * cp_size * tp_size)
                last_pipeline_stage_offset = (tp_size * cp_size * dp_size) * (pp_size - 1)
                self.loss_broadcast_src_rank = last_pipeline_stage_offset + rank_in_dp_tp_group
            torch.distributed.broadcast(
                averaged_loss, self.loss_broadcast_src_rank, group=parallel_state.get_pipeline_model_parallel_group(),
            )

        self.log('val_loss', averaged_loss, prog_bar=True, rank_zero_only=True, batch_size=1)
        self.validation_step_outputs.clear()  # free memory

        return averaged_loss

    def test_step(self, batch, batch_idx):
        return self.validation_step(batch, batch_idx)

    def on_test_epoch_end(self):
        averaged_loss = average_losses_across_data_parallel_group(self.test_step_outputs)
        logging.info(f'test_loss: {averaged_loss[0]}')
        self.test_step_outputs.clear()  # free memory

    def loss_func(self, loss_mask, num_valid_tokens_in_ub, output_tensor):
        losses = output_tensor.float()
        loss_mask = loss_mask.view(-1).float()
        # TODO: add nemo version here
        loss = torch.sum(losses.view(-1) * loss_mask) / num_valid_tokens_in_ub  # sequence level nll
        cp_size = self.cfg.get('context_parallel_size', 1)
        if cp_size > 1:
            torch.distributed.all_reduce(loss, group=parallel_state.get_context_parallel_group())
        return loss

    def build_train_valid_test_datasets(self):
        # Override limit_val_batches to be a multiple of num microbatches to prevent val_step from exiting in between a step
        self._reconfigure_val_batches()
        logging.info('Building GPT datasets.')
        if self.trainer.limit_val_batches > 1.0 and isinstance(self.trainer.limit_val_batches, float):
            raise ValueError("limit_val_batches must be an integer or float less than or equal to 1.0.")
        global_batch_size = self.cfg.global_batch_size
        max_train_steps = self.trainer.max_steps
        eval_iters = (max_train_steps // self.trainer.val_check_interval + 1) * self.trainer.limit_val_batches
        test_iters = self.trainer.limit_test_batches

        train_valid_test_num_samples = [
            max_train_steps * global_batch_size,
            eval_iters * global_batch_size,
            test_iters * global_batch_size,
        ]

        if self.trainer.limit_val_batches <= 1.0 and isinstance(self.trainer.limit_val_batches, float):
            train_valid_test_num_samples[
                1
            ] = 1  # This is to make sure we only have one epoch on every validation iteration

        self._train_ds, self._validation_ds, self._test_ds = build_train_valid_test_datasets(
            cfg=self.cfg,
            trainer=self.trainer,
            data_prefix=self.cfg.data.data_prefix,
            data_impl=self.cfg.data.data_impl,
            splits_string=self.cfg.data.splits_string,
            train_valid_test_num_samples=train_valid_test_num_samples,
            seq_length=self.cfg.data.seq_length,
            seed=self.cfg.seed,
            skip_warmup=self.cfg.data.get('skip_warmup', True),
            tokenizer=self.tokenizer,
        )
        if self._train_ds is not None:
            logging.info(f'Length of train dataset: {len(self._train_ds)}')
        if self._validation_ds is not None:
            logging.info(f'Length of val dataset: {len(self._validation_ds)}')
        if self._test_ds is not None:
            logging.info(f'Length of test dataset: {len(self._test_ds)}')
        logging.info(f'Finished building GPT datasets.')

        return self._train_ds, self._validation_ds, self._test_ds

    def build_pretraining_data_loader(
        self, dataset, consumed_samples, dataset_type=None, drop_last=True, pad_samples_to_global_batch_size=False
    ):
        """Buld dataloader given an input dataset."""

        logging.info(f'Building dataloader with consumed samples: {consumed_samples}')
        # Megatron sampler
        if hasattr(self.cfg.data, 'dataloader_type') and self.cfg.data.dataloader_type is not None:
            if self.cfg.data.dataloader_type == 'single':
                batch_sampler = MegatronPretrainingSampler(
                    total_samples=len(dataset),
                    consumed_samples=consumed_samples,
                    micro_batch_size=self.cfg.micro_batch_size,
                    data_parallel_rank=parallel_state.get_data_parallel_rank(),
                    data_parallel_size=parallel_state.get_data_parallel_world_size(),
                    drop_last=drop_last,
                    global_batch_size=self.cfg.global_batch_size,
                    rampup_batch_size=self.cfg.get('rampup_batch_size', None),
                    pad_samples_to_global_batch_size=pad_samples_to_global_batch_size,
                )
            elif self.cfg.data.dataloader_type == 'cyclic':
                batch_sampler = MegatronPretrainingRandomSampler(
                    total_samples=len(dataset),
                    consumed_samples=consumed_samples,
                    micro_batch_size=self.cfg.micro_batch_size,
                    data_parallel_rank=parallel_state.get_data_parallel_rank(),
                    data_parallel_size=parallel_state.get_data_parallel_world_size(),
                    drop_last=self.cfg.get('drop_last', True),
                )
            else:
                raise ValueError('cfg.data.dataloader_type must be "single" or "cyclic"')
        else:
            raise ValueError('cfg.data.dataloader_type not found. Must be "single" or "cyclic"')

        return torch.utils.data.DataLoader(
            dataset,
            batch_sampler=batch_sampler,
            num_workers=self.cfg.data.num_workers,
            pin_memory=True,
            persistent_workers=True if self.cfg.data.num_workers > 0 else False,
        )

    def setup(self, stage=None):
        """ PTL hook that is executed after DDP spawns.
            We setup datasets here as megatron datasets require DDP to instantiate.
            See https://pytorch-lightning.readthedocs.io/en/latest/common/lightning_module.html#setup for more information.
        Args:
            stage (str, optional): Can be 'fit', 'validate', 'test' or 'predict'. Defaults to None.
        """
        num_parameters_on_device, total_num_parameters = self._get_total_params_across_model_parallel_groups_gpt_bert(
            self.model
        )

        logging.info(
            f'Pipeline model parallel rank: {parallel_state.get_pipeline_model_parallel_rank()}, '
            f'Tensor model parallel rank: {parallel_state.get_tensor_model_parallel_rank()}, '
            f'Number of model parameters on device: {num_parameters_on_device:.2e}. '
            f'Total number of model parameters: {total_num_parameters:.2e}.'
        )

        resume_checkpoint_path = self.trainer.ckpt_path
        if resume_checkpoint_path:
            init_consumed_samples = self._extract_consumed_samples_from_ckpt(resume_checkpoint_path)
        else:
            init_consumed_samples = 0
        self.init_consumed_samples = init_consumed_samples
        self.init_global_step = self.trainer.global_step

        if self.rampup_batch_size:
            optimizer = self.cfg.optim.get('name', None)
            assert (
                optimizer == 'fused_adam'
            ), f'{optimizer} optimizer is not supported yet with rampup batch size. Please, use fused_adam optimizer instead.'

            num_microbatch_calculator = apex.transformer.pipeline_parallel.utils._GLOBAL_NUM_MICROBATCHES_CALCULATOR
            num_microbatch_calculator.update(self.init_consumed_samples, consistency_check=False)
            self.prev_consumed_samples = self.init_consumed_samples

        if stage == 'predict':
            return
        else:
            # TODO: consider adding a ModelPT guard to check if model is being restored.
            # allowing restored models to optionally setup datasets
            self.build_train_valid_test_datasets()
            self.setup_training_data(self.cfg.data)
            self.setup_validation_data(self.cfg.data)
            self.setup_test_data(self.cfg.data)

        if stage == 'fit':
            self.initialize_last_rank_embeddings()

        if self.cfg.get('transformer_engine', False) or self.cfg.get('mcore_gpt', False):
            self.setup_transformer_engine_tp_groups()
            self.setup_transformer_engine_cp_groups()

    def setup_training_data(self, cfg):
        if hasattr(self, '_train_ds'):
            consumed_samples = self.compute_consumed_samples(0)
            logging.info(
                f'Setting up train dataloader with len(len(self._train_ds)): {len(self._train_ds)} and consumed samples: {consumed_samples}'
            )
            self._train_dl = self.build_pretraining_data_loader(self._train_ds, consumed_samples)

    def setup_validation_data(self, cfg):
        if hasattr(self, '_validation_ds'):
            consumed_samples = 0
            logging.info(
                f'Setting up validation dataloader with len(len(self._validation_ds)): {len(self._validation_ds)} and consumed samples: {consumed_samples}'
            )

            drop_last = True
            if not self.cfg.data.get('validation_drop_last', True):
                logging.info(f'Drop last in validation dataset is set to False')
                drop_last = False
            pad_samples_to_global_batch_size = False
            if self.cfg.data.get('pad_samples_to_global_batch_size', False):
                logging.info('pad_samples_to_global_batch_size set to True')
                pad_samples_to_global_batch_size = True

            self._validation_dl = self.build_pretraining_data_loader(
                self._validation_ds, consumed_samples, "validation", drop_last, pad_samples_to_global_batch_size
            )

    def setup_test_data(self, cfg):
        if hasattr(self, '_test_ds'):
            consumed_samples = 0
            logging.info(
                f'Setting up test dataloader with len(len(self._test_ds)): {len(self._test_ds)} and consumed samples: {consumed_samples}'
            )
            self._test_dl = self.build_pretraining_data_loader(self._test_ds, consumed_samples)

    def generate(
        self,
        inputs: Union[List[str], torch.Tensor, List[dict]],
        length_params: LengthParam,
        sampling_params: SamplingParam = None,
        *,
        strategy: Optional[TextGenerationStrategy] = None,
    ) -> OutputType:

        # check whether the DDP is initialized
        if parallel_state.is_unitialized():

            def dummy():
                return

            if self.trainer.strategy.launcher is not None:
                self.trainer.strategy.launcher.launch(dummy, trainer=self.trainer)
            self.trainer.strategy.setup_environment()

            if self.cfg.get('transformer_engine', False):
                self.setup_transformer_engine_tp_groups()
                self.setup_transformer_engine_cp_groups()

        # set the default sampling params if it is None.
        # default do greedy sampling
        if sampling_params is None:
            sampling_params = get_default_sampling_params()

        # set the default length params if it is None.
        # default do greedy sampling
        if length_params is None:
            length_params = get_default_length_params()

        strategy_args = {} if strategy is None else {"strategy": strategy}

        return megatron_gpt_generate(
            self.cuda(), inputs, self.tokenizer, length_params, sampling_params, **strategy_args
        )

    def predict_step(self, batch: Any, batch_idx: int, dataloader_idx: Optional[int] = None) -> Any:
        inference_config = self.get_inference_config()
        if inference_config is None:
            return None
        else:
            # need to overwrite some configuration, make it immutable
            inference_config = inference_config.copy()
            compute_logprob = inference_config['compute_logprob']
            if compute_logprob:
                inference_config['inputs'] = batch
                inference_config['tokens_to_generate'] = 1
                inference_config['all_probs'] = True
                inference_config["add_BOS"] = False
                inference_config['greedy'] = True
                response = generate(self, **inference_config)
                compute_prob_response = get_computeprob_response(self.tokenizer, response, batch)
                return compute_prob_response
            else:
                inference_config['inputs'] = batch
                return generate(self, **inference_config)

    def list_available_models(self):
        return None

    def transfer_batch_to_device(self, batch: Any, device: torch.device, dataloader_idx: int) -> Any:
        """ PTL hook: https://pytorch-lightning.readthedocs.io/en/latest/common/lightning_module.html#transfer-batch-to-device
            When using pipeline parallelism, we need the global batch to remain on the CPU,
            since the memory overhead will be too high when using a large number of microbatches.
            Microbatches are transferred from CPU to GPU inside the pipeline.
        """
        return batch

    def _validate_trainer(self):
        """ Certain trainer configurations can break training.
            Here we try to catch them and raise an error.
        """
        if self.trainer.accumulate_grad_batches > 1:
            raise ValueError(
                f'Gradient accumulation is done within training_step. trainer.accumulate_grad_batches must equal 1'
            )

    @classmethod
    def list_available_models(cls) -> Optional[PretrainedModelInfo]:
        """
        This method returns a list of pre-trained model which can be instantiated directly from NVIDIA's NGC cloud.
        Returns:
            List of available pre-trained models.
        """
        result = []
        result.append(
            PretrainedModelInfo(
                pretrained_model_name="megatron_gpt_345m",
                location="https://api.ngc.nvidia.com/v2/models/nvidia/nemo/megatron_gpt_345m/versions/1/files/megatron_gpt_345m.nemo",
                description="345M parameter GPT generative Megatron model.",
            )
        )
        return result

    def on_save_checkpoint(self, checkpoint) -> None:
        """LightningModule hook:
        https://pytorch-lightning.readthedocs.io/en/stable/common/lightning_module.html#on-save-checkpoint
        """

        # mcore uses distributed checkpointing
        # FSDP supports the lagecy checkpointing or torch-FSDP-native sharded checkpointing
        if self.mcore_gpt and not self.use_fsdp:
            checkpoint['sharded_state_dict'] = self.sharded_state_dict()

        # legacy checkpointing for interleaved
        else:
            if isinstance(self.model, list):
                for i in range(len(self.model)):
                    parallel_state.set_virtual_pipeline_model_parallel_rank(i)
                    checkpoint[f'model{i}'] = self.model[i].module.state_dict_for_save_checkpoint()
                parallel_state.set_virtual_pipeline_model_parallel_rank(0)

    def on_load_checkpoint(self, checkpoint) -> None:
        """LightningModule hook:
        https://pytorch-lightning.readthedocs.io/en/stable/common/lightning_module.html#on-load-checkpoint
        """

        # mcore uses distributed checkpointing
        # FSDP supports the lagecy checkpointing or torch-FSDP-native sharded checkpointing
        if self.mcore_gpt and not self.use_fsdp:
            if 'state_dict' in checkpoint and checkpoint['state_dict']:
                for index, module in enumerate(self.get_model_module_list()):
                    if parallel_state.get_virtual_pipeline_model_parallel_world_size() is not None:
                        checkpoint_state_dict = checkpoint['state_dict'][f'model_{index}']
                    else:
                        checkpoint_state_dict = checkpoint['state_dict']
                    # checkpoint_state_dict has "model." but module does not so we need to remove it when loading
                    checkpoint_state_dict = {
                        key.replace('model.', ''): checkpoint_state_dict.pop(key)
                        for key in list(checkpoint_state_dict.keys())
                    }
                    module.load_state_dict(checkpoint_state_dict, strict=True)
            else:
                # when restoring a distributed checkpoint from a ptl checkpoint we need to defer loading the state_dict
                # see NLPModel.on_load_checkpoint
                checkpoint['state_dict'] = {}

        # legacy checkpointing for interleaved
        else:
            if isinstance(self.model, list):
                for i in range(len(self.model)):
                    parallel_state.set_virtual_pipeline_model_parallel_rank(i)
                    self.model[i].module.load_state_dict(checkpoint[f'model{i}'], strict=True)
                parallel_state.set_virtual_pipeline_model_parallel_rank(0)

    def sharded_state_dict(self, prefix: str = '') -> Dict[str, Any]:
        """
        Creates the sharded state dict which is used by dist_checkpoint to save the sharded tensors to disk.
        When given the sharded_stated_dict, dist_checkpoint.load will load the tensors corresponding to
        self.state_dict().
        The sharded tensor mapping is defined in the GPTModel class from mcore.
        """

        if self.mcore_gpt:
            module_prefix = f'{prefix}model.'
            sharded_state_dict = {}
            for index, module in enumerate(self.get_model_module_list()):
                if parallel_state.get_virtual_pipeline_model_parallel_world_size() is not None:
                    # virtual pipline rank must be set so that GPTModel returns the correct sharded state dict
                    parallel_state.set_virtual_pipeline_model_parallel_rank(index)
                    module_sharded_state_dict = module.sharded_state_dict(prefix=module_prefix)
                    sharded_state_dict[f'model_{index}'] = module_sharded_state_dict
                else:
                    module_sharded_state_dict = module.sharded_state_dict(prefix=module_prefix)
                    sharded_state_dict.update(module_sharded_state_dict)

            # reset vp rank
            if parallel_state.get_virtual_pipeline_model_parallel_world_size() is not None:
                parallel_state.set_virtual_pipeline_model_parallel_rank(0)

            return sharded_state_dict

    def parameters(self):
        if isinstance(self.model, list):
            return itertools.chain.from_iterable(module.parameters() for module in self.model)
        else:
            return self.model.parameters()

    @property
    def mgpt_wrapper(self):
        return MegatronGPTExportableModel(self)

    def list_export_subnets(self):
        return ['mgpt_wrapper']

    def initialize_last_rank_embeddings(self):
        if parallel_state.get_pipeline_model_parallel_world_size() > 1:
            if self.cfg.get('share_embeddings_and_output_weights', True):
                for index, module in enumerate(self.get_model_module_list()):
                    if parallel_state.get_virtual_pipeline_model_parallel_world_size() is not None:
                        parallel_state.set_virtual_pipeline_model_parallel_rank(index)
                    sync_embeddings = (
                        module.initialize_last_stage_with_word_embeddings
                        if self.mcore_gpt
                        else module.sync_initial_word_embeddings
                    )
                    sync_embeddings()
                if parallel_state.get_virtual_pipeline_model_parallel_world_size() is not None:
                    parallel_state.set_virtual_pipeline_model_parallel_rank(0)

    def _reset_activation_checkpointing_args(self):
        """ Disables activation checkpointing completely and saves the values so that
            _restore_activation_checkpointing_args can restore them later. This function must always be
            called before _restore_activation_checkpointing_args.
        """
        # Store values to restore them later.
        self.last_activations_checkpoint_granularity = self.cfg.activations_checkpoint_granularity
        self.last_activations_checkpoint_method = self.cfg.activations_checkpoint_method
        self.last_activations_checkpoint_num_layers = self.cfg.activations_checkpoint_num_layers
        self.last_activations_checkpoint_layers_per_pipeline = self.cfg.activations_checkpoint_layers_per_pipeline

        # Reset config values. Needed for calling generate.
        self.cfg.activations_checkpoint_granularity = None
        self.cfg.activations_checkpoint_method = None
        self.cfg.activations_checkpoint_num_layers = None
        self.cfg.activations_checkpoint_layers_per_pipeline = None

        # Reset model parameters.
        for module in self.get_model_module_list():
            if self.cfg.get('mcore_gpt', False):
                module.decoder.config.recompute_granularity = None
                module.decoder.config.recompute_method = None
                module.decoder.config.recompute_num_layers = None
            else:
                module.language_model.encoder.activations_checkpoint_granularity = None
                module.language_model.encoder.activations_checkpoint_method = None
                module.language_model.encoder.activations_checkpoint_num_layers = None
                module.language_model.encoder.activations_checkpoint_layers_per_pipeline = None

    def _restore_activation_checkpointing_args(self):
        """ Restores the activation checkpointing parameters using the values saved by
            _reset_activation_checkpointing_args. This function must never be called before
            _reset_activation_checkpointing_args.
        """
        # Restore config values.
        self.cfg.activations_checkpoint_granularity = self.last_activations_checkpoint_granularity
        self.cfg.activations_checkpoint_method = self.last_activations_checkpoint_method
        self.cfg.activations_checkpoint_num_layers = self.last_activations_checkpoint_num_layers
        self.cfg.activations_checkpoint_layers_per_pipeline = self.last_activations_checkpoint_layers_per_pipeline

        # Restore model parameters.
        for module in self.get_model_module_list():
            if self.cfg.get('mcore_gpt', False):
                module.decoder.config.recompute_granularity = self.last_activations_checkpoint_granularity
                module.decoder.config.recompute_method = self.last_activations_checkpoint_method
                module.decoder.config.recompute_num_layers = self.last_activations_checkpoint_num_layers
            else:
                module.language_model.encoder.activations_checkpoint_granularity = (
                    self.last_activations_checkpoint_granularity
                )
                module.language_model.encoder.activations_checkpoint_method = self.last_activations_checkpoint_method
                module.language_model.encoder.activations_checkpoint_num_layers = (
                    self.last_activations_checkpoint_num_layers
                )
                module.language_model.encoder.activations_checkpoint_layers_per_pipeline = (
                    self.last_activations_checkpoint_layers_per_pipeline
                )

    def _reset_sequence_parallelism_args(self):
        """ Disables sequence parallelism completely and saves the values so that
            _restore_sequence_parallelism_args can restore them later. This function must always be
            called before _restore_sequence_parallelism_args.
        """
        # Store values to restore them later.
        self.last_sequence_parallel = self.cfg.sequence_parallel

        # Reset config values. Needed for calling generate.
        self.cfg.sequence_parallel = False
        self.model_parallel_config.sequence_parallel = False
        self.transformer_config.sequence_parallel = False

        # Reset model parameters.
        for module in self.get_model_module_list():
            for mod in module.modules():
                if hasattr(mod, "sequence_parallel"):
                    mod.sequence_parallel = False

    def _restore_sequence_parallelism_args(self):
        """ Restores the sequence parallelism parameters using the values saved by
            _reset_sequence_parallelism_args. This function must never be called before
            _reset_sequence_parallelism_args.
        """
        # Restore config values.
        self.cfg.sequence_parallel = self.last_sequence_parallel
        self.model_parallel_config.sequence_parallel = self.last_sequence_parallel
        self.transformer_config.sequence_parallel = self.last_sequence_parallel

        # Restore model parameters.
        for module in self.get_model_module_list():
            for mod in module.modules():
                if hasattr(mod, "sequence_parallel"):
                    mod.sequence_parallel = self.last_sequence_parallel

    def build_transformer_config(self) -> TransformerConfig:
        """ Builds the megatron core gpt transformer config for the model.
            For attributes in the nemo model config that are the same
            as the megatron core TransformerConfig, we will use the value from the nemo model config.
            For attributes in TransformerConfig that are not in the nemo model config, we add custom logic.
        """

        normalization = self.cfg.get('normalization', 'layernorm')
        layernorm_zero_centered_gamma = self.cfg.get('normalization', 'layernorm') == 'layernorm1p'
        if normalization == 'layernorm':
            normalization = 'LayerNorm'
        elif normalization == 'rmsnorm':
            normalization = 'RMSNorm'
        elif normalization == 'layernorm1p':
            normalization = 'LayerNorm'
            layernorm_zero_centered_gamma = True
        else:
            logging.warning(
                f"The normalization type: {normalization} might not be supported in megatron core."
                f"Supported types are LayerNorm and RMSNorm."
            )

        ub_tp_comm_overlap = self.cfg.get('ub_tp_comm_overlap', False)

        if not self.cfg.get('fp8', False):
            fp8 = None
        elif self.cfg.get('fp8_e4m3', False):
            fp8 = 'e4m3'
        elif self.cfg.get('fp8_hybrid', False):
            fp8 = 'hybrid'
        else:
            raise ValueError(f"fp8 enabled but fp8_format (fp8_e4m3 | fp8_hybrid) is not set.")

        # any configs that are not in the nemo model config will be added here
        model_specific_configs = {
            'layernorm_zero_centered_gamma': layernorm_zero_centered_gamma,
            'normalization': normalization,
            'fp8': fp8,
            'ub_tp_comm_overlap': ub_tp_comm_overlap,
        }

        transformer_config = super().build_transformer_config()

        for key, value in model_specific_configs.items():
            setattr(transformer_config, key, value)

        # pass mcore customization configs directly to mcore
        mcore_customization_config_dict = self.cfg.get('mcore_customization_config', {})
        for key, value in mcore_customization_config_dict.items():
            setattr(transformer_config, key, value)

        return transformer_config<|MERGE_RESOLUTION|>--- conflicted
+++ resolved
@@ -470,17 +470,7 @@
                         module = module.module
                     stage_bucket = []
                     layers = module.decoder.layers if self.mcore_gpt else module.language_model.encoder.layers
-<<<<<<< HEAD
                     buckets.extend(make_parameter_bucket(layer) for layer in layers)
-=======
-                    for layer in layers:
-                        stage_bucket.extend(
-                            p
-                            for p in layer.parameters()
-                            if not getattr(p, '_disable_overlap_grad_sync', False) and p.requires_grad
-                        )
-                    buckets.append(stage_bucket)
->>>>>>> b84c2314
             else:
                 # Initialize a bucket for each Transformer layer
                 modules = self.model if isinstance(self.model, list) else [self.model]
@@ -488,28 +478,10 @@
                     if isinstance(module, (Float16Module, MCoreFloat16Module)):
                         module = module.module
                     layers = module.decoder.layers if self.mcore_gpt else module.language_model.encoder.layers
-<<<<<<< HEAD
                     buckets.extend(make_parameter_bucket(layer) for layer in layers)
             buckets.reverse()
             used_params = set(itertools.chain.from_iterable(buckets))
             buckets[-1].extend(p for p in self.parameters() if p not in used_params)
-=======
-                    for layer in layers:
-                        buckets.append(
-                            [
-                                p
-                                for p in layer.parameters()
-                                if not getattr(p, '_disable_overlap_grad_sync', False) and p.requires_grad
-                            ]
-                        )
-            buckets.reverse()
-            used_params = set()
-            for bucket in buckets:
-                used_params.update(bucket)
-            remaining_params = [p for p in self.parameters() if p not in used_params and p.requires_grad]
-            if remaining_params:
-                buckets.append(remaining_params)
->>>>>>> b84c2314
             self.distributed_adam_buckets = buckets
 
         return super().configure_optimizers()
