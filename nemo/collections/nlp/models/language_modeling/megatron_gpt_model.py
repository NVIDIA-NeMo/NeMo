# Copyright (c) 2021, NVIDIA CORPORATION.  All rights reserved.
#
# Licensed under the Apache License, Version 2.0 (the "License");
# you may not use this file except in compliance with the License.
# You may obtain a copy of the License at
#
#     http://www.apache.org/licenses/LICENSE-2.0
#
# Unless required by applicable law or agreed to in writing, software
# distributed under the License is distributed on an "AS IS" BASIS,
# WITHOUT WARRANTIES OR CONDITIONS OF ANY KIND, either express or implied.
# See the License for the specific language governing permissions and
# limitations under the License.

import itertools
import os
import queue
import warnings
from contextlib import nullcontext
from dataclasses import fields
from functools import partial
from typing import Any, Dict, Iterator, List, Optional, Union

import torch
from omegaconf import OmegaConf
from omegaconf.dictconfig import DictConfig
from pytorch_lightning.accelerators import CPUAccelerator
from pytorch_lightning.trainer.trainer import Trainer

from nemo.collections.nlp.data.language_modeling.megatron.data_samplers import (
    MegatronPretrainingRandomSampler,
    MegatronPretrainingSampler,
)
from nemo.collections.nlp.data.language_modeling.megatron.gpt_dataset import build_train_valid_test_datasets
from nemo.collections.nlp.models.language_modeling.megatron.falcon.falcon_spec import get_falcon_layer_spec
from nemo.collections.nlp.models.language_modeling.megatron.gpt_model import GPTModel
from nemo.collections.nlp.models.language_modeling.megatron_base_model import MegatronBaseModel
from nemo.collections.nlp.modules.common.megatron.build_model import build_model
from nemo.collections.nlp.modules.common.megatron.module import Float16Module
from nemo.collections.nlp.modules.common.megatron.utils import (
    ApexGuardDefaults,
    average_losses_across_data_parallel_group,
    get_all_params_for_weight_decay_optimization,
    get_ltor_masks_and_position_ids,
    get_params_for_weight_decay_optimization,
)
from nemo.collections.nlp.modules.common.text_generation_strategy import TextGenerationStrategy
from nemo.collections.nlp.modules.common.text_generation_utils import (
    generate,
    get_computeprob_response,
    get_default_length_params,
    get_default_sampling_params,
    megatron_gpt_generate,
)
from nemo.collections.nlp.modules.common.transformer.text_generation import (
    LengthParam,
    OutputType,
    SamplingParam,
    TextGeneration,
)
from nemo.collections.nlp.parts import utils_funcs
from nemo.collections.nlp.parts.utils_funcs import activation_to_func, get_last_rank
from nemo.core.classes import Exportable
from nemo.core.classes.common import PretrainedModelInfo
from nemo.core.neural_types import ChannelType, NeuralType
from nemo.utils import logging

try:
    import apex.transformer.pipeline_parallel.utils
    from apex.transformer.pipeline_parallel.utils import get_num_microbatches

    HAVE_APEX = True

except (ImportError, ModuleNotFoundError):

    HAVE_APEX = False

try:
    from megatron.core import InferenceParams, parallel_state
    from megatron.core.models.gpt import GPTModel as MCoreGPTModel
    from megatron.core.models.gpt.gpt_layer_specs import get_gpt_layer_with_transformer_engine_spec
    from megatron.core.pipeline_parallel.schedules import get_forward_backward_func
    from megatron.core.transformer.module import Float16Module as MCoreFloat16Module
    from megatron.core.transformer.transformer_config import TransformerConfig
    from megatron.core.utils import init_method_normal, scaled_init_method_normal

    # TODO @tmoon: Use once available in Megatron-LM
    # from megatron.core.pipeline_parallel.schedules import DataIteratorList

    HAVE_MEGATRON_CORE = True

except (ImportError, ModuleNotFoundError):

    TransformerConfig = ApexGuardDefaults

    HAVE_MEGATRON_CORE = False

try:
    import transformer_engine
    from transformer_engine.pytorch import module as te_module

    HAVE_TE = True

except (ImportError, ModuleNotFoundError):
    HAVE_TE = False


def get_specs(spec_name):
    name_spec_dict = {"": get_gpt_layer_with_transformer_engine_spec(), "megatron_falcon_gpt": get_falcon_layer_spec()}
    if spec_name not in name_spec_dict:
        raise ValueError(f"Spec name '{spec_name}' is not recognized.")
    return name_spec_dict[spec_name]


class MegatronGPTExportableModel(torch.nn.Module, Exportable):
    """
    Megatron GPT Wrapper for ONNX export
    """

    def __init__(self, model):
        super().__init__()
        self.model = model
        self.fp8_enabled = model.cfg.get('fp8', False)
        self.fp8_recipe = None
        if self.fp8_enabled and HAVE_TE:
            self.fp8_recipe = transformer_engine.common.recipe.DelayedScaling(
                margin=0, interval=1, fp8_format=transformer_engine.common.recipe.Format.E4M3
            )

        self.dtype = utils_funcs.torch_dtype_from_precision(model.cfg.precision)

    def forward(self, tokens, position_ids, attention_mask):
        if self.fp8_enabled and HAVE_TE:
            with transformer_engine.pytorch.onnx_export(self.fp8_enabled), transformer_engine.pytorch.fp8_autocast(
                enabled=self.fp8_enabled, fp8_recipe=self.fp8_recipe
            ), torch.no_grad(), torch.inference_mode(), torch.autocast(
                'cuda', dtype=self.dtype
            ), warnings.catch_warnings():
                warnings.filterwarnings(action='ignore', category=torch.jit.TracerWarning, module=r'.*')
                assert tokens.shape == position_ids.shape
                assert attention_mask.shape[2] == attention_mask.shape[3] == tokens.shape[1] == position_ids.shape[1]
                output_tensor = self.model.forward(
                    tokens=tokens.cuda(),
                    text_position_ids=position_ids.cuda(),
                    attention_mask=attention_mask.cuda(),
                    labels=None,
                )
        else:
            with torch.no_grad(), torch.inference_mode(), torch.autocast(
                'cuda', dtype=self.dtype
            ), warnings.catch_warnings():
                warnings.filterwarnings(action='ignore', category=torch.jit.TracerWarning, module=r'.*')
                assert tokens.shape == position_ids.shape
                assert attention_mask.shape[2] == attention_mask.shape[3] == tokens.shape[1] == position_ids.shape[1]
                output_tensor = self.model.forward(
                    tokens=tokens.cuda(),
                    text_position_ids=position_ids.cuda(),
                    attention_mask=attention_mask.cuda(),
                    labels=None,
                )

        return output_tensor

    def freeze(self):
        for param in self.parameters():
            param.requires_grad = False

    def input_example(self, max_batch=1, max_dim=768, seq_len=6):
        ids = [self.model.tokenizer.text_to_ids(text) for text in ["how is the weather on           Sunday"]]
        id_tensors = [torch.unsqueeze(torch.LongTensor(id_list), dim=0) for id_list in ids]
        masks_and_position_ids = [
            get_ltor_masks_and_position_ids(id_tensor, self.model.tokenizer.eos_id, False, False, False)
            for id_tensor in id_tensors
        ]
        for tokens, attn_mask_and_pos_ids in zip(id_tensors, masks_and_position_ids):
            attn_mask, _, pos_ids = attn_mask_and_pos_ids
            return tokens, pos_ids, attn_mask

    @property
    def input_types(self) -> Optional[Dict[str, NeuralType]]:
        return {
            "input_ids": NeuralType(('B', 'T'), ChannelType()),
            "position_ids": NeuralType(('B', 'T'), ChannelType()),
            "attention_mask": NeuralType(('D', 'D', 'T', 'T'), ChannelType()),
        }

    @property
    def output_types(self) -> Optional[Dict[str, NeuralType]]:
        return {"logits": NeuralType(('B', 'T', 'D'), ChannelType())}

    @property
    def input_names(self) -> List[str]:
        return ['input_ids', 'position_ids', 'attention_mask']

    @property
    def output_names(self) -> List[str]:
        return ['logits']


class MegatronGPTModel(MegatronBaseModel, TextGeneration):
    """
    Megatron GPT pretraining
    """

    def __init__(self, cfg: DictConfig, trainer: Trainer):
        if not HAVE_APEX:
            raise ImportError(
                "Apex was not found. Please see the NeMo README for installation instructions: https://github.com/NVIDIA/NeMo#megatron-gpt."
            )
        if not HAVE_MEGATRON_CORE:
            logging.warning(
                "megatron-core was not found. Please see the NeMo README for installation instructions: https://github.com/NVIDIA/NeMo#megatron-gpt."
            )
        # this prevents base constructor from initializing tokenizer
        self.tokenizer = None
        super().__init__(cfg, trainer=trainer, no_lm_init=True)

        self._validate_trainer()

        # build the transformer config
        # TODO: add type hint once pip package is out
        self.transformer_config = self.build_transformer_config()

        self.megatron_amp_O2 = cfg.get('megatron_amp_O2', False)

        self.mcore_gpt = cfg.get('mcore_gpt', False)
        self.spec_name = cfg.get('name', '')

        self.rampup_batch_size = self.cfg.get('rampup_batch_size', None)
        if self.rampup_batch_size:
            self.prev_consumed_samples = 0
            self.if_first_step = 0
            self.prev_global_batch_size = None

        if not self.megatron_amp_O2 and self.cfg.get('virtual_pipeline_model_parallel_size', None):
            raise ValueError('Virtual pipeline model parallel is only supported when using megatron_amp_O2')

        # build_model returns a list of modules which are used for interleaved pipeline parallelism
        if isinstance(self.trainer.accelerator, CPUAccelerator):
            self.model = build_model(
                model_provider_func=self.model_provider_func,
                wrap_with_ddp=False,
                on_cpu=True,
                virtual_pipeline_model_parallel_size=self.cfg.get('virtual_pipeline_model_parallel_size', None),
            )
        else:
            build_model_context = nullcontext
            if HAVE_TE and self.cfg.get('fp8', False) and self.cfg.get('fp8_params', False):
                build_model_context = transformer_engine.pytorch.fp8_model_init
            with build_model_context():
                self.model = build_model(
                    model_provider_func=self.model_provider_func,
                    wrap_with_ddp=False,
                    virtual_pipeline_model_parallel_size=self.cfg.get('virtual_pipeline_model_parallel_size', None),
                    on_cpu=cfg.get('fsdp', False) and cfg.get('use_cpu_initialization', False),
                )

        # if we're not using interleaved, then self.model is a module.
        if self.cfg.get('virtual_pipeline_model_parallel_size', None) is None:
            self.model = self.model[0]

        if self.megatron_amp_O2:

            if not self.with_distributed_adam and not self.cfg.get("use_cpu_initialization", False):
                # Pre-allocate the model on GPU to have master parameters allocated on the same device with matching data type
                if isinstance(self.model, list):
                    for module in self.model:
                        module.cuda(torch.cuda.current_device())
                else:
                    self.model.cuda(torch.cuda.current_device())

            self._wrap_model_for_O2()

        self.enable_autocast = (
            True if (not self.megatron_amp_O2) and (self.autocast_dtype in [torch.float16, torch.bfloat16]) else False
        )

        self.transformer_engine = cfg.get('transformer_engine', False)

        # configuration used for inference
        self._inference_config = None

        # Convert the global-batch-based profile index to micro-batch index
        if hasattr(self, '_nsys_profile_enabled'):
            mp_size = cfg.get('tensor_model_parallel_size', 1) * cfg.get('pipeline_model_parallel_size', 1)
            cp_size = cfg.get('context_parallel_size', 1)
            data_parallel_world_size = trainer.world_size // (mp_size * cp_size)
            grad_accum_steps = cfg.get('global_batch_size') // (cfg.get('micro_batch_size') * data_parallel_world_size)
            self._nsys_profile_start_step *= grad_accum_steps
            self._nsys_profile_end_step *= grad_accum_steps

        self.get_attention_mask_from_fusion = self.cfg.get('get_attention_mask_from_fusion', True)
        self.initialize_ub = self.cfg.get('ub_tp_comm_overlap', False)
        self.log_train_loss = bool(int(os.getenv("NEMO_LOG_TRAIN_LOSS", 1)))
        self.loss_broadcast_src_rank = None

        self.inference_params = None

        # default to false since this doesn't work with sequence parallelism currently
        self.use_loss_mask = self.cfg.get('use_loss_mask', False)

        if self.use_loss_mask and self.transformer_config.sequence_parallel:
            raise ValueError('Loss mask is not supported with sequence parallelism.')

    def set_inference_config(self, inference_config):
        self._inference_config = inference_config

    def get_inference_config(self):
        return self._inference_config

    def model_provider_func(self, pre_process, post_process):
        """Model depends on pipeline paralellism."""
        if self.mcore_gpt:
            model = MCoreGPTModel(
                config=self.transformer_config,
                transformer_layer_spec=get_specs(self.spec_name),
                vocab_size=self.cfg.get('override_vocab_size', self.padded_vocab_size),
                max_sequence_length=self.cfg.get('encoder_seq_length', 512),
                pre_process=pre_process,
                post_process=post_process,
                parallel_output=True,
                share_embeddings_and_output_weights=self.cfg.get('share_embeddings_and_output_weights', True),
                position_embedding_type=self.cfg.get('position_embedding_type', 'learned_absolute'),
                rotary_percent=self.cfg.get('rotary_percentage', 1.0),
                seq_len_interpolation_factor=self.cfg.get('seq_len_interpolation_factor', None),
                rotary_base=self.cfg.get('rotary_base', 10000),
            )
        else:
            assert self.cfg.get('num_query_groups', None) is None or self.cfg.get(
                'num_query_groups', None
            ) == self.cfg.get(
                'num_attention_heads', None
            ), "Group Query Attention is only supported in Megatron Core. Set 'mcore_gpt' to use GQA."

            model = GPTModel(
                config=self.model_parallel_config,
                vocab_size=self.cfg.get('override_vocab_size', self.padded_vocab_size),
                hidden_size=self.cfg.hidden_size,
                max_position_embeddings=self.cfg.max_position_embeddings,
                num_layers=self.cfg.num_layers,
                num_attention_heads=self.cfg.num_attention_heads,
                apply_query_key_layer_scaling=self.cfg.get('apply_query_key_layer_scaling', True),
                kv_channels=self.cfg.get('kv_channels', None),
                ffn_hidden_size=self.cfg.ffn_hidden_size,
                num_tokentypes=0,
                parallel_output=True,
                pre_process=pre_process,
                post_process=post_process,
                init_method_std=self.cfg.get('init_method_std', 0.02),
                use_scaled_init_method=self.cfg.get('use_scaled_init_method', True),
                fp16_lm_cross_entropy=self.cfg.get('fp16_lm_cross_entropy', False),
                hidden_dropout=self.cfg.get('hidden_dropout', 0.1),
                attention_dropout=self.cfg.get('attention_dropout', 0.1),
                ffn_dropout=self.cfg.get('ffn_dropout', 0.0),
                precision=self.cfg.get('precision', 16),
                fp32_residual_connection=self.cfg.get('fp32_residual_connection', False),
                activations_checkpoint_granularity=self.cfg.get('activations_checkpoint_granularity', None),
                activations_checkpoint_method=self.cfg.get('activations_checkpoint_method', None),
                activations_checkpoint_num_layers=self.cfg.get('activations_checkpoint_num_layers', 1),
                activations_checkpoint_layers_per_pipeline=self.cfg.get(
                    'activations_checkpoint_layers_per_pipeline', None
                ),
                normalization=self.cfg.get('normalization', 'layernorm'),
                layernorm_epsilon=self.cfg.get('layernorm_epsilon', 1e-5),
                onnx_safe=self.cfg.get('onnx_safe', False),
                bias=self.cfg.get('bias', True),
                bias_activation_fusion=self.cfg.get('bias_activation_fusion', True),
                bias_dropout_add_fusion=self.cfg.get('bias_dropout_add_fusion', True),
                activation=self.cfg.get('activation', 'gelu'),
                headscale=self.cfg.get('headscale', False),
                transformer_block_type=self.cfg.get('transformer_block_type', 'pre_ln'),
                openai_gelu=self.cfg.get('openai_gelu', False),
                normalize_attention_scores=self.cfg.get('normalize_attention_scores', True),
                position_embedding_type=self.cfg.get('position_embedding_type', 'learned_absolute'),
                rotary_percentage=self.cfg.get('rotary_percentage', 1.0),
                share_embeddings_and_output_weights=self.cfg.get('share_embeddings_and_output_weights', True),
                attention_type=self.cfg.get('attention_type', 'multihead'),
                masked_softmax_fusion=self.cfg.get('masked_softmax_fusion', True),
                persist_layer_norm=self.cfg.get('persist_layer_norm', False),
                transformer_engine=self.cfg.get('transformer_engine', False),
                fp8=self.cfg.get('fp8', False),
                fp8_e4m3=self.cfg.get('fp8_e4m3', False),
                fp8_hybrid=self.cfg.get('fp8_hybrid', False),
                fp8_margin=self.cfg.get('fp8_margin', 0),
                fp8_interval=self.cfg.get('fp8_interval', 1),
                fp8_amax_history_len=self.cfg.get('fp8_amax_history_len', 1024),
                fp8_amax_compute_algo=self.cfg.get('fp8_amax_compute_algo', 'max'),
                reduce_amax=self.cfg.get('reduce_amax', True),
                use_emha=self.cfg.get('use_emha', False),
                ub_tp_comm_overlap=self.cfg.get('ub_tp_comm_overlap', False),
                use_flash_attention=self.cfg.get('use_flash_attention', False),
                megatron_legacy=self.cfg.get('megatron_legacy', False),
                seq_len_interpolation_factor=self.cfg.get('seq_len_interpolation_factor', None),
                rotary_base=self.cfg.get('rotary_base', 10000),
            )
        return model

    def setup_optimizer_param_groups(self):
        """ModelPT override. Optimizer will get self._optimizer_param_groups"""
        if self.cfg.get('do_layer_norm_weight_decay', False):
            if isinstance(self.model, list):
                self._optimizer_param_groups = get_all_params_for_weight_decay_optimization(self.model)
            else:
                self._optimizer_param_groups = get_all_params_for_weight_decay_optimization([self.model])

        else:
            self._optimizer_param_groups = get_params_for_weight_decay_optimization(self.model)

    def configure_optimizers(self):

        if self.with_distributed_adam:

            # Disable overlapped grad sync for embedding grad when
            # pipeline parallelism is enabled
            if parallel_state.get_pipeline_model_parallel_world_size() > 1:
                modules = self.get_model_module_list()
                if parallel_state.is_pipeline_first_stage(ignore_virtual=True):
                    if len(modules) > 1:
                        module = modules[0]  # only the first virtual rank has the embeddings
                    else:
                        module = modules[0]
                    if self.cfg.get('share_embeddings_and_output_weights', True):
                        param = (
                            module.shared_embedding_or_output_weight()
                            if self.mcore_gpt
                            else module.word_embeddings_weight()
                        )
                        param._disable_greedy_grad_copy = not self.megatron_amp_O2
                        param._disable_overlap_grad_sync = True
                if parallel_state.is_pipeline_last_stage(ignore_virtual=True):
                    if len(modules) > 1:
                        module = modules[-1]  # only the last virtual rank has the embeddings
                    else:
                        module = modules[0]
                    if self.cfg.get('share_embeddings_and_output_weights', True):
                        param = (
                            module.shared_embedding_or_output_weight()
                            if self.mcore_gpt
                            else module.word_embeddings_weight()
                        )
                        param._disable_greedy_grad_copy = not self.megatron_amp_O2
                        param._disable_overlap_grad_sync = True

            # Disable overlapped grad sync for layer norm grads when
            # sequence parallelism is enabled
            for param in self.parameters():
                if getattr(param, 'sequence_parallel', False):
                    param._disable_greedy_grad_copy = not self.megatron_amp_O2
                    param._disable_overlap_grad_sync = True

            # Initialize parameter buckets for overlapped grad and param syncs
            # Note: Params with disabled overlapping are put in the
            # last param bucket
            buckets = []
            if self.cfg.get('virtual_pipeline_model_parallel_size', None) is not None:
                # Initialize a bucket for each virtual pipeline stage
                for module in self.model:
                    if isinstance(module, (Float16Module, MCoreFloat16Module)):
                        module = module.module
                    stage_bucket = []
                    layers = module.decoder.layers if self.mcore_gpt else module.language_model.encoder.layers
                    for layer in layers:
                        stage_bucket.extend(
                            p
                            for p in layer.parameters()
                            if not getattr(p, '_disable_overlap_grad_sync', False) and p.requires_grad
                        )
                    buckets.append(stage_bucket)
            else:
                # Initialize a bucket for each Transformer layer
                modules = self.model if isinstance(self.model, list) else [self.model]
                for module in modules:
                    if isinstance(module, (Float16Module, MCoreFloat16Module)):
                        module = module.module
                    layers = module.decoder.layers if self.mcore_gpt else module.language_model.encoder.layers
                    for layer in layers:
                        buckets.append(
                            [
                                p
                                for p in layer.parameters()
                                if not getattr(p, '_disable_overlap_grad_sync', False) and p.requires_grad
                            ]
                        )
            buckets.reverse()
<<<<<<< HEAD
            used_params = set()
            for bucket in buckets:
                used_params.update(bucket)
            remaining_params = [p for p in self.parameters() if p not in used_params and p.requires_grad]
            if remaining_params:
                buckets.append(remaining_params)
=======
>>>>>>> fe358f48
            self.distributed_adam_buckets = buckets

        return super().configure_optimizers()

    def forward(self, tokens, text_position_ids, attention_mask, labels):
        output_tensor = self.model(tokens, text_position_ids, attention_mask, labels=labels)
        return output_tensor

    def fwd_bwd_step(self, dataloader_iter, batch_idx, forward_only):

        # handle asynchronous grad reduction
        no_sync_func = None
        grad_sync_func = None
        param_sync_func = None
        if not forward_only and self.with_distributed_adam:
            no_sync_func = partial(self._optimizer.no_sync, greedy_grad_copy=self.megatron_amp_O2,)
            grad_sync_func = self.reduce_overlap_gradients
            param_sync_func = self.sync_overlap_parameters

        # pipeline schedules will get these from self.model.config
        for module in self.get_model_module_list():
            module.config.no_sync_func = no_sync_func
            module.config.grad_sync_func = grad_sync_func
            module.config.param_sync_func = param_sync_func

        # run forward and backwards passes for an entire global batch
        # we do this inside training_step to support pipeline parallelism
        fwd_bwd_function = get_forward_backward_func()

        # TODO @akhattar: add num_micro_batches_with_partial_activation_checkpoints when ready
        losses_reduced_per_micro_batch = fwd_bwd_function(
            forward_step_func=self.get_forward_output_and_loss_func(forward_only),
            data_iterator=self._make_data_iterator_list(dataloader_iter),
            model=self.model,
            num_microbatches=get_num_microbatches(),
            forward_only=forward_only,
            seq_length=self.cfg.encoder_seq_length,
            micro_batch_size=self.cfg.micro_batch_size,
        )

        # only the last stages of the pipeline return losses
        if losses_reduced_per_micro_batch:
            if (not forward_only) or self.cfg.data.get('validation_drop_last', True):
                # average loss across micro batches
                loss_tensors_list = [loss_reduced['avg'] for loss_reduced in losses_reduced_per_micro_batch]
                loss_tensor = torch.concat(loss_tensors_list)
                loss_mean = loss_tensor.mean()
            else:
                # Get the total loss since micro batches sizes are not uniform
                loss_sum_tensors_list = [
                    loss_sum['loss_sum_and_ub_size']
                    for loss_sum in losses_reduced_per_micro_batch
                    if loss_sum['loss_sum_and_ub_size'][1] > 0
                ]
                loss_sum = (
                    torch.vstack(loss_sum_tensors_list).sum(axis=0)
                    if len(loss_sum_tensors_list) > 0
                    else torch.tensor([0.0, 0.0]).cuda()
                )
                return loss_sum
        else:
            # we're not on the last pipeline stage so no losses
            if forward_only:
                loss_mean = []
            else:
                loss_mean = torch.tensor(0.0).cuda()

        return loss_mean

    def initialize_ub_func(self):
        ub_cfgs = self.cfg.get('ub_tp_comm_overlap_cfg', None)
        if ub_cfgs is None:
            warnings.warn(
                "Couldn't find TP config. Please check the path correctness. Initializing TP comm overlap with the default config."
            )

        input_shape = [
            self.cfg.get('encoder_seq_length')
            * self.cfg.get('micro_batch_size')
            // self.cfg.get('context_parallel_size', 1),
            self.cfg.get('hidden_size'),
        ]

        te_module.base.initialize_ub(
            shape=input_shape,
            tp_size=self.cfg.get('tensor_model_parallel_size'),
            use_fp8=self.cfg.get('fp8'),
            ub_cfgs=ub_cfgs,
        )
        self.initialize_ub = False

    def training_step(self, dataloader_iter, batch_idx):
        """
            We pass the dataloader iterator function to the micro-batch scheduler.
            The input batch to each micro-batch is fetched using the dataloader function
            in the micro-batch fwd function.
        """
        # Initialize userbuffer communicators.
        if self.initialize_ub:
            self.initialize_ub_func()

        if self.rampup_batch_size:
            num_microbatch_calculator = apex.transformer.pipeline_parallel.utils._GLOBAL_NUM_MICROBATCHES_CALCULATOR
            current_global_batch_size = num_microbatch_calculator.current_global_batch_size
            # do validation and save the checkpoint when gbs is changed
            if self.prev_global_batch_size != current_global_batch_size and self.prev_global_batch_size:
                self.trainer.should_stop = True

        # we zero grads here because we also call backward in the megatron-core fwd/bwd functions
        self._optimizer.zero_grad()

        if self.with_distributed_adam:
            # hack to enable overlapping param sync and forward compute
            # note: the distributed optimizer monkey-patches each
            # parameter's __getattribute__ function so that it can
            # launch parameter all-gathers the first time the
            # parameter is accessed after the optimizer step. However,
            # PyTorch directly passes embedding parameters into a C++,
            # bypassing this process. A quick-and-dirty hack is to
            # manually interact with the parameter.
            modules = self.model if isinstance(self.model, list) else [self.model]
            for module in modules:
                if isinstance(module, (Float16Module, MCoreFloat16Module)):
                    module = module.module
                if not self.mcore_gpt:
                    module = module.language_model
                if hasattr(module, 'embedding'):
                    for param in module.embedding.parameters():
                        param.data_ptr()

        loss_mean = self.fwd_bwd_step(dataloader_iter, batch_idx, False)

        # when using sequence parallelism, the sequence parallel layernorm grads must be all-reduced
        if self.cfg.get('tensor_model_parallel_size', 1) > 1 and self.cfg.get('sequence_parallel', False):
            self.allreduce_sequence_parallel_gradients()

        if self.use_fsdp:
            # Reduce the gradients omitted from FSDP-sharding
            self.allreduce_fsdp_sharding_omitted_gradients()
        elif self.with_distributed_adam:
            # synchronize asynchronous grad reductions
            # note: not necessary, but reduces performance degradation
            # from multiple simultaneous NCCL calls
            self._optimizer._finish_bucket_grad_sync()
        elif self.megatron_amp_O2:
            # when using pipeline parallelism grads must be all-reduced after the pipeline (not asynchronously)
            if self.cfg.get('pipeline_model_parallel_size', 1) > 1 or self.cfg.get('sequence_parallel', False):
                # main grads are stored in the MainParamsOptimizer wrapper
                self._optimizer.allreduce_main_grads()
        else:
            # async grad allreduce is not currently implemented for O1/autocasting mixed precision training
            # so we all-reduce gradients after the pipeline
            self.allreduce_gradients()  # @sangkug we think this is causing memory to blow up (hurts perf)

        if self.cfg.get('pipeline_model_parallel_size', 1) > 1 and self.cfg.get(
            'share_embeddings_and_output_weights', True
        ):
            # when using pipeline parallelism the first and last stage must keep embeddings in sync
            self.allreduce_first_last_embeddings()

        ## logging
        if self.log_train_loss:
            # When using pipeline parallelism, loss is calculated only in the last pipeline stage and
            # it should be casted to other pipeline stages for logging.
            # we can avoid this broadcast by updating the PTL log function to accept specific ranks
            if parallel_state.get_pipeline_model_parallel_world_size() > 1:
                if torch.distributed.get_rank() == get_last_rank():
                    torch.distributed.send(loss_mean, 0)
                elif torch.distributed.get_rank() == 0:
                    torch.distributed.recv(loss_mean, get_last_rank())
            self.log('reduced_train_loss', loss_mean, prog_bar=True, rank_zero_only=True, batch_size=1)

            # (@adithyare) we need to check for the _scaler attribute to enable pp>1 for adapter training
            if self.cfg.precision == 16 and hasattr(self.trainer.precision_plugin.scaler, "_scale"):
                loss_scale = self.trainer.precision_plugin.scaler._scale
                if loss_scale is not None:
                    self.log('loss_scale', loss_scale, batch_size=1)

        lr = self._optimizer.param_groups[0]['lr']
        self.log('lr', lr, rank_zero_only=True, batch_size=1)
        self.log(
            'global_step', self.trainer.global_step, prog_bar=True, rank_zero_only=True, batch_size=1,
        )

        consumed_samples = self._compute_consumed_samples_after_training_step()
        # TODO: make sure compute_consumed_samples works for pipeline parallelism
        self.log(
            'consumed_samples', consumed_samples, prog_bar=True, rank_zero_only=True, batch_size=1,
        )

        if self.rampup_batch_size:
            self.prev_global_batch_size = current_global_batch_size
            self.prev_consumed_samples = consumed_samples
            num_microbatch_calculator.update(
                consumed_samples=consumed_samples, consistency_check=False,
            )
            current_global_batch_size = num_microbatch_calculator.current_global_batch_size
            self.log('global_batch_size', current_global_batch_size, prog_bar=True, rank_zero_only=True, batch_size=1)
            self.if_first_step = 1

        return loss_mean

    def backward(self, *args, **kwargs):
        """ LightningModule hook to do backward.
            We want this to do nothing since we run backward in the fwd/bwd functions from megatron-core.
            No need to call it here.
        """
        return

    def optimizer_zero_grad(self, *args, **kwargs):
        """ LightningModule hook to zero grad.
            We want this to do nothing as we are zeroing grads during the training_step.
        """
        return

    def _append_sequence_parallel_module_grads(self, module, grads):
        """ Helper method for allreduce_sequence_parallel_gradients"""

        for param in module.parameters():
            sequence_parallel_param = getattr(param, 'sequence_parallel', False) or getattr(
                param, 'sequence_parallel_enabled', False
            )
            # (@adithyare) adapter training now extends MegatronGPTModel
            # so we have to add this check here to ensure we do not
            # perform all_reduce when grad is None.
            # grad can be None when performing PeFT training.
            if sequence_parallel_param and param.requires_grad:
                if self.megatron_amp_O2:
                    grad = param.main_grad
                else:
                    grad = param.grad
                grads.append(grad.data)

    def allreduce_sequence_parallel_gradients(self):
        """ All-reduce layernorm parameters across model parallel nodes when sequence parallelism is used.
            Modified from megatron-lm:
            https://gitlab-master.nvidia.com/ADLR/megatron-lm/-/blob/3f91f09bb2ab32f9904b47f46f19d2fc3f518ed8/megatron/training.py#L425
        """

        grads = []
        if isinstance(self.model, list):
            for module in self.model:
                self._append_sequence_parallel_module_grads(module, grads)
        else:
            self._append_sequence_parallel_module_grads(self.model, grads)

        coalesced = torch._utils._flatten_dense_tensors(grads)
        torch.distributed.all_reduce(coalesced, group=parallel_state.get_tensor_model_parallel_group())
        for buf, synced in zip(grads, torch._utils._unflatten_dense_tensors(coalesced, grads)):
            buf.copy_(synced)

    def allreduce_fsdp_sharding_omitted_gradients(self):
        """ All-reduce gradients of FSDP-sharding-omitted parameters in sharding domain (data-parallel domain).
        """
        assert isinstance(self.model, torch.nn.Module)
        grads = []
        for param in self.model.parameters():
            if not isinstance(param, torch.distributed.fsdp.FlatParameter) and param.requires_grad:
                grad = param.grad
                grads.append(grad.data)
        if len(grads) > 0:
            coalesced = torch._utils._flatten_dense_tensors(grads)
            torch.distributed.all_reduce(coalesced, group=parallel_state.get_data_parallel_group())
            for buf, synced in zip(grads, torch._utils._unflatten_dense_tensors(coalesced, grads)):
                buf.copy_(synced)

    def allreduce_first_last_embeddings(self):

        # Modified from megatron-lm: https://github.com/NVIDIA/Megatron-LM/blob/d41696840ed0a7edb7e0499eb82a48ae112d9bb3/megatron/training.py#L407
        # All-reduce word_embeddings' grad across first and last stages to ensure
        # that word_embeddings parameters stay in sync.
        # This should only run for models that support pipelined model parallelism
        # (BERT and GPT-2).
        if parallel_state.get_pipeline_model_parallel_world_size() > 1 and (
            parallel_state.is_pipeline_first_stage(ignore_virtual=True)
            or parallel_state.is_pipeline_last_stage(ignore_virtual=True)
        ):
            module_list = self.get_model_module_list()
            if parallel_state.is_pipeline_first_stage(ignore_virtual=True):
                module = module_list[0]  # only the first virtual rank has the embeddings
            elif parallel_state.is_pipeline_last_stage(ignore_virtual=True):
                module = module_list[-1]  # only the last virtual rank has the embeddings
            share_embeddings = (
                module.share_embeddings_and_output_weights if self.mcore_gpt else module.share_token_embeddings
            )
            if share_embeddings:
                word_embeddings_weight = (
                    module.shared_embedding_or_output_weight() if self.mcore_gpt else module.word_embeddings_weight()
                )
                # (@adithyare) adapter training now extends MegatronGPTModel so we have to add this check here to ensure we do not perform all_reduce when grad is None.
                # grad can be None when performing PeFT training.
                if word_embeddings_weight.requires_grad:
                    if self.megatron_amp_O2:
                        # O2 recipe stores a "main" copy of weights and grads
                        grad = word_embeddings_weight.main_grad
                    else:
                        grad = word_embeddings_weight.grad
                    torch.distributed.all_reduce(grad, group=parallel_state.get_embedding_group())

    def _make_data_iterator_list(self, data_iterator: Iterator) -> List[Iterator]:
        """ Convert data iterator into form expected by Megatron

            With interleaved pipeline parallelism, Megatron expects a
            list of one data iterator per model chunk. Each model
            chunk independently gets data from its data iterator, so
            we need to interact with the data iterator multiple times
            for each microbatch step. Instead of incorporating this
            logic into the data loader, we cache the iterator's output
            to the first model chunk and reuse it in the other model
            chunks.
        """

        if not isinstance(self.model, list) or len(self.model) == 1:
            return data_iterator  # TODO @tmoon: Remove
            # TODO @tmoon: Use once available in Megatron-LM
            # return DataIteratorList([data_iterator])

        class CachingIterator:
            """Iterator wrapper that caches values"""

            class Proxy:
                """Returns values from caching iterator wrapper

                Assumed to never advance past the caching iterator.
                """

                def __init__(self):
                    self.cache = queue.Queue()

                def __iter__(self):
                    return self

                def __next__(self):
                    return self.cache.get_nowait()

            def __init__(self, iterator: Iterator):
                self.iterator = iterator
                self.proxies = []

            def make_proxy(self):
                self.proxies.append(CachingIterator.Proxy())
                return self.proxies[-1]

            def __iter__(self):
                return self

            def __next__(self):
                val = next(self.iterator)
                for proxy in self.proxies:
                    proxy.cache.put(val)
                return val

        # Make list of iterator wrappers
        iters = [CachingIterator(data_iterator)]
        while len(iters) < len(self.model):
            iters.append(iters[0].make_proxy())
        return iters  # TODO @tmoon: Remove
        # TODO @tmoon: Use once available in Megatron-LM
        # return DataIteratorList(iters)

    def get_batch_on_this_context_parallel_rank(self, batch):
        cp_size = self.cfg.get('context_parallel_size', 1)
        num_valid_tokens_in_ub = None
        if 'loss_mask' in batch and batch['loss_mask'] is not None:
            num_valid_tokens_in_ub = batch['loss_mask'].sum()

        if cp_size > 1:
            cp_rank = parallel_state.get_context_parallel_rank()
            for key, val in batch.items():
                if val is not None:
                    seq_dim = 1 if key != 'attention_mask' else 2
                    val = val.view(
                        *val.shape[0:seq_dim],
                        2 * cp_size,
                        val.shape[seq_dim] // (2 * cp_size),
                        *val.shape[(seq_dim + 1) :],
                    )
                    index = torch.tensor([cp_rank, (2 * cp_size - cp_rank - 1)], device=val.device)
                    val = val.index_select(seq_dim, index)
                    val = val.view(*val.shape[0:seq_dim], -1, *val.shape[(seq_dim + 2) :])
                    batch[key] = val

        batch['num_valid_tokens_in_ub'] = num_valid_tokens_in_ub

        return batch

    def get_forward_output_and_loss_func(self, validation_step=False):
        def fwd_output_and_loss_func(dataloader_iter, model, checkpoint_activations_all_layers=None):

            # Get data batch
            batch = next(dataloader_iter)

            # Transfer needed data to GPU
            required_keys = set()
            if parallel_state.get_pipeline_model_parallel_world_size() == 1:
                required_keys.update(batch.keys())
            else:
                required_keys.add('attention_mask')
                if 'cu_seqlens' in batch:
                    required_keys.add('cu_seqlens')
                if parallel_state.is_pipeline_first_stage():
                    required_keys.update(('tokens', 'position_ids'))
                if parallel_state.is_pipeline_last_stage():
                    required_keys.update(('labels', 'loss_mask'))
            if self.get_attention_mask_from_fusion and 'attention_mask' in required_keys:
                required_keys.remove('attention_mask')
            batch = {key: val.cuda(non_blocking=True) if key in required_keys else None for key, val in batch.items()}

            batch = self.get_batch_on_this_context_parallel_rank(batch)

            # Model forward pass
            forward_args = {
                'input_ids': batch['tokens'],
                'position_ids': batch['position_ids'],
                'attention_mask': None if self.get_attention_mask_from_fusion else batch['attention_mask'],
                'labels': batch['labels'],
                'loss_mask': batch['loss_mask'],
            }

            if not self.mcore_gpt:
                forward_args['checkpoint_activations_all_layers'] = checkpoint_activations_all_layers
                if not self.use_loss_mask:
                    forward_args.pop('loss_mask')
            else:
                # TODO: @eharper can we add this to mcore?
                forward_args.pop('loss_mask')

                if 'cu_seqlens' in batch:  # packed sequence from GPTSFTPackedDataset
                    # these args are passed eventually into TEDotProductAttention.forward()
                    cu_seqlens = batch['cu_seqlens'].squeeze()  # remove batch size dimension (mbs=1)
                    cu_seqlens = cu_seqlens[: torch.argmin(cu_seqlens)]  # remove -1 "paddings" added in collate_fn
                    forward_args['cu_seqlens_q'] = cu_seqlens
                    forward_args['cu_seqlens_kv'] = cu_seqlens
                    forward_args['qkv_format'] = 'thd'

            output_tensor = model(**forward_args)

            def loss_func(output_tensor):
                # Loss for a micro-batch (ub)
                loss_for_ub = self.loss_func(batch['loss_mask'], batch['num_valid_tokens_in_ub'], output_tensor)
                cp_size = self.cfg.get('context_parallel_size', 1)
                if validation_step and not self.cfg.data.get('validation_drop_last', True):
                    num_valid_tokens_in_ub = batch['num_valid_tokens_in_ub']
                    if loss_for_ub.isnan():
                        assert batch['loss_mask'].count_nonzero() == 0, 'Got NaN loss with non-empty input'
                        loss_sum_for_ub = torch.zeros_like(num_valid_tokens_in_ub)
                    else:
                        loss_sum_for_ub = num_valid_tokens_in_ub * loss_for_ub

                    loss_sum_and_ub_size_all_gpu = torch.cat(
                        [
                            loss_sum_for_ub.clone().detach().view(1),
                            torch.tensor([num_valid_tokens_in_ub]).cuda().clone().detach(),
                        ]
                    )
                    # Could potentially reduce num_valid_samples_in_microbatch and use that to aggregate instead of len(self._validation_ds)
                    torch.distributed.all_reduce(
                        loss_sum_and_ub_size_all_gpu, group=parallel_state.get_data_parallel_group()
                    )
                    return loss_for_ub * cp_size, {'loss_sum_and_ub_size': loss_sum_and_ub_size_all_gpu}
                else:
                    reduced_loss = average_losses_across_data_parallel_group([loss_for_ub])
                    return loss_for_ub * cp_size, {'avg': reduced_loss}

            return output_tensor, loss_func

        return fwd_output_and_loss_func

    def get_forward_output_only_func(self):
        def fwd_output_only_func(dataloader_iter, model):
            batch = next(dataloader_iter)
            extra_arg = {}
            if len(batch) == 3:
                batch = [x.cuda() for x in batch]
                tokens, attention_mask, position_ids = batch
                attention_mask = attention_mask[0:1]
            else:
                (
                    tokens,
                    attention_mask,
                    position_ids,
                    set_inference_key_value_memory,
                    inference_max_sequence_len,
                ) = batch
                tokens = tokens.cuda()
                position_ids = position_ids.cuda()
                if attention_mask is not None:
                    attention_mask = attention_mask.cuda()
                    attention_mask = attention_mask[0:1]
                if self.mcore_gpt:
                    # if first step, then clear KV cache, otherwise reuse inference_paarms
                    if set_inference_key_value_memory[0].item():
                        self.inference_params = InferenceParams(
                            max_batch_size=tokens.size(0), max_sequence_length=inference_max_sequence_len[0].item()
                        )
                    extra_arg['inference_params'] = self.inference_params
                else:
                    extra_arg['set_inference_key_value_memory'] = set_inference_key_value_memory[0].item()
                    extra_arg['inference_max_sequence_len'] = inference_max_sequence_len[0].item()
            output_tensor = model(tokens, position_ids, attention_mask, **extra_arg)

            # Advance inference sequence offset.
            if self.inference_params:
                # if last stage, then (final) output is [b, s, h], otherwise it's [s, b, h]
                if parallel_state.is_pipeline_last_stage():
                    self.inference_params.sequence_len_offset += output_tensor.size(1)
                else:
                    self.inference_params.sequence_len_offset += output_tensor.size(0)

            def id_func(output_tensor):
                return output_tensor, {'logits': output_tensor}

            return output_tensor, id_func

        return fwd_output_only_func

    def validation_step(self, dataloader_iter, batch_idx):
        """
            Our dataloaders produce a micro-batch and then we fetch
            a number of microbatches depending on the global batch size and model parallel size
            from the dataloader to produce a list of microbatches.
            The list of microbatches is then piped through the pipeline using megatron-core fwd/bwd functions.
        """
        # Check if iterator is exhausted
        dataloader_iter, done = self._val_iterator_done(dataloader_iter)
        if done:
            return
        mode = 'test' if self.trainer.testing else 'val'
        # Initialize userbuffer communicators.
        if self.initialize_ub:
            self.initialize_ub_func()

        if isinstance(self.model, list):
            for model_module in self.model:
                model_module.eval()

        loss = self.fwd_bwd_step(dataloader_iter, batch_idx, True)

        if isinstance(self.model, list):
            for model_module in self.model:
                model_module.train()
        self.validation_step_outputs.append(loss) if mode == 'val' else self.test_step_outputs.append(loss)
        return loss

    def on_validation_epoch_end(self):
        if parallel_state.is_pipeline_last_stage():
            # only the last pipeline parallel stages return loss with their batch size
            if self.cfg.data.get('validation_drop_last', True):
                averaged_loss = torch.stack(self.validation_step_outputs).mean()
            else:
                # Compute the avg loss by total_loss across all samples / total number of samples
                total_loss_and_total_samples = torch.vstack(self.validation_step_outputs).sum(axis=0)
                avg_loss = total_loss_and_total_samples[0] / total_loss_and_total_samples[1]
                averaged_loss = avg_loss.type(torch.float32).cuda()
        else:
            averaged_loss = torch.tensor(0.0, dtype=torch.float32).cuda()

        # When using pipeline parallelism, loss is calculated only in the last pipeline stage and
        # it should be casted to other pipeline stages for logging.
        if parallel_state.get_pipeline_model_parallel_world_size() > 1:
            if self.loss_broadcast_src_rank is None:
                dp_size = parallel_state.get_data_parallel_world_size()
                cp_size = parallel_state.get_context_parallel_world_size()
                tp_size = parallel_state.get_tensor_model_parallel_world_size()
                pp_size = parallel_state.get_pipeline_model_parallel_world_size()
                rank_in_dp_tp_group = torch.distributed.get_rank() % (dp_size * cp_size * tp_size)
                last_pipeline_stage_offset = (tp_size * cp_size * dp_size) * (pp_size - 1)
                self.loss_broadcast_src_rank = last_pipeline_stage_offset + rank_in_dp_tp_group
            torch.distributed.broadcast(
                averaged_loss, self.loss_broadcast_src_rank, group=parallel_state.get_pipeline_model_parallel_group(),
            )

        self.log('val_loss', averaged_loss, prog_bar=True, rank_zero_only=True, batch_size=1)
        self.validation_step_outputs.clear()  # free memory

        return averaged_loss

    def test_step(self, batch, batch_idx):
        return self.validation_step(batch, batch_idx)

    def on_test_epoch_end(self):
        averaged_loss = average_losses_across_data_parallel_group(self.test_step_outputs)
        logging.info(f'test_loss: {averaged_loss[0]}')
        self.test_step_outputs.clear()  # free memory

    def loss_func(self, loss_mask, num_valid_tokens_in_ub, output_tensor):
        losses = output_tensor.float()
        loss_mask = loss_mask.view(-1).float()
        # TODO: add nemo version here
        loss = torch.sum(losses.view(-1) * loss_mask) / num_valid_tokens_in_ub  # sequence level nll
        cp_size = self.cfg.get('context_parallel_size', 1)
        if cp_size > 1:
            torch.distributed.all_reduce(loss, group=parallel_state.get_context_parallel_group())
        return loss

    def build_train_valid_test_datasets(self):
        # Override limit_val_batches to be a multiple of num microbatches to prevent val_step from exiting in between a step
        self._reconfigure_val_batches()
        logging.info('Building GPT datasets.')
        if self.trainer.limit_val_batches > 1.0 and isinstance(self.trainer.limit_val_batches, float):
            raise ValueError("limit_val_batches must be an integer or float less than or equal to 1.0.")
        global_batch_size = self.cfg.global_batch_size
        max_train_steps = self.trainer.max_steps
        eval_iters = (max_train_steps // self.trainer.val_check_interval + 1) * self.trainer.limit_val_batches
        test_iters = self.trainer.limit_test_batches

        train_valid_test_num_samples = [
            max_train_steps * global_batch_size,
            eval_iters * global_batch_size,
            test_iters * global_batch_size,
        ]

        if self.trainer.limit_val_batches <= 1.0 and isinstance(self.trainer.limit_val_batches, float):
            train_valid_test_num_samples[
                1
            ] = 1  # This is to make sure we only have one epoch on every validation iteration

        self._train_ds, self._validation_ds, self._test_ds = build_train_valid_test_datasets(
            cfg=self.cfg,
            trainer=self.trainer,
            data_prefix=self.cfg.data.data_prefix,
            data_impl=self.cfg.data.data_impl,
            splits_string=self.cfg.data.splits_string,
            train_valid_test_num_samples=train_valid_test_num_samples,
            seq_length=self.cfg.data.seq_length,
            seed=self.cfg.seed,
            skip_warmup=self.cfg.data.get('skip_warmup', True),
            tokenizer=self.tokenizer,
        )
        if self._train_ds is not None:
            logging.info(f'Length of train dataset: {len(self._train_ds)}')
        if self._validation_ds is not None:
            logging.info(f'Length of val dataset: {len(self._validation_ds)}')
        if self._test_ds is not None:
            logging.info(f'Length of test dataset: {len(self._test_ds)}')
        logging.info(f'Finished building GPT datasets.')

        return self._train_ds, self._validation_ds, self._test_ds

    def build_pretraining_data_loader(
        self, dataset, consumed_samples, dataset_type=None, drop_last=True, pad_samples_to_global_batch_size=False
    ):
        """Buld dataloader given an input dataset."""

        logging.info(f'Building dataloader with consumed samples: {consumed_samples}')
        # Megatron sampler
        if hasattr(self.cfg.data, 'dataloader_type') and self.cfg.data.dataloader_type is not None:
            if self.cfg.data.dataloader_type == 'single':
                batch_sampler = MegatronPretrainingSampler(
                    total_samples=len(dataset),
                    consumed_samples=consumed_samples,
                    micro_batch_size=self.cfg.micro_batch_size,
                    data_parallel_rank=parallel_state.get_data_parallel_rank(),
                    data_parallel_size=parallel_state.get_data_parallel_world_size(),
                    drop_last=drop_last,
                    global_batch_size=self.cfg.global_batch_size,
                    rampup_batch_size=self.cfg.get('rampup_batch_size', None),
                    pad_samples_to_global_batch_size=pad_samples_to_global_batch_size,
                )
            elif self.cfg.data.dataloader_type == 'cyclic':
                batch_sampler = MegatronPretrainingRandomSampler(
                    total_samples=len(dataset),
                    consumed_samples=consumed_samples,
                    micro_batch_size=self.cfg.micro_batch_size,
                    data_parallel_rank=parallel_state.get_data_parallel_rank(),
                    data_parallel_size=parallel_state.get_data_parallel_world_size(),
                    drop_last=self.cfg.get('drop_last', True),
                )
            else:
                raise ValueError('cfg.data.dataloader_type must be "single" or "cyclic"')
        else:
            raise ValueError('cfg.data.dataloader_type not found. Must be "single" or "cyclic"')

        return torch.utils.data.DataLoader(
            dataset,
            batch_sampler=batch_sampler,
            num_workers=self.cfg.data.num_workers,
            pin_memory=True,
            persistent_workers=True if self.cfg.data.num_workers > 0 else False,
        )

    def setup(self, stage=None):
        """ PTL hook that is executed after DDP spawns.
            We setup datasets here as megatron datasets require DDP to instantiate.
            See https://pytorch-lightning.readthedocs.io/en/latest/common/lightning_module.html#setup for more information.
        Args:
            stage (str, optional): Can be 'fit', 'validate', 'test' or 'predict'. Defaults to None.
        """
        num_parameters_on_device, total_num_parameters = self._get_total_params_across_model_parallel_groups_gpt_bert(
            self.model
        )

        logging.info(
            f'Pipeline model parallel rank: {parallel_state.get_pipeline_model_parallel_rank()}, '
            f'Tensor model parallel rank: {parallel_state.get_tensor_model_parallel_rank()}, '
            f'Number of model parameters on device: {num_parameters_on_device:.2e}. '
            f'Total number of model parameters: {total_num_parameters:.2e}.'
        )

        resume_checkpoint_path = self.trainer.ckpt_path
        if resume_checkpoint_path:
            init_consumed_samples = self._extract_consumed_samples_from_ckpt(resume_checkpoint_path)
        else:
            init_consumed_samples = 0
        self.init_consumed_samples = init_consumed_samples
        self.init_global_step = self.trainer.global_step

        if self.rampup_batch_size:
            optimizer = self.cfg.optim.get('name', None)
            assert (
                optimizer == 'fused_adam'
            ), f'{optimizer} optimizer is not supported yet with rampup batch size. Please, use fused_adam optimizer instead.'

            num_microbatch_calculator = apex.transformer.pipeline_parallel.utils._GLOBAL_NUM_MICROBATCHES_CALCULATOR
            num_microbatch_calculator.update(self.init_consumed_samples, consistency_check=False)
            self.prev_consumed_samples = self.init_consumed_samples

        if stage == 'predict':
            return
        else:
            # TODO: consider adding a ModelPT guard to check if model is being restored.
            # allowing restored models to optionally setup datasets
            self.build_train_valid_test_datasets()
            self.setup_training_data(self.cfg.data)
            self.setup_validation_data(self.cfg.data)
            self.setup_test_data(self.cfg.data)

        if stage == 'fit':
            if parallel_state.get_pipeline_model_parallel_world_size() > 1:
                if self.cfg.get('share_embeddings_and_output_weights', True):
                    for index, module in enumerate(self.get_model_module_list()):
                        if parallel_state.get_virtual_pipeline_model_parallel_world_size() is not None:
                            parallel_state.set_virtual_pipeline_model_parallel_rank(index)
                        sync_embeddings = (
                            module.initialize_last_stage_with_word_embeddings
                            if self.mcore_gpt
                            else module.sync_initial_word_embeddings
                        )
                        sync_embeddings()
                    if parallel_state.get_virtual_pipeline_model_parallel_world_size() is not None:
                        parallel_state.set_virtual_pipeline_model_parallel_rank(0)

        if self.cfg.get('transformer_engine', False) or self.cfg.get('mcore_gpt', False):
            self.setup_transformer_engine_tp_groups()
            self.setup_transformer_engine_cp_groups()

    def setup_training_data(self, cfg):
        if hasattr(self, '_train_ds'):
            consumed_samples = self.compute_consumed_samples(0)
            logging.info(
                f'Setting up train dataloader with len(len(self._train_ds)): {len(self._train_ds)} and consumed samples: {consumed_samples}'
            )
            self._train_dl = self.build_pretraining_data_loader(self._train_ds, consumed_samples)

    def setup_validation_data(self, cfg):
        if hasattr(self, '_validation_ds'):
            consumed_samples = 0
            logging.info(
                f'Setting up validation dataloader with len(len(self._validation_ds)): {len(self._validation_ds)} and consumed samples: {consumed_samples}'
            )

            drop_last = True
            if not self.cfg.data.get('validation_drop_last', True):
                logging.info(f'Drop last in validation dataset is set to False')
                drop_last = False
            pad_samples_to_global_batch_size = False
            if self.cfg.data.get('pad_samples_to_global_batch_size', False):
                logging.info('pad_samples_to_global_batch_size set to True')
                pad_samples_to_global_batch_size = True

            self._validation_dl = self.build_pretraining_data_loader(
                self._validation_ds, consumed_samples, "validation", drop_last, pad_samples_to_global_batch_size
            )

    def setup_test_data(self, cfg):
        if hasattr(self, '_test_ds'):
            consumed_samples = 0
            logging.info(
                f'Setting up test dataloader with len(len(self._test_ds)): {len(self._test_ds)} and consumed samples: {consumed_samples}'
            )
            self._test_dl = self.build_pretraining_data_loader(self._test_ds, consumed_samples)

    def generate(
        self,
        inputs: Union[List[str], torch.Tensor, List[dict]],
        length_params: LengthParam,
        sampling_params: SamplingParam = None,
        *,
        strategy: Optional[TextGenerationStrategy] = None,
    ) -> OutputType:

        # check whether the DDP is initialized
        if parallel_state.is_unitialized():

            def dummy():
                return

            if self.trainer.strategy.launcher is not None:
                self.trainer.strategy.launcher.launch(dummy, trainer=self.trainer)
            self.trainer.strategy.setup_environment()

            if self.cfg.get('transformer_engine', False):
                self.setup_transformer_engine_tp_groups()
                self.setup_transformer_engine_cp_groups()

        # set the default sampling params if it is None.
        # default do greedy sampling
        if sampling_params is None:
            sampling_params = get_default_sampling_params()

        # set the default length params if it is None.
        # default do greedy sampling
        if length_params is None:
            length_params = get_default_length_params()

        strategy_args = {} if strategy is None else {"strategy": strategy}

        return megatron_gpt_generate(
            self.cuda(), inputs, self.tokenizer, length_params, sampling_params, **strategy_args
        )

    def predict_step(self, batch: Any, batch_idx: int, dataloader_idx: Optional[int] = None) -> Any:
        inference_config = self.get_inference_config()
        if inference_config is None:
            return None
        else:
            # need to overwrite some configuration, make it immutable
            inference_config = inference_config.copy()
            compute_logprob = inference_config['compute_logprob']
            if compute_logprob:
                inference_config['inputs'] = batch
                inference_config['tokens_to_generate'] = 1
                inference_config['all_probs'] = True
                inference_config["add_BOS"] = False
                inference_config['greedy'] = True
                response = generate(self, **inference_config)
                compute_prob_response = get_computeprob_response(self.tokenizer, response, batch)
                return compute_prob_response
            else:
                inference_config['inputs'] = batch
                return generate(self, **inference_config)

    def list_available_models(self):
        return None

    def transfer_batch_to_device(self, batch: Any, device: torch.device, dataloader_idx: int) -> Any:
        """ PTL hook: https://pytorch-lightning.readthedocs.io/en/latest/common/lightning_module.html#transfer-batch-to-device
            When using pipeline parallelism, we need the global batch to remain on the CPU,
            since the memory overhead will be too high when using a large number of microbatches.
            Microbatches are transferred from CPU to GPU inside the pipeline.
        """
        return batch

    def _validate_trainer(self):
        """ Certain trainer configurations can break training.
            Here we try to catch them and raise an error.
        """
        if self.trainer.accumulate_grad_batches > 1:
            raise ValueError(
                f'Gradient accumulation is done within training_step. trainer.accumulate_grad_batches must equal 1'
            )

    @classmethod
    def list_available_models(cls) -> Optional[PretrainedModelInfo]:
        """
        This method returns a list of pre-trained model which can be instantiated directly from NVIDIA's NGC cloud.
        Returns:
            List of available pre-trained models.
        """
        result = []
        result.append(
            PretrainedModelInfo(
                pretrained_model_name="megatron_gpt_345m",
                location="https://api.ngc.nvidia.com/v2/models/nvidia/nemo/megatron_gpt_345m/versions/1/files/megatron_gpt_345m.nemo",
                description="345M parameter GPT generative Megatron model.",
            )
        )
        return result

    def on_save_checkpoint(self, checkpoint) -> None:
        """LightningModule hook:
        https://pytorch-lightning.readthedocs.io/en/stable/common/lightning_module.html#on-save-checkpoint
        """

        # mcore uses distributed checkpointing
        # FSDP supports the lagecy checkpointing or torch-FSDP-native sharded checkpointing
        if self.mcore_gpt and not self.use_fsdp:
            checkpoint['sharded_state_dict'] = self.sharded_state_dict()

        # legacy checkpointing for interleaved
        else:
            if isinstance(self.model, list):
                for i in range(len(self.model)):
                    parallel_state.set_virtual_pipeline_model_parallel_rank(i)
                    checkpoint[f'model{i}'] = self.model[i].module.state_dict_for_save_checkpoint()
                parallel_state.set_virtual_pipeline_model_parallel_rank(0)

    def on_load_checkpoint(self, checkpoint) -> None:
        """LightningModule hook:
        https://pytorch-lightning.readthedocs.io/en/stable/common/lightning_module.html#on-load-checkpoint
        """

        # mcore uses distributed checkpointing
        # FSDP supports the lagecy checkpointing or torch-FSDP-native sharded checkpointing
        if self.mcore_gpt and not self.use_fsdp:
            if 'state_dict' in checkpoint and checkpoint['state_dict']:
                for index, module in enumerate(self.get_model_module_list()):
                    if parallel_state.get_virtual_pipeline_model_parallel_world_size() is not None:
                        checkpoint_state_dict = checkpoint['state_dict'][f'model_{index}']
                    else:
                        checkpoint_state_dict = checkpoint['state_dict']
                    # checkpoint_state_dict has "model." but module does not so we need to remove it when loading
                    checkpoint_state_dict = {
                        key.replace('model.', ''): checkpoint_state_dict.pop(key)
                        for key in list(checkpoint_state_dict.keys())
                    }
                    module.load_state_dict(checkpoint_state_dict, strict=True)
            else:
                # when restoring a distributed checkpoint from a ptl checkpoint we need to defer loading the state_dict
                # see NLPModel.on_load_checkpoint
                checkpoint['state_dict'] = {}

        # legacy checkpointing for interleaved
        else:
            if isinstance(self.model, list):
                for i in range(len(self.model)):
                    parallel_state.set_virtual_pipeline_model_parallel_rank(i)
                    self.model[i].module.load_state_dict(checkpoint[f'model{i}'], strict=True)
                parallel_state.set_virtual_pipeline_model_parallel_rank(0)

    def sharded_state_dict(self, prefix: str = '') -> Dict[str, Any]:
        """
        Creates the sharded state dict which is used by dist_checkpoint to save the sharded tensors to disk.
        When given the sharded_stated_dict, dist_checkpoint.load will load the tensors corresponding to
        self.state_dict().
        The sharded tensor mapping is defined in the GPTModel class from mcore.
        """

        if self.mcore_gpt:
            module_prefix = f'{prefix}model.'
            sharded_state_dict = {}
            for index, module in enumerate(self.get_model_module_list()):
                if parallel_state.get_virtual_pipeline_model_parallel_world_size() is not None:
                    # virtual pipline rank must be set so that GPTModel returns the correct sharded state dict
                    parallel_state.set_virtual_pipeline_model_parallel_rank(index)
                    module_sharded_state_dict = module.sharded_state_dict(prefix=module_prefix)
                    sharded_state_dict[f'model_{index}'] = module_sharded_state_dict
                else:
                    module_sharded_state_dict = module.sharded_state_dict(prefix=module_prefix)
                    sharded_state_dict.update(module_sharded_state_dict)

            # reset vp rank
            if parallel_state.get_virtual_pipeline_model_parallel_world_size() is not None:
                parallel_state.set_virtual_pipeline_model_parallel_rank(0)

            return sharded_state_dict

    def parameters(self):
        if isinstance(self.model, list):
            return itertools.chain.from_iterable(module.parameters() for module in self.model)
        else:
            return self.model.parameters()

    @property
    def mgpt_wrapper(self):
        return MegatronGPTExportableModel(self)

    def list_export_subnets(self):
        return ['mgpt_wrapper']

    def _reset_activation_checkpointing_args(self):
        """ Disables activation checkpointing completely and saves the values so that
            _restore_activation_checkpointing_args can restore them later. This function must always be
            called before _restore_activation_checkpointing_args.
        """
        # Store values to restore them later.
        self.last_activations_checkpoint_granularity = self.cfg.activations_checkpoint_granularity
        self.last_activations_checkpoint_method = self.cfg.activations_checkpoint_method
        self.last_activations_checkpoint_num_layers = self.cfg.activations_checkpoint_num_layers
        self.last_activations_checkpoint_layers_per_pipeline = self.cfg.activations_checkpoint_layers_per_pipeline

        # Reset config values. Needed for calling generate.
        self.cfg.activations_checkpoint_granularity = None
        self.cfg.activations_checkpoint_method = None
        self.cfg.activations_checkpoint_num_layers = None
        self.cfg.activations_checkpoint_layers_per_pipeline = None

        # Reset model parameters.
        for module in self.get_model_module_list():
            if self.cfg.get('mcore_gpt', False):
                module.decoder.config.recompute_granularity = None
                module.decoder.config.recompute_method = None
                module.decoder.config.recompute_num_layers = None
            else:
                module.language_model.encoder.activations_checkpoint_granularity = None
                module.language_model.encoder.activations_checkpoint_method = None
                module.language_model.encoder.activations_checkpoint_num_layers = None
                module.language_model.encoder.activations_checkpoint_layers_per_pipeline = None

    def _restore_activation_checkpointing_args(self):
        """ Restores the activation checkpointing parameters using the values saved by
            _reset_activation_checkpointing_args. This function must never be called before
            _reset_activation_checkpointing_args.
        """
        # Restore config values.
        self.cfg.activations_checkpoint_granularity = self.last_activations_checkpoint_granularity
        self.cfg.activations_checkpoint_method = self.last_activations_checkpoint_method
        self.cfg.activations_checkpoint_num_layers = self.last_activations_checkpoint_num_layers
        self.cfg.activations_checkpoint_layers_per_pipeline = self.last_activations_checkpoint_layers_per_pipeline

        # Restore model parameters.
        for module in self.get_model_module_list():
            if self.cfg.get('mcore_gpt', False):
                module.decoder.config.recompute_granularity = self.last_activations_checkpoint_granularity
                module.decoder.config.recompute_method = self.last_activations_checkpoint_method
                module.decoder.config.recompute_num_layers = self.last_activations_checkpoint_num_layers
            else:
                module.language_model.encoder.activations_checkpoint_granularity = (
                    self.last_activations_checkpoint_granularity
                )
                module.language_model.encoder.activations_checkpoint_method = self.last_activations_checkpoint_method
                module.language_model.encoder.activations_checkpoint_num_layers = (
                    self.last_activations_checkpoint_num_layers
                )
                module.language_model.encoder.activations_checkpoint_layers_per_pipeline = (
                    self.last_activations_checkpoint_layers_per_pipeline
                )

    def _reset_sequence_parallelism_args(self):
        """ Disables sequence parallelism completely and saves the values so that
            _restore_sequence_parallelism_args can restore them later. This function must always be
            called before _restore_sequence_parallelism_args.
        """
        # Store values to restore them later.
        self.last_sequence_parallel = self.cfg.sequence_parallel

        # Reset config values. Needed for calling generate.
        self.cfg.sequence_parallel = False
        self.model_parallel_config.sequence_parallel = False
        self.transformer_config.sequence_parallel = False

        # Reset model parameters.
        for module in self.get_model_module_list():
            for mod in module.modules():
                if hasattr(mod, "sequence_parallel"):
                    mod.sequence_parallel = False

    def _restore_sequence_parallelism_args(self):
        """ Restores the sequence parallelism parameters using the values saved by
            _reset_sequence_parallelism_args. This function must never be called before
            _reset_sequence_parallelism_args.
        """
        # Restore config values.
        self.cfg.sequence_parallel = self.last_sequence_parallel
        self.model_parallel_config.sequence_parallel = self.last_sequence_parallel
        self.transformer_config.sequence_parallel = self.last_sequence_parallel

        # Restore model parameters.
        for module in self.get_model_module_list():
            for mod in module.modules():
                if hasattr(mod, "sequence_parallel"):
                    mod.sequence_parallel = self.last_sequence_parallel

    def build_transformer_config(self) -> TransformerConfig:
        """ Builds the megatron core gpt transformer config for the model.
            For attributes in the nemo model config that are the same
            as the megatron core TransformerConfig, we will use the value from the nemo model config.
            For attributes in TransformerConfig that are not in the nemo model config, we add custom logic.
        """

        normalization = self.cfg.get('normalization', 'layernorm')
        layernorm_zero_centered_gamma = self.cfg.get('normalization', 'layernorm') == 'layernorm1p'
        if normalization == 'layernorm':
            normalization = 'LayerNorm'
        elif normalization == 'rmsnorm':
            normalization = 'RMSNorm'
        elif normalization == 'layernorm1p':
            normalization = 'LayerNorm'
            layernorm_zero_centered_gamma = True
        else:
            logging.warning(
                f"The normalization type: {normalization} might not be supported in megatron core."
                f"Supported types are LayerNorm and RMSNorm."
            )

        ub_tp_comm_overlap = self.cfg.get('ub_tp_comm_overlap', False)

        if not self.cfg.get('fp8', False):
            fp8 = None
        elif self.cfg.get('fp8_e4m3', False):
            fp8 = 'e4m3'
        elif self.cfg.get('fp8_hybrid', False):
            fp8 = 'hybrid'
        else:
            raise ValueError(f"fp8 enabled but fp8_format (fp8_e4m3 | fp8_hybrid) is not set.")

        # any configs that are not in the nemo model config will be added here
        model_specific_configs = {
            'layernorm_zero_centered_gamma': layernorm_zero_centered_gamma,
            'normalization': normalization,
            'fp8': fp8,
            'ub_tp_comm_overlap': ub_tp_comm_overlap,
        }

        transformer_config = super().build_transformer_config()

        for key, value in model_specific_configs.items():
            setattr(transformer_config, key, value)

        # pass mcore customization configs directly to mcore
        mcore_customization_config_dict = self.cfg.get('mcore_customization_config', {})
        for key, value in mcore_customization_config_dict.items():
            setattr(transformer_config, key, value)

        return transformer_config<|MERGE_RESOLUTION|>--- conflicted
+++ resolved
@@ -482,15 +482,12 @@
                             ]
                         )
             buckets.reverse()
-<<<<<<< HEAD
             used_params = set()
             for bucket in buckets:
                 used_params.update(bucket)
             remaining_params = [p for p in self.parameters() if p not in used_params and p.requires_grad]
             if remaining_params:
                 buckets.append(remaining_params)
-=======
->>>>>>> fe358f48
             self.distributed_adam_buckets = buckets
 
         return super().configure_optimizers()
