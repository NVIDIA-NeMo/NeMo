# Copyright (c) 2021, NVIDIA CORPORATION.  All rights reserved.
#
# Licensed under the Apache License, Version 2.0 (the "License");
# you may not use this file except in compliance with the License.
# You may obtain a copy of the License at
#
#     http://www.apache.org/licenses/LICENSE-2.0
#
# Unless required by applicable law or agreed to in writing, software
# distributed under the License is distributed on an "AS IS" BASIS,
# WITHOUT WARRANTIES OR CONDITIONS OF ANY KIND, either express or implied.
# See the License for the specific language governing permissions and
# limitations under the License.

import itertools
import queue
<<<<<<< HEAD
from functools import partial
from typing import Any, Iterator, List, Optional, Union
=======
import warnings
from functools import partial
from typing import Any, Dict, Iterator, List, Optional, Union
>>>>>>> f7e33fc1

import numpy as np
import torch
from omegaconf.dictconfig import DictConfig
from pytorch_lightning.accelerators import CPUAccelerator
from pytorch_lightning.trainer.trainer import Trainer

from nemo.collections.nlp.data.language_modeling.megatron.data_samplers import (
    MegatronPretrainingRandomSampler,
    MegatronPretrainingSampler,
)
from nemo.collections.nlp.data.language_modeling.megatron.gpt_dataset import build_train_valid_test_datasets
from nemo.collections.nlp.models.language_modeling.megatron.gpt_model import GPTModel
from nemo.collections.nlp.models.language_modeling.megatron_base_model import MegatronBaseModel
from nemo.collections.nlp.modules.common.megatron.build_model import build_model
from nemo.collections.nlp.modules.common.megatron.module import Float16Module
from nemo.collections.nlp.modules.common.megatron.utils import (
    average_losses_across_data_parallel_group,
    get_all_params_for_weight_decay_optimization,
    get_ltor_masks_and_position_ids,
    get_params_for_weight_decay_optimization,
)
from nemo.collections.nlp.modules.common.text_generation_utils import (
    generate,
    get_computeprob_response,
    get_default_length_params,
    get_default_sampling_params,
    megatron_gpt_generate,
)
from nemo.collections.nlp.modules.common.transformer.text_generation import (
    LengthParam,
    OutputType,
    SamplingParam,
    TextGeneration,
)
from nemo.collections.nlp.parts.utils_funcs import get_last_rank
from nemo.core.classes import Exportable
from nemo.core.classes.common import PretrainedModelInfo
from nemo.core.neural_types import ChannelType, NeuralType
from nemo.utils import logging

try:
    import apex.transformer.pipeline_parallel.utils
    from apex.transformer.pipeline_parallel.utils import get_num_microbatches

    HAVE_APEX = True

except (ImportError, ModuleNotFoundError):

    HAVE_APEX = False

try:
    from megatron.core import parallel_state
    from megatron.core.pipeline_parallel.schedules import get_forward_backward_func

    # TODO @tmoon: Use once available in Megatron-LM
    # from megatron.core.pipeline_parallel.schedules import DataIteratorList

    HAVE_MEGATRON_CORE = True

except (ImportError, ModuleNotFoundError):

    HAVE_MEGATRON_CORE = False

try:
    import transformer_engine
    from transformer_engine.pytorch import module as te_module

    HAVE_TE = True

except (ImportError, ModuleNotFoundError):
    HAVE_TE = False


class MegatronGPTExportableModel(torch.nn.Module, Exportable):
    """
    Megatron GPT Wrapper for ONNX export
    """

    def __init__(self, model):
        super().__init__()
        self.model = model
        self.fp8_enabled = model.cfg.get('fp8', False)
        self.fp8_recipe = None
        if self.fp8_enabled and HAVE_TE:
            self.fp8_recipe = transformer_engine.common.recipe.DelayedScaling(
                margin=0, interval=1, fp8_format=transformer_engine.common.recipe.Format.E4M3
            )

        self.dtype = None
        if model.cfg['precision'] == 'bf16':
            self.dtype = torch.bfloat16
        elif int(model.cfg['precision']) == 32:
            self.dtype = torch.float
        elif int(model.cfg['precision']) == 16:
            self.dtype = torch.float16
        else:
            raise ValueError(f"precision: {model.cfg['precision']} is not supported.")

    def forward(self, tokens, position_ids, attention_mask):
        if self.fp8_enabled and HAVE_TE:
            with transformer_engine.pytorch.onnx_export(self.fp8_enabled), transformer_engine.pytorch.fp8_autocast(
                enabled=self.fp8_enabled, fp8_recipe=self.fp8_recipe
            ), torch.no_grad(), torch.inference_mode(), torch.autocast(
                'cuda', dtype=self.dtype
            ), warnings.catch_warnings():
                warnings.filterwarnings(action='ignore', category=torch.jit.TracerWarning, module=r'.*')
                assert tokens.shape == position_ids.shape
                assert attention_mask.shape[2] == attention_mask.shape[3] == tokens.shape[1] == position_ids.shape[1]
                output_tensor = self.model.forward(
                    tokens=tokens.cuda(),
                    text_position_ids=position_ids.cuda(),
                    attention_mask=attention_mask.cuda(),
                    labels=None,
                )
        else:
            with torch.no_grad(), torch.inference_mode(), torch.autocast(
                'cuda', dtype=self.dtype
            ), warnings.catch_warnings():
                warnings.filterwarnings(action='ignore', category=torch.jit.TracerWarning, module=r'.*')
                assert tokens.shape == position_ids.shape
                assert attention_mask.shape[2] == attention_mask.shape[3] == tokens.shape[1] == position_ids.shape[1]
                output_tensor = self.model.forward(
                    tokens=tokens.cuda(),
                    text_position_ids=position_ids.cuda(),
                    attention_mask=attention_mask.cuda(),
                    labels=None,
                )

        return output_tensor

    def freeze(self):
        for param in self.parameters():
            param.requires_grad = False

    def input_example(self, max_batch=1, max_dim=768, seq_len=6):
        ids = [self.model.tokenizer.text_to_ids(text) for text in ["how is the weather on           Sunday"]]
        id_tensors = [torch.unsqueeze(torch.LongTensor(id_list), dim=0) for id_list in ids]
        masks_and_position_ids = [
            get_ltor_masks_and_position_ids(id_tensor, self.model.tokenizer.eos_id, False, False, False)
            for id_tensor in id_tensors
        ]
        for tokens, attn_mask_and_pos_ids in zip(id_tensors, masks_and_position_ids):
            attn_mask, _, pos_ids = attn_mask_and_pos_ids
            return tokens, pos_ids, attn_mask

    @property
    def input_types(self) -> Optional[Dict[str, NeuralType]]:
        return {
            "input_ids": NeuralType(('B', 'T'), ChannelType()),
            "position_ids": NeuralType(('B', 'T'), ChannelType()),
            "attention_mask": NeuralType(('D', 'D', 'T', 'T'), ChannelType()),
        }

    @property
    def output_types(self) -> Optional[Dict[str, NeuralType]]:
        return {"logits": NeuralType(('B', 'T', 'D'), ChannelType())}

    @property
    def input_names(self) -> List[str]:
        return ['input_ids', 'position_ids', 'attention_mask']

    @property
    def output_names(self) -> List[str]:
        return ['logits']


class MegatronGPTModel(MegatronBaseModel, TextGeneration):
    """
    Megatron GPT pretraining
    """

    def __init__(self, cfg: DictConfig, trainer: Trainer):
        if not HAVE_APEX:
            raise ImportError(
                "Apex was not found. Please see the NeMo README for installation instructions: https://github.com/NVIDIA/NeMo#megatron-gpt."
            )

        if not HAVE_MEGATRON_CORE:
            raise ImportError(
                "megatron-core was not found. Please see the NeMo README for installation instructions: https://github.com/NVIDIA/NeMo#megatron-gpt."
            )
        # this prevents base constructor from initializing tokenizer
        self.tokenizer = None
        super().__init__(cfg, trainer=trainer, no_lm_init=True)

        self._validate_trainer()

        self.megatron_amp_o2 = cfg.get('megatron_amp_O2', False)

        self.rampup_batch_size = self.cfg.get('rampup_batch_size', None)
        if self.rampup_batch_size:
            self.prev_consumed_samples = 0
            self.if_first_step = 0
            self.prev_global_batch_size = None

        if not self.megatron_amp_o2 and self.cfg.get('virtual_pipeline_model_parallel_size', None):
            raise ValueError('Virtual pipeline model parallel is only supported when using megatron_amp_O2')

        # build_model returns a list of modules which are used for interleaved pipeline parallelism
        if isinstance(self.trainer.accelerator, CPUAccelerator):
            self.model = build_model(
                model_provider_func=self.model_provider_func,
                wrap_with_ddp=False,
                on_cpu=True,
                virtual_pipeline_model_parallel_size=self.cfg.get('virtual_pipeline_model_parallel_size', None),
            )
        else:
            self.model = build_model(
                model_provider_func=self.model_provider_func,
                wrap_with_ddp=False,
                virtual_pipeline_model_parallel_size=self.cfg.get('virtual_pipeline_model_parallel_size', None),
            )

        # if we're not using interleaved, then self.model is a module.
        if self.cfg.get('virtual_pipeline_model_parallel_size', None) is None:
            self.model = self.model[0]

        if self.megatron_amp_o2:

            if not self.with_distributed_adam:
                # Pre-allocate the model on GPU to have master parameters allocated on the same device with matching data type
                if isinstance(self.model, list):
                    for module in self.model:
                        module.cuda(torch.cuda.current_device())
                else:
                    self.model.cuda(torch.cuda.current_device())

            # Model wrapper to convert both model and inputs to half precision
            if isinstance(self.model, list):
                converted_model = []
                for module in self.model:
                    converted_model.append(
                        Float16Module(
                            module=module,
                            precision=cfg.precision,
                            share_token_embeddings=self.cfg.get('share_embeddings_and_output_weights', True),
                        )
                    )
                self.model = converted_model
            else:
                self.model = Float16Module(
                    module=self.model,
                    precision=cfg.precision,
                    share_token_embeddings=self.cfg.get('share_embeddings_and_output_weights', True),
                )

        if self.trainer.precision == 'bf16':
            self.autocast_dtype = torch.bfloat16
        elif int(self.trainer.precision) == 32:
            self.autocast_dtype = torch.float
        elif int(self.trainer.precision) == 16:
            self.autocast_dtype = torch.half
        else:
            raise ValueError('precision must be in [32, 16, "bf16"]')

        self.enable_autocast = (
            True if (not self.megatron_amp_o2) and (self.autocast_dtype in [torch.float16, torch.bfloat16]) else False
        )

        self.transformer_engine = cfg.get('transformer_engine', False)

        # configuration used for inference
        self._inference_config = None

        # Convert the global-batch-based profile index to micro-batch index
        if hasattr(self, '_nsys_profile_enabled'):
            mp_size = cfg.get('tensor_model_parallel_size', 1) * cfg.get('pipeline_model_parallel_size', 1)
            data_parallel_world_size = trainer.world_size // mp_size
            grad_accum_steps = cfg.get('global_batch_size') // (cfg.get('micro_batch_size') * data_parallel_world_size)
            self._nsys_profile_start_step *= grad_accum_steps
            self._nsys_profile_end_step *= grad_accum_steps

        self.get_attention_mask_from_fusion = self.cfg.get('get_attention_mask_from_fusion', True)
        self.initialize_ub = self.cfg.get('ub_tp_comm_overlap', False)

    def get_gpt_module_list(self):
        if isinstance(self.model, list):
            return [model.module if isinstance(model, Float16Module) else model for model in self.model]
        elif isinstance(self.model, Float16Module):
            return [self.model.module]
        else:
            return [self.model]

    def set_inference_config(self, inference_config):
        self._inference_config = inference_config

    def get_inference_config(self):
        return self._inference_config

    def model_provider_func(self, pre_process, post_process):
        """Model depends on pipeline paralellism."""
        model = GPTModel(
            vocab_size=self.cfg.get('override_vocab_size', self.padded_vocab_size),
            hidden_size=self.cfg.hidden_size,
            max_position_embeddings=self.cfg.max_position_embeddings,
            num_layers=self.cfg.num_layers,
            num_attention_heads=self.cfg.num_attention_heads,
            apply_query_key_layer_scaling=self.cfg.get('apply_query_key_layer_scaling', True),
            kv_channels=self.cfg.get('kv_channels', None),
            ffn_hidden_size=self.cfg.ffn_hidden_size,
            num_tokentypes=0,
            parallel_output=True,
            pre_process=pre_process,
            post_process=post_process,
            init_method_std=self.cfg.get('init_method_std', 0.02),
            use_scaled_init_method=self.cfg.get('use_scaled_init_method', True),
            fp16_lm_cross_entropy=self.cfg.get('fp16_lm_cross_entropy', False),
            use_cpu_initialization=self.cfg.get('use_cpu_initialization', False),
            megatron_amp_O2=self.cfg.get('megatron_amp_O2', False),
            hidden_dropout=self.cfg.get('hidden_dropout', 0.1),
            attention_dropout=self.cfg.get('attention_dropout', 0.1),
            ffn_dropout=self.cfg.get('ffn_dropout', 0.0),
            precision=self.cfg.get('precision', 16),
            fp32_residual_connection=self.cfg.get('fp32_residual_connection', False),
            activations_checkpoint_granularity=self.cfg.get('activations_checkpoint_granularity', None),
            activations_checkpoint_method=self.cfg.get('activations_checkpoint_method', None),
            activations_checkpoint_num_layers=self.cfg.get('activations_checkpoint_num_layers', 1),
            activations_checkpoint_layers_per_pipeline=self.cfg.get(
                'activations_checkpoint_layers_per_pipeline', None
            ),
            normalization=self.cfg.get('normalization', 'layernorm'),
            layernorm_epsilon=self.cfg.get('layernorm_epsilon', 1e-5),
            onnx_safe=self.cfg.get('onnx_safe', False),
            bias=self.cfg.get('bias', True),
            bias_activation_fusion=self.cfg.get('bias_activation_fusion', True),
            bias_dropout_add_fusion=self.cfg.get('bias_dropout_add_fusion', True),
            activation=self.cfg.get('activation', 'gelu'),
            headscale=self.cfg.get('headscale', False),
            transformer_block_type=self.cfg.get('transformer_block_type', 'pre_ln'),
            openai_gelu=self.cfg.get('openai_gelu', False),
            normalize_attention_scores=self.cfg.get('normalize_attention_scores', True),
            position_embedding_type=self.cfg.get('position_embedding_type', 'learned_absolute'),
            rotary_percentage=self.cfg.get('rotary_percentage', 1.0),
            share_embeddings_and_output_weights=self.cfg.get('share_embeddings_and_output_weights', True),
            attention_type=self.cfg.get('attention_type', 'multihead'),
            masked_softmax_fusion=self.cfg.get('masked_softmax_fusion', True),
            gradient_accumulation_fusion=self.cfg.get('gradient_accumulation_fusion', False),
            persist_layer_norm=self.cfg.get('persist_layer_norm', False),
            sequence_parallel=self.cfg.get('sequence_parallel', False),
            transformer_engine=self.cfg.get('transformer_engine', False),
            fp8=self.cfg.get('fp8', False),
            fp8_e4m3=self.cfg.get('fp8_e4m3', False),
            fp8_hybrid=self.cfg.get('fp8_hybrid', False),
            fp8_margin=self.cfg.get('fp8_margin', 0),
            fp8_interval=self.cfg.get('fp8_interval', 1),
            fp8_amax_history_len=self.cfg.get('fp8_amax_history_len', 1),
            fp8_amax_compute_algo=self.cfg.get('fp8_amax_compute_algo', 'most_recent'),
            reduce_amax=self.cfg.get('reduce_amax', True),
            use_emha=self.cfg.get('use_emha', False),
            ub_tp_comm_overlap=self.cfg.get('ub_tp_comm_overlap', False),
            use_flash_attention=self.cfg.get('use_flash_attention', False),
            megatron_legacy=self.cfg.get('megatron_legacy', False),
            seq_len_interpolation_factor=self.cfg.get('seq_len_interpolation_factor', None),
        )

        return model

    def setup_optimizer_param_groups(self):
        """ModelPT override. Optimizer will get self._optimizer_param_groups"""
        if self.cfg.get('do_layer_norm_weight_decay', False):
            if isinstance(self.model, list):
                self._optimizer_param_groups = get_all_params_for_weight_decay_optimization(self.model)
            else:
                self._optimizer_param_groups = get_all_params_for_weight_decay_optimization([self.model])

        else:
            self._optimizer_param_groups = get_params_for_weight_decay_optimization(self.model)

    def configure_optimizers(self):

        if self.with_distributed_adam:

            # Disable overlapped grad sync for embedding grad when
            # pipeline parallelism is enabled
            if parallel_state.get_pipeline_model_parallel_world_size() > 1:
                if parallel_state.is_pipeline_first_stage(ignore_virtual=True):
                    if isinstance(self.model, list):
                        module = self.model[0]  # only the first virtual rank has the embeddings
                    else:
                        module = self.model
                    if module.share_token_embeddings:
                        param = module.word_embeddings_weight()
                        param._disable_greedy_grad_copy = not self.megatron_amp_o2
                        param._disable_overlap_grad_sync = True
                if parallel_state.is_pipeline_last_stage(ignore_virtual=True):
                    if isinstance(self.model, list):
                        module = self.model[-1]  # only the last virtual rank has the embeddings
                    else:
                        module = self.model
                    if module.share_token_embeddings:
                        param = module.word_embeddings_weight()
                        param._disable_greedy_grad_copy = not self.megatron_amp_o2
                        param._disable_overlap_grad_sync = True

            # Disable overlapped grad sync for layer norm grads when
            # sequence parallelism is enabled
            for param in self.parameters():
                if getattr(param, 'sequence_parallel', False):
                    param._disable_greedy_grad_copy = not self.megatron_amp_o2
                    param._disable_overlap_grad_sync = True

            # Initialize parameter buckets for overlapped grad and param syncs
            # Note: Params with disabled overlapping are put in the
            # last param bucket
            buckets = []
            if self.cfg.get('virtual_pipeline_model_parallel_size', None) is not None:
                # Initialize a bucket for each virtual pipeline stage
                for module in self.model:
                    if isinstance(module, Float16Module):
                        module = module.module
                    stage_bucket = []
                    for layer in module.language_model.encoder.layers:
                        stage_bucket.extend(
                            p for p in layer.parameters() if not getattr(p, '_disable_overlap_grad_sync', False)
                        )
                    buckets.append(stage_bucket)
            else:
                # Initialize a bucket for each Transformer layer
                modules = self.model if isinstance(self.model, list) else [self.model]
                for module in modules:
                    if isinstance(module, Float16Module):
                        module = module.module
                    for layer in module.language_model.encoder.layers:
                        buckets.append(
                            [p for p in layer.parameters() if not getattr(p, '_disable_overlap_grad_sync', False)]
                        )
            buckets.reverse()
            used_params = set()
            for bucket in buckets:
                used_params.update(bucket)
            buckets[-1].extend(p for p in self.parameters() if p not in used_params)
            self.distributed_adam_buckets = buckets

        return super().configure_optimizers()

    def forward(self, tokens, text_position_ids, attention_mask, labels):
        output_tensor = self.model(tokens, text_position_ids, attention_mask, labels=labels)
        return output_tensor

    def fwd_bwd_step(self, dataloader_iter, batch_idx, forward_only):
        tensor_shape = [self.cfg.encoder_seq_length, self.cfg.micro_batch_size, self.cfg.hidden_size]

        # handle asynchronous grad reduction
        no_sync_func = None
        grad_sync_func = None
        param_sync_func = None
        if not forward_only and self.with_distributed_adam:
            no_sync_func = partial(self._optimizer.no_sync, greedy_grad_copy=self.megatron_amp_o2,)
            grad_sync_func = self.reduce_overlap_gradients
            param_sync_func = self.sync_overlap_parameters

        # run forward and backwards passes for an entire global batch
        # we do this inside training_step to support pipeline parallelism
        fwd_bwd_function = get_forward_backward_func()

        # TODO @akhattar: add num_micro_batches_with_partial_activation_checkpoints when ready
        losses_reduced_per_micro_batch = fwd_bwd_function(
            forward_step_func=self.get_forward_output_and_loss_func(forward_only),
            data_iterator=self._make_data_iterator_list(dataloader_iter),
            model=self.model,
            num_microbatches=get_num_microbatches(),
            forward_only=forward_only,
            tensor_shape=tensor_shape,
            dtype=self.autocast_dtype,
            grad_scaler=self.trainer.precision_plugin.scaler.scale if self.cfg.precision == 16 else None,
            sequence_parallel=self.cfg.get('sequence_parallel', False),
            enable_autocast=self.enable_autocast,
            no_sync_func=no_sync_func,
            grad_sync_func=grad_sync_func,
            param_sync_func=param_sync_func,
            overlap_p2p_comm=self.cfg.get('overlap_p2p_comm', False),
            batch_p2p_comm=self.cfg.get('batch_p2p_comm', True),
        )

        # only the last stages of the pipeline return losses
        if losses_reduced_per_micro_batch:
            if (not forward_only) or self.cfg.data.get('validation_drop_last', True):
                # average loss across micro batches
                loss_tensors_list = [loss_reduced['avg'] for loss_reduced in losses_reduced_per_micro_batch]
                loss_tensor = torch.concat(loss_tensors_list)
                loss_mean = loss_tensor.mean()
            else:
                # Get the total loss since micro batches sizes are not uniform
                loss_sum_tensors_list = [
                    loss_sum['loss_sum_and_ub_size']
                    for loss_sum in losses_reduced_per_micro_batch
                    if loss_sum['loss_sum_and_ub_size'][1] > 0
                ]
                loss_sum = (
                    torch.vstack(loss_sum_tensors_list).sum(axis=0)
                    if len(loss_sum_tensors_list) > 0
                    else torch.tensor([0.0, 0.0]).cuda()
                )
                return loss_sum
        else:
            # we're not on the last pipeline stage so no losses
            if forward_only:
                loss_mean = []
            else:
                loss_mean = torch.tensor(0.0).cuda()

        return loss_mean

    def initialize_ub_func(self):
        input_shape = [
            self.cfg.get('encoder_seq_length') * self.cfg.get('micro_batch_size'),
            self.cfg.get('hidden_size'),
        ]
        ub_cfg_file_name = self.cfg.get('ub_tp_comm_overlap_cfg', None)
        ub_cfgs = None
        if ub_cfg_file_name is not None:
            try:
                import yaml

                with open(ub_cfg_file_name, 'r') as ub_cfg_file:
                    ub_cfgs = yaml.safe_load(ub_cfg_file)
            except (ImportError, TypeError):
                logging.error(f"Fail to read ub_tp_comm_overlap config file: {ub_cfg_file_name}.")
        te_module.initialize_ub(
            shape=input_shape,
            tp_size=self.cfg.get('tensor_model_parallel_size'),
            use_fp8=self.cfg.get('fp8'),
            ub_cfgs=ub_cfgs,
        )
        self.initialize_ub = False

    def training_step(self, dataloader_iter, batch_idx):
        """
            We pass the dataloader iterator function to the micro-batch scheduler.
            The input batch to each micro-batch is fetched using the dataloader function
            in the micro-batch fwd function.
        """
        # Initialize userbuffer communicators.
        if self.initialize_ub:
            self.initialize_ub_func()

        if self.rampup_batch_size:
            num_microbatch_calculator = apex.transformer.pipeline_parallel.utils._GLOBAL_NUM_MICROBATCHES_CALCULATOR
            current_global_batch_size = num_microbatch_calculator.current_global_batch_size
            # do validation and save the checkpoint when gbs is changed
            if self.prev_global_batch_size != current_global_batch_size and self.prev_global_batch_size:
                self.trainer.should_stop = True

        # we zero grads here because we also call backward in the megatron-core fwd/bwd functions
        self._optimizer.zero_grad()

        if self.with_distributed_adam:
            # hack to enable overlapping param sync and forward compute
            # note: the distributed optimizer monkey-patches each
            # parameter's __getattribute__ function so that it can
            # launch parameter all-gathers the first time the
            # parameter is accessed after the optimizer step. However,
            # PyTorch directly passes embedding parameters into a C++,
            # bypassing this process. A quick-and-dirty hack is to
            # manually interact with the parameter.
            modules = self.model if isinstance(self.model, list) else [self.model]
            for module in modules:
                if isinstance(module, Float16Module):
                    module = module.module
                module = module.language_model
                if hasattr(module, 'embedding'):
                    for param in module.embedding.parameters():
                        param.data_ptr()

<<<<<<< HEAD
        tensor_shape = [self.cfg.encoder_seq_length, self.cfg.micro_batch_size, self.cfg.hidden_size]

        # handle asynchronous grad reduction
        no_sync_func = None
        grad_sync_func = None
        param_sync_func = None
        if self.with_distributed_adam:
            no_sync_func = partial(self._optimizer.no_sync, greedy_grad_copy=self.megatron_amp_o2,)
            grad_sync_func = self.reduce_overlap_gradients
            param_sync_func = self.sync_overlap_parameters

        # run forward and backwards passes for an entire global batch
        # we do this inside training_step to support pipeline parallelism
        fwd_bwd_function = get_forward_backward_func()

        # TODO @akhattar: add num_micro_batches_with_partial_activation_checkpoints when ready
        losses_reduced_per_micro_batch = fwd_bwd_function(
            forward_step_func=self.get_forward_output_and_loss_func(),
            data_iterator=self._make_data_iterator_list(dataloader_iter),
            model=self.model,
            num_microbatches=get_num_microbatches(),
            forward_only=False,
            tensor_shape=tensor_shape,
            dtype=self.autocast_dtype,
            grad_scaler=self.trainer.precision_plugin.scaler.scale if self.cfg.precision == 16 else None,
            sequence_parallel=self.cfg.get('sequence_parallel', False),
            no_sync_func=no_sync_func,
            grad_sync_func=grad_sync_func,
            param_sync_func=param_sync_func,
            enable_autocast=self.enable_autocast,
        )

        # only the last stages of the pipeline return losses
        if losses_reduced_per_micro_batch:
            # average loss across micro batches
            loss_tensors_list = [loss_reduced['avg'] for loss_reduced in losses_reduced_per_micro_batch]
            loss_tensor = torch.concat(loss_tensors_list)
            loss_mean = loss_tensor.mean()
        else:
            loss_mean = torch.tensor(0.0).cuda()
=======
        loss_mean = self.fwd_bwd_step(dataloader_iter, batch_idx, False)
>>>>>>> f7e33fc1

        # when using sequence parallelism, the sequence parallel layernorm grads must be all-reduced
        if self.cfg.get('tensor_model_parallel_size', 1) > 1 and self.cfg.get('sequence_parallel', False):
            self.allreduce_sequence_parallel_gradients()

        if self.with_distributed_adam:
            # synchronize asynchronous grad reductions
            # note: not necessary, but reduces performance degradation
            # from multiple simultaneous NCCL calls
            self._optimizer._finish_bucket_grad_sync()
        elif self.megatron_amp_o2:
            # when using pipeline parallelism grads must be all-reduced after the pipeline (not asynchronously)
            if self.cfg.get('pipeline_model_parallel_size', 1) > 1 or self.cfg.get('sequence_parallel', False):
                # main grads are stored in the MainParamsOptimizer wrapper
                self._optimizer.allreduce_main_grads()
        else:
            # async grad allreduce is not currently implemented for O1/autocasting mixed precision training
            # so we all-reduce gradients after the pipeline
            self.allreduce_gradients()  # @sangkug we think this is causing memory to blow up (hurts perf)

        if self.cfg.get('pipeline_model_parallel_size', 1) > 1 and self.cfg.get(
            'share_embeddings_and_output_weights', True
        ):
            # when using pipeline parallelism the first and last stage must keep embeddings in sync
            self.allreduce_first_last_embeddings()

        ## logging
        # we can only log on one rank if it is rank zero so we broadcast from last rank
        # we can avoid this broadcast by updating the PTL log function to accept specific ranks
        torch.distributed.broadcast(loss_mean, get_last_rank())

        # (@adithyare) we need to check for the _scaler attribute to enable pp>1 for adapter training
        if self.cfg.precision == 16 and hasattr(self.trainer.precision_plugin.scaler, "_scale"):
            loss_scale = self.trainer.precision_plugin.scaler._scale
            if loss_scale is not None:
                self.log('loss_scale', loss_scale, batch_size=1)

        self.log('reduced_train_loss', loss_mean, prog_bar=True, rank_zero_only=True, batch_size=1)
        lr = self._optimizer.param_groups[0]['lr']
        self.log('lr', lr, rank_zero_only=True, batch_size=1)
        self.log(
            'global_step', self.trainer.global_step, prog_bar=True, rank_zero_only=True, batch_size=1,
        )

        consumed_samples = self.compute_consumed_samples(self.trainer.global_step - self.init_global_step)
        # TODO: make sure compute_consumed_samples works for pipeline parallelism
        self.log(
            'consumed_samples', consumed_samples, prog_bar=True, rank_zero_only=True, batch_size=1,
        )

        if self.rampup_batch_size:
            self.prev_global_batch_size = current_global_batch_size
            self.prev_consumed_samples = consumed_samples
            num_microbatch_calculator.update(
                consumed_samples=consumed_samples, consistency_check=False,
            )
            current_global_batch_size = num_microbatch_calculator.current_global_batch_size
            self.log('global_batch_size', current_global_batch_size, prog_bar=True, rank_zero_only=True, batch_size=1)
            self.if_first_step = 1

        return loss_mean

    def backward(self, *args, **kwargs):
        """ LightningModule hook to do backward.
            We want this to do nothing since we run backward in the fwd/bwd functions from megatron-core.
            No need to call it here.
        """
        return

    def optimizer_zero_grad(self, *args, **kwargs):
        """ LightningModule hook to zero grad.
            We want this to do nothing as we are zeroing grads during the training_step.
        """
        return

    def _append_sequence_parallel_module_grads(self, module, grads):
        """ Helper method for allreduce_sequence_parallel_gradients"""

        for param in module.parameters():
            sequence_parallel_param = getattr(param, 'sequence_parallel', False)
            # (@adithyare) adapter training now extends MegatronGPTModel
            # so we have to add this check here to ensure we do not
            # perform all_reduce when grad is None.
            # grad can be None when performing PeFT training.
            if sequence_parallel_param and param.requires_grad:
                if self.megatron_amp_o2:
                    grad = param.main_grad
                else:
                    grad = param.grad
                grads.append(grad.data)

    def allreduce_sequence_parallel_gradients(self):
        """ All-reduce layernorm parameters across model parallel nodes when sequence parallelism is used.
            Modified from megatron-lm:
            https://gitlab-master.nvidia.com/ADLR/megatron-lm/-/blob/3f91f09bb2ab32f9904b47f46f19d2fc3f518ed8/megatron/training.py#L425
        """

        grads = []
        if isinstance(self.model, list):
            for module in self.model:
                self._append_sequence_parallel_module_grads(module, grads)
        else:
            self._append_sequence_parallel_module_grads(self.model, grads)

        coalesced = torch._utils._flatten_dense_tensors(grads)
        torch.distributed.all_reduce(coalesced, group=parallel_state.get_tensor_model_parallel_group())
        for buf, synced in zip(grads, torch._utils._unflatten_dense_tensors(coalesced, grads)):
            buf.copy_(synced)

    def allreduce_first_last_embeddings(self):

        # Modified from megatron-lm: https://github.com/NVIDIA/Megatron-LM/blob/d41696840ed0a7edb7e0499eb82a48ae112d9bb3/megatron/training.py#L407
        # All-reduce word_embeddings' grad across first and last stages to ensure
        # that word_embeddings parameters stay in sync.
        # This should only run for models that support pipelined model parallelism
        # (BERT and GPT-2).
        if parallel_state.get_pipeline_model_parallel_world_size() > 1 and (
            parallel_state.is_pipeline_first_stage(ignore_virtual=True)
            or parallel_state.is_pipeline_last_stage(ignore_virtual=True)
        ):
            if parallel_state.is_pipeline_first_stage(ignore_virtual=True):
                if isinstance(self.model, list):
                    module = self.model[0]  # only the first virtual rank has the embeddings
                else:
                    module = self.model
            if parallel_state.is_pipeline_last_stage(ignore_virtual=True):
                if isinstance(self.model, list):
                    module = self.model[-1]  # only the last virtual rank has the embeddings
                else:
                    module = self.model
            if module.share_token_embeddings:
                word_embeddings_weight = module.word_embeddings_weight()
                # (@adithyare) adapter training now extends MegatronGPTModel so we have to add this check here to ensure we do not perform all_reduce when grad is None.
                # grad can be None when performing PeFT training.
                if word_embeddings_weight.requires_grad:
                    if self.megatron_amp_o2:
                        # O2 recipe stores a "main" copy of weights and grads
                        grad = word_embeddings_weight.main_grad
                    else:
                        grad = word_embeddings_weight.grad
                    torch.distributed.all_reduce(grad, group=parallel_state.get_embedding_group())

    def _make_data_iterator_list(self, data_iterator: Iterator) -> List[Iterator]:
        """ Convert data iterator into form expected by Megatron

            With interleaved pipeline parallelism, Megatron expects a
            list of one data iterator per model chunk. Each model
            chunk independently gets data from its data iterator, so
            we need to interact with the data iterator multiple times
            for each microbatch step. Instead of incorporating this
            logic into the data loader, we cache the iterator's output
            to the first model chunk and reuse it in the other model
            chunks.
        """

        if not isinstance(self.model, list) or len(self.model) == 1:
            return data_iterator  # TODO @tmoon: Remove
            # TODO @tmoon: Use once available in Megatron-LM
            # return DataIteratorList([data_iterator])

        class CachingIterator:
            """Iterator wrapper that caches values"""

            class Proxy:
                """Returns values from caching iterator wrapper

                Assumed to never advance past the caching iterator.
                """

                def __init__(self):
                    self.cache = queue.Queue()

                def __iter__(self):
                    return self

                def __next__(self):
                    return self.cache.get_nowait()

            def __init__(self, iterator: Iterator):
                self.iterator = iterator
                self.proxies = []

            def make_proxy(self):
                self.proxies.append(CachingIterator.Proxy())
                return self.proxies[-1]

            def __iter__(self):
                return self

            def __next__(self):
                val = next(self.iterator)
                for proxy in self.proxies:
                    proxy.cache.put(val)
                return val

        # Make list of iterator wrappers
        iters = [CachingIterator(data_iterator)]
        while len(iters) < len(self.model):
            iters.append(iters[0].make_proxy())
        return iters  # TODO @tmoon: Remove
        # TODO @tmoon: Use once available in Megatron-LM
        # return DataIteratorList(iters)

    def get_forward_output_and_loss_func(self, validation_step=False):
        def fwd_output_and_loss_func(dataloader_iter, model, checkpoint_activations_all_layers=None):

            # Get data batch
            batch = next(dataloader_iter)

            # Transfer needed data to GPU
            required_keys = set()
            if parallel_state.get_pipeline_model_parallel_world_size() == 1:
                required_keys.update(batch.keys())
            else:
                required_keys.add('attention_mask')
                if parallel_state.is_pipeline_first_stage():
                    required_keys.update(('tokens', 'position_ids'))
                if parallel_state.is_pipeline_last_stage():
                    required_keys.update(('labels', 'loss_mask'))
            if self.get_attention_mask_from_fusion:
                required_keys.remove('attention_mask')
            batch = {key: val.cuda(non_blocking=True) if key in required_keys else None for key, val in batch.items()}
<<<<<<< HEAD

=======
>>>>>>> f7e33fc1
            # Model forward pass
            output_tensor = model(
                batch['tokens'],
                batch['position_ids'],
                batch['attention_mask'],
                batch['labels'],
                checkpoint_activations_all_layers=checkpoint_activations_all_layers,
            )

            def loss_func(output_tensor):
                # Loss for a micro-batch (ub)
                loss_for_ub = self.loss_func(batch['loss_mask'], output_tensor)
                if validation_step and not self.cfg.data.get('validation_drop_last', True):
                    num_valid_tokens_in_ub = batch['loss_mask'].sum()
                    if loss_for_ub.isnan():
                        assert batch['loss_mask'].count_nonzero() == 0, 'Got NaN loss with non-empty input'
                        loss_sum_for_ub = torch.zeros_like(num_valid_tokens_in_ub)
                    else:
                        loss_sum_for_ub = num_valid_tokens_in_ub * loss_for_ub

                    loss_sum_and_ub_size_all_gpu = torch.cat(
                        [
                            loss_sum_for_ub.clone().detach().view(1),
                            torch.tensor([num_valid_tokens_in_ub]).cuda().clone().detach(),
                        ]
                    )
                    # Could potentially reduce num_valid_samples_in_microbatch and use that to aggregate instead of len(self._validation_ds)
                    torch.distributed.all_reduce(
                        loss_sum_and_ub_size_all_gpu, group=parallel_state.get_data_parallel_group()
                    )
                    return loss_for_ub, {'loss_sum_and_ub_size': loss_sum_and_ub_size_all_gpu}
                else:
                    reduced_loss = average_losses_across_data_parallel_group([loss_for_ub])
                    return loss_for_ub, {'avg': reduced_loss}

            return output_tensor, loss_func

        return fwd_output_and_loss_func

    def get_forward_output_only_func(self):
        def fwd_output_only_func(dataloader_iter, model):
            batch = next(dataloader_iter)
            extra_arg = {}
            if len(batch) == 3:
                batch = [x.cuda() for x in batch]
                tokens, attention_mask, position_ids = batch
                attention_mask = attention_mask[0:1]
            else:
                (
                    tokens,
                    attention_mask,
                    position_ids,
                    set_inference_key_value_memory,
                    inference_max_sequence_len,
                ) = batch
                tokens = tokens.cuda()
                position_ids = position_ids.cuda()
                if attention_mask is not None:
                    attention_mask = attention_mask.cuda()
                    attention_mask = attention_mask[0:1]
                extra_arg['set_inference_key_value_memory'] = set_inference_key_value_memory[0].item()
                extra_arg['inference_max_sequence_len'] = inference_max_sequence_len[0].item()
            output_tensor = model(tokens, position_ids, attention_mask, **extra_arg)

            def id_func(output_tensor):
                return output_tensor, {'logits': output_tensor}

            return output_tensor, id_func

        return fwd_output_only_func

    def validation_step(self, dataloader_iter, batch_idx):
        """
            Our dataloaders produce a micro-batch and then we fetch
            a number of microbatches depending on the global batch size and model parallel size
            from the dataloader to produce a list of microbatches.
            The list of microbatches is then piped through the pipeline using megatron-core fwd/bwd functions.
        """
        # Initialize userbuffer communicators.
        if self.initialize_ub:
            self.initialize_ub_func()

        if isinstance(self.model, list):
            for model_module in self.model:
                model_module.eval()

        loss = self.fwd_bwd_step(dataloader_iter, batch_idx, True)

<<<<<<< HEAD
        losses_reduced_per_micro_batch = fwd_bwd_function(
            forward_step_func=self.get_forward_output_and_loss_func(validation_step=True),
            data_iterator=self._make_data_iterator_list(dataloader_iter),
            model=self.model,
            num_microbatches=get_num_microbatches(),
            forward_only=True,
            tensor_shape=tensor_shape,
            dtype=self.autocast_dtype,
            sequence_parallel=self.cfg.get('sequence_parallel', False),
            enable_autocast=self.enable_autocast,
        )
=======
        if isinstance(self.model, list):
            for model_module in self.model:
                model_module.train()
>>>>>>> f7e33fc1

        return loss

    def validation_epoch_end(self, outputs):
        if parallel_state.is_pipeline_last_stage():
            # only the last pipeline parallel stages return loss with their batch size
            if self.cfg.data.get('validation_drop_last', True):
                averaged_loss = torch.stack(outputs).mean()
            else:
                # Compute the avg loss by total_loss across all samples / total number of samples
                total_loss_and_total_samples = torch.vstack(outputs).sum(axis=0)
                avg_loss = total_loss_and_total_samples[0] / total_loss_and_total_samples[1]
                averaged_loss = avg_loss.type(torch.float32).cuda()
        else:
            averaged_loss = torch.tensor(0.0, dtype=torch.float32).cuda()

        # we can only log on one rank if it is rank zero so we broadcast from last rank
        torch.distributed.broadcast(averaged_loss, get_last_rank())

        self.log('val_loss', averaged_loss, prog_bar=True, rank_zero_only=True, batch_size=1)

        return averaged_loss

    def test_step(self, batch, batch_idx):
        return self.validation_step(batch, batch_idx)

    def test_epoch_end(self, outputs):
        averaged_loss = average_losses_across_data_parallel_group(outputs)
        logging.info(f'test_loss: {averaged_loss[0]}')

    def loss_func(self, loss_mask, output_tensor):
        losses = output_tensor.float()
        loss_mask = loss_mask.view(-1).float()
        # TODO: add nemo version here
        loss = torch.sum(losses.view(-1) * loss_mask) / loss_mask.sum()  # sequence level nll
        return loss

    def build_train_valid_test_datasets(self):
        logging.info('Building GPT datasets.')
        if self.trainer.limit_val_batches > 1.0 and isinstance(self.trainer.limit_val_batches, float):
            raise ValueError("limit_val_batches must be an integer or float less than or equal to 1.0.")
        global_batch_size = self.cfg.global_batch_size
        max_train_steps = self.trainer.max_steps
        eval_iters = (max_train_steps // self.trainer.val_check_interval + 1) * self.trainer.limit_val_batches
        test_iters = self.trainer.limit_test_batches

        train_valid_test_num_samples = [
            max_train_steps * global_batch_size,
            eval_iters * global_batch_size,
            test_iters * global_batch_size,
        ]

        if self.trainer.limit_val_batches <= 1.0 and isinstance(self.trainer.limit_val_batches, float):
            train_valid_test_num_samples[
                1
            ] = 1  # This is to make sure we only have one epoch on every validation iteration

        self._train_ds, self._validation_ds, self._test_ds = build_train_valid_test_datasets(
            cfg=self.cfg,
            trainer=self.trainer,
            data_prefix=self.cfg.data.data_prefix,
            data_impl=self.cfg.data.data_impl,
            splits_string=self.cfg.data.splits_string,
            train_valid_test_num_samples=train_valid_test_num_samples,
            seq_length=self.cfg.data.seq_length,
            seed=self.cfg.seed,
            skip_warmup=self.cfg.data.get('skip_warmup', True),
            tokenizer=self.tokenizer,
        )
        if self._train_ds is not None:
            logging.info(f'Length of train dataset: {len(self._train_ds)}')
        if self._validation_ds is not None:
            logging.info(f'Length of val dataset: {len(self._validation_ds)}')
        if self._test_ds is not None:
            logging.info(f'Length of test dataset: {len(self._test_ds)}')
        logging.info(f'Finished building GPT datasets.')

        return self._train_ds, self._validation_ds, self._test_ds

    def build_pretraining_data_loader(
        self, dataset, consumed_samples, dataset_type=None, drop_last=True, pad_samples_to_global_batch_size=False
    ):
        """Buld dataloader given an input dataset."""

        logging.info(f'Building dataloader with consumed samples: {consumed_samples}')
        # Megatron sampler
        if hasattr(self.cfg.data, 'dataloader_type') and self.cfg.data.dataloader_type is not None:
            if self.cfg.data.dataloader_type == 'single':
                batch_sampler = MegatronPretrainingSampler(
                    total_samples=len(dataset),
                    consumed_samples=consumed_samples,
                    micro_batch_size=self.cfg.micro_batch_size,
                    data_parallel_rank=parallel_state.get_data_parallel_rank(),
                    data_parallel_size=parallel_state.get_data_parallel_world_size(),
                    drop_last=drop_last,
                    global_batch_size=self.cfg.global_batch_size,
                    rampup_batch_size=self.cfg.get('rampup_batch_size', None),
                    pad_samples_to_global_batch_size=pad_samples_to_global_batch_size,
                )
            elif self.cfg.data.dataloader_type == 'cyclic':
                batch_sampler = MegatronPretrainingRandomSampler(
                    total_samples=len(dataset),
                    consumed_samples=consumed_samples,
                    micro_batch_size=self.cfg.micro_batch_size,
                    data_parallel_rank=parallel_state.get_data_parallel_rank(),
                    data_parallel_size=parallel_state.get_data_parallel_world_size(),
                    drop_last=self.cfg.get('drop_last', True),
                )
            else:
                raise ValueError('cfg.data.dataloader_type must be "single" or "cyclic"')
        else:
            raise ValueError('cfg.data.dataloader_type not found. Must be "single" or "cyclic"')

        return torch.utils.data.DataLoader(
            dataset,
            batch_sampler=batch_sampler,
            num_workers=self.cfg.data.num_workers,
            pin_memory=True,
            persistent_workers=True if self.cfg.data.num_workers > 0 else False,
        )

    def setup(self, stage=None):
        """ PTL hook that is executed after DDP spawns.
            We setup datasets here as megatron datasets require DDP to instantiate.
            See https://pytorch-lightning.readthedocs.io/en/latest/common/lightning_module.html#setup for more information.
        Args:
            stage (str, optional): Can be 'fit', 'validate', 'test' or 'predict'. Defaults to None.
        """
        num_parameters_on_device, total_num_parameters = self._get_total_params_across_model_parallel_groups_gpt_bert(
            self.model
        )

        logging.info(
            f'Pipeline model parallel rank: {parallel_state.get_pipeline_model_parallel_rank()}, '
            f'Tensor model parallel rank: {parallel_state.get_tensor_model_parallel_rank()}, '
            f'Number of model parameters on device: {num_parameters_on_device:.2e}. '
            f'Total number of model parameters: {total_num_parameters:.2e}.'
        )

        resume_checkpoint_path = self.trainer._checkpoint_connector.resume_from_checkpoint_fit_path
        if resume_checkpoint_path:
            init_consumed_samples = self._extract_consumed_samples_from_ckpt(resume_checkpoint_path)
        else:
            init_consumed_samples = 0
        self.init_consumed_samples = init_consumed_samples
        self.init_global_step = self.trainer.global_step

        if self.rampup_batch_size:
            optimizer = self.cfg.optim.get('name', None)
            assert (
                optimizer == 'fused_adam'
            ), f'{optimizer} optimizer is not supported yet with rampup batch size. Please, use fused_adam optimizer instead.'

            num_microbatch_calculator = apex.transformer.pipeline_parallel.utils._GLOBAL_NUM_MICROBATCHES_CALCULATOR
            num_microbatch_calculator.update(self.init_consumed_samples, consistency_check=False)
            self.prev_consumed_samples = self.init_consumed_samples

        if stage == 'predict':
            return
        else:
            # TODO: consider adding a ModelPT guard to check if model is being restored.
            # allowing restored models to optionally setup datasets
            self.build_train_valid_test_datasets()
            self.setup_training_data(self.cfg.data)
            self.setup_validation_data(self.cfg.data)
            self.setup_test_data(self.cfg.data)

        if stage == 'fit':
            # when using pipeline model parallel the final stage need to initialize word embeddings
            if parallel_state.get_pipeline_model_parallel_world_size() > 1:
                if isinstance(self.model, list):
                    for i, module in enumerate(self.model):
                        parallel_state.set_virtual_pipeline_model_parallel_rank(i)
                        if self.cfg.get('share_embeddings_and_output_weights', True):
                            module.sync_initial_word_embeddings()
                    parallel_state.set_virtual_pipeline_model_parallel_rank(0)
                else:
                    if self.cfg.get('share_embeddings_and_output_weights', True):
                        self.model.sync_initial_word_embeddings()

        if self.cfg.get('transformer_engine', False):
            self.setup_transformer_engine_tp_groups()

    def setup_training_data(self, cfg):
        if hasattr(self, '_train_ds'):
            consumed_samples = self.compute_consumed_samples(0)
            logging.info(
                f'Setting up train dataloader with len(len(self._train_ds)): {len(self._train_ds)} and consumed samples: {consumed_samples}'
            )
            self._train_dl = self.build_pretraining_data_loader(self._train_ds, consumed_samples)

    def setup_validation_data(self, cfg):
        if hasattr(self, '_validation_ds'):
            consumed_samples = 0
            logging.info(
                f'Setting up validation dataloader with len(len(self._validation_ds)): {len(self._validation_ds)} and consumed samples: {consumed_samples}'
            )

            drop_last = True
            if not self.cfg.data.get('validation_drop_last', True):
                logging.info(f'Drop last in validation dataset is set to False')
                drop_last = False
            pad_samples_to_global_batch_size = False
            if self.cfg.data.get('pad_samples_to_global_batch_size', False):
                logging.info('pad_samples_to_global_batch_size set to True')
                pad_samples_to_global_batch_size = True

            self._validation_dl = self.build_pretraining_data_loader(
                self._validation_ds, consumed_samples, "validation", drop_last, pad_samples_to_global_batch_size
            )

    def setup_test_data(self, cfg):
        if hasattr(self, '_test_ds'):
            consumed_samples = 0
            logging.info(
                f'Setting up test dataloader with len(len(self._test_ds)): {len(self._test_ds)} and consumed samples: {consumed_samples}'
            )
            self._test_dl = self.build_pretraining_data_loader(self._test_ds, consumed_samples)

    def generate(
        self,
        inputs: Union[List[str], torch.Tensor, List[dict]],
        length_params: LengthParam,
        sampling_params: SamplingParam = None,
    ) -> OutputType:

        # check whether the DDP is initialized
        if parallel_state.is_unitialized():

            def dummy():
                return

            if self.trainer.strategy.launcher is not None:
                self.trainer.strategy.launcher.launch(dummy, trainer=self.trainer)
            self.trainer.strategy.setup_environment()

            if self.cfg.get('transformer_engine', False):
                self.setup_transformer_engine_tp_groups()

        # set the default sampling params if it is None.
        # default do greedy sampling
        if sampling_params is None:
            sampling_params = get_default_sampling_params()

        # set the default length params if it is None.
        # default do greedy sampling
        if length_params is None:
            length_params = get_default_length_params()

        return megatron_gpt_generate(self.cuda(), inputs, self.tokenizer, length_params, sampling_params)

    def predict_step(self, batch: Any, batch_idx: int, dataloader_idx: Optional[int] = None) -> Any:
        inference_config = self.get_inference_config()
        if inference_config is None:
            return None
        else:
            # need to overwrite some configuration, make it immutable
            inference_config = inference_config.copy()
            compute_logprob = inference_config['compute_logprob']
            if compute_logprob:
                inference_config['inputs'] = batch
                inference_config['tokens_to_generate'] = 1
                inference_config['all_probs'] = True
                inference_config["add_BOS"] = False
                inference_config['greedy'] = True
                response = generate(self, **inference_config)
                compute_prob_response = get_computeprob_response(self.tokenizer, response, batch)
                return compute_prob_response
            else:
                inference_config['inputs'] = batch
                return generate(self, **inference_config)

    def list_available_models(self):
        return None

    def transfer_batch_to_device(self, batch: Any, device: torch.device, dataloader_idx: int) -> Any:
        """ PTL hook: https://pytorch-lightning.readthedocs.io/en/latest/common/lightning_module.html#transfer-batch-to-device
            When using pipeline parallelism, we need the global batch to remain on the CPU,
            since the memory overhead will be too high when using a large number of microbatches.
            Microbatches are transferred from CPU to GPU inside the pipeline.
        """
        return batch

    def _validate_trainer(self):
        """ Certain trainer configurations can break training.
            Here we try to catch them and raise an error.
        """
        if self.trainer.accumulate_grad_batches > 1:
            raise ValueError(
                f'Gradient accumulation is done within training_step. trainer.accumulate_grad_batches must equal 1'
            )

    @classmethod
    def list_available_models(cls) -> Optional[PretrainedModelInfo]:
        """
        This method returns a list of pre-trained model which can be instantiated directly from NVIDIA's NGC cloud.
        Returns:
            List of available pre-trained models.
        """
        result = []
        result.append(
            PretrainedModelInfo(
                pretrained_model_name="megatron_gpt_345m",
                location="https://api.ngc.nvidia.com/v2/models/nvidia/nemo/megatron_gpt_345m/versions/1/files/megatron_gpt_345m.nemo",
                description="345M parameter GPT generative Megatron model.",
            )
        )
        return result

    def _set_tp_groups(self, module):
        """ Helper method to set tp groups for transformer engine"""

        if self.cfg.get('transformer_engine', False):
            logging.info(f'Setting up transformer engine modules for tensor parallelism.')
            if self.cfg.get('megatron_amp_O2', 'False'):
                # when using O2 additional module key is added that casts the weights
                for layer in module.module.language_model.encoder.layers:
                    layer.set_tensor_parallel_group(parallel_state.get_tensor_model_parallel_group())

            else:
                for layer in module.language_model.encoder.layers:
                    layer.set_tensor_parallel_group(parallel_state.get_tensor_model_parallel_group())

    def setup_transformer_engine_tp_groups(self):
        """ This should be called after model parallel groups have been initialized
            and only needs to be called when using Transformer Engine.
        """
        if isinstance(self.model, list):
            for module in self.model:
                self._set_tp_groups(module)
        else:
            self._set_tp_groups(self.model)

    def on_save_checkpoint(self, checkpoint) -> None:
        """LightningModule hook:
        https://pytorch-lightning.readthedocs.io/en/stable/common/lightning_module.html#on-save-checkpoint
        """
        if isinstance(self.model, list):
            for i in range(len(self.model)):
                parallel_state.set_virtual_pipeline_model_parallel_rank(i)
                checkpoint[f'model{i}'] = self.model[i].module.state_dict_for_save_checkpoint()
            parallel_state.set_virtual_pipeline_model_parallel_rank(0)

    def on_load_checkpoint(self, checkpoint) -> None:
        """LightningModule hook:
        https://pytorch-lightning.readthedocs.io/en/stable/common/lightning_module.html#on-load-checkpoint
        """
        if isinstance(self.model, list):
            for i in range(len(self.model)):
                parallel_state.set_virtual_pipeline_model_parallel_rank(i)
                self.model[i].module.load_state_dict(checkpoint[f'model{i}'], strict=True)
            parallel_state.set_virtual_pipeline_model_parallel_rank(0)

    def parameters(self):
        if isinstance(self.model, list):
            return itertools.chain.from_iterable(module.parameters() for module in self.model)
        else:
            return self.model.parameters()

    @property
    def mgpt_wrapper(self):
        return MegatronGPTExportableModel(self)

    def list_export_subnets(self):
        return ['mgpt_wrapper']

    def _reset_activation_checkpointing_args(self):
        """ Disables activation checkpointing completely and saves the values so that
            _restore_activation_checkpointing_args can restore them later. This function must always be
            called before _restore_activation_checkpointing_args.
        """
        # Store values to restore them later.
        self.last_activations_checkpoint_granularity = self.cfg.activations_checkpoint_granularity
        self.last_activations_checkpoint_method = self.cfg.activations_checkpoint_method
        self.last_activations_checkpoint_num_layers = self.cfg.activations_checkpoint_num_layers
        self.last_activations_checkpoint_layers_per_pipeline = self.cfg.activations_checkpoint_layers_per_pipeline

        # Reset config values. Needed for calling generate.
        self.cfg.activations_checkpoint_granularity = None
        self.cfg.activations_checkpoint_method = None
        self.cfg.activations_checkpoint_num_layers = None
        self.cfg.activations_checkpoint_layers_per_pipeline = None

        # Reset model parameters.
        for module in self.get_gpt_module_list():
            module.language_model.encoder.activations_checkpoint_granularity = None
            module.language_model.encoder.activations_checkpoint_method = None
            module.language_model.encoder.activations_checkpoint_num_layers = None
            module.language_model.encoder.activations_checkpoint_layers_per_pipeline = None

    def _restore_activation_checkpointing_args(self):
        """ Restores the activation checkpointing parameters using the values saved by
            _reset_activation_checkpointing_args. This function must never be called before
            _reset_activation_checkpointing_args.
        """
        # Restore config values.
        self.cfg.activations_checkpoint_granularity = self.last_activations_checkpoint_granularity
        self.cfg.activations_checkpoint_method = self.last_activations_checkpoint_method
        self.cfg.activations_checkpoint_num_layers = self.last_activations_checkpoint_num_layers
        self.cfg.activations_checkpoint_layers_per_pipeline = self.last_activations_checkpoint_layers_per_pipeline

        # Restore model parameters.
        for module in self.get_gpt_module_list():
            module.language_model.encoder.activations_checkpoint_granularity = (
                self.last_activations_checkpoint_granularity
            )
            module.language_model.encoder.activations_checkpoint_method = self.last_activations_checkpoint_method
            module.language_model.encoder.activations_checkpoint_num_layers = (
                self.last_activations_checkpoint_num_layers
            )
            module.language_model.encoder.activations_checkpoint_layers_per_pipeline = (
                self.last_activations_checkpoint_layers_per_pipeline
            )

    def _reset_sequence_parallelism_args(self):
        """ Disables sequence parallelism completely and saves the values so that
            _restore_sequence_parallelism_args can restore them later. This function must always be
            called before _restore_sequence_parallelism_args.
        """
        # Store values to restore them later.
        self.last_sequence_parallel = self.cfg.sequence_parallel

        # Reset config values. Needed for calling generate.
        self.cfg.sequence_parallel = False

        # Reset model parameters.
        for module in self.get_gpt_module_list():
            for mod in module.modules():
                if hasattr(mod, "sequence_parallel"):
                    mod.sequence_parallel = False

    def _restore_sequence_parallelism_args(self):
        """ Restores the sequence parallelism parameters using the values saved by
            _reset_sequence_parallelism_args. This function must never be called before
            _reset_sequence_parallelism_args.
        """
        # Restore config values.
        self.cfg.sequence_parallel = self.last_sequence_parallel

        # Restore model parameters.
        for module in self.get_gpt_module_list():
            for mod in module.modules():
                if hasattr(mod, "sequence_parallel"):
                    mod.sequence_parallel = self.last_sequence_parallel<|MERGE_RESOLUTION|>--- conflicted
+++ resolved
@@ -14,14 +14,9 @@
 
 import itertools
 import queue
-<<<<<<< HEAD
-from functools import partial
-from typing import Any, Iterator, List, Optional, Union
-=======
 import warnings
 from functools import partial
 from typing import Any, Dict, Iterator, List, Optional, Union
->>>>>>> f7e33fc1
 
 import numpy as np
 import torch
@@ -587,50 +582,7 @@
                     for param in module.embedding.parameters():
                         param.data_ptr()
 
-<<<<<<< HEAD
-        tensor_shape = [self.cfg.encoder_seq_length, self.cfg.micro_batch_size, self.cfg.hidden_size]
-
-        # handle asynchronous grad reduction
-        no_sync_func = None
-        grad_sync_func = None
-        param_sync_func = None
-        if self.with_distributed_adam:
-            no_sync_func = partial(self._optimizer.no_sync, greedy_grad_copy=self.megatron_amp_o2,)
-            grad_sync_func = self.reduce_overlap_gradients
-            param_sync_func = self.sync_overlap_parameters
-
-        # run forward and backwards passes for an entire global batch
-        # we do this inside training_step to support pipeline parallelism
-        fwd_bwd_function = get_forward_backward_func()
-
-        # TODO @akhattar: add num_micro_batches_with_partial_activation_checkpoints when ready
-        losses_reduced_per_micro_batch = fwd_bwd_function(
-            forward_step_func=self.get_forward_output_and_loss_func(),
-            data_iterator=self._make_data_iterator_list(dataloader_iter),
-            model=self.model,
-            num_microbatches=get_num_microbatches(),
-            forward_only=False,
-            tensor_shape=tensor_shape,
-            dtype=self.autocast_dtype,
-            grad_scaler=self.trainer.precision_plugin.scaler.scale if self.cfg.precision == 16 else None,
-            sequence_parallel=self.cfg.get('sequence_parallel', False),
-            no_sync_func=no_sync_func,
-            grad_sync_func=grad_sync_func,
-            param_sync_func=param_sync_func,
-            enable_autocast=self.enable_autocast,
-        )
-
-        # only the last stages of the pipeline return losses
-        if losses_reduced_per_micro_batch:
-            # average loss across micro batches
-            loss_tensors_list = [loss_reduced['avg'] for loss_reduced in losses_reduced_per_micro_batch]
-            loss_tensor = torch.concat(loss_tensors_list)
-            loss_mean = loss_tensor.mean()
-        else:
-            loss_mean = torch.tensor(0.0).cuda()
-=======
         loss_mean = self.fwd_bwd_step(dataloader_iter, batch_idx, False)
->>>>>>> f7e33fc1
 
         # when using sequence parallelism, the sequence parallel layernorm grads must be all-reduced
         if self.cfg.get('tensor_model_parallel_size', 1) > 1 and self.cfg.get('sequence_parallel', False):
@@ -853,10 +805,6 @@
             if self.get_attention_mask_from_fusion:
                 required_keys.remove('attention_mask')
             batch = {key: val.cuda(non_blocking=True) if key in required_keys else None for key, val in batch.items()}
-<<<<<<< HEAD
-
-=======
->>>>>>> f7e33fc1
             # Model forward pass
             output_tensor = model(
                 batch['tokens'],
@@ -945,23 +893,9 @@
 
         loss = self.fwd_bwd_step(dataloader_iter, batch_idx, True)
 
-<<<<<<< HEAD
-        losses_reduced_per_micro_batch = fwd_bwd_function(
-            forward_step_func=self.get_forward_output_and_loss_func(validation_step=True),
-            data_iterator=self._make_data_iterator_list(dataloader_iter),
-            model=self.model,
-            num_microbatches=get_num_microbatches(),
-            forward_only=True,
-            tensor_shape=tensor_shape,
-            dtype=self.autocast_dtype,
-            sequence_parallel=self.cfg.get('sequence_parallel', False),
-            enable_autocast=self.enable_autocast,
-        )
-=======
         if isinstance(self.model, list):
             for model_module in self.model:
                 model_module.train()
->>>>>>> f7e33fc1
 
         return loss
 
