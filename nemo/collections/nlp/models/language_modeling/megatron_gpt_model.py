--- conflicted
+++ resolved
@@ -715,13 +715,9 @@
         Args:
             stage (str, optional): Can be 'fit', 'validate', 'test' or 'predict'. Defaults to None.
         """
-<<<<<<< HEAD
-        num_parameters_on_device, total_num_parameters = self._get_total_params_across_model_parallel_groups_gpt_bert(self.model)
-=======
         num_parameters_on_device, total_num_parameters = self._get_total_params_across_model_parallel_groups_gpt_bert(
             self.model
         )
->>>>>>> f62b88b5
 
         logging.info(
             f'Pipeline model parallel rank: {parallel_state.get_pipeline_model_parallel_rank()}, '
