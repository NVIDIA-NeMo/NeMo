# Copyright (c) 2021, NVIDIA CORPORATION.  All rights reserved.
#
# Licensed under the Apache License, Version 2.0 (the "License");
# you may not use this file except in compliance with the License.
# You may obtain a copy of the License at
#
#     http://www.apache.org/licenses/LICENSE-2.0
#
# Unless required by applicable law or agreed to in writing, software
# distributed under the License is distributed on an "AS IS" BASIS,
# WITHOUT WARRANTIES OR CONDITIONS OF ANY KIND, either express or implied.
# See the License for the specific language governing permissions and
# limitations under the License.

import itertools
import os
import queue
import warnings
from contextlib import nullcontext
from dataclasses import fields
from functools import cache, partial
from importlib.metadata import version
from typing import Any, Dict, Iterator, List, Optional, Union

import torch
from omegaconf import OmegaConf
from omegaconf.dictconfig import DictConfig
from pkg_resources import packaging
from pytorch_lightning.accelerators import CPUAccelerator
from pytorch_lightning.trainer.trainer import Trainer

from nemo.collections.nlp.data.language_modeling.megatron.data_samplers import (
    MegatronPretrainingRandomSampler,
    MegatronPretrainingSampler,
)
from nemo.collections.nlp.data.language_modeling.megatron.gpt_fim_dataset import (
    GPTFIMDataset,
    GPTFIMDatasetConfig,
    is_dataset_built_on_rank,
)
from nemo.collections.nlp.models.language_modeling.megatron.falcon.falcon_spec import get_falcon_layer_spec
from nemo.collections.nlp.models.language_modeling.megatron.gpt_model import GPTModel
from nemo.collections.nlp.models.language_modeling.megatron_base_model import MegatronBaseModel
from nemo.collections.nlp.modules.common.megatron.build_model import build_model
from nemo.collections.nlp.modules.common.megatron.module import Float16Module
from nemo.collections.nlp.modules.common.megatron.utils import (
    ApexGuardDefaults,
    average_losses_across_data_parallel_group,
    get_all_params_for_weight_decay_optimization,
    get_ltor_masks_and_position_ids,
    get_params_for_weight_decay_optimization,
)
from nemo.collections.nlp.modules.common.text_generation_strategy import TextGenerationStrategy
from nemo.collections.nlp.modules.common.text_generation_utils import (
    generate,
    get_computeprob_response,
    get_default_length_params,
    get_default_sampling_params,
    megatron_gpt_generate,
)
from nemo.collections.nlp.modules.common.transformer.text_generation import (
    LengthParam,
    OutputType,
    SamplingParam,
    TextGeneration,
)
from nemo.collections.nlp.parts import utils_funcs
from nemo.collections.nlp.parts.utils_funcs import activation_to_func, get_last_rank
from nemo.core.classes import Exportable
from nemo.core.classes.common import PretrainedModelInfo
from nemo.core.neural_types import ChannelType, NeuralType
from nemo.utils import logging
from nemo.utils.te_utils import is_float8tensor

try:
    import apex.transformer.pipeline_parallel.utils
    from apex.transformer.pipeline_parallel.utils import get_num_microbatches

    HAVE_APEX = True

except (ImportError, ModuleNotFoundError):

    HAVE_APEX = False

try:
    from megatron.core import InferenceParams, parallel_state, tensor_parallel
    from megatron.core.datasets.blended_megatron_dataset_builder import BlendedMegatronDatasetBuilder
    from megatron.core.datasets.gpt_dataset import GPTDataset, GPTDatasetConfig
    from megatron.core.models.gpt import GPTModel as MCoreGPTModel
    from megatron.core.models.gpt.gpt_layer_specs import get_gpt_layer_with_transformer_engine_spec
    from megatron.core.pipeline_parallel.schedules import get_forward_backward_func
    from megatron.core.transformer.module import Float16Module as MCoreFloat16Module
    from megatron.core.transformer.transformer_config import TransformerConfig
    from megatron.core.utils import init_method_normal, scaled_init_method_normal

    # TODO @tmoon: Use once available in Megatron-LM
    # from megatron.core.pipeline_parallel.schedules import DataIteratorList

    HAVE_MEGATRON_CORE = True

except (ImportError, ModuleNotFoundError):

    TransformerConfig = ApexGuardDefaults

    HAVE_MEGATRON_CORE = False

try:
    import transformer_engine
    from transformer_engine.pytorch import module as te_module

    HAVE_TE = True

except (ImportError, ModuleNotFoundError):
    HAVE_TE = False


@cache
def mcore_supports_moe() -> bool:
    global HAVE_MEGATRON_CORE
    if not HAVE_MEGATRON_CORE:
        return False
    try:
        from megatron.core.transformer.moe.router import TopKRouter

        return True
    except ImportError:
        return False


def get_specs(spec_name, num_experts=None):
    if spec_name == '':
        if num_experts is not None:
            assert mcore_supports_moe(), "Megatron-core >= v0.5.0 is required for MoE"
            return get_gpt_layer_with_transformer_engine_spec(num_experts)
        else:
            return get_gpt_layer_with_transformer_engine_spec()
    elif spec_name == 'megatron_falcon_gpt':
        return get_falcon_layer_spec()
    else:
        raise ValueError(f"Spec name '{spec_name}' is not recognized.")


class MegatronGPTExportableModel(torch.nn.Module, Exportable):
    """
    Megatron GPT Wrapper for ONNX export
    """

    def __init__(self, model):
        super().__init__()
        self.model = model
        self.fp8_enabled = model.cfg.get('fp8', False)
        self.fp8_recipe = None
        if self.fp8_enabled and HAVE_TE:
            self.fp8_recipe = transformer_engine.common.recipe.DelayedScaling(
                margin=0, interval=1, fp8_format=transformer_engine.common.recipe.Format.E4M3
            )

        self.dtype = utils_funcs.torch_dtype_from_precision(model.cfg.precision)

    def forward(self, tokens, position_ids, attention_mask):
        if self.fp8_enabled and HAVE_TE:
            with transformer_engine.pytorch.onnx_export(self.fp8_enabled), transformer_engine.pytorch.fp8_autocast(
                enabled=self.fp8_enabled, fp8_recipe=self.fp8_recipe
            ), torch.no_grad(), torch.inference_mode(), torch.autocast(
                'cuda', dtype=self.dtype
            ), warnings.catch_warnings():
                warnings.filterwarnings(action='ignore', category=torch.jit.TracerWarning, module=r'.*')
                assert tokens.shape == position_ids.shape
                assert attention_mask.shape[2] == attention_mask.shape[3] == tokens.shape[1] == position_ids.shape[1]
                output_tensor = self.model.forward(
                    tokens=tokens.cuda(),
                    text_position_ids=position_ids.cuda(),
                    attention_mask=attention_mask.cuda(),
                    labels=None,
                )
        else:
            with torch.no_grad(), torch.inference_mode(), torch.autocast(
                'cuda', dtype=self.dtype
            ), warnings.catch_warnings():
                warnings.filterwarnings(action='ignore', category=torch.jit.TracerWarning, module=r'.*')
                assert tokens.shape == position_ids.shape
                assert attention_mask.shape[2] == attention_mask.shape[3] == tokens.shape[1] == position_ids.shape[1]
                output_tensor = self.model.forward(
                    tokens=tokens.cuda(),
                    text_position_ids=position_ids.cuda(),
                    attention_mask=attention_mask.cuda(),
                    labels=None,
                )

        return output_tensor

    def freeze(self):
        for param in self.parameters():
            param.requires_grad = False

    def input_example(self, max_batch=1, max_dim=768, seq_len=6):
        ids = [self.model.tokenizer.text_to_ids(text) for text in ["how is the weather on           Sunday"]]
        id_tensors = [torch.unsqueeze(torch.LongTensor(id_list), dim=0) for id_list in ids]
        masks_and_position_ids = [
            get_ltor_masks_and_position_ids(id_tensor, self.model.tokenizer.eos_id, False, False, False)
            for id_tensor in id_tensors
        ]
        for tokens, attn_mask_and_pos_ids in zip(id_tensors, masks_and_position_ids):
            attn_mask, _, pos_ids = attn_mask_and_pos_ids
            return tokens, pos_ids, attn_mask

    @property
    def input_types(self) -> Optional[Dict[str, NeuralType]]:
        return {
            "input_ids": NeuralType(('B', 'T'), ChannelType()),
            "position_ids": NeuralType(('B', 'T'), ChannelType()),
            "attention_mask": NeuralType(('D', 'D', 'T', 'T'), ChannelType()),
        }

    @property
    def output_types(self) -> Optional[Dict[str, NeuralType]]:
        return {"logits": NeuralType(('B', 'T', 'D'), ChannelType())}

    @property
    def input_names(self) -> List[str]:
        return ['input_ids', 'position_ids', 'attention_mask']

    @property
    def output_names(self) -> List[str]:
        return ['logits']


class MegatronGPTModel(MegatronBaseModel, TextGeneration):
    """
    Megatron GPT pretraining
    """

    def __init__(self, cfg: DictConfig, trainer: Trainer):
        if not HAVE_APEX:
            raise ImportError(
                "Apex was not found. Please see the NeMo README for installation instructions: https://github.com/NVIDIA/NeMo#megatron-gpt."
            )
        if not HAVE_MEGATRON_CORE:
            logging.warning(
                "megatron-core was not found. Please see the NeMo README for installation instructions: https://github.com/NVIDIA/NeMo#megatron-gpt."
            )
        # this prevents base constructor from initializing tokenizer
        self.tokenizer = None
        super().__init__(cfg, trainer=trainer, no_lm_init=True)

        self._validate_trainer()

        # build the transformer config
        # TODO: add type hint once pip package is out
        self.transformer_config = self.build_transformer_config()

        self.megatron_amp_O2 = cfg.get('megatron_amp_O2', False)

        self.mcore_gpt = cfg.get('mcore_gpt', False)
        self.spec_name = cfg.get('name', '')
        if cfg.get('fp8', False):
            self.prev_step_training = True

        self.rampup_batch_size = self.cfg.get('rampup_batch_size', None)
        if self.rampup_batch_size:
            self.prev_consumed_samples = 0
            self.if_first_step = 0
            self.prev_global_batch_size = None

        if cfg.get('data', None) is not None:
            self.reset_position_ids = cfg.data.get('reset_position_ids', False)
            self.reset_attention_mask = cfg.data.get('reset_attention_mask', False)
            self.eod_mask_loss = cfg.data.get('eod_mask_loss', False)

        if not self.megatron_amp_O2 and self.cfg.get('virtual_pipeline_model_parallel_size', None):
            raise ValueError('Virtual pipeline model parallel is only supported when using megatron_amp_O2')

        # build_model returns a list of modules which are used for interleaved pipeline parallelism
        if isinstance(self.trainer.accelerator, CPUAccelerator):
            self.model = build_model(
                model_provider_func=self.model_provider_func,
                wrap_with_ddp=False,
                on_cpu=True,
                virtual_pipeline_model_parallel_size=self.cfg.get('virtual_pipeline_model_parallel_size', None),
            )
        else:
            build_model_context = nullcontext
            if HAVE_TE and self.cfg.get('fp8', False) and self.cfg.get('fp8_params', False):
                build_model_context = transformer_engine.pytorch.fp8_model_init
            with build_model_context():
                self.model = build_model(
                    model_provider_func=self.model_provider_func,
                    wrap_with_ddp=False,
                    virtual_pipeline_model_parallel_size=self.cfg.get('virtual_pipeline_model_parallel_size', None),
                    on_cpu=cfg.get('fsdp', False) and cfg.get('use_cpu_initialization', False),
                )

        # if we're not using interleaved, then self.model is a module.
        if self.cfg.get('virtual_pipeline_model_parallel_size', None) is None:
            self.model = self.model[0]

        if self.megatron_amp_O2:

            if not self.with_distributed_adam and not self.cfg.get("use_cpu_initialization", False):
                # Pre-allocate the model on GPU to have master parameters allocated on the same device with matching data type
                if isinstance(self.model, list):
                    for module in self.model:
                        module.cuda(torch.cuda.current_device())
                else:
                    self.model.cuda(torch.cuda.current_device())

            self._wrap_model_for_O2()

        self.enable_autocast = (
            True if (not self.megatron_amp_O2) and (self.autocast_dtype in [torch.float16, torch.bfloat16]) else False
        )

        self.transformer_engine = cfg.get('transformer_engine', False)

        # configuration used for inference
        self._inference_config = None

        # Convert the global-batch-based profile index to micro-batch index
        if hasattr(self, '_nsys_profile_enabled'):
            mp_size = cfg.get('tensor_model_parallel_size', 1) * cfg.get('pipeline_model_parallel_size', 1)
            cp_size = cfg.get('context_parallel_size', 1)
            data_parallel_world_size = trainer.world_size // (mp_size * cp_size)
            grad_accum_steps = cfg.get('global_batch_size') // (cfg.get('micro_batch_size') * data_parallel_world_size)
            self._nsys_profile_start_step *= grad_accum_steps
            self._nsys_profile_end_step *= grad_accum_steps

        self.get_attention_mask_from_fusion = self.cfg.get('get_attention_mask_from_fusion', True)
        self.initialize_ub = self.cfg.get('ub_tp_comm_overlap', False)
        self.log_train_loss = bool(int(os.getenv("NEMO_LOG_TRAIN_LOSS", 1)))
        self.loss_broadcast_src_rank = None

        self.inference_params = None

        # default to false since this doesn't work with sequence parallelism currently
        self.use_loss_mask = self.cfg.get('use_loss_mask', False)

        if self.use_loss_mask and self.transformer_config.sequence_parallel:
            raise ValueError('Loss mask is not supported with sequence parallelism.')

    def set_inference_config(self, inference_config):
        self._inference_config = inference_config

    def get_inference_config(self):
        return self._inference_config

    def model_provider_func(self, pre_process, post_process):
        """Model depends on pipeline paralellism."""
        if self.mcore_gpt:
            model = MCoreGPTModel(
                config=self.transformer_config,
                transformer_layer_spec=get_specs(self.spec_name, self.transformer_config.num_moe_experts),
                vocab_size=self.cfg.get('override_vocab_size', self.padded_vocab_size),
                max_sequence_length=self.cfg.get('encoder_seq_length', 512),
                pre_process=pre_process,
                post_process=post_process,
                parallel_output=True,
                share_embeddings_and_output_weights=self.cfg.get('share_embeddings_and_output_weights', True),
                position_embedding_type=self.cfg.get('position_embedding_type', 'learned_absolute'),
                rotary_percent=self.cfg.get('rotary_percentage', 1.0),
                seq_len_interpolation_factor=self.cfg.get('seq_len_interpolation_factor', None),
                rotary_base=self.cfg.get('rotary_base', 10000),
            )
        else:
            assert self.cfg.get('num_query_groups', None) is None or self.cfg.get(
                'num_query_groups', None
            ) == self.cfg.get(
                'num_attention_heads', None
            ), "Group Query Attention is only supported in Megatron Core. Set 'mcore_gpt' to use GQA."

            model = GPTModel(
                config=self.model_parallel_config,
                vocab_size=self.cfg.get('override_vocab_size', self.padded_vocab_size),
                hidden_size=self.cfg.hidden_size,
                max_position_embeddings=self.cfg.max_position_embeddings,
                num_layers=self.cfg.num_layers,
                num_attention_heads=self.cfg.num_attention_heads,
                apply_query_key_layer_scaling=self.cfg.get('apply_query_key_layer_scaling', True),
                kv_channels=self.cfg.get('kv_channels', None),
                ffn_hidden_size=self.cfg.ffn_hidden_size,
                num_tokentypes=0,
                parallel_output=True,
                pre_process=pre_process,
                post_process=post_process,
                init_method_std=self.cfg.get('init_method_std', 0.02),
                use_scaled_init_method=self.cfg.get('use_scaled_init_method', True),
                fp16_lm_cross_entropy=self.cfg.get('fp16_lm_cross_entropy', False),
                hidden_dropout=self.cfg.get('hidden_dropout', 0.1),
                attention_dropout=self.cfg.get('attention_dropout', 0.1),
                ffn_dropout=self.cfg.get('ffn_dropout', 0.0),
                precision=self.cfg.get('precision', 16),
                fp32_residual_connection=self.cfg.get('fp32_residual_connection', False),
                activations_checkpoint_granularity=self.cfg.get('activations_checkpoint_granularity', None),
                activations_checkpoint_method=self.cfg.get('activations_checkpoint_method', None),
                activations_checkpoint_num_layers=self.cfg.get('activations_checkpoint_num_layers', 1),
                activations_checkpoint_layers_per_pipeline=self.cfg.get(
                    'activations_checkpoint_layers_per_pipeline', None
                ),
                normalization=self.cfg.get('normalization', 'layernorm'),
                layernorm_epsilon=self.cfg.get('layernorm_epsilon', 1e-5),
                onnx_safe=self.cfg.get('onnx_safe', False),
                bias=self.cfg.get('bias', True),
                bias_activation_fusion=self.cfg.get('bias_activation_fusion', True),
                bias_dropout_add_fusion=self.cfg.get('bias_dropout_add_fusion', True),
                activation=self.cfg.get('activation', 'gelu'),
                headscale=self.cfg.get('headscale', False),
                transformer_block_type=self.cfg.get('transformer_block_type', 'pre_ln'),
                openai_gelu=self.cfg.get('openai_gelu', False),
                normalize_attention_scores=self.cfg.get('normalize_attention_scores', True),
                position_embedding_type=self.cfg.get('position_embedding_type', 'learned_absolute'),
                rotary_percentage=self.cfg.get('rotary_percentage', 1.0),
                share_embeddings_and_output_weights=self.cfg.get('share_embeddings_and_output_weights', True),
                attention_type=self.cfg.get('attention_type', 'multihead'),
                masked_softmax_fusion=self.cfg.get('masked_softmax_fusion', True),
                persist_layer_norm=self.cfg.get('persist_layer_norm', False),
                transformer_engine=self.cfg.get('transformer_engine', False),
                fp8=self.cfg.get('fp8', False),
                fp8_e4m3=self.cfg.get('fp8_e4m3', False),
                fp8_hybrid=self.cfg.get('fp8_hybrid', False),
                fp8_margin=self.cfg.get('fp8_margin', 0),
                fp8_interval=self.cfg.get('fp8_interval', 1),
                fp8_amax_history_len=self.cfg.get('fp8_amax_history_len', 1024),
                fp8_amax_compute_algo=self.cfg.get('fp8_amax_compute_algo', 'max'),
                reduce_amax=self.cfg.get('reduce_amax', True),
                use_emha=self.cfg.get('use_emha', False),
                ub_tp_comm_overlap=self.cfg.get('ub_tp_comm_overlap', False),
                use_flash_attention=self.cfg.get('use_flash_attention', False),
                megatron_legacy=self.cfg.get('megatron_legacy', False),
                seq_len_interpolation_factor=self.cfg.get('seq_len_interpolation_factor', None),
                rotary_base=self.cfg.get('rotary_base', 10000),
            )
        return model

    def setup_optimizer_param_groups(self):
        """ModelPT override. Optimizer will get self._optimizer_param_groups"""
        if self.cfg.get('do_layer_norm_weight_decay', False):
            if isinstance(self.model, list):
                self._optimizer_param_groups = get_all_params_for_weight_decay_optimization(self.model)
            else:
                self._optimizer_param_groups = get_all_params_for_weight_decay_optimization([self.model])

        else:
            self._optimizer_param_groups = get_params_for_weight_decay_optimization(self.model)

    def configure_optimizers(self):

        if self.with_distributed_adam:

            # Disable overlapped grad sync for embedding grad when
            # pipeline parallelism is enabled
            if parallel_state.get_pipeline_model_parallel_world_size() > 1:
                modules = self.get_model_module_list()
                if parallel_state.is_pipeline_first_stage(ignore_virtual=True):
                    if len(modules) > 1:
                        module = modules[0]  # only the first virtual rank has the embeddings
                    else:
                        module = modules[0]
                    if self.cfg.get('share_embeddings_and_output_weights', True):
                        param = (
                            module.shared_embedding_or_output_weight()
                            if self.mcore_gpt
                            else module.word_embeddings_weight()
                        )
                        param._disable_greedy_grad_copy = not self.megatron_amp_O2
                        param._disable_overlap_grad_sync = True
                if parallel_state.is_pipeline_last_stage(ignore_virtual=True):
                    if len(modules) > 1:
                        module = modules[-1]  # only the last virtual rank has the embeddings
                    else:
                        module = modules[0]
                    if self.cfg.get('share_embeddings_and_output_weights', True):
                        param = (
                            module.shared_embedding_or_output_weight()
                            if self.mcore_gpt
                            else module.word_embeddings_weight()
                        )
                        param._disable_greedy_grad_copy = not self.megatron_amp_O2
                        param._disable_overlap_grad_sync = True

            # Disable overlapped grad sync for layer norm grads when
            # sequence parallelism is enabled
            for param in self.parameters():
                if getattr(param, 'sequence_parallel', False):
                    param._disable_greedy_grad_copy = not self.megatron_amp_O2
                    param._disable_overlap_grad_sync = True

            # Initialize parameter buckets for overlapped grad and param syncs
            # Note: Params with disabled overlapping and params in the
            # first layer are put together in a bucket. If FP8 tensors
            # are detected, those are also put in the first layer's
            # bucket.
            def make_parameter_bucket(module: torch.nn.Module) -> List[torch.nn.Parameter]:
                bucket = [
                    param for param in module.parameters() if not getattr(param, '_disable_overlap_grad_sync', False)
                ]
                if any(is_float8tensor(param) for param in bucket):
                    bucket = list(filter(is_float8tensor, bucket))
                return bucket

            buckets = []
            if self.cfg.get('virtual_pipeline_model_parallel_size', None) is not None:
                # Initialize a bucket for each virtual pipeline stage
                for module in self.model:
                    if isinstance(module, (Float16Module, MCoreFloat16Module)):
                        module = module.module
                    stage_bucket = []
                    layers = module.decoder.layers if self.mcore_gpt else module.language_model.encoder.layers
                    buckets.extend(make_parameter_bucket(layer) for layer in layers)
            else:
                # Initialize a bucket for each Transformer layer
                modules = self.model if isinstance(self.model, list) else [self.model]
                for module in modules:
                    if isinstance(module, (Float16Module, MCoreFloat16Module)):
                        module = module.module
                    layers = module.decoder.layers if self.mcore_gpt else module.language_model.encoder.layers
                    buckets.extend(make_parameter_bucket(layer) for layer in layers)
            buckets.reverse()
            used_params = set(itertools.chain.from_iterable(buckets))
            buckets[-1].extend(p for p in self.parameters() if p not in used_params)
            self.distributed_adam_buckets = buckets

        return super().configure_optimizers()

    def forward(self, tokens, text_position_ids, attention_mask, labels):
        output_tensor = self.model(tokens, text_position_ids, attention_mask, labels=labels)
        return output_tensor

    def fwd_bwd_step(self, dataloader_iter, batch_idx, forward_only, first_val_step=None):

        # handle asynchronous grad reduction
        no_sync_func = None
        grad_sync_func = None
        param_sync_func = None
        if not forward_only and self.with_distributed_adam:
            no_sync_func = partial(self._optimizer.no_sync, greedy_grad_copy=self.megatron_amp_O2,)
            grad_sync_func = self.reduce_overlap_gradients
            param_sync_func = self.sync_overlap_parameters

        # pipeline schedules will get these from self.model.config
        for module in self.get_model_module_list():
            module.config.no_sync_func = no_sync_func
            module.config.grad_sync_func = grad_sync_func
            module.config.param_sync_func = param_sync_func

        # run forward and backwards passes for an entire global batch
        # we do this inside training_step to support pipeline parallelism
        fwd_bwd_function = get_forward_backward_func()

        # TODO @akhattar: add num_micro_batches_with_partial_activation_checkpoints when ready
        losses_reduced_per_micro_batch = fwd_bwd_function(
            forward_step_func=self.get_forward_output_and_loss_func(forward_only),
            data_iterator=self._make_data_iterator_list(dataloader_iter),
            model=self.model,
            num_microbatches=get_num_microbatches(),
            forward_only=forward_only,
            seq_length=self.cfg.encoder_seq_length,
            micro_batch_size=self.cfg.micro_batch_size,
            first_val_step=first_val_step,
        )

        # only the last stages of the pipeline return losses
        if losses_reduced_per_micro_batch:
            if (not forward_only) or self.cfg.data.get('validation_drop_last', True):
                # average loss across micro batches
                loss_tensors_list = [loss_reduced['avg'] for loss_reduced in losses_reduced_per_micro_batch]
                loss_tensor = torch.concat(loss_tensors_list)
                loss_mean = loss_tensor.mean()
            else:
                # Get the total loss since micro batches sizes are not uniform
                loss_sum_tensors_list = [
                    loss_sum['loss_sum_and_ub_size']
                    for loss_sum in losses_reduced_per_micro_batch
                    if loss_sum['loss_sum_and_ub_size'][1] > 0
                ]
                loss_sum = (
                    torch.vstack(loss_sum_tensors_list).sum(axis=0)
                    if len(loss_sum_tensors_list) > 0
                    else torch.tensor([0.0, 0.0]).cuda()
                )
                return loss_sum
        else:
            # we're not on the last pipeline stage so no losses
            if forward_only:
                loss_mean = []
            else:
                loss_mean = torch.tensor(0.0).cuda()

        return loss_mean

    def initialize_ub_func(self):
        ub_cfgs = self.cfg.get('ub_tp_comm_overlap_cfg', None)
        if ub_cfgs is None:
            warnings.warn(
                "Couldn't find TP config. Please check the path correctness. Initializing TP comm overlap with the default config."
            )

        input_shape = [
            self.cfg.get('encoder_seq_length')
            * self.cfg.get('micro_batch_size')
            // self.cfg.get('context_parallel_size', 1),
            self.cfg.get('hidden_size'),
        ]

        te_module.base.initialize_ub(
            shape=input_shape,
            tp_size=self.cfg.get('tensor_model_parallel_size'),
            use_fp8=self.cfg.get('fp8'),
            ub_cfgs=ub_cfgs,
        )
        self.initialize_ub = False

    def training_step(self, dataloader_iter, batch_idx):
        """
            We pass the dataloader iterator function to the micro-batch scheduler.
            The input batch to each micro-batch is fetched using the dataloader function
            in the micro-batch fwd function.
        """
        # Initialize userbuffer communicators.
        if self.initialize_ub:
            self.initialize_ub_func()

        if self.rampup_batch_size:
            num_microbatch_calculator = apex.transformer.pipeline_parallel.utils._GLOBAL_NUM_MICROBATCHES_CALCULATOR
            current_global_batch_size = num_microbatch_calculator.current_global_batch_size
            # do validation and save the checkpoint when gbs is changed
            if self.prev_global_batch_size != current_global_batch_size and self.prev_global_batch_size:
                self.trainer.should_stop = True

        # we zero grads here because we also call backward in the megatron-core fwd/bwd functions
        self._optimizer.zero_grad()

        if self.with_distributed_adam:
            # hack to enable overlapping param sync and forward compute
            # note: the distributed optimizer monkey-patches each
            # parameter's __getattribute__ function so that it can
            # launch parameter all-gathers the first time the
            # parameter is accessed after the optimizer step. However,
            # PyTorch directly passes embedding parameters into a C++,
            # bypassing this process. A quick-and-dirty hack is to
            # manually interact with the parameter.
            modules = self.model if isinstance(self.model, list) else [self.model]
            for module in modules:
                if isinstance(module, (Float16Module, MCoreFloat16Module)):
                    module = module.module
                if not self.mcore_gpt:
                    module = module.language_model
                if hasattr(module, 'embedding'):
                    for param in module.embedding.parameters():
                        param.data_ptr()

        loss_mean = self.fwd_bwd_step(dataloader_iter, batch_idx, False)

        if self.cfg.get('fp8', False):
            self.prev_step_training = self.training

        # when using sequence parallelism, the sequence parallel layernorm grads must be all-reduced
        if self.cfg.get('tensor_model_parallel_size', 1) > 1 and self.cfg.get('sequence_parallel', False):
            self.allreduce_sequence_parallel_gradients()

        if self.use_fsdp:
            # Reduce the gradients omitted from FSDP-sharding
            self.allreduce_fsdp_sharding_omitted_gradients()
        elif self.with_distributed_adam:
            # synchronize asynchronous grad reductions
            # note: not necessary, but reduces performance degradation
            # from multiple simultaneous NCCL calls
            self._optimizer._finish_bucket_grad_sync()
        elif self.megatron_amp_O2:
            # when using pipeline parallelism grads must be all-reduced after the pipeline (not asynchronously)
            if self.cfg.get('pipeline_model_parallel_size', 1) > 1 or self.cfg.get('sequence_parallel', False):
                # main grads are stored in the MainParamsOptimizer wrapper
                self._optimizer.allreduce_main_grads()
        else:
            # async grad allreduce is not currently implemented for O1/autocasting mixed precision training
            # so we all-reduce gradients after the pipeline
            self.allreduce_gradients()  # @sangkug we think this is causing memory to blow up (hurts perf)

        if self.cfg.get('pipeline_model_parallel_size', 1) > 1 and self.cfg.get(
            'share_embeddings_and_output_weights', True
        ):
            # when using pipeline parallelism the first and last stage must keep embeddings in sync
            self.allreduce_first_last_embeddings()

        ## logging
        if self.log_train_loss:
            # When using pipeline parallelism, loss is calculated only in the last pipeline stage and
            # it should be casted to other pipeline stages for logging.
            # we can avoid this broadcast by updating the PTL log function to accept specific ranks
            if parallel_state.get_pipeline_model_parallel_world_size() > 1:
                if torch.distributed.get_rank() == get_last_rank():
                    torch.distributed.send(loss_mean, 0)
                elif torch.distributed.get_rank() == 0:
                    torch.distributed.recv(loss_mean, get_last_rank())
            self.log('reduced_train_loss', loss_mean, prog_bar=True, rank_zero_only=True, batch_size=1)

            # (@adithyare) we need to check for the _scaler attribute to enable pp>1 for adapter training
            if self.cfg.precision == 16 and hasattr(self.trainer.precision_plugin.scaler, "_scale"):
                loss_scale = self.trainer.precision_plugin.scaler._scale
                if loss_scale is not None:
                    self.log('loss_scale', loss_scale, batch_size=1)

        lr = self._optimizer.param_groups[0]['lr']
        self.log('lr', lr, rank_zero_only=True, batch_size=1)
        self.log(
            'global_step', self.trainer.global_step, prog_bar=True, rank_zero_only=True, batch_size=1,
        )

        consumed_samples = self._compute_consumed_samples_after_training_step()
        # TODO: make sure compute_consumed_samples works for pipeline parallelism
        self.log(
            'consumed_samples', consumed_samples, prog_bar=True, rank_zero_only=True, batch_size=1,
        )

        if self.rampup_batch_size:
            self.prev_global_batch_size = current_global_batch_size
            self.prev_consumed_samples = consumed_samples
            num_microbatch_calculator.update(
                consumed_samples=consumed_samples, consistency_check=False,
            )
            current_global_batch_size = num_microbatch_calculator.current_global_batch_size
            self.log('global_batch_size', current_global_batch_size, prog_bar=True, rank_zero_only=True, batch_size=1)
            self.if_first_step = 1

        return loss_mean

    def backward(self, *args, **kwargs):
        """ LightningModule hook to do backward.
            We want this to do nothing since we run backward in the fwd/bwd functions from megatron-core.
            No need to call it here.
        """
        return

    def optimizer_zero_grad(self, *args, **kwargs):
        """ LightningModule hook to zero grad.
            We want this to do nothing as we are zeroing grads during the training_step.
        """
        return

    def _append_sequence_parallel_module_grads(self, module, grads):
        """ Helper method for allreduce_sequence_parallel_gradients"""

        for param in module.parameters():
            sequence_parallel_param = getattr(param, 'sequence_parallel', False) or getattr(
                param, 'sequence_parallel_enabled', False
            )
            # (@adithyare) adapter training now extends MegatronGPTModel
            # so we have to add this check here to ensure we do not
            # perform all_reduce when grad is None.
            # grad can be None when performing PeFT training.
            if sequence_parallel_param and param.requires_grad:
                if self.megatron_amp_O2:
                    grad = param.main_grad
                else:
                    grad = param.grad
                grads.append(grad.data)

    def allreduce_sequence_parallel_gradients(self):
        """ All-reduce layernorm parameters across model parallel nodes when sequence parallelism is used.
            Modified from megatron-lm:
            https://gitlab-master.nvidia.com/ADLR/megatron-lm/-/blob/3f91f09bb2ab32f9904b47f46f19d2fc3f518ed8/megatron/training.py#L425
        """

        grads = []
        if isinstance(self.model, list):
            for module in self.model:
                self._append_sequence_parallel_module_grads(module, grads)
        else:
            self._append_sequence_parallel_module_grads(self.model, grads)

        coalesced = torch._utils._flatten_dense_tensors(grads)
        torch.distributed.all_reduce(coalesced, group=parallel_state.get_tensor_model_parallel_group())
        for buf, synced in zip(grads, torch._utils._unflatten_dense_tensors(coalesced, grads)):
            buf.copy_(synced)

    def allreduce_fsdp_sharding_omitted_gradients(self):
        """ All-reduce gradients of FSDP-sharding-omitted parameters in sharding domain (data-parallel domain).
        """
        assert isinstance(self.model, torch.nn.Module)
        grads = []
        for param in self.model.parameters():
            if not isinstance(param, torch.distributed.fsdp.FlatParameter) and param.requires_grad:
                grad = param.grad
                grads.append(grad.data)
        if len(grads) > 0:
            coalesced = torch._utils._flatten_dense_tensors(grads)
            torch.distributed.all_reduce(coalesced, group=parallel_state.get_data_parallel_group())
            for buf, synced in zip(grads, torch._utils._unflatten_dense_tensors(coalesced, grads)):
                buf.copy_(synced)

    def allreduce_first_last_embeddings(self):

        # Modified from megatron-lm: https://github.com/NVIDIA/Megatron-LM/blob/d41696840ed0a7edb7e0499eb82a48ae112d9bb3/megatron/training.py#L407
        # All-reduce word_embeddings' grad across first and last stages to ensure
        # that word_embeddings parameters stay in sync.
        # This should only run for models that support pipelined model parallelism
        # (BERT and GPT-2).
        if parallel_state.get_pipeline_model_parallel_world_size() > 1 and (
            parallel_state.is_pipeline_first_stage(ignore_virtual=True)
            or parallel_state.is_pipeline_last_stage(ignore_virtual=True)
        ):
            module_list = self.get_model_module_list()
            if parallel_state.is_pipeline_first_stage(ignore_virtual=True):
                module = module_list[0]  # only the first virtual rank has the embeddings
            elif parallel_state.is_pipeline_last_stage(ignore_virtual=True):
                module = module_list[-1]  # only the last virtual rank has the embeddings
            share_embeddings = (
                module.share_embeddings_and_output_weights if self.mcore_gpt else module.share_token_embeddings
            )
            if share_embeddings:
                word_embeddings_weight = (
                    module.shared_embedding_or_output_weight() if self.mcore_gpt else module.word_embeddings_weight()
                )
                # (@adithyare) adapter training now extends MegatronGPTModel so we have to add this check here to ensure we do not perform all_reduce when grad is None.
                # grad can be None when performing PeFT training.
                if word_embeddings_weight.requires_grad:
                    if self.megatron_amp_O2:
                        # O2 recipe stores a "main" copy of weights and grads
                        grad = word_embeddings_weight.main_grad
                    else:
                        grad = word_embeddings_weight.grad
                    torch.distributed.all_reduce(grad, group=parallel_state.get_embedding_group())

    def _make_data_iterator_list(self, data_iterator: Iterator) -> List[Iterator]:
        """ Convert data iterator into form expected by Megatron

            With interleaved pipeline parallelism, Megatron expects a
            list of one data iterator per model chunk. Each model
            chunk independently gets data from its data iterator, so
            we need to interact with the data iterator multiple times
            for each microbatch step. Instead of incorporating this
            logic into the data loader, we cache the iterator's output
            to the first model chunk and reuse it in the other model
            chunks.
        """

        if not isinstance(self.model, list) or len(self.model) == 1:
            return data_iterator  # TODO @tmoon: Remove
            # TODO @tmoon: Use once available in Megatron-LM
            # return DataIteratorList([data_iterator])

        class CachingIterator:
            """Iterator wrapper that caches values"""

            class Proxy:
                """Returns values from caching iterator wrapper

                Assumed to never advance past the caching iterator.
                """

                def __init__(self):
                    self.cache = queue.Queue()

                def __iter__(self):
                    return self

                def __next__(self):
                    return self.cache.get_nowait()

            def __init__(self, iterator: Iterator):
                self.iterator = iterator
                self.proxies = []

            def make_proxy(self):
                self.proxies.append(CachingIterator.Proxy())
                return self.proxies[-1]

            def __iter__(self):
                return self

            def __next__(self):
                val = next(self.iterator)
                for proxy in self.proxies:
                    proxy.cache.put(val)
                return val

        # Make list of iterator wrappers
        iters = [CachingIterator(data_iterator)]
        while len(iters) < len(self.model):
            iters.append(iters[0].make_proxy())
        return iters  # TODO @tmoon: Remove
        # TODO @tmoon: Use once available in Megatron-LM
        # return DataIteratorList(iters)

    def get_batch(self, data_iterator, tuning):
        """Generate a batch."""

        # Broadcast data.
        if data_iterator is not None:
            data = next(data_iterator)
        else:
            data = None

        # return batch for GPT SFT
        if tuning:
            return data

        batch = {
            'tokens': data["tokens"],
            'labels': data["labels"],
            'loss_mask': data["loss_mask"],
            'attention_mask': data["attention_mask"],
            'position_ids': data["position_ids"],
        }

        return batch

    def get_batch_on_this_context_parallel_rank(self, batch):
        num_valid_tokens_in_ub = None
        if 'loss_mask' in batch and batch['loss_mask'] is not None:
            num_valid_tokens_in_ub = batch['loss_mask'].sum()

        cp_size = parallel_state.get_context_parallel_world_size()
        if cp_size > 1:
            cp_rank = parallel_state.get_context_parallel_rank()
            for key, val in batch.items():
                if val is not None:
                    seq_dim = 1 if key != 'attention_mask' else 2
                    val = val.view(
                        *val.shape[0:seq_dim],
                        2 * cp_size,
                        val.shape[seq_dim] // (2 * cp_size),
                        *val.shape[(seq_dim + 1) :],
                    )
                    index = torch.tensor([cp_rank, (2 * cp_size - cp_rank - 1)], device=val.device)
                    val = val.index_select(seq_dim, index)
                    val = val.view(*val.shape[0:seq_dim], -1, *val.shape[(seq_dim + 2) :])
                    batch[key] = val

        batch['num_valid_tokens_in_ub'] = num_valid_tokens_in_ub

        return batch

    def get_forward_output_and_loss_func(self, validation_step=False, tuning=False):
        def fwd_output_and_loss_func(dataloader_iter, model, checkpoint_activations_all_layers=None):

            # Get data batch
            batch = self.get_batch(dataloader_iter, tuning)

            # Transfer needed data to GPU
            required_keys = set()
            max_seqlen = batch.pop('max_seqlen').squeeze() if 'max_seqlen' in batch else None
            cu_seqlens_argmin = batch.pop('cu_seqlens_argmin') if 'cu_seqlens_argmin' in batch else None
            if parallel_state.get_pipeline_model_parallel_world_size() == 1:
                required_keys.update(batch.keys())
            else:
                required_keys.add('attention_mask')
                if 'cu_seqlens' in batch:
                    required_keys.add('cu_seqlens')
                if parallel_state.is_pipeline_first_stage():
                    required_keys.update(('tokens', 'position_ids'))
                if parallel_state.is_pipeline_last_stage():
                    required_keys.update(('labels', 'loss_mask'))
            if self.get_attention_mask_from_fusion and 'attention_mask' in required_keys:
                required_keys.remove('attention_mask')
            batch = {key: val.cuda(non_blocking=True) if key in required_keys else None for key, val in batch.items()}

            # slice batch along sequence dimension for context parallelism
            batch = self.get_batch_on_this_context_parallel_rank(batch)

            # Model forward pass
            forward_args = {
                'input_ids': batch['tokens'],
                'position_ids': batch['position_ids'],
                'attention_mask': None if self.get_attention_mask_from_fusion else batch['attention_mask'],
                'labels': batch['labels'],
                'loss_mask': batch['loss_mask'],
            }

            if not self.mcore_gpt:
                forward_args['checkpoint_activations_all_layers'] = checkpoint_activations_all_layers
                if not self.use_loss_mask:
                    forward_args.pop('loss_mask')
            else:
                # TODO: @eharper can we add this to mcore?
                forward_args.pop('loss_mask')

                if 'cu_seqlens' in batch:  # packed sequence from GPTSFTPackedDataset
                    # these args are passed eventually into TEDotProductAttention.forward()
                    cu_seqlens = batch['cu_seqlens'].squeeze()  # remove batch size dimension (mbs=1)
                    # remove -1 "paddings" added in collate_fn
                    if cu_seqlens_argmin is not None:
                        cu_seqlens = cu_seqlens[: cu_seqlens_argmin.item()]
                    else:
                        cu_seqlens = cu_seqlens[: torch.argmin(cu_seqlens)]

                    try:
                        from megatron.core.packed_seq_params import PackedSeqParams
                    except (ImportError, ModuleNotFoundError) as e:
                        mcore_version = packaging.version.Version(version('megatron-core'))
                        logging.error(
                            f"megatron-core v{mcore_version} does not support training with packed sequence. "
                            "Please use megatron-core >= 0.5.0, or set model.data.train_ds.packed_sequence=False"
                        )
                        raise e

                    forward_args['packed_seq_params'] = PackedSeqParams(
                        cu_seqlens_q=cu_seqlens,
                        cu_seqlens_kv=cu_seqlens,
                        max_seqlen_q=max_seqlen,
                        max_seqlen_kv=max_seqlen,
                        qkv_format='thd',
                    )

            output_tensor = model(**forward_args)

            def loss_func(output_tensor):
                # Loss for a micro-batch (ub)
                loss_for_ub = self.loss_func(batch['loss_mask'], batch['num_valid_tokens_in_ub'], output_tensor)
                cp_size = parallel_state.get_context_parallel_world_size()
                if validation_step and not self.cfg.data.get('validation_drop_last', True):
                    num_valid_tokens_in_ub = batch['num_valid_tokens_in_ub']
                    if loss_for_ub.isnan():
                        assert batch['loss_mask'].count_nonzero() == 0, 'Got NaN loss with non-empty input'
                        loss_sum_for_ub = torch.zeros_like(num_valid_tokens_in_ub)
                    else:
                        loss_sum_for_ub = num_valid_tokens_in_ub * loss_for_ub

                    loss_sum_and_ub_size_all_gpu = torch.cat(
                        [
                            loss_sum_for_ub.clone().detach().view(1),
                            torch.tensor([num_valid_tokens_in_ub]).cuda().clone().detach(),
                        ]
                    )
                    # Could potentially reduce num_valid_samples_in_microbatch and use that to aggregate instead of len(self._validation_ds)
                    torch.distributed.all_reduce(
                        loss_sum_and_ub_size_all_gpu, group=parallel_state.get_data_parallel_group()
                    )
                    return loss_for_ub * cp_size, {'loss_sum_and_ub_size': loss_sum_and_ub_size_all_gpu}
                else:
                    reduced_loss = average_losses_across_data_parallel_group([loss_for_ub])
                    return loss_for_ub * cp_size, {'avg': reduced_loss}

            return output_tensor, loss_func

        return fwd_output_and_loss_func

    def get_forward_output_only_func(self):
        def fwd_output_only_func(dataloader_iter, model):
            batch = next(dataloader_iter)
            extra_arg = {}
            if len(batch) == 3:
                batch = [x.cuda() for x in batch]
                tokens, attention_mask, position_ids = batch
                attention_mask = attention_mask[0:1]
            else:
                (
                    tokens,
                    attention_mask,
                    position_ids,
                    set_inference_key_value_memory,
                    inference_max_sequence_len,
                ) = batch
                tokens = tokens.cuda()
                position_ids = position_ids.cuda()
                if attention_mask is not None:
                    attention_mask = attention_mask.cuda()
                    attention_mask = attention_mask[0:1]
                if self.mcore_gpt:
                    # if first step, then clear KV cache, otherwise reuse inference_paarms
                    if set_inference_key_value_memory[0].item():
                        self.inference_params = InferenceParams(
                            max_batch_size=tokens.size(0), max_sequence_length=inference_max_sequence_len[0].item()
                        )
                    extra_arg['inference_params'] = self.inference_params
                else:
                    extra_arg['set_inference_key_value_memory'] = set_inference_key_value_memory[0].item()
                    extra_arg['inference_max_sequence_len'] = inference_max_sequence_len[0].item()
            output_tensor = model(tokens, position_ids, attention_mask, **extra_arg)

            # Advance inference sequence offset.
            if self.inference_params:
                # if last stage, then (final) output is [b, s, h], otherwise it's [s, b, h]
                if parallel_state.is_pipeline_last_stage():
                    self.inference_params.sequence_len_offset += output_tensor.size(1)
                else:
                    self.inference_params.sequence_len_offset += output_tensor.size(0)

            def id_func(output_tensor):
                return output_tensor, {'logits': output_tensor}

            return output_tensor, id_func

        return fwd_output_only_func

    def validation_step(self, dataloader_iter, batch_idx):
        """
            Our dataloaders produce a micro-batch and then we fetch
            a number of microbatches depending on the global batch size and model parallel size
            from the dataloader to produce a list of microbatches.
            The list of microbatches is then piped through the pipeline using megatron-core fwd/bwd functions.
        """
        # Check if iterator is exhausted
        dataloader_iter, done = self._val_iterator_done(dataloader_iter)
        if done:
            return
        mode = 'test' if self.trainer.testing else 'val'
        # Initialize userbuffer communicators.
        if self.initialize_ub:
            self.initialize_ub_func()

        if isinstance(self.model, list):
            for model_module in self.model:
                model_module.eval()

        if self.cfg.get('fp8', False):
            first_val_step = self.prev_step_training and not self.training
            self.prev_step_training = self.training
        else:
            first_val_step = None

        loss = self.fwd_bwd_step(dataloader_iter, batch_idx, True, first_val_step)

        if isinstance(self.model, list):
            for model_module in self.model:
                model_module.train()
        self.validation_step_outputs.append(loss) if mode == 'val' else self.test_step_outputs.append(loss)
        return loss

    def on_validation_epoch_end(self):
        if parallel_state.is_pipeline_last_stage():
            # only the last pipeline parallel stages return loss with their batch size
            if self.cfg.data.get('validation_drop_last', True):
                averaged_loss = torch.stack(self.validation_step_outputs).mean()
            else:
                # Compute the avg loss by total_loss across all samples / total number of samples
                total_loss_and_total_samples = torch.vstack(self.validation_step_outputs).sum(axis=0)
                avg_loss = total_loss_and_total_samples[0] / total_loss_and_total_samples[1]
                averaged_loss = avg_loss.type(torch.float32).cuda()
        else:
            averaged_loss = torch.tensor(0.0, dtype=torch.float32).cuda()

        # When using pipeline parallelism, loss is calculated only in the last pipeline stage and
        # it should be casted to other pipeline stages for logging.
        if parallel_state.get_pipeline_model_parallel_world_size() > 1:
            if self.loss_broadcast_src_rank is None:
                dp_size = parallel_state.get_data_parallel_world_size()
                cp_size = parallel_state.get_context_parallel_world_size()
                tp_size = parallel_state.get_tensor_model_parallel_world_size()
                pp_size = parallel_state.get_pipeline_model_parallel_world_size()
                rank_in_dp_tp_group = torch.distributed.get_rank() % (dp_size * cp_size * tp_size)
                last_pipeline_stage_offset = (tp_size * cp_size * dp_size) * (pp_size - 1)
                self.loss_broadcast_src_rank = last_pipeline_stage_offset + rank_in_dp_tp_group
            torch.distributed.broadcast(
                averaged_loss, self.loss_broadcast_src_rank, group=parallel_state.get_pipeline_model_parallel_group(),
            )

        self.log('val_loss', averaged_loss, prog_bar=True, rank_zero_only=True, batch_size=1)
        self.validation_step_outputs.clear()  # free memory

        return averaged_loss

    def test_step(self, batch, batch_idx):
        return self.validation_step(batch, batch_idx)

    def on_test_epoch_end(self):
        averaged_loss = average_losses_across_data_parallel_group(self.test_step_outputs)
        logging.info(f'test_loss: {averaged_loss[0]}')
        self.test_step_outputs.clear()  # free memory

    def loss_func(self, loss_mask, num_valid_tokens_in_ub, output_tensor):
        losses = output_tensor.float()
        loss_mask = loss_mask.view(-1).float()
        # TODO: add nemo version here
        loss = torch.sum(losses.view(-1) * loss_mask) / num_valid_tokens_in_ub  # sequence level nll
        if parallel_state.get_context_parallel_world_size() > 1:
            torch.distributed.all_reduce(loss, group=parallel_state.get_context_parallel_group())
        return loss

    def build_train_valid_test_datasets(self):
        # Override limit_val_batches to be a multiple of num microbatches to prevent val_step from exiting in between a step
        self._reconfigure_val_batches()
        logging.info('Building GPT datasets.')
        if self.trainer.limit_val_batches > 1.0 and isinstance(self.trainer.limit_val_batches, float):
            raise ValueError("limit_val_batches must be an integer or float less than or equal to 1.0.")
        global_batch_size = self.cfg.global_batch_size
        max_train_steps = self.trainer.max_steps
        eval_iters = (max_train_steps // self.trainer.val_check_interval + 1) * self.trainer.limit_val_batches
        test_iters = self.trainer.limit_test_batches

        # Add extra FIM tokens to tokenizer
        if self.cfg.data.get('add_fim', False) and self.cfg.tokenizer.library == 'megatron':
            fim_tokens = self.cfg.data.fim.extra_tokens
            fim_tokens = [fim_tokens.prefix, fim_tokens.middle, fim_tokens.suffix, fim_tokens.pad, fim_tokens.eod]
            self.tokenizer.add_special_tokens({'additional_special_tokens': fim_tokens})

        train_valid_test_num_samples = [
            max_train_steps * global_batch_size,
            eval_iters * global_batch_size,
            test_iters * global_batch_size,
        ]

        if self.trainer.limit_val_batches <= 1.0 and isinstance(self.trainer.limit_val_batches, float):
            train_valid_test_num_samples[
                1
            ] = 1  # This is to make sure we only have one epoch on every validation iteration

        mock_dataset = True if self.cfg.data.get("data_impl", "mmap") == "mock" else False
        kwargs = {
            "is_built_on_rank": is_dataset_built_on_rank,
            "random_seed": self.cfg.seed,
            "sequence_length": self.cfg.data.seq_length,
<<<<<<< HEAD
=======
            "split": self.cfg.data.splits_string,
>>>>>>> 21990e4e
            "path_to_cache": self.cfg.data.index_mapping_dir,
            "reset_position_ids": self.reset_position_ids,
            "reset_attention_mask": self.reset_attention_mask,
            "eod_mask_loss": self.eod_mask_loss,
            "eod_id": self.tokenizer.eos_id,
        }

<<<<<<< HEAD
        # support for dict data input type
=======
>>>>>>> 21990e4e
        if isinstance(self.cfg.data.data_prefix, DictConfig):
            _pref = self.cfg.data.data_prefix
            kwargs['blend_per_split'] = [_pref['train'], _pref['validation'], _pref['test']]
        else:
            kwargs['blend'] = self.cfg.data.data_prefix
<<<<<<< HEAD
            kwargs["split"] = self.cfg.data.splits_string
=======
>>>>>>> 21990e4e

        if self.cfg.data.get('add_fim', False):
            dataset_config = GPTFIMDatasetConfig(self.tokenizer, self.cfg.data.fim, **kwargs)

            self._train_ds, self._validation_ds, self._test_ds = BlendedMegatronDatasetBuilder(
                GPTFIMDataset, train_valid_test_num_samples, dataset_config,
            ).build()
        else:
            dataset_config = GPTDatasetConfig(**kwargs)

            self._train_ds, self._validation_ds, self._test_ds = BlendedMegatronDatasetBuilder(
                GPTDataset, train_valid_test_num_samples, dataset_config,
            ).build()

        if self._train_ds is not None:
            logging.info(f'Length of train dataset: {len(self._train_ds)}')
        if self._validation_ds is not None:
            logging.info(f'Length of val dataset: {len(self._validation_ds)}')
        if self._test_ds is not None:
            logging.info(f'Length of test dataset: {len(self._test_ds)}')
        logging.info(f'Finished building GPT datasets.')

        return self._train_ds, self._validation_ds, self._test_ds

    def build_pretraining_data_loader(
        self, dataset, consumed_samples, dataset_type=None, drop_last=True, pad_samples_to_global_batch_size=False
    ):
        """Buld dataloader given an input dataset."""

        logging.info(f'Building dataloader with consumed samples: {consumed_samples}')
        # Megatron sampler
        if hasattr(self.cfg.data, 'dataloader_type') and self.cfg.data.dataloader_type is not None:
            if self.cfg.data.dataloader_type == 'single':
                batch_sampler = MegatronPretrainingSampler(
                    total_samples=len(dataset),
                    consumed_samples=consumed_samples,
                    micro_batch_size=self.cfg.micro_batch_size,
                    data_parallel_rank=parallel_state.get_data_parallel_rank(),
                    data_parallel_size=parallel_state.get_data_parallel_world_size(),
                    drop_last=drop_last,
                    global_batch_size=self.cfg.global_batch_size,
                    rampup_batch_size=self.cfg.get('rampup_batch_size', None),
                    pad_samples_to_global_batch_size=pad_samples_to_global_batch_size,
                )
            elif self.cfg.data.dataloader_type == 'cyclic':
                batch_sampler = MegatronPretrainingRandomSampler(
                    total_samples=len(dataset),
                    consumed_samples=consumed_samples,
                    micro_batch_size=self.cfg.micro_batch_size,
                    data_parallel_rank=parallel_state.get_data_parallel_rank(),
                    data_parallel_size=parallel_state.get_data_parallel_world_size(),
                    drop_last=self.cfg.get('drop_last', True),
                )
            else:
                raise ValueError('cfg.data.dataloader_type must be "single" or "cyclic"')
        else:
            raise ValueError('cfg.data.dataloader_type not found. Must be "single" or "cyclic"')

        return torch.utils.data.DataLoader(
            dataset,
            batch_sampler=batch_sampler,
            num_workers=self.cfg.data.num_workers,
            pin_memory=True,
            persistent_workers=True if self.cfg.data.num_workers > 0 else False,
        )

    def setup(self, stage=None):
        """ PTL hook that is executed after DDP spawns.
            We setup datasets here as megatron datasets require DDP to instantiate.
            See https://pytorch-lightning.readthedocs.io/en/latest/common/lightning_module.html#setup for more information.
        Args:
            stage (str, optional): Can be 'fit', 'validate', 'test' or 'predict'. Defaults to None.
        """
        num_parameters_on_device, total_num_parameters = self._get_total_params_across_model_parallel_groups_gpt_bert(
            self.model
        )

        logging.info(
            f'Pipeline model parallel rank: {parallel_state.get_pipeline_model_parallel_rank()}, '
            f'Tensor model parallel rank: {parallel_state.get_tensor_model_parallel_rank()}, '
            f'Number of model parameters on device: {num_parameters_on_device:.2e}. '
            f'Total number of model parameters: {total_num_parameters:.2e}.'
        )

        resume_checkpoint_path = self.trainer.ckpt_path
        if resume_checkpoint_path:
            init_consumed_samples = self._extract_consumed_samples_from_ckpt(resume_checkpoint_path)
        else:
            init_consumed_samples = 0
        self.init_consumed_samples = init_consumed_samples
        self.init_global_step = self.trainer.global_step

        if self.rampup_batch_size:
            optimizer = self.cfg.optim.get('name', None)
            assert (
                optimizer == 'fused_adam'
            ), f'{optimizer} optimizer is not supported yet with rampup batch size. Please, use fused_adam optimizer instead.'

            num_microbatch_calculator = apex.transformer.pipeline_parallel.utils._GLOBAL_NUM_MICROBATCHES_CALCULATOR
            num_microbatch_calculator.update(self.init_consumed_samples, consistency_check=False)
            self.prev_consumed_samples = self.init_consumed_samples

        if stage == 'predict':
            return
        else:
            # TODO: consider adding a ModelPT guard to check if model is being restored.
            # allowing restored models to optionally setup datasets
            self.build_train_valid_test_datasets()
            self.setup_training_data(self.cfg.data)
            self.setup_validation_data(self.cfg.data)
            self.setup_test_data(self.cfg.data)

        if stage == 'fit':
            self.initialize_last_rank_embeddings()

        if self.cfg.get('transformer_engine', False) or self.cfg.get('mcore_gpt', False):
            self.setup_transformer_engine_tp_groups()
            self.setup_transformer_engine_cp_groups()

    def setup_training_data(self, cfg):
        if hasattr(self, '_train_ds'):
            consumed_samples = self.compute_consumed_samples(0)
            logging.info(
                f'Setting up train dataloader with len(len(self._train_ds)): {len(self._train_ds)} and consumed samples: {consumed_samples}'
            )
            self._train_dl = self.build_pretraining_data_loader(self._train_ds, consumed_samples)

    def setup_validation_data(self, cfg):
        if hasattr(self, '_validation_ds'):
            consumed_samples = 0
            logging.info(
                f'Setting up validation dataloader with len(len(self._validation_ds)): {len(self._validation_ds)} and consumed samples: {consumed_samples}'
            )

            drop_last = True
            if not self.cfg.data.get('validation_drop_last', True):
                logging.info(f'Drop last in validation dataset is set to False')
                drop_last = False
            pad_samples_to_global_batch_size = False
            if self.cfg.data.get('pad_samples_to_global_batch_size', False):
                logging.info('pad_samples_to_global_batch_size set to True')
                pad_samples_to_global_batch_size = True

            self._validation_dl = self.build_pretraining_data_loader(
                self._validation_ds, consumed_samples, "validation", drop_last, pad_samples_to_global_batch_size
            )

    def setup_test_data(self, cfg):
        if hasattr(self, '_test_ds'):
            consumed_samples = 0
            logging.info(
                f'Setting up test dataloader with len(len(self._test_ds)): {len(self._test_ds)} and consumed samples: {consumed_samples}'
            )
            self._test_dl = self.build_pretraining_data_loader(self._test_ds, consumed_samples)

    def generate(
        self,
        inputs: Union[List[str], torch.Tensor, List[dict]],
        length_params: LengthParam,
        sampling_params: SamplingParam = None,
        *,
        strategy: Optional[TextGenerationStrategy] = None,
    ) -> OutputType:

        # check whether the DDP is initialized
        if parallel_state.is_unitialized():

            def dummy():
                return

            if self.trainer.strategy.launcher is not None:
                self.trainer.strategy.launcher.launch(dummy, trainer=self.trainer)
            self.trainer.strategy.setup_environment()

            if self.cfg.get('transformer_engine', False):
                self.setup_transformer_engine_tp_groups()
                self.setup_transformer_engine_cp_groups()

        # set the default sampling params if it is None.
        # default do greedy sampling
        if sampling_params is None:
            sampling_params = get_default_sampling_params()

        # set the default length params if it is None.
        # default do greedy sampling
        if length_params is None:
            length_params = get_default_length_params()

        strategy_args = {} if strategy is None else {"strategy": strategy}

        return megatron_gpt_generate(
            self.cuda(), inputs, self.tokenizer, length_params, sampling_params, **strategy_args
        )

    def predict_step(self, batch: Any, batch_idx: int, dataloader_idx: Optional[int] = None) -> Any:
        inference_config = self.get_inference_config()
        if inference_config is None:
            return None
        else:
            # need to overwrite some configuration, make it immutable
            inference_config = inference_config.copy()
            compute_logprob = inference_config['compute_logprob']
            if compute_logprob:
                inference_config['inputs'] = batch
                inference_config['tokens_to_generate'] = 1
                inference_config['all_probs'] = True
                inference_config["add_BOS"] = False
                inference_config['greedy'] = True
                response = generate(self, **inference_config)
                compute_prob_response = get_computeprob_response(self.tokenizer, response, batch)
                return compute_prob_response
            else:
                inference_config['inputs'] = batch
                return generate(self, **inference_config)

    def list_available_models(self):
        return None

    def transfer_batch_to_device(self, batch: Any, device: torch.device, dataloader_idx: int) -> Any:
        """ PTL hook: https://pytorch-lightning.readthedocs.io/en/latest/common/lightning_module.html#transfer-batch-to-device
            When using pipeline parallelism, we need the global batch to remain on the CPU,
            since the memory overhead will be too high when using a large number of microbatches.
            Microbatches are transferred from CPU to GPU inside the pipeline.
        """
        return batch

    def _validate_trainer(self):
        """ Certain trainer configurations can break training.
            Here we try to catch them and raise an error.
        """
        if self.trainer.accumulate_grad_batches > 1:
            raise ValueError(
                f'Gradient accumulation is done within training_step. trainer.accumulate_grad_batches must equal 1'
            )

    @classmethod
    def list_available_models(cls) -> Optional[PretrainedModelInfo]:
        """
        This method returns a list of pre-trained model which can be instantiated directly from NVIDIA's NGC cloud.
        Returns:
            List of available pre-trained models.
        """
        result = []
        result.append(
            PretrainedModelInfo(
                pretrained_model_name="megatron_gpt_345m",
                location="https://api.ngc.nvidia.com/v2/models/nvidia/nemo/megatron_gpt_345m/versions/1/files/megatron_gpt_345m.nemo",
                description="345M parameter GPT generative Megatron model.",
            )
        )
        return result

    def on_save_checkpoint(self, checkpoint) -> None:
        """LightningModule hook:
        https://pytorch-lightning.readthedocs.io/en/stable/common/lightning_module.html#on-save-checkpoint
        """

        # mcore uses distributed checkpointing
        # FSDP supports the lagecy checkpointing or torch-FSDP-native sharded checkpointing
        if self.mcore_gpt and not self.use_fsdp:
            checkpoint['sharded_state_dict'] = self.sharded_state_dict()

        # legacy checkpointing for interleaved
        else:
            if isinstance(self.model, list):
                for i in range(len(self.model)):
                    parallel_state.set_virtual_pipeline_model_parallel_rank(i)
                    checkpoint[f'model{i}'] = self.model[i].module.state_dict_for_save_checkpoint()
                parallel_state.set_virtual_pipeline_model_parallel_rank(0)

    def on_load_checkpoint(self, checkpoint) -> None:
        """LightningModule hook:
        https://pytorch-lightning.readthedocs.io/en/stable/common/lightning_module.html#on-load-checkpoint
        """

        # mcore uses distributed checkpointing
        # FSDP supports the lagecy checkpointing or torch-FSDP-native sharded checkpointing
        if self.mcore_gpt and not self.use_fsdp:
            if 'state_dict' in checkpoint and checkpoint['state_dict']:
                for index, module in enumerate(self.get_model_module_list()):
                    if parallel_state.get_virtual_pipeline_model_parallel_world_size() is not None:
                        checkpoint_state_dict = checkpoint['state_dict'][f'model_{index}']
                    else:
                        checkpoint_state_dict = checkpoint['state_dict']
                    # checkpoint_state_dict has "model." but module does not so we need to remove it when loading
                    checkpoint_state_dict = {
                        key.replace('model.', ''): checkpoint_state_dict.pop(key)
                        for key in list(checkpoint_state_dict.keys())
                    }
                    module.load_state_dict(checkpoint_state_dict, strict=True)
            else:
                # when restoring a distributed checkpoint from a ptl checkpoint we need to defer loading the state_dict
                # see NLPModel.on_load_checkpoint
                checkpoint['state_dict'] = {}

        # legacy checkpointing for interleaved
        else:
            if isinstance(self.model, list):
                for i in range(len(self.model)):
                    parallel_state.set_virtual_pipeline_model_parallel_rank(i)
                    self.model[i].module.load_state_dict(checkpoint[f'model{i}'], strict=True)
                parallel_state.set_virtual_pipeline_model_parallel_rank(0)

    def sharded_state_dict(self, prefix: str = '') -> Dict[str, Any]:
        """
        Creates the sharded state dict which is used by dist_checkpoint to save the sharded tensors to disk.
        When given the sharded_stated_dict, dist_checkpoint.load will load the tensors corresponding to
        self.state_dict().
        The sharded tensor mapping is defined in the GPTModel class from mcore.
        """

        if self.mcore_gpt:
            module_prefix = f'{prefix}model.'
            sharded_state_dict = {}
            for index, module in enumerate(self.get_model_module_list()):
                if parallel_state.get_virtual_pipeline_model_parallel_world_size() is not None:
                    # virtual pipline rank must be set so that GPTModel returns the correct sharded state dict
                    parallel_state.set_virtual_pipeline_model_parallel_rank(index)
                    module_sharded_state_dict = module.sharded_state_dict(prefix=module_prefix)
                    sharded_state_dict[f'model_{index}'] = module_sharded_state_dict
                else:
                    module_sharded_state_dict = module.sharded_state_dict(prefix=module_prefix)
                    sharded_state_dict.update(module_sharded_state_dict)

            # reset vp rank
            if parallel_state.get_virtual_pipeline_model_parallel_world_size() is not None:
                parallel_state.set_virtual_pipeline_model_parallel_rank(0)

            return sharded_state_dict

    def parameters(self):
        if isinstance(self.model, list):
            return itertools.chain.from_iterable(module.parameters() for module in self.model)
        else:
            return self.model.parameters()

    @property
    def mgpt_wrapper(self):
        return MegatronGPTExportableModel(self)

    def list_export_subnets(self):
        return ['mgpt_wrapper']

    def initialize_last_rank_embeddings(self):
        if parallel_state.get_pipeline_model_parallel_world_size() > 1:
            if self.cfg.get('share_embeddings_and_output_weights', True):
                for index, module in enumerate(self.get_model_module_list()):
                    if parallel_state.get_virtual_pipeline_model_parallel_world_size() is not None:
                        parallel_state.set_virtual_pipeline_model_parallel_rank(index)
                    sync_embeddings = (
                        module.initialize_last_stage_with_word_embeddings
                        if self.mcore_gpt
                        else module.sync_initial_word_embeddings
                    )
                    sync_embeddings()
                if parallel_state.get_virtual_pipeline_model_parallel_world_size() is not None:
                    parallel_state.set_virtual_pipeline_model_parallel_rank(0)

    def _reset_activation_checkpointing_args(self):
        """ Disables activation checkpointing completely and saves the values so that
            _restore_activation_checkpointing_args can restore them later. This function must always be
            called before _restore_activation_checkpointing_args.
        """
        # Store values to restore them later.
        self.last_activations_checkpoint_granularity = self.cfg.activations_checkpoint_granularity
        self.last_activations_checkpoint_method = self.cfg.activations_checkpoint_method
        self.last_activations_checkpoint_num_layers = self.cfg.activations_checkpoint_num_layers
        self.last_activations_checkpoint_layers_per_pipeline = self.cfg.activations_checkpoint_layers_per_pipeline

        # Reset config values. Needed for calling generate.
        self.cfg.activations_checkpoint_granularity = None
        self.cfg.activations_checkpoint_method = None
        self.cfg.activations_checkpoint_num_layers = None
        self.cfg.activations_checkpoint_layers_per_pipeline = None

        # Reset model parameters.
        for module in self.get_model_module_list():
            if self.cfg.get('mcore_gpt', False):
                module.decoder.config.recompute_granularity = None
                module.decoder.config.recompute_method = None
                module.decoder.config.recompute_num_layers = None
            else:
                module.language_model.encoder.activations_checkpoint_granularity = None
                module.language_model.encoder.activations_checkpoint_method = None
                module.language_model.encoder.activations_checkpoint_num_layers = None
                module.language_model.encoder.activations_checkpoint_layers_per_pipeline = None

    def _restore_activation_checkpointing_args(self):
        """ Restores the activation checkpointing parameters using the values saved by
            _reset_activation_checkpointing_args. This function must never be called before
            _reset_activation_checkpointing_args.
        """
        # Restore config values.
        self.cfg.activations_checkpoint_granularity = self.last_activations_checkpoint_granularity
        self.cfg.activations_checkpoint_method = self.last_activations_checkpoint_method
        self.cfg.activations_checkpoint_num_layers = self.last_activations_checkpoint_num_layers
        self.cfg.activations_checkpoint_layers_per_pipeline = self.last_activations_checkpoint_layers_per_pipeline

        # Restore model parameters.
        for module in self.get_model_module_list():
            if self.cfg.get('mcore_gpt', False):
                module.decoder.config.recompute_granularity = self.last_activations_checkpoint_granularity
                module.decoder.config.recompute_method = self.last_activations_checkpoint_method
                module.decoder.config.recompute_num_layers = self.last_activations_checkpoint_num_layers
            else:
                module.language_model.encoder.activations_checkpoint_granularity = (
                    self.last_activations_checkpoint_granularity
                )
                module.language_model.encoder.activations_checkpoint_method = self.last_activations_checkpoint_method
                module.language_model.encoder.activations_checkpoint_num_layers = (
                    self.last_activations_checkpoint_num_layers
                )
                module.language_model.encoder.activations_checkpoint_layers_per_pipeline = (
                    self.last_activations_checkpoint_layers_per_pipeline
                )

    def _reset_sequence_parallelism_args(self):
        """ Disables sequence parallelism completely and saves the values so that
            _restore_sequence_parallelism_args can restore them later. This function must always be
            called before _restore_sequence_parallelism_args.
        """
        # Store values to restore them later.
        self.last_sequence_parallel = self.cfg.sequence_parallel

        # Reset config values. Needed for calling generate.
        self.cfg.sequence_parallel = False
        self.model_parallel_config.sequence_parallel = False
        self.transformer_config.sequence_parallel = False

        # Reset model parameters.
        for module in self.get_model_module_list():
            for mod in module.modules():
                if hasattr(mod, "sequence_parallel"):
                    mod.sequence_parallel = False

    def _restore_sequence_parallelism_args(self):
        """ Restores the sequence parallelism parameters using the values saved by
            _reset_sequence_parallelism_args. This function must never be called before
            _reset_sequence_parallelism_args.
        """
        # Restore config values.
        self.cfg.sequence_parallel = self.last_sequence_parallel
        self.model_parallel_config.sequence_parallel = self.last_sequence_parallel
        self.transformer_config.sequence_parallel = self.last_sequence_parallel

        # Restore model parameters.
        for module in self.get_model_module_list():
            for mod in module.modules():
                if hasattr(mod, "sequence_parallel"):
                    mod.sequence_parallel = self.last_sequence_parallel

    def build_transformer_config(self) -> TransformerConfig:
        """ Builds the megatron core gpt transformer config for the model.
            For attributes in the nemo model config that are the same
            as the megatron core TransformerConfig, we will use the value from the nemo model config.
            For attributes in TransformerConfig that are not in the nemo model config, we add custom logic.
        """

        normalization = self.cfg.get('normalization', 'layernorm').lower()
        layernorm_zero_centered_gamma = self.cfg.get('normalization', 'layernorm') == 'layernorm1p'
        if normalization == 'layernorm':
            normalization = 'LayerNorm'
        elif normalization == 'rmsnorm':
            normalization = 'RMSNorm'
        elif normalization == 'layernorm1p':
            normalization = 'LayerNorm'
            layernorm_zero_centered_gamma = True
        else:
            logging.warning(
                f"The normalization type: {normalization} might not be supported in megatron core."
                f"Supported types are LayerNorm and RMSNorm."
            )

        ub_tp_comm_overlap = self.cfg.get('ub_tp_comm_overlap', False)

        if not self.cfg.get('fp8', False):
            fp8 = None
        elif self.cfg.get('fp8_e4m3', False):
            fp8 = 'e4m3'
        elif self.cfg.get('fp8_hybrid', False):
            fp8 = 'hybrid'
        else:
            raise ValueError(f"fp8 enabled but fp8_format (fp8_e4m3 | fp8_hybrid) is not set.")

        # any configs that are not in the nemo model config will be added here
        model_specific_configs = {
            'layernorm_zero_centered_gamma': layernorm_zero_centered_gamma,
            'normalization': normalization,
            'fp8': fp8,
            'tp_comm_overlap': ub_tp_comm_overlap,
            # MoE related
            'num_moe_experts': self.cfg.get('num_moe_experts', None),
            'moe_router_load_balancing_type': self.cfg.get('moe_router_load_balancing_type', 'aux_loss'),
            'moe_router_topk': self.cfg.get('moe_router_topk', 2),
            'moe_grouped_gemm': self.cfg.get('moe_grouped_gemm', False),
            'moe_aux_loss_coeff': self.cfg.get(
                'moe_aux_loss_coeff', 0
            ),  # 1e-2 would be a good start value for load balance loss.
            'moe_z_loss_coeff': self.cfg.get('moe_z_loss_coeff', None),  # 1e-3 would be a good start value for z-loss
            'moe_input_jitter_eps': self.cfg.get('moe_input_jitter_eps', None),
            'moe_token_dropping': self.cfg.get('moe_token_dropping', False),  # TODO: Support token dropping.
        }
        if model_specific_configs['num_moe_experts'] is not None:
            assert mcore_supports_moe(), 'Megatron-core >= v0.5.0 is required for MoE'
        elif not mcore_supports_moe():
            if 'num_moe_experts' in model_specific_configs:
                del model_specific_configs['num_moe_experts']
            moe_keys = list(filter(lambda x: x.startswith('moe_'), model_specific_configs.keys()))
            for k in moe_keys:
                del model_specific_configs[k]

        transformer_config = super().build_transformer_config()

        for key, value in model_specific_configs.items():
            setattr(transformer_config, key, value)

        # pass mcore customization configs directly to mcore
        mcore_customization_config_dict = self.cfg.get('mcore_customization_config', {})
        for key, value in mcore_customization_config_dict.items():
            setattr(transformer_config, key, value)

        return transformer_config<|MERGE_RESOLUTION|>--- conflicted
+++ resolved
@@ -1198,10 +1198,6 @@
             "is_built_on_rank": is_dataset_built_on_rank,
             "random_seed": self.cfg.seed,
             "sequence_length": self.cfg.data.seq_length,
-<<<<<<< HEAD
-=======
-            "split": self.cfg.data.splits_string,
->>>>>>> 21990e4e
             "path_to_cache": self.cfg.data.index_mapping_dir,
             "reset_position_ids": self.reset_position_ids,
             "reset_attention_mask": self.reset_attention_mask,
@@ -1209,19 +1205,14 @@
             "eod_id": self.tokenizer.eos_id,
         }
 
-<<<<<<< HEAD
         # support for dict data input type
-=======
->>>>>>> 21990e4e
         if isinstance(self.cfg.data.data_prefix, DictConfig):
             _pref = self.cfg.data.data_prefix
             kwargs['blend_per_split'] = [_pref['train'], _pref['validation'], _pref['test']]
         else:
             kwargs['blend'] = self.cfg.data.data_prefix
-<<<<<<< HEAD
+
             kwargs["split"] = self.cfg.data.splits_string
-=======
->>>>>>> 21990e4e
 
         if self.cfg.data.get('add_fim', False):
             dataset_config = GPTFIMDatasetConfig(self.tokenizer, self.cfg.data.fim, **kwargs)
