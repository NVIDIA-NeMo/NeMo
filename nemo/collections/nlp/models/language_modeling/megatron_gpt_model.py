--- conflicted
+++ resolved
@@ -1232,40 +1232,8 @@
         for item, index in zip(results, positions):
             response[index] = item
 
-<<<<<<< HEAD
         return response
 
-    def init_new_prompts(self):
-        for idx, tag in enumerate(self.cfg.new_prompt_tags):
-            init_method = self.cfg.new_prompt_init_methods[idx]
-
-            if init_method == "text":
-                init_text = self.cfg.new_prompt_init_text[idx]
-                self.init_prompt_from_text(tag, init_text)
-
-            elif init_method == 'random':
-                self.init_prompt_from_random(tag)
-
-            else:
-                raise AttributeError(
-                    f'\n Soft prompt init method {init_method} is not recognized\
-                                        please use text or random'
-                )
-
-    def init_prompt_from_random(self, prompt_tag):
-        prompt_id = self._get_next_prompt_id()
-        self.model._init_prompt_from_random(prompt_tag, prompt_id)
-        self._add_prompt_tag(prompt_tag, prompt_id)
-
-    def init_prompt_from_text(self, prompt_tag, init_text):
-        prompt_id = self._get_next_prompt_id()
-        init_token_ids = self.tokenizer.text_to_ids(init_text)
-        self.model._init_prompt_from_text(prompt_tag, prompt_id, init_token_ids)
-        self._add_prompt_tag(prompt_tag, prompt_id)
-
-    def get_prompt_table(self):
-        if hasattr(self, 'prompt_table'):
-            return self.prompt_table
 
     @classmethod
     def list_available_models(cls) -> Optional[PretrainedModelInfo]:
@@ -1282,79 +1250,4 @@
                 description="345M parameter GPT generative Megatron model.",
             )
         )
-        return result
-
-    def _get_next_prompt_id(self):
-        self.next_prompt_id += 1
-        return self.next_prompt_id
-
-    def _add_prompt_tag(self, prompt_tag, prompt_id):
-        if not hasattr(self, 'prompt_table'):
-            raise AttributeError('Please set "use_soft_prompts" in cfg to True')
-
-        self.prompt_table.add((prompt_tag, prompt_id))
-        self.prompts_to_tune.add(prompt_tag)
-
-        # Add new prompt tag to cfg for loading prompt table at inference
-        with open_dict(self.cfg):
-            self.cfg.existing_prompt_tags = list(self.prompt_table)
-
-    def _vocab_size_with_padding(self, orig_vocab_size, make_vocab_size_divisible_by, tensor_model_parallel_size):
-        """Pad vocab size so it is divisible by model parallel size and
-        still having GPU friendly size."""
-
-        after = orig_vocab_size
-        multiple = make_vocab_size_divisible_by * tensor_model_parallel_size
-        while (after % multiple) != 0:
-            after += 1
-        logging.info(
-            f'Padded vocab_size: {after}, original vocab_size: {orig_vocab_size}, dummy tokens: {after - orig_vocab_size}.'
-        )
-        return after
-
-    def _enable_nvidia_optimizations(self):
-        "These optimizations are present in NVIDIA NGC PyTorch Containers"
-
-        # Version check
-        nvidia_torch_version = os.getenv('NVIDIA_PYTORCH_VERSION', None)
-        if nvidia_torch_version is not None:
-            NVIDIA_TORCH_MAJOR = int(nvidia_torch_version.split('.')[0])
-            NVIDIA_TORCH_MINOR = int(nvidia_torch_version.split('.')[1])
-
-            # Apex Persistent layer norm is supported from Nvidia PyTorch container v21.11
-            if NVIDIA_TORCH_MAJOR < 21 or (NVIDIA_TORCH_MAJOR == 21 and NVIDIA_TORCH_MINOR < 11):
-                self.cfg.persist_layer_norm = False
-
-            if NVIDIA_TORCH_MAJOR >= 21 or (NVIDIA_TORCH_MAJOR == 21 and NVIDIA_TORCH_MINOR >= 11):
-                # NVFUSER
-                torch._C._jit_set_profiling_executor(True)
-                torch._C._jit_set_profiling_mode(True)
-                torch._C._jit_override_can_fuse_on_cpu(False)
-                torch._C._jit_override_can_fuse_on_gpu(False)
-                torch._C._jit_set_texpr_fuser_enabled(False)
-                torch._C._jit_set_nvfuser_enabled(True)
-                torch._C._debug_set_autodiff_subgraph_inlining(False)
-
-        else:
-            # Not a Nvidia container. Dependency check is on users
-            pass
-
-    def transfer_batch_to_device(self, batch: Any, device: torch.device, dataloader_idx: int) -> Any:
-        """ PTL hook: https://pytorch-lightning.readthedocs.io/en/latest/common/lightning_module.html#transfer-batch-to-device
-            When using pipeline parallelism, we need the global batch to remain on the CPU,
-            since the memory overhead will be too high when using a large number of microbatches.
-            Microbatches are transferred from CPU to GPU inside the pipeline.
-        """
-        return batch
-
-    def _validate_trainer(self):
-        """ Certain trainer configurations can break training.
-            Here we try to catch them and raise an error.
-        """
-        if self.trainer.accumulate_grad_batches > 1:
-            raise ValueError(
-                f'Gradient accumulation is done within training_step. trainer.accumulate_grad_batches must equal 1'
-            )
-=======
-        return response
->>>>>>> 92dd7835
+        return result