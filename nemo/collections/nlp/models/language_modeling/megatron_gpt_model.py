# Copyright (c) 2021, NVIDIA CORPORATION.  All rights reserved.
#
# Licensed under the Apache License, Version 2.0 (the "License");
# you may not use this file except in compliance with the License.
# You may obtain a copy of the License at
#
#     http://www.apache.org/licenses/LICENSE-2.0
#
# Unless required by applicable law or agreed to in writing, software
# distributed under the License is distributed on an "AS IS" BASIS,
# WITHOUT WARRANTIES OR CONDITIONS OF ANY KIND, either express or implied.
# See the License for the specific language governing permissions and
# limitations under the License.

import itertools
import os
import queue
import warnings
from contextlib import nullcontext
from dataclasses import fields
from functools import cache, partial
from importlib.metadata import version
from typing import Any, Dict, Iterator, List, Optional, Union

import torch
from omegaconf import OmegaConf
from omegaconf.dictconfig import DictConfig
from pkg_resources import packaging
from pytorch_lightning.accelerators import CPUAccelerator
from pytorch_lightning.trainer.trainer import Trainer

from nemo.collections.nlp.data.language_modeling.megatron.data_samplers import (
    MegatronPretrainingRandomSampler,
    MegatronPretrainingSampler,
)
from nemo.collections.nlp.data.language_modeling.megatron.gpt_fim_dataset import (
    GPTFIMDataset,
    GPTFIMDatasetConfig,
    is_dataset_built_on_rank,
)
from nemo.collections.nlp.models.language_modeling.megatron.falcon.falcon_spec import get_falcon_layer_spec
from nemo.collections.nlp.models.language_modeling.megatron.gpt_model import GPTModel
from nemo.collections.nlp.models.language_modeling.megatron_base_model import MegatronBaseModel
from nemo.collections.nlp.modules.common.megatron.build_model import build_model
from nemo.collections.nlp.modules.common.megatron.module import Float16Module
from nemo.collections.nlp.modules.common.megatron.utils import (
    ApexGuardDefaults,
    average_losses_across_data_parallel_group,
    get_all_params_for_weight_decay_optimization,
    get_ltor_masks_and_position_ids,
    get_params_for_weight_decay_optimization,
)
from nemo.collections.nlp.modules.common.text_generation_strategy import TextGenerationStrategy
from nemo.collections.nlp.modules.common.text_generation_utils import (
    generate,
    get_computeprob_response,
    get_default_length_params,
    get_default_sampling_params,
    megatron_gpt_generate,
)
from nemo.collections.nlp.modules.common.transformer.text_generation import (
    LengthParam,
    OutputType,
    SamplingParam,
    TextGeneration,
)
from nemo.collections.nlp.parts import utils_funcs
from nemo.collections.nlp.parts.utils_funcs import activation_to_func, get_last_rank
from nemo.core.classes import Exportable
from nemo.core.classes.common import PretrainedModelInfo
from nemo.core.neural_types import ChannelType, NeuralType
from nemo.utils import logging

try:
    import apex.transformer.pipeline_parallel.utils
    from apex.transformer.pipeline_parallel.utils import get_num_microbatches

    HAVE_APEX = True

except (ImportError, ModuleNotFoundError):

    HAVE_APEX = False

try:
    from megatron.core import InferenceParams, parallel_state, tensor_parallel
    from megatron.core.datasets.blended_megatron_dataset_builder import BlendedMegatronDatasetBuilder
    from megatron.core.datasets.gpt_dataset import GPTDataset, GPTDatasetConfig
    from megatron.core.models.gpt import GPTModel as MCoreGPTModel
    from megatron.core.models.gpt.gpt_layer_specs import get_gpt_layer_with_transformer_engine_spec
    from megatron.core.pipeline_parallel.schedules import get_forward_backward_func
    from megatron.core.transformer.module import Float16Module as MCoreFloat16Module
    from megatron.core.transformer.transformer_config import TransformerConfig
    from megatron.core.utils import init_method_normal, scaled_init_method_normal

    # TODO @tmoon: Use once available in Megatron-LM
    # from megatron.core.pipeline_parallel.schedules import DataIteratorList

    HAVE_MEGATRON_CORE = True

except (ImportError, ModuleNotFoundError):

    TransformerConfig = ApexGuardDefaults

    HAVE_MEGATRON_CORE = False

try:
    import transformer_engine
    from transformer_engine.pytorch import module as te_module

    HAVE_TE = True

except (ImportError, ModuleNotFoundError):
    HAVE_TE = False


@cache
def mcore_supports_moe() -> bool:
    global HAVE_MEGATRON_CORE
    if not HAVE_MEGATRON_CORE:
        return False
    try:
        from megatron.core.transformer.moe.router import TopKRouter

        return True
    except ImportError:
        return False


def get_specs(spec_name, num_experts=None):
    if spec_name == '':
        if num_experts is not None:
            assert mcore_supports_moe(), "Megatron-core >= v0.5.0 is required for MoE"
            return get_gpt_layer_with_transformer_engine_spec(num_experts)
        else:
            return get_gpt_layer_with_transformer_engine_spec()
    elif spec_name == 'megatron_falcon_gpt':
        return get_falcon_layer_spec()
    else:
        raise ValueError(f"Spec name '{spec_name}' is not recognized.")


class MegatronGPTExportableModel(torch.nn.Module, Exportable):
    """
    Megatron GPT Wrapper for ONNX export
    """

    def __init__(self, model):
        super().__init__()
        self.model = model
        self.fp8_enabled = model.cfg.get('fp8', False)
        self.fp8_recipe = None
        if self.fp8_enabled and HAVE_TE:
            self.fp8_recipe = transformer_engine.common.recipe.DelayedScaling(
                margin=0, interval=1, fp8_format=transformer_engine.common.recipe.Format.E4M3
            )

        self.dtype = utils_funcs.torch_dtype_from_precision(model.cfg.precision)

    def forward(self, tokens, position_ids, attention_mask):
        if self.fp8_enabled and HAVE_TE:
            with transformer_engine.pytorch.onnx_export(self.fp8_enabled), transformer_engine.pytorch.fp8_autocast(
                enabled=self.fp8_enabled, fp8_recipe=self.fp8_recipe
            ), torch.no_grad(), torch.inference_mode(), torch.autocast(
                'cuda', dtype=self.dtype
            ), warnings.catch_warnings():
                warnings.filterwarnings(action='ignore', category=torch.jit.TracerWarning, module=r'.*')
                assert tokens.shape == position_ids.shape
                assert attention_mask.shape[2] == attention_mask.shape[3] == tokens.shape[1] == position_ids.shape[1]
                output_tensor = self.model.forward(
                    tokens=tokens.cuda(),
                    text_position_ids=position_ids.cuda(),
                    attention_mask=attention_mask.cuda(),
                    labels=None,
                )
        else:
            with torch.no_grad(), torch.inference_mode(), torch.autocast(
                'cuda', dtype=self.dtype
            ), warnings.catch_warnings():
                warnings.filterwarnings(action='ignore', category=torch.jit.TracerWarning, module=r'.*')
                assert tokens.shape == position_ids.shape
                assert attention_mask.shape[2] == attention_mask.shape[3] == tokens.shape[1] == position_ids.shape[1]
                output_tensor = self.model.forward(
                    tokens=tokens.cuda(),
                    text_position_ids=position_ids.cuda(),
                    attention_mask=attention_mask.cuda(),
                    labels=None,
                )

        return output_tensor

    def freeze(self):
        for param in self.parameters():
            param.requires_grad = False

    def input_example(self, max_batch=1, max_dim=768, seq_len=6):
        ids = [self.model.tokenizer.text_to_ids(text) for text in ["how is the weather on           Sunday"]]
        id_tensors = [torch.unsqueeze(torch.LongTensor(id_list), dim=0) for id_list in ids]
        masks_and_position_ids = [
            get_ltor_masks_and_position_ids(id_tensor, self.model.tokenizer.eos_id, False, False, False)
            for id_tensor in id_tensors
        ]
        for tokens, attn_mask_and_pos_ids in zip(id_tensors, masks_and_position_ids):
            attn_mask, _, pos_ids = attn_mask_and_pos_ids
            return tokens, pos_ids, attn_mask

    @property
    def input_types(self) -> Optional[Dict[str, NeuralType]]:
        return {
            "input_ids": NeuralType(('B', 'T'), ChannelType()),
            "position_ids": NeuralType(('B', 'T'), ChannelType()),
            "attention_mask": NeuralType(('D', 'D', 'T', 'T'), ChannelType()),
        }

    @property
    def output_types(self) -> Optional[Dict[str, NeuralType]]:
        return {"logits": NeuralType(('B', 'T', 'D'), ChannelType())}

    @property
    def input_names(self) -> List[str]:
        return ['input_ids', 'position_ids', 'attention_mask']

    @property
    def output_names(self) -> List[str]:
        return ['logits']


class MegatronGPTModel(MegatronBaseModel, TextGeneration):
    """
    Megatron GPT pretraining
    """

    def __init__(self, cfg: DictConfig, trainer: Trainer):
        if not HAVE_APEX:
            raise ImportError(
                "Apex was not found. Please see the NeMo README for installation instructions: https://github.com/NVIDIA/NeMo#megatron-gpt."
            )
        if not HAVE_MEGATRON_CORE:
            logging.warning(
                "megatron-core was not found. Please see the NeMo README for installation instructions: https://github.com/NVIDIA/NeMo#megatron-gpt."
            )
        # this prevents base constructor from initializing tokenizer
        self.tokenizer = None
        super().__init__(cfg, trainer=trainer, no_lm_init=True)

        self._validate_trainer()

        # build the transformer config
        # TODO: add type hint once pip package is out
        self.transformer_config = self.build_transformer_config()

        self.megatron_amp_O2 = cfg.get('megatron_amp_O2', False)

        self.mcore_gpt = cfg.get('mcore_gpt', False)
        self.spec_name = cfg.get('name', '')
        if cfg.get('fp8', False):
            self.prev_step_training = True

        self.rampup_batch_size = self.cfg.get('rampup_batch_size', None)
        if self.rampup_batch_size:
            self.prev_consumed_samples = 0
            self.if_first_step = 0
            self.prev_global_batch_size = None

        if cfg.get('data', None) is not None:
            self.reset_position_ids = cfg.data.get('reset_position_ids', False)
            self.reset_attention_mask = cfg.data.get('reset_attention_mask', False)
            self.eod_mask_loss = cfg.data.get('eod_mask_loss', False)

        if not self.megatron_amp_O2 and self.cfg.get('virtual_pipeline_model_parallel_size', None):
            raise ValueError('Virtual pipeline model parallel is only supported when using megatron_amp_O2')

        # build_model returns a list of modules which are used for interleaved pipeline parallelism
        if isinstance(self.trainer.accelerator, CPUAccelerator):
            self.model = build_model(
                model_provider_func=self.model_provider_func,
                wrap_with_ddp=False,
                on_cpu=True,
                virtual_pipeline_model_parallel_size=self.cfg.get('virtual_pipeline_model_parallel_size', None),
            )
        else:
            build_model_context = nullcontext
            if HAVE_TE and self.cfg.get('fp8', False) and self.cfg.get('fp8_params', False):
                build_model_context = transformer_engine.pytorch.fp8_model_init
            with build_model_context():
                self.model = build_model(
                    model_provider_func=self.model_provider_func,
                    wrap_with_ddp=False,
                    virtual_pipeline_model_parallel_size=self.cfg.get('virtual_pipeline_model_parallel_size', None),
                    on_cpu=cfg.get('fsdp', False) and cfg.get('use_cpu_initialization', False),
                )

        # if we're not using interleaved, then self.model is a module.
        if self.cfg.get('virtual_pipeline_model_parallel_size', None) is None:
            self.model = self.model[0]

        if self.megatron_amp_O2:

            if not self.with_distributed_adam and not self.cfg.get("use_cpu_initialization", False):
                # Pre-allocate the model on GPU to have master parameters allocated on the same device with matching data type
                if isinstance(self.model, list):
                    for module in self.model:
                        module.cuda(torch.cuda.current_device())
                else:
                    self.model.cuda(torch.cuda.current_device())

            self._wrap_model_for_O2()

        self.enable_autocast = (
            True if (not self.megatron_amp_O2) and (self.autocast_dtype in [torch.float16, torch.bfloat16]) else False
        )

        self.transformer_engine = cfg.get('transformer_engine', False)

        # configuration used for inference
        self._inference_config = None

        # Convert the global-batch-based profile index to micro-batch index
        if hasattr(self, '_nsys_profile_enabled'):
            mp_size = cfg.get('tensor_model_parallel_size', 1) * cfg.get('pipeline_model_parallel_size', 1)
            cp_size = cfg.get('context_parallel_size', 1)
            data_parallel_world_size = trainer.world_size // (mp_size * cp_size)
            grad_accum_steps = cfg.get('global_batch_size') // (cfg.get('micro_batch_size') * data_parallel_world_size)
            self._nsys_profile_start_step *= grad_accum_steps
            self._nsys_profile_end_step *= grad_accum_steps

        self.get_attention_mask_from_fusion = self.cfg.get('get_attention_mask_from_fusion', True)
        self.initialize_ub = self.cfg.get('ub_tp_comm_overlap', False)
        self.log_train_loss = bool(int(os.getenv("NEMO_LOG_TRAIN_LOSS", 1)))
        self.loss_broadcast_src_rank = None

        self.inference_params = None

        # default to false since this doesn't work with sequence parallelism currently
        self.use_loss_mask = self.cfg.get('use_loss_mask', False)

        if self.use_loss_mask and self.transformer_config.sequence_parallel:
            raise ValueError('Loss mask is not supported with sequence parallelism.')

    def set_inference_config(self, inference_config):
        self._inference_config = inference_config

    def get_inference_config(self):
        return self._inference_config

    def model_provider_func(self, pre_process, post_process):
        """Model depends on pipeline paralellism."""
        if self.mcore_gpt:
            model = MCoreGPTModel(
                config=self.transformer_config,
                transformer_layer_spec=get_specs(self.spec_name, self.transformer_config.num_moe_experts),
                vocab_size=self.cfg.get('override_vocab_size', self.padded_vocab_size),
                max_sequence_length=self.cfg.get('encoder_seq_length', 512),
                pre_process=pre_process,
                post_process=post_process,
                parallel_output=True,
                share_embeddings_and_output_weights=self.cfg.get('share_embeddings_and_output_weights', True),
                position_embedding_type=self.cfg.get('position_embedding_type', 'learned_absolute'),
                rotary_percent=self.cfg.get('rotary_percentage', 1.0),
                seq_len_interpolation_factor=self.cfg.get('seq_len_interpolation_factor', None),
                rotary_base=self.cfg.get('rotary_base', 10000),
            )
        else:
            assert self.cfg.get('num_query_groups', None) is None or self.cfg.get(
                'num_query_groups', None
            ) == self.cfg.get(
                'num_attention_heads', None
            ), "Group Query Attention is only supported in Megatron Core. Set 'mcore_gpt' to use GQA."

            model = GPTModel(
                config=self.model_parallel_config,
                vocab_size=self.cfg.get('override_vocab_size', self.padded_vocab_size),
                hidden_size=self.cfg.hidden_size,
                max_position_embeddings=self.cfg.max_position_embeddings,
                num_layers=self.cfg.num_layers,
                num_attention_heads=self.cfg.num_attention_heads,
                apply_query_key_layer_scaling=self.cfg.get('apply_query_key_layer_scaling', True),
                kv_channels=self.cfg.get('kv_channels', None),
                ffn_hidden_size=self.cfg.ffn_hidden_size,
                num_tokentypes=0,
                parallel_output=True,
                pre_process=pre_process,
                post_process=post_process,
                init_method_std=self.cfg.get('init_method_std', 0.02),
                use_scaled_init_method=self.cfg.get('use_scaled_init_method', True),
                fp16_lm_cross_entropy=self.cfg.get('fp16_lm_cross_entropy', False),
                hidden_dropout=self.cfg.get('hidden_dropout', 0.1),
                attention_dropout=self.cfg.get('attention_dropout', 0.1),
                ffn_dropout=self.cfg.get('ffn_dropout', 0.0),
                precision=self.cfg.get('precision', 16),
                fp32_residual_connection=self.cfg.get('fp32_residual_connection', False),
                activations_checkpoint_granularity=self.cfg.get('activations_checkpoint_granularity', None),
                activations_checkpoint_method=self.cfg.get('activations_checkpoint_method', None),
                activations_checkpoint_num_layers=self.cfg.get('activations_checkpoint_num_layers', 1),
                activations_checkpoint_layers_per_pipeline=self.cfg.get(
                    'activations_checkpoint_layers_per_pipeline', None
                ),
                normalization=self.cfg.get('normalization', 'layernorm'),
                layernorm_epsilon=self.cfg.get('layernorm_epsilon', 1e-5),
                onnx_safe=self.cfg.get('onnx_safe', False),
                bias=self.cfg.get('bias', True),
                bias_activation_fusion=self.cfg.get('bias_activation_fusion', True),
                bias_dropout_add_fusion=self.cfg.get('bias_dropout_add_fusion', True),
                activation=self.cfg.get('activation', 'gelu'),
                headscale=self.cfg.get('headscale', False),
                transformer_block_type=self.cfg.get('transformer_block_type', 'pre_ln'),
                openai_gelu=self.cfg.get('openai_gelu', False),
                normalize_attention_scores=self.cfg.get('normalize_attention_scores', True),
                position_embedding_type=self.cfg.get('position_embedding_type', 'learned_absolute'),
                rotary_percentage=self.cfg.get('rotary_percentage', 1.0),
                share_embeddings_and_output_weights=self.cfg.get('share_embeddings_and_output_weights', True),
                attention_type=self.cfg.get('attention_type', 'multihead'),
                masked_softmax_fusion=self.cfg.get('masked_softmax_fusion', True),
                persist_layer_norm=self.cfg.get('persist_layer_norm', False),
                transformer_engine=self.cfg.get('transformer_engine', False),
                fp8=self.cfg.get('fp8', False),
                fp8_e4m3=self.cfg.get('fp8_e4m3', False),
                fp8_hybrid=self.cfg.get('fp8_hybrid', False),
                fp8_margin=self.cfg.get('fp8_margin', 0),
                fp8_interval=self.cfg.get('fp8_interval', 1),
                fp8_amax_history_len=self.cfg.get('fp8_amax_history_len', 1024),
                fp8_amax_compute_algo=self.cfg.get('fp8_amax_compute_algo', 'max'),
                reduce_amax=self.cfg.get('reduce_amax', True),
                use_emha=self.cfg.get('use_emha', False),
                ub_tp_comm_overlap=self.cfg.get('ub_tp_comm_overlap', False),
                use_flash_attention=self.cfg.get('use_flash_attention', False),
                megatron_legacy=self.cfg.get('megatron_legacy', False),
                seq_len_interpolation_factor=self.cfg.get('seq_len_interpolation_factor', None),
                rotary_base=self.cfg.get('rotary_base', 10000),
            )
        return model

    def setup_optimizer_param_groups(self):
        """ModelPT override. Optimizer will get self._optimizer_param_groups"""
        if self.cfg.get('do_layer_norm_weight_decay', False):
            if isinstance(self.model, list):
                self._optimizer_param_groups = get_all_params_for_weight_decay_optimization(self.model)
            else:
                self._optimizer_param_groups = get_all_params_for_weight_decay_optimization([self.model])

        else:
            self._optimizer_param_groups = get_params_for_weight_decay_optimization(self.model)

    def configure_optimizers(self):

        if self.with_distributed_adam:

            # Disable overlapped grad sync for embedding grad when
            # pipeline parallelism is enabled
            if parallel_state.get_pipeline_model_parallel_world_size() > 1:
                modules = self.get_model_module_list()
                if parallel_state.is_pipeline_first_stage(ignore_virtual=True):
                    if len(modules) > 1:
                        module = modules[0]  # only the first virtual rank has the embeddings
                    else:
                        module = modules[0]
                    if self.cfg.get('share_embeddings_and_output_weights', True):
                        param = (
                            module.shared_embedding_or_output_weight()
                            if self.mcore_gpt
                            else module.word_embeddings_weight()
                        )
                        param._disable_greedy_grad_copy = not self.megatron_amp_O2
                        param._disable_overlap_grad_sync = True
                if parallel_state.is_pipeline_last_stage(ignore_virtual=True):
                    if len(modules) > 1:
                        module = modules[-1]  # only the last virtual rank has the embeddings
                    else:
                        module = modules[0]
                    if self.cfg.get('share_embeddings_and_output_weights', True):
                        param = (
                            module.shared_embedding_or_output_weight()
                            if self.mcore_gpt
                            else module.word_embeddings_weight()
                        )
                        param._disable_greedy_grad_copy = not self.megatron_amp_O2
                        param._disable_overlap_grad_sync = True

            # Disable overlapped grad sync for layer norm grads when
            # sequence parallelism is enabled
            for param in self.parameters():
                if getattr(param, 'sequence_parallel', False):
                    param._disable_greedy_grad_copy = not self.megatron_amp_O2
                    param._disable_overlap_grad_sync = True

            # Initialize parameter buckets for overlapped grad and param syncs
            # Note: Params with disabled overlapping are put in the
            # last param bucket
            buckets = []
            if self.cfg.get('virtual_pipeline_model_parallel_size', None) is not None:
                # Initialize a bucket for each virtual pipeline stage
                for module in self.model:
                    if isinstance(module, (Float16Module, MCoreFloat16Module)):
                        module = module.module
                    stage_bucket = []
                    layers = module.decoder.layers if self.mcore_gpt else module.language_model.encoder.layers
                    for layer in layers:
                        stage_bucket.extend(
                            p
                            for p in layer.parameters()
                            if not getattr(p, '_disable_overlap_grad_sync', False) and p.requires_grad
                        )
                    buckets.append(stage_bucket)
            else:
                # Initialize a bucket for each Transformer layer
                modules = self.model if isinstance(self.model, list) else [self.model]
                for module in modules:
                    if isinstance(module, (Float16Module, MCoreFloat16Module)):
                        module = module.module
                    layers = module.decoder.layers if self.mcore_gpt else module.language_model.encoder.layers
                    for layer in layers:
                        buckets.append(
                            [
                                p
                                for p in layer.parameters()
                                if not getattr(p, '_disable_overlap_grad_sync', False) and p.requires_grad
                            ]
                        )
            buckets.reverse()
            used_params = set()
            for bucket in buckets:
                used_params.update(bucket)
            remaining_params = [p for p in self.parameters() if p not in used_params and p.requires_grad]
            if remaining_params:
                buckets.append(remaining_params)
            self.distributed_adam_buckets = buckets

        return super().configure_optimizers()

    def forward(self, tokens, text_position_ids, attention_mask, labels):
        output_tensor = self.model(tokens, text_position_ids, attention_mask, labels=labels)
        return output_tensor

    def fwd_bwd_step(self, dataloader_iter, batch_idx, forward_only, first_val_step=None):

        # handle asynchronous grad reduction
        no_sync_func = None
        grad_sync_func = None
        param_sync_func = None
        if not forward_only and self.with_distributed_adam:
            no_sync_func = partial(self._optimizer.no_sync, greedy_grad_copy=self.megatron_amp_O2,)
            grad_sync_func = self.reduce_overlap_gradients
            param_sync_func = self.sync_overlap_parameters

        # pipeline schedules will get these from self.model.config
        for module in self.get_model_module_list():
            module.config.no_sync_func = no_sync_func
            module.config.grad_sync_func = grad_sync_func
            module.config.param_sync_func = param_sync_func

        # run forward and backwards passes for an entire global batch
        # we do this inside training_step to support pipeline parallelism
        fwd_bwd_function = get_forward_backward_func()

        # TODO @akhattar: add num_micro_batches_with_partial_activation_checkpoints when ready
        losses_reduced_per_micro_batch = fwd_bwd_function(
            forward_step_func=self.get_forward_output_and_loss_func(forward_only),
            data_iterator=self._make_data_iterator_list(dataloader_iter),
            model=self.model,
            num_microbatches=get_num_microbatches(),
            forward_only=forward_only,
            seq_length=self.cfg.encoder_seq_length,
            micro_batch_size=self.cfg.micro_batch_size,
            first_val_step=first_val_step,
        )

        # only the last stages of the pipeline return losses
        if losses_reduced_per_micro_batch:
            if (not forward_only) or self.cfg.data.get('validation_drop_last', True):
                # average loss across micro batches
                loss_tensors_list = [loss_reduced['avg'] for loss_reduced in losses_reduced_per_micro_batch]
                loss_tensor = torch.concat(loss_tensors_list)
                loss_mean = loss_tensor.mean()
            else:
                # Get the total loss since micro batches sizes are not uniform
                loss_sum_tensors_list = [
                    loss_sum['loss_sum_and_ub_size']
                    for loss_sum in losses_reduced_per_micro_batch
                    if loss_sum['loss_sum_and_ub_size'][1] > 0
                ]
                loss_sum = (
                    torch.vstack(loss_sum_tensors_list).sum(axis=0)
                    if len(loss_sum_tensors_list) > 0
                    else torch.tensor([0.0, 0.0]).cuda()
                )
                return loss_sum
        else:
            # we're not on the last pipeline stage so no losses
            if forward_only:
                loss_mean = []
            else:
                loss_mean = torch.tensor(0.0).cuda()

        return loss_mean

    def initialize_ub_func(self):
        ub_cfgs = self.cfg.get('ub_tp_comm_overlap_cfg', None)
        if ub_cfgs is None:
            warnings.warn(
                "Couldn't find TP config. Please check the path correctness. Initializing TP comm overlap with the default config."
            )

        input_shape = [
            self.cfg.get('encoder_seq_length')
            * self.cfg.get('micro_batch_size')
            // self.cfg.get('context_parallel_size', 1),
            self.cfg.get('hidden_size'),
        ]

        te_module.base.initialize_ub(
            shape=input_shape,
            tp_size=self.cfg.get('tensor_model_parallel_size'),
            use_fp8=self.cfg.get('fp8'),
            ub_cfgs=ub_cfgs,
        )
        self.initialize_ub = False

    def training_step(self, dataloader_iter, batch_idx):
        """
            We pass the dataloader iterator function to the micro-batch scheduler.
            The input batch to each micro-batch is fetched using the dataloader function
            in the micro-batch fwd function.
        """
        # Initialize userbuffer communicators.
        if self.initialize_ub:
            self.initialize_ub_func()

        if self.rampup_batch_size:
            num_microbatch_calculator = apex.transformer.pipeline_parallel.utils._GLOBAL_NUM_MICROBATCHES_CALCULATOR
            current_global_batch_size = num_microbatch_calculator.current_global_batch_size
            # do validation and save the checkpoint when gbs is changed
            if self.prev_global_batch_size != current_global_batch_size and self.prev_global_batch_size:
                self.trainer.should_stop = True

        # we zero grads here because we also call backward in the megatron-core fwd/bwd functions
        self._optimizer.zero_grad()

        if self.with_distributed_adam:
            # hack to enable overlapping param sync and forward compute
            # note: the distributed optimizer monkey-patches each
            # parameter's __getattribute__ function so that it can
            # launch parameter all-gathers the first time the
            # parameter is accessed after the optimizer step. However,
            # PyTorch directly passes embedding parameters into a C++,
            # bypassing this process. A quick-and-dirty hack is to
            # manually interact with the parameter.
            modules = self.model if isinstance(self.model, list) else [self.model]
            for module in modules:
                if isinstance(module, (Float16Module, MCoreFloat16Module)):
                    module = module.module
                if not self.mcore_gpt:
                    module = module.language_model
                if hasattr(module, 'embedding'):
                    for param in module.embedding.parameters():
                        param.data_ptr()

        loss_mean = self.fwd_bwd_step(dataloader_iter, batch_idx, False)

<<<<<<< HEAD
        self.megatron_timer_start('allreduce_sequence_parallel_gradients', log_level=1)
=======
        if self.cfg.get('fp8', False):
            self.prev_step_training = self.training

>>>>>>> f6e64859
        # when using sequence parallelism, the sequence parallel layernorm grads must be all-reduced
        if self.cfg.get('tensor_model_parallel_size', 1) > 1 and self.cfg.get('sequence_parallel', False):
            self.allreduce_sequence_parallel_gradients()
        self.megatron_timer_stop('allreduce_sequence_parallel_gradients')

        self.megatron_timer_start('gradient_allreduce', log_level=1)
        if self.use_fsdp:
            # Reduce the gradients omitted from FSDP-sharding
            self.allreduce_fsdp_sharding_omitted_gradients()
        elif self.with_distributed_adam:
            # synchronize asynchronous grad reductions
            # note: not necessary, but reduces performance degradation
            # from multiple simultaneous NCCL calls
            self._optimizer._finish_bucket_grad_sync()
        elif self.megatron_amp_O2:
            # when using pipeline parallelism grads must be all-reduced after the pipeline (not asynchronously)
            if self.cfg.get('pipeline_model_parallel_size', 1) > 1 or self.cfg.get('sequence_parallel', False):
                # main grads are stored in the MainParamsOptimizer wrapper
                self._optimizer.allreduce_main_grads()
        else:
            # async grad allreduce is not currently implemented for O1/autocasting mixed precision training
            # so we all-reduce gradients after the pipeline
            self.allreduce_gradients()  # @sangkug we think this is causing memory to blow up (hurts perf)
        self.megatron_timer_stop('gradient_allreduce')

        self.megatron_timer_start('allreduce_first_last_embeddings', log_level=1)
        if self.cfg.get('pipeline_model_parallel_size', 1) > 1 and self.cfg.get(
            'share_embeddings_and_output_weights', True
        ):
            # when using pipeline parallelism the first and last stage must keep embeddings in sync
            self.allreduce_first_last_embeddings()
        self.megatron_timer_stop('allreduce_first_last_embeddings')

        ## logging
        if self.log_train_loss:
            # When using pipeline parallelism, loss is calculated only in the last pipeline stage and
            # it should be casted to other pipeline stages for logging.
            # we can avoid this broadcast by updating the PTL log function to accept specific ranks
            if parallel_state.get_pipeline_model_parallel_world_size() > 1:
                if torch.distributed.get_rank() == get_last_rank():
                    torch.distributed.send(loss_mean, 0)
                elif torch.distributed.get_rank() == 0:
                    torch.distributed.recv(loss_mean, get_last_rank())
            self.log('reduced_train_loss', loss_mean, prog_bar=True, rank_zero_only=True, batch_size=1)

            # (@adithyare) we need to check for the _scaler attribute to enable pp>1 for adapter training
            if self.cfg.precision == 16 and hasattr(self.trainer.precision_plugin.scaler, "_scale"):
                loss_scale = self.trainer.precision_plugin.scaler._scale
                if loss_scale is not None:
                    self.log('loss_scale', loss_scale, batch_size=1)

        lr = self._optimizer.param_groups[0]['lr']
        self.log('lr', lr, rank_zero_only=True, batch_size=1)
        self.log(
            'global_step', self.trainer.global_step, prog_bar=True, rank_zero_only=True, batch_size=1,
        )

        consumed_samples = self._compute_consumed_samples_after_training_step()
        # TODO: make sure compute_consumed_samples works for pipeline parallelism
        self.log(
            'consumed_samples', consumed_samples, prog_bar=True, rank_zero_only=True, batch_size=1,
        )

        if self.rampup_batch_size:
            self.prev_global_batch_size = current_global_batch_size
            self.prev_consumed_samples = consumed_samples
            num_microbatch_calculator.update(
                consumed_samples=consumed_samples, consistency_check=False,
            )
            current_global_batch_size = num_microbatch_calculator.current_global_batch_size
            self.log('global_batch_size', current_global_batch_size, prog_bar=True, rank_zero_only=True, batch_size=1)
            self.if_first_step = 1

        return loss_mean

    def backward(self, *args, **kwargs):
        """ LightningModule hook to do backward.
            We want this to do nothing since we run backward in the fwd/bwd functions from megatron-core.
            No need to call it here.
        """
        return

    def optimizer_zero_grad(self, *args, **kwargs):
        """ LightningModule hook to zero grad.
            We want this to do nothing as we are zeroing grads during the training_step.
        """
        return

    def _append_sequence_parallel_module_grads(self, module, grads):
        """ Helper method for allreduce_sequence_parallel_gradients"""

        for param in module.parameters():
            sequence_parallel_param = getattr(param, 'sequence_parallel', False) or getattr(
                param, 'sequence_parallel_enabled', False
            )
            # (@adithyare) adapter training now extends MegatronGPTModel
            # so we have to add this check here to ensure we do not
            # perform all_reduce when grad is None.
            # grad can be None when performing PeFT training.
            if sequence_parallel_param and param.requires_grad:
                if self.megatron_amp_O2:
                    grad = param.main_grad
                else:
                    grad = param.grad
                grads.append(grad.data)

    def allreduce_sequence_parallel_gradients(self):
        """ All-reduce layernorm parameters across model parallel nodes when sequence parallelism is used.
            Modified from megatron-lm:
            https://gitlab-master.nvidia.com/ADLR/megatron-lm/-/blob/3f91f09bb2ab32f9904b47f46f19d2fc3f518ed8/megatron/training.py#L425
        """

        grads = []
        if isinstance(self.model, list):
            for module in self.model:
                self._append_sequence_parallel_module_grads(module, grads)
        else:
            self._append_sequence_parallel_module_grads(self.model, grads)

        coalesced = torch._utils._flatten_dense_tensors(grads)
        torch.distributed.all_reduce(coalesced, group=parallel_state.get_tensor_model_parallel_group())
        for buf, synced in zip(grads, torch._utils._unflatten_dense_tensors(coalesced, grads)):
            buf.copy_(synced)

    def allreduce_fsdp_sharding_omitted_gradients(self):
        """ All-reduce gradients of FSDP-sharding-omitted parameters in sharding domain (data-parallel domain).
        """
        assert isinstance(self.model, torch.nn.Module)
        grads = []
        for param in self.model.parameters():
            if not isinstance(param, torch.distributed.fsdp.FlatParameter) and param.requires_grad:
                grad = param.grad
                grads.append(grad.data)
        if len(grads) > 0:
            coalesced = torch._utils._flatten_dense_tensors(grads)
            torch.distributed.all_reduce(coalesced, group=parallel_state.get_data_parallel_group())
            for buf, synced in zip(grads, torch._utils._unflatten_dense_tensors(coalesced, grads)):
                buf.copy_(synced)

    def allreduce_first_last_embeddings(self):

        # Modified from megatron-lm: https://github.com/NVIDIA/Megatron-LM/blob/d41696840ed0a7edb7e0499eb82a48ae112d9bb3/megatron/training.py#L407
        # All-reduce word_embeddings' grad across first and last stages to ensure
        # that word_embeddings parameters stay in sync.
        # This should only run for models that support pipelined model parallelism
        # (BERT and GPT-2).
        if parallel_state.get_pipeline_model_parallel_world_size() > 1 and (
            parallel_state.is_pipeline_first_stage(ignore_virtual=True)
            or parallel_state.is_pipeline_last_stage(ignore_virtual=True)
        ):
            module_list = self.get_model_module_list()
            if parallel_state.is_pipeline_first_stage(ignore_virtual=True):
                module = module_list[0]  # only the first virtual rank has the embeddings
            elif parallel_state.is_pipeline_last_stage(ignore_virtual=True):
                module = module_list[-1]  # only the last virtual rank has the embeddings
            share_embeddings = (
                module.share_embeddings_and_output_weights if self.mcore_gpt else module.share_token_embeddings
            )
            if share_embeddings:
                word_embeddings_weight = (
                    module.shared_embedding_or_output_weight() if self.mcore_gpt else module.word_embeddings_weight()
                )
                # (@adithyare) adapter training now extends MegatronGPTModel so we have to add this check here to ensure we do not perform all_reduce when grad is None.
                # grad can be None when performing PeFT training.
                if word_embeddings_weight.requires_grad:
                    if self.megatron_amp_O2:
                        # O2 recipe stores a "main" copy of weights and grads
                        grad = word_embeddings_weight.main_grad
                    else:
                        grad = word_embeddings_weight.grad
                    torch.distributed.all_reduce(grad, group=parallel_state.get_embedding_group())

    def _make_data_iterator_list(self, data_iterator: Iterator) -> List[Iterator]:
        """ Convert data iterator into form expected by Megatron

            With interleaved pipeline parallelism, Megatron expects a
            list of one data iterator per model chunk. Each model
            chunk independently gets data from its data iterator, so
            we need to interact with the data iterator multiple times
            for each microbatch step. Instead of incorporating this
            logic into the data loader, we cache the iterator's output
            to the first model chunk and reuse it in the other model
            chunks.
        """

        if not isinstance(self.model, list) or len(self.model) == 1:
            return data_iterator  # TODO @tmoon: Remove
            # TODO @tmoon: Use once available in Megatron-LM
            # return DataIteratorList([data_iterator])

        class CachingIterator:
            """Iterator wrapper that caches values"""

            class Proxy:
                """Returns values from caching iterator wrapper

                Assumed to never advance past the caching iterator.
                """

                def __init__(self):
                    self.cache = queue.Queue()

                def __iter__(self):
                    return self

                def __next__(self):
                    return self.cache.get_nowait()

            def __init__(self, iterator: Iterator):
                self.iterator = iterator
                self.proxies = []

            def make_proxy(self):
                self.proxies.append(CachingIterator.Proxy())
                return self.proxies[-1]

            def __iter__(self):
                return self

            def __next__(self):
                val = next(self.iterator)
                for proxy in self.proxies:
                    proxy.cache.put(val)
                return val

        # Make list of iterator wrappers
        iters = [CachingIterator(data_iterator)]
        while len(iters) < len(self.model):
            iters.append(iters[0].make_proxy())
        return iters  # TODO @tmoon: Remove
        # TODO @tmoon: Use once available in Megatron-LM
        # return DataIteratorList(iters)

    def get_batch(self, data_iterator, tuning):
        """Generate a batch."""

        # Broadcast data.
        if data_iterator is not None:
            data = next(data_iterator)
        else:
            data = None

        # return batch for GPT SFT
        if tuning:
            return data

        batch = {
            'tokens': data["tokens"],
            'labels': data["labels"],
            'loss_mask': data["loss_mask"],
            'attention_mask': data["attention_mask"],
            'position_ids': data["position_ids"],
        }

        return batch

    def get_batch_on_this_context_parallel_rank(self, batch):
        cp_size = self.cfg.get('context_parallel_size', 1)
        num_valid_tokens_in_ub = None
        if 'loss_mask' in batch and batch['loss_mask'] is not None:
            num_valid_tokens_in_ub = batch['loss_mask'].sum()

        if cp_size > 1:
            cp_rank = parallel_state.get_context_parallel_rank()
            for key, val in batch.items():
                if val is not None:
                    seq_dim = 1 if key != 'attention_mask' else 2
                    val = val.view(
                        *val.shape[0:seq_dim],
                        2 * cp_size,
                        val.shape[seq_dim] // (2 * cp_size),
                        *val.shape[(seq_dim + 1) :],
                    )
                    index = torch.tensor([cp_rank, (2 * cp_size - cp_rank - 1)], device=val.device)
                    val = val.index_select(seq_dim, index)
                    val = val.view(*val.shape[0:seq_dim], -1, *val.shape[(seq_dim + 2) :])
                    batch[key] = val

        batch['num_valid_tokens_in_ub'] = num_valid_tokens_in_ub

        return batch

    def get_forward_output_and_loss_func(self, validation_step=False, tuning=False):
        def fwd_output_and_loss_func(dataloader_iter, model, checkpoint_activations_all_layers=None):

            # Get data batch
            batch = self.get_batch(dataloader_iter, tuning)

            # Transfer needed data to GPU
            required_keys = set()
            max_seqlen = batch.pop('max_seqlen').squeeze() if 'max_seqlen' in batch else None
            cu_seqlens_argmin = batch.pop('cu_seqlens_argmin') if 'cu_seqlens_argmin' in batch else None
            if parallel_state.get_pipeline_model_parallel_world_size() == 1:
                required_keys.update(batch.keys())
            else:
                required_keys.add('attention_mask')
                if 'cu_seqlens' in batch:
                    required_keys.add('cu_seqlens')
                if parallel_state.is_pipeline_first_stage():
                    required_keys.update(('tokens', 'position_ids'))
                if parallel_state.is_pipeline_last_stage():
                    required_keys.update(('labels', 'loss_mask'))
            if self.get_attention_mask_from_fusion and 'attention_mask' in required_keys:
                required_keys.remove('attention_mask')
            batch = {key: val.cuda(non_blocking=True) if key in required_keys else None for key, val in batch.items()}

            # slice batch along sequence dimension for context parallelism
            batch = self.get_batch_on_this_context_parallel_rank(batch)

            # Model forward pass
            forward_args = {
                'input_ids': batch['tokens'],
                'position_ids': batch['position_ids'],
                'attention_mask': None if self.get_attention_mask_from_fusion else batch['attention_mask'],
                'labels': batch['labels'],
                'loss_mask': batch['loss_mask'],
            }

            if not self.mcore_gpt:
                forward_args['checkpoint_activations_all_layers'] = checkpoint_activations_all_layers
                if not self.use_loss_mask:
                    forward_args.pop('loss_mask')
            else:
                # TODO: @eharper can we add this to mcore?
                forward_args.pop('loss_mask')

                if 'cu_seqlens' in batch:  # packed sequence from GPTSFTPackedDataset
                    # these args are passed eventually into TEDotProductAttention.forward()
                    cu_seqlens = batch['cu_seqlens'].squeeze()  # remove batch size dimension (mbs=1)
                    # remove -1 "paddings" added in collate_fn
                    if cu_seqlens_argmin is not None:
                        cu_seqlens = cu_seqlens[: cu_seqlens_argmin.item()]
                    else:
                        cu_seqlens = cu_seqlens[: torch.argmin(cu_seqlens)]

                    try:
                        from megatron.core.packed_seq_params import PackedSeqParams
                    except (ImportError, ModuleNotFoundError) as e:
                        mcore_version = packaging.version.Version(version('megatron-core'))
                        logging.error(
                            f"megatron-core v{mcore_version} does not support training with packed sequence. "
                            "Please use megatron-core >= 0.5.0, or set model.data.train_ds.packed_sequence=False"
                        )
                        raise e

                    forward_args['packed_seq_params'] = PackedSeqParams(
                        cu_seqlens_q=cu_seqlens,
                        cu_seqlens_kv=cu_seqlens,
                        max_seqlen_q=max_seqlen,
                        max_seqlen_kv=max_seqlen,
                        qkv_format='thd',
                    )

            output_tensor = model(**forward_args)

            def loss_func(output_tensor):
                # Loss for a micro-batch (ub)
                loss_for_ub = self.loss_func(batch['loss_mask'], batch['num_valid_tokens_in_ub'], output_tensor)
                cp_size = self.cfg.get('context_parallel_size', 1)
                if validation_step and not self.cfg.data.get('validation_drop_last', True):
                    num_valid_tokens_in_ub = batch['num_valid_tokens_in_ub']
                    if loss_for_ub.isnan():
                        assert batch['loss_mask'].count_nonzero() == 0, 'Got NaN loss with non-empty input'
                        loss_sum_for_ub = torch.zeros_like(num_valid_tokens_in_ub)
                    else:
                        loss_sum_for_ub = num_valid_tokens_in_ub * loss_for_ub

                    loss_sum_and_ub_size_all_gpu = torch.cat(
                        [
                            loss_sum_for_ub.clone().detach().view(1),
                            torch.tensor([num_valid_tokens_in_ub]).cuda().clone().detach(),
                        ]
                    )
                    # Could potentially reduce num_valid_samples_in_microbatch and use that to aggregate instead of len(self._validation_ds)
                    torch.distributed.all_reduce(
                        loss_sum_and_ub_size_all_gpu, group=parallel_state.get_data_parallel_group()
                    )
                    return loss_for_ub * cp_size, {'loss_sum_and_ub_size': loss_sum_and_ub_size_all_gpu}
                else:
                    reduced_loss = average_losses_across_data_parallel_group([loss_for_ub])
                    return loss_for_ub * cp_size, {'avg': reduced_loss}

            return output_tensor, loss_func

        return fwd_output_and_loss_func

    def get_forward_output_only_func(self):
        def fwd_output_only_func(dataloader_iter, model):
            batch = next(dataloader_iter)
            extra_arg = {}
            if len(batch) == 3:
                batch = [x.cuda() for x in batch]
                tokens, attention_mask, position_ids = batch
                attention_mask = attention_mask[0:1]
            else:
                (
                    tokens,
                    attention_mask,
                    position_ids,
                    set_inference_key_value_memory,
                    inference_max_sequence_len,
                ) = batch
                tokens = tokens.cuda()
                position_ids = position_ids.cuda()
                if attention_mask is not None:
                    attention_mask = attention_mask.cuda()
                    attention_mask = attention_mask[0:1]
                if self.mcore_gpt:
                    # if first step, then clear KV cache, otherwise reuse inference_paarms
                    if set_inference_key_value_memory[0].item():
                        self.inference_params = InferenceParams(
                            max_batch_size=tokens.size(0), max_sequence_length=inference_max_sequence_len[0].item()
                        )
                    extra_arg['inference_params'] = self.inference_params
                else:
                    extra_arg['set_inference_key_value_memory'] = set_inference_key_value_memory[0].item()
                    extra_arg['inference_max_sequence_len'] = inference_max_sequence_len[0].item()
            output_tensor = model(tokens, position_ids, attention_mask, **extra_arg)

            # Advance inference sequence offset.
            if self.inference_params:
                # if last stage, then (final) output is [b, s, h], otherwise it's [s, b, h]
                if parallel_state.is_pipeline_last_stage():
                    self.inference_params.sequence_len_offset += output_tensor.size(1)
                else:
                    self.inference_params.sequence_len_offset += output_tensor.size(0)

            def id_func(output_tensor):
                return output_tensor, {'logits': output_tensor}

            return output_tensor, id_func

        return fwd_output_only_func

    def validation_step(self, dataloader_iter, batch_idx):
        """
            Our dataloaders produce a micro-batch and then we fetch
            a number of microbatches depending on the global batch size and model parallel size
            from the dataloader to produce a list of microbatches.
            The list of microbatches is then piped through the pipeline using megatron-core fwd/bwd functions.
        """
        # Check if iterator is exhausted
        dataloader_iter, done = self._val_iterator_done(dataloader_iter)
        if done:
            return
        mode = 'test' if self.trainer.testing else 'val'
        # Initialize userbuffer communicators.
        if self.initialize_ub:
            self.initialize_ub_func()

        if isinstance(self.model, list):
            for model_module in self.model:
                model_module.eval()

        if self.cfg.get('fp8', False):
            first_val_step = self.prev_step_training and not self.training
            self.prev_step_training = self.training
        else:
            first_val_step = None

        loss = self.fwd_bwd_step(dataloader_iter, batch_idx, True, first_val_step)

        if isinstance(self.model, list):
            for model_module in self.model:
                model_module.train()
        self.validation_step_outputs.append(loss) if mode == 'val' else self.test_step_outputs.append(loss)
        return loss

    def on_validation_epoch_end(self):
        if parallel_state.is_pipeline_last_stage():
            # only the last pipeline parallel stages return loss with their batch size
            if self.cfg.data.get('validation_drop_last', True):
                averaged_loss = torch.stack(self.validation_step_outputs).mean()
            else:
                # Compute the avg loss by total_loss across all samples / total number of samples
                total_loss_and_total_samples = torch.vstack(self.validation_step_outputs).sum(axis=0)
                avg_loss = total_loss_and_total_samples[0] / total_loss_and_total_samples[1]
                averaged_loss = avg_loss.type(torch.float32).cuda()
        else:
            averaged_loss = torch.tensor(0.0, dtype=torch.float32).cuda()

        # When using pipeline parallelism, loss is calculated only in the last pipeline stage and
        # it should be casted to other pipeline stages for logging.
        if parallel_state.get_pipeline_model_parallel_world_size() > 1:
            if self.loss_broadcast_src_rank is None:
                dp_size = parallel_state.get_data_parallel_world_size()
                cp_size = parallel_state.get_context_parallel_world_size()
                tp_size = parallel_state.get_tensor_model_parallel_world_size()
                pp_size = parallel_state.get_pipeline_model_parallel_world_size()
                rank_in_dp_tp_group = torch.distributed.get_rank() % (dp_size * cp_size * tp_size)
                last_pipeline_stage_offset = (tp_size * cp_size * dp_size) * (pp_size - 1)
                self.loss_broadcast_src_rank = last_pipeline_stage_offset + rank_in_dp_tp_group
            torch.distributed.broadcast(
                averaged_loss, self.loss_broadcast_src_rank, group=parallel_state.get_pipeline_model_parallel_group(),
            )

        self.log('val_loss', averaged_loss, prog_bar=True, rank_zero_only=True, batch_size=1)
        self.validation_step_outputs.clear()  # free memory

        return averaged_loss

    def test_step(self, batch, batch_idx):
        return self.validation_step(batch, batch_idx)

    def on_test_epoch_end(self):
        averaged_loss = average_losses_across_data_parallel_group(self.test_step_outputs)
        logging.info(f'test_loss: {averaged_loss[0]}')
        self.test_step_outputs.clear()  # free memory

    def loss_func(self, loss_mask, num_valid_tokens_in_ub, output_tensor):
        losses = output_tensor.float()
        loss_mask = loss_mask.view(-1).float()
        # TODO: add nemo version here
        loss = torch.sum(losses.view(-1) * loss_mask) / num_valid_tokens_in_ub  # sequence level nll
        cp_size = self.cfg.get('context_parallel_size', 1)
        if cp_size > 1:
            torch.distributed.all_reduce(loss, group=parallel_state.get_context_parallel_group())
        return loss

    def build_train_valid_test_datasets(self):
        # Override limit_val_batches to be a multiple of num microbatches to prevent val_step from exiting in between a step
        self._reconfigure_val_batches()
        logging.info('Building GPT datasets.')
        if self.trainer.limit_val_batches > 1.0 and isinstance(self.trainer.limit_val_batches, float):
            raise ValueError("limit_val_batches must be an integer or float less than or equal to 1.0.")
        global_batch_size = self.cfg.global_batch_size
        max_train_steps = self.trainer.max_steps
        eval_iters = (max_train_steps // self.trainer.val_check_interval + 1) * self.trainer.limit_val_batches
        test_iters = self.trainer.limit_test_batches

        # Add extra FIM tokens to tokenizer
        if self.cfg.data.get('add_fim', False) and self.cfg.tokenizer.library == 'megatron':
            fim_tokens = self.cfg.data.fim.extra_tokens
            fim_tokens = [fim_tokens.prefix, fim_tokens.middle, fim_tokens.suffix, fim_tokens.pad, fim_tokens.eod]
            self.tokenizer.add_special_tokens({'additional_special_tokens': fim_tokens})

        train_valid_test_num_samples = [
            max_train_steps * global_batch_size,
            eval_iters * global_batch_size,
            test_iters * global_batch_size,
        ]

        if self.trainer.limit_val_batches <= 1.0 and isinstance(self.trainer.limit_val_batches, float):
            train_valid_test_num_samples[
                1
            ] = 1  # This is to make sure we only have one epoch on every validation iteration

        kwargs = {
            "is_built_on_rank": is_dataset_built_on_rank,
            "random_seed": self.cfg.seed,
            "sequence_length": self.cfg.data.seq_length,
            "blend": self.cfg.data.data_prefix,
            "split": self.cfg.data.splits_string,
            "path_to_cache": self.cfg.data.index_mapping_dir,
            "reset_position_ids": self.reset_position_ids,
            "reset_attention_mask": self.reset_attention_mask,
            "eod_mask_loss": self.eod_mask_loss,
            "eod_id": self.tokenizer.eos_id,
        }

        if self.cfg.data.get('add_fim', False):
            dataset_config = GPTFIMDatasetConfig(self.tokenizer, self.cfg.data.fim, **kwargs)

            self._train_ds, self._validation_ds, self._test_ds = BlendedMegatronDatasetBuilder(
                GPTFIMDataset, train_valid_test_num_samples, dataset_config,
            ).build()
        else:
            dataset_config = GPTDatasetConfig(**kwargs)

            self._train_ds, self._validation_ds, self._test_ds = BlendedMegatronDatasetBuilder(
                GPTDataset, train_valid_test_num_samples, dataset_config,
            ).build()

        if self._train_ds is not None:
            logging.info(f'Length of train dataset: {len(self._train_ds)}')
        if self._validation_ds is not None:
            logging.info(f'Length of val dataset: {len(self._validation_ds)}')
        if self._test_ds is not None:
            logging.info(f'Length of test dataset: {len(self._test_ds)}')
        logging.info(f'Finished building GPT datasets.')

        return self._train_ds, self._validation_ds, self._test_ds

    def build_pretraining_data_loader(
        self, dataset, consumed_samples, dataset_type=None, drop_last=True, pad_samples_to_global_batch_size=False
    ):
        """Buld dataloader given an input dataset."""

        logging.info(f'Building dataloader with consumed samples: {consumed_samples}')
        # Megatron sampler
        if hasattr(self.cfg.data, 'dataloader_type') and self.cfg.data.dataloader_type is not None:
            if self.cfg.data.dataloader_type == 'single':
                batch_sampler = MegatronPretrainingSampler(
                    total_samples=len(dataset),
                    consumed_samples=consumed_samples,
                    micro_batch_size=self.cfg.micro_batch_size,
                    data_parallel_rank=parallel_state.get_data_parallel_rank(),
                    data_parallel_size=parallel_state.get_data_parallel_world_size(),
                    drop_last=drop_last,
                    global_batch_size=self.cfg.global_batch_size,
                    rampup_batch_size=self.cfg.get('rampup_batch_size', None),
                    pad_samples_to_global_batch_size=pad_samples_to_global_batch_size,
                )
            elif self.cfg.data.dataloader_type == 'cyclic':
                batch_sampler = MegatronPretrainingRandomSampler(
                    total_samples=len(dataset),
                    consumed_samples=consumed_samples,
                    micro_batch_size=self.cfg.micro_batch_size,
                    data_parallel_rank=parallel_state.get_data_parallel_rank(),
                    data_parallel_size=parallel_state.get_data_parallel_world_size(),
                    drop_last=self.cfg.get('drop_last', True),
                )
            else:
                raise ValueError('cfg.data.dataloader_type must be "single" or "cyclic"')
        else:
            raise ValueError('cfg.data.dataloader_type not found. Must be "single" or "cyclic"')

        return torch.utils.data.DataLoader(
            dataset,
            batch_sampler=batch_sampler,
            num_workers=self.cfg.data.num_workers,
            pin_memory=True,
            persistent_workers=True if self.cfg.data.num_workers > 0 else False,
        )

    def setup(self, stage=None):
        """ PTL hook that is executed after DDP spawns.
            We setup datasets here as megatron datasets require DDP to instantiate.
            See https://pytorch-lightning.readthedocs.io/en/latest/common/lightning_module.html#setup for more information.
        Args:
            stage (str, optional): Can be 'fit', 'validate', 'test' or 'predict'. Defaults to None.
        """
        num_parameters_on_device, total_num_parameters = self._get_total_params_across_model_parallel_groups_gpt_bert(
            self.model
        )

        logging.info(
            f'Pipeline model parallel rank: {parallel_state.get_pipeline_model_parallel_rank()}, '
            f'Tensor model parallel rank: {parallel_state.get_tensor_model_parallel_rank()}, '
            f'Number of model parameters on device: {num_parameters_on_device:.2e}. '
            f'Total number of model parameters: {total_num_parameters:.2e}.'
        )

        resume_checkpoint_path = self.trainer.ckpt_path
        if resume_checkpoint_path:
            init_consumed_samples = self._extract_consumed_samples_from_ckpt(resume_checkpoint_path)
        else:
            init_consumed_samples = 0
        self.init_consumed_samples = init_consumed_samples
        self.init_global_step = self.trainer.global_step

        if self.rampup_batch_size:
            optimizer = self.cfg.optim.get('name', None)
            assert (
                optimizer == 'fused_adam'
            ), f'{optimizer} optimizer is not supported yet with rampup batch size. Please, use fused_adam optimizer instead.'

            num_microbatch_calculator = apex.transformer.pipeline_parallel.utils._GLOBAL_NUM_MICROBATCHES_CALCULATOR
            num_microbatch_calculator.update(self.init_consumed_samples, consistency_check=False)
            self.prev_consumed_samples = self.init_consumed_samples

        if stage == 'predict':
            return
        else:
            # TODO: consider adding a ModelPT guard to check if model is being restored.
            # allowing restored models to optionally setup datasets
            self.build_train_valid_test_datasets()
            self.setup_training_data(self.cfg.data)
            self.setup_validation_data(self.cfg.data)
            self.setup_test_data(self.cfg.data)

        if stage == 'fit':
            self.initialize_last_rank_embeddings()

        if self.cfg.get('transformer_engine', False) or self.cfg.get('mcore_gpt', False):
            self.setup_transformer_engine_tp_groups()
            self.setup_transformer_engine_cp_groups()

    def setup_training_data(self, cfg):
        if hasattr(self, '_train_ds'):
            consumed_samples = self.compute_consumed_samples(0)
            logging.info(
                f'Setting up train dataloader with len(len(self._train_ds)): {len(self._train_ds)} and consumed samples: {consumed_samples}'
            )
            self._train_dl = self.build_pretraining_data_loader(self._train_ds, consumed_samples)

    def setup_validation_data(self, cfg):
        if hasattr(self, '_validation_ds'):
            consumed_samples = 0
            logging.info(
                f'Setting up validation dataloader with len(len(self._validation_ds)): {len(self._validation_ds)} and consumed samples: {consumed_samples}'
            )

            drop_last = True
            if not self.cfg.data.get('validation_drop_last', True):
                logging.info(f'Drop last in validation dataset is set to False')
                drop_last = False
            pad_samples_to_global_batch_size = False
            if self.cfg.data.get('pad_samples_to_global_batch_size', False):
                logging.info('pad_samples_to_global_batch_size set to True')
                pad_samples_to_global_batch_size = True

            self._validation_dl = self.build_pretraining_data_loader(
                self._validation_ds, consumed_samples, "validation", drop_last, pad_samples_to_global_batch_size
            )

    def setup_test_data(self, cfg):
        if hasattr(self, '_test_ds'):
            consumed_samples = 0
            logging.info(
                f'Setting up test dataloader with len(len(self._test_ds)): {len(self._test_ds)} and consumed samples: {consumed_samples}'
            )
            self._test_dl = self.build_pretraining_data_loader(self._test_ds, consumed_samples)

    def generate(
        self,
        inputs: Union[List[str], torch.Tensor, List[dict]],
        length_params: LengthParam,
        sampling_params: SamplingParam = None,
        *,
        strategy: Optional[TextGenerationStrategy] = None,
    ) -> OutputType:

        # check whether the DDP is initialized
        if parallel_state.is_unitialized():

            def dummy():
                return

            if self.trainer.strategy.launcher is not None:
                self.trainer.strategy.launcher.launch(dummy, trainer=self.trainer)
            self.trainer.strategy.setup_environment()

            if self.cfg.get('transformer_engine', False):
                self.setup_transformer_engine_tp_groups()
                self.setup_transformer_engine_cp_groups()

        # set the default sampling params if it is None.
        # default do greedy sampling
        if sampling_params is None:
            sampling_params = get_default_sampling_params()

        # set the default length params if it is None.
        # default do greedy sampling
        if length_params is None:
            length_params = get_default_length_params()

        strategy_args = {} if strategy is None else {"strategy": strategy}

        return megatron_gpt_generate(
            self.cuda(), inputs, self.tokenizer, length_params, sampling_params, **strategy_args
        )

    def predict_step(self, batch: Any, batch_idx: int, dataloader_idx: Optional[int] = None) -> Any:
        inference_config = self.get_inference_config()
        if inference_config is None:
            return None
        else:
            # need to overwrite some configuration, make it immutable
            inference_config = inference_config.copy()
            compute_logprob = inference_config['compute_logprob']
            if compute_logprob:
                inference_config['inputs'] = batch
                inference_config['tokens_to_generate'] = 1
                inference_config['all_probs'] = True
                inference_config["add_BOS"] = False
                inference_config['greedy'] = True
                response = generate(self, **inference_config)
                compute_prob_response = get_computeprob_response(self.tokenizer, response, batch)
                return compute_prob_response
            else:
                inference_config['inputs'] = batch
                return generate(self, **inference_config)

    def list_available_models(self):
        return None

    def transfer_batch_to_device(self, batch: Any, device: torch.device, dataloader_idx: int) -> Any:
        """ PTL hook: https://pytorch-lightning.readthedocs.io/en/latest/common/lightning_module.html#transfer-batch-to-device
            When using pipeline parallelism, we need the global batch to remain on the CPU,
            since the memory overhead will be too high when using a large number of microbatches.
            Microbatches are transferred from CPU to GPU inside the pipeline.
        """
        return batch

    def _validate_trainer(self):
        """ Certain trainer configurations can break training.
            Here we try to catch them and raise an error.
        """
        if self.trainer.accumulate_grad_batches > 1:
            raise ValueError(
                f'Gradient accumulation is done within training_step. trainer.accumulate_grad_batches must equal 1'
            )

    @classmethod
    def list_available_models(cls) -> Optional[PretrainedModelInfo]:
        """
        This method returns a list of pre-trained model which can be instantiated directly from NVIDIA's NGC cloud.
        Returns:
            List of available pre-trained models.
        """
        result = []
        result.append(
            PretrainedModelInfo(
                pretrained_model_name="megatron_gpt_345m",
                location="https://api.ngc.nvidia.com/v2/models/nvidia/nemo/megatron_gpt_345m/versions/1/files/megatron_gpt_345m.nemo",
                description="345M parameter GPT generative Megatron model.",
            )
        )
        return result

    def on_save_checkpoint(self, checkpoint) -> None:
        """LightningModule hook:
        https://pytorch-lightning.readthedocs.io/en/stable/common/lightning_module.html#on-save-checkpoint
        """

        # mcore uses distributed checkpointing
        # FSDP supports the lagecy checkpointing or torch-FSDP-native sharded checkpointing
        if self.mcore_gpt and not self.use_fsdp:
            checkpoint['sharded_state_dict'] = self.sharded_state_dict()

        # legacy checkpointing for interleaved
        else:
            if isinstance(self.model, list):
                for i in range(len(self.model)):
                    parallel_state.set_virtual_pipeline_model_parallel_rank(i)
                    checkpoint[f'model{i}'] = self.model[i].module.state_dict_for_save_checkpoint()
                parallel_state.set_virtual_pipeline_model_parallel_rank(0)

    def on_load_checkpoint(self, checkpoint) -> None:
        """LightningModule hook:
        https://pytorch-lightning.readthedocs.io/en/stable/common/lightning_module.html#on-load-checkpoint
        """

        # mcore uses distributed checkpointing
        # FSDP supports the lagecy checkpointing or torch-FSDP-native sharded checkpointing
        if self.mcore_gpt and not self.use_fsdp:
            if 'state_dict' in checkpoint and checkpoint['state_dict']:
                for index, module in enumerate(self.get_model_module_list()):
                    if parallel_state.get_virtual_pipeline_model_parallel_world_size() is not None:
                        checkpoint_state_dict = checkpoint['state_dict'][f'model_{index}']
                    else:
                        checkpoint_state_dict = checkpoint['state_dict']
                    # checkpoint_state_dict has "model." but module does not so we need to remove it when loading
                    checkpoint_state_dict = {
                        key.replace('model.', ''): checkpoint_state_dict.pop(key)
                        for key in list(checkpoint_state_dict.keys())
                    }
                    module.load_state_dict(checkpoint_state_dict, strict=True)
            else:
                # when restoring a distributed checkpoint from a ptl checkpoint we need to defer loading the state_dict
                # see NLPModel.on_load_checkpoint
                checkpoint['state_dict'] = {}

        # legacy checkpointing for interleaved
        else:
            if isinstance(self.model, list):
                for i in range(len(self.model)):
                    parallel_state.set_virtual_pipeline_model_parallel_rank(i)
                    self.model[i].module.load_state_dict(checkpoint[f'model{i}'], strict=True)
                parallel_state.set_virtual_pipeline_model_parallel_rank(0)

    def sharded_state_dict(self, prefix: str = '') -> Dict[str, Any]:
        """
        Creates the sharded state dict which is used by dist_checkpoint to save the sharded tensors to disk.
        When given the sharded_stated_dict, dist_checkpoint.load will load the tensors corresponding to
        self.state_dict().
        The sharded tensor mapping is defined in the GPTModel class from mcore.
        """

        if self.mcore_gpt:
            module_prefix = f'{prefix}model.'
            sharded_state_dict = {}
            for index, module in enumerate(self.get_model_module_list()):
                if parallel_state.get_virtual_pipeline_model_parallel_world_size() is not None:
                    # virtual pipline rank must be set so that GPTModel returns the correct sharded state dict
                    parallel_state.set_virtual_pipeline_model_parallel_rank(index)
                    module_sharded_state_dict = module.sharded_state_dict(prefix=module_prefix)
                    sharded_state_dict[f'model_{index}'] = module_sharded_state_dict
                else:
                    module_sharded_state_dict = module.sharded_state_dict(prefix=module_prefix)
                    sharded_state_dict.update(module_sharded_state_dict)

            # reset vp rank
            if parallel_state.get_virtual_pipeline_model_parallel_world_size() is not None:
                parallel_state.set_virtual_pipeline_model_parallel_rank(0)

            return sharded_state_dict

    def parameters(self):
        if isinstance(self.model, list):
            return itertools.chain.from_iterable(module.parameters() for module in self.model)
        else:
            return self.model.parameters()

    @property
    def mgpt_wrapper(self):
        return MegatronGPTExportableModel(self)

    def list_export_subnets(self):
        return ['mgpt_wrapper']

    def initialize_last_rank_embeddings(self):
        if parallel_state.get_pipeline_model_parallel_world_size() > 1:
            if self.cfg.get('share_embeddings_and_output_weights', True):
                for index, module in enumerate(self.get_model_module_list()):
                    if parallel_state.get_virtual_pipeline_model_parallel_world_size() is not None:
                        parallel_state.set_virtual_pipeline_model_parallel_rank(index)
                    sync_embeddings = (
                        module.initialize_last_stage_with_word_embeddings
                        if self.mcore_gpt
                        else module.sync_initial_word_embeddings
                    )
                    sync_embeddings()
                if parallel_state.get_virtual_pipeline_model_parallel_world_size() is not None:
                    parallel_state.set_virtual_pipeline_model_parallel_rank(0)

    def _reset_activation_checkpointing_args(self):
        """ Disables activation checkpointing completely and saves the values so that
            _restore_activation_checkpointing_args can restore them later. This function must always be
            called before _restore_activation_checkpointing_args.
        """
        # Store values to restore them later.
        self.last_activations_checkpoint_granularity = self.cfg.activations_checkpoint_granularity
        self.last_activations_checkpoint_method = self.cfg.activations_checkpoint_method
        self.last_activations_checkpoint_num_layers = self.cfg.activations_checkpoint_num_layers
        self.last_activations_checkpoint_layers_per_pipeline = self.cfg.activations_checkpoint_layers_per_pipeline

        # Reset config values. Needed for calling generate.
        self.cfg.activations_checkpoint_granularity = None
        self.cfg.activations_checkpoint_method = None
        self.cfg.activations_checkpoint_num_layers = None
        self.cfg.activations_checkpoint_layers_per_pipeline = None

        # Reset model parameters.
        for module in self.get_model_module_list():
            if self.cfg.get('mcore_gpt', False):
                module.decoder.config.recompute_granularity = None
                module.decoder.config.recompute_method = None
                module.decoder.config.recompute_num_layers = None
            else:
                module.language_model.encoder.activations_checkpoint_granularity = None
                module.language_model.encoder.activations_checkpoint_method = None
                module.language_model.encoder.activations_checkpoint_num_layers = None
                module.language_model.encoder.activations_checkpoint_layers_per_pipeline = None

    def _restore_activation_checkpointing_args(self):
        """ Restores the activation checkpointing parameters using the values saved by
            _reset_activation_checkpointing_args. This function must never be called before
            _reset_activation_checkpointing_args.
        """
        # Restore config values.
        self.cfg.activations_checkpoint_granularity = self.last_activations_checkpoint_granularity
        self.cfg.activations_checkpoint_method = self.last_activations_checkpoint_method
        self.cfg.activations_checkpoint_num_layers = self.last_activations_checkpoint_num_layers
        self.cfg.activations_checkpoint_layers_per_pipeline = self.last_activations_checkpoint_layers_per_pipeline

        # Restore model parameters.
        for module in self.get_model_module_list():
            if self.cfg.get('mcore_gpt', False):
                module.decoder.config.recompute_granularity = self.last_activations_checkpoint_granularity
                module.decoder.config.recompute_method = self.last_activations_checkpoint_method
                module.decoder.config.recompute_num_layers = self.last_activations_checkpoint_num_layers
            else:
                module.language_model.encoder.activations_checkpoint_granularity = (
                    self.last_activations_checkpoint_granularity
                )
                module.language_model.encoder.activations_checkpoint_method = self.last_activations_checkpoint_method
                module.language_model.encoder.activations_checkpoint_num_layers = (
                    self.last_activations_checkpoint_num_layers
                )
                module.language_model.encoder.activations_checkpoint_layers_per_pipeline = (
                    self.last_activations_checkpoint_layers_per_pipeline
                )

    def _reset_sequence_parallelism_args(self):
        """ Disables sequence parallelism completely and saves the values so that
            _restore_sequence_parallelism_args can restore them later. This function must always be
            called before _restore_sequence_parallelism_args.
        """
        # Store values to restore them later.
        self.last_sequence_parallel = self.cfg.sequence_parallel

        # Reset config values. Needed for calling generate.
        self.cfg.sequence_parallel = False
        self.model_parallel_config.sequence_parallel = False
        self.transformer_config.sequence_parallel = False

        # Reset model parameters.
        for module in self.get_model_module_list():
            for mod in module.modules():
                if hasattr(mod, "sequence_parallel"):
                    mod.sequence_parallel = False

    def _restore_sequence_parallelism_args(self):
        """ Restores the sequence parallelism parameters using the values saved by
            _reset_sequence_parallelism_args. This function must never be called before
            _reset_sequence_parallelism_args.
        """
        # Restore config values.
        self.cfg.sequence_parallel = self.last_sequence_parallel
        self.model_parallel_config.sequence_parallel = self.last_sequence_parallel
        self.transformer_config.sequence_parallel = self.last_sequence_parallel

        # Restore model parameters.
        for module in self.get_model_module_list():
            for mod in module.modules():
                if hasattr(mod, "sequence_parallel"):
                    mod.sequence_parallel = self.last_sequence_parallel

    def build_transformer_config(self) -> TransformerConfig:
        """ Builds the megatron core gpt transformer config for the model.
            For attributes in the nemo model config that are the same
            as the megatron core TransformerConfig, we will use the value from the nemo model config.
            For attributes in TransformerConfig that are not in the nemo model config, we add custom logic.
        """

        normalization = self.cfg.get('normalization', 'layernorm').lower()
        layernorm_zero_centered_gamma = self.cfg.get('normalization', 'layernorm') == 'layernorm1p'
        if normalization == 'layernorm':
            normalization = 'LayerNorm'
        elif normalization == 'rmsnorm':
            normalization = 'RMSNorm'
        elif normalization == 'layernorm1p':
            normalization = 'LayerNorm'
            layernorm_zero_centered_gamma = True
        else:
            logging.warning(
                f"The normalization type: {normalization} might not be supported in megatron core."
                f"Supported types are LayerNorm and RMSNorm."
            )

        ub_tp_comm_overlap = self.cfg.get('ub_tp_comm_overlap', False)

        if not self.cfg.get('fp8', False):
            fp8 = None
        elif self.cfg.get('fp8_e4m3', False):
            fp8 = 'e4m3'
        elif self.cfg.get('fp8_hybrid', False):
            fp8 = 'hybrid'
        else:
            raise ValueError(f"fp8 enabled but fp8_format (fp8_e4m3 | fp8_hybrid) is not set.")

        # any configs that are not in the nemo model config will be added here
        model_specific_configs = {
            'layernorm_zero_centered_gamma': layernorm_zero_centered_gamma,
            'normalization': normalization,
            'fp8': fp8,
            'tp_comm_overlap': ub_tp_comm_overlap,
            # MoE related
            'num_experts': self.cfg.get('num_experts', None),
            'moe_router_load_balancing_type': self.cfg.get('moe_router_load_balancing_type', 'aux_loss'),
            'moe_router_topk': self.cfg.get('moe_router_topk', 2),
            'moe_grouped_gemm': self.cfg.get('moe_grouped_gemm', False),
            'moe_aux_loss_coeff': self.cfg.get(
                'moe_aux_loss_coeff', 0
            ),  # 1e-2 would be a good start value for load balance loss.
            'moe_z_loss_coeff': self.cfg.get('moe_z_loss_coeff', None),  # 1e-3 would be a good start value for z-loss
            'moe_input_jitter_eps': self.cfg.get('moe_input_jitter_eps', None),
            'moe_token_dropping': self.cfg.get('moe_token_dropping', False),  # TODO: Support token dropping.
        }
        if model_specific_configs['num_experts'] is not None:
            assert mcore_supports_moe(), 'Megatron-core >= v0.5.0 is required for MoE'
        elif not mcore_supports_moe():
            if 'num_experts' in model_specific_configs:
                del model_specific_configs['num_experts']
            moe_keys = list(filter(lambda x: x.startswith('moe_'), model_specific_configs.keys()))
            for k in moe_keys:
                del model_specific_configs[k]

        transformer_config = super().build_transformer_config()

        for key, value in model_specific_configs.items():
            setattr(transformer_config, key, value)

        # pass mcore customization configs directly to mcore
        mcore_customization_config_dict = self.cfg.get('mcore_customization_config', {})
        for key, value in mcore_customization_config_dict.items():
            setattr(transformer_config, key, value)

        return transformer_config<|MERGE_RESOLUTION|>--- conflicted
+++ resolved
@@ -655,17 +655,14 @@
 
         loss_mean = self.fwd_bwd_step(dataloader_iter, batch_idx, False)
 
-<<<<<<< HEAD
-        self.megatron_timer_start('allreduce_sequence_parallel_gradients', log_level=1)
-=======
         if self.cfg.get('fp8', False):
             self.prev_step_training = self.training
-
->>>>>>> f6e64859
+        
         # when using sequence parallelism, the sequence parallel layernorm grads must be all-reduced
         if self.cfg.get('tensor_model_parallel_size', 1) > 1 and self.cfg.get('sequence_parallel', False):
+            self.megatron_timer_start('allreduce_sequence_parallel_gradients', log_level=1)
             self.allreduce_sequence_parallel_gradients()
-        self.megatron_timer_stop('allreduce_sequence_parallel_gradients')
+            self.megatron_timer_stop('allreduce_sequence_parallel_gradients')
 
         self.megatron_timer_start('gradient_allreduce', log_level=1)
         if self.use_fsdp:
