# Copyright (c) 2021, NVIDIA CORPORATION.  All rights reserved.
#
# Licensed under the Apache License, Version 2.0 (the "License");
# you may not use this file except in compliance with the License.
# You may obtain a copy of the License at
#
#     http://www.apache.org/licenses/LICENSE-2.0
#
# Unless required by applicable law or agreed to in writing, software
# distributed under the License is distributed on an "AS IS" BASIS,
# WITHOUT WARRANTIES OR CONDITIONS OF ANY KIND, either express or implied.
# See the License for the specific language governing permissions and
# limitations under the License.

import itertools
import queue
import warnings
from dataclasses import fields
from functools import partial
from typing import Any, Dict, Iterator, List, Optional, Union

import torch
from omegaconf import OmegaConf
from omegaconf.dictconfig import DictConfig
from pytorch_lightning.accelerators import CPUAccelerator
from pytorch_lightning.trainer.trainer import Trainer

from nemo.collections.nlp.data.language_modeling.megatron.data_samplers import (
    MegatronPretrainingRandomSampler,
    MegatronPretrainingSampler,
)
from nemo.collections.nlp.data.language_modeling.megatron.gpt_dataset import build_train_valid_test_datasets
from nemo.collections.nlp.models.language_modeling.megatron.gpt_model import GPTModel
from nemo.collections.nlp.models.language_modeling.megatron_base_model import MegatronBaseModel
from nemo.collections.nlp.modules.common.megatron.build_model import build_model
from nemo.collections.nlp.modules.common.megatron.module import Float16Module
from nemo.collections.nlp.modules.common.megatron.utils import (
    average_losses_across_data_parallel_group,
    get_all_params_for_weight_decay_optimization,
    get_ltor_masks_and_position_ids,
    get_params_for_weight_decay_optimization,
)
from nemo.collections.nlp.modules.common.text_generation_utils import (
    generate,
    get_computeprob_response,
    get_default_length_params,
    get_default_sampling_params,
    megatron_gpt_generate,
)
from nemo.collections.nlp.modules.common.transformer.text_generation import (
    LengthParam,
    OutputType,
    SamplingParam,
    TextGeneration,
)
from nemo.collections.nlp.parts.utils_funcs import activation_to_func, get_last_rank
from nemo.core.classes import Exportable
from nemo.core.classes.common import PretrainedModelInfo
from nemo.core.neural_types import ChannelType, NeuralType
from nemo.utils import logging

try:
    import apex.transformer.pipeline_parallel.utils
    from apex.transformer.pipeline_parallel.utils import get_num_microbatches

    HAVE_APEX = True

except (ImportError, ModuleNotFoundError):

    HAVE_APEX = False

try:
    from megatron.core import parallel_state
    from megatron.core.models.gpt import GPTModel as MCoreGPTModel
    from megatron.core.pipeline_parallel.schedules import get_forward_backward_func
    from megatron.core.transformer.module import Float16Module as MCoreFloat16Module
    from megatron.core.transformer.transformer_config import TransformerConfig
    from megatron.core.utils import init_method_normal, scaled_init_method_normal
    from megatron.core import InferenceParams

    # TODO @tmoon: Use once available in Megatron-LM
    # from megatron.core.pipeline_parallel.schedules import DataIteratorList

    HAVE_MEGATRON_CORE = True

except (ImportError, ModuleNotFoundError):

    HAVE_MEGATRON_CORE = False

try:
    import transformer_engine
    from transformer_engine.pytorch import module as te_module

    HAVE_TE = True

except (ImportError, ModuleNotFoundError):
    HAVE_TE = False


class MegatronGPTExportableModel(torch.nn.Module, Exportable):
    """
    Megatron GPT Wrapper for ONNX export
    """

    def __init__(self, model):
        super().__init__()
        self.model = model
        self.fp8_enabled = model.cfg.get('fp8', False)
        self.fp8_recipe = None
        if self.fp8_enabled and HAVE_TE:
            self.fp8_recipe = transformer_engine.common.recipe.DelayedScaling(
                margin=0, interval=1, fp8_format=transformer_engine.common.recipe.Format.E4M3
            )

        self.dtype = None
        if model.cfg['precision'] == 'bf16':
            self.dtype = torch.bfloat16
        elif int(model.cfg['precision']) == 32:
            self.dtype = torch.float
        elif int(model.cfg['precision']) == 16:
            self.dtype = torch.float16
        else:
            raise ValueError(f"precision: {model.cfg['precision']} is not supported.")

    def forward(self, tokens, position_ids, attention_mask):
        if self.fp8_enabled and HAVE_TE:
            with transformer_engine.pytorch.onnx_export(self.fp8_enabled), transformer_engine.pytorch.fp8_autocast(
                enabled=self.fp8_enabled, fp8_recipe=self.fp8_recipe
            ), torch.no_grad(), torch.inference_mode(), torch.autocast(
                'cuda', dtype=self.dtype
            ), warnings.catch_warnings():
                warnings.filterwarnings(action='ignore', category=torch.jit.TracerWarning, module=r'.*')
                assert tokens.shape == position_ids.shape
                assert attention_mask.shape[2] == attention_mask.shape[3] == tokens.shape[1] == position_ids.shape[1]
                output_tensor = self.model.forward(
                    tokens=tokens.cuda(),
                    text_position_ids=position_ids.cuda(),
                    attention_mask=attention_mask.cuda(),
                    labels=None,
                )
        else:
            with torch.no_grad(), torch.inference_mode(), torch.autocast(
                'cuda', dtype=self.dtype
            ), warnings.catch_warnings():
                warnings.filterwarnings(action='ignore', category=torch.jit.TracerWarning, module=r'.*')
                assert tokens.shape == position_ids.shape
                assert attention_mask.shape[2] == attention_mask.shape[3] == tokens.shape[1] == position_ids.shape[1]
                output_tensor = self.model.forward(
                    tokens=tokens.cuda(),
                    text_position_ids=position_ids.cuda(),
                    attention_mask=attention_mask.cuda(),
                    labels=None,
                )

        return output_tensor

    def freeze(self):
        for param in self.parameters():
            param.requires_grad = False

    def input_example(self, max_batch=1, max_dim=768, seq_len=6):
        ids = [self.model.tokenizer.text_to_ids(text) for text in ["how is the weather on           Sunday"]]
        id_tensors = [torch.unsqueeze(torch.LongTensor(id_list), dim=0) for id_list in ids]
        masks_and_position_ids = [
            get_ltor_masks_and_position_ids(id_tensor, self.model.tokenizer.eos_id, False, False, False)
            for id_tensor in id_tensors
        ]
        for tokens, attn_mask_and_pos_ids in zip(id_tensors, masks_and_position_ids):
            attn_mask, _, pos_ids = attn_mask_and_pos_ids
            return tokens, pos_ids, attn_mask

    @property
    def input_types(self) -> Optional[Dict[str, NeuralType]]:
        return {
            "input_ids": NeuralType(('B', 'T'), ChannelType()),
            "position_ids": NeuralType(('B', 'T'), ChannelType()),
            "attention_mask": NeuralType(('D', 'D', 'T', 'T'), ChannelType()),
        }

    @property
    def output_types(self) -> Optional[Dict[str, NeuralType]]:
        return {"logits": NeuralType(('B', 'T', 'D'), ChannelType())}

    @property
    def input_names(self) -> List[str]:
        return ['input_ids', 'position_ids', 'attention_mask']

    @property
    def output_names(self) -> List[str]:
        return ['logits']


class MegatronGPTModel(MegatronBaseModel, TextGeneration):
    """
    Megatron GPT pretraining
    """

    def __init__(self, cfg: DictConfig, trainer: Trainer):
        if not HAVE_APEX:
            raise ImportError(
                "Apex was not found. Please see the NeMo README for installation instructions: https://github.com/NVIDIA/NeMo#megatron-gpt."
            )

        if not HAVE_MEGATRON_CORE:
            raise ImportError(
                "megatron-core was not found. Please see the NeMo README for installation instructions: https://github.com/NVIDIA/NeMo#megatron-gpt."
            )
        # this prevents base constructor from initializing tokenizer
        self.tokenizer = None
        super().__init__(cfg, trainer=trainer, no_lm_init=True)

        self._validate_trainer()

        # build the transformer config
        self.transformer_config = self.build_transformer_config()

        self.megatron_amp_o2 = cfg.get('megatron_amp_O2', False)

        self.mcore_gpt = cfg.get('mcore_gpt', False)

        self.rampup_batch_size = self.cfg.get('rampup_batch_size', None)
        if self.rampup_batch_size:
            self.prev_consumed_samples = 0
            self.if_first_step = 0
            self.prev_global_batch_size = None

        if not self.megatron_amp_o2 and self.cfg.get('virtual_pipeline_model_parallel_size', None):
            raise ValueError('Virtual pipeline model parallel is only supported when using megatron_amp_O2')

        # build_model returns a list of modules which are used for interleaved pipeline parallelism
        if isinstance(self.trainer.accelerator, CPUAccelerator):
            self.model = build_model(
                model_provider_func=self.model_provider_func,
                wrap_with_ddp=False,
                on_cpu=True,
                virtual_pipeline_model_parallel_size=self.cfg.get('virtual_pipeline_model_parallel_size', None),
            )
        else:
            self.model = build_model(
                model_provider_func=self.model_provider_func,
                wrap_with_ddp=False,
                virtual_pipeline_model_parallel_size=self.cfg.get('virtual_pipeline_model_parallel_size', None),
            )

        # if we're not using interleaved, then self.model is a module.
        if self.cfg.get('virtual_pipeline_model_parallel_size', None) is None:
            self.model = self.model[0]

        if self.megatron_amp_o2:

            if not self.with_distributed_adam:
                # Pre-allocate the model on GPU to have master parameters allocated on the same device with matching data type
                if isinstance(self.model, list):
                    for module in self.model:
                        module.cuda(torch.cuda.current_device())
                else:
                    self.model.cuda(torch.cuda.current_device())

            self._wrap_model_for_O2()

        if self.trainer.precision in ['bf16', 'bf16-mixed']:
            self.autocast_dtype = torch.bfloat16
        elif self.trainer.precision in [32, '32', '32-true']:
            self.autocast_dtype = torch.float
        elif self.trainer.precision in [16, '16', '16-mixed']:
            self.autocast_dtype = torch.half
        else:
            raise ValueError('precision must be in ["32-true", "16-mixed", "bf16-mixed"]')

        self.enable_autocast = (
            True if (not self.megatron_amp_o2) and (self.autocast_dtype in [torch.float16, torch.bfloat16]) else False
        )

        self.transformer_engine = cfg.get('transformer_engine', False)

        # configuration used for inference
        self._inference_config = None

        # Convert the global-batch-based profile index to micro-batch index
        if hasattr(self, '_nsys_profile_enabled'):
            mp_size = cfg.get('tensor_model_parallel_size', 1) * cfg.get('pipeline_model_parallel_size', 1)
            data_parallel_world_size = trainer.world_size // mp_size
            grad_accum_steps = cfg.get('global_batch_size') // (cfg.get('micro_batch_size') * data_parallel_world_size)
            self._nsys_profile_start_step *= grad_accum_steps
            self._nsys_profile_end_step *= grad_accum_steps

        self.get_attention_mask_from_fusion = self.cfg.get('get_attention_mask_from_fusion', True)
        self.initialize_ub = self.cfg.get('ub_tp_comm_overlap', False)

        self.inference_params = None


    def get_gpt_module_list(self):
        if isinstance(self.model, list):
            return [
                model.module if isinstance(model, (Float16Module, MCoreFloat16Module)) else model
                for model in self.model
            ]
        elif isinstance(self.model, (Float16Module, MCoreFloat16Module)):
            return [self.model.module]
        else:
            return [self.model]

    def set_inference_config(self, inference_config):
        self._inference_config = inference_config

    def get_inference_config(self):
        return self._inference_config

    def model_provider_func(self, pre_process, post_process):
        """Model depends on pipeline paralellism."""
        if self.mcore_gpt:
            model = MCoreGPTModel(
                config=self.transformer_config,
                vocab_size=self.cfg.get('override_vocab_size', self.padded_vocab_size),
                max_sequence_length=self.cfg.get('encoder_seq_length', 512),
                pre_process=pre_process,
                post_process=post_process,
                parallel_output=True,
                share_embeddings_and_output_weights=self.cfg.get('share_embeddings_and_output_weights', True),
                position_embedding_type=self.cfg.get('position_embedding_type', 'learned_absolute'),
                rotary_percent=self.cfg.get('rotary_percentage', 1.0),
            )
        else:
            assert (
                self.cfg.get('num_query_groups', None) is None
                or self.cfg.get('num_query_groups', None) == self.cfg.get('num_attention_heads', None)
            ), "Group Query Attention is only supported in Megatron Core. Set 'mcore_gpt' to use GQA."

            model = GPTModel(
                config=self.model_parallel_config,
                vocab_size=self.cfg.get('override_vocab_size', self.padded_vocab_size),
                hidden_size=self.cfg.hidden_size,
                max_position_embeddings=self.cfg.max_position_embeddings,
                num_layers=self.cfg.num_layers,
                num_attention_heads=self.cfg.num_attention_heads,
                apply_query_key_layer_scaling=self.cfg.get('apply_query_key_layer_scaling', True),
                kv_channels=self.cfg.get('kv_channels', None),
                ffn_hidden_size=self.cfg.ffn_hidden_size,
                num_tokentypes=0,
                parallel_output=True,
                pre_process=pre_process,
                post_process=post_process,
                init_method_std=self.cfg.get('init_method_std', 0.02),
                use_scaled_init_method=self.cfg.get('use_scaled_init_method', True),
                fp16_lm_cross_entropy=self.cfg.get('fp16_lm_cross_entropy', False),
                megatron_amp_O2=self.cfg.get('megatron_amp_O2', False),
                hidden_dropout=self.cfg.get('hidden_dropout', 0.1),
                attention_dropout=self.cfg.get('attention_dropout', 0.1),
                ffn_dropout=self.cfg.get('ffn_dropout', 0.0),
                precision=self.cfg.get('precision', 16),
                fp32_residual_connection=self.cfg.get('fp32_residual_connection', False),
                activations_checkpoint_granularity=self.cfg.get('activations_checkpoint_granularity', None),
                activations_checkpoint_method=self.cfg.get('activations_checkpoint_method', None),
                activations_checkpoint_num_layers=self.cfg.get('activations_checkpoint_num_layers', 1),
                activations_checkpoint_layers_per_pipeline=self.cfg.get(
                    'activations_checkpoint_layers_per_pipeline', None
                ),
                normalization=self.cfg.get('normalization', 'layernorm'),
                layernorm_epsilon=self.cfg.get('layernorm_epsilon', 1e-5),
                onnx_safe=self.cfg.get('onnx_safe', False),
                bias=self.cfg.get('bias', True),
                bias_activation_fusion=self.cfg.get('bias_activation_fusion', True),
                bias_dropout_add_fusion=self.cfg.get('bias_dropout_add_fusion', True),
                activation=self.cfg.get('activation', 'gelu'),
                headscale=self.cfg.get('headscale', False),
                transformer_block_type=self.cfg.get('transformer_block_type', 'pre_ln'),
                openai_gelu=self.cfg.get('openai_gelu', False),
                normalize_attention_scores=self.cfg.get('normalize_attention_scores', True),
                position_embedding_type=self.cfg.get('position_embedding_type', 'learned_absolute'),
                rotary_percentage=self.cfg.get('rotary_percentage', 1.0),
                share_embeddings_and_output_weights=self.cfg.get('share_embeddings_and_output_weights', True),
                attention_type=self.cfg.get('attention_type', 'multihead'),
                masked_softmax_fusion=self.cfg.get('masked_softmax_fusion', True),
                persist_layer_norm=self.cfg.get('persist_layer_norm', False),
                transformer_engine=self.cfg.get('transformer_engine', False),
                fp8=self.cfg.get('fp8', False),
                fp8_e4m3=self.cfg.get('fp8_e4m3', False),
                fp8_hybrid=self.cfg.get('fp8_hybrid', False),
                fp8_margin=self.cfg.get('fp8_margin', 0),
                fp8_interval=self.cfg.get('fp8_interval', 1),
                fp8_amax_history_len=self.cfg.get('fp8_amax_history_len', 1),
                fp8_amax_compute_algo=self.cfg.get('fp8_amax_compute_algo', 'most_recent'),
                reduce_amax=self.cfg.get('reduce_amax', True),
                use_emha=self.cfg.get('use_emha', False),
                ub_tp_comm_overlap=self.cfg.get('ub_tp_comm_overlap', False),
                use_flash_attention=self.cfg.get('use_flash_attention', False),
                megatron_legacy=self.cfg.get('megatron_legacy', False),
                seq_len_interpolation_factor=self.cfg.get('seq_len_interpolation_factor', None),
            )
        return model

    def setup_optimizer_param_groups(self):
        """ModelPT override. Optimizer will get self._optimizer_param_groups"""
        if self.cfg.get('do_layer_norm_weight_decay', False):
            if isinstance(self.model, list):
                self._optimizer_param_groups = get_all_params_for_weight_decay_optimization(self.model)
            else:
                self._optimizer_param_groups = get_all_params_for_weight_decay_optimization([self.model])

        else:
            self._optimizer_param_groups = get_params_for_weight_decay_optimization(self.model)

    def configure_optimizers(self):

        if self.with_distributed_adam:

            # Disable overlapped grad sync for embedding grad when
            # pipeline parallelism is enabled
            if parallel_state.get_pipeline_model_parallel_world_size() > 1:
                modules = self.get_gpt_module_list()
                if parallel_state.is_pipeline_first_stage(ignore_virtual=True):
                    if len(modules) > 1:
                        module = modules[0]  # only the first virtual rank has the embeddings
                    else:
<<<<<<< HEAD
                        module = self.model
                    if self.cfg.get('mcore_gpt', False):
                        if isinstance(module, (Float16Module, MCoreFloat16Module)):
                            module = module.module
                        if module.share_embeddings_and_output_weights:
                            param = module.shared_embedding_or_output_weight()
                            param._disable_greedy_grad_copy = not self.megatron_amp_o2
                            param._disable_overlap_grad_sync = True
                    else:
                        if module.share_token_embeddings:
                            param = module.word_embeddings_weight()
                            param._disable_greedy_grad_copy = not self.megatron_amp_o2
                            param._disable_overlap_grad_sync = True
=======
                        module = modules[0]
                    if self.cfg.get('share_embeddings_and_output_weights', True):
                        param = (
                            module.shared_embedding_or_output_weight()
                            if self.mcore_gpt
                            else module.word_embeddings_weight()
                        )
                        param._disable_greedy_grad_copy = not self.megatron_amp_o2
                        param._disable_overlap_grad_sync = True
>>>>>>> 401581ff
                if parallel_state.is_pipeline_last_stage(ignore_virtual=True):
                    if len(modules) > 1:
                        module = modules[-1]  # only the last virtual rank has the embeddings
                    else:
<<<<<<< HEAD
                        module = self.model
                    if self.cfg.get('mcore_gpt', False):
                        if isinstance(module, (Float16Module, MCoreFloat16Module)):
                            module = module.module
                        if module.share_embeddings_and_output_weights:
                            param = module.shared_embedding_or_output_weight()
                            param._disable_greedy_grad_copy = not self.megatron_amp_o2
                            param._disable_overlap_grad_sync = True
                    else:
                        if module.share_token_embeddings:
                            param = module.word_embeddings_weight()
                            param._disable_greedy_grad_copy = not self.megatron_amp_o2
                            param._disable_overlap_grad_sync = True
=======
                        module = modules[0]
                    if self.cfg.get('share_embeddings_and_output_weights', True):
                        param = (
                            module.shared_embedding_or_output_weight()
                            if self.mcore_gpt
                            else module.word_embeddings_weight()
                        )
                        param._disable_greedy_grad_copy = not self.megatron_amp_o2
                        param._disable_overlap_grad_sync = True
>>>>>>> 401581ff

            # Disable overlapped grad sync for layer norm grads when
            # sequence parallelism is enabled
            for param in self.parameters():
                if getattr(param, 'sequence_parallel', False):
                    param._disable_greedy_grad_copy = not self.megatron_amp_o2
                    param._disable_overlap_grad_sync = True

            # Initialize parameter buckets for overlapped grad and param syncs
            # Note: Params with disabled overlapping are put in the
            # last param bucket
            buckets = []
            if self.cfg.get('virtual_pipeline_model_parallel_size', None) is not None:
                # Initialize a bucket for each virtual pipeline stage
                for module in self.model:
                    if isinstance(module, (Float16Module, MCoreFloat16Module)):
                        module = module.module
                    stage_bucket = []
<<<<<<< HEAD
                    if self.cfg.get('mcore_gpt', False):
                        layers = module.decoder.layers
                    else:
                        layers = module.language_model.encoder.layers
=======
                    layers = module.decoder.layers if self.mcore_gpt else module.language_model.encoder.layers
>>>>>>> 401581ff
                    for layer in layers:
                        stage_bucket.extend(
                            p for p in layer.parameters() if not getattr(p, '_disable_overlap_grad_sync', False)
                        )
                    buckets.append(stage_bucket)
            else:
                # Initialize a bucket for each Transformer layer
                modules = self.model if isinstance(self.model, list) else [self.model]
                for module in modules:
                    if isinstance(module, (Float16Module, MCoreFloat16Module)):
                        module = module.module
<<<<<<< HEAD
                    if self.cfg.get('mcore_gpt', False):
                        layers = module.decoder.layers
                    else:
                        layers = module.language_model.encoder.layers
=======
                    layers = module.decoder.layers if self.mcore_gpt else module.language_model.encoder.layers
>>>>>>> 401581ff
                    for layer in layers:
                        buckets.append(
                            [p for p in layer.parameters() if not getattr(p, '_disable_overlap_grad_sync', False)]
                        )
            buckets.reverse()
            used_params = set()
            for bucket in buckets:
                used_params.update(bucket)
            buckets[-1].extend(p for p in self.parameters() if p not in used_params)
            self.distributed_adam_buckets = buckets

        return super().configure_optimizers()

    def forward(self, tokens, text_position_ids, attention_mask, labels):
        output_tensor = self.model(tokens, text_position_ids, attention_mask, labels=labels)
        return output_tensor

    def fwd_bwd_step(self, dataloader_iter, batch_idx, forward_only):

        # handle asynchronous grad reduction
        no_sync_func = None
        grad_sync_func = None
        param_sync_func = None
        if not forward_only and self.with_distributed_adam:
            no_sync_func = partial(self._optimizer.no_sync, greedy_grad_copy=self.megatron_amp_o2,)
            grad_sync_func = self.reduce_overlap_gradients
            param_sync_func = self.sync_overlap_parameters

        # pipeline schedules will get these from self.model.config
        for module in self.get_gpt_module_list():
            module.config.no_sync_func = no_sync_func
            module.config.grad_sync_func = grad_sync_func
            module.config.param_sync_func = param_sync_func

        # run forward and backwards passes for an entire global batch
        # we do this inside training_step to support pipeline parallelism
        fwd_bwd_function = get_forward_backward_func()

        # TODO @akhattar: add num_micro_batches_with_partial_activation_checkpoints when ready
        losses_reduced_per_micro_batch = fwd_bwd_function(
            forward_step_func=self.get_forward_output_and_loss_func(forward_only),
            data_iterator=self._make_data_iterator_list(dataloader_iter),
            model=self.model,
            num_microbatches=get_num_microbatches(),
            forward_only=forward_only,
            seq_length=self.cfg.encoder_seq_length,
            micro_batch_size=self.cfg.micro_batch_size,
        )

        # only the last stages of the pipeline return losses
        if losses_reduced_per_micro_batch:
            if (not forward_only) or self.cfg.data.get('validation_drop_last', True):
                # average loss across micro batches
                loss_tensors_list = [loss_reduced['avg'] for loss_reduced in losses_reduced_per_micro_batch]
                loss_tensor = torch.concat(loss_tensors_list)
                loss_mean = loss_tensor.mean()
            else:
                # Get the total loss since micro batches sizes are not uniform
                loss_sum_tensors_list = [
                    loss_sum['loss_sum_and_ub_size']
                    for loss_sum in losses_reduced_per_micro_batch
                    if loss_sum['loss_sum_and_ub_size'][1] > 0
                ]
                loss_sum = (
                    torch.vstack(loss_sum_tensors_list).sum(axis=0)
                    if len(loss_sum_tensors_list) > 0
                    else torch.tensor([0.0, 0.0]).cuda()
                )
                return loss_sum
        else:
            # we're not on the last pipeline stage so no losses
            if forward_only:
                loss_mean = []
            else:
                loss_mean = torch.tensor(0.0).cuda()

        return loss_mean

    def initialize_ub_func(self):
        ub_cfgs = self.cfg.get('ub_tp_comm_overlap_cfg', None)
        if ub_cfgs is None:
            warnings.warn(
                "Couldn't find TP config. Please check the path correctness. Initializing TP comm overlap with the default config."
            )

        input_shape = [
            self.cfg.get('encoder_seq_length') * self.cfg.get('micro_batch_size'),
            self.cfg.get('hidden_size'),
        ]

        te_module.base.initialize_ub(
            shape=input_shape,
            tp_size=self.cfg.get('tensor_model_parallel_size'),
            use_fp8=self.cfg.get('fp8'),
            ub_cfgs=ub_cfgs,
        )
        self.initialize_ub = False

    def training_step(self, dataloader_iter, batch_idx):
        """
            We pass the dataloader iterator function to the micro-batch scheduler.
            The input batch to each micro-batch is fetched using the dataloader function
            in the micro-batch fwd function.
        """
        # Initialize userbuffer communicators.
        if self.initialize_ub:
            self.initialize_ub_func()

        if self.rampup_batch_size:
            num_microbatch_calculator = apex.transformer.pipeline_parallel.utils._GLOBAL_NUM_MICROBATCHES_CALCULATOR
            current_global_batch_size = num_microbatch_calculator.current_global_batch_size
            # do validation and save the checkpoint when gbs is changed
            if self.prev_global_batch_size != current_global_batch_size and self.prev_global_batch_size:
                self.trainer.should_stop = True

        # we zero grads here because we also call backward in the megatron-core fwd/bwd functions
        self._optimizer.zero_grad()

        if self.with_distributed_adam:
            # hack to enable overlapping param sync and forward compute
            # note: the distributed optimizer monkey-patches each
            # parameter's __getattribute__ function so that it can
            # launch parameter all-gathers the first time the
            # parameter is accessed after the optimizer step. However,
            # PyTorch directly passes embedding parameters into a C++,
            # bypassing this process. A quick-and-dirty hack is to
            # manually interact with the parameter.
            modules = self.model if isinstance(self.model, list) else [self.model]
            for module in modules:
                if isinstance(module, (Float16Module, MCoreFloat16Module)):
                    module = module.module
<<<<<<< HEAD
                if self.cfg.get('mcore_gpt', False):
                    pass
                else:
=======
                if not self.mcore_gpt:
>>>>>>> 401581ff
                    module = module.language_model
                if hasattr(module, 'embedding'):
                    for param in module.embedding.parameters():
                        param.data_ptr()

        loss_mean = self.fwd_bwd_step(dataloader_iter, batch_idx, False)

        # when using sequence parallelism, the sequence parallel layernorm grads must be all-reduced
        if self.cfg.get('tensor_model_parallel_size', 1) > 1 and self.cfg.get('sequence_parallel', False):
            self.allreduce_sequence_parallel_gradients()

        if self.with_distributed_adam:
            # synchronize asynchronous grad reductions
            # note: not necessary, but reduces performance degradation
            # from multiple simultaneous NCCL calls
            self._optimizer._finish_bucket_grad_sync()
        elif self.megatron_amp_o2:
            # when using pipeline parallelism grads must be all-reduced after the pipeline (not asynchronously)
            if self.cfg.get('pipeline_model_parallel_size', 1) > 1 or self.cfg.get('sequence_parallel', False):
                # main grads are stored in the MainParamsOptimizer wrapper
                self._optimizer.allreduce_main_grads()
        else:
            # async grad allreduce is not currently implemented for O1/autocasting mixed precision training
            # so we all-reduce gradients after the pipeline
            self.allreduce_gradients()  # @sangkug we think this is causing memory to blow up (hurts perf)

        if self.cfg.get('pipeline_model_parallel_size', 1) > 1 and self.cfg.get(
            'share_embeddings_and_output_weights', True
        ):
            # when using pipeline parallelism the first and last stage must keep embeddings in sync
            self.allreduce_first_last_embeddings()

        ## logging
        # we can only log on one rank if it is rank zero so we broadcast from last rank
        # we can avoid this broadcast by updating the PTL log function to accept specific ranks
        torch.distributed.broadcast(loss_mean, get_last_rank())

        # (@adithyare) we need to check for the _scaler attribute to enable pp>1 for adapter training
        if self.cfg.precision == 16 and hasattr(self.trainer.precision_plugin.scaler, "_scale"):
            loss_scale = self.trainer.precision_plugin.scaler._scale
            if loss_scale is not None:
                self.log('loss_scale', loss_scale, batch_size=1)

        self.log('reduced_train_loss', loss_mean, prog_bar=True, rank_zero_only=True, batch_size=1)
        lr = self._optimizer.param_groups[0]['lr']
        self.log('lr', lr, rank_zero_only=True, batch_size=1)
        self.log(
            'global_step', self.trainer.global_step, prog_bar=True, rank_zero_only=True, batch_size=1,
        )

        consumed_samples = self._compute_consumed_samples_after_training_step()
        # TODO: make sure compute_consumed_samples works for pipeline parallelism
        self.log(
            'consumed_samples', consumed_samples, prog_bar=True, rank_zero_only=True, batch_size=1,
        )

        if self.rampup_batch_size:
            self.prev_global_batch_size = current_global_batch_size
            self.prev_consumed_samples = consumed_samples
            num_microbatch_calculator.update(
                consumed_samples=consumed_samples, consistency_check=False,
            )
            current_global_batch_size = num_microbatch_calculator.current_global_batch_size
            self.log('global_batch_size', current_global_batch_size, prog_bar=True, rank_zero_only=True, batch_size=1)
            self.if_first_step = 1

        return loss_mean

    def backward(self, *args, **kwargs):
        """ LightningModule hook to do backward.
            We want this to do nothing since we run backward in the fwd/bwd functions from megatron-core.
            No need to call it here.
        """
        return

    def optimizer_zero_grad(self, *args, **kwargs):
        """ LightningModule hook to zero grad.
            We want this to do nothing as we are zeroing grads during the training_step.
        """
        return

    def _append_sequence_parallel_module_grads(self, module, grads):
        """ Helper method for allreduce_sequence_parallel_gradients"""

        for param in module.parameters():
            sequence_parallel_param = getattr(param, 'sequence_parallel', False) or getattr(
                param, 'sequence_parallel_enabled', False
            )
            # (@adithyare) adapter training now extends MegatronGPTModel
            # so we have to add this check here to ensure we do not
            # perform all_reduce when grad is None.
            # grad can be None when performing PeFT training.
            if sequence_parallel_param and param.requires_grad:
                if self.megatron_amp_o2:
                    grad = param.main_grad
                else:
                    grad = param.grad
                grads.append(grad.data)

    def allreduce_sequence_parallel_gradients(self):
        """ All-reduce layernorm parameters across model parallel nodes when sequence parallelism is used.
            Modified from megatron-lm:
            https://gitlab-master.nvidia.com/ADLR/megatron-lm/-/blob/3f91f09bb2ab32f9904b47f46f19d2fc3f518ed8/megatron/training.py#L425
        """

        grads = []
        if isinstance(self.model, list):
            for module in self.model:
                self._append_sequence_parallel_module_grads(module, grads)
        else:
            self._append_sequence_parallel_module_grads(self.model, grads)

        coalesced = torch._utils._flatten_dense_tensors(grads)
        torch.distributed.all_reduce(coalesced, group=parallel_state.get_tensor_model_parallel_group())
        for buf, synced in zip(grads, torch._utils._unflatten_dense_tensors(coalesced, grads)):
            buf.copy_(synced)

    def allreduce_first_last_embeddings(self):

        # Modified from megatron-lm: https://github.com/NVIDIA/Megatron-LM/blob/d41696840ed0a7edb7e0499eb82a48ae112d9bb3/megatron/training.py#L407
        # All-reduce word_embeddings' grad across first and last stages to ensure
        # that word_embeddings parameters stay in sync.
        # This should only run for models that support pipelined model parallelism
        # (BERT and GPT-2).
        if parallel_state.get_pipeline_model_parallel_world_size() > 1 and (
            parallel_state.is_pipeline_first_stage(ignore_virtual=True)
            or parallel_state.is_pipeline_last_stage(ignore_virtual=True)
        ):
            module_list = self.get_gpt_module_list()
            if parallel_state.is_pipeline_first_stage(ignore_virtual=True):
                module = module_list[0]  # only the first virtual rank has the embeddings
            elif parallel_state.is_pipeline_last_stage(ignore_virtual=True):
                module = module_list[-1]  # only the last virtual rank has the embeddings
            share_embeddings = (
                module.share_embeddings_and_output_weights if self.mcore_gpt else module.share_token_embeddings
            )
            if share_embeddings:
                word_embeddings_weight = (
                    module.shared_embedding_or_output_weight() if self.mcore_gpt else module.word_embeddings_weight()
                )
                # (@adithyare) adapter training now extends MegatronGPTModel so we have to add this check here to ensure we do not perform all_reduce when grad is None.
                # grad can be None when performing PeFT training.
                if word_embeddings_weight.requires_grad:
                    if self.megatron_amp_o2:
                        # O2 recipe stores a "main" copy of weights and grads
                        grad = word_embeddings_weight.main_grad
                    else:
                        grad = word_embeddings_weight.grad
                    torch.distributed.all_reduce(grad, group=parallel_state.get_embedding_group())

    def _make_data_iterator_list(self, data_iterator: Iterator) -> List[Iterator]:
        """ Convert data iterator into form expected by Megatron

            With interleaved pipeline parallelism, Megatron expects a
            list of one data iterator per model chunk. Each model
            chunk independently gets data from its data iterator, so
            we need to interact with the data iterator multiple times
            for each microbatch step. Instead of incorporating this
            logic into the data loader, we cache the iterator's output
            to the first model chunk and reuse it in the other model
            chunks.
        """

        if not isinstance(self.model, list) or len(self.model) == 1:
            return data_iterator  # TODO @tmoon: Remove
            # TODO @tmoon: Use once available in Megatron-LM
            # return DataIteratorList([data_iterator])

        class CachingIterator:
            """Iterator wrapper that caches values"""

            class Proxy:
                """Returns values from caching iterator wrapper

                Assumed to never advance past the caching iterator.
                """

                def __init__(self):
                    self.cache = queue.Queue()

                def __iter__(self):
                    return self

                def __next__(self):
                    return self.cache.get_nowait()

            def __init__(self, iterator: Iterator):
                self.iterator = iterator
                self.proxies = []

            def make_proxy(self):
                self.proxies.append(CachingIterator.Proxy())
                return self.proxies[-1]

            def __iter__(self):
                return self

            def __next__(self):
                val = next(self.iterator)
                for proxy in self.proxies:
                    proxy.cache.put(val)
                return val

        # Make list of iterator wrappers
        iters = [CachingIterator(data_iterator)]
        while len(iters) < len(self.model):
            iters.append(iters[0].make_proxy())
        return iters  # TODO @tmoon: Remove
        # TODO @tmoon: Use once available in Megatron-LM
        # return DataIteratorList(iters)

    def get_forward_output_and_loss_func(self, validation_step=False):
        def fwd_output_and_loss_func(dataloader_iter, model, checkpoint_activations_all_layers=None):

            # Get data batch
            batch = next(dataloader_iter)

            # Transfer needed data to GPU
            required_keys = set()
            if parallel_state.get_pipeline_model_parallel_world_size() == 1:
                required_keys.update(batch.keys())
            else:
                required_keys.add('attention_mask')
                if parallel_state.is_pipeline_first_stage():
                    required_keys.update(('tokens', 'position_ids'))
                if parallel_state.is_pipeline_last_stage():
                    required_keys.update(('labels', 'loss_mask'))
            if self.get_attention_mask_from_fusion:
                required_keys.remove('attention_mask')
            batch = {key: val.cuda(non_blocking=True) if key in required_keys else None for key, val in batch.items()}

            # Model forward pass
            forward_args = {
                'input_ids': batch['tokens'],
                'position_ids': batch['position_ids'],
                'attention_mask': batch['attention_mask'],
                'labels': batch['labels'],
            }
            if not self.mcore_gpt:
                forward_args['checkpoint_activations_all_layers'] = checkpoint_activations_all_layers
            output_tensor = model(**forward_args)

            def loss_func(output_tensor):
                # Loss for a micro-batch (ub)
                loss_for_ub = self.loss_func(batch['loss_mask'], output_tensor)
                if validation_step and not self.cfg.data.get('validation_drop_last', True):
                    num_valid_tokens_in_ub = batch['loss_mask'].sum()
                    if loss_for_ub.isnan():
                        assert batch['loss_mask'].count_nonzero() == 0, 'Got NaN loss with non-empty input'
                        loss_sum_for_ub = torch.zeros_like(num_valid_tokens_in_ub)
                    else:
                        loss_sum_for_ub = num_valid_tokens_in_ub * loss_for_ub

                    loss_sum_and_ub_size_all_gpu = torch.cat(
                        [
                            loss_sum_for_ub.clone().detach().view(1),
                            torch.tensor([num_valid_tokens_in_ub]).cuda().clone().detach(),
                        ]
                    )
                    # Could potentially reduce num_valid_samples_in_microbatch and use that to aggregate instead of len(self._validation_ds)
                    torch.distributed.all_reduce(
                        loss_sum_and_ub_size_all_gpu, group=parallel_state.get_data_parallel_group()
                    )
                    return loss_for_ub, {'loss_sum_and_ub_size': loss_sum_and_ub_size_all_gpu}
                else:
                    reduced_loss = average_losses_across_data_parallel_group([loss_for_ub])
                    return loss_for_ub, {'avg': reduced_loss}

            return output_tensor, loss_func

        return fwd_output_and_loss_func

    def get_forward_output_only_func(self):
        def fwd_output_only_func(dataloader_iter, model):
            batch = next(dataloader_iter)
            extra_arg = {}
            if len(batch) == 3:
                batch = [x.cuda() for x in batch]
                tokens, attention_mask, position_ids = batch
                attention_mask = attention_mask[0:1]
            else:
                (
                    tokens,
                    attention_mask,
                    position_ids,
                    set_inference_key_value_memory,
                    inference_max_sequence_len,
                ) = batch
                tokens = tokens.cuda()
                position_ids = position_ids.cuda()
                if attention_mask is not None:
                    attention_mask = attention_mask.cuda()
                    attention_mask = attention_mask[0:1]
            if self.mcore_gpt:
                # if first step, then clear KV cache, otherwise reuse inference_paarms
                if set_inference_key_value_memory[0].item():
                    self.inference_params = InferenceParams(
                        max_batch_size=tokens.size(0),
                        max_sequence_length=inference_max_sequence_len[0].item()
                    )
                extra_arg['inference_params'] = self.inference_params
            else:
                extra_arg['set_inference_key_value_memory'] = set_inference_key_value_memory[0].item()
                extra_arg['inference_max_sequence_len'] = inference_max_sequence_len[0].item()
            output_tensor = model(tokens, position_ids, attention_mask, **extra_arg)

            
            # Advance inference sequence offset.
            if self.inference_params:
                self.inference_params.sequence_len_offset += output_tensor.size(1)

            def id_func(output_tensor):
                return output_tensor, {'logits': output_tensor}

            return output_tensor, id_func

        return fwd_output_only_func

    def validation_step(self, dataloader_iter, batch_idx):
        """
            Our dataloaders produce a micro-batch and then we fetch
            a number of microbatches depending on the global batch size and model parallel size
            from the dataloader to produce a list of microbatches.
            The list of microbatches is then piped through the pipeline using megatron-core fwd/bwd functions.
        """
        # Prefetch the dataloader_iter before fwd_bwd func to avoid PP rank 2 from waiting indefinitely when PP rank 1 reaches the end of dataloader_iter
        dataloader_iter, done = self._prefetch(dataloader_iter)
        if done:
            return
        mode = 'test' if self.trainer.testing else 'val'
        # Initialize userbuffer communicators.
        if self.initialize_ub:
            self.initialize_ub_func()

        if isinstance(self.model, list):
            for model_module in self.model:
                model_module.eval()

        loss = self.fwd_bwd_step(dataloader_iter, batch_idx, True)

        if isinstance(self.model, list):
            for model_module in self.model:
                model_module.train()
        self.validation_step_outputs.append(loss) if mode == 'val' else self.test_step_outputs.append(loss)
        return loss

    def on_validation_epoch_end(self):
        if parallel_state.is_pipeline_last_stage():
            # only the last pipeline parallel stages return loss with their batch size
            if self.cfg.data.get('validation_drop_last', True):
                averaged_loss = torch.stack(self.validation_step_outputs).mean()
            else:
                # Compute the avg loss by total_loss across all samples / total number of samples
                total_loss_and_total_samples = torch.vstack(self.validation_step_outputs).sum(axis=0)
                avg_loss = total_loss_and_total_samples[0] / total_loss_and_total_samples[1]
                averaged_loss = avg_loss.type(torch.float32).cuda()
        else:
            averaged_loss = torch.tensor(0.0, dtype=torch.float32).cuda()

        # we can only log on one rank if it is rank zero so we broadcast from last rank
        torch.distributed.broadcast(averaged_loss, get_last_rank())

        self.log('val_loss', averaged_loss, prog_bar=True, rank_zero_only=True, batch_size=1)
        self.validation_step_outputs.clear()  # free memory

        return averaged_loss

    def test_step(self, batch, batch_idx):
        return self.validation_step(batch, batch_idx)

    def on_test_epoch_end(self):
        averaged_loss = average_losses_across_data_parallel_group(self.test_step_outputs)
        logging.info(f'test_loss: {averaged_loss[0]}')
        self.test_step_outputs.clear()  # free memory

    def loss_func(self, loss_mask, output_tensor):
        losses = output_tensor.float()
        loss_mask = loss_mask.view(-1).float()
        # TODO: add nemo version here
        loss = torch.sum(losses.view(-1) * loss_mask) / loss_mask.sum()  # sequence level nll
        return loss

    def build_train_valid_test_datasets(self):
        logging.info('Building GPT datasets.')
        if self.trainer.limit_val_batches > 1.0 and isinstance(self.trainer.limit_val_batches, float):
            raise ValueError("limit_val_batches must be an integer or float less than or equal to 1.0.")
        global_batch_size = self.cfg.global_batch_size
        max_train_steps = self.trainer.max_steps
        eval_iters = (max_train_steps // self.trainer.val_check_interval + 1) * self.trainer.limit_val_batches
        test_iters = self.trainer.limit_test_batches

        train_valid_test_num_samples = [
            max_train_steps * global_batch_size,
            eval_iters * global_batch_size,
            test_iters * global_batch_size,
        ]

        if self.trainer.limit_val_batches <= 1.0 and isinstance(self.trainer.limit_val_batches, float):
            train_valid_test_num_samples[
                1
            ] = 1  # This is to make sure we only have one epoch on every validation iteration

        self._train_ds, self._validation_ds, self._test_ds = build_train_valid_test_datasets(
            cfg=self.cfg,
            trainer=self.trainer,
            data_prefix=self.cfg.data.data_prefix,
            data_impl=self.cfg.data.data_impl,
            splits_string=self.cfg.data.splits_string,
            train_valid_test_num_samples=train_valid_test_num_samples,
            seq_length=self.cfg.data.seq_length,
            seed=self.cfg.seed,
            skip_warmup=self.cfg.data.get('skip_warmup', True),
            tokenizer=self.tokenizer,
        )
        if self._train_ds is not None:
            logging.info(f'Length of train dataset: {len(self._train_ds)}')
        if self._validation_ds is not None:
            logging.info(f'Length of val dataset: {len(self._validation_ds)}')
        if self._test_ds is not None:
            logging.info(f'Length of test dataset: {len(self._test_ds)}')
        logging.info(f'Finished building GPT datasets.')

        return self._train_ds, self._validation_ds, self._test_ds

    def build_pretraining_data_loader(
        self, dataset, consumed_samples, dataset_type=None, drop_last=True, pad_samples_to_global_batch_size=False
    ):
        """Buld dataloader given an input dataset."""

        logging.info(f'Building dataloader with consumed samples: {consumed_samples}')
        # Megatron sampler
        if hasattr(self.cfg.data, 'dataloader_type') and self.cfg.data.dataloader_type is not None:
            if self.cfg.data.dataloader_type == 'single':
                batch_sampler = MegatronPretrainingSampler(
                    total_samples=len(dataset),
                    consumed_samples=consumed_samples,
                    micro_batch_size=self.cfg.micro_batch_size,
                    data_parallel_rank=parallel_state.get_data_parallel_rank(),
                    data_parallel_size=parallel_state.get_data_parallel_world_size(),
                    drop_last=drop_last,
                    global_batch_size=self.cfg.global_batch_size,
                    rampup_batch_size=self.cfg.get('rampup_batch_size', None),
                    pad_samples_to_global_batch_size=pad_samples_to_global_batch_size,
                )
            elif self.cfg.data.dataloader_type == 'cyclic':
                batch_sampler = MegatronPretrainingRandomSampler(
                    total_samples=len(dataset),
                    consumed_samples=consumed_samples,
                    micro_batch_size=self.cfg.micro_batch_size,
                    data_parallel_rank=parallel_state.get_data_parallel_rank(),
                    data_parallel_size=parallel_state.get_data_parallel_world_size(),
                    drop_last=self.cfg.get('drop_last', True),
                )
            else:
                raise ValueError('cfg.data.dataloader_type must be "single" or "cyclic"')
        else:
            raise ValueError('cfg.data.dataloader_type not found. Must be "single" or "cyclic"')

        return torch.utils.data.DataLoader(
            dataset,
            batch_sampler=batch_sampler,
            num_workers=self.cfg.data.num_workers,
            pin_memory=True,
            persistent_workers=True if self.cfg.data.num_workers > 0 else False,
        )

    def setup(self, stage=None):
        """ PTL hook that is executed after DDP spawns.
            We setup datasets here as megatron datasets require DDP to instantiate.
            See https://pytorch-lightning.readthedocs.io/en/latest/common/lightning_module.html#setup for more information.
        Args:
            stage (str, optional): Can be 'fit', 'validate', 'test' or 'predict'. Defaults to None.
        """
        num_parameters_on_device, total_num_parameters = self._get_total_params_across_model_parallel_groups_gpt_bert(
            self.model
        )

        logging.info(
            f'Pipeline model parallel rank: {parallel_state.get_pipeline_model_parallel_rank()}, '
            f'Tensor model parallel rank: {parallel_state.get_tensor_model_parallel_rank()}, '
            f'Number of model parameters on device: {num_parameters_on_device:.2e}. '
            f'Total number of model parameters: {total_num_parameters:.2e}.'
        )

        resume_checkpoint_path = self.trainer.ckpt_path
        if resume_checkpoint_path:
            init_consumed_samples = self._extract_consumed_samples_from_ckpt(resume_checkpoint_path)
        else:
            init_consumed_samples = 0
        self.init_consumed_samples = init_consumed_samples
        self.init_global_step = self.trainer.global_step

        if self.rampup_batch_size:
            optimizer = self.cfg.optim.get('name', None)
            assert (
                optimizer == 'fused_adam'
            ), f'{optimizer} optimizer is not supported yet with rampup batch size. Please, use fused_adam optimizer instead.'

            num_microbatch_calculator = apex.transformer.pipeline_parallel.utils._GLOBAL_NUM_MICROBATCHES_CALCULATOR
            num_microbatch_calculator.update(self.init_consumed_samples, consistency_check=False)
            self.prev_consumed_samples = self.init_consumed_samples

        if stage == 'predict':
            return
        else:
            # TODO: consider adding a ModelPT guard to check if model is being restored.
            # allowing restored models to optionally setup datasets
            self.build_train_valid_test_datasets()
            self.setup_training_data(self.cfg.data)
            self.setup_validation_data(self.cfg.data)
            self.setup_test_data(self.cfg.data)

        if stage == 'fit':
            if parallel_state.get_pipeline_model_parallel_world_size() > 1:
                if self.cfg.get('share_embeddings_and_output_weights', True):
                    for index, module in enumerate(self.get_gpt_module_list()):
                        if parallel_state.get_virtual_pipeline_model_parallel_world_size() is not None:
                            parallel_state.set_virtual_pipeline_model_parallel_rank(index)
                        sync_embeddings = (
                            module.initialize_last_stage_with_word_embeddings
                            if self.mcore_gpt
                            else module.sync_initial_word_embeddings
                        )
                        sync_embeddings()
                    if parallel_state.get_virtual_pipeline_model_parallel_world_size() is not None:
                        parallel_state.set_virtual_pipeline_model_parallel_rank(0)

        if self.cfg.get('transformer_engine', False) or self.cfg.get('mcore_gpt', False):
            self.setup_transformer_engine_tp_groups()

    def setup_training_data(self, cfg):
        if hasattr(self, '_train_ds'):
            consumed_samples = self.compute_consumed_samples(0)
            logging.info(
                f'Setting up train dataloader with len(len(self._train_ds)): {len(self._train_ds)} and consumed samples: {consumed_samples}'
            )
            self._train_dl = self.build_pretraining_data_loader(self._train_ds, consumed_samples)

    def setup_validation_data(self, cfg):
        if hasattr(self, '_validation_ds'):
            consumed_samples = 0
            logging.info(
                f'Setting up validation dataloader with len(len(self._validation_ds)): {len(self._validation_ds)} and consumed samples: {consumed_samples}'
            )

            drop_last = True
            if not self.cfg.data.get('validation_drop_last', True):
                logging.info(f'Drop last in validation dataset is set to False')
                drop_last = False
            pad_samples_to_global_batch_size = False
            if self.cfg.data.get('pad_samples_to_global_batch_size', False):
                logging.info('pad_samples_to_global_batch_size set to True')
                pad_samples_to_global_batch_size = True

            self._validation_dl = self.build_pretraining_data_loader(
                self._validation_ds, consumed_samples, "validation", drop_last, pad_samples_to_global_batch_size
            )

    def setup_test_data(self, cfg):
        if hasattr(self, '_test_ds'):
            consumed_samples = 0
            logging.info(
                f'Setting up test dataloader with len(len(self._test_ds)): {len(self._test_ds)} and consumed samples: {consumed_samples}'
            )
            self._test_dl = self.build_pretraining_data_loader(self._test_ds, consumed_samples)

    def generate(
        self,
        inputs: Union[List[str], torch.Tensor, List[dict]],
        length_params: LengthParam,
        sampling_params: SamplingParam = None,
    ) -> OutputType:

        # check whether the DDP is initialized
        if parallel_state.is_unitialized():

            def dummy():
                return

            if self.trainer.strategy.launcher is not None:
                self.trainer.strategy.launcher.launch(dummy, trainer=self.trainer)
            self.trainer.strategy.setup_environment()

            if self.cfg.get('transformer_engine', False):
                self.setup_transformer_engine_tp_groups()

        # set the default sampling params if it is None.
        # default do greedy sampling
        if sampling_params is None:
            sampling_params = get_default_sampling_params()

        # set the default length params if it is None.
        # default do greedy sampling
        if length_params is None:
            length_params = get_default_length_params()

        return megatron_gpt_generate(self.cuda(), inputs, self.tokenizer, length_params, sampling_params)

    def predict_step(self, batch: Any, batch_idx: int, dataloader_idx: Optional[int] = None) -> Any:
        inference_config = self.get_inference_config()
        if inference_config is None:
            return None
        else:
            # need to overwrite some configuration, make it immutable
            inference_config = inference_config.copy()
            compute_logprob = inference_config['compute_logprob']
            if compute_logprob:
                inference_config['inputs'] = batch
                inference_config['tokens_to_generate'] = 1
                inference_config['all_probs'] = True
                inference_config["add_BOS"] = False
                inference_config['greedy'] = True
                response = generate(self, **inference_config)
                compute_prob_response = get_computeprob_response(self.tokenizer, response, batch)
                return compute_prob_response
            else:
                inference_config['inputs'] = batch
                return generate(self, **inference_config)

    def list_available_models(self):
        return None

    def transfer_batch_to_device(self, batch: Any, device: torch.device, dataloader_idx: int) -> Any:
        """ PTL hook: https://pytorch-lightning.readthedocs.io/en/latest/common/lightning_module.html#transfer-batch-to-device
            When using pipeline parallelism, we need the global batch to remain on the CPU,
            since the memory overhead will be too high when using a large number of microbatches.
            Microbatches are transferred from CPU to GPU inside the pipeline.
        """
        return batch

    def _validate_trainer(self):
        """ Certain trainer configurations can break training.
            Here we try to catch them and raise an error.
        """
        if self.trainer.accumulate_grad_batches > 1:
            raise ValueError(
                f'Gradient accumulation is done within training_step. trainer.accumulate_grad_batches must equal 1'
            )

    @classmethod
    def list_available_models(cls) -> Optional[PretrainedModelInfo]:
        """
        This method returns a list of pre-trained model which can be instantiated directly from NVIDIA's NGC cloud.
        Returns:
            List of available pre-trained models.
        """
        result = []
        result.append(
            PretrainedModelInfo(
                pretrained_model_name="megatron_gpt_345m",
                location="https://api.ngc.nvidia.com/v2/models/nvidia/nemo/megatron_gpt_345m/versions/1/files/megatron_gpt_345m.nemo",
                description="345M parameter GPT generative Megatron model.",
            )
        )
        return result

    def setup_transformer_engine_tp_groups(self):
        """ This should be called after model parallel groups have been initialized
            and only needs to be called when using Transformer Engine.
        """
        for module in self.get_gpt_module_list():
            """Set TP group
               Copied from: https://github.com/NVIDIA/TransformerEngine/blob/main/transformer_engine/pytorch/transformer.py#L398
            """
            # Deep iterate but skip self to avoid infinite recursion.
            for index, child in enumerate(module.modules()):
                if index == 0:
                    continue
                if hasattr(child, "set_tensor_parallel_group"):
                    tp_group = parallel_state.get_tensor_model_parallel_group()
                    child.set_tensor_parallel_group(tp_group)

    def on_save_checkpoint(self, checkpoint) -> None:
        """LightningModule hook:
        https://pytorch-lightning.readthedocs.io/en/stable/common/lightning_module.html#on-save-checkpoint
        """
        if isinstance(self.model, list):
            for i in range(len(self.model)):
                parallel_state.set_virtual_pipeline_model_parallel_rank(i)
                checkpoint[f'model{i}'] = self.model[i].module.state_dict_for_save_checkpoint()
            parallel_state.set_virtual_pipeline_model_parallel_rank(0)

    def on_load_checkpoint(self, checkpoint) -> None:
        """LightningModule hook:
        https://pytorch-lightning.readthedocs.io/en/stable/common/lightning_module.html#on-load-checkpoint
        """
        if isinstance(self.model, list):
            for i in range(len(self.model)):
                parallel_state.set_virtual_pipeline_model_parallel_rank(i)
                self.model[i].module.load_state_dict(checkpoint[f'model{i}'], strict=True)
            parallel_state.set_virtual_pipeline_model_parallel_rank(0)

    def parameters(self):
        if isinstance(self.model, list):
            return itertools.chain.from_iterable(module.parameters() for module in self.model)
        else:
            return self.model.parameters()

    @property
    def mgpt_wrapper(self):
        return MegatronGPTExportableModel(self)

    def list_export_subnets(self):
        return ['mgpt_wrapper']

    def _reset_activation_checkpointing_args(self):
        """ Disables activation checkpointing completely and saves the values so that
            _restore_activation_checkpointing_args can restore them later. This function must always be
            called before _restore_activation_checkpointing_args.
        """
        # Store values to restore them later.
        self.last_activations_checkpoint_granularity = self.cfg.activations_checkpoint_granularity
        self.last_activations_checkpoint_method = self.cfg.activations_checkpoint_method
        self.last_activations_checkpoint_num_layers = self.cfg.activations_checkpoint_num_layers
        self.last_activations_checkpoint_layers_per_pipeline = self.cfg.activations_checkpoint_layers_per_pipeline

        # Reset config values. Needed for calling generate.
        self.cfg.activations_checkpoint_granularity = None
        self.cfg.activations_checkpoint_method = None
        self.cfg.activations_checkpoint_num_layers = None
        self.cfg.activations_checkpoint_layers_per_pipeline = None

        # Reset model parameters.
        for module in self.get_gpt_module_list():
            if self.cfg.get('mcore_gpt', False):
                module.decoder.config.recompute_granularity = None
                module.decoder.config.recompute_method = None
                module.decoder.config.recompute_num_layers = None
            else:
                module.language_model.encoder.activations_checkpoint_granularity = None
                module.language_model.encoder.activations_checkpoint_method = None
                module.language_model.encoder.activations_checkpoint_num_layers = None
                module.language_model.encoder.activations_checkpoint_layers_per_pipeline = None

    def _restore_activation_checkpointing_args(self):
        """ Restores the activation checkpointing parameters using the values saved by
            _reset_activation_checkpointing_args. This function must never be called before
            _reset_activation_checkpointing_args.
        """
        # Restore config values.
        self.cfg.activations_checkpoint_granularity = self.last_activations_checkpoint_granularity
        self.cfg.activations_checkpoint_method = self.last_activations_checkpoint_method
        self.cfg.activations_checkpoint_num_layers = self.last_activations_checkpoint_num_layers
        self.cfg.activations_checkpoint_layers_per_pipeline = self.last_activations_checkpoint_layers_per_pipeline

        # Restore model parameters.
        for module in self.get_gpt_module_list():
            if self.cfg.get('mcore_gpt', False):
                module.decoder.config.recompute_granularity = (
                    self.last_activations_checkpoint_granularity
                )
                module.decoder.config.recompute_method = self.last_activations_checkpoint_method
                module.decoder.config.recompute_num_layers = (
                    self.last_activations_checkpoint_num_layers
                )
            else:
                module.language_model.encoder.activations_checkpoint_granularity = (
                    self.last_activations_checkpoint_granularity
                )
                module.language_model.encoder.activations_checkpoint_method = self.last_activations_checkpoint_method
                module.language_model.encoder.activations_checkpoint_num_layers = (
                    self.last_activations_checkpoint_num_layers
                )
                module.language_model.encoder.activations_checkpoint_layers_per_pipeline = (
                    self.last_activations_checkpoint_layers_per_pipeline
                )

    def _reset_sequence_parallelism_args(self):
        """ Disables sequence parallelism completely and saves the values so that
            _restore_sequence_parallelism_args can restore them later. This function must always be
            called before _restore_sequence_parallelism_args.
        """
        # Store values to restore them later.
        self.last_sequence_parallel = self.cfg.sequence_parallel

        # Reset config values. Needed for calling generate.
        self.cfg.sequence_parallel = False

        # Reset model parameters.
        for module in self.get_gpt_module_list():
            for mod in module.modules():
                if hasattr(mod, "sequence_parallel"):
                    mod.sequence_parallel = False

    def _restore_sequence_parallelism_args(self):
        """ Restores the sequence parallelism parameters using the values saved by
            _reset_sequence_parallelism_args. This function must never be called before
            _reset_sequence_parallelism_args.
        """
        # Restore config values.
        self.cfg.sequence_parallel = self.last_sequence_parallel

        # Restore model parameters.
        for module in self.get_gpt_module_list():
            for mod in module.modules():
                if hasattr(mod, "sequence_parallel"):
                    mod.sequence_parallel = self.last_sequence_parallel

    def build_transformer_config(self) -> TransformerConfig:
        """ Builds the megatron core gpt transformer config for the model.
            For attributes in the nemo model config that are the same 
            as the megatron core TransformerConfig, we will use the value from the nemo model config.
            For attributes in TransformerConfig that are not in the nemo model config, we add custom logic.
        """

        # create a dictionary copy of the model config
        cfg = OmegaConf.to_container(self.cfg, resolve=True)

        # create a dict to store the transformer config arguments
        transformer_config_dict = {}

        # get model parallel configs from the base class
        model_parallel_config = self.build_model_parallel_config()

        add_bias_linear = self.cfg.get('bias', True)

        activation = self.cfg.get('activation', 'gelu')
        # TODO: need to check which activation functions are supported in mcore
        gated_linear_unit = activation.endswith('glu')
        activation_func = activation_to_func(activation)

        normalization = self.cfg.get('normalization', 'layernorm')
        if normalization == 'layernorm':
            normalization = 'LayerNorm'
        elif normalization == 'rmsnorm':
            normalization = 'RMSNorm'
        else:
            logging.warning(
                f"The normalization type: {normalization} might not be supported in megatron core."
                f"Supported types are LayerNorm and RMSNorm."
            )

        init_method_std = self.cfg.get('init_method_std', 0.02)
        # default used in mcore
        init_method = init_method_normal(init_method_std)

        output_layer_init_method = init_method
        num_layers = self.cfg.get('num_layers', 1)
        use_scaled_init_method = self.cfg.get('use_scaled_init_method', True)
        if use_scaled_init_method:
            output_layer_init_method = scaled_init_method_normal(init_method_std, num_layers=num_layers)

        attention_softmax_in_fp32 = False  # not currently used in NeMo unless apply_query_key_layer_scaling is True
        apply_query_key_layer_scaling = self.cfg.get('apply_query_key_layer_scaling', False)
        if apply_query_key_layer_scaling:
            attention_softmax_in_fp32 = True

        bias_activation_fusion = self.cfg.get('bias_activation_fusion', True)
        bias_gelu_fusion = True if bias_activation_fusion else False

        bias_dropout_fusion = self.cfg.get('bias_dropout_add_fusion', True)

        # TODO: need to check if recompute APIs are matching up properly
        recompute_granularity = self.cfg.get('activations_checkpoint_granularity', None)
        recompute_method = self.cfg.get('activations_checkpoint_method', None)
        recompute_num_layers = self.cfg.get('activations_checkpoint_num_layers', None)

        # any configs that are not in the nemo model config will be added here
        config_mapping = {
            'apply_residual_connection_post_layernorm': False,  # we don't use this in NeMo
            'layernorm_zero_centered_gamma': False,  # not currently used in NeMo
            'add_bias_linear': add_bias_linear,
            'gated_linear_unit': gated_linear_unit,
            'activation_func': activation_func,
            'normalization': normalization,
            'init_method': init_method,
            'output_layer_init_method': output_layer_init_method,
            'attention_softmax_in_fp32': attention_softmax_in_fp32,
            'bias_gelu_fusion': bias_gelu_fusion,
            'bias_dropout_fusion': bias_dropout_fusion,
            'recompute_granularity': recompute_granularity,
            'recompute_method': recompute_method,
            'recompute_num_layers': recompute_num_layers,
            'distribute_saved_activations': False,  # not currently used in NeMo
        }

        # populate the transformer config dict
        for field in fields(TransformerConfig):
            # config mapping has priority
            if field.name in config_mapping:
                transformer_config_dict[field.name] = config_mapping[field.name]
            # then config
            elif field.name in cfg:
                transformer_config_dict[field.name] = cfg[field.name]
            # then model parallel config
            elif field in fields(model_parallel_config):
                transformer_config_dict[field.name] = getattr(model_parallel_config, field.name)
            else:
                logging.warning(
                    f"The model: {self} does not have field.name: {field.name} in its cfg. "
                    f"Add this key to cfg or config_mapping to make to make it configurable."
                )

        transformer_config = TransformerConfig(**transformer_config_dict)

        return transformer_config

    def _wrap_model_for_O2(self):
        """ Wraps self.model in a float16 wrapper if the model is using megatron amp O2.
            Args:
                model: The model to wrap. Can be a list of modules or a single module.
            Returns:
                The wrapped model. Returns a list of wrapped modules or a single wrapped module.
        """
        Float16Wrapper = MCoreFloat16Module if self.mcore_gpt else Float16Module

        nemo_args = {
            'config': self.model_parallel_config,
            'precision': self.cfg.precision,
            'share_token_embeddings': self.cfg.get('share_embeddings_and_output_weights', True),
        }
        mcore_args = {
            'config': self.transformer_config,
        }

        args = mcore_args if self.mcore_gpt else nemo_args

        # Model wrapper to convert both model and inputs to half precision
        if isinstance(self.model, list):
            converted_model = []
            for module in self.model:
                args['module'] = module
                converted_model.append(Float16Wrapper(**args))
            self.model = converted_model
        else:
            args['module'] = self.model
            self.model = Float16Wrapper(**args)

        args.pop('module')<|MERGE_RESOLUTION|>--- conflicted
+++ resolved
@@ -413,21 +413,6 @@
                     if len(modules) > 1:
                         module = modules[0]  # only the first virtual rank has the embeddings
                     else:
-<<<<<<< HEAD
-                        module = self.model
-                    if self.cfg.get('mcore_gpt', False):
-                        if isinstance(module, (Float16Module, MCoreFloat16Module)):
-                            module = module.module
-                        if module.share_embeddings_and_output_weights:
-                            param = module.shared_embedding_or_output_weight()
-                            param._disable_greedy_grad_copy = not self.megatron_amp_o2
-                            param._disable_overlap_grad_sync = True
-                    else:
-                        if module.share_token_embeddings:
-                            param = module.word_embeddings_weight()
-                            param._disable_greedy_grad_copy = not self.megatron_amp_o2
-                            param._disable_overlap_grad_sync = True
-=======
                         module = modules[0]
                     if self.cfg.get('share_embeddings_and_output_weights', True):
                         param = (
@@ -437,26 +422,10 @@
                         )
                         param._disable_greedy_grad_copy = not self.megatron_amp_o2
                         param._disable_overlap_grad_sync = True
->>>>>>> 401581ff
                 if parallel_state.is_pipeline_last_stage(ignore_virtual=True):
                     if len(modules) > 1:
                         module = modules[-1]  # only the last virtual rank has the embeddings
                     else:
-<<<<<<< HEAD
-                        module = self.model
-                    if self.cfg.get('mcore_gpt', False):
-                        if isinstance(module, (Float16Module, MCoreFloat16Module)):
-                            module = module.module
-                        if module.share_embeddings_and_output_weights:
-                            param = module.shared_embedding_or_output_weight()
-                            param._disable_greedy_grad_copy = not self.megatron_amp_o2
-                            param._disable_overlap_grad_sync = True
-                    else:
-                        if module.share_token_embeddings:
-                            param = module.word_embeddings_weight()
-                            param._disable_greedy_grad_copy = not self.megatron_amp_o2
-                            param._disable_overlap_grad_sync = True
-=======
                         module = modules[0]
                     if self.cfg.get('share_embeddings_and_output_weights', True):
                         param = (
@@ -466,7 +435,6 @@
                         )
                         param._disable_greedy_grad_copy = not self.megatron_amp_o2
                         param._disable_overlap_grad_sync = True
->>>>>>> 401581ff
 
             # Disable overlapped grad sync for layer norm grads when
             # sequence parallelism is enabled
@@ -485,14 +453,7 @@
                     if isinstance(module, (Float16Module, MCoreFloat16Module)):
                         module = module.module
                     stage_bucket = []
-<<<<<<< HEAD
-                    if self.cfg.get('mcore_gpt', False):
-                        layers = module.decoder.layers
-                    else:
-                        layers = module.language_model.encoder.layers
-=======
                     layers = module.decoder.layers if self.mcore_gpt else module.language_model.encoder.layers
->>>>>>> 401581ff
                     for layer in layers:
                         stage_bucket.extend(
                             p for p in layer.parameters() if not getattr(p, '_disable_overlap_grad_sync', False)
@@ -504,14 +465,7 @@
                 for module in modules:
                     if isinstance(module, (Float16Module, MCoreFloat16Module)):
                         module = module.module
-<<<<<<< HEAD
-                    if self.cfg.get('mcore_gpt', False):
-                        layers = module.decoder.layers
-                    else:
-                        layers = module.language_model.encoder.layers
-=======
                     layers = module.decoder.layers if self.mcore_gpt else module.language_model.encoder.layers
->>>>>>> 401581ff
                     for layer in layers:
                         buckets.append(
                             [p for p in layer.parameters() if not getattr(p, '_disable_overlap_grad_sync', False)]
@@ -643,13 +597,7 @@
             for module in modules:
                 if isinstance(module, (Float16Module, MCoreFloat16Module)):
                     module = module.module
-<<<<<<< HEAD
-                if self.cfg.get('mcore_gpt', False):
-                    pass
-                else:
-=======
                 if not self.mcore_gpt:
->>>>>>> 401581ff
                     module = module.language_model
                 if hasattr(module, 'embedding'):
                     for param in module.embedding.parameters():
