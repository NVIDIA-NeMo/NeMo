# Copyright (c) 2021, NVIDIA CORPORATION.  All rights reserved.
#
# Licensed under the Apache License, Version 2.0 (the "License");
# you may not use this file except in compliance with the License.
# You may obtain a copy of the License at
#
#     http://www.apache.org/licenses/LICENSE-2.0
#
# Unless required by applicable law or agreed to in writing, software
# distributed under the License is distributed on an "AS IS" BASIS,
# WITHOUT WARRANTIES OR CONDITIONS OF ANY KIND, either express or implied.
# See the License for the specific language governing permissions and
# limitations under the License.

import os
import itertools
import queue
import warnings
from dataclasses import fields
from functools import partial
from typing import Any, Dict, Iterator, List, Optional, Union

import torch
from omegaconf import OmegaConf
from omegaconf.dictconfig import DictConfig
from pytorch_lightning.accelerators import CPUAccelerator
from pytorch_lightning.trainer.trainer import Trainer

from nemo.collections.nlp.data.language_modeling.megatron.data_samplers import (
    MegatronPretrainingRandomSampler,
    MegatronPretrainingSampler,
)
from nemo.collections.nlp.data.language_modeling.megatron.gpt_dataset import build_train_valid_test_datasets
from nemo.collections.nlp.models.language_modeling.megatron.gpt_model import GPTModel
from nemo.collections.nlp.models.language_modeling.megatron_base_model import MegatronBaseModel
from nemo.collections.nlp.modules.common.megatron.build_model import build_model
from nemo.collections.nlp.modules.common.megatron.module import Float16Module
from nemo.collections.nlp.modules.common.megatron.utils import (
    ApexGuardDefaults,
    average_losses_across_data_parallel_group,
    get_all_params_for_weight_decay_optimization,
    get_ltor_masks_and_position_ids,
    get_params_for_weight_decay_optimization,
)
from nemo.collections.nlp.modules.common.text_generation_utils import (
    generate,
    get_computeprob_response,
    get_default_length_params,
    get_default_sampling_params,
    megatron_gpt_generate,
)
from nemo.collections.nlp.modules.common.transformer.text_generation import (
    LengthParam,
    OutputType,
    SamplingParam,
    TextGeneration,
)
from nemo.collections.nlp.parts.utils_funcs import activation_to_func, get_last_rank
from nemo.core.classes import Exportable
from nemo.core.classes.common import PretrainedModelInfo
from nemo.core.neural_types import ChannelType, NeuralType
from nemo.utils import logging

from pytriton.model_config import Tensor
from pytriton.decorators import batch
from nemo.deploy import ITritonDeployable
from nemo.deploy.utils import str_ndarray2list, cast_output
import numpy as np

try:
    import apex.transformer.pipeline_parallel.utils
    from apex.transformer.pipeline_parallel.utils import get_num_microbatches

    HAVE_APEX = True

except (ImportError, ModuleNotFoundError):

    HAVE_APEX = False

try:
    from megatron.core import parallel_state
    from megatron.core.models.gpt import GPTModel as MCoreGPTModel
    from megatron.core.pipeline_parallel.schedules import get_forward_backward_func
    from megatron.core.transformer.module import Float16Module as MCoreFloat16Module
    from megatron.core.transformer.transformer_config import TransformerConfig
    from megatron.core.utils import init_method_normal, scaled_init_method_normal

    # TODO @tmoon: Use once available in Megatron-LM
    # from megatron.core.pipeline_parallel.schedules import DataIteratorList

    HAVE_MEGATRON_CORE = True

except (ImportError, ModuleNotFoundError):

    TransformerConfig = ApexGuardDefaults

    HAVE_MEGATRON_CORE = False

try:
    import transformer_engine
    from transformer_engine.pytorch import module as te_module

    HAVE_TE = True

except (ImportError, ModuleNotFoundError):
    HAVE_TE = False


class MegatronGPTExportableModel(torch.nn.Module, Exportable):
    """
    Megatron GPT Wrapper for ONNX export
    """

    def __init__(self, model):
        super().__init__()
        self.model = model
        self.fp8_enabled = model.cfg.get('fp8', False)
        self.fp8_recipe = None
        if self.fp8_enabled and HAVE_TE:
            self.fp8_recipe = transformer_engine.common.recipe.DelayedScaling(
                margin=0, interval=1, fp8_format=transformer_engine.common.recipe.Format.E4M3
            )

        self.dtype = None
        if model.cfg['precision'] == 'bf16':
            self.dtype = torch.bfloat16
        elif int(model.cfg['precision']) == 32:
            self.dtype = torch.float
        elif int(model.cfg['precision']) == 16:
            self.dtype = torch.float16
        else:
            raise ValueError(f"precision: {model.cfg['precision']} is not supported.")

    def forward(self, tokens, position_ids, attention_mask):
        if self.fp8_enabled and HAVE_TE:
            with transformer_engine.pytorch.onnx_export(self.fp8_enabled), transformer_engine.pytorch.fp8_autocast(
                enabled=self.fp8_enabled, fp8_recipe=self.fp8_recipe
            ), torch.no_grad(), torch.inference_mode(), torch.autocast(
                'cuda', dtype=self.dtype
            ), warnings.catch_warnings():
                warnings.filterwarnings(action='ignore', category=torch.jit.TracerWarning, module=r'.*')
                assert tokens.shape == position_ids.shape
                assert attention_mask.shape[2] == attention_mask.shape[3] == tokens.shape[1] == position_ids.shape[1]
                output_tensor = self.model.forward(
                    tokens=tokens.cuda(),
                    text_position_ids=position_ids.cuda(),
                    attention_mask=attention_mask.cuda(),
                    labels=None,
                )
        else:
            with torch.no_grad(), torch.inference_mode(), torch.autocast(
                'cuda', dtype=self.dtype
            ), warnings.catch_warnings():
                warnings.filterwarnings(action='ignore', category=torch.jit.TracerWarning, module=r'.*')
                assert tokens.shape == position_ids.shape
                assert attention_mask.shape[2] == attention_mask.shape[3] == tokens.shape[1] == position_ids.shape[1]
                output_tensor = self.model.forward(
                    tokens=tokens.cuda(),
                    text_position_ids=position_ids.cuda(),
                    attention_mask=attention_mask.cuda(),
                    labels=None,
                )

        return output_tensor

    def freeze(self):
        for param in self.parameters():
            param.requires_grad = False

    def input_example(self, max_batch=1, max_dim=768, seq_len=6):
        ids = [self.model.tokenizer.text_to_ids(text) for text in ["how is the weather on           Sunday"]]
        id_tensors = [torch.unsqueeze(torch.LongTensor(id_list), dim=0) for id_list in ids]
        masks_and_position_ids = [
            get_ltor_masks_and_position_ids(id_tensor, self.model.tokenizer.eos_id, False, False, False)
            for id_tensor in id_tensors
        ]
        for tokens, attn_mask_and_pos_ids in zip(id_tensors, masks_and_position_ids):
            attn_mask, _, pos_ids = attn_mask_and_pos_ids
            return tokens, pos_ids, attn_mask

    @property
    def input_types(self) -> Optional[Dict[str, NeuralType]]:
        return {
            "input_ids": NeuralType(('B', 'T'), ChannelType()),
            "position_ids": NeuralType(('B', 'T'), ChannelType()),
            "attention_mask": NeuralType(('D', 'D', 'T', 'T'), ChannelType()),
        }

    @property
    def output_types(self) -> Optional[Dict[str, NeuralType]]:
        return {"logits": NeuralType(('B', 'T', 'D'), ChannelType())}

    @property
    def input_names(self) -> List[str]:
        return ['input_ids', 'position_ids', 'attention_mask']

    @property
    def output_names(self) -> List[str]:
        return ['logits']


class MegatronGPTModel(MegatronBaseModel, TextGeneration, ITritonDeployable):
    """
    Megatron GPT pretraining
    """

    def __init__(self, cfg: DictConfig, trainer: Trainer):
        if not HAVE_APEX:
            raise ImportError(
                "Apex was not found. Please see the NeMo README for installation instructions: https://github.com/NVIDIA/NeMo#megatron-gpt."
            )

        if not HAVE_MEGATRON_CORE:
            raise ImportError(
                "megatron-core was not found. Please see the NeMo README for installation instructions: https://github.com/NVIDIA/NeMo#megatron-gpt."
            )
        # this prevents base constructor from initializing tokenizer
        self.tokenizer = None
        super().__init__(cfg, trainer=trainer, no_lm_init=True)

        self._validate_trainer()

        # build the transformer config
        self.transformer_config = self.build_transformer_config()

        self.megatron_amp_o2 = cfg.get('megatron_amp_O2', False)

        self.mcore_gpt = cfg.get('mcore_gpt', False)

        self.rampup_batch_size = self.cfg.get('rampup_batch_size', None)
        if self.rampup_batch_size:
            self.prev_consumed_samples = 0
            self.if_first_step = 0
            self.prev_global_batch_size = None

        if not self.megatron_amp_o2 and self.cfg.get('virtual_pipeline_model_parallel_size', None):
            raise ValueError('Virtual pipeline model parallel is only supported when using megatron_amp_O2')

        # build_model returns a list of modules which are used for interleaved pipeline parallelism
        if isinstance(self.trainer.accelerator, CPUAccelerator):
            self.model = build_model(
                model_provider_func=self.model_provider_func,
                wrap_with_ddp=False,
                on_cpu=True,
                virtual_pipeline_model_parallel_size=self.cfg.get('virtual_pipeline_model_parallel_size', None),
            )
        else:
            self.model = build_model(
                model_provider_func=self.model_provider_func,
                wrap_with_ddp=False,
                virtual_pipeline_model_parallel_size=self.cfg.get('virtual_pipeline_model_parallel_size', None),
            )

        # if we're not using interleaved, then self.model is a module.
        if self.cfg.get('virtual_pipeline_model_parallel_size', None) is None:
            self.model = self.model[0]

        if self.megatron_amp_o2:

            if not self.with_distributed_adam:
                # Pre-allocate the model on GPU to have master parameters allocated on the same device with matching data type
                if isinstance(self.model, list):
                    for module in self.model:
                        module.cuda(torch.cuda.current_device())
                else:
                    self.model.cuda(torch.cuda.current_device())

            self._wrap_model_for_O2()

        if self.trainer.precision in ['bf16', 'bf16-mixed']:
            self.autocast_dtype = torch.bfloat16
        elif self.trainer.precision in [32, '32', '32-true']:
            self.autocast_dtype = torch.float
        elif self.trainer.precision in [16, '16', '16-mixed']:
            self.autocast_dtype = torch.half
        else:
            raise ValueError('precision must be in ["32-true", "16-mixed", "bf16-mixed"]')

        self.enable_autocast = (
            True if (not self.megatron_amp_o2) and (self.autocast_dtype in [torch.float16, torch.bfloat16]) else False
        )

        self.transformer_engine = cfg.get('transformer_engine', False)

        # configuration used for inference
        self._inference_config = None

        # Convert the global-batch-based profile index to micro-batch index
        if hasattr(self, '_nsys_profile_enabled'):
            mp_size = cfg.get('tensor_model_parallel_size', 1) * cfg.get('pipeline_model_parallel_size', 1)
            data_parallel_world_size = trainer.world_size // mp_size
            grad_accum_steps = cfg.get('global_batch_size') // (cfg.get('micro_batch_size') * data_parallel_world_size)
            self._nsys_profile_start_step *= grad_accum_steps
            self._nsys_profile_end_step *= grad_accum_steps

        self.get_attention_mask_from_fusion = self.cfg.get('get_attention_mask_from_fusion', True)
        self.initialize_ub = self.cfg.get('ub_tp_comm_overlap', False)

    def get_gpt_module_list(self):
        if isinstance(self.model, list):
            return [
                model.module if isinstance(model, (Float16Module, MCoreFloat16Module)) else model
                for model in self.model
            ]
        elif isinstance(self.model, (Float16Module, MCoreFloat16Module)):
            return [self.model.module]
        else:
            return [self.model]

    def set_inference_config(self, inference_config):
        self._inference_config = inference_config

    def get_inference_config(self):
        return self._inference_config

    def model_provider_func(self, pre_process, post_process):
        """Model depends on pipeline paralellism."""
        if self.mcore_gpt:
            model = MCoreGPTModel(
                config=self.transformer_config,
                vocab_size=self.cfg.get('override_vocab_size', self.padded_vocab_size),
                max_sequence_length=self.cfg.get('encoder_seq_length', 512),
                pre_process=pre_process,
                post_process=post_process,
                parallel_output=True,
                share_embeddings_and_output_weights=self.cfg.get('share_embeddings_and_output_weights', True),
                position_embedding_type=self.cfg.get('position_embedding_type', 'learned_absolute'),
                rotary_percent=self.cfg.get('rotary_percentage', 1.0),
            )
        else:
            assert (
                self.cfg.get('num_query_groups', None) is None
            ), "Group Query Attention is only supported in Megatron Core. Set 'mcore_gpt' to use GQA."

            model = GPTModel(
                config=self.model_parallel_config,
                vocab_size=self.cfg.get('override_vocab_size', self.padded_vocab_size),
                hidden_size=self.cfg.hidden_size,
                max_position_embeddings=self.cfg.max_position_embeddings,
                num_layers=self.cfg.num_layers,
                num_attention_heads=self.cfg.num_attention_heads,
                apply_query_key_layer_scaling=self.cfg.get('apply_query_key_layer_scaling', True),
                kv_channels=self.cfg.get('kv_channels', None),
                ffn_hidden_size=self.cfg.ffn_hidden_size,
                num_tokentypes=0,
                parallel_output=True,
                pre_process=pre_process,
                post_process=post_process,
                init_method_std=self.cfg.get('init_method_std', 0.02),
                use_scaled_init_method=self.cfg.get('use_scaled_init_method', True),
                fp16_lm_cross_entropy=self.cfg.get('fp16_lm_cross_entropy', False),
                megatron_amp_O2=self.cfg.get('megatron_amp_O2', False),
                hidden_dropout=self.cfg.get('hidden_dropout', 0.1),
                attention_dropout=self.cfg.get('attention_dropout', 0.1),
                ffn_dropout=self.cfg.get('ffn_dropout', 0.0),
                precision=self.cfg.get('precision', 16),
                fp32_residual_connection=self.cfg.get('fp32_residual_connection', False),
                activations_checkpoint_granularity=self.cfg.get('activations_checkpoint_granularity', None),
                activations_checkpoint_method=self.cfg.get('activations_checkpoint_method', None),
                activations_checkpoint_num_layers=self.cfg.get('activations_checkpoint_num_layers', 1),
                activations_checkpoint_layers_per_pipeline=self.cfg.get(
                    'activations_checkpoint_layers_per_pipeline', None
                ),
                normalization=self.cfg.get('normalization', 'layernorm'),
                layernorm_epsilon=self.cfg.get('layernorm_epsilon', 1e-5),
                onnx_safe=self.cfg.get('onnx_safe', False),
                bias=self.cfg.get('bias', True),
                bias_activation_fusion=self.cfg.get('bias_activation_fusion', True),
                bias_dropout_add_fusion=self.cfg.get('bias_dropout_add_fusion', True),
                activation=self.cfg.get('activation', 'gelu'),
                headscale=self.cfg.get('headscale', False),
                transformer_block_type=self.cfg.get('transformer_block_type', 'pre_ln'),
                openai_gelu=self.cfg.get('openai_gelu', False),
                normalize_attention_scores=self.cfg.get('normalize_attention_scores', True),
                position_embedding_type=self.cfg.get('position_embedding_type', 'learned_absolute'),
                rotary_percentage=self.cfg.get('rotary_percentage', 1.0),
                share_embeddings_and_output_weights=self.cfg.get('share_embeddings_and_output_weights', True),
                attention_type=self.cfg.get('attention_type', 'multihead'),
                masked_softmax_fusion=self.cfg.get('masked_softmax_fusion', True),
                persist_layer_norm=self.cfg.get('persist_layer_norm', False),
                transformer_engine=self.cfg.get('transformer_engine', False),
                fp8=self.cfg.get('fp8', False),
                fp8_e4m3=self.cfg.get('fp8_e4m3', False),
                fp8_hybrid=self.cfg.get('fp8_hybrid', False),
                fp8_margin=self.cfg.get('fp8_margin', 0),
                fp8_interval=self.cfg.get('fp8_interval', 1),
                fp8_amax_history_len=self.cfg.get('fp8_amax_history_len', 1),
                fp8_amax_compute_algo=self.cfg.get('fp8_amax_compute_algo', 'most_recent'),
                reduce_amax=self.cfg.get('reduce_amax', True),
                use_emha=self.cfg.get('use_emha', False),
                ub_tp_comm_overlap=self.cfg.get('ub_tp_comm_overlap', False),
                use_flash_attention=self.cfg.get('use_flash_attention', False),
                megatron_legacy=self.cfg.get('megatron_legacy', False),
                seq_len_interpolation_factor=self.cfg.get('seq_len_interpolation_factor', None),
            )
        return model

    def setup_optimizer_param_groups(self):
        """ModelPT override. Optimizer will get self._optimizer_param_groups"""
        if self.cfg.get('do_layer_norm_weight_decay', False):
            if isinstance(self.model, list):
                self._optimizer_param_groups = get_all_params_for_weight_decay_optimization(self.model)
            else:
                self._optimizer_param_groups = get_all_params_for_weight_decay_optimization([self.model])

        else:
            self._optimizer_param_groups = get_params_for_weight_decay_optimization(self.model)

    def configure_optimizers(self):

        if self.with_distributed_adam:

            # Disable overlapped grad sync for embedding grad when
            # pipeline parallelism is enabled
            if parallel_state.get_pipeline_model_parallel_world_size() > 1:
                modules = self.get_gpt_module_list()
                if parallel_state.is_pipeline_first_stage(ignore_virtual=True):
                    if len(modules) > 1:
                        module = modules[0]  # only the first virtual rank has the embeddings
                    else:
                        module = modules[0]
                    if self.cfg.get('share_embeddings_and_output_weights', True):
                        param = (
                            module.shared_embedding_or_output_weight()
                            if self.mcore_gpt
                            else module.word_embeddings_weight()
                        )
                        param._disable_greedy_grad_copy = not self.megatron_amp_o2
                        param._disable_overlap_grad_sync = True
                if parallel_state.is_pipeline_last_stage(ignore_virtual=True):
                    if len(modules) > 1:
                        module = modules[-1]  # only the last virtual rank has the embeddings
                    else:
                        module = modules[0]
                    if self.cfg.get('share_embeddings_and_output_weights', True):
                        param = (
                            module.shared_embedding_or_output_weight()
                            if self.mcore_gpt
                            else module.word_embeddings_weight()
                        )
                        param._disable_greedy_grad_copy = not self.megatron_amp_o2
                        param._disable_overlap_grad_sync = True

            # Disable overlapped grad sync for layer norm grads when
            # sequence parallelism is enabled
            for param in self.parameters():
                if getattr(param, 'sequence_parallel', False):
                    param._disable_greedy_grad_copy = not self.megatron_amp_o2
                    param._disable_overlap_grad_sync = True

            # Initialize parameter buckets for overlapped grad and param syncs
            # Note: Params with disabled overlapping are put in the
            # last param bucket
            buckets = []
            if self.cfg.get('virtual_pipeline_model_parallel_size', None) is not None:
                # Initialize a bucket for each virtual pipeline stage
                for module in self.model:
                    if isinstance(module, (Float16Module, MCoreFloat16Module)):
                        module = module.module
                    stage_bucket = []
                    layers = module.decoder.layers if self.mcore_gpt else module.language_model.encoder.layers
                    for layer in layers:
                        stage_bucket.extend(
                            p for p in layer.parameters() if not getattr(p, '_disable_overlap_grad_sync', False)
                        )
                    buckets.append(stage_bucket)
            else:
                # Initialize a bucket for each Transformer layer
                modules = self.model if isinstance(self.model, list) else [self.model]
                for module in modules:
                    if isinstance(module, (Float16Module, MCoreFloat16Module)):
                        module = module.module
                    layers = module.decoder.layers if self.mcore_gpt else module.language_model.encoder.layers
                    for layer in layers:
                        buckets.append(
                            [p for p in layer.parameters() if not getattr(p, '_disable_overlap_grad_sync', False)]
                        )
            buckets.reverse()
            used_params = set()
            for bucket in buckets:
                used_params.update(bucket)
            buckets[-1].extend(p for p in self.parameters() if p not in used_params)
            self.distributed_adam_buckets = buckets

        return super().configure_optimizers()

    def forward(self, tokens, text_position_ids, attention_mask, labels):
        output_tensor = self.model(tokens, text_position_ids, attention_mask, labels=labels)
        return output_tensor

    def fwd_bwd_step(self, dataloader_iter, batch_idx, forward_only):

        # handle asynchronous grad reduction
        no_sync_func = None
        grad_sync_func = None
        param_sync_func = None
        if not forward_only and self.with_distributed_adam:
            no_sync_func = partial(self._optimizer.no_sync, greedy_grad_copy=self.megatron_amp_o2,)
            grad_sync_func = self.reduce_overlap_gradients
            param_sync_func = self.sync_overlap_parameters

        # pipeline schedules will get these from self.model.config
        for module in self.get_gpt_module_list():
            module.config.no_sync_func = no_sync_func
            module.config.grad_sync_func = grad_sync_func
            module.config.param_sync_func = param_sync_func

        # run forward and backwards passes for an entire global batch
        # we do this inside training_step to support pipeline parallelism
        fwd_bwd_function = get_forward_backward_func()

        # TODO @akhattar: add num_micro_batches_with_partial_activation_checkpoints when ready
        losses_reduced_per_micro_batch = fwd_bwd_function(
            forward_step_func=self.get_forward_output_and_loss_func(forward_only),
            data_iterator=self._make_data_iterator_list(dataloader_iter),
            model=self.model,
            num_microbatches=get_num_microbatches(),
            forward_only=forward_only,
            seq_length=self.cfg.encoder_seq_length,
            micro_batch_size=self.cfg.micro_batch_size,
        )

        # only the last stages of the pipeline return losses
        if losses_reduced_per_micro_batch:
            if (not forward_only) or self.cfg.data.get('validation_drop_last', True):
                # average loss across micro batches
                loss_tensors_list = [loss_reduced['avg'] for loss_reduced in losses_reduced_per_micro_batch]
                loss_tensor = torch.concat(loss_tensors_list)
                loss_mean = loss_tensor.mean()
            else:
                # Get the total loss since micro batches sizes are not uniform
                loss_sum_tensors_list = [
                    loss_sum['loss_sum_and_ub_size']
                    for loss_sum in losses_reduced_per_micro_batch
                    if loss_sum['loss_sum_and_ub_size'][1] > 0
                ]
                loss_sum = (
                    torch.vstack(loss_sum_tensors_list).sum(axis=0)
                    if len(loss_sum_tensors_list) > 0
                    else torch.tensor([0.0, 0.0]).cuda()
                )
                return loss_sum
        else:
            # we're not on the last pipeline stage so no losses
            if forward_only:
                loss_mean = []
            else:
                loss_mean = torch.tensor(0.0).cuda()

        return loss_mean

    def initialize_ub_func(self):
        ub_cfgs = self.cfg.get('ub_tp_comm_overlap_cfg', None)
        if ub_cfgs is None:
            warnings.warn(
                "Couldn't find TP config. Please check the path correctness. Initializing TP comm overlap with the default config."
            )

        input_shape = [
            self.cfg.get('encoder_seq_length') * self.cfg.get('micro_batch_size'),
            self.cfg.get('hidden_size'),
        ]

        te_module.base.initialize_ub(
            shape=input_shape,
            tp_size=self.cfg.get('tensor_model_parallel_size'),
            use_fp8=self.cfg.get('fp8'),
            ub_cfgs=ub_cfgs,
        )
        self.initialize_ub = False

    def training_step(self, dataloader_iter, batch_idx):
        """
            We pass the dataloader iterator function to the micro-batch scheduler.
            The input batch to each micro-batch is fetched using the dataloader function
            in the micro-batch fwd function.
        """
        # Initialize userbuffer communicators.
        if self.initialize_ub:
            self.initialize_ub_func()

        if self.rampup_batch_size:
            num_microbatch_calculator = apex.transformer.pipeline_parallel.utils._GLOBAL_NUM_MICROBATCHES_CALCULATOR
            current_global_batch_size = num_microbatch_calculator.current_global_batch_size
            # do validation and save the checkpoint when gbs is changed
            if self.prev_global_batch_size != current_global_batch_size and self.prev_global_batch_size:
                self.trainer.should_stop = True

        # we zero grads here because we also call backward in the megatron-core fwd/bwd functions
        self._optimizer.zero_grad()

        if self.with_distributed_adam:
            # hack to enable overlapping param sync and forward compute
            # note: the distributed optimizer monkey-patches each
            # parameter's __getattribute__ function so that it can
            # launch parameter all-gathers the first time the
            # parameter is accessed after the optimizer step. However,
            # PyTorch directly passes embedding parameters into a C++,
            # bypassing this process. A quick-and-dirty hack is to
            # manually interact with the parameter.
            modules = self.model if isinstance(self.model, list) else [self.model]
            for module in modules:
                if isinstance(module, (Float16Module, MCoreFloat16Module)):
                    module = module.module
                if not self.mcore_gpt:
                    module = module.language_model
                if hasattr(module, 'embedding'):
                    for param in module.embedding.parameters():
                        param.data_ptr()

        loss_mean = self.fwd_bwd_step(dataloader_iter, batch_idx, False)

        # when using sequence parallelism, the sequence parallel layernorm grads must be all-reduced
        if self.cfg.get('tensor_model_parallel_size', 1) > 1 and self.cfg.get('sequence_parallel', False):
            self.allreduce_sequence_parallel_gradients()

        if self.with_distributed_adam:
            # synchronize asynchronous grad reductions
            # note: not necessary, but reduces performance degradation
            # from multiple simultaneous NCCL calls
            self._optimizer._finish_bucket_grad_sync()
        elif self.megatron_amp_o2:
            # when using pipeline parallelism grads must be all-reduced after the pipeline (not asynchronously)
            if self.cfg.get('pipeline_model_parallel_size', 1) > 1 or self.cfg.get('sequence_parallel', False):
                # main grads are stored in the MainParamsOptimizer wrapper
                self._optimizer.allreduce_main_grads()
        else:
            # async grad allreduce is not currently implemented for O1/autocasting mixed precision training
            # so we all-reduce gradients after the pipeline
            self.allreduce_gradients()  # @sangkug we think this is causing memory to blow up (hurts perf)

        if self.cfg.get('pipeline_model_parallel_size', 1) > 1 and self.cfg.get(
            'share_embeddings_and_output_weights', True
        ):
            # when using pipeline parallelism the first and last stage must keep embeddings in sync
            self.allreduce_first_last_embeddings()

        ## logging
        # we can only log on one rank if it is rank zero so we broadcast from last rank
        # we can avoid this broadcast by updating the PTL log function to accept specific ranks
        torch.distributed.broadcast(loss_mean, get_last_rank())

        # (@adithyare) we need to check for the _scaler attribute to enable pp>1 for adapter training
        if self.cfg.precision == 16 and hasattr(self.trainer.precision_plugin.scaler, "_scale"):
            loss_scale = self.trainer.precision_plugin.scaler._scale
            if loss_scale is not None:
                self.log('loss_scale', loss_scale, batch_size=1)

        self.log('reduced_train_loss', loss_mean, prog_bar=True, rank_zero_only=True, batch_size=1)
        lr = self._optimizer.param_groups[0]['lr']
        self.log('lr', lr, rank_zero_only=True, batch_size=1)
        self.log(
            'global_step', self.trainer.global_step, prog_bar=True, rank_zero_only=True, batch_size=1,
        )

        consumed_samples = self._compute_consumed_samples_after_training_step()
        # TODO: make sure compute_consumed_samples works for pipeline parallelism
        self.log(
            'consumed_samples', consumed_samples, prog_bar=True, rank_zero_only=True, batch_size=1,
        )

        if self.rampup_batch_size:
            self.prev_global_batch_size = current_global_batch_size
            self.prev_consumed_samples = consumed_samples
            num_microbatch_calculator.update(
                consumed_samples=consumed_samples, consistency_check=False,
            )
            current_global_batch_size = num_microbatch_calculator.current_global_batch_size
            self.log('global_batch_size', current_global_batch_size, prog_bar=True, rank_zero_only=True, batch_size=1)
            self.if_first_step = 1

        return loss_mean

    def backward(self, *args, **kwargs):
        """ LightningModule hook to do backward.
            We want this to do nothing since we run backward in the fwd/bwd functions from megatron-core.
            No need to call it here.
        """
        return

    def optimizer_zero_grad(self, *args, **kwargs):
        """ LightningModule hook to zero grad.
            We want this to do nothing as we are zeroing grads during the training_step.
        """
        return

    def _append_sequence_parallel_module_grads(self, module, grads):
        """ Helper method for allreduce_sequence_parallel_gradients"""

        for param in module.parameters():
            sequence_parallel_param = getattr(param, 'sequence_parallel', False) or getattr(
                param, 'sequence_parallel_enabled', False
            )
            # (@adithyare) adapter training now extends MegatronGPTModel
            # so we have to add this check here to ensure we do not
            # perform all_reduce when grad is None.
            # grad can be None when performing PeFT training.
            if sequence_parallel_param and param.requires_grad:
                if self.megatron_amp_o2:
                    grad = param.main_grad
                else:
                    grad = param.grad
                grads.append(grad.data)

    def allreduce_sequence_parallel_gradients(self):
        """ All-reduce layernorm parameters across model parallel nodes when sequence parallelism is used.
            Modified from megatron-lm:
            https://gitlab-master.nvidia.com/ADLR/megatron-lm/-/blob/3f91f09bb2ab32f9904b47f46f19d2fc3f518ed8/megatron/training.py#L425
        """

        grads = []
        if isinstance(self.model, list):
            for module in self.model:
                self._append_sequence_parallel_module_grads(module, grads)
        else:
            self._append_sequence_parallel_module_grads(self.model, grads)

        coalesced = torch._utils._flatten_dense_tensors(grads)
        torch.distributed.all_reduce(coalesced, group=parallel_state.get_tensor_model_parallel_group())
        for buf, synced in zip(grads, torch._utils._unflatten_dense_tensors(coalesced, grads)):
            buf.copy_(synced)

    def allreduce_first_last_embeddings(self):

        # Modified from megatron-lm: https://github.com/NVIDIA/Megatron-LM/blob/d41696840ed0a7edb7e0499eb82a48ae112d9bb3/megatron/training.py#L407
        # All-reduce word_embeddings' grad across first and last stages to ensure
        # that word_embeddings parameters stay in sync.
        # This should only run for models that support pipelined model parallelism
        # (BERT and GPT-2).
        if parallel_state.get_pipeline_model_parallel_world_size() > 1 and (
            parallel_state.is_pipeline_first_stage(ignore_virtual=True)
            or parallel_state.is_pipeline_last_stage(ignore_virtual=True)
        ):
            module_list = self.get_gpt_module_list()
            if parallel_state.is_pipeline_first_stage(ignore_virtual=True):
                module = module_list[0]  # only the first virtual rank has the embeddings
            elif parallel_state.is_pipeline_last_stage(ignore_virtual=True):
                module = module_list[-1]  # only the last virtual rank has the embeddings
            share_embeddings = (
                module.share_embeddings_and_output_weights if self.mcore_gpt else module.share_token_embeddings
            )
            if share_embeddings:
                word_embeddings_weight = (
                    module.shared_embedding_or_output_weight() if self.mcore_gpt else module.word_embeddings_weight()
                )
                # (@adithyare) adapter training now extends MegatronGPTModel so we have to add this check here to ensure we do not perform all_reduce when grad is None.
                # grad can be None when performing PeFT training.
                if word_embeddings_weight.requires_grad:
                    if self.megatron_amp_o2:
                        # O2 recipe stores a "main" copy of weights and grads
                        grad = word_embeddings_weight.main_grad
                    else:
                        grad = word_embeddings_weight.grad
                    torch.distributed.all_reduce(grad, group=parallel_state.get_embedding_group())

    def _make_data_iterator_list(self, data_iterator: Iterator) -> List[Iterator]:
        """ Convert data iterator into form expected by Megatron

            With interleaved pipeline parallelism, Megatron expects a
            list of one data iterator per model chunk. Each model
            chunk independently gets data from its data iterator, so
            we need to interact with the data iterator multiple times
            for each microbatch step. Instead of incorporating this
            logic into the data loader, we cache the iterator's output
            to the first model chunk and reuse it in the other model
            chunks.
        """

        if not isinstance(self.model, list) or len(self.model) == 1:
            return data_iterator  # TODO @tmoon: Remove
            # TODO @tmoon: Use once available in Megatron-LM
            # return DataIteratorList([data_iterator])

        class CachingIterator:
            """Iterator wrapper that caches values"""

            class Proxy:
                """Returns values from caching iterator wrapper

                Assumed to never advance past the caching iterator.
                """

                def __init__(self):
                    self.cache = queue.Queue()

                def __iter__(self):
                    return self

                def __next__(self):
                    return self.cache.get_nowait()

            def __init__(self, iterator: Iterator):
                self.iterator = iterator
                self.proxies = []

            def make_proxy(self):
                self.proxies.append(CachingIterator.Proxy())
                return self.proxies[-1]

            def __iter__(self):
                return self

            def __next__(self):
                val = next(self.iterator)
                for proxy in self.proxies:
                    proxy.cache.put(val)
                return val

        # Make list of iterator wrappers
        iters = [CachingIterator(data_iterator)]
        while len(iters) < len(self.model):
            iters.append(iters[0].make_proxy())
        return iters  # TODO @tmoon: Remove
        # TODO @tmoon: Use once available in Megatron-LM
        # return DataIteratorList(iters)

    def get_forward_output_and_loss_func(self, validation_step=False):
        def fwd_output_and_loss_func(dataloader_iter, model, checkpoint_activations_all_layers=None):

            # Get data batch
            batch = next(dataloader_iter)

            # Transfer needed data to GPU
            required_keys = set()
            if parallel_state.get_pipeline_model_parallel_world_size() == 1:
                required_keys.update(batch.keys())
            else:
                required_keys.add('attention_mask')
                if parallel_state.is_pipeline_first_stage():
                    required_keys.update(('tokens', 'position_ids'))
                if parallel_state.is_pipeline_last_stage():
                    required_keys.update(('labels', 'loss_mask'))
            if self.get_attention_mask_from_fusion:
                required_keys.remove('attention_mask')
            batch = {key: val.cuda(non_blocking=True) if key in required_keys else None for key, val in batch.items()}

            # Model forward pass
            forward_args = {
                'input_ids': batch['tokens'],
                'position_ids': batch['position_ids'],
                'attention_mask': batch['attention_mask'],
                'labels': batch['labels'],
            }
            if not self.mcore_gpt:
                forward_args['checkpoint_activations_all_layers'] = checkpoint_activations_all_layers
            output_tensor = model(**forward_args)

            def loss_func(output_tensor):
                # Loss for a micro-batch (ub)
                loss_for_ub = self.loss_func(batch['loss_mask'], output_tensor)
                if validation_step and not self.cfg.data.get('validation_drop_last', True):
                    num_valid_tokens_in_ub = batch['loss_mask'].sum()
                    if loss_for_ub.isnan():
                        assert batch['loss_mask'].count_nonzero() == 0, 'Got NaN loss with non-empty input'
                        loss_sum_for_ub = torch.zeros_like(num_valid_tokens_in_ub)
                    else:
                        loss_sum_for_ub = num_valid_tokens_in_ub * loss_for_ub

                    loss_sum_and_ub_size_all_gpu = torch.cat(
                        [
                            loss_sum_for_ub.clone().detach().view(1),
                            torch.tensor([num_valid_tokens_in_ub]).cuda().clone().detach(),
                        ]
                    )
                    # Could potentially reduce num_valid_samples_in_microbatch and use that to aggregate instead of len(self._validation_ds)
                    torch.distributed.all_reduce(
                        loss_sum_and_ub_size_all_gpu, group=parallel_state.get_data_parallel_group()
                    )
                    return loss_for_ub, {'loss_sum_and_ub_size': loss_sum_and_ub_size_all_gpu}
                else:
                    reduced_loss = average_losses_across_data_parallel_group([loss_for_ub])
                    return loss_for_ub, {'avg': reduced_loss}

            return output_tensor, loss_func

        return fwd_output_and_loss_func

    def get_forward_output_only_func(self):
        def fwd_output_only_func(dataloader_iter, model):
            batch = next(dataloader_iter)
            extra_arg = {}
            if len(batch) == 3:
                batch = [x.cuda() for x in batch]
                tokens, attention_mask, position_ids = batch
                attention_mask = attention_mask[0:1]
            else:
                (
                    tokens,
                    attention_mask,
                    position_ids,
                    set_inference_key_value_memory,
                    inference_max_sequence_len,
                ) = batch
                tokens = tokens.cuda()
                position_ids = position_ids.cuda()
                if attention_mask is not None:
                    attention_mask = attention_mask.cuda()
                    attention_mask = attention_mask[0:1]
                extra_arg['set_inference_key_value_memory'] = set_inference_key_value_memory[0].item()
                extra_arg['inference_max_sequence_len'] = inference_max_sequence_len[0].item()
            output_tensor = model(tokens, position_ids, attention_mask, **extra_arg)

            def id_func(output_tensor):
                return output_tensor, {'logits': output_tensor}

            return output_tensor, id_func

        return fwd_output_only_func

    def validation_step(self, dataloader_iter, batch_idx):
        """
            Our dataloaders produce a micro-batch and then we fetch
            a number of microbatches depending on the global batch size and model parallel size
            from the dataloader to produce a list of microbatches.
            The list of microbatches is then piped through the pipeline using megatron-core fwd/bwd functions.
        """
        # Prefetch the dataloader_iter before fwd_bwd func to avoid PP rank 2 from waiting indefinitely when PP rank 1 reaches the end of dataloader_iter
        dataloader_iter, done = self._prefetch(dataloader_iter)
        if done:
            return
        mode = 'test' if self.trainer.testing else 'val'
        # Initialize userbuffer communicators.
        if self.initialize_ub:
            self.initialize_ub_func()

        if isinstance(self.model, list):
            for model_module in self.model:
                model_module.eval()

        loss = self.fwd_bwd_step(dataloader_iter, batch_idx, True)

        if isinstance(self.model, list):
            for model_module in self.model:
                model_module.train()
        self.validation_step_outputs.append(loss) if mode == 'val' else self.test_step_outputs.append(loss)
        return loss

    def on_validation_epoch_end(self):
        if parallel_state.is_pipeline_last_stage():
            # only the last pipeline parallel stages return loss with their batch size
            if self.cfg.data.get('validation_drop_last', True):
                averaged_loss = torch.stack(self.validation_step_outputs).mean()
            else:
                # Compute the avg loss by total_loss across all samples / total number of samples
                total_loss_and_total_samples = torch.vstack(self.validation_step_outputs).sum(axis=0)
                avg_loss = total_loss_and_total_samples[0] / total_loss_and_total_samples[1]
                averaged_loss = avg_loss.type(torch.float32).cuda()
        else:
            averaged_loss = torch.tensor(0.0, dtype=torch.float32).cuda()

        # we can only log on one rank if it is rank zero so we broadcast from last rank
        torch.distributed.broadcast(averaged_loss, get_last_rank())

        self.log('val_loss', averaged_loss, prog_bar=True, rank_zero_only=True, batch_size=1)
        self.validation_step_outputs.clear()  # free memory

        return averaged_loss

    def test_step(self, batch, batch_idx):
        return self.validation_step(batch, batch_idx)

    def on_test_epoch_end(self):
        averaged_loss = average_losses_across_data_parallel_group(self.test_step_outputs)
        logging.info(f'test_loss: {averaged_loss[0]}')
        self.test_step_outputs.clear()  # free memory

    def loss_func(self, loss_mask, output_tensor):
        losses = output_tensor.float()
        loss_mask = loss_mask.view(-1).float()
        # TODO: add nemo version here
        loss = torch.sum(losses.view(-1) * loss_mask) / loss_mask.sum()  # sequence level nll
        return loss

    def build_train_valid_test_datasets(self):
        logging.info('Building GPT datasets.')
        if self.trainer.limit_val_batches > 1.0 and isinstance(self.trainer.limit_val_batches, float):
            raise ValueError("limit_val_batches must be an integer or float less than or equal to 1.0.")
        global_batch_size = self.cfg.global_batch_size
        max_train_steps = self.trainer.max_steps
        eval_iters = (max_train_steps // self.trainer.val_check_interval + 1) * self.trainer.limit_val_batches
        test_iters = self.trainer.limit_test_batches

        train_valid_test_num_samples = [
            max_train_steps * global_batch_size,
            eval_iters * global_batch_size,
            test_iters * global_batch_size,
        ]

        if self.trainer.limit_val_batches <= 1.0 and isinstance(self.trainer.limit_val_batches, float):
            train_valid_test_num_samples[
                1
            ] = 1  # This is to make sure we only have one epoch on every validation iteration

        self._train_ds, self._validation_ds, self._test_ds = build_train_valid_test_datasets(
            cfg=self.cfg,
            trainer=self.trainer,
            data_prefix=self.cfg.data.data_prefix,
            data_impl=self.cfg.data.data_impl,
            splits_string=self.cfg.data.splits_string,
            train_valid_test_num_samples=train_valid_test_num_samples,
            seq_length=self.cfg.data.seq_length,
            seed=self.cfg.seed,
            skip_warmup=self.cfg.data.get('skip_warmup', True),
            tokenizer=self.tokenizer,
        )
        if self._train_ds is not None:
            logging.info(f'Length of train dataset: {len(self._train_ds)}')
        if self._validation_ds is not None:
            logging.info(f'Length of val dataset: {len(self._validation_ds)}')
        if self._test_ds is not None:
            logging.info(f'Length of test dataset: {len(self._test_ds)}')
        logging.info(f'Finished building GPT datasets.')

        return self._train_ds, self._validation_ds, self._test_ds

    def build_pretraining_data_loader(
        self, dataset, consumed_samples, dataset_type=None, drop_last=True, pad_samples_to_global_batch_size=False
    ):
        """Buld dataloader given an input dataset."""

        logging.info(f'Building dataloader with consumed samples: {consumed_samples}')
        # Megatron sampler
        if hasattr(self.cfg.data, 'dataloader_type') and self.cfg.data.dataloader_type is not None:
            if self.cfg.data.dataloader_type == 'single':
                batch_sampler = MegatronPretrainingSampler(
                    total_samples=len(dataset),
                    consumed_samples=consumed_samples,
                    micro_batch_size=self.cfg.micro_batch_size,
                    data_parallel_rank=parallel_state.get_data_parallel_rank(),
                    data_parallel_size=parallel_state.get_data_parallel_world_size(),
                    drop_last=drop_last,
                    global_batch_size=self.cfg.global_batch_size,
                    rampup_batch_size=self.cfg.get('rampup_batch_size', None),
                    pad_samples_to_global_batch_size=pad_samples_to_global_batch_size,
                )
            elif self.cfg.data.dataloader_type == 'cyclic':
                batch_sampler = MegatronPretrainingRandomSampler(
                    total_samples=len(dataset),
                    consumed_samples=consumed_samples,
                    micro_batch_size=self.cfg.micro_batch_size,
                    data_parallel_rank=parallel_state.get_data_parallel_rank(),
                    data_parallel_size=parallel_state.get_data_parallel_world_size(),
                    drop_last=self.cfg.get('drop_last', True),
                )
            else:
                raise ValueError('cfg.data.dataloader_type must be "single" or "cyclic"')
        else:
            raise ValueError('cfg.data.dataloader_type not found. Must be "single" or "cyclic"')

        return torch.utils.data.DataLoader(
            dataset,
            batch_sampler=batch_sampler,
            num_workers=self.cfg.data.num_workers,
            pin_memory=True,
            persistent_workers=True if self.cfg.data.num_workers > 0 else False,
        )

    def setup(self, stage=None):
        """ PTL hook that is executed after DDP spawns.
            We setup datasets here as megatron datasets require DDP to instantiate.
            See https://pytorch-lightning.readthedocs.io/en/latest/common/lightning_module.html#setup for more information.
        Args:
            stage (str, optional): Can be 'fit', 'validate', 'test' or 'predict'. Defaults to None.
        """
        num_parameters_on_device, total_num_parameters = self._get_total_params_across_model_parallel_groups_gpt_bert(
            self.model
        )

        logging.info(
            f'Pipeline model parallel rank: {parallel_state.get_pipeline_model_parallel_rank()}, '
            f'Tensor model parallel rank: {parallel_state.get_tensor_model_parallel_rank()}, '
            f'Number of model parameters on device: {num_parameters_on_device:.2e}. '
            f'Total number of model parameters: {total_num_parameters:.2e}.'
        )

        resume_checkpoint_path = self.trainer.ckpt_path
        if resume_checkpoint_path:
            init_consumed_samples = self._extract_consumed_samples_from_ckpt(resume_checkpoint_path)
        else:
            init_consumed_samples = 0
        self.init_consumed_samples = init_consumed_samples
        self.init_global_step = self.trainer.global_step

        if self.rampup_batch_size:
            optimizer = self.cfg.optim.get('name', None)
            assert (
                optimizer == 'fused_adam'
            ), f'{optimizer} optimizer is not supported yet with rampup batch size. Please, use fused_adam optimizer instead.'

            num_microbatch_calculator = apex.transformer.pipeline_parallel.utils._GLOBAL_NUM_MICROBATCHES_CALCULATOR
            num_microbatch_calculator.update(self.init_consumed_samples, consistency_check=False)
            self.prev_consumed_samples = self.init_consumed_samples

        if stage == 'predict':
            return
        else:
            # TODO: consider adding a ModelPT guard to check if model is being restored.
            # allowing restored models to optionally setup datasets
            self.build_train_valid_test_datasets()
            self.setup_training_data(self.cfg.data)
            self.setup_validation_data(self.cfg.data)
            self.setup_test_data(self.cfg.data)

        if stage == 'fit':
            if parallel_state.get_pipeline_model_parallel_world_size() > 1:
                if self.cfg.get('share_embeddings_and_output_weights', True):
                    for index, module in enumerate(self.get_gpt_module_list()):
                        if parallel_state.get_virtual_pipeline_model_parallel_world_size() is not None:
                            parallel_state.set_virtual_pipeline_model_parallel_rank(index)
                        sync_embeddings = (
                            module.initialize_last_stage_with_word_embeddings
                            if self.mcore_gpt
                            else module.sync_initial_word_embeddings
                        )
                        sync_embeddings()
                    if parallel_state.get_virtual_pipeline_model_parallel_world_size() is not None:
                        parallel_state.set_virtual_pipeline_model_parallel_rank(0)

        if self.cfg.get('transformer_engine', False) or self.cfg.get('mcore_gpt', False):
            self.setup_transformer_engine_tp_groups()

    def setup_training_data(self, cfg):
        if hasattr(self, '_train_ds'):
            consumed_samples = self.compute_consumed_samples(0)
            logging.info(
                f'Setting up train dataloader with len(len(self._train_ds)): {len(self._train_ds)} and consumed samples: {consumed_samples}'
            )
            self._train_dl = self.build_pretraining_data_loader(self._train_ds, consumed_samples)

    def setup_validation_data(self, cfg):
        if hasattr(self, '_validation_ds'):
            consumed_samples = 0
            logging.info(
                f'Setting up validation dataloader with len(len(self._validation_ds)): {len(self._validation_ds)} and consumed samples: {consumed_samples}'
            )

            drop_last = True
            if not self.cfg.data.get('validation_drop_last', True):
                logging.info(f'Drop last in validation dataset is set to False')
                drop_last = False
            pad_samples_to_global_batch_size = False
            if self.cfg.data.get('pad_samples_to_global_batch_size', False):
                logging.info('pad_samples_to_global_batch_size set to True')
                pad_samples_to_global_batch_size = True

            self._validation_dl = self.build_pretraining_data_loader(
                self._validation_ds, consumed_samples, "validation", drop_last, pad_samples_to_global_batch_size
            )

    def setup_test_data(self, cfg):
        if hasattr(self, '_test_ds'):
            consumed_samples = 0
            logging.info(
                f'Setting up test dataloader with len(len(self._test_ds)): {len(self._test_ds)} and consumed samples: {consumed_samples}'
            )
            self._test_dl = self.build_pretraining_data_loader(self._test_ds, consumed_samples)

    def generate(
        self,
        inputs: Union[List[str], torch.Tensor, List[dict]],
        length_params: LengthParam,
        sampling_params: SamplingParam = None,
    ) -> OutputType:

        # check whether the DDP is initialized
        if parallel_state.is_unitialized():

            def dummy():
                return

            if self.trainer.strategy.launcher is not None:
                self.trainer.strategy.launcher.launch(dummy, trainer=self.trainer)
            self.trainer.strategy.setup_environment()

            if self.cfg.get('transformer_engine', False):
                self.setup_transformer_engine_tp_groups()

        # set the default sampling params if it is None.
        # default do greedy sampling
        if sampling_params is None:
            sampling_params = get_default_sampling_params()

        # set the default length params if it is None.
        # default do greedy sampling
        if length_params is None:
            length_params = get_default_length_params()

        return megatron_gpt_generate(self.cuda(), inputs, self.tokenizer, length_params, sampling_params)

    def predict_step(self, batch: Any, batch_idx: int, dataloader_idx: Optional[int] = None) -> Any:
        inference_config = self.get_inference_config()
        if inference_config is None:
            return None
        else:
            # need to overwrite some configuration, make it immutable
            inference_config = inference_config.copy()
            compute_logprob = inference_config['compute_logprob']
            if compute_logprob:
                inference_config['inputs'] = batch
                inference_config['tokens_to_generate'] = 1
                inference_config['all_probs'] = True
                inference_config["add_BOS"] = False
                inference_config['greedy'] = True
                response = generate(self, **inference_config)
                compute_prob_response = get_computeprob_response(self.tokenizer, response, batch)
                return compute_prob_response
            else:
                inference_config['inputs'] = batch
                return generate(self, **inference_config)

    def list_available_models(self):
        return None

    def transfer_batch_to_device(self, batch: Any, device: torch.device, dataloader_idx: int) -> Any:
        """ PTL hook: https://pytorch-lightning.readthedocs.io/en/latest/common/lightning_module.html#transfer-batch-to-device
            When using pipeline parallelism, we need the global batch to remain on the CPU,
            since the memory overhead will be too high when using a large number of microbatches.
            Microbatches are transferred from CPU to GPU inside the pipeline.
        """
        return batch

    def _validate_trainer(self):
        """ Certain trainer configurations can break training.
            Here we try to catch them and raise an error.
        """
        if self.trainer.accumulate_grad_batches > 1:
            raise ValueError(
                f'Gradient accumulation is done within training_step. trainer.accumulate_grad_batches must equal 1'
            )

    @classmethod
    def list_available_models(cls) -> Optional[PretrainedModelInfo]:
        """
        This method returns a list of pre-trained model which can be instantiated directly from NVIDIA's NGC cloud.
        Returns:
            List of available pre-trained models.
        """
        result = []
        result.append(
            PretrainedModelInfo(
                pretrained_model_name="megatron_gpt_345m",
                location="https://api.ngc.nvidia.com/v2/models/nvidia/nemo/megatron_gpt_345m/versions/1/files/megatron_gpt_345m.nemo",
                description="345M parameter GPT generative Megatron model.",
            )
        )
        return result

    def setup_transformer_engine_tp_groups(self):
        """ This should be called after model parallel groups have been initialized
            and only needs to be called when using Transformer Engine.
        """

        for module in self.get_gpt_module_list():
            """Set TP group
               Copied from: https://github.com/NVIDIA/TransformerEngine/blob/main/transformer_engine/pytorch/transformer.py#L398
            """
            # Deep iterate but skip self to avoid infinite recursion.
            for index, child in enumerate(module.modules()):
                if index == 0:
                    continue
                if hasattr(child, "set_tensor_parallel_group"):
                    tp_group = parallel_state.get_tensor_model_parallel_group()
                    child.set_tensor_parallel_group(tp_group)

    def on_save_checkpoint(self, checkpoint) -> None:
        """LightningModule hook:
        https://pytorch-lightning.readthedocs.io/en/stable/common/lightning_module.html#on-save-checkpoint
        """
        if isinstance(self.model, list):
            for i in range(len(self.model)):
                parallel_state.set_virtual_pipeline_model_parallel_rank(i)
                checkpoint[f'model{i}'] = self.model[i].module.state_dict_for_save_checkpoint()
            parallel_state.set_virtual_pipeline_model_parallel_rank(0)

    def on_load_checkpoint(self, checkpoint) -> None:
        """LightningModule hook:
        https://pytorch-lightning.readthedocs.io/en/stable/common/lightning_module.html#on-load-checkpoint
        """
        if isinstance(self.model, list):
            for i in range(len(self.model)):
                parallel_state.set_virtual_pipeline_model_parallel_rank(i)
                self.model[i].module.load_state_dict(checkpoint[f'model{i}'], strict=True)
            parallel_state.set_virtual_pipeline_model_parallel_rank(0)

    def parameters(self):
        if isinstance(self.model, list):
            return itertools.chain.from_iterable(module.parameters() for module in self.model)
        else:
            return self.model.parameters()

    @property
    def mgpt_wrapper(self):
        return MegatronGPTExportableModel(self)

    def list_export_subnets(self):
        return ['mgpt_wrapper']

    def _reset_activation_checkpointing_args(self):
        """ Disables activation checkpointing completely and saves the values so that
            _restore_activation_checkpointing_args can restore them later. This function must always be
            called before _restore_activation_checkpointing_args.
        """
        # Store values to restore them later.
        self.last_activations_checkpoint_granularity = self.cfg.activations_checkpoint_granularity
        self.last_activations_checkpoint_method = self.cfg.activations_checkpoint_method
        self.last_activations_checkpoint_num_layers = self.cfg.activations_checkpoint_num_layers
        self.last_activations_checkpoint_layers_per_pipeline = self.cfg.activations_checkpoint_layers_per_pipeline

        # Reset config values. Needed for calling generate.
        self.cfg.activations_checkpoint_granularity = None
        self.cfg.activations_checkpoint_method = None
        self.cfg.activations_checkpoint_num_layers = None
        self.cfg.activations_checkpoint_layers_per_pipeline = None

        # Reset model parameters.
        for module in self.get_gpt_module_list():
            # TODO: @eharper how to update this for mcore
            module.language_model.encoder.activations_checkpoint_granularity = None
            module.language_model.encoder.activations_checkpoint_method = None
            module.language_model.encoder.activations_checkpoint_num_layers = None
            module.language_model.encoder.activations_checkpoint_layers_per_pipeline = None

    def _restore_activation_checkpointing_args(self):
        """ Restores the activation checkpointing parameters using the values saved by
            _reset_activation_checkpointing_args. This function must never be called before
            _reset_activation_checkpointing_args.
        """
        # Restore config values.
        # TODO: @eharper how to update this for mcore
        self.cfg.activations_checkpoint_granularity = self.last_activations_checkpoint_granularity
        self.cfg.activations_checkpoint_method = self.last_activations_checkpoint_method
        self.cfg.activations_checkpoint_num_layers = self.last_activations_checkpoint_num_layers
        self.cfg.activations_checkpoint_layers_per_pipeline = self.last_activations_checkpoint_layers_per_pipeline

        # Restore model parameters.
        for module in self.get_gpt_module_list():
            module.language_model.encoder.activations_checkpoint_granularity = (
                self.last_activations_checkpoint_granularity
            )
            module.language_model.encoder.activations_checkpoint_method = self.last_activations_checkpoint_method
            module.language_model.encoder.activations_checkpoint_num_layers = (
                self.last_activations_checkpoint_num_layers
            )
            module.language_model.encoder.activations_checkpoint_layers_per_pipeline = (
                self.last_activations_checkpoint_layers_per_pipeline
            )

    def _reset_sequence_parallelism_args(self):
        """ Disables sequence parallelism completely and saves the values so that
            _restore_sequence_parallelism_args can restore them later. This function must always be
            called before _restore_sequence_parallelism_args.
        """
        # Store values to restore them later.
        self.last_sequence_parallel = self.cfg.sequence_parallel

        # Reset config values. Needed for calling generate.
        self.cfg.sequence_parallel = False
        self.model_parallel_config.sequence_parallel = False
        self.transformer_config.sequence_parallel = False

        # Reset model parameters.
        for module in self.get_gpt_module_list():
            for mod in module.modules():
                if hasattr(mod, "sequence_parallel"):
                    mod.sequence_parallel = False

    def _restore_sequence_parallelism_args(self):
        """ Restores the sequence parallelism parameters using the values saved by
            _reset_sequence_parallelism_args. This function must never be called before
            _reset_sequence_parallelism_args.
        """
        # Restore config values.
        self.cfg.sequence_parallel = self.last_sequence_parallel
        self.model_parallel_config.sequence_parallel = self.last_sequence_parallel
        self.transformer_config.sequence_parallel = self.last_sequence_parallel

        # Restore model parameters.
        for module in self.get_gpt_module_list():
            for mod in module.modules():
                if hasattr(mod, "sequence_parallel"):
                    mod.sequence_parallel = self.last_sequence_parallel

<<<<<<< HEAD
    @property
    def get_triton_input(self):
        inputs = (Tensor(name="prompts", shape=(1,), dtype=bytes),)
        return inputs

    @property
    def get_triton_output(self):
        outputs = (Tensor(name="outputs", shape=(1,), dtype=bytes),)
        return outputs

    @batch
    def triton_infer_fn(self, **inputs: np.ndarray):
        #os.environ["MASTER_ADDR"] = "localhost"
        #os.environ["MASTER_PORT"] = "29500"
        #torch.distributed.init_process_group("gloo", rank=0, world_size=1)
        input_texts = str_ndarray2list(inputs.pop("prompts"))
        output_texts = self.generate(inputs=input_texts, length_params=None, sampling_params=None)
        output = cast_output(output_texts, np.bytes_)
        return {"outputs": output}
=======
    def build_transformer_config(self) -> TransformerConfig:
        """ Builds the megatron core gpt transformer config for the model.
            For attributes in the nemo model config that are the same 
            as the megatron core TransformerConfig, we will use the value from the nemo model config.
            For attributes in TransformerConfig that are not in the nemo model config, we add custom logic.
        """

        # create a dictionary copy of the model config
        cfg = OmegaConf.to_container(self.cfg, resolve=True)

        # create a dict to store the transformer config arguments
        transformer_config_dict = {}

        # get model parallel configs from the base class
        model_parallel_config = self.build_model_parallel_config()

        add_bias_linear = self.cfg.get('bias', True)

        activation = self.cfg.get('activation', 'gelu')
        # TODO: need to check which activation functions are supported in mcore
        activation_func = activation_to_func(activation)

        init_method_std = self.cfg.get('init_method_std', 0.02)
        # default used in mcore
        init_method = init_method_normal(init_method_std)

        output_layer_init_method = init_method
        num_layers = self.cfg.get('num_layers', 1)
        use_scaled_init_method = self.cfg.get('use_scaled_init_method', True)
        if use_scaled_init_method:
            output_layer_init_method = scaled_init_method_normal(init_method_std, num_layers=num_layers)

        attention_softmax_in_fp32 = False  # not currently used in NeMo unless apply_query_key_layer_scaling is True
        apply_query_key_layer_scaling = self.cfg.get('apply_query_key_layer_scaling', False)
        if apply_query_key_layer_scaling:
            attention_softmax_in_fp32 = True

        bias_activation_fusion = self.cfg.get('bias_activation_fusion', True)
        bias_gelu_fusion = True if bias_activation_fusion else False

        bias_dropout_fusion = self.cfg.get('bias_dropout_add_fusion', True)

        # TODO: need to check if recompute APIs are matching up properly
        recompute_granularity = self.cfg.get('activations_checkpoint_granularity', None)
        recompute_method = self.cfg.get('activations_checkpoint_method', None)
        recompute_num_layers = self.cfg.get('activations_checkpoint_num_layers', None)

        # any configs that are not in the nemo model config will be added here
        config_mapping = {
            'apply_residual_connection_post_layernorm': False,  # we don't use this in NeMo
            'layernorm_zero_centered_gamma': False,  # not currently used in NeMo
            'add_bias_linear': add_bias_linear,
            'gated_linear_unit': False,  # TODO: is this used in NeMo?
            'activation_func': activation_func,
            'init_method': init_method,
            'output_layer_init_method': output_layer_init_method,
            'attention_softmax_in_fp32': attention_softmax_in_fp32,
            'bias_gelu_fusion': bias_gelu_fusion,
            'bias_dropout_fusion': bias_dropout_fusion,
            'recompute_granularity': recompute_granularity,
            'recompute_method': recompute_method,
            'recompute_num_layers': recompute_num_layers,
            'distribute_saved_activations': False,  # not currently used in NeMo
        }

        # populate the transformer config dict
        for field in fields(TransformerConfig):
            # model config has priority
            if field.name in cfg:
                transformer_config_dict[field.name] = cfg[field.name]
            # then model parallel config
            elif field in fields(model_parallel_config):
                transformer_config_dict[field.name] = getattr(model_parallel_config, field.name)
            # then config mapping
            elif field.name in config_mapping:
                transformer_config_dict[field.name] = config_mapping[field.name]
            else:
                logging.warning(
                    f"The model: {self} does not have field.name: {field.name} in its cfg. "
                    f"Add this key to cfg or config_mapping to make to make it configurable."
                )

        transformer_config = TransformerConfig(**transformer_config_dict)

        return transformer_config

    def _wrap_model_for_O2(self):
        """ Wraps self.model in a float16 wrapper if the model is using megatron amp O2.
            Args:
                model: The model to wrap. Can be a list of modules or a single module.
            Returns:
                The wrapped model. Returns a list of wrapped modules or a single wrapped module.
        """
        Float16Wrapper = MCoreFloat16Module if self.mcore_gpt else Float16Module

        nemo_args = {
            'config': self.model_parallel_config,
            'precision': self.cfg.precision,
            'share_token_embeddings': self.cfg.get('share_embeddings_and_output_weights', True),
        }
        mcore_args = {
            'config': self.transformer_config,
        }

        args = mcore_args if self.mcore_gpt else nemo_args

        # Model wrapper to convert both model and inputs to half precision
        if isinstance(self.model, list):
            converted_model = []
            for module in self.model:
                args['module'] = module
                converted_model.append(Float16Wrapper(**args))
            self.model = converted_model
        else:
            args['module'] = self.model
            self.model = Float16Wrapper(**args)

        args.pop('module')
>>>>>>> 69af78c6
<|MERGE_RESOLUTION|>--- conflicted
+++ resolved
@@ -12,7 +12,6 @@
 # See the License for the specific language governing permissions and
 # limitations under the License.
 
-import os
 import itertools
 import queue
 import warnings
@@ -61,12 +60,6 @@
 from nemo.core.neural_types import ChannelType, NeuralType
 from nemo.utils import logging
 
-from pytriton.model_config import Tensor
-from pytriton.decorators import batch
-from nemo.deploy import ITritonDeployable
-from nemo.deploy.utils import str_ndarray2list, cast_output
-import numpy as np
-
 try:
     import apex.transformer.pipeline_parallel.utils
     from apex.transformer.pipeline_parallel.utils import get_num_microbatches
@@ -199,7 +192,7 @@
         return ['logits']
 
 
-class MegatronGPTModel(MegatronBaseModel, TextGeneration, ITritonDeployable):
+class MegatronGPTModel(MegatronBaseModel, TextGeneration):
     """
     Megatron GPT pretraining
     """
@@ -1380,30 +1373,9 @@
                 if hasattr(mod, "sequence_parallel"):
                     mod.sequence_parallel = self.last_sequence_parallel
 
-<<<<<<< HEAD
-    @property
-    def get_triton_input(self):
-        inputs = (Tensor(name="prompts", shape=(1,), dtype=bytes),)
-        return inputs
-
-    @property
-    def get_triton_output(self):
-        outputs = (Tensor(name="outputs", shape=(1,), dtype=bytes),)
-        return outputs
-
-    @batch
-    def triton_infer_fn(self, **inputs: np.ndarray):
-        #os.environ["MASTER_ADDR"] = "localhost"
-        #os.environ["MASTER_PORT"] = "29500"
-        #torch.distributed.init_process_group("gloo", rank=0, world_size=1)
-        input_texts = str_ndarray2list(inputs.pop("prompts"))
-        output_texts = self.generate(inputs=input_texts, length_params=None, sampling_params=None)
-        output = cast_output(output_texts, np.bytes_)
-        return {"outputs": output}
-=======
     def build_transformer_config(self) -> TransformerConfig:
         """ Builds the megatron core gpt transformer config for the model.
-            For attributes in the nemo model config that are the same 
+            For attributes in the nemo model config that are the same
             as the megatron core TransformerConfig, we will use the value from the nemo model config.
             For attributes in TransformerConfig that are not in the nemo model config, we add custom logic.
         """
@@ -1518,5 +1490,4 @@
             args['module'] = self.model
             self.model = Float16Wrapper(**args)
 
-        args.pop('module')
->>>>>>> 69af78c6
+        args.pop('module')