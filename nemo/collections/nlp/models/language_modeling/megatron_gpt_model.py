# Copyright (c) 2021, NVIDIA CORPORATION.  All rights reserved.
#
# Licensed under the Apache License, Version 2.0 (the "License");
# you may not use this file except in compliance with the License.
# You may obtain a copy of the License at
#
#     http://www.apache.org/licenses/LICENSE-2.0
#
# Unless required by applicable law or agreed to in writing, software
# distributed under the License is distributed on an "AS IS" BASIS,
# WITHOUT WARRANTIES OR CONDITIONS OF ANY KIND, either express or implied.
# See the License for the specific language governing permissions and
# limitations under the License.

import itertools
import os
import queue
import warnings
from contextlib import nullcontext
from dataclasses import fields
<<<<<<< HEAD
from functools import cache, partial
=======
from functools import partial
from importlib.metadata import version
>>>>>>> 99443044
from typing import Any, Dict, Iterator, List, Optional, Union

import torch
from omegaconf import OmegaConf
from omegaconf.dictconfig import DictConfig
from pkg_resources import packaging
from pytorch_lightning.accelerators import CPUAccelerator
from pytorch_lightning.trainer.trainer import Trainer

from nemo.collections.nlp.data.language_modeling.megatron.data_samplers import (
    MegatronPretrainingRandomSampler,
    MegatronPretrainingSampler,
)
from nemo.collections.nlp.data.language_modeling.megatron.gpt_dataset import build_train_valid_test_datasets
from nemo.collections.nlp.models.language_modeling.megatron.falcon.falcon_spec import get_falcon_layer_spec
from nemo.collections.nlp.models.language_modeling.megatron.gpt_model import GPTModel
from nemo.collections.nlp.models.language_modeling.megatron_base_model import MegatronBaseModel
from nemo.collections.nlp.modules.common.megatron.build_model import build_model
from nemo.collections.nlp.modules.common.megatron.module import Float16Module
from nemo.collections.nlp.modules.common.megatron.utils import (
    ApexGuardDefaults,
    average_losses_across_data_parallel_group,
    get_all_params_for_weight_decay_optimization,
    get_ltor_masks_and_position_ids,
    get_params_for_weight_decay_optimization,
)
from nemo.collections.nlp.modules.common.text_generation_strategy import TextGenerationStrategy
from nemo.collections.nlp.modules.common.text_generation_utils import (
    generate,
    get_computeprob_response,
    get_default_length_params,
    get_default_sampling_params,
    megatron_gpt_generate,
)
from nemo.collections.nlp.modules.common.transformer.text_generation import (
    LengthParam,
    OutputType,
    SamplingParam,
    TextGeneration,
)
from nemo.collections.nlp.parts import utils_funcs
from nemo.collections.nlp.parts.utils_funcs import activation_to_func, get_last_rank
from nemo.core.classes import Exportable
from nemo.core.classes.common import PretrainedModelInfo
from nemo.core.neural_types import ChannelType, NeuralType
from nemo.utils import logging

try:
    import apex.transformer.pipeline_parallel.utils
    from apex.transformer.pipeline_parallel.utils import get_num_microbatches

    HAVE_APEX = True

except (ImportError, ModuleNotFoundError):

    HAVE_APEX = False

try:
    from megatron.core import InferenceParams, parallel_state
    from megatron.core.models.gpt import GPTModel as MCoreGPTModel
    from megatron.core.models.gpt.gpt_layer_specs import get_gpt_layer_with_transformer_engine_spec
    from megatron.core.pipeline_parallel.schedules import get_forward_backward_func
    from megatron.core.transformer.module import Float16Module as MCoreFloat16Module
    from megatron.core.transformer.transformer_config import TransformerConfig
    from megatron.core.utils import init_method_normal, scaled_init_method_normal

    # TODO @tmoon: Use once available in Megatron-LM
    # from megatron.core.pipeline_parallel.schedules import DataIteratorList

    HAVE_MEGATRON_CORE = True

except (ImportError, ModuleNotFoundError):

    TransformerConfig = ApexGuardDefaults

    HAVE_MEGATRON_CORE = False

try:
    import transformer_engine
    from transformer_engine.pytorch import module as te_module

    HAVE_TE = True

except (ImportError, ModuleNotFoundError):
    HAVE_TE = False


@cache
def mcore_supports_moe() -> bool:
    global HAVE_MEGATRON_CORE
    if not HAVE_MEGATRON_CORE:
        return False
    try:
        from megatron.core.transformer.moe.router import MoETokenDispatcher

        return True
    except ImportError:
        return False


def get_specs(spec_name, num_experts=None):
    if spec_name == '':
        if num_experts is not None:
            assert mcore_supports_moe(), "Megatron-core >= v0.5.0 is required for MoE"
            return get_gpt_layer_with_transformer_engine_spec(num_experts)
        else:
            return get_gpt_layer_with_transformer_engine_spec()
    elif spec_name == 'megatron_falcon_gpt':
        return get_falcon_layer_spec()
    else:
        raise ValueError(f"Spec name '{spec_name}' is not recognized.")


class MegatronGPTExportableModel(torch.nn.Module, Exportable):
    """
    Megatron GPT Wrapper for ONNX export
    """

    def __init__(self, model):
        super().__init__()
        self.model = model
        self.fp8_enabled = model.cfg.get('fp8', False)
        self.fp8_recipe = None
        if self.fp8_enabled and HAVE_TE:
            self.fp8_recipe = transformer_engine.common.recipe.DelayedScaling(
                margin=0, interval=1, fp8_format=transformer_engine.common.recipe.Format.E4M3
            )

        self.dtype = utils_funcs.torch_dtype_from_precision(model.cfg.precision)

    def forward(self, tokens, position_ids, attention_mask):
        if self.fp8_enabled and HAVE_TE:
            with transformer_engine.pytorch.onnx_export(self.fp8_enabled), transformer_engine.pytorch.fp8_autocast(
                enabled=self.fp8_enabled, fp8_recipe=self.fp8_recipe
            ), torch.no_grad(), torch.inference_mode(), torch.autocast(
                'cuda', dtype=self.dtype
            ), warnings.catch_warnings():
                warnings.filterwarnings(action='ignore', category=torch.jit.TracerWarning, module=r'.*')
                assert tokens.shape == position_ids.shape
                assert attention_mask.shape[2] == attention_mask.shape[3] == tokens.shape[1] == position_ids.shape[1]
                output_tensor = self.model.forward(
                    tokens=tokens.cuda(),
                    text_position_ids=position_ids.cuda(),
                    attention_mask=attention_mask.cuda(),
                    labels=None,
                )
        else:
            with torch.no_grad(), torch.inference_mode(), torch.autocast(
                'cuda', dtype=self.dtype
            ), warnings.catch_warnings():
                warnings.filterwarnings(action='ignore', category=torch.jit.TracerWarning, module=r'.*')
                assert tokens.shape == position_ids.shape
                assert attention_mask.shape[2] == attention_mask.shape[3] == tokens.shape[1] == position_ids.shape[1]
                output_tensor = self.model.forward(
                    tokens=tokens.cuda(),
                    text_position_ids=position_ids.cuda(),
                    attention_mask=attention_mask.cuda(),
                    labels=None,
                )

        return output_tensor

    def freeze(self):
        for param in self.parameters():
            param.requires_grad = False

    def input_example(self, max_batch=1, max_dim=768, seq_len=6):
        ids = [self.model.tokenizer.text_to_ids(text) for text in ["how is the weather on           Sunday"]]
        id_tensors = [torch.unsqueeze(torch.LongTensor(id_list), dim=0) for id_list in ids]
        masks_and_position_ids = [
            get_ltor_masks_and_position_ids(id_tensor, self.model.tokenizer.eos_id, False, False, False)
            for id_tensor in id_tensors
        ]
        for tokens, attn_mask_and_pos_ids in zip(id_tensors, masks_and_position_ids):
            attn_mask, _, pos_ids = attn_mask_and_pos_ids
            return tokens, pos_ids, attn_mask

    @property
    def input_types(self) -> Optional[Dict[str, NeuralType]]:
        return {
            "input_ids": NeuralType(('B', 'T'), ChannelType()),
            "position_ids": NeuralType(('B', 'T'), ChannelType()),
            "attention_mask": NeuralType(('D', 'D', 'T', 'T'), ChannelType()),
        }

    @property
    def output_types(self) -> Optional[Dict[str, NeuralType]]:
        return {"logits": NeuralType(('B', 'T', 'D'), ChannelType())}

    @property
    def input_names(self) -> List[str]:
        return ['input_ids', 'position_ids', 'attention_mask']

    @property
    def output_names(self) -> List[str]:
        return ['logits']


class MegatronGPTModel(MegatronBaseModel, TextGeneration):
    """
    Megatron GPT pretraining
    """

    def __init__(self, cfg: DictConfig, trainer: Trainer):
        if not HAVE_APEX:
            raise ImportError(
                "Apex was not found. Please see the NeMo README for installation instructions: https://github.com/NVIDIA/NeMo#megatron-gpt."
            )
        if not HAVE_MEGATRON_CORE:
            logging.warning(
                "megatron-core was not found. Please see the NeMo README for installation instructions: https://github.com/NVIDIA/NeMo#megatron-gpt."
            )
        # this prevents base constructor from initializing tokenizer
        self.tokenizer = None
        super().__init__(cfg, trainer=trainer, no_lm_init=True)

        self._validate_trainer()

        # build the transformer config
        # TODO: add type hint once pip package is out
        self.transformer_config = self.build_transformer_config()

        self.megatron_amp_O2 = cfg.get('megatron_amp_O2', False)

        self.mcore_gpt = cfg.get('mcore_gpt', False)
        self.spec_name = cfg.get('name', '')
        if cfg.get('fp8', False):
            self.prev_step_training = True

        self.rampup_batch_size = self.cfg.get('rampup_batch_size', None)
        if self.rampup_batch_size:
            self.prev_consumed_samples = 0
            self.if_first_step = 0
            self.prev_global_batch_size = None

        if not self.megatron_amp_O2 and self.cfg.get('virtual_pipeline_model_parallel_size', None):
            raise ValueError('Virtual pipeline model parallel is only supported when using megatron_amp_O2')

        # build_model returns a list of modules which are used for interleaved pipeline parallelism
        if isinstance(self.trainer.accelerator, CPUAccelerator):
            self.model = build_model(
                model_provider_func=self.model_provider_func,
                wrap_with_ddp=False,
                on_cpu=True,
                virtual_pipeline_model_parallel_size=self.cfg.get('virtual_pipeline_model_parallel_size', None),
            )
        else:
            build_model_context = nullcontext
            if HAVE_TE and self.cfg.get('fp8', False) and self.cfg.get('fp8_params', False):
                build_model_context = transformer_engine.pytorch.fp8_model_init
            with build_model_context():
                self.model = build_model(
                    model_provider_func=self.model_provider_func,
                    wrap_with_ddp=False,
                    virtual_pipeline_model_parallel_size=self.cfg.get('virtual_pipeline_model_parallel_size', None),
                    on_cpu=cfg.get('fsdp', False) and cfg.get('use_cpu_initialization', False),
                )

        # if we're not using interleaved, then self.model is a module.
        if self.cfg.get('virtual_pipeline_model_parallel_size', None) is None:
            self.model = self.model[0]

        if self.megatron_amp_O2:

            if not self.with_distributed_adam and not self.cfg.get("use_cpu_initialization", False):
                # Pre-allocate the model on GPU to have master parameters allocated on the same device with matching data type
                if isinstance(self.model, list):
                    for module in self.model:
                        module.cuda(torch.cuda.current_device())
                else:
                    self.model.cuda(torch.cuda.current_device())

            self._wrap_model_for_O2()

        self.enable_autocast = (
            True if (not self.megatron_amp_O2) and (self.autocast_dtype in [torch.float16, torch.bfloat16]) else False
        )

        self.transformer_engine = cfg.get('transformer_engine', False)

        # configuration used for inference
        self._inference_config = None

        # Convert the global-batch-based profile index to micro-batch index
        if hasattr(self, '_nsys_profile_enabled'):
            mp_size = cfg.get('tensor_model_parallel_size', 1) * cfg.get('pipeline_model_parallel_size', 1)
            cp_size = cfg.get('context_parallel_size', 1)
            data_parallel_world_size = trainer.world_size // (mp_size * cp_size)
            grad_accum_steps = cfg.get('global_batch_size') // (cfg.get('micro_batch_size') * data_parallel_world_size)
            self._nsys_profile_start_step *= grad_accum_steps
            self._nsys_profile_end_step *= grad_accum_steps

        self.get_attention_mask_from_fusion = self.cfg.get('get_attention_mask_from_fusion', True)
        self.initialize_ub = self.cfg.get('ub_tp_comm_overlap', False)
        self.log_train_loss = bool(int(os.getenv("NEMO_LOG_TRAIN_LOSS", 1)))
        self.loss_broadcast_src_rank = None

        self.inference_params = None

        # default to false since this doesn't work with sequence parallelism currently
        self.use_loss_mask = self.cfg.get('use_loss_mask', False)

        if self.use_loss_mask and self.transformer_config.sequence_parallel:
            raise ValueError('Loss mask is not supported with sequence parallelism.')

    def set_inference_config(self, inference_config):
        self._inference_config = inference_config

    def get_inference_config(self):
        return self._inference_config

    def model_provider_func(self, pre_process, post_process):
        """Model depends on pipeline paralellism."""
        if self.mcore_gpt:
            model = MCoreGPTModel(
                config=self.transformer_config,
                transformer_layer_spec=get_specs(self.spec_name, self.transformer_config.num_moe_experts),
                vocab_size=self.cfg.get('override_vocab_size', self.padded_vocab_size),
                max_sequence_length=self.cfg.get('encoder_seq_length', 512),
                pre_process=pre_process,
                post_process=post_process,
                parallel_output=True,
                share_embeddings_and_output_weights=self.cfg.get('share_embeddings_and_output_weights', True),
                position_embedding_type=self.cfg.get('position_embedding_type', 'learned_absolute'),
                rotary_percent=self.cfg.get('rotary_percentage', 1.0),
                seq_len_interpolation_factor=self.cfg.get('seq_len_interpolation_factor', None),
                rotary_base=self.cfg.get('rotary_base', 10000),
            )
        else:
            assert self.cfg.get('num_query_groups', None) is None or self.cfg.get(
                'num_query_groups', None
            ) == self.cfg.get(
                'num_attention_heads', None
            ), "Group Query Attention is only supported in Megatron Core. Set 'mcore_gpt' to use GQA."

            model = GPTModel(
                config=self.model_parallel_config,
                vocab_size=self.cfg.get('override_vocab_size', self.padded_vocab_size),
                hidden_size=self.cfg.hidden_size,
                max_position_embeddings=self.cfg.max_position_embeddings,
                num_layers=self.cfg.num_layers,
                num_attention_heads=self.cfg.num_attention_heads,
                apply_query_key_layer_scaling=self.cfg.get('apply_query_key_layer_scaling', True),
                kv_channels=self.cfg.get('kv_channels', None),
                ffn_hidden_size=self.cfg.ffn_hidden_size,
                num_tokentypes=0,
                parallel_output=True,
                pre_process=pre_process,
                post_process=post_process,
                init_method_std=self.cfg.get('init_method_std', 0.02),
                use_scaled_init_method=self.cfg.get('use_scaled_init_method', True),
                fp16_lm_cross_entropy=self.cfg.get('fp16_lm_cross_entropy', False),
                hidden_dropout=self.cfg.get('hidden_dropout', 0.1),
                attention_dropout=self.cfg.get('attention_dropout', 0.1),
                ffn_dropout=self.cfg.get('ffn_dropout', 0.0),
                precision=self.cfg.get('precision', 16),
                fp32_residual_connection=self.cfg.get('fp32_residual_connection', False),
                activations_checkpoint_granularity=self.cfg.get('activations_checkpoint_granularity', None),
                activations_checkpoint_method=self.cfg.get('activations_checkpoint_method', None),
                activations_checkpoint_num_layers=self.cfg.get('activations_checkpoint_num_layers', 1),
                activations_checkpoint_layers_per_pipeline=self.cfg.get(
                    'activations_checkpoint_layers_per_pipeline', None
                ),
                normalization=self.cfg.get('normalization', 'layernorm'),
                layernorm_epsilon=self.cfg.get('layernorm_epsilon', 1e-5),
                onnx_safe=self.cfg.get('onnx_safe', False),
                bias=self.cfg.get('bias', True),
                bias_activation_fusion=self.cfg.get('bias_activation_fusion', True),
                bias_dropout_add_fusion=self.cfg.get('bias_dropout_add_fusion', True),
                activation=self.cfg.get('activation', 'gelu'),
                headscale=self.cfg.get('headscale', False),
                transformer_block_type=self.cfg.get('transformer_block_type', 'pre_ln'),
                openai_gelu=self.cfg.get('openai_gelu', False),
                normalize_attention_scores=self.cfg.get('normalize_attention_scores', True),
                position_embedding_type=self.cfg.get('position_embedding_type', 'learned_absolute'),
                rotary_percentage=self.cfg.get('rotary_percentage', 1.0),
                share_embeddings_and_output_weights=self.cfg.get('share_embeddings_and_output_weights', True),
                attention_type=self.cfg.get('attention_type', 'multihead'),
                masked_softmax_fusion=self.cfg.get('masked_softmax_fusion', True),
                persist_layer_norm=self.cfg.get('persist_layer_norm', False),
                transformer_engine=self.cfg.get('transformer_engine', False),
                fp8=self.cfg.get('fp8', False),
                fp8_e4m3=self.cfg.get('fp8_e4m3', False),
                fp8_hybrid=self.cfg.get('fp8_hybrid', False),
                fp8_margin=self.cfg.get('fp8_margin', 0),
                fp8_interval=self.cfg.get('fp8_interval', 1),
                fp8_amax_history_len=self.cfg.get('fp8_amax_history_len', 1024),
                fp8_amax_compute_algo=self.cfg.get('fp8_amax_compute_algo', 'max'),
                reduce_amax=self.cfg.get('reduce_amax', True),
                use_emha=self.cfg.get('use_emha', False),
                ub_tp_comm_overlap=self.cfg.get('ub_tp_comm_overlap', False),
                use_flash_attention=self.cfg.get('use_flash_attention', False),
                megatron_legacy=self.cfg.get('megatron_legacy', False),
                seq_len_interpolation_factor=self.cfg.get('seq_len_interpolation_factor', None),
                rotary_base=self.cfg.get('rotary_base', 10000),
            )
        return model

    def setup_optimizer_param_groups(self):
        """ModelPT override. Optimizer will get self._optimizer_param_groups"""
        if self.cfg.get('do_layer_norm_weight_decay', False):
            if isinstance(self.model, list):
                self._optimizer_param_groups = get_all_params_for_weight_decay_optimization(self.model)
            else:
                self._optimizer_param_groups = get_all_params_for_weight_decay_optimization([self.model])

        else:
            self._optimizer_param_groups = get_params_for_weight_decay_optimization(self.model)

    def configure_optimizers(self):

        if self.with_distributed_adam:

            # Disable overlapped grad sync for embedding grad when
            # pipeline parallelism is enabled
            if parallel_state.get_pipeline_model_parallel_world_size() > 1:
                modules = self.get_model_module_list()
                if parallel_state.is_pipeline_first_stage(ignore_virtual=True):
                    if len(modules) > 1:
                        module = modules[0]  # only the first virtual rank has the embeddings
                    else:
                        module = modules[0]
                    if self.cfg.get('share_embeddings_and_output_weights', True):
                        param = (
                            module.shared_embedding_or_output_weight()
                            if self.mcore_gpt
                            else module.word_embeddings_weight()
                        )
                        param._disable_greedy_grad_copy = not self.megatron_amp_O2
                        param._disable_overlap_grad_sync = True
                if parallel_state.is_pipeline_last_stage(ignore_virtual=True):
                    if len(modules) > 1:
                        module = modules[-1]  # only the last virtual rank has the embeddings
                    else:
                        module = modules[0]
                    if self.cfg.get('share_embeddings_and_output_weights', True):
                        param = (
                            module.shared_embedding_or_output_weight()
                            if self.mcore_gpt
                            else module.word_embeddings_weight()
                        )
                        param._disable_greedy_grad_copy = not self.megatron_amp_O2
                        param._disable_overlap_grad_sync = True

            # Disable overlapped grad sync for layer norm grads when
            # sequence parallelism is enabled
            for param in self.parameters():
                if getattr(param, 'sequence_parallel', False):
                    param._disable_greedy_grad_copy = not self.megatron_amp_O2
                    param._disable_overlap_grad_sync = True

            # Initialize parameter buckets for overlapped grad and param syncs
            # Note: Params with disabled overlapping are put in the
            # last param bucket
            buckets = []
            if self.cfg.get('virtual_pipeline_model_parallel_size', None) is not None:
                # Initialize a bucket for each virtual pipeline stage
                for module in self.model:
                    if isinstance(module, (Float16Module, MCoreFloat16Module)):
                        module = module.module
                    stage_bucket = []
                    layers = module.decoder.layers if self.mcore_gpt else module.language_model.encoder.layers
                    for layer in layers:
                        stage_bucket.extend(
                            p
                            for p in layer.parameters()
                            if not getattr(p, '_disable_overlap_grad_sync', False) and p.requires_grad
                        )
                    buckets.append(stage_bucket)
            else:
                # Initialize a bucket for each Transformer layer
                modules = self.model if isinstance(self.model, list) else [self.model]
                for module in modules:
                    if isinstance(module, (Float16Module, MCoreFloat16Module)):
                        module = module.module
                    layers = module.decoder.layers if self.mcore_gpt else module.language_model.encoder.layers
                    for layer in layers:
                        buckets.append(
                            [
                                p
                                for p in layer.parameters()
                                if not getattr(p, '_disable_overlap_grad_sync', False) and p.requires_grad
                            ]
                        )
            buckets.reverse()
            used_params = set()
            for bucket in buckets:
                used_params.update(bucket)
            remaining_params = [p for p in self.parameters() if p not in used_params and p.requires_grad]
            if remaining_params:
                buckets.append(remaining_params)
            self.distributed_adam_buckets = buckets

        return super().configure_optimizers()

    def forward(self, tokens, text_position_ids, attention_mask, labels):
        output_tensor = self.model(tokens, text_position_ids, attention_mask, labels=labels)
        return output_tensor

    def fwd_bwd_step(self, dataloader_iter, batch_idx, forward_only, first_val_step=None):

        # handle asynchronous grad reduction
        no_sync_func = None
        grad_sync_func = None
        param_sync_func = None
        if not forward_only and self.with_distributed_adam:
            no_sync_func = partial(self._optimizer.no_sync, greedy_grad_copy=self.megatron_amp_O2,)
            grad_sync_func = self.reduce_overlap_gradients
            param_sync_func = self.sync_overlap_parameters

        # pipeline schedules will get these from self.model.config
        for module in self.get_model_module_list():
            module.config.no_sync_func = no_sync_func
            module.config.grad_sync_func = grad_sync_func
            module.config.param_sync_func = param_sync_func

        # run forward and backwards passes for an entire global batch
        # we do this inside training_step to support pipeline parallelism
        fwd_bwd_function = get_forward_backward_func()

        # TODO @akhattar: add num_micro_batches_with_partial_activation_checkpoints when ready
        losses_reduced_per_micro_batch = fwd_bwd_function(
            forward_step_func=self.get_forward_output_and_loss_func(forward_only),
            data_iterator=self._make_data_iterator_list(dataloader_iter),
            model=self.model,
            num_microbatches=get_num_microbatches(),
            forward_only=forward_only,
            seq_length=self.cfg.encoder_seq_length,
            micro_batch_size=self.cfg.micro_batch_size,
            first_val_step=first_val_step,
        )

        # only the last stages of the pipeline return losses
        if losses_reduced_per_micro_batch:
            if (not forward_only) or self.cfg.data.get('validation_drop_last', True):
                # average loss across micro batches
                loss_tensors_list = [loss_reduced['avg'] for loss_reduced in losses_reduced_per_micro_batch]
                loss_tensor = torch.concat(loss_tensors_list)
                loss_mean = loss_tensor.mean()
            else:
                # Get the total loss since micro batches sizes are not uniform
                loss_sum_tensors_list = [
                    loss_sum['loss_sum_and_ub_size']
                    for loss_sum in losses_reduced_per_micro_batch
                    if loss_sum['loss_sum_and_ub_size'][1] > 0
                ]
                loss_sum = (
                    torch.vstack(loss_sum_tensors_list).sum(axis=0)
                    if len(loss_sum_tensors_list) > 0
                    else torch.tensor([0.0, 0.0]).cuda()
                )
                return loss_sum
        else:
            # we're not on the last pipeline stage so no losses
            if forward_only:
                loss_mean = []
            else:
                loss_mean = torch.tensor(0.0).cuda()

        return loss_mean

    def initialize_ub_func(self):
        ub_cfgs = self.cfg.get('ub_tp_comm_overlap_cfg', None)
        if ub_cfgs is None:
            warnings.warn(
                "Couldn't find TP config. Please check the path correctness. Initializing TP comm overlap with the default config."
            )

        input_shape = [
            self.cfg.get('encoder_seq_length')
            * self.cfg.get('micro_batch_size')
            // self.cfg.get('context_parallel_size', 1),
            self.cfg.get('hidden_size'),
        ]

        te_module.base.initialize_ub(
            shape=input_shape,
            tp_size=self.cfg.get('tensor_model_parallel_size'),
            use_fp8=self.cfg.get('fp8'),
            ub_cfgs=ub_cfgs,
        )
        self.initialize_ub = False

    def training_step(self, dataloader_iter, batch_idx):
        """
            We pass the dataloader iterator function to the micro-batch scheduler.
            The input batch to each micro-batch is fetched using the dataloader function
            in the micro-batch fwd function.
        """
        # Initialize userbuffer communicators.
        if self.initialize_ub:
            self.initialize_ub_func()

        if self.rampup_batch_size:
            num_microbatch_calculator = apex.transformer.pipeline_parallel.utils._GLOBAL_NUM_MICROBATCHES_CALCULATOR
            current_global_batch_size = num_microbatch_calculator.current_global_batch_size
            # do validation and save the checkpoint when gbs is changed
            if self.prev_global_batch_size != current_global_batch_size and self.prev_global_batch_size:
                self.trainer.should_stop = True

        # we zero grads here because we also call backward in the megatron-core fwd/bwd functions
        self._optimizer.zero_grad()

        if self.with_distributed_adam:
            # hack to enable overlapping param sync and forward compute
            # note: the distributed optimizer monkey-patches each
            # parameter's __getattribute__ function so that it can
            # launch parameter all-gathers the first time the
            # parameter is accessed after the optimizer step. However,
            # PyTorch directly passes embedding parameters into a C++,
            # bypassing this process. A quick-and-dirty hack is to
            # manually interact with the parameter.
            modules = self.model if isinstance(self.model, list) else [self.model]
            for module in modules:
                if isinstance(module, (Float16Module, MCoreFloat16Module)):
                    module = module.module
                if not self.mcore_gpt:
                    module = module.language_model
                if hasattr(module, 'embedding'):
                    for param in module.embedding.parameters():
                        param.data_ptr()

        loss_mean = self.fwd_bwd_step(dataloader_iter, batch_idx, False)

        if self.cfg.get('fp8', False):
            self.prev_step_training = self.training

        # when using sequence parallelism, the sequence parallel layernorm grads must be all-reduced
        if self.cfg.get('tensor_model_parallel_size', 1) > 1 and self.cfg.get('sequence_parallel', False):
            self.allreduce_sequence_parallel_gradients()

        if self.use_fsdp:
            # Reduce the gradients omitted from FSDP-sharding
            self.allreduce_fsdp_sharding_omitted_gradients()
        elif self.with_distributed_adam:
            # synchronize asynchronous grad reductions
            # note: not necessary, but reduces performance degradation
            # from multiple simultaneous NCCL calls
            self._optimizer._finish_bucket_grad_sync()
        elif self.megatron_amp_O2:
            # when using pipeline parallelism grads must be all-reduced after the pipeline (not asynchronously)
            if self.cfg.get('pipeline_model_parallel_size', 1) > 1 or self.cfg.get('sequence_parallel', False):
                # main grads are stored in the MainParamsOptimizer wrapper
                self._optimizer.allreduce_main_grads()
        else:
            # async grad allreduce is not currently implemented for O1/autocasting mixed precision training
            # so we all-reduce gradients after the pipeline
            self.allreduce_gradients()  # @sangkug we think this is causing memory to blow up (hurts perf)

        if self.cfg.get('pipeline_model_parallel_size', 1) > 1 and self.cfg.get(
            'share_embeddings_and_output_weights', True
        ):
            # when using pipeline parallelism the first and last stage must keep embeddings in sync
            self.allreduce_first_last_embeddings()

        ## logging
        if self.log_train_loss:
            # When using pipeline parallelism, loss is calculated only in the last pipeline stage and
            # it should be casted to other pipeline stages for logging.
            # we can avoid this broadcast by updating the PTL log function to accept specific ranks
            if parallel_state.get_pipeline_model_parallel_world_size() > 1:
                if torch.distributed.get_rank() == get_last_rank():
                    torch.distributed.send(loss_mean, 0)
                elif torch.distributed.get_rank() == 0:
                    torch.distributed.recv(loss_mean, get_last_rank())
            self.log('reduced_train_loss', loss_mean, prog_bar=True, rank_zero_only=True, batch_size=1)

            # (@adithyare) we need to check for the _scaler attribute to enable pp>1 for adapter training
            if self.cfg.precision == 16 and hasattr(self.trainer.precision_plugin.scaler, "_scale"):
                loss_scale = self.trainer.precision_plugin.scaler._scale
                if loss_scale is not None:
                    self.log('loss_scale', loss_scale, batch_size=1)

        lr = self._optimizer.param_groups[0]['lr']
        self.log('lr', lr, rank_zero_only=True, batch_size=1)
        self.log(
            'global_step', self.trainer.global_step, prog_bar=True, rank_zero_only=True, batch_size=1,
        )

        consumed_samples = self._compute_consumed_samples_after_training_step()
        # TODO: make sure compute_consumed_samples works for pipeline parallelism
        self.log(
            'consumed_samples', consumed_samples, prog_bar=True, rank_zero_only=True, batch_size=1,
        )

        if self.rampup_batch_size:
            self.prev_global_batch_size = current_global_batch_size
            self.prev_consumed_samples = consumed_samples
            num_microbatch_calculator.update(
                consumed_samples=consumed_samples, consistency_check=False,
            )
            current_global_batch_size = num_microbatch_calculator.current_global_batch_size
            self.log('global_batch_size', current_global_batch_size, prog_bar=True, rank_zero_only=True, batch_size=1)
            self.if_first_step = 1

        return loss_mean

    def backward(self, *args, **kwargs):
        """ LightningModule hook to do backward.
            We want this to do nothing since we run backward in the fwd/bwd functions from megatron-core.
            No need to call it here.
        """
        return

    def optimizer_zero_grad(self, *args, **kwargs):
        """ LightningModule hook to zero grad.
            We want this to do nothing as we are zeroing grads during the training_step.
        """
        return

    def _append_sequence_parallel_module_grads(self, module, grads):
        """ Helper method for allreduce_sequence_parallel_gradients"""

        for param in module.parameters():
            sequence_parallel_param = getattr(param, 'sequence_parallel', False) or getattr(
                param, 'sequence_parallel_enabled', False
            )
            # (@adithyare) adapter training now extends MegatronGPTModel
            # so we have to add this check here to ensure we do not
            # perform all_reduce when grad is None.
            # grad can be None when performing PeFT training.
            if sequence_parallel_param and param.requires_grad:
                if self.megatron_amp_O2:
                    grad = param.main_grad
                else:
                    grad = param.grad
                grads.append(grad.data)

    def allreduce_sequence_parallel_gradients(self):
        """ All-reduce layernorm parameters across model parallel nodes when sequence parallelism is used.
            Modified from megatron-lm:
            https://gitlab-master.nvidia.com/ADLR/megatron-lm/-/blob/3f91f09bb2ab32f9904b47f46f19d2fc3f518ed8/megatron/training.py#L425
        """

        grads = []
        if isinstance(self.model, list):
            for module in self.model:
                self._append_sequence_parallel_module_grads(module, grads)
        else:
            self._append_sequence_parallel_module_grads(self.model, grads)

        coalesced = torch._utils._flatten_dense_tensors(grads)
        torch.distributed.all_reduce(coalesced, group=parallel_state.get_tensor_model_parallel_group())
        for buf, synced in zip(grads, torch._utils._unflatten_dense_tensors(coalesced, grads)):
            buf.copy_(synced)

    def allreduce_fsdp_sharding_omitted_gradients(self):
        """ All-reduce gradients of FSDP-sharding-omitted parameters in sharding domain (data-parallel domain).
        """
        assert isinstance(self.model, torch.nn.Module)
        grads = []
        for param in self.model.parameters():
            if not isinstance(param, torch.distributed.fsdp.FlatParameter) and param.requires_grad:
                grad = param.grad
                grads.append(grad.data)
        if len(grads) > 0:
            coalesced = torch._utils._flatten_dense_tensors(grads)
            torch.distributed.all_reduce(coalesced, group=parallel_state.get_data_parallel_group())
            for buf, synced in zip(grads, torch._utils._unflatten_dense_tensors(coalesced, grads)):
                buf.copy_(synced)

    def allreduce_first_last_embeddings(self):

        # Modified from megatron-lm: https://github.com/NVIDIA/Megatron-LM/blob/d41696840ed0a7edb7e0499eb82a48ae112d9bb3/megatron/training.py#L407
        # All-reduce word_embeddings' grad across first and last stages to ensure
        # that word_embeddings parameters stay in sync.
        # This should only run for models that support pipelined model parallelism
        # (BERT and GPT-2).
        if parallel_state.get_pipeline_model_parallel_world_size() > 1 and (
            parallel_state.is_pipeline_first_stage(ignore_virtual=True)
            or parallel_state.is_pipeline_last_stage(ignore_virtual=True)
        ):
            module_list = self.get_model_module_list()
            if parallel_state.is_pipeline_first_stage(ignore_virtual=True):
                module = module_list[0]  # only the first virtual rank has the embeddings
            elif parallel_state.is_pipeline_last_stage(ignore_virtual=True):
                module = module_list[-1]  # only the last virtual rank has the embeddings
            share_embeddings = (
                module.share_embeddings_and_output_weights if self.mcore_gpt else module.share_token_embeddings
            )
            if share_embeddings:
                word_embeddings_weight = (
                    module.shared_embedding_or_output_weight() if self.mcore_gpt else module.word_embeddings_weight()
                )
                # (@adithyare) adapter training now extends MegatronGPTModel so we have to add this check here to ensure we do not perform all_reduce when grad is None.
                # grad can be None when performing PeFT training.
                if word_embeddings_weight.requires_grad:
                    if self.megatron_amp_O2:
                        # O2 recipe stores a "main" copy of weights and grads
                        grad = word_embeddings_weight.main_grad
                    else:
                        grad = word_embeddings_weight.grad
                    torch.distributed.all_reduce(grad, group=parallel_state.get_embedding_group())

    def _make_data_iterator_list(self, data_iterator: Iterator) -> List[Iterator]:
        """ Convert data iterator into form expected by Megatron

            With interleaved pipeline parallelism, Megatron expects a
            list of one data iterator per model chunk. Each model
            chunk independently gets data from its data iterator, so
            we need to interact with the data iterator multiple times
            for each microbatch step. Instead of incorporating this
            logic into the data loader, we cache the iterator's output
            to the first model chunk and reuse it in the other model
            chunks.
        """

        if not isinstance(self.model, list) or len(self.model) == 1:
            return data_iterator  # TODO @tmoon: Remove
            # TODO @tmoon: Use once available in Megatron-LM
            # return DataIteratorList([data_iterator])

        class CachingIterator:
            """Iterator wrapper that caches values"""

            class Proxy:
                """Returns values from caching iterator wrapper

                Assumed to never advance past the caching iterator.
                """

                def __init__(self):
                    self.cache = queue.Queue()

                def __iter__(self):
                    return self

                def __next__(self):
                    return self.cache.get_nowait()

            def __init__(self, iterator: Iterator):
                self.iterator = iterator
                self.proxies = []

            def make_proxy(self):
                self.proxies.append(CachingIterator.Proxy())
                return self.proxies[-1]

            def __iter__(self):
                return self

            def __next__(self):
                val = next(self.iterator)
                for proxy in self.proxies:
                    proxy.cache.put(val)
                return val

        # Make list of iterator wrappers
        iters = [CachingIterator(data_iterator)]
        while len(iters) < len(self.model):
            iters.append(iters[0].make_proxy())
        return iters  # TODO @tmoon: Remove
        # TODO @tmoon: Use once available in Megatron-LM
        # return DataIteratorList(iters)

    def get_batch_on_this_context_parallel_rank(self, batch):
        cp_size = self.cfg.get('context_parallel_size', 1)
        num_valid_tokens_in_ub = None
        if 'loss_mask' in batch and batch['loss_mask'] is not None:
            num_valid_tokens_in_ub = batch['loss_mask'].sum()

        if cp_size > 1:
            cp_rank = parallel_state.get_context_parallel_rank()
            for key, val in batch.items():
                if val is not None:
                    seq_dim = 1 if key != 'attention_mask' else 2
                    val = val.view(
                        *val.shape[0:seq_dim],
                        2 * cp_size,
                        val.shape[seq_dim] // (2 * cp_size),
                        *val.shape[(seq_dim + 1) :],
                    )
                    index = torch.tensor([cp_rank, (2 * cp_size - cp_rank - 1)], device=val.device)
                    val = val.index_select(seq_dim, index)
                    val = val.view(*val.shape[0:seq_dim], -1, *val.shape[(seq_dim + 2) :])
                    batch[key] = val

        batch['num_valid_tokens_in_ub'] = num_valid_tokens_in_ub

        return batch

    def get_forward_output_and_loss_func(self, validation_step=False):
        def fwd_output_and_loss_func(dataloader_iter, model, checkpoint_activations_all_layers=None):

            # Get data batch
            batch = next(dataloader_iter)

            # Transfer needed data to GPU
            required_keys = set()
            max_seqlen = batch.pop('max_seqlen').squeeze() if 'max_seqlen' in batch else None
            cu_seqlens_argmin = batch.pop('cu_seqlens_argmin') if 'cu_seqlens_argmin' in batch else None
            if parallel_state.get_pipeline_model_parallel_world_size() == 1:
                required_keys.update(batch.keys())
            else:
                required_keys.add('attention_mask')
                if 'cu_seqlens' in batch:
                    required_keys.add('cu_seqlens')
                if parallel_state.is_pipeline_first_stage():
                    required_keys.update(('tokens', 'position_ids'))
                if parallel_state.is_pipeline_last_stage():
                    required_keys.update(('labels', 'loss_mask'))
            if self.get_attention_mask_from_fusion and 'attention_mask' in required_keys:
                required_keys.remove('attention_mask')
            batch = {key: val.cuda(non_blocking=True) if key in required_keys else None for key, val in batch.items()}

            batch = self.get_batch_on_this_context_parallel_rank(batch)

            # Model forward pass
            forward_args = {
                'input_ids': batch['tokens'],
                'position_ids': batch['position_ids'],
                'attention_mask': None if self.get_attention_mask_from_fusion else batch['attention_mask'],
                'labels': batch['labels'],
                'loss_mask': batch['loss_mask'],
            }

            if not self.mcore_gpt:
                forward_args['checkpoint_activations_all_layers'] = checkpoint_activations_all_layers
                if not self.use_loss_mask:
                    forward_args.pop('loss_mask')
            else:
                # TODO: @eharper can we add this to mcore?
                forward_args.pop('loss_mask')

                if 'cu_seqlens' in batch:  # packed sequence from GPTSFTPackedDataset
                    # these args are passed eventually into TEDotProductAttention.forward()
                    cu_seqlens = batch['cu_seqlens'].squeeze()  # remove batch size dimension (mbs=1)
                    # remove -1 "paddings" added in collate_fn
                    if cu_seqlens_argmin is not None:
                        cu_seqlens = cu_seqlens[: cu_seqlens_argmin.item()]
                    else:
                        cu_seqlens = cu_seqlens[: torch.argmin(cu_seqlens)]

                    try:
                        from megatron.core.packed_seq_params import PackedSeqParams
                    except (ImportError, ModuleNotFoundError) as e:
                        mcore_version = packaging.version.Version(version('megatron-core'))
                        logging.error(
                            f"megatron-core v{mcore_version} does not support training with packed sequence. "
                            "Please use megatron-core >= 0.5.0, or set model.data.train_ds.packed_sequence=False"
                        )
                        raise e

                    forward_args['packed_seq_params'] = PackedSeqParams(
                        cu_seqlens_q=cu_seqlens,
                        cu_seqlens_kv=cu_seqlens,
                        max_seqlen_q=max_seqlen,
                        max_seqlen_kv=max_seqlen,
                        qkv_format='thd',
                    )

            output_tensor = model(**forward_args)

            def loss_func(output_tensor):
                # Loss for a micro-batch (ub)
                loss_for_ub = self.loss_func(batch['loss_mask'], batch['num_valid_tokens_in_ub'], output_tensor)
                cp_size = self.cfg.get('context_parallel_size', 1)
                if validation_step and not self.cfg.data.get('validation_drop_last', True):
                    num_valid_tokens_in_ub = batch['num_valid_tokens_in_ub']
                    if loss_for_ub.isnan():
                        assert batch['loss_mask'].count_nonzero() == 0, 'Got NaN loss with non-empty input'
                        loss_sum_for_ub = torch.zeros_like(num_valid_tokens_in_ub)
                    else:
                        loss_sum_for_ub = num_valid_tokens_in_ub * loss_for_ub

                    loss_sum_and_ub_size_all_gpu = torch.cat(
                        [
                            loss_sum_for_ub.clone().detach().view(1),
                            torch.tensor([num_valid_tokens_in_ub]).cuda().clone().detach(),
                        ]
                    )
                    # Could potentially reduce num_valid_samples_in_microbatch and use that to aggregate instead of len(self._validation_ds)
                    torch.distributed.all_reduce(
                        loss_sum_and_ub_size_all_gpu, group=parallel_state.get_data_parallel_group()
                    )
                    return loss_for_ub * cp_size, {'loss_sum_and_ub_size': loss_sum_and_ub_size_all_gpu}
                else:
                    reduced_loss = average_losses_across_data_parallel_group([loss_for_ub])
                    return loss_for_ub * cp_size, {'avg': reduced_loss}

            return output_tensor, loss_func

        return fwd_output_and_loss_func

    def get_forward_output_only_func(self):
        def fwd_output_only_func(dataloader_iter, model):
            batch = next(dataloader_iter)
            extra_arg = {}
            if len(batch) == 3:
                batch = [x.cuda() for x in batch]
                tokens, attention_mask, position_ids = batch
                attention_mask = attention_mask[0:1]
            else:
                (
                    tokens,
                    attention_mask,
                    position_ids,
                    set_inference_key_value_memory,
                    inference_max_sequence_len,
                ) = batch
                tokens = tokens.cuda()
                position_ids = position_ids.cuda()
                if attention_mask is not None:
                    attention_mask = attention_mask.cuda()
                    attention_mask = attention_mask[0:1]
                if self.mcore_gpt:
                    # if first step, then clear KV cache, otherwise reuse inference_paarms
                    if set_inference_key_value_memory[0].item():
                        self.inference_params = InferenceParams(
                            max_batch_size=tokens.size(0), max_sequence_length=inference_max_sequence_len[0].item()
                        )
                    extra_arg['inference_params'] = self.inference_params
                else:
                    extra_arg['set_inference_key_value_memory'] = set_inference_key_value_memory[0].item()
                    extra_arg['inference_max_sequence_len'] = inference_max_sequence_len[0].item()
            output_tensor = model(tokens, position_ids, attention_mask, **extra_arg)

            # Advance inference sequence offset.
            if self.inference_params:
                # if last stage, then (final) output is [b, s, h], otherwise it's [s, b, h]
                if parallel_state.is_pipeline_last_stage():
                    self.inference_params.sequence_len_offset += output_tensor.size(1)
                else:
                    self.inference_params.sequence_len_offset += output_tensor.size(0)

            def id_func(output_tensor):
                return output_tensor, {'logits': output_tensor}

            return output_tensor, id_func

        return fwd_output_only_func

    def validation_step(self, dataloader_iter, batch_idx):
        """
            Our dataloaders produce a micro-batch and then we fetch
            a number of microbatches depending on the global batch size and model parallel size
            from the dataloader to produce a list of microbatches.
            The list of microbatches is then piped through the pipeline using megatron-core fwd/bwd functions.
        """
        # Check if iterator is exhausted
        dataloader_iter, done = self._val_iterator_done(dataloader_iter)
        if done:
            return
        mode = 'test' if self.trainer.testing else 'val'
        # Initialize userbuffer communicators.
        if self.initialize_ub:
            self.initialize_ub_func()

        if isinstance(self.model, list):
            for model_module in self.model:
                model_module.eval()

        if self.cfg.get('fp8', False):
            first_val_step = self.prev_step_training and not self.training
            self.prev_step_training = self.training
        else:
            first_val_step = None

        loss = self.fwd_bwd_step(dataloader_iter, batch_idx, True, first_val_step)

        if isinstance(self.model, list):
            for model_module in self.model:
                model_module.train()
        self.validation_step_outputs.append(loss) if mode == 'val' else self.test_step_outputs.append(loss)
        return loss

    def on_validation_epoch_end(self):
        if parallel_state.is_pipeline_last_stage():
            # only the last pipeline parallel stages return loss with their batch size
            if self.cfg.data.get('validation_drop_last', True):
                averaged_loss = torch.stack(self.validation_step_outputs).mean()
            else:
                # Compute the avg loss by total_loss across all samples / total number of samples
                total_loss_and_total_samples = torch.vstack(self.validation_step_outputs).sum(axis=0)
                avg_loss = total_loss_and_total_samples[0] / total_loss_and_total_samples[1]
                averaged_loss = avg_loss.type(torch.float32).cuda()
        else:
            averaged_loss = torch.tensor(0.0, dtype=torch.float32).cuda()

        # When using pipeline parallelism, loss is calculated only in the last pipeline stage and
        # it should be casted to other pipeline stages for logging.
        if parallel_state.get_pipeline_model_parallel_world_size() > 1:
            if self.loss_broadcast_src_rank is None:
                dp_size = parallel_state.get_data_parallel_world_size()
                cp_size = parallel_state.get_context_parallel_world_size()
                tp_size = parallel_state.get_tensor_model_parallel_world_size()
                pp_size = parallel_state.get_pipeline_model_parallel_world_size()
                rank_in_dp_tp_group = torch.distributed.get_rank() % (dp_size * cp_size * tp_size)
                last_pipeline_stage_offset = (tp_size * cp_size * dp_size) * (pp_size - 1)
                self.loss_broadcast_src_rank = last_pipeline_stage_offset + rank_in_dp_tp_group
            torch.distributed.broadcast(
                averaged_loss, self.loss_broadcast_src_rank, group=parallel_state.get_pipeline_model_parallel_group(),
            )

        self.log('val_loss', averaged_loss, prog_bar=True, rank_zero_only=True, batch_size=1)
        self.validation_step_outputs.clear()  # free memory

        return averaged_loss

    def test_step(self, batch, batch_idx):
        return self.validation_step(batch, batch_idx)

    def on_test_epoch_end(self):
        averaged_loss = average_losses_across_data_parallel_group(self.test_step_outputs)
        logging.info(f'test_loss: {averaged_loss[0]}')
        self.test_step_outputs.clear()  # free memory

    def loss_func(self, loss_mask, num_valid_tokens_in_ub, output_tensor):
        losses = output_tensor.float()
        loss_mask = loss_mask.view(-1).float()
        # TODO: add nemo version here
        loss = torch.sum(losses.view(-1) * loss_mask) / num_valid_tokens_in_ub  # sequence level nll
        cp_size = self.cfg.get('context_parallel_size', 1)
        if cp_size > 1:
            torch.distributed.all_reduce(loss, group=parallel_state.get_context_parallel_group())
        return loss

    def build_train_valid_test_datasets(self):
        # Override limit_val_batches to be a multiple of num microbatches to prevent val_step from exiting in between a step
        self._reconfigure_val_batches()
        logging.info('Building GPT datasets.')
        if self.trainer.limit_val_batches > 1.0 and isinstance(self.trainer.limit_val_batches, float):
            raise ValueError("limit_val_batches must be an integer or float less than or equal to 1.0.")
        global_batch_size = self.cfg.global_batch_size
        max_train_steps = self.trainer.max_steps
        eval_iters = (max_train_steps // self.trainer.val_check_interval + 1) * self.trainer.limit_val_batches
        test_iters = self.trainer.limit_test_batches

        train_valid_test_num_samples = [
            max_train_steps * global_batch_size,
            eval_iters * global_batch_size,
            test_iters * global_batch_size,
        ]

        if self.trainer.limit_val_batches <= 1.0 and isinstance(self.trainer.limit_val_batches, float):
            train_valid_test_num_samples[
                1
            ] = 1  # This is to make sure we only have one epoch on every validation iteration

        self._train_ds, self._validation_ds, self._test_ds = build_train_valid_test_datasets(
            cfg=self.cfg,
            trainer=self.trainer,
            data_prefix=self.cfg.data.data_prefix,
            data_impl=self.cfg.data.data_impl,
            splits_string=self.cfg.data.splits_string,
            train_valid_test_num_samples=train_valid_test_num_samples,
            seq_length=self.cfg.data.seq_length,
            seed=self.cfg.seed,
            skip_warmup=self.cfg.data.get('skip_warmup', True),
            tokenizer=self.tokenizer,
        )
        if self._train_ds is not None:
            logging.info(f'Length of train dataset: {len(self._train_ds)}')
        if self._validation_ds is not None:
            logging.info(f'Length of val dataset: {len(self._validation_ds)}')
        if self._test_ds is not None:
            logging.info(f'Length of test dataset: {len(self._test_ds)}')
        logging.info(f'Finished building GPT datasets.')

        return self._train_ds, self._validation_ds, self._test_ds

    def build_pretraining_data_loader(
        self, dataset, consumed_samples, dataset_type=None, drop_last=True, pad_samples_to_global_batch_size=False
    ):
        """Buld dataloader given an input dataset."""

        logging.info(f'Building dataloader with consumed samples: {consumed_samples}')
        # Megatron sampler
        if hasattr(self.cfg.data, 'dataloader_type') and self.cfg.data.dataloader_type is not None:
            if self.cfg.data.dataloader_type == 'single':
                batch_sampler = MegatronPretrainingSampler(
                    total_samples=len(dataset),
                    consumed_samples=consumed_samples,
                    micro_batch_size=self.cfg.micro_batch_size,
                    data_parallel_rank=parallel_state.get_data_parallel_rank(),
                    data_parallel_size=parallel_state.get_data_parallel_world_size(),
                    drop_last=drop_last,
                    global_batch_size=self.cfg.global_batch_size,
                    rampup_batch_size=self.cfg.get('rampup_batch_size', None),
                    pad_samples_to_global_batch_size=pad_samples_to_global_batch_size,
                )
            elif self.cfg.data.dataloader_type == 'cyclic':
                batch_sampler = MegatronPretrainingRandomSampler(
                    total_samples=len(dataset),
                    consumed_samples=consumed_samples,
                    micro_batch_size=self.cfg.micro_batch_size,
                    data_parallel_rank=parallel_state.get_data_parallel_rank(),
                    data_parallel_size=parallel_state.get_data_parallel_world_size(),
                    drop_last=self.cfg.get('drop_last', True),
                )
            else:
                raise ValueError('cfg.data.dataloader_type must be "single" or "cyclic"')
        else:
            raise ValueError('cfg.data.dataloader_type not found. Must be "single" or "cyclic"')

        return torch.utils.data.DataLoader(
            dataset,
            batch_sampler=batch_sampler,
            num_workers=self.cfg.data.num_workers,
            pin_memory=True,
            persistent_workers=True if self.cfg.data.num_workers > 0 else False,
        )

    def setup(self, stage=None):
        """ PTL hook that is executed after DDP spawns.
            We setup datasets here as megatron datasets require DDP to instantiate.
            See https://pytorch-lightning.readthedocs.io/en/latest/common/lightning_module.html#setup for more information.
        Args:
            stage (str, optional): Can be 'fit', 'validate', 'test' or 'predict'. Defaults to None.
        """
        num_parameters_on_device, total_num_parameters = self._get_total_params_across_model_parallel_groups_gpt_bert(
            self.model
        )

        logging.info(
            f'Pipeline model parallel rank: {parallel_state.get_pipeline_model_parallel_rank()}, '
            f'Tensor model parallel rank: {parallel_state.get_tensor_model_parallel_rank()}, '
            f'Number of model parameters on device: {num_parameters_on_device:.2e}. '
            f'Total number of model parameters: {total_num_parameters:.2e}.'
        )

        resume_checkpoint_path = self.trainer.ckpt_path
        if resume_checkpoint_path:
            init_consumed_samples = self._extract_consumed_samples_from_ckpt(resume_checkpoint_path)
        else:
            init_consumed_samples = 0
        self.init_consumed_samples = init_consumed_samples
        self.init_global_step = self.trainer.global_step

        if self.rampup_batch_size:
            optimizer = self.cfg.optim.get('name', None)
            assert (
                optimizer == 'fused_adam'
            ), f'{optimizer} optimizer is not supported yet with rampup batch size. Please, use fused_adam optimizer instead.'

            num_microbatch_calculator = apex.transformer.pipeline_parallel.utils._GLOBAL_NUM_MICROBATCHES_CALCULATOR
            num_microbatch_calculator.update(self.init_consumed_samples, consistency_check=False)
            self.prev_consumed_samples = self.init_consumed_samples

        if stage == 'predict':
            return
        else:
            # TODO: consider adding a ModelPT guard to check if model is being restored.
            # allowing restored models to optionally setup datasets
            self.build_train_valid_test_datasets()
            self.setup_training_data(self.cfg.data)
            self.setup_validation_data(self.cfg.data)
            self.setup_test_data(self.cfg.data)

        if stage == 'fit':
            self.initialize_last_rank_embeddings()

        if self.cfg.get('transformer_engine', False) or self.cfg.get('mcore_gpt', False):
            self.setup_transformer_engine_tp_groups()
            self.setup_transformer_engine_cp_groups()

    def setup_training_data(self, cfg):
        if hasattr(self, '_train_ds'):
            consumed_samples = self.compute_consumed_samples(0)
            logging.info(
                f'Setting up train dataloader with len(len(self._train_ds)): {len(self._train_ds)} and consumed samples: {consumed_samples}'
            )
            self._train_dl = self.build_pretraining_data_loader(self._train_ds, consumed_samples)

    def setup_validation_data(self, cfg):
        if hasattr(self, '_validation_ds'):
            consumed_samples = 0
            logging.info(
                f'Setting up validation dataloader with len(len(self._validation_ds)): {len(self._validation_ds)} and consumed samples: {consumed_samples}'
            )

            drop_last = True
            if not self.cfg.data.get('validation_drop_last', True):
                logging.info(f'Drop last in validation dataset is set to False')
                drop_last = False
            pad_samples_to_global_batch_size = False
            if self.cfg.data.get('pad_samples_to_global_batch_size', False):
                logging.info('pad_samples_to_global_batch_size set to True')
                pad_samples_to_global_batch_size = True

            self._validation_dl = self.build_pretraining_data_loader(
                self._validation_ds, consumed_samples, "validation", drop_last, pad_samples_to_global_batch_size
            )

    def setup_test_data(self, cfg):
        if hasattr(self, '_test_ds'):
            consumed_samples = 0
            logging.info(
                f'Setting up test dataloader with len(len(self._test_ds)): {len(self._test_ds)} and consumed samples: {consumed_samples}'
            )
            self._test_dl = self.build_pretraining_data_loader(self._test_ds, consumed_samples)

    def generate(
        self,
        inputs: Union[List[str], torch.Tensor, List[dict]],
        length_params: LengthParam,
        sampling_params: SamplingParam = None,
        *,
        strategy: Optional[TextGenerationStrategy] = None,
    ) -> OutputType:

        # check whether the DDP is initialized
        if parallel_state.is_unitialized():

            def dummy():
                return

            if self.trainer.strategy.launcher is not None:
                self.trainer.strategy.launcher.launch(dummy, trainer=self.trainer)
            self.trainer.strategy.setup_environment()

            if self.cfg.get('transformer_engine', False):
                self.setup_transformer_engine_tp_groups()
                self.setup_transformer_engine_cp_groups()

        # set the default sampling params if it is None.
        # default do greedy sampling
        if sampling_params is None:
            sampling_params = get_default_sampling_params()

        # set the default length params if it is None.
        # default do greedy sampling
        if length_params is None:
            length_params = get_default_length_params()

        strategy_args = {} if strategy is None else {"strategy": strategy}

        return megatron_gpt_generate(
            self.cuda(), inputs, self.tokenizer, length_params, sampling_params, **strategy_args
        )

    def predict_step(self, batch: Any, batch_idx: int, dataloader_idx: Optional[int] = None) -> Any:
        inference_config = self.get_inference_config()
        if inference_config is None:
            return None
        else:
            # need to overwrite some configuration, make it immutable
            inference_config = inference_config.copy()
            compute_logprob = inference_config['compute_logprob']
            if compute_logprob:
                inference_config['inputs'] = batch
                inference_config['tokens_to_generate'] = 1
                inference_config['all_probs'] = True
                inference_config["add_BOS"] = False
                inference_config['greedy'] = True
                response = generate(self, **inference_config)
                compute_prob_response = get_computeprob_response(self.tokenizer, response, batch)
                return compute_prob_response
            else:
                inference_config['inputs'] = batch
                return generate(self, **inference_config)

    def list_available_models(self):
        return None

    def transfer_batch_to_device(self, batch: Any, device: torch.device, dataloader_idx: int) -> Any:
        """ PTL hook: https://pytorch-lightning.readthedocs.io/en/latest/common/lightning_module.html#transfer-batch-to-device
            When using pipeline parallelism, we need the global batch to remain on the CPU,
            since the memory overhead will be too high when using a large number of microbatches.
            Microbatches are transferred from CPU to GPU inside the pipeline.
        """
        return batch

    def _validate_trainer(self):
        """ Certain trainer configurations can break training.
            Here we try to catch them and raise an error.
        """
        if self.trainer.accumulate_grad_batches > 1:
            raise ValueError(
                f'Gradient accumulation is done within training_step. trainer.accumulate_grad_batches must equal 1'
            )

    @classmethod
    def list_available_models(cls) -> Optional[PretrainedModelInfo]:
        """
        This method returns a list of pre-trained model which can be instantiated directly from NVIDIA's NGC cloud.
        Returns:
            List of available pre-trained models.
        """
        result = []
        result.append(
            PretrainedModelInfo(
                pretrained_model_name="megatron_gpt_345m",
                location="https://api.ngc.nvidia.com/v2/models/nvidia/nemo/megatron_gpt_345m/versions/1/files/megatron_gpt_345m.nemo",
                description="345M parameter GPT generative Megatron model.",
            )
        )
        return result

    def on_save_checkpoint(self, checkpoint) -> None:
        """LightningModule hook:
        https://pytorch-lightning.readthedocs.io/en/stable/common/lightning_module.html#on-save-checkpoint
        """

        # mcore uses distributed checkpointing
        # FSDP supports the lagecy checkpointing or torch-FSDP-native sharded checkpointing
        if self.mcore_gpt and not self.use_fsdp:
            checkpoint['sharded_state_dict'] = self.sharded_state_dict()

        # legacy checkpointing for interleaved
        else:
            if isinstance(self.model, list):
                for i in range(len(self.model)):
                    parallel_state.set_virtual_pipeline_model_parallel_rank(i)
                    checkpoint[f'model{i}'] = self.model[i].module.state_dict_for_save_checkpoint()
                parallel_state.set_virtual_pipeline_model_parallel_rank(0)

    def on_load_checkpoint(self, checkpoint) -> None:
        """LightningModule hook:
        https://pytorch-lightning.readthedocs.io/en/stable/common/lightning_module.html#on-load-checkpoint
        """

        # mcore uses distributed checkpointing
        # FSDP supports the lagecy checkpointing or torch-FSDP-native sharded checkpointing
        if self.mcore_gpt and not self.use_fsdp:
            if 'state_dict' in checkpoint and checkpoint['state_dict']:
                for index, module in enumerate(self.get_model_module_list()):
                    if parallel_state.get_virtual_pipeline_model_parallel_world_size() is not None:
                        checkpoint_state_dict = checkpoint['state_dict'][f'model_{index}']
                    else:
                        checkpoint_state_dict = checkpoint['state_dict']
                    # checkpoint_state_dict has "model." but module does not so we need to remove it when loading
                    checkpoint_state_dict = {
                        key.replace('model.', ''): checkpoint_state_dict.pop(key)
                        for key in list(checkpoint_state_dict.keys())
                    }
                    module.load_state_dict(checkpoint_state_dict, strict=True)
            else:
                # when restoring a distributed checkpoint from a ptl checkpoint we need to defer loading the state_dict
                # see NLPModel.on_load_checkpoint
                checkpoint['state_dict'] = {}

        # legacy checkpointing for interleaved
        else:
            if isinstance(self.model, list):
                for i in range(len(self.model)):
                    parallel_state.set_virtual_pipeline_model_parallel_rank(i)
                    self.model[i].module.load_state_dict(checkpoint[f'model{i}'], strict=True)
                parallel_state.set_virtual_pipeline_model_parallel_rank(0)

    def sharded_state_dict(self, prefix: str = '') -> Dict[str, Any]:
        """
        Creates the sharded state dict which is used by dist_checkpoint to save the sharded tensors to disk.
        When given the sharded_stated_dict, dist_checkpoint.load will load the tensors corresponding to
        self.state_dict().
        The sharded tensor mapping is defined in the GPTModel class from mcore.
        """

        if self.mcore_gpt:
            module_prefix = f'{prefix}model.'
            sharded_state_dict = {}
            for index, module in enumerate(self.get_model_module_list()):
                if parallel_state.get_virtual_pipeline_model_parallel_world_size() is not None:
                    # virtual pipline rank must be set so that GPTModel returns the correct sharded state dict
                    parallel_state.set_virtual_pipeline_model_parallel_rank(index)
                    module_sharded_state_dict = module.sharded_state_dict(prefix=module_prefix)
                    sharded_state_dict[f'model_{index}'] = module_sharded_state_dict
                else:
                    module_sharded_state_dict = module.sharded_state_dict(prefix=module_prefix)
                    sharded_state_dict.update(module_sharded_state_dict)

            # reset vp rank
            if parallel_state.get_virtual_pipeline_model_parallel_world_size() is not None:
                parallel_state.set_virtual_pipeline_model_parallel_rank(0)

            return sharded_state_dict

    def parameters(self):
        if isinstance(self.model, list):
            return itertools.chain.from_iterable(module.parameters() for module in self.model)
        else:
            return self.model.parameters()

    @property
    def mgpt_wrapper(self):
        return MegatronGPTExportableModel(self)

    def list_export_subnets(self):
        return ['mgpt_wrapper']

    def initialize_last_rank_embeddings(self):
        if parallel_state.get_pipeline_model_parallel_world_size() > 1:
            if self.cfg.get('share_embeddings_and_output_weights', True):
                for index, module in enumerate(self.get_model_module_list()):
                    if parallel_state.get_virtual_pipeline_model_parallel_world_size() is not None:
                        parallel_state.set_virtual_pipeline_model_parallel_rank(index)
                    sync_embeddings = (
                        module.initialize_last_stage_with_word_embeddings
                        if self.mcore_gpt
                        else module.sync_initial_word_embeddings
                    )
                    sync_embeddings()
                if parallel_state.get_virtual_pipeline_model_parallel_world_size() is not None:
                    parallel_state.set_virtual_pipeline_model_parallel_rank(0)

    def _reset_activation_checkpointing_args(self):
        """ Disables activation checkpointing completely and saves the values so that
            _restore_activation_checkpointing_args can restore them later. This function must always be
            called before _restore_activation_checkpointing_args.
        """
        # Store values to restore them later.
        self.last_activations_checkpoint_granularity = self.cfg.activations_checkpoint_granularity
        self.last_activations_checkpoint_method = self.cfg.activations_checkpoint_method
        self.last_activations_checkpoint_num_layers = self.cfg.activations_checkpoint_num_layers
        self.last_activations_checkpoint_layers_per_pipeline = self.cfg.activations_checkpoint_layers_per_pipeline

        # Reset config values. Needed for calling generate.
        self.cfg.activations_checkpoint_granularity = None
        self.cfg.activations_checkpoint_method = None
        self.cfg.activations_checkpoint_num_layers = None
        self.cfg.activations_checkpoint_layers_per_pipeline = None

        # Reset model parameters.
        for module in self.get_model_module_list():
            if self.cfg.get('mcore_gpt', False):
                module.decoder.config.recompute_granularity = None
                module.decoder.config.recompute_method = None
                module.decoder.config.recompute_num_layers = None
            else:
                module.language_model.encoder.activations_checkpoint_granularity = None
                module.language_model.encoder.activations_checkpoint_method = None
                module.language_model.encoder.activations_checkpoint_num_layers = None
                module.language_model.encoder.activations_checkpoint_layers_per_pipeline = None

    def _restore_activation_checkpointing_args(self):
        """ Restores the activation checkpointing parameters using the values saved by
            _reset_activation_checkpointing_args. This function must never be called before
            _reset_activation_checkpointing_args.
        """
        # Restore config values.
        self.cfg.activations_checkpoint_granularity = self.last_activations_checkpoint_granularity
        self.cfg.activations_checkpoint_method = self.last_activations_checkpoint_method
        self.cfg.activations_checkpoint_num_layers = self.last_activations_checkpoint_num_layers
        self.cfg.activations_checkpoint_layers_per_pipeline = self.last_activations_checkpoint_layers_per_pipeline

        # Restore model parameters.
        for module in self.get_model_module_list():
            if self.cfg.get('mcore_gpt', False):
                module.decoder.config.recompute_granularity = self.last_activations_checkpoint_granularity
                module.decoder.config.recompute_method = self.last_activations_checkpoint_method
                module.decoder.config.recompute_num_layers = self.last_activations_checkpoint_num_layers
            else:
                module.language_model.encoder.activations_checkpoint_granularity = (
                    self.last_activations_checkpoint_granularity
                )
                module.language_model.encoder.activations_checkpoint_method = self.last_activations_checkpoint_method
                module.language_model.encoder.activations_checkpoint_num_layers = (
                    self.last_activations_checkpoint_num_layers
                )
                module.language_model.encoder.activations_checkpoint_layers_per_pipeline = (
                    self.last_activations_checkpoint_layers_per_pipeline
                )

    def _reset_sequence_parallelism_args(self):
        """ Disables sequence parallelism completely and saves the values so that
            _restore_sequence_parallelism_args can restore them later. This function must always be
            called before _restore_sequence_parallelism_args.
        """
        # Store values to restore them later.
        self.last_sequence_parallel = self.cfg.sequence_parallel

        # Reset config values. Needed for calling generate.
        self.cfg.sequence_parallel = False
        self.model_parallel_config.sequence_parallel = False
        self.transformer_config.sequence_parallel = False

        # Reset model parameters.
        for module in self.get_model_module_list():
            for mod in module.modules():
                if hasattr(mod, "sequence_parallel"):
                    mod.sequence_parallel = False

    def _restore_sequence_parallelism_args(self):
        """ Restores the sequence parallelism parameters using the values saved by
            _reset_sequence_parallelism_args. This function must never be called before
            _reset_sequence_parallelism_args.
        """
        # Restore config values.
        self.cfg.sequence_parallel = self.last_sequence_parallel
        self.model_parallel_config.sequence_parallel = self.last_sequence_parallel
        self.transformer_config.sequence_parallel = self.last_sequence_parallel

        # Restore model parameters.
        for module in self.get_model_module_list():
            for mod in module.modules():
                if hasattr(mod, "sequence_parallel"):
                    mod.sequence_parallel = self.last_sequence_parallel

    def build_transformer_config(self) -> TransformerConfig:
        """ Builds the megatron core gpt transformer config for the model.
            For attributes in the nemo model config that are the same
            as the megatron core TransformerConfig, we will use the value from the nemo model config.
            For attributes in TransformerConfig that are not in the nemo model config, we add custom logic.
        """

        normalization = self.cfg.get('normalization', 'layernorm').lower()
        layernorm_zero_centered_gamma = self.cfg.get('normalization', 'layernorm') == 'layernorm1p'
        if normalization == 'layernorm':
            normalization = 'LayerNorm'
        elif normalization == 'rmsnorm':
            normalization = 'RMSNorm'
        elif normalization == 'layernorm1p':
            normalization = 'LayerNorm'
            layernorm_zero_centered_gamma = True
        else:
            logging.warning(
                f"The normalization type: {normalization} might not be supported in megatron core."
                f"Supported types are LayerNorm and RMSNorm."
            )

        ub_tp_comm_overlap = self.cfg.get('ub_tp_comm_overlap', False)

        if not self.cfg.get('fp8', False):
            fp8 = None
        elif self.cfg.get('fp8_e4m3', False):
            fp8 = 'e4m3'
        elif self.cfg.get('fp8_hybrid', False):
            fp8 = 'hybrid'
        else:
            raise ValueError(f"fp8 enabled but fp8_format (fp8_e4m3 | fp8_hybrid) is not set.")

        # any configs that are not in the nemo model config will be added here
        model_specific_configs = {
            'layernorm_zero_centered_gamma': layernorm_zero_centered_gamma,
            'normalization': normalization,
            'fp8': fp8,
<<<<<<< HEAD
            'ub_tp_comm_overlap': ub_tp_comm_overlap,
            'num_moe_experts': self.cfg.get('num_moe_experts', None),
            'moe_router_type': self.cfg.get('moe_router_type', None),
=======
            'tp_comm_overlap': ub_tp_comm_overlap,
>>>>>>> 99443044
        }
        if (
            model_specific_configs['num_moe_experts'] is not None
            or model_specific_configs['moe_router_type'] is not None
        ):
            assert mcore_supports_moe(), 'Megatron-core >= v0.5.0 is required for MoE'
        elif not mcore_supports_moe():
            del model_specific_configs['num_moe_experts']
            del model_specific_configs['moe_router_type']

        transformer_config = super().build_transformer_config()

        for key, value in model_specific_configs.items():
            setattr(transformer_config, key, value)

        # pass mcore customization configs directly to mcore
        mcore_customization_config_dict = self.cfg.get('mcore_customization_config', {})
        for key, value in mcore_customization_config_dict.items():
            setattr(transformer_config, key, value)

        return transformer_config<|MERGE_RESOLUTION|>--- conflicted
+++ resolved
@@ -18,12 +18,8 @@
 import warnings
 from contextlib import nullcontext
 from dataclasses import fields
-<<<<<<< HEAD
 from functools import cache, partial
-=======
-from functools import partial
 from importlib.metadata import version
->>>>>>> 99443044
 from typing import Any, Dict, Iterator, List, Optional, Union
 
 import torch
@@ -1650,13 +1646,9 @@
             'layernorm_zero_centered_gamma': layernorm_zero_centered_gamma,
             'normalization': normalization,
             'fp8': fp8,
-<<<<<<< HEAD
-            'ub_tp_comm_overlap': ub_tp_comm_overlap,
             'num_moe_experts': self.cfg.get('num_moe_experts', None),
             'moe_router_type': self.cfg.get('moe_router_type', None),
-=======
             'tp_comm_overlap': ub_tp_comm_overlap,
->>>>>>> 99443044
         }
         if (
             model_specific_configs['num_moe_experts'] is not None
