--- conflicted
+++ resolved
@@ -12,12 +12,7 @@
 # See the License for the specific language governing permissions and
 # limitations under the License.
 
-<<<<<<< HEAD
-import re
 from typing import Any, List, Optional, Union
-=======
-from typing import Any, Dict, List, Optional, Union
->>>>>>> 3fda5de4
 
 import torch
 from omegaconf.dictconfig import DictConfig
@@ -660,33 +655,6 @@
             )
             self._test_dl = self.build_pretraining_data_loader(self._test_ds, consumed_samples)
 
-<<<<<<< HEAD
-    def compute_consumed_samples(self, steps_since_resume=0):
-        app_state = AppState()
-        consumed_samples = (
-            self.init_consumed_samples
-            + steps_since_resume * app_state.data_parallel_size * self.cfg.micro_batch_size * get_num_microbatches()
-        )
-        return int(consumed_samples)
-=======
-    def configure_optimizers(self):
-        retval = super().configure_optimizers()
-
-        if self.with_distributed_adam:
-
-            # Initialize params in reverse order
-            # Note: Estimate order in which grads are generated in
-            # backward pass
-            self._optimizer.init_params(reversed(list(self.parameters())))
-
-            # Overlapped communication interferes with grad reductions
-            # for pipeline parallelism and sequence parallelism
-            if self.cfg.get('pipeline_model_parallel_size', 1) > 1 or self.cfg.get('sequence_parallel', False):
-                self._optimizer.overlap_grad_sync = False
-
-        return retval
->>>>>>> 3fda5de4
-
     def generate(
         self,
         inputs: Union[List[str], torch.Tensor, List[dict]],
