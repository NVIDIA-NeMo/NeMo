# Copyright (c) 2021, NVIDIA CORPORATION.  All rights reserved.
#
# Licensed under the Apache License, Version 2.0 (the "License");
# you may not use this file except in compliance with the License.
# You may obtain a copy of the License at
#
#     http://www.apache.org/licenses/LICENSE-2.0
#
# Unless required by applicable law or agreed to in writing, software
# distributed under the License is distributed on an "AS IS" BASIS,
# WITHOUT WARRANTIES OR CONDITIONS OF ANY KIND, either express or implied.
# See the License for the specific language governing permissions and
# limitations under the License.

import itertools
import os
import queue
import warnings
from contextlib import nullcontext
from dataclasses import fields
from functools import cache, partial
from importlib.metadata import version
from typing import Any, Dict, Iterator, List, Optional, Union

import torch
from omegaconf import OmegaConf
from omegaconf.dictconfig import DictConfig
from pkg_resources import packaging
from pytorch_lightning.accelerators import CPUAccelerator
from pytorch_lightning.loops.fetchers import _DataFetcherWrapper
from pytorch_lightning.trainer.trainer import Trainer

from nemo.collections.common.parts.utils import extend_instance
from nemo.collections.nlp.data.language_modeling.megatron.data_samplers import (
    MegatronPretrainingRandomSampler,
    MegatronPretrainingSampler,
)
from nemo.collections.nlp.data.language_modeling.megatron.gpt_dataset import build_train_valid_test_datasets
from nemo.collections.nlp.data.language_modeling.megatron.gpt_fim_dataset import GPTFIMDataset, GPTFIMDatasetConfig
from nemo.collections.nlp.models.language_modeling.megatron.falcon.falcon_spec import get_falcon_layer_spec
from nemo.collections.nlp.models.language_modeling.megatron.gpt_full_te_layer_autocast_spec import (
    get_gpt_full_te_layer_autocast_spec,
)
from nemo.collections.nlp.models.language_modeling.megatron.gpt_layer_ammo_spec import get_gpt_layer_ammo_spec
from nemo.collections.nlp.models.language_modeling.megatron.gpt_model import GPTModel
from nemo.collections.nlp.models.language_modeling.megatron_base_model import MegatronBaseModel
from nemo.collections.nlp.modules.common.megatron.build_model import build_model
from nemo.collections.nlp.modules.common.megatron.module import Float16Module
from nemo.collections.nlp.modules.common.megatron.utils import (
    ApexGuardDefaults,
    average_losses_across_data_parallel_group,
    get_all_params_for_weight_decay_optimization,
    get_ltor_masks_and_position_ids,
    get_params_for_weight_decay_optimization,
)
from nemo.collections.nlp.modules.common.text_generation_strategy import TextGenerationStrategy
from nemo.collections.nlp.modules.common.text_generation_utils import (
    generate,
    get_computeprob_response,
    get_default_length_params,
    get_default_sampling_params,
    megatron_gpt_generate,
)
from nemo.collections.nlp.modules.common.transformer.text_generation import (
    LengthParam,
    OutputType,
    SamplingParam,
    TextGeneration,
)
from nemo.collections.nlp.parts import utils_funcs
from nemo.collections.nlp.parts.utils_funcs import activation_to_func, get_last_rank
from nemo.core.classes import Exportable
from nemo.core.classes.common import PretrainedModelInfo
from nemo.core.neural_types import ChannelType, NeuralType
from nemo.utils import logging
from nemo.utils.te_utils import is_float8tensor

try:
    import apex.transformer.pipeline_parallel.utils
    from apex.transformer.pipeline_parallel.utils import get_num_microbatches

    HAVE_APEX = True

except (ImportError, ModuleNotFoundError):

    HAVE_APEX = False

try:
    from megatron.core import InferenceParams, parallel_state, tensor_parallel
    from megatron.core.datasets.blended_megatron_dataset_builder import BlendedMegatronDatasetBuilder
    from megatron.core.datasets.gpt_dataset import GPTDataset, GPTDatasetConfig, MockGPTDataset
<<<<<<< HEAD
=======

    # NeMo's implementation of the get_gpt_layer_ammo_spec function is temporarily used
    # from megatron.core.inference.gpt.model_specs import get_gpt_layer_ammo_spec
>>>>>>> 95a0a3e2
    from megatron.core.models.gpt import GPTModel as MCoreGPTModel
    from megatron.core.models.gpt.gpt_layer_specs import (
        get_gpt_layer_local_spec,
        get_gpt_layer_with_transformer_engine_spec,
    )
    from megatron.core.pipeline_parallel.schedules import get_forward_backward_func
    from megatron.core.transformer.module import Float16Module as MCoreFloat16Module
    from megatron.core.transformer.transformer_config import TransformerConfig
    from megatron.core.utils import drain_embedding_wgrad_compute, init_method_normal, scaled_init_method_normal

    try:
        from megatron.core.deploy.gpt.model_specs import get_gpt_layer_ammo_spec
    except (ImportError, ModuleNotFoundError):
        from megatron.core.inference.gpt.model_specs import get_gpt_layer_ammo_spec

    HAVE_MEGATRON_CORE = True

except (ImportError, ModuleNotFoundError):

    TransformerConfig = ApexGuardDefaults

    HAVE_MEGATRON_CORE = False

try:
    import transformer_engine
    from transformer_engine.pytorch import module as te_module

    HAVE_TE = True

except (ImportError, ModuleNotFoundError):
    HAVE_TE = False


@cache
def mcore_supports_moe() -> bool:
    global HAVE_MEGATRON_CORE
    if not HAVE_MEGATRON_CORE:
        return False
    try:
        from megatron.core.transformer.moe.router import TopKRouter

        return True
    except ImportError:
        return False


def get_specs(spec_name, num_experts=None, moe_grouped_gemm=False, use_te=True):
    if num_experts is not None:
        assert mcore_supports_moe(), "Megatron-core >= v0.5.0 is required for MoE"

    if use_te and spec_name == '':
        spec_name = 'te_gpt'
    name_spec_dict = {
        "": get_gpt_layer_local_spec(num_experts, moe_grouped_gemm),
        "te_gpt": get_gpt_layer_with_transformer_engine_spec(num_experts, moe_grouped_gemm),
        "megatron_falcon_gpt": get_falcon_layer_spec(),
        "megatron_gpt_full_te_layer_autocast": get_gpt_full_te_layer_autocast_spec(),
        "ammo": get_gpt_layer_ammo_spec(),
    }
    if spec_name not in name_spec_dict:
        raise ValueError(f"Spec name '{spec_name}' is not recognized.")
    return name_spec_dict[spec_name]


class EmbeddingScalingMixin(torch.nn.Module):
    """
    A mixin class for scaling embeddings in Megatron GPT.
    The scaling is applied only if the configuration (accessible via `self.config`)
    includes `apply_embedding_scaling` set to True.
    """

    def forward(self, **kwargs):
        """
        Forward pass that scales the output embeddings from the `forward` method of
        the superclass by the square root of the hidden size specified in the configuration.
        """
        embeddings = super().forward(**kwargs)
        return embeddings * (self.config.hidden_size ** 0.5)


class MegatronGPTExportableModel(torch.nn.Module, Exportable):
    """
    Megatron GPT Wrapper for ONNX export
    """

    def __init__(self, model):
        super().__init__()
        self.model = model
        self.fp8_enabled = model.cfg.get('fp8', False)
        self.fp8_recipe = None
        if self.fp8_enabled and HAVE_TE:
            self.fp8_recipe = transformer_engine.common.recipe.DelayedScaling(
                margin=0, interval=1, fp8_format=transformer_engine.common.recipe.Format.E4M3
            )

        self.dtype = utils_funcs.torch_dtype_from_precision(model.cfg.precision)

    def forward(self, tokens, position_ids, attention_mask):
        if self.fp8_enabled and HAVE_TE:
            with transformer_engine.pytorch.onnx_export(self.fp8_enabled), transformer_engine.pytorch.fp8_autocast(
                enabled=self.fp8_enabled, fp8_recipe=self.fp8_recipe
            ), torch.no_grad(), torch.inference_mode(), torch.autocast(
                'cuda', dtype=self.dtype
            ), warnings.catch_warnings():
                warnings.filterwarnings(action='ignore', category=torch.jit.TracerWarning, module=r'.*')
                assert tokens.shape == position_ids.shape
                assert attention_mask.shape[2] == attention_mask.shape[3] == tokens.shape[1] == position_ids.shape[1]
                output_tensor = self.model.forward(
                    tokens=tokens.cuda(),
                    text_position_ids=position_ids.cuda(),
                    attention_mask=attention_mask.cuda(),
                    labels=None,
                )
        else:
            with torch.no_grad(), torch.inference_mode(), torch.autocast(
                'cuda', dtype=self.dtype
            ), warnings.catch_warnings():
                warnings.filterwarnings(action='ignore', category=torch.jit.TracerWarning, module=r'.*')
                assert tokens.shape == position_ids.shape
                assert attention_mask.shape[2] == attention_mask.shape[3] == tokens.shape[1] == position_ids.shape[1]
                output_tensor = self.model.forward(
                    tokens=tokens.cuda(),
                    text_position_ids=position_ids.cuda(),
                    attention_mask=attention_mask.cuda(),
                    labels=None,
                )

        return output_tensor

    def freeze(self):
        for param in self.parameters():
            param.requires_grad = False

    def input_example(self, max_batch=1, max_dim=768, seq_len=6):
        ids = [self.model.tokenizer.text_to_ids(text) for text in ["how is the weather on           Sunday"]]
        id_tensors = [torch.unsqueeze(torch.LongTensor(id_list), dim=0) for id_list in ids]
        masks_and_position_ids = [
            get_ltor_masks_and_position_ids(id_tensor, self.model.tokenizer.eos_id, False, False, False)
            for id_tensor in id_tensors
        ]
        for tokens, attn_mask_and_pos_ids in zip(id_tensors, masks_and_position_ids):
            attn_mask, _, pos_ids = attn_mask_and_pos_ids
            return tokens, pos_ids, attn_mask

    @property
    def input_types(self) -> Optional[Dict[str, NeuralType]]:
        return {
            "input_ids": NeuralType(('B', 'T'), ChannelType()),
            "position_ids": NeuralType(('B', 'T'), ChannelType()),
            "attention_mask": NeuralType(('D', 'D', 'T', 'T'), ChannelType()),
        }

    @property
    def output_types(self) -> Optional[Dict[str, NeuralType]]:
        return {"logits": NeuralType(('B', 'T', 'D'), ChannelType())}

    @property
    def input_names(self) -> List[str]:
        return ['input_ids', 'position_ids', 'attention_mask']

    @property
    def output_names(self) -> List[str]:
        return ['logits']


class MegatronGPTModel(MegatronBaseModel, TextGeneration):
    """
    Megatron GPT pretraining
    """

    def __init__(self, cfg: DictConfig, trainer: Trainer):
        if not HAVE_APEX:
            raise ImportError(
                "Apex was not found. Please see the NeMo README for installation instructions: https://github.com/NVIDIA/NeMo#megatron-gpt."
            )
        if not HAVE_MEGATRON_CORE:
            logging.warning(
                "megatron-core was not found. Please see the NeMo README for installation instructions: https://github.com/NVIDIA/NeMo#megatron-gpt."
            )
        # this prevents base constructor from initializing tokenizer
        self.tokenizer = None
        super().__init__(cfg, trainer=trainer, no_lm_init=True)

        self._validate_trainer()

        # build the transformer config
        # TODO: add type hint once pip package is out
        self.transformer_config = self.build_transformer_config()

        self.megatron_amp_O2 = cfg.get('megatron_amp_O2', False)

        self.mcore_gpt = cfg.get('mcore_gpt', False)
        self.spec_name = cfg.get('name', '')
        if cfg.get('fp8', False):
            self.prev_step_training = True

        self.rampup_batch_size = self.cfg.get('rampup_batch_size', None)
        if self.rampup_batch_size:
            self.prev_consumed_samples = 0
            self.if_first_step = 0
            self.prev_global_batch_size = None

        if cfg.get('data', None) is not None:
            self.reset_position_ids = cfg.data.get('reset_position_ids', False)
            self.reset_attention_mask = cfg.data.get('reset_attention_mask', False)
            self.eod_mask_loss = cfg.data.get('eod_mask_loss', False)

        if not self.megatron_amp_O2 and self.cfg.get('virtual_pipeline_model_parallel_size', None):
            raise ValueError('Virtual pipeline model parallel is only supported when using megatron_amp_O2')

        if not self.megatron_amp_O2 and self.cfg.get('expert_model_parallel_size', 1) > 1:
            raise ValueError('Expert parallelism is only supported when using megatron_amp_O2')

        # TODO(akoumparouli): this is temporary and will be removed in the future.
        if self.cfg.get('expert_model_parallel_size', 1) > 1 and self.with_distributed_adam:
            raise ValueError('Expert parallelism is currently not supporting distributed optimizer')

        self.transformer_engine = cfg.get('transformer_engine', False)
        if self.megatron_amp_O2 and not self.transformer_engine:
            logging.warning('megatron_amp_O2 is enabled but transformer-engine is not.')

        # build_model returns a list of modules which are used for interleaved pipeline parallelism
        if isinstance(self.trainer.accelerator, CPUAccelerator):
            self.model = build_model(
                model_provider_func=self.model_provider_func,
                wrap_with_ddp=False,
                on_cpu=True,
                virtual_pipeline_model_parallel_size=self.cfg.get('virtual_pipeline_model_parallel_size', None),
            )
        else:
            build_model_context = nullcontext
            if HAVE_TE and self.cfg.get('fp8', False) and self.cfg.get('fp8_params', False):
                build_model_context = transformer_engine.pytorch.fp8_model_init
            with build_model_context():
                self.model = build_model(
                    model_provider_func=self.model_provider_func,
                    wrap_with_ddp=False,
                    virtual_pipeline_model_parallel_size=self.cfg.get('virtual_pipeline_model_parallel_size', None),
                    on_cpu=cfg.get('fsdp', False) and cfg.get('use_cpu_initialization', False),
                )

        # if we're not using interleaved, then self.model is a module.
        if self.cfg.get('virtual_pipeline_model_parallel_size', None) is None:
            self.model = self.model[0]

        if self.megatron_amp_O2:

            if not self.with_distributed_adam and not self.cfg.get("use_cpu_initialization", False):
                # Pre-allocate the model on GPU to have master parameters allocated on the same device with matching data type
                if isinstance(self.model, list):
                    for module in self.model:
                        module.cuda(torch.cuda.current_device())
                else:
                    self.model.cuda(torch.cuda.current_device())

            self._wrap_model_for_O2()

        self.enable_autocast = (
            True if (not self.megatron_amp_O2) and (self.autocast_dtype in [torch.float16, torch.bfloat16]) else False
        )

        # configuration used for inference
        self._inference_config = None

        # Convert the global-batch-based profile index to micro-batch index
        if hasattr(self, '_nsys_profile_enabled'):
            mp_size = cfg.get('tensor_model_parallel_size', 1) * cfg.get('pipeline_model_parallel_size', 1)
            cp_size = cfg.get('context_parallel_size', 1)
            data_parallel_world_size = trainer.world_size // (mp_size * cp_size)
            grad_accum_steps = cfg.get('global_batch_size') // (cfg.get('micro_batch_size') * data_parallel_world_size)
            self._nsys_profile_start_step *= grad_accum_steps
            self._nsys_profile_end_step *= grad_accum_steps

        self.get_attention_mask_from_fusion = self.cfg.get('get_attention_mask_from_fusion', True)
        self.initialize_ub = self.cfg.get('ub_tp_comm_overlap', False)
        self.log_train_loss = bool(int(os.getenv("NEMO_LOG_TRAIN_LOSS", 1)))
        self.log_memory_usage = bool(int(os.getenv("NEMO_LOG_MEMORY_USAGE", 0)))
        self.loss_broadcast_src_rank = None

        self.inference_params = None

        # default to false since this doesn't work with sequence parallelism currently
        self.use_loss_mask = self.cfg.get('use_loss_mask', False)

        if self.use_loss_mask and self.transformer_config.sequence_parallel:
            raise ValueError('Loss mask is not supported with sequence parallelism.')

    def set_inference_config(self, inference_config):
        self._inference_config = inference_config

    def get_inference_config(self):
        return self._inference_config

    def model_provider_func(self, pre_process, post_process):
        """Model depends on pipeline paralellism."""
        if self.mcore_gpt:
            model = MCoreGPTModel(
                config=self.transformer_config,
                transformer_layer_spec=get_specs(
                    self.spec_name,
                    self.transformer_config.num_moe_experts,
                    self.transformer_config.moe_grouped_gemm,
                    self.transformer_engine,
                ),
                vocab_size=self.cfg.get('override_vocab_size', self.padded_vocab_size),
                max_sequence_length=self.cfg.get('encoder_seq_length', 512),
                pre_process=pre_process,
                post_process=post_process,
                parallel_output=True,
                share_embeddings_and_output_weights=self.cfg.get('share_embeddings_and_output_weights', True),
                position_embedding_type=self.cfg.get('position_embedding_type', 'learned_absolute'),
                rotary_percent=self.cfg.get('rotary_percentage', 1.0),
                seq_len_interpolation_factor=self.cfg.get('seq_len_interpolation_factor', None),
                rotary_base=self.cfg.get('rotary_base', 10000),
            )
            if self.cfg.get("apply_embedding_scaling", False) and parallel_state.is_pipeline_first_stage():
                extend_instance(model.embedding, EmbeddingScalingMixin)
        else:
            assert self.cfg.get('num_query_groups', None) is None or self.cfg.get(
                'num_query_groups', None
            ) == self.cfg.get(
                'num_attention_heads', None
            ), "Group Query Attention is only supported in Megatron Core. Set 'mcore_gpt' to use GQA."

            model = GPTModel(
                config=self.model_parallel_config,
                vocab_size=self.cfg.get('override_vocab_size', self.padded_vocab_size),
                hidden_size=self.cfg.hidden_size,
                max_position_embeddings=self.cfg.max_position_embeddings,
                num_layers=self.cfg.num_layers,
                num_attention_heads=self.cfg.num_attention_heads,
                apply_query_key_layer_scaling=self.cfg.get('apply_query_key_layer_scaling', True),
                kv_channels=self.cfg.get('kv_channels', None),
                ffn_hidden_size=self.cfg.ffn_hidden_size,
                num_tokentypes=0,
                parallel_output=True,
                pre_process=pre_process,
                post_process=post_process,
                init_method_std=self.cfg.get('init_method_std', 0.02),
                use_scaled_init_method=self.cfg.get('use_scaled_init_method', True),
                fp16_lm_cross_entropy=self.cfg.get('fp16_lm_cross_entropy', False),
                hidden_dropout=self.cfg.get('hidden_dropout', 0.1),
                attention_dropout=self.cfg.get('attention_dropout', 0.1),
                ffn_dropout=self.cfg.get('ffn_dropout', 0.0),
                precision=self.cfg.get('precision', 16),
                fp32_residual_connection=self.cfg.get('fp32_residual_connection', False),
                activations_checkpoint_granularity=self.cfg.get('activations_checkpoint_granularity', None),
                activations_checkpoint_method=self.cfg.get('activations_checkpoint_method', None),
                activations_checkpoint_num_layers=self.cfg.get('activations_checkpoint_num_layers', 1),
                activations_checkpoint_layers_per_pipeline=self.cfg.get(
                    'activations_checkpoint_layers_per_pipeline', None
                ),
                normalization=self.cfg.get('normalization', 'layernorm'),
                layernorm_epsilon=self.cfg.get('layernorm_epsilon', 1e-5),
                onnx_safe=self.cfg.get('onnx_safe', False),
                bias=self.cfg.get('bias', True),
                bias_activation_fusion=self.cfg.get('bias_activation_fusion', True),
                bias_dropout_add_fusion=self.cfg.get('bias_dropout_add_fusion', True),
                activation=self.cfg.get('activation', 'gelu'),
                headscale=self.cfg.get('headscale', False),
                transformer_block_type=self.cfg.get('transformer_block_type', 'pre_ln'),
                openai_gelu=self.cfg.get('openai_gelu', False),
                normalize_attention_scores=self.cfg.get('normalize_attention_scores', True),
                position_embedding_type=self.cfg.get('position_embedding_type', 'learned_absolute'),
                rotary_percentage=self.cfg.get('rotary_percentage', 1.0),
                share_embeddings_and_output_weights=self.cfg.get('share_embeddings_and_output_weights', True),
                attention_type=self.cfg.get('attention_type', 'multihead'),
                masked_softmax_fusion=self.cfg.get('masked_softmax_fusion', True),
                persist_layer_norm=self.cfg.get('persist_layer_norm', False),
                transformer_engine=self.cfg.get('transformer_engine', False),
                fp8=self.cfg.get('fp8', False),
                fp8_e4m3=self.cfg.get('fp8_e4m3', False),
                fp8_hybrid=self.cfg.get('fp8_hybrid', False),
                fp8_margin=self.cfg.get('fp8_margin', 0),
                fp8_interval=self.cfg.get('fp8_interval', 1),
                fp8_amax_history_len=self.cfg.get('fp8_amax_history_len', 1024),
                fp8_amax_compute_algo=self.cfg.get('fp8_amax_compute_algo', 'max'),
                reduce_amax=self.cfg.get('reduce_amax', True),
                use_emha=self.cfg.get('use_emha', False),
                ub_tp_comm_overlap=self.cfg.get('ub_tp_comm_overlap', False),
                use_flash_attention=self.cfg.get('use_flash_attention', False),
                megatron_legacy=self.cfg.get('megatron_legacy', False),
                seq_len_interpolation_factor=self.cfg.get('seq_len_interpolation_factor', None),
                rotary_base=self.cfg.get('rotary_base', 10000),
            )
            if self.cfg.get("apply_embedding_scaling", False) and parallel_state.is_pipeline_first_stage():
                extend_instance(model.language_model.embedding, EmbeddingScalingMixin)
        return model

    def setup_optimizer_param_groups(self):
        """ModelPT override. Optimizer will get self._optimizer_param_groups"""
        if self.cfg.get('do_layer_norm_weight_decay', False):
            if isinstance(self.model, list):
                self._optimizer_param_groups = get_all_params_for_weight_decay_optimization(self.model)
            else:
                self._optimizer_param_groups = get_all_params_for_weight_decay_optimization([self.model])

        else:
            self._optimizer_param_groups = get_params_for_weight_decay_optimization(self.model)

    def configure_optimizers(self):

        if self.with_distributed_adam:

            # Special handling for embedding grads
            modules = self.get_model_module_list()
            if parallel_state.is_pipeline_first_stage(ignore_virtual=True):
                module = modules[0]  # first virtual rank has the embeddings

                # Word embeddings: use FP32 grads and disable
                # overlapped grad sync with pipeline parallelism
                word_embeddings = (
                    module.shared_embedding_or_output_weight() if self.mcore_gpt else module.word_embeddings_weight()
                )
                word_embeddings._with_fp32_optimizer = True
                if parallel_state.get_pipeline_model_parallel_world_size() > 1 and self.cfg.get(
                    'share_embeddings_and_output_weights', True
                ):
                    word_embeddings._disable_greedy_grad_copy = not self.megatron_amp_O2
                    word_embeddings._disable_overlap_grad_sync = True

                # Position embeddings: use FP32 grads
                position_embeddings = None
                if self.mcore_gpt:
                    if module.embedding.add_position_embedding:
                        position_embeddings = module.embedding.position_embeddings.weight
                else:
                    position_embeddings = module.position_embeddings_weight()
                if position_embeddings is not None:
                    position_embeddings._with_fp32_optimizer = True

            # Handle case where embeddings are used in output layer
            if parallel_state.is_pipeline_last_stage(ignore_virtual=True) and self.cfg.get(
                'share_embeddings_and_output_weights', True
            ):
                module = modules[-1]  # last virtual rank has the embeddings
                word_embeddings = (
                    module.shared_embedding_or_output_weight() if self.mcore_gpt else module.word_embeddings_weight()
                )
                word_embeddings._with_fp32_optimizer = True
                if parallel_state.get_pipeline_model_parallel_world_size() > 1:
                    word_embeddings._disable_greedy_grad_copy = not self.megatron_amp_O2
                    word_embeddings._disable_overlap_grad_sync = True

            # Disable overlapped grad sync for layer norm grads when
            # sequence parallelism is enabled
            for param in self.parameters():
                if getattr(param, 'sequence_parallel', False):
                    param._disable_greedy_grad_copy = not self.megatron_amp_O2
                    param._disable_overlap_grad_sync = True

            # Initialize parameter buckets for overlapped grad and param syncs
            # Note: Params with disabled overlapping and params in the
            # first layer are put together in a bucket. If FP8 tensors
            # are detected, those are also put in the first layer's
            # bucket.
            def make_parameter_bucket(module: torch.nn.Module) -> List[torch.nn.Parameter]:
                bucket = [
                    param for param in module.parameters() if not getattr(param, '_disable_overlap_grad_sync', False)
                ]
                if any(is_float8tensor(param) for param in bucket):
                    bucket = list(filter(is_float8tensor, bucket))
                return bucket

            buckets = []
            if self.cfg.get('virtual_pipeline_model_parallel_size', None) is not None:
                # Initialize a bucket for each virtual pipeline stage
                for module in self.model:
                    if isinstance(module, (Float16Module, MCoreFloat16Module)):
                        module = module.module
                    stage_bucket = []
                    layers = module.decoder.layers if self.mcore_gpt else module.language_model.encoder.layers
                    buckets.extend(make_parameter_bucket(layer) for layer in layers)
            else:
                # Initialize a bucket for each Transformer layer
                modules = self.model if isinstance(self.model, list) else [self.model]
                for module in modules:
                    if isinstance(module, (Float16Module, MCoreFloat16Module)):
                        module = module.module
                    layers = module.decoder.layers if self.mcore_gpt else module.language_model.encoder.layers
                    buckets.extend(make_parameter_bucket(layer) for layer in layers)
            buckets.reverse()
            used_params = set(itertools.chain.from_iterable(buckets))
            buckets[-1].extend(p for p in self.parameters() if p not in used_params)
            self.distributed_adam_buckets = buckets

        return super().configure_optimizers()

    def forward(self, tokens, text_position_ids, attention_mask, labels):
        output_tensor = self.model(tokens, text_position_ids, attention_mask, labels=labels)
        return output_tensor

    def fwd_bwd_step(self, dataloader_iter, forward_only, first_val_step=None):

        # handle asynchronous grad reduction
        no_sync_func = None
        grad_sync_func = None
        param_sync_func = None
        if not forward_only and self.with_distributed_adam:
            no_sync_func = partial(self._optimizer.no_sync, greedy_grad_copy=self.megatron_amp_O2,)
            grad_sync_func = self.reduce_overlap_gradients
            param_sync_func = self.sync_overlap_parameters

        # pipeline schedules will get these from self.model.config
        for module in self.get_model_module_list():
            module.config.no_sync_func = no_sync_func
            module.config.grad_sync_func = grad_sync_func
            module.config.param_sync_func = param_sync_func

        # run forward and backwards passes for an entire global batch
        # we do this inside training_step to support pipeline parallelism
        fwd_bwd_function = get_forward_backward_func()

        # TODO @akhattar: add num_micro_batches_with_partial_activation_checkpoints when ready
        losses_reduced_per_micro_batch = fwd_bwd_function(
            forward_step_func=self.get_forward_output_and_loss_func(forward_only),
            data_iterator=self._make_data_iterator_list(dataloader_iter),
            model=self.model,
            num_microbatches=get_num_microbatches(),
            forward_only=forward_only,
            seq_length=self.cfg.encoder_seq_length,
            micro_batch_size=self.cfg.micro_batch_size,
            first_val_step=first_val_step,
        )

        # only the last stages of the pipeline return losses
        if losses_reduced_per_micro_batch:
            if (not forward_only) or self.cfg.data.get('validation_drop_last', True):
                # average loss across micro batches
                loss_tensors_list = [loss_reduced['avg'] for loss_reduced in losses_reduced_per_micro_batch]
                loss_tensor = torch.concat(loss_tensors_list)
                loss_mean = loss_tensor.mean()
            else:
                # Get the total loss since micro batches sizes are not uniform
                loss_sum_tensors_list = [
                    loss_sum['loss_sum_and_ub_size']
                    for loss_sum in losses_reduced_per_micro_batch
                    if loss_sum['loss_sum_and_ub_size'][1] > 0
                ]
                loss_sum = (
                    torch.vstack(loss_sum_tensors_list).sum(axis=0)
                    if len(loss_sum_tensors_list) > 0
                    else torch.tensor([0.0, 0.0]).cuda()
                )
                return loss_sum
        else:
            # we're not on the last pipeline stage so no losses
            if forward_only:
                loss_mean = []
            else:
                loss_mean = torch.tensor(0.0).cuda()

        return loss_mean

    def initialize_ub_func(self):
        ub_cfgs = self.cfg.get('ub_tp_comm_overlap_cfg', None)
        if ub_cfgs is None:
            warnings.warn(
                "Couldn't find TP config. Please check the path correctness. Initializing TP comm overlap with the default config."
            )

        input_shape = [
            self.cfg.get('encoder_seq_length')
            * self.cfg.get('micro_batch_size')
            // self.cfg.get('context_parallel_size', 1),
            self.cfg.get('hidden_size'),
        ]

        te_module.base.initialize_ub(
            shape=input_shape,
            tp_size=self.cfg.get('tensor_model_parallel_size'),
            use_fp8=self.cfg.get('fp8'),
            ub_cfgs=ub_cfgs,
        )
        self.initialize_ub = False

    def training_step_fwd_bwd_step_call(self, dataloader_iter, forward_only):
        """
        This method is called from the training_step method.
        It is separated out to allow for overriding in the MegatronGPTEmbeddingModel
        """
        loss_mean = self.fwd_bwd_step(dataloader_iter, forward_only)
        return loss_mean

    def training_step(self, dataloader_iter):
        """
            We pass the dataloader iterator function to the micro-batch scheduler.
            The input batch to each micro-batch is fetched using the dataloader function
            in the micro-batch fwd function.
        """
        # Initialize userbuffer communicators.
        if self.initialize_ub:
            self.initialize_ub_func()

        if self.rampup_batch_size:
            num_microbatch_calculator = apex.transformer.pipeline_parallel.utils._GLOBAL_NUM_MICROBATCHES_CALCULATOR
            current_global_batch_size = num_microbatch_calculator.current_global_batch_size
            # do validation and save the checkpoint when gbs is changed
            if self.prev_global_batch_size != current_global_batch_size and self.prev_global_batch_size:
                self.trainer.should_stop = True

        # we zero grads here because we also call backward in the megatron-core fwd/bwd functions
        self._optimizer.zero_grad()

        if self.with_distributed_adam:
            # hack to enable overlapping param sync and forward compute
            # note: the distributed optimizer monkey-patches each
            # parameter's __getattribute__ function so that it can
            # launch parameter all-gathers the first time the
            # parameter is accessed after the optimizer step. However,
            # PyTorch directly passes embedding parameters into a C++,
            # bypassing this process. A quick-and-dirty hack is to
            # manually interact with the parameter.
            modules = self.model if isinstance(self.model, list) else [self.model]
            for module in modules:
                if isinstance(module, (Float16Module, MCoreFloat16Module)):
                    module = module.module
                if not self.mcore_gpt:
                    module = module.language_model
                if hasattr(module, 'embedding'):
                    for param in module.embedding.parameters():
                        param.data_ptr()

        if self.cfg.get('pipeline_model_parallel_size', 1) > 1 and parallel_state.is_pipeline_last_stage(
            ignore_virtual=True
        ):
            if (
                self.cfg.get('defer_embedding_wgrad_compute', False) and self.mcore_gpt
            ):  # Silently ignore the optimization if MCORE is not used
                module_list = self.get_model_module_list()
                if len(module_list) > 1:
                    embedding_module = module_list[-1]
                else:
                    embedding_module = module_list[0]

                embedding_module.embedding_activation_buffer.clear()
                assert (
                    len(embedding_module.embedding_activation_buffer) == 0
                ), "When you defer wgrads, this buffer should not hold stray activations"

        loss_mean = self.training_step_fwd_bwd_step_call(dataloader_iter, forward_only=False)

        if self.cfg.get('fp8', False):
            self.prev_step_training = self.training

        # Optimization: Defer the embedding GEMM Wgrads of the last PP stage to pipeline flush waiting time
        if self.cfg.get('pipeline_model_parallel_size', 1) > 1 and parallel_state.is_pipeline_last_stage(
            ignore_virtual=True
        ):
            if (
                self.cfg.get('defer_embedding_wgrad_compute', False) and self.mcore_gpt
            ):  # Silently ignore the optimization if MCORE is not used
                module_list = self.get_model_module_list()
                if len(module_list) > 1:
                    embedding_module = module_list[-1]
                else:
                    embedding_module = module_list[0]

                embedding_activation_buffer = embedding_module.embedding_activation_buffer
                grad_output_buffer = embedding_module.grad_output_buffer
                if self.cfg.get('share_embeddings_and_output_weights', True):
                    weight = embedding_module.shared_embedding_or_output_weight()
                else:
                    weight = embedding_module.output_layer.weight

                drain_embedding_wgrad_compute(
                    embedding_module.config, embedding_activation_buffer, grad_output_buffer, weight
                )

        # when using sequence parallelism, the sequence parallel layernorm grads must be all-reduced
        if self.cfg.get('tensor_model_parallel_size', 1) > 1 and self.cfg.get('sequence_parallel', False):
            self.megatron_timer_start('allreduce_sequence_parallel_gradients', log_level=1)
            self.allreduce_sequence_parallel_gradients()
            self.megatron_timer_stop('allreduce_sequence_parallel_gradients')

        self.megatron_timer_start('gradient_allreduce', log_level=1)
        if self.use_fsdp:
            # Reduce the gradients omitted from FSDP-sharding
            self.allreduce_fsdp_sharding_omitted_gradients()
        elif self.with_distributed_adam:
            # synchronize asynchronous grad reductions
            # note: not necessary, but reduces performance degradation
            # from multiple simultaneous NCCL calls
            self._optimizer._finish_bucket_grad_sync()
        elif self.megatron_amp_O2:
            # when using pipeline parallelism grads must be all-reduced after the pipeline (not asynchronously)
            if self.cfg.get('pipeline_model_parallel_size', 1) > 1 or self.cfg.get('sequence_parallel', False):
                # main grads are stored in the MainParamsOptimizer wrapper
                self._optimizer.allreduce_main_grads()
        else:
            # async grad allreduce is not currently implemented for O1/autocasting mixed precision training
            # so we all-reduce gradients after the pipeline
            self.allreduce_gradients()  # @sangkug we think this is causing memory to blow up (hurts perf)
        self.megatron_timer_stop('gradient_allreduce')

        if self.cfg.get('pipeline_model_parallel_size', 1) > 1 and self.cfg.get(
            'share_embeddings_and_output_weights', True
        ):
            self.megatron_timer_start('allreduce_first_last_embeddings', log_level=1)
            # when using pipeline parallelism the first and last stage must keep embeddings in sync
            self.allreduce_first_last_embeddings()
            self.megatron_timer_stop('allreduce_first_last_embeddings')

        if self.log_memory_usage:
            mem_reserved = torch.cuda.max_memory_reserved()
            self.log(
                'peak_memory_usage', mem_reserved, prog_bar=True, rank_zero_only=True, batch_size=1,
            )

        ## logging
        if self.log_train_loss:
            # When using pipeline parallelism, loss is calculated only in the last pipeline stage and
            # it should be casted to other pipeline stages for logging.
            # we can avoid this broadcast by updating the PTL log function to accept specific ranks
            if parallel_state.get_pipeline_model_parallel_world_size() > 1:
                if torch.distributed.get_rank() == get_last_rank():
                    torch.distributed.send(loss_mean, 0)
                elif torch.distributed.get_rank() == 0:
                    torch.distributed.recv(loss_mean, get_last_rank())
            self.log('reduced_train_loss', loss_mean, prog_bar=True, rank_zero_only=True, batch_size=1)

            # (@adithyare) we need to check for the _scaler attribute to enable pp>1 for adapter training
            if self.cfg.precision == 16 and hasattr(self.trainer.precision_plugin.scaler, "_scale"):
                loss_scale = self.trainer.precision_plugin.scaler._scale
                if loss_scale is not None:
                    self.log('loss_scale', loss_scale, batch_size=1)

        lr = self._optimizer.param_groups[0]['lr']
        self.log('lr', lr, rank_zero_only=True, batch_size=1)
        self.log(
            'global_step', self.trainer.global_step, prog_bar=True, rank_zero_only=True, batch_size=1,
        )

        consumed_samples = self._compute_consumed_samples_after_training_step()
        # TODO: make sure compute_consumed_samples works for pipeline parallelism
        self.log(
            'consumed_samples', consumed_samples, prog_bar=True, rank_zero_only=True, batch_size=1,
        )

        if self.rampup_batch_size:
            self.prev_global_batch_size = current_global_batch_size
            self.prev_consumed_samples = consumed_samples
            num_microbatch_calculator.update(
                consumed_samples=consumed_samples, consistency_check=False,
            )
            current_global_batch_size = num_microbatch_calculator.current_global_batch_size
            self.log('global_batch_size', current_global_batch_size, prog_bar=True, rank_zero_only=True, batch_size=1)
            self.if_first_step = 1

        return loss_mean

    def backward(self, *args, **kwargs):
        """ LightningModule hook to do backward.
            We want this to do nothing since we run backward in the fwd/bwd functions from megatron-core.
            No need to call it here.
        """
        return

    def optimizer_zero_grad(self, *args, **kwargs):
        """ LightningModule hook to zero grad.
            We want this to do nothing as we are zeroing grads during the training_step.
        """
        return

    def _append_sequence_parallel_module_grads(self, module, grads):
        """ Helper method for allreduce_sequence_parallel_gradients"""

        for param in module.parameters():
            sequence_parallel_param = getattr(param, 'sequence_parallel', False) or getattr(
                param, 'sequence_parallel_enabled', False
            )
            # (@adithyare) adapter training now extends MegatronGPTModel
            # so we have to add this check here to ensure we do not
            # perform all_reduce when grad is None.
            # grad can be None when performing PEFT training.
            if sequence_parallel_param and param.requires_grad:
                if self.megatron_amp_O2:
                    grad = param.main_grad
                else:
                    grad = param.grad
                grads.append(grad.data)

    def allreduce_sequence_parallel_gradients(self):
        """ All-reduce layernorm parameters across model parallel nodes when sequence parallelism is used.
            Modified from megatron-lm:
            https://gitlab-master.nvidia.com/ADLR/megatron-lm/-/blob/3f91f09bb2ab32f9904b47f46f19d2fc3f518ed8/megatron/training.py#L425
        """

        grads = []
        if isinstance(self.model, list):
            for module in self.model:
                self._append_sequence_parallel_module_grads(module, grads)
        else:
            self._append_sequence_parallel_module_grads(self.model, grads)
        if not grads:
            # may be empty for PEFT training
            return
        coalesced = torch._utils._flatten_dense_tensors(grads)
        torch.distributed.all_reduce(coalesced, group=parallel_state.get_tensor_model_parallel_group())
        for buf, synced in zip(grads, torch._utils._unflatten_dense_tensors(coalesced, grads)):
            buf.copy_(synced)

    def allreduce_fsdp_sharding_omitted_gradients(self):
        """ All-reduce gradients of FSDP-sharding-omitted parameters in sharding domain (data-parallel domain).
        """
        assert isinstance(self.model, torch.nn.Module)
        grads = []
        for param in self.model.parameters():
            if not isinstance(param, torch.distributed.fsdp.FlatParameter) and param.requires_grad:
                grad = param.grad
                grads.append(grad.data)
        if len(grads) > 0:
            coalesced = torch._utils._flatten_dense_tensors(grads)
            torch.distributed.all_reduce(coalesced, group=parallel_state.get_data_parallel_group())
            for buf, synced in zip(grads, torch._utils._unflatten_dense_tensors(coalesced, grads)):
                buf.copy_(synced)

    def allreduce_first_last_embeddings(self):

        # Modified from megatron-lm: https://github.com/NVIDIA/Megatron-LM/blob/d41696840ed0a7edb7e0499eb82a48ae112d9bb3/megatron/training.py#L407
        # All-reduce word_embeddings' grad across first and last stages to ensure
        # that word_embeddings parameters stay in sync.
        # This should only run for models that support pipelined model parallelism
        # (BERT and GPT-2).
        if parallel_state.get_pipeline_model_parallel_world_size() > 1 and (
            parallel_state.is_pipeline_first_stage(ignore_virtual=True)
            or parallel_state.is_pipeline_last_stage(ignore_virtual=True)
        ):
            module_list = self.get_model_module_list()
            if parallel_state.is_pipeline_first_stage(ignore_virtual=True):
                module = module_list[0]  # only the first virtual rank has the embeddings
            elif parallel_state.is_pipeline_last_stage(ignore_virtual=True):
                module = module_list[-1]  # only the last virtual rank has the embeddings
            share_embeddings = (
                module.share_embeddings_and_output_weights if self.mcore_gpt else module.share_token_embeddings
            )
            if share_embeddings:
                word_embeddings_weight = (
                    module.shared_embedding_or_output_weight() if self.mcore_gpt else module.word_embeddings_weight()
                )
                # (@adithyare) adapter training now extends MegatronGPTModel so we have to add this check here to ensure we do not perform all_reduce when grad is None.
                # grad can be None when performing PeFT training.
                if word_embeddings_weight.requires_grad:
                    if self.megatron_amp_O2:
                        # O2 recipe stores a "main" copy of weights and grads
                        grad = word_embeddings_weight.main_grad
                    else:
                        grad = word_embeddings_weight.grad
                    torch.distributed.all_reduce(grad, group=parallel_state.get_embedding_group())

    def _make_data_iterator_list(self, data_iterator: Iterator) -> List[Iterator]:
        """ Convert data iterator into form expected by Megatron

            With interleaved pipeline parallelism, Megatron expects a
            list of one data iterator per model chunk. Each model
            chunk independently gets data from its data iterator, so
            we need to interact with the data iterator multiple times
            for each microbatch step. Instead of incorporating this
            logic into the data loader, we cache the iterator's output
            to the first model chunk and reuse it in the other model
            chunks.
        """

        if not isinstance(self.model, list) or len(self.model) == 1:
            return data_iterator  # TODO @tmoon: Remove
            # TODO @tmoon: Use once available in Megatron-LM
            # return DataIteratorList([data_iterator])

        class CachingIterator:
            """Iterator wrapper that caches values"""

            class Proxy:
                """Returns values from caching iterator wrapper

                Assumed to never advance past the caching iterator.
                """

                def __init__(self):
                    self.cache = queue.Queue()

                def __iter__(self):
                    return self

                def __next__(self):
                    return self.cache.get_nowait()

            def __init__(self, iterator: Iterator):
                self.iterator = iterator
                self.proxies = []

            def make_proxy(self):
                self.proxies.append(CachingIterator.Proxy())
                return self.proxies[-1]

            def __iter__(self):
                return self

            def __next__(self):
                val = next(self.iterator)
                for proxy in self.proxies:
                    proxy.cache.put(val)
                return val

        # Make list of iterator wrappers
        iters = [CachingIterator(data_iterator)]
        while len(iters) < len(self.model):
            iters.append(iters[0].make_proxy())
        return iters  # TODO @tmoon: Remove
        # TODO @tmoon: Use once available in Megatron-LM
        # return DataIteratorList(iters)

    def get_batch(self, data_iterator, tuning):
        """Generate a batch."""

        # Broadcast data.
        if data_iterator is not None:
            # If tuple, 1st element in it is the batch since dataloader_iter returns batch, batch_idx, dataloader_idx
            data = next(data_iterator)
            if isinstance(data, tuple):
                data = data[0]
        else:
            data = None

        # return batch for GPT SFT
        if tuning:
            return data

        batch = {
            'tokens': data["tokens"],
            'labels': data["labels"],
            'loss_mask': data["loss_mask"],
            'position_ids': data["position_ids"],
        }
        if "attention_mask" in data:
            batch['attention_mask'] = data["attention_mask"]

        return batch

    def get_batch_on_this_context_parallel_rank(self, batch):
        num_valid_tokens_in_ub = None
        if 'loss_mask' in batch and batch['loss_mask'] is not None:
            num_valid_tokens_in_ub = batch['loss_mask'].sum()

        cp_size = parallel_state.get_context_parallel_world_size()
        if cp_size > 1:
            cp_rank = parallel_state.get_context_parallel_rank()
            for key, val in batch.items():
                if val is not None:
                    seq_dim = 1 if key != 'attention_mask' else 2
                    val = val.view(
                        *val.shape[0:seq_dim],
                        2 * cp_size,
                        val.shape[seq_dim] // (2 * cp_size),
                        *val.shape[(seq_dim + 1) :],
                    )
                    index = torch.tensor([cp_rank, (2 * cp_size - cp_rank - 1)], device="cpu", pin_memory=True).cuda(
                        non_blocking=True
                    )
                    val = val.index_select(seq_dim, index)
                    val = val.view(*val.shape[0:seq_dim], -1, *val.shape[(seq_dim + 2) :])
                    batch[key] = val

        batch['num_valid_tokens_in_ub'] = num_valid_tokens_in_ub

        return batch

    def get_forward_output_and_loss_func(self, validation_step=False, tuning=False):
        def fwd_output_and_loss_func(dataloader_iter, model, checkpoint_activations_all_layers=None):

            # Get data batch
            batch = self.get_batch(dataloader_iter, tuning)

            # Transfer needed data to GPU
            required_keys = set()
            max_seqlen = batch['max_seqlen'].squeeze() if 'max_seqlen' in batch else None
            cu_seqlens_argmin = batch['cu_seqlens_argmin'] if 'cu_seqlens_argmin' in batch else None
            if parallel_state.get_pipeline_model_parallel_world_size() == 1:
                required_keys.update(batch.keys())
            else:
                required_keys.add('attention_mask')
                if 'cu_seqlens' in batch:
                    required_keys.add('cu_seqlens')
                if parallel_state.is_pipeline_first_stage():
                    required_keys.update(('tokens', 'position_ids'))
                if parallel_state.is_pipeline_last_stage():
                    required_keys.update(('labels', 'loss_mask'))
            if self.get_attention_mask_from_fusion and 'attention_mask' in required_keys:
                required_keys.remove('attention_mask')
            batch = {key: val.cuda(non_blocking=True) if key in required_keys else None for key, val in batch.items()}

            # slice batch along sequence dimension for context parallelism
            batch = self.get_batch_on_this_context_parallel_rank(batch)

            # Model forward pass
            forward_args = {
                'input_ids': batch['tokens'],
                'position_ids': batch['position_ids'],
                'attention_mask': None if self.get_attention_mask_from_fusion else batch['attention_mask'],
                'labels': batch['labels'] if 'labels' in batch else None,
                'loss_mask': batch['loss_mask'],
            }

            if not self.mcore_gpt:
                forward_args['checkpoint_activations_all_layers'] = checkpoint_activations_all_layers
                if not self.use_loss_mask:
                    forward_args.pop('loss_mask')
            else:
                # TODO: @eharper can we add this to mcore?
                forward_args.pop('loss_mask')

                if 'cu_seqlens' in batch:  # packed sequence from GPTSFTPackedDataset
                    # these args are passed eventually into TEDotProductAttention.forward()
                    cu_seqlens = batch['cu_seqlens'].squeeze()  # remove batch size dimension (mbs=1)
                    # remove -1 "paddings" added in collate_fn
                    if cu_seqlens_argmin is not None:
                        cu_seqlens = cu_seqlens[: cu_seqlens_argmin.item()]
                    else:
                        cu_seqlens = cu_seqlens[: torch.argmin(cu_seqlens)]

                    try:
                        from megatron.core.packed_seq_params import PackedSeqParams
                    except (ImportError, ModuleNotFoundError) as e:
                        mcore_version = packaging.version.Version(version('megatron-core'))
                        logging.error(
                            f"megatron-core v{mcore_version} does not support training with packed sequence. "
                            "Please use megatron-core >= 0.5.0, or set model.data.train_ds.packed_sequence=False"
                        )
                        raise e

                    forward_args['packed_seq_params'] = PackedSeqParams(
                        cu_seqlens_q=cu_seqlens,
                        cu_seqlens_kv=cu_seqlens,
                        max_seqlen_q=max_seqlen,
                        max_seqlen_kv=max_seqlen,
                        qkv_format='thd',
                    )

            output_tensor = model(**forward_args)

            def loss_func(output_tensor):
                # Loss for a micro-batch (ub)
                loss_for_ub = self.loss_func(batch['loss_mask'], batch['num_valid_tokens_in_ub'], output_tensor)
                cp_size = self.cfg.get('context_parallel_size', 1)
                if self.cfg.data.get(
                    "return_output_tensors", False
                ):  # TODO: need a better way to check if loss_func is returning more stuff than just loss... (@adithyare)
                    loss_for_ub, q_hs, d_hs, pos_cs, neg_cs, diff_cs = loss_for_ub
                    reduced_loss = average_losses_across_data_parallel_group([loss_for_ub])
                    pos_cs = average_losses_across_data_parallel_group([pos_cs])
                    neg_cs = average_losses_across_data_parallel_group([neg_cs])
                    diff_cs = average_losses_across_data_parallel_group([diff_cs])
                    return (
                        loss_for_ub * cp_size,
                        {
                            'avg': reduced_loss,
                            'query_hs': q_hs,
                            'doc_hs': d_hs,
                            'avg_pos_cs': pos_cs,
                            'avg_neg_cs': neg_cs,
                            'diff_cs': diff_cs,
                        },
                    )
                elif validation_step and not self.cfg.data.get('validation_drop_last', True):
                    sample_weight = self.cfg.data.get('sample_weight', 'token')
                    num_valid_tokens_in_ub = batch['num_valid_tokens_in_ub']
                    if loss_for_ub.isnan():
                        assert batch['loss_mask'].count_nonzero() == 0, 'Got NaN loss with non-empty input'
                        loss_sum_for_ub = torch.zeros_like(loss_for_ub)
                        num_valid_tokens_in_ub = 0
                    else:
                        if sample_weight == 'constant':
                            num_valid_tokens_in_ub = 1
                        loss_sum_for_ub = num_valid_tokens_in_ub * loss_for_ub

                    loss_sum_and_ub_size_all_gpu = torch.cat(
                        [
                            loss_sum_for_ub.clone().detach().view(1),
                            torch.tensor([num_valid_tokens_in_ub]).cuda().clone().detach(),
                        ]
                    )
                    # Could potentially reduce num_valid_samples_in_microbatch and use that to aggregate instead of len(self._validation_ds)
                    torch.distributed.all_reduce(
                        loss_sum_and_ub_size_all_gpu, group=parallel_state.get_data_parallel_group()
                    )
                    return loss_for_ub * cp_size, {'loss_sum_and_ub_size': loss_sum_and_ub_size_all_gpu}
                else:
                    reduced_loss = average_losses_across_data_parallel_group([loss_for_ub])
                    return loss_for_ub * cp_size, {'avg': reduced_loss}

            return output_tensor, loss_func

        return fwd_output_and_loss_func

    def get_forward_output_only_func(self):
        def fwd_output_only_func(dataloader_iter, model):
            # If tuple, 1st element in it is the batch since dataloader_iter returns batch, batch_idx, dataloader_idx
            batch = next(dataloader_iter)
            if isinstance(batch, tuple):
                batch = batch[0]
            extra_arg = {}
            if len(batch) == 3:
                batch = [x.cuda() for x in batch]
                tokens, attention_mask, position_ids = batch
                attention_mask = attention_mask[0:1]
            else:
                (
                    tokens,
                    attention_mask,
                    position_ids,
                    set_inference_key_value_memory,
                    inference_max_sequence_len,
                ) = batch
                tokens = tokens.cuda()
                position_ids = position_ids.cuda()
                if attention_mask is not None:
                    attention_mask = attention_mask.cuda()
                    attention_mask = attention_mask[0:1]
                if self.mcore_gpt:
                    # if first step, then clear KV cache, otherwise reuse inference_paarms
                    if set_inference_key_value_memory[0].item():
                        self.inference_params = InferenceParams(
                            max_batch_size=tokens.size(0), max_sequence_length=inference_max_sequence_len[0].item()
                        )
                    extra_arg['inference_params'] = self.inference_params
                else:
                    extra_arg['set_inference_key_value_memory'] = set_inference_key_value_memory[0].item()
                    extra_arg['inference_max_sequence_len'] = inference_max_sequence_len[0].item()
            # Currently for all MCore transformer layer specs causal attention mask
            # is used so we can delegate creating it to MCore/TE and pass None below
            if (
                isinstance(model, MCoreGPTModel)
                or hasattr(model, "module")
                and isinstance(model.module, MCoreGPTModel)
            ):
                attention_mask = None
            output_tensor = model(tokens, position_ids, attention_mask, **extra_arg)

            # Advance inference sequence offset.
            if self.inference_params:
                # if last stage, then (final) output is [b, s, h], otherwise it's [s, b, h]
                if parallel_state.is_pipeline_last_stage():
                    self.inference_params.sequence_len_offset += output_tensor.size(1)
                else:
                    self.inference_params.sequence_len_offset += output_tensor.size(0)

            def id_func(output_tensor):
                return output_tensor, {'logits': output_tensor}

            return output_tensor, id_func

        return fwd_output_only_func

    def validation_step(self, dataloader_iter, dataloader_idx=0):
        """
            Our dataloaders produce a micro-batch and then we fetch
            a number of microbatches depending on the global batch size and model parallel size
            from the dataloader to produce a list of microbatches.
            The list of microbatches is then piped through the pipeline using megatron-core fwd/bwd functions.
        """
        mode = 'test' if self.trainer.testing else 'val'
        # Initialize userbuffer communicators.
        if self.initialize_ub:
            self.initialize_ub_func()

        if isinstance(self.model, list):
            for model_module in self.model:
                model_module.eval()
        else:
            self.model.eval()

        if self.cfg.get('fp8', False):
            first_val_step = self.prev_step_training and not self.training
            self.prev_step_training = self.training
        else:
            first_val_step = None

        with torch.no_grad():
            loss = self.fwd_bwd_step(dataloader_iter, True, first_val_step)

        if isinstance(self.model, list):
            for model_module in self.model:
                model_module.train()
        else:
            self.model.train()

        if mode == 'val':
            # Append with the correct dataloader_idx in case of multiple dataloaders
            if type(self.trainer.val_dataloaders) == list and len(self.trainer.val_dataloaders) > 1:
                self.validation_step_outputs[dataloader_idx].append(loss)
            else:
                self.validation_step_outputs.append(loss)
        else:
            if type(self.trainer.test_dataloaders) == list and len(self.trainer.test_dataloaders) > 1:
                self.test_step_outputs[dataloader_idx].append(loss)
            else:
                self.test_step_outputs.append(loss)

        return loss

    def on_validation_epoch_end(self):
        if parallel_state.is_pipeline_last_stage():
            # only the last pipeline parallel stages return loss with their batch size
            if self.cfg.data.get('validation_drop_last', True):
                averaged_loss = torch.stack(self.validation_step_outputs).mean()
            else:
                # Compute the avg loss by total_loss across all samples / total number of samples
                total_loss_and_total_samples = torch.vstack(self.validation_step_outputs).sum(axis=0)
                avg_loss = total_loss_and_total_samples[0] / total_loss_and_total_samples[1]
                averaged_loss = avg_loss.type(torch.float32).cuda()
        else:
            averaged_loss = torch.tensor(0.0, dtype=torch.float32).cuda()

        # When using pipeline parallelism, loss is calculated only in the last pipeline stage and
        # it should be casted to other pipeline stages for logging.
        if parallel_state.get_pipeline_model_parallel_world_size() > 1:
            if self.loss_broadcast_src_rank is None:
                dp_size = parallel_state.get_data_parallel_world_size()
                cp_size = parallel_state.get_context_parallel_world_size()
                tp_size = parallel_state.get_tensor_model_parallel_world_size()
                pp_size = parallel_state.get_pipeline_model_parallel_world_size()
                rank_in_dp_tp_group = torch.distributed.get_rank() % (dp_size * cp_size * tp_size)
                last_pipeline_stage_offset = (tp_size * cp_size * dp_size) * (pp_size - 1)
                self.loss_broadcast_src_rank = last_pipeline_stage_offset + rank_in_dp_tp_group
            torch.distributed.broadcast(
                averaged_loss, self.loss_broadcast_src_rank, group=parallel_state.get_pipeline_model_parallel_group(),
            )

        self.log('val_loss', averaged_loss, prog_bar=True, rank_zero_only=True, batch_size=1)
        self.validation_step_outputs.clear()  # free memory

        return averaged_loss

    def test_step(self, dataloader_iter):
        return self.validation_step(dataloader_iter)

    def on_test_epoch_end(self):
        averaged_loss = average_losses_across_data_parallel_group(self.test_step_outputs)
        logging.info(f'test_loss: {averaged_loss[0]}')
        self.test_step_outputs.clear()  # free memory

    def loss_func(self, loss_mask, num_valid_tokens_in_ub, output_tensor):
        losses = output_tensor.float()
        loss_mask = loss_mask.view(-1).float()
        # TODO: add nemo version here
        loss = torch.sum(losses.view(-1) * loss_mask) / num_valid_tokens_in_ub  # sequence level nll
        if parallel_state.get_context_parallel_world_size() > 1:
            torch.distributed.all_reduce(loss, group=parallel_state.get_context_parallel_group())
        return loss

    def build_train_valid_test_datasets(self):
        if self.trainer.limit_val_batches > 1.0 and isinstance(self.trainer.limit_val_batches, float):
            raise ValueError("limit_val_batches must be an integer or float less than or equal to 1.0.")
        logging.info('Building GPT datasets.')
        global_batch_size = self.cfg.global_batch_size
        max_train_steps = self.trainer.max_steps
        eval_iters = (max_train_steps // self.trainer.val_check_interval + 1) * self.trainer.limit_val_batches
        test_iters = self.trainer.limit_test_batches

        # TODO: @athitten make num of eval and test samples 1 always, after it works with non DictConfig data_prefix.
        train_valid_test_num_samples = [
            max_train_steps * global_batch_size,
            eval_iters * global_batch_size,
            test_iters * global_batch_size,
        ]

        # The line below exploits a quirk in mcore dataset construction, to make number of epochs for validation and test equal to 1
        # The mcore dataset implementation uses the number N we provide via train_valid_test_num_samples to derive parameter E such that
        # E = argmin_e e * N_d >= N, or equivalently E = ceildiv(N, N_d)
        # Where N_d is the total number of samples in a dataset (files), and N is the requested number of samples (provided for every split in the list below).
        # Setting N = 1 we force E to be 1 as well
        if self.trainer.limit_val_batches <= 1.0 and isinstance(self.trainer.limit_val_batches, float):
            train_valid_test_num_samples[1] = 1

        # Add extra FIM tokens to tokenizer
        if self.cfg.data.get('add_fim', False) and self.cfg.tokenizer.library == 'megatron':
            fim_tokens = self.cfg.data.fim.extra_tokens
            fim_tokens = [fim_tokens.prefix, fim_tokens.middle, fim_tokens.suffix, fim_tokens.pad, fim_tokens.eod]
            self.tokenizer.add_special_tokens({'additional_special_tokens': fim_tokens})

        if self.cfg.data.get("legacy_dataset", False):
            self._train_ds, self._validation_ds, self._test_ds = build_train_valid_test_datasets(
                cfg=self.cfg,
                trainer=self.trainer,
                data_prefix=self.cfg.data.data_prefix,
                data_impl=self.cfg.data.data_impl,
                splits_string=self.cfg.data.splits_string,
                train_valid_test_num_samples=train_valid_test_num_samples,
                seq_length=self.cfg.data.seq_length,
                seed=self.cfg.seed,
                skip_warmup=self.cfg.data.get('skip_warmup', True),
                tokenizer=self.tokenizer,
            )
        else:
            # Function needed for mcore GPTDataset
            is_dataset_built_on_rank = lambda: True

            mock_dataset = True if self.cfg.data.get("data_impl", "mmap") == "mock" else False
            kwargs = {
                "random_seed": self.cfg.seed,
                "sequence_length": self.cfg.data.seq_length,
                "path_to_cache": self.cfg.data.index_mapping_dir,
                "tokenizer": self.tokenizer,
                "reset_position_ids": self.reset_position_ids,
                "reset_attention_mask": self.reset_attention_mask,
                "eod_mask_loss": self.eod_mask_loss,
                "mock": mock_dataset,
                "mmap_bin_files": self.cfg.data.get("mmap_bin_files", True),
            }

            # support for dict data input type
            if isinstance(self.cfg.data.data_prefix, DictConfig):
                _pref = self.cfg.data.data_prefix
                kwargs['blend_per_split'] = [_pref['train'], _pref['validation'], _pref['test']]
            else:
                kwargs['blend'] = self.cfg.data.data_prefix
                kwargs["split"] = self.cfg.data.splits_string

            if self.cfg.data.get('add_fim', False):
                dataset_config = GPTFIMDatasetConfig(self.cfg.data.fim, **kwargs)
                dataset_type = GPTFIMDataset
            else:
                dataset_config = GPTDatasetConfig(**kwargs)
                dataset_type = MockGPTDataset if mock_dataset else GPTDataset

            self._train_ds, self._validation_ds, self._test_ds = BlendedMegatronDatasetBuilder(
                dataset_type, train_valid_test_num_samples, is_dataset_built_on_rank, dataset_config,
            ).build()

        if self._train_ds is not None:
            logging.info(f'Length of train dataset: {len(self._train_ds)}')
        if self._validation_ds is not None:
            logging.info(f'Length of val dataset: {len(self._validation_ds)}')
        if self._test_ds is not None:
            logging.info(f'Length of test dataset: {len(self._test_ds)}')
        logging.info(f'Finished building GPT datasets.')

        return self._train_ds, self._validation_ds, self._test_ds

    def build_pretraining_data_loader(
        self, dataset, consumed_samples, dataset_type=None, drop_last=True, pad_samples_to_global_batch_size=False
    ):
        """Buld dataloader given an input dataset."""

        logging.info(f'Building dataloader with consumed samples: {consumed_samples}')
        # Megatron sampler
        if hasattr(self.cfg.data, 'dataloader_type') and self.cfg.data.dataloader_type is not None:
            if self.cfg.data.dataloader_type == 'single':
                batch_sampler = MegatronPretrainingSampler(
                    total_samples=len(dataset),
                    consumed_samples=consumed_samples,
                    micro_batch_size=self.cfg.micro_batch_size,
                    data_parallel_rank=parallel_state.get_data_parallel_rank(),
                    data_parallel_size=parallel_state.get_data_parallel_world_size(),
                    drop_last=drop_last,
                    global_batch_size=self.cfg.global_batch_size,
                    rampup_batch_size=self.cfg.get('rampup_batch_size', None),
                    pad_samples_to_global_batch_size=pad_samples_to_global_batch_size,
                )
            elif self.cfg.data.dataloader_type == 'cyclic':
                batch_sampler = MegatronPretrainingRandomSampler(
                    total_samples=len(dataset),
                    consumed_samples=consumed_samples,
                    micro_batch_size=self.cfg.micro_batch_size,
                    data_parallel_rank=parallel_state.get_data_parallel_rank(),
                    data_parallel_size=parallel_state.get_data_parallel_world_size(),
                    drop_last=self.cfg.get('drop_last', True),
                )
            else:
                raise ValueError('cfg.data.dataloader_type must be "single" or "cyclic"')
        else:
            raise ValueError('cfg.data.dataloader_type not found. Must be "single" or "cyclic"')

        return torch.utils.data.DataLoader(
            dataset,
            batch_sampler=batch_sampler,
            num_workers=self.cfg.data.num_workers,
            pin_memory=True,
            persistent_workers=True if self.cfg.data.num_workers > 0 else False,
        )

    def setup(self, stage=None):
        """ PTL hook that is executed after DDP spawns.
            We setup datasets here as megatron datasets require DDP to instantiate.
            See https://pytorch-lightning.readthedocs.io/en/latest/common/lightning_module.html#setup for more information.
        Args:
            stage (str, optional): Can be 'fit', 'validate', 'test' or 'predict'. Defaults to None.
        """
        num_parameters_on_device, total_num_parameters = self._get_total_params_across_model_parallel_groups_gpt_bert(
            self.model
        )

        logging.info(
            f'Pipeline model parallel rank: {parallel_state.get_pipeline_model_parallel_rank()}, '
            f'Tensor model parallel rank: {parallel_state.get_tensor_model_parallel_rank()}, '
            f'Number of model parameters on device: {num_parameters_on_device:.2e}. '
            f'Total number of model parameters: {total_num_parameters:.2e}.'
        )

        resume_checkpoint_path = self.trainer.ckpt_path
        if resume_checkpoint_path:
            init_consumed_samples = self._extract_consumed_samples_from_ckpt(resume_checkpoint_path)
        else:
            init_consumed_samples = 0
        self.init_consumed_samples = init_consumed_samples
        self.init_global_step = self.trainer.global_step

        if self.rampup_batch_size:
            num_microbatch_calculator = apex.transformer.pipeline_parallel.utils._GLOBAL_NUM_MICROBATCHES_CALCULATOR
            num_microbatch_calculator.update(self.init_consumed_samples, consistency_check=False)
            self.prev_consumed_samples = self.init_consumed_samples

        if stage == 'predict':
            return
        else:
            # TODO: consider adding a ModelPT guard to check if model is being restored.
            # allowing restored models to optionally setup datasets
            self.build_train_valid_test_datasets()
            self.setup_training_data(self.cfg.data)
            self.setup_validation_data(self.cfg.data)
            self.setup_test_data(self.cfg.data)
            # Override limit_train_batches in terms of num of microbatches
            self._reconfigure_limit_batches(self.trainer.limit_train_batches, self._train_dl, 'train')
            # Override limit_val_batches to be a multiple of num microbatches to prevent val_step from exiting in between a step
            self._reconfigure_limit_batches(self.trainer.limit_val_batches, self._validation_dl, 'val')

        if stage == 'fit':
            self.initialize_last_rank_embeddings()

        if self.cfg.get('transformer_engine', False) or self.cfg.get('mcore_gpt', False):
            self.setup_transformer_engine_tp_groups()
            self.setup_transformer_engine_cp_groups()

    def setup_training_data(self, cfg):
        if hasattr(self, '_train_ds'):
            consumed_samples = self.compute_consumed_samples(0)
            logging.info(
                f'Setting up train dataloader with len(len(self._train_ds)): {len(self._train_ds)} and consumed samples: {consumed_samples}'
            )
            self._train_dl = self.build_pretraining_data_loader(self._train_ds, consumed_samples)

    def setup_validation_data(self, cfg):
        if hasattr(self, '_validation_ds'):
            consumed_samples = 0
            logging.info(
                f'Setting up validation dataloader with len(len(self._validation_ds)): {len(self._validation_ds)} and consumed samples: {consumed_samples}'
            )

            drop_last = True
            if not self.cfg.data.get('validation_drop_last', True):
                logging.info(f'Drop last in validation dataset is set to False')
                drop_last = False
            pad_samples_to_global_batch_size = False
            if self.cfg.data.get('pad_samples_to_global_batch_size', False):
                logging.info('pad_samples_to_global_batch_size set to True')
                pad_samples_to_global_batch_size = True

            self._validation_dl = self.build_pretraining_data_loader(
                self._validation_ds, consumed_samples, "validation", drop_last, pad_samples_to_global_batch_size
            )

    def setup_test_data(self, cfg):
        if hasattr(self, '_test_ds'):
            consumed_samples = 0
            logging.info(
                f'Setting up test dataloader with len(len(self._test_ds)): {len(self._test_ds)} and consumed samples: {consumed_samples}'
            )
            self._test_dl = self.build_pretraining_data_loader(self._test_ds, consumed_samples)

    def generate(
        self,
        inputs: Union[List[str], torch.Tensor, List[dict]],
        length_params: LengthParam,
        sampling_params: SamplingParam = None,
        *,
        strategy: Optional[TextGenerationStrategy] = None,
    ) -> OutputType:

        # check whether the DDP is initialized
        if parallel_state.is_unitialized():

            def dummy():
                return

            if self.trainer.strategy.launcher is not None:
                self.trainer.strategy.launcher.launch(dummy, trainer=self.trainer)
            self.trainer.strategy.setup_environment()

            if self.cfg.get('transformer_engine', False):
                self.setup_transformer_engine_tp_groups()
                self.setup_transformer_engine_cp_groups()

        # set the default sampling params if it is None.
        # default do greedy sampling
        if sampling_params is None:
            sampling_params = get_default_sampling_params()

        # set the default length params if it is None.
        # default do greedy sampling
        if length_params is None:
            length_params = get_default_length_params()

        strategy_args = {} if strategy is None else {"strategy": strategy}

        return megatron_gpt_generate(
            self.cuda(), inputs, self.tokenizer, length_params, sampling_params, **strategy_args
        )

    def predict_step(self, batch: Any, batch_idx: int, dataloader_idx: Optional[int] = None) -> Any:
        inference_config = self.get_inference_config()
        if inference_config is None:
            return None
        else:
            # need to overwrite some configuration, make it immutable
            inference_config = inference_config.copy()
            compute_logprob = inference_config['compute_logprob']
            if compute_logprob:
                inference_config['inputs'] = batch
                inference_config['tokens_to_generate'] = 1
                inference_config['all_probs'] = True
                inference_config["add_BOS"] = False
                inference_config['greedy'] = True
                response = generate(self, **inference_config)
                compute_prob_response = get_computeprob_response(self.tokenizer, response, batch)
                return compute_prob_response
            else:
                inference_config['inputs'] = batch
                return generate(self, **inference_config)

    def list_available_models(self):
        return None

    def transfer_batch_to_device(self, batch: Any, device: torch.device, dataloader_idx: int) -> Any:
        """ PTL hook: https://pytorch-lightning.readthedocs.io/en/latest/common/lightning_module.html#transfer-batch-to-device
            When using pipeline parallelism, we need the global batch to remain on the CPU,
            since the memory overhead will be too high when using a large number of microbatches.
            Microbatches are transferred from CPU to GPU inside the pipeline.
        """
        return batch

    def _validate_trainer(self):
        """ Certain trainer configurations can break training.
            Here we try to catch them and raise an error.
        """
        if self.trainer.accumulate_grad_batches > 1:
            raise ValueError(
                f'Gradient accumulation is done within training_step. trainer.accumulate_grad_batches must equal 1'
            )

    @classmethod
    def list_available_models(cls) -> Optional[PretrainedModelInfo]:
        """
        This method returns a list of pre-trained model which can be instantiated directly from NVIDIA's NGC cloud.
        Returns:
            List of available pre-trained models.
        """
        result = []
        result.append(
            PretrainedModelInfo(
                pretrained_model_name="megatron_gpt_345m",
                location="https://api.ngc.nvidia.com/v2/models/nvidia/nemo/megatron_gpt_345m/versions/1/files/megatron_gpt_345m.nemo",
                description="345M parameter GPT generative Megatron model.",
            )
        )
        return result

    def on_save_checkpoint(self, checkpoint) -> None:
        """LightningModule hook:
        https://pytorch-lightning.readthedocs.io/en/stable/common/lightning_module.html#on-save-checkpoint
        """

        # mcore uses distributed checkpointing
        # FSDP supports the lagecy checkpointing or torch-FSDP-native sharded checkpointing
        if self.mcore_gpt and not self.use_fsdp:
            checkpoint['sharded_state_dict'] = self.sharded_state_dict()

        # legacy checkpointing for interleaved
        else:
            if isinstance(self.model, list):
                for i in range(len(self.model)):
                    parallel_state.set_virtual_pipeline_model_parallel_rank(i)
                    checkpoint[f'model{i}'] = self.model[i].module.state_dict_for_save_checkpoint()
                parallel_state.set_virtual_pipeline_model_parallel_rank(0)

    def on_load_checkpoint(self, checkpoint) -> None:
        """LightningModule hook:
        https://pytorch-lightning.readthedocs.io/en/stable/common/lightning_module.html#on-load-checkpoint
        """

        # mcore uses distributed checkpointing
        # FSDP supports the lagecy checkpointing or torch-FSDP-native sharded checkpointing
        if self.mcore_gpt and not self.use_fsdp:
            if 'state_dict' in checkpoint and checkpoint['state_dict']:
                for index, module in enumerate(self.get_model_module_list()):
                    if parallel_state.get_virtual_pipeline_model_parallel_world_size() is not None:
                        checkpoint_state_dict = checkpoint['state_dict'][f'model_{index}']
                    else:
                        checkpoint_state_dict = checkpoint['state_dict']
                    # checkpoint_state_dict has "model." but module does not so we need to remove it when loading
                    checkpoint_state_dict = {
                        key.replace('model.', ''): checkpoint_state_dict.pop(key)
                        for key in list(checkpoint_state_dict.keys())
                    }
                    module.load_state_dict(checkpoint_state_dict, strict=True)
            else:
                # when restoring a distributed checkpoint from a ptl checkpoint we need to defer loading the state_dict
                # see NLPModel.on_load_checkpoint
                checkpoint['state_dict'] = {}

        # legacy checkpointing for interleaved
        else:
            if isinstance(self.model, list):
                for i in range(len(self.model)):
                    parallel_state.set_virtual_pipeline_model_parallel_rank(i)
                    self.model[i].module.load_state_dict(checkpoint[f'model{i}'], strict=True)
                parallel_state.set_virtual_pipeline_model_parallel_rank(0)

    def sharded_state_dict(self, prefix: str = '') -> Dict[str, Any]:
        """
        Creates the sharded state dict which is used by dist_checkpoint to save the sharded tensors to disk.
        When given the sharded_stated_dict, dist_checkpoint.load will load the tensors corresponding to
        self.state_dict().
        The sharded tensor mapping is defined in the GPTModel class from mcore.
        """

        if self.mcore_gpt:
            module_prefix = f'{prefix}model.'
            sharded_state_dict = {}
            for index, module in enumerate(self.get_model_module_list()):
                if parallel_state.get_virtual_pipeline_model_parallel_world_size() is not None:
                    # virtual pipline rank must be set so that GPTModel returns the correct sharded state dict
                    parallel_state.set_virtual_pipeline_model_parallel_rank(index)
                    module_sharded_state_dict = module.sharded_state_dict(prefix=module_prefix)
                    sharded_state_dict[f'model_{index}'] = module_sharded_state_dict
                else:
                    module_sharded_state_dict = module.sharded_state_dict(prefix=module_prefix)
                    sharded_state_dict.update(module_sharded_state_dict)

            # reset vp rank
            if parallel_state.get_virtual_pipeline_model_parallel_world_size() is not None:
                parallel_state.set_virtual_pipeline_model_parallel_rank(0)

            return sharded_state_dict

    def parameters(self):
        if isinstance(self.model, list):
            return itertools.chain.from_iterable(module.parameters() for module in self.model)
        else:
            return self.model.parameters()

    @property
    def mgpt_wrapper(self):
        return MegatronGPTExportableModel(self)

    def list_export_subnets(self):
        return ['mgpt_wrapper']

    def initialize_last_rank_embeddings(self):
        if parallel_state.get_pipeline_model_parallel_world_size() > 1:
            if self.cfg.get('share_embeddings_and_output_weights', True):
                for index, module in enumerate(self.get_model_module_list()):
                    if parallel_state.get_virtual_pipeline_model_parallel_world_size() is not None:
                        parallel_state.set_virtual_pipeline_model_parallel_rank(index)
                    sync_embeddings = (
                        module.setup_embeddings_and_output_layer
                        if self.mcore_gpt
                        else module.sync_initial_word_embeddings
                    )
                    sync_embeddings()
                if parallel_state.get_virtual_pipeline_model_parallel_world_size() is not None:
                    parallel_state.set_virtual_pipeline_model_parallel_rank(0)

    def _reset_activation_checkpointing_args(self):
        """ Disables activation checkpointing completely and saves the values so that
            _restore_activation_checkpointing_args can restore them later. This function must always be
            called before _restore_activation_checkpointing_args.
        """
        # Store values to restore them later.
        self.last_activations_checkpoint_granularity = self.cfg.activations_checkpoint_granularity
        self.last_activations_checkpoint_method = self.cfg.activations_checkpoint_method
        self.last_activations_checkpoint_num_layers = self.cfg.activations_checkpoint_num_layers
        self.last_activations_checkpoint_layers_per_pipeline = self.cfg.activations_checkpoint_layers_per_pipeline

        # Reset config values. Needed for calling generate.
        self.cfg.activations_checkpoint_granularity = None
        self.cfg.activations_checkpoint_method = None
        self.cfg.activations_checkpoint_num_layers = None
        self.cfg.activations_checkpoint_layers_per_pipeline = None

        # Reset model parameters.
        for module in self.get_model_module_list():
            if self.cfg.get('mcore_gpt', False):
                module.decoder.config.recompute_granularity = None
                module.decoder.config.recompute_method = None
                module.decoder.config.recompute_num_layers = None
            else:
                module.language_model.encoder.activations_checkpoint_granularity = None
                module.language_model.encoder.activations_checkpoint_method = None
                module.language_model.encoder.activations_checkpoint_num_layers = None
                module.language_model.encoder.activations_checkpoint_layers_per_pipeline = None

    def _restore_activation_checkpointing_args(self):
        """ Restores the activation checkpointing parameters using the values saved by
            _reset_activation_checkpointing_args. This function must never be called before
            _reset_activation_checkpointing_args.
        """
        # Restore config values.
        self.cfg.activations_checkpoint_granularity = self.last_activations_checkpoint_granularity
        self.cfg.activations_checkpoint_method = self.last_activations_checkpoint_method
        self.cfg.activations_checkpoint_num_layers = self.last_activations_checkpoint_num_layers
        self.cfg.activations_checkpoint_layers_per_pipeline = self.last_activations_checkpoint_layers_per_pipeline

        # Restore model parameters.
        for module in self.get_model_module_list():
            if self.cfg.get('mcore_gpt', False):
                module.decoder.config.recompute_granularity = self.last_activations_checkpoint_granularity
                module.decoder.config.recompute_method = self.last_activations_checkpoint_method
                module.decoder.config.recompute_num_layers = self.last_activations_checkpoint_num_layers
            else:
                module.language_model.encoder.activations_checkpoint_granularity = (
                    self.last_activations_checkpoint_granularity
                )
                module.language_model.encoder.activations_checkpoint_method = self.last_activations_checkpoint_method
                module.language_model.encoder.activations_checkpoint_num_layers = (
                    self.last_activations_checkpoint_num_layers
                )
                module.language_model.encoder.activations_checkpoint_layers_per_pipeline = (
                    self.last_activations_checkpoint_layers_per_pipeline
                )

    def _reset_sequence_parallelism_args(self):
        """ Disables sequence parallelism completely and saves the values so that
            _restore_sequence_parallelism_args can restore them later. This function must always be
            called before _restore_sequence_parallelism_args.
        """
        # Store values to restore them later.
        self.last_sequence_parallel = self.cfg.sequence_parallel

        # Reset config values. Needed for calling generate.
        self.cfg.sequence_parallel = False
        self.model_parallel_config.sequence_parallel = False
        self.transformer_config.sequence_parallel = False

        # Reset model parameters.
        for module in self.get_model_module_list():
            for mod in module.modules():
                if hasattr(mod, "sequence_parallel"):
                    mod.sequence_parallel = False

    def _restore_sequence_parallelism_args(self):
        """ Restores the sequence parallelism parameters using the values saved by
            _reset_sequence_parallelism_args. This function must never be called before
            _reset_sequence_parallelism_args.
        """
        # Restore config values.
        self.cfg.sequence_parallel = self.last_sequence_parallel
        self.model_parallel_config.sequence_parallel = self.last_sequence_parallel
        self.transformer_config.sequence_parallel = self.last_sequence_parallel

        # Restore model parameters.
        for module in self.get_model_module_list():
            for mod in module.modules():
                if hasattr(mod, "sequence_parallel"):
                    mod.sequence_parallel = self.last_sequence_parallel

    def build_transformer_config(self) -> TransformerConfig:
        """ Builds the megatron core gpt transformer config for the model.
            For attributes in the nemo model config that are the same
            as the megatron core TransformerConfig, we will use the value from the nemo model config.
            For attributes in TransformerConfig that are not in the nemo model config, we add custom logic.
        """

        normalization = self.cfg.get('normalization', 'layernorm').lower()
        layernorm_zero_centered_gamma = self.cfg.get('normalization', 'layernorm') == 'layernorm1p'
        if normalization == 'layernorm':
            normalization = 'LayerNorm'
        elif normalization == 'rmsnorm':
            normalization = 'RMSNorm'
        elif normalization == 'layernorm1p':
            normalization = 'LayerNorm'
            layernorm_zero_centered_gamma = True
        else:
            logging.warning(
                f"The normalization type: {normalization} might not be supported in megatron core."
                f"Supported types are LayerNorm and RMSNorm."
            )

        ub_tp_comm_overlap = self.cfg.get('ub_tp_comm_overlap', False)

        if not self.cfg.get('fp8', False):
            fp8 = None
        elif self.cfg.get('fp8_e4m3', False):
            fp8 = 'e4m3'
        elif self.cfg.get('fp8_hybrid', False):
            fp8 = 'hybrid'
        else:
            raise ValueError(f"fp8 enabled but fp8_format (fp8_e4m3 | fp8_hybrid) is not set.")

        # any configs that are not in the nemo model config will be added here
        model_specific_configs = {
            'layernorm_zero_centered_gamma': layernorm_zero_centered_gamma,
            'normalization': normalization,
            'fp8': fp8,
            'tp_comm_overlap': ub_tp_comm_overlap,
            # MoE related
            'num_moe_experts': self.cfg.get('num_moe_experts', None),
            'moe_router_load_balancing_type': self.cfg.get('moe_router_load_balancing_type', 'aux_loss'),
            'moe_router_topk': self.cfg.get('moe_router_topk', 2),
            'moe_grouped_gemm': self.cfg.get('moe_grouped_gemm', False),
            'moe_aux_loss_coeff': self.cfg.get(
                'moe_aux_loss_coeff', 0
            ),  # 1e-2 would be a good start value for load balance loss.
            'moe_z_loss_coeff': self.cfg.get('moe_z_loss_coeff', None),  # 1e-3 would be a good start value for z-loss
            'moe_input_jitter_eps': self.cfg.get('moe_input_jitter_eps', None),
            'moe_token_dropping': self.cfg.get('moe_token_dropping', False),  # TODO: Support token dropping.
        }
        if model_specific_configs['num_moe_experts'] is not None:
            assert mcore_supports_moe(), 'Megatron-core >= v0.5.0 is required for MoE'
        elif not mcore_supports_moe():
            if 'num_moe_experts' in model_specific_configs:
                del model_specific_configs['num_moe_experts']
            moe_keys = list(filter(lambda x: x.startswith('moe_'), model_specific_configs.keys()))
            for k in moe_keys:
                del model_specific_configs[k]

        transformer_config = super().build_transformer_config()

        for key, value in model_specific_configs.items():
            setattr(transformer_config, key, value)

        # pass mcore customization configs directly to mcore
        mcore_customization_config_dict = self.cfg.get('mcore_customization_config', {})
        for key, value in mcore_customization_config_dict.items():
            setattr(transformer_config, key, value)

        return transformer_config<|MERGE_RESOLUTION|>--- conflicted
+++ resolved
@@ -89,12 +89,9 @@
     from megatron.core import InferenceParams, parallel_state, tensor_parallel
     from megatron.core.datasets.blended_megatron_dataset_builder import BlendedMegatronDatasetBuilder
     from megatron.core.datasets.gpt_dataset import GPTDataset, GPTDatasetConfig, MockGPTDataset
-<<<<<<< HEAD
-=======
 
     # NeMo's implementation of the get_gpt_layer_ammo_spec function is temporarily used
     # from megatron.core.inference.gpt.model_specs import get_gpt_layer_ammo_spec
->>>>>>> 95a0a3e2
     from megatron.core.models.gpt import GPTModel as MCoreGPTModel
     from megatron.core.models.gpt.gpt_layer_specs import (
         get_gpt_layer_local_spec,
@@ -104,11 +101,6 @@
     from megatron.core.transformer.module import Float16Module as MCoreFloat16Module
     from megatron.core.transformer.transformer_config import TransformerConfig
     from megatron.core.utils import drain_embedding_wgrad_compute, init_method_normal, scaled_init_method_normal
-
-    try:
-        from megatron.core.deploy.gpt.model_specs import get_gpt_layer_ammo_spec
-    except (ImportError, ModuleNotFoundError):
-        from megatron.core.inference.gpt.model_specs import get_gpt_layer_ammo_spec
 
     HAVE_MEGATRON_CORE = True
 
