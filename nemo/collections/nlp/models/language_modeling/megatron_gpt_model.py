# Copyright (c) 2021, NVIDIA CORPORATION.  All rights reserved.
#
# Licensed under the Apache License, Version 2.0 (the "License");
# you may not use this file except in compliance with the License.
# You may obtain a copy of the License at
#
#     http://www.apache.org/licenses/LICENSE-2.0
#
# Unless required by applicable law or agreed to in writing, software
# distributed under the License is distributed on an "AS IS" BASIS,
# WITHOUT WARRANTIES OR CONDITIONS OF ANY KIND, either express or implied.
# See the License for the specific language governing permissions and
# limitations under the License.

import re
from typing import Any, Dict, List, Optional

import torch
from apex.transformer import parallel_state, tensor_parallel
from omegaconf.dictconfig import DictConfig
from pytorch_lightning.trainer.trainer import Trainer

from nemo.collections.nlp.data.language_modeling.megatron.data_samplers import (
    MegatronPretrainingRandomSampler,
    MegatronPretrainingSampler,
)
from nemo.collections.nlp.data.language_modeling.megatron.gpt_dataset import build_train_valid_test_datasets
from nemo.collections.nlp.data.language_modeling.megatron.gpt_prompt_tuning_dataset import GPTPromptTuningDataset
from nemo.collections.nlp.models.language_modeling.megatron.gpt_model import GPTModel
from nemo.collections.nlp.models.nlp_model import NLPModel
from nemo.collections.nlp.modules.common.megatron.clip_grads import clip_grad_norm_fp32
from nemo.collections.nlp.modules.common.megatron.megatron_init import (
    initialize_model_parallel_for_nemo,
    set_jit_fusion_options,
)
from nemo.collections.nlp.modules.common.megatron.utils import (
    average_losses_across_data_parallel_group,
    get_ltor_masks_and_position_ids,
)
from nemo.collections.nlp.modules.common.tokenizer_utils import get_nmt_tokenizer
from nemo.utils import AppState, logging


class MegatronGPTModel(NLPModel):
    """
    Megatron GPT pretraining and prompt tuning
    """

    def __init__(self, cfg: DictConfig, trainer: Trainer):
        super().__init__(cfg, trainer=trainer)
        self.cfg = cfg

        if self.cfg.get('use_cpu_initialization', False) is False:
            torch.cuda.set_device(trainer.local_rank)

        # buffer used during train_step for logging average loss over gradient accumulation steps
        self._reduced_loss_buffer = []

        initialize_model_parallel_for_nemo(
            world_size=trainer.world_size,
            global_rank=trainer.global_rank,
            local_rank=trainer.local_rank,
            tensor_model_parallel_size=cfg.get('tensor_model_parallel_size', 1),
            seed=self.cfg.get('seed', 1234),
        )

        set_jit_fusion_options()

        self.tokenizer = get_nmt_tokenizer(
            library=self.cfg.tokenizer.library,
            model_name=self.cfg.tokenizer.type,
            tokenizer_model=self.register_artifact("tokenizer_model", self.cfg.tokenizer.model),
            vocab_file=self.register_artifact("vocab_file", self.cfg.tokenizer.vocab_file),
            merges_file=self.register_artifact("merges_file", self.cfg.tokenizer.merge_file),
        )

        vocab_size = self.tokenizer.vocab_size

        padded_vocab_size = self._vocab_size_with_padding(
            orig_vocab_size=vocab_size,
            make_vocab_size_divisible_by=cfg.get('make_vocab_size_divisible_by', 128),
            tensor_model_parallel_size=cfg.get('tensor_model_parallel_size', 1),
        )

        self.model = GPTModel(
            vocab_size=padded_vocab_size,
            hidden_size=cfg.hidden_size,
            max_position_embeddings=cfg.max_position_embeddings,
            num_layers=cfg.num_layers,
            num_attention_heads=cfg.num_attention_heads,
            apply_query_key_layer_scaling=cfg.get('apply_query_key_layer_scaling', True),
            kv_channels=cfg.get('kv_channels', None),
            ffn_hidden_size=cfg.ffn_hidden_size,
            num_tokentypes=0,
            parallel_output=True,
            use_soft_prompts=cfg.get('use_soft_prompts', False),
            prompt_length=cfg.get('prompt_length', 10),
            prompt_tags=cfg.get('existing_prompt_tags', None),
            pre_process=cfg.get('pre_process', True),
            post_process=cfg.get('post_process', True),
            init_method_std=cfg.get('init_method_std', 0.02),
            fp16_lm_cross_entropy=cfg.get('fp16_lm_cross_entropy', False),
            use_cpu_initialization=cfg.get('use_cpu_initialization', False),
            hidden_dropout=cfg.get('hidden_dropout', 0.1),
            precision=cfg.get('precision', 16),
            fp32_residual_connection=cfg.get('fp32_residual_connection', False),
            activations_checkpoint_method=cfg.get('activations_checkpoint_method', None),
            activations_checkpoint_num_layers=cfg.get('activations_checkpoint_num_layers', 1),
            layernorm_epsilon=cfg.get('layernorm_epsilon', 1e-5),
            onnx_safe=cfg.get('onnx_safe', False),
        )

        self.use_soft_prompts = False

        if self.cfg.get('use_soft_prompts', False):
            self.use_soft_prompts = True
            self.prompt_table = set([])
            self.prompt_length = cfg.get('prompt_length', 10)

            if self.cfg.get('existing_prompt_tags', None):
                self.prompt_table = set(self.cfg.existing_prompt_tags)

    def forward(self, tokens, text_position_ids, attention_mask, labels, prompt_tags=None):
        output_tensor = self.model(tokens, text_position_ids, attention_mask, labels=labels, prompt_tags=prompt_tags,)

        return output_tensor

    def training_step(self, batch, batch_idx):
        if self.use_soft_prompts:
            tokens, labels, prompt_tags, attention_mask, loss_mask, text_position_ids = batch

            tokens = tokens.to(self.device)
            labels = labels.to(self.device)
            attention_mask = attention_mask.to(self.device)
            loss_mask = loss_mask.to(self.device)
            text_position_ids = text_position_ids.to(self.device)

            output_tensor = self(tokens, text_position_ids, attention_mask, labels, prompt_tags)
        else:
            tokens, labels, loss_mask, attention_mask, position_ids = self.process_batch(batch)
            output_tensor = self(tokens, position_ids, attention_mask, labels)

        loss = self.loss_func(loss_mask, output_tensor)
        reduced_loss = average_losses_across_data_parallel_group([loss])

        # cache reduced loss while accumulating gradients
        self._reduced_loss_buffer.append(reduced_loss[0])

        if (batch_idx + 1) % self.trainer.accumulate_grad_batches == 0:
            # Reduced loss for logging.
            average_reduced_loss = sum(self._reduced_loss_buffer) / len(self._reduced_loss_buffer)
            self.log('reduced_train_loss', average_reduced_loss, prog_bar=True)
            lr = self._optimizer.param_groups[0]['lr']
            self.log('lr', lr)
            self.log('global_step', self.trainer.global_step, prog_bar=True)
            self.log('consumed_samples', self.compute_consumed_samples(self.trainer.global_step), prog_bar=True)
            self._reduced_loss_buffer = []

        return loss

    def validation_step(self, batch, batch_idx):
        if self.use_soft_prompts:
            tokens, labels, prompt_tags, attention_mask, loss_mask, text_position_ids = batch

            tokens = tokens.to(self.device)
            labels = labels.to(self.device)
            attention_mask = attention_mask.to(self.device)
            loss_mask = loss_mask.to(self.device)
            text_position_ids = text_position_ids.to(self.device)

            output_tensor = self(tokens, text_position_ids, attention_mask, labels, prompt_tags)
        else:
            tokens, labels, loss_mask, attention_mask, position_ids = self.process_batch(batch)
            output_tensor = self(tokens, position_ids, attention_mask, labels)

        loss = self.loss_func(loss_mask, output_tensor)
        reduced_loss = average_losses_across_data_parallel_group([loss])

        return reduced_loss

    def validation_epoch_end(self, outputs):
        averaged_loss = torch.stack(outputs).mean()
        self.log('val_loss', averaged_loss, prog_bar=True)
        self.log('consumed_samples', self.compute_consumed_samples(self.trainer.global_step))

    def test_step(self, batch, batch_idx):
        return self.validation_step(batch, batch_idx)

    def test_epoch_end(self, outputs):
        averaged_loss = average_losses_across_data_parallel_group(outputs)
        logging.info(f'test_loss: {averaged_loss[0]}')

    def loss_func(self, loss_mask, output_tensor):
        losses = output_tensor.float()
        loss_mask = loss_mask.view(-1).float()
        # TODO: add nemo version here
        loss = torch.sum(losses.view(-1) * loss_mask) / loss_mask.sum()  # sequence level nll
        return loss

    def process_batch(self, batch):

        # Items and their type.
        keys = ['text']
        datatype = torch.int64

        data = batch
        data_b = tensor_parallel.broadcast_data(keys, data, datatype)

        # Unpack.
        tokens_ = data_b['text'].long()
        labels = tokens_[:, 1:].contiguous()
        tokens = tokens_[:, :-1].contiguous()

        # Get the masks and postition ids.
        attention_mask, loss_mask, position_ids = get_ltor_masks_and_position_ids(
            tokens,
            self.tokenizer.eos_id,
            self.cfg.data.get('reset_position_ids', False),
            self.cfg.data.get('reset_attention_mask', False),
            self.cfg.data.get('eod_mask_loss', False),
        )

        return tokens, labels, loss_mask, attention_mask, position_ids

    def build_train_valid_test_datasets(self):
        logging.info('Building GPT datasets.')
        global_batch_size = self.trainer.world_size * self.cfg.micro_batch_size / self.cfg.tensor_model_parallel_size
        # Compute trianing micro-batch steps: total_global_batch_steps x grad_acumms_per_global_batch
        max_train_steps = self.trainer.max_steps * self.trainer.accumulate_grad_batches
        eval_iters = (max_train_steps // self.trainer.val_check_interval + 1) * self.trainer.limit_val_batches
        test_iters = self.trainer.limit_test_batches

        train_valid_test_num_samples = [
            max_train_steps * global_batch_size,
            eval_iters * global_batch_size,
            test_iters * global_batch_size,
        ]
        self._train_ds, self._validation_ds, self._test_ds = build_train_valid_test_datasets(
            cfg=self.cfg,
            trainer=self.trainer,
            data_prefix=self.cfg.data.data_prefix,
            data_impl=self.cfg.data.data_impl,
            splits_string=self.cfg.data.splits_string,
            train_valid_test_num_samples=train_valid_test_num_samples,
            seq_length=self.cfg.data.seq_length,
            seed=self.cfg.seed,
            skip_warmup=self.cfg.data.get('skip_warmup', True),
        )
        if self._train_ds is not None:
            logging.info(f'Length of train dataset: {len(self._train_ds)}')
        if self._validation_ds is not None:
            logging.info(f'Length of val dataset: {len(self._validation_ds)}')
        if self._test_ds is not None:
            logging.info(f'Length of test dataset: {len(self._test_ds)}')
        logging.info(f'Finished building GPT datasets.')
        return self._train_ds, self._validation_ds, self._test_ds

    def build_pretraining_data_loader(self, dataset, consumed_samples):
        """Buld dataloader given an input dataset."""

        if dataset is None:
            return None

        # Megatron sampler
        if hasattr(self.cfg.data, 'dataloader_type') and self.cfg.data.dataloader_type is not None:
            if self.cfg.data.dataloader_type == 'single':
                batch_sampler = MegatronPretrainingSampler(
                    total_samples=len(dataset),
                    consumed_samples=consumed_samples,
                    micro_batch_size=self.cfg.micro_batch_size,
                    data_parallel_rank=parallel_state.get_data_parallel_rank(),
                    data_parallel_size=parallel_state.get_data_parallel_world_size(),
                )
            elif self.cfg.data.dataloader_type == 'cyclic':
                batch_sampler = MegatronPretrainingRandomSampler(
                    total_samples=len(dataset),
                    consumed_samples=consumed_samples,
                    micro_batch_size=self.cfg.micro_batch_size,
                    data_parallel_rank=parallel_state.get_data_parallel_rank(),
                    data_parallel_size=parallel_state.get_data_parallel_world_size(),
                )
            else:
                raise ValueError('cfg.data.dataloader_type must be "single" or "cyclic"')
        else:
            raise ValueError('cfg.data.dataloader_type not found. Must be "single" or "cyclic"')

        # Torch dataloader.
        return torch.utils.data.DataLoader(
            dataset, batch_sampler=batch_sampler, num_workers=self.cfg.data.num_workers, pin_memory=True,
        )

    def build_prompt_tuning_dataset(self, dataset_path):
        dataset = GPTPromptTuningDataset(
            dataset_path=dataset_path,
            tokenizer=self.tokenizer,
            num_prompt_tokens=self.cfg.prompt_length,
            max_seq_length=self.cfg.data.get('max_seq_length', 512),
            min_seq_length=self.cfg.data.get('min_seq_length', 1),
            add_bos_eos=self.cfg.data.get('add_bos_eos', True),
        )

        dataloader = torch.utils.data.DataLoader(
            dataset,
            batch_size=self.cfg.data.batch_size,
            collate_fn=dataset.collate_fn,
            num_workers=self.cfg.data.num_workers,
            pin_memory=True,
        )

        return dataset, dataloader

    def setup(self, stage=None):
        if stage == 'predict':
            return

        elif self.use_soft_prompts:
            # Load prompt tuning datasets
            self._train_ds, self._train_dl = self.build_prompt_tuning_dataset(self.cfg.data.train_ds)
            self._validation_ds, self._validation_dl = self.build_prompt_tuning_dataset(self.cfg.data.valid_ds)
            self._test_ds, self._test_dl = self.build_prompt_tuning_dataset(self.cfg.data.test_ds)

            # Freeze all weights except prompt embeddings
            self.prompt_tuning_freeze()

        else:
            # TODO: consider adding a ModelPT guard to check if model is being restored.
            # allowing restored models to optionally setup datasets
            self.build_train_valid_test_datasets()
            self.setup_training_data(self.cfg.data)
            self.setup_validation_data(self.cfg.data)
            self.setup_test_data(self.cfg.data)

    def setup_training_data(self, cfg):
        if hasattr(self, '_train_ds'):
            resume_checkpoint_path = self.trainer.checkpoint_connector.resume_from_checkpoint_fit_path
            if resume_checkpoint_path:
                consumed_samples = int(
                    float(re.findall(r"consumed_samples\=([0-9]+.[0-9]+)", resume_checkpoint_path)[0])
                )
            else:
                consumed_samples = 0
            logging.info(
                f'Setting up train dataloader with len(len(self._train_ds)): {len(self._train_ds)} and consumed samples: {consumed_samples}'
            )
            self._train_dl = self.build_pretraining_data_loader(self._train_ds, consumed_samples)

    def setup_validation_data(self, cfg):
        if hasattr(self, '_validation_ds'):
            consumed_samples = 0
            logging.info(
                f'Setting up validation dataloader with len(len(self._validation_ds)): {len(self._validation_ds)} and consumed samples: {consumed_samples}'
            )
            self._validation_dl = self.build_pretraining_data_loader(self._validation_ds, consumed_samples)

    def setup_test_data(self, cfg):
        if hasattr(self, '_test_ds'):
            consumed_samples = 0
            logging.info(
                f'Setting up test dataloader with len(len(self._test_ds)): {len(self._test_ds)} and consumed samples: {consumed_samples}'
            )
            self._test_dl = self.build_pretraining_data_loader(self._test_ds, consumed_samples)

    def compute_consumed_samples(self, global_step):
        app_state = AppState()
        consumed_samples = (
            global_step
            * app_state.data_parallel_size
            * self.cfg.micro_batch_size
            * self.trainer.accumulate_grad_batches
        )
        return int(consumed_samples)

    def configure_gradient_clipping(self, *args, **kwargs):
        """PTL hook to configure gradients.
           We use gradient clipping implementation from megatron-lm.
        """
        clip_val = self.trainer.gradient_clip_val
        if clip_val is None:
            return

        clip_val = float(clip_val)
        if clip_val <= 0:
            return

        parameters = [param for param in self.model.parameters() if param.requires_grad]
        clip_grad_norm_fp32(parameters=parameters, max_norm=clip_val)

<<<<<<< HEAD
    def prompt_tuning_freeze(self):
        """Freeze weights of word embeddings and decoder, leaving only prompt embeddings unfrozen
        """
        for param in self.model.parameters():
            param.requires_grad = False
        for param in self.model.language_model.prompt_table.parameters():
            param.requires_grad = True
=======
    @classmethod
    def bucketize_gpt_inference(cls, batch):
        # unpad tokens
        lens, batch_size, tokens_to_generate = batch[1], len(batch[0]), batch[2][0]
        batch[0] = batch[0].tolist()

        indxs = [index for index in range(batch_size)]
        for lenn, index in zip(lens, indxs):
            batch[0][index] = batch[0][index][:lenn]

        # chunk tokens by same length
        pre_buckets, lens = [], list(set(lens.tolist()))
        for lenn in lens:
            pre_buckets.append([(tokens, index) for index, tokens in enumerate(batch[0]) if len(tokens) == lenn])

        buckets, positions = [], []

        # get buckets and prompts initial positions
        for bucket in pre_buckets:
            buckets.append(torch.tensor([item[0] for item in bucket]).to(device='cuda'))
            positions.append([item[1] for item in bucket])
        positions = [item for sublist in positions for item in sublist]

        return buckets, positions, tokens_to_generate
>>>>>>> 3376b57e

    def predict_step(self, batch: Any, batch_idx: int, dataloader_idx: Optional[int] = None) -> Any:
        buckets, positions, tokens_to_generate = MegatronGPTModel.bucketize_gpt_inference(batch)
        response = self.complete(buckets, positions, tokens_to_generate)

        return response

    def complete(self, request: List, positions: List, tokens_to_generate: int):
        """
            Autoregressively invokes language model in the inference mode
        Args:	
<<<<<<< HEAD
            request: Dictionary with the following fields
                * prompt_tag: a string specifying which prompt tag to use (optional)
                * prompt: a string which text the model should complete.
                * tokens_to_generate: how many tokens to generate while doing prompt completion.
                * stop_after_sentence: (default True) whether to stop generation once sentence end is reached.
=======
            request: List of "buckets" with unpadded tokens of the same length
            positions: List with initial prompts positions
            tokens_to_generate: int value denoting amount of tokens model should generate
>>>>>>> 3376b57e
        Returns:	
            response: A python list of tuples
                (text, tokens, log_probs, offsets)
                * text: string, inputted prompt + generated text by model
                * tokens: list of tokens correspond to text
                * log_probs: list of tokens log probabilities
                * offsets: list of tokens start positions in text
                
        """
<<<<<<< HEAD
        response = {}
        self.freeze()
        is_completion_begin = True
        offsets = [0]
        logsoftmaxlayer = torch.nn.LogSoftmax(dim=-1)
        response['tokenized_prompt'] = request['tokenized_prompt']
        tokens = request['tokens']
        # naive greedy slow loop
        # TODO: add option for BeamSearchDecoder
        response['prompt'] = request['prompt']
        response['completion'] = {}
        response['completion']['stop reason'] = 'limit'

        # For prompt tuned GPT models
        if self.use_soft_prompts:
            prompt_tag = request['prompt_tag']
        else:
            prompt_tag = None

        for i in range(request.get("tokens_to_generate", 64)):
            if self.use_soft_prompts:
                full_length = len(tokens[0]) + self.prompt_length
                position_ids = torch.arange(
                    start=self.prompt_length, end=full_length, dtype=torch.long, device=self.device
                )

                attention_mask = torch.tril(torch.ones((1, full_length, full_length), device=self.device)).view(
                    1, 1, full_length, full_length
                )
                attention_mask = attention_mask < 0.5

            else:
=======
        results = []
        request = request
        for tokens in request:
            logsoftmaxlayer = torch.nn.LogSoftmax(dim=-1)
            for i in range(tokens_to_generate + 1):
>>>>>>> 3376b57e
                attention_mask, _, position_ids = get_ltor_masks_and_position_ids(
                    data=tokens,
                    eod_token=self.tokenizer.eos_id,
                    reset_position_ids=self.cfg.get('reset_position_ids', False),
                    reset_attention_mask=self.cfg.get('reset_attention_mask', False),
                    eod_mask_loss=self.cfg.get('eod_mask_loss', False),
                )
<<<<<<< HEAD
            # No labels during inference. Still need masks to not attend to the right
            output_tensor = self(tokens, position_ids, attention_mask, prompt_tags=prompt_tag, labels=None)
            output_tensor = tensor_parallel.gather_from_tensor_model_parallel_region(output_tensor)
            log_probs, token_ids = torch.max(logsoftmaxlayer(output_tensor), dim=-1)
            reached_eos = token_ids[0, -1].item() == self.tokenizer.eos_id
            tokens = torch.cat([torch.squeeze(tokens), token_ids[:, -1]])

            # offsets calculation
            if is_completion_begin:
                for index, token in enumerate(self.tokenizer.ids_to_tokens(tokens), start=1):
                    offsets.append(len(token) + offsets[-1])
                is_completion_begin = False
            else:
                offsets.append(len(self.tokenizer.ids_to_tokens(tokens)[-1]) + offsets[-1])
            response['completion']["tokens"] = list(
                zip(self.tokenizer.ids_to_tokens(tokens), tokens.tolist(), log_probs.tolist()[0], offsets)
            )
            completion_text = self.tokenizer.ids_to_text(x[1] for x in response['completion']["tokens"])
            if reached_eos:  # Will it actually ever reach that?
                response['completion']['stop reason'] = 'eos'
                break
            elif request.get("stop_after_sentence", True) and completion_text.endswith(('.', '!', '?')):
                response['completion']['stop reason'] = 'sentence_end'
                break
            tokens = torch.unsqueeze(tokens, 0)
        response['completion']["text"] = self.tokenizer.ids_to_text(x[1] for x in response['completion']["tokens"])
        self.unfreeze()
=======
                # No labels during inference. Still need masks to not attend to the right
                output_tensor = self(tokens, position_ids, attention_mask, labels=None)
                output_tensor = tensor_parallel.gather_from_tensor_model_parallel_region(output_tensor)
                log_probs, token_ids = torch.max(logsoftmaxlayer(output_tensor), dim=-1)
                reached_eos = token_ids[0, -1].item() == self.tokenizer.eos_id
                tokens = torch.cat([tokens, torch.unsqueeze(token_ids[:, -1], 1)], dim=1)

                # add to results as (text, tokens, log_probs, offsets)
            for token, prob in zip(tokens, log_probs.tolist()):
                results.append(
                    (self.tokenizer.ids_to_text(token[:-1]), self.tokenizer.ids_to_tokens(token[:-1]), prob, [0])
                )
        # offsets calculation
        for item in results:
            for index, token in enumerate(item[1]):
                if index != len(item[1]) - 1:
                    item[3].append(len(token) + item[3][-1])
        # returnprompts in order they were inputted
        response = [0 for i in range(len(positions))]
        for item, index in zip(results, positions):
            response[index] = item

>>>>>>> 3376b57e
        return response

    def init_prompt_from_random(self, prompt_tag):
        self.model._init_prompt_from_random(prompt_tag)
        self._add_prompt_tag(prompt_tag)

    def init_prompt_from_text(self, prompt_tag, init_text):
        init_token_ids = self.tokenizer.text_to_ids(init_text)
        self.model._init_prompt_from_text(prompt_tag, init_token_ids)
        self._add_prompt_tag(prompt_tag)

    def get_prompt_table(self):
        if hasattr(self, 'prompt_table'):
            return self.prompt_table

    def list_available_models(self):
        return None

    def _add_prompt_tag(self, prompt_tag):
        if not hasattr(self, 'prompt_table'):
            raise AttributeError('Please set "use_soft_prompts" in cfg to True')

        self.prompt_table.add(prompt_tag)

    def _vocab_size_with_padding(self, orig_vocab_size, make_vocab_size_divisible_by, tensor_model_parallel_size):
        """Pad vocab size so it is divisible by model parallel size and
        still having GPU friendly size."""

        after = orig_vocab_size
        multiple = make_vocab_size_divisible_by * tensor_model_parallel_size
        while (after % multiple) != 0:
            after += 1
        logging.info(
            f'Padded vocab_size: {after}, original vocab_size: {orig_vocab_size}, dummy tokens: {after - orig_vocab_size}.'
        )
        return after<|MERGE_RESOLUTION|>--- conflicted
+++ resolved
@@ -385,7 +385,6 @@
         parameters = [param for param in self.model.parameters() if param.requires_grad]
         clip_grad_norm_fp32(parameters=parameters, max_norm=clip_val)
 
-<<<<<<< HEAD
     def prompt_tuning_freeze(self):
         """Freeze weights of word embeddings and decoder, leaving only prompt embeddings unfrozen
         """
@@ -393,7 +392,7 @@
             param.requires_grad = False
         for param in self.model.language_model.prompt_table.parameters():
             param.requires_grad = True
-=======
+            
     @classmethod
     def bucketize_gpt_inference(cls, batch):
         # unpad tokens
@@ -418,7 +417,6 @@
         positions = [item for sublist in positions for item in sublist]
 
         return buckets, positions, tokens_to_generate
->>>>>>> 3376b57e
 
     def predict_step(self, batch: Any, batch_idx: int, dataloader_idx: Optional[int] = None) -> Any:
         buckets, positions, tokens_to_generate = MegatronGPTModel.bucketize_gpt_inference(batch)
@@ -429,18 +427,14 @@
     def complete(self, request: List, positions: List, tokens_to_generate: int):
         """
             Autoregressively invokes language model in the inference mode
-        Args:	
-<<<<<<< HEAD
-            request: Dictionary with the following fields
-                * prompt_tag: a string specifying which prompt tag to use (optional)
-                * prompt: a string which text the model should complete.
-                * tokens_to_generate: how many tokens to generate while doing prompt completion.
-                * stop_after_sentence: (default True) whether to stop generation once sentence end is reached.
-=======
-            request: List of "buckets" with unpadded tokens of the same length
+        Args:
+            request: 
+                * tokens: List of "buckets" with unpadded tokens of the same length
+                * prompt_tags: List of "buckets" where each bucket contains the prompt_tag strings
+                               specifying which prompt tag to use (optional)
             positions: List with initial prompts positions
             tokens_to_generate: int value denoting amount of tokens model should generate
->>>>>>> 3376b57e
+
         Returns:	
             response: A python list of tuples
                 (text, tokens, log_probs, offsets)
@@ -450,90 +444,51 @@
                 * offsets: list of tokens start positions in text
                 
         """
-<<<<<<< HEAD
-        response = {}
-        self.freeze()
-        is_completion_begin = True
-        offsets = [0]
-        logsoftmaxlayer = torch.nn.LogSoftmax(dim=-1)
-        response['tokenized_prompt'] = request['tokenized_prompt']
-        tokens = request['tokens']
-        # naive greedy slow loop
-        # TODO: add option for BeamSearchDecoder
-        response['prompt'] = request['prompt']
-        response['completion'] = {}
-        response['completion']['stop reason'] = 'limit'
+        results = []
+        request_tokens = request["tokens"]
 
         # For prompt tuned GPT models
         if self.use_soft_prompts:
-            prompt_tag = request['prompt_tag']
+            prompt_tags = request["prompt_tags"]
         else:
-            prompt_tag = None
-
-        for i in range(request.get("tokens_to_generate", 64)):
-            if self.use_soft_prompts:
-                full_length = len(tokens[0]) + self.prompt_length
-                position_ids = torch.arange(
-                    start=self.prompt_length, end=full_length, dtype=torch.long, device=self.device
-                )
-
-                attention_mask = torch.tril(torch.ones((1, full_length, full_length), device=self.device)).view(
-                    1, 1, full_length, full_length
-                )
-                attention_mask = attention_mask < 0.5
-
-            else:
-=======
-        results = []
-        request = request
-        for tokens in request:
+            prompt_tags = None
+
+        for tokens in request_tokens:
             logsoftmaxlayer = torch.nn.LogSoftmax(dim=-1)
             for i in range(tokens_to_generate + 1):
->>>>>>> 3376b57e
-                attention_mask, _, position_ids = get_ltor_masks_and_position_ids(
-                    data=tokens,
-                    eod_token=self.tokenizer.eos_id,
-                    reset_position_ids=self.cfg.get('reset_position_ids', False),
-                    reset_attention_mask=self.cfg.get('reset_attention_mask', False),
-                    eod_mask_loss=self.cfg.get('eod_mask_loss', False),
-                )
-<<<<<<< HEAD
-            # No labels during inference. Still need masks to not attend to the right
-            output_tensor = self(tokens, position_ids, attention_mask, prompt_tags=prompt_tag, labels=None)
-            output_tensor = tensor_parallel.gather_from_tensor_model_parallel_region(output_tensor)
-            log_probs, token_ids = torch.max(logsoftmaxlayer(output_tensor), dim=-1)
-            reached_eos = token_ids[0, -1].item() == self.tokenizer.eos_id
-            tokens = torch.cat([torch.squeeze(tokens), token_ids[:, -1]])
-
-            # offsets calculation
-            if is_completion_begin:
-                for index, token in enumerate(self.tokenizer.ids_to_tokens(tokens), start=1):
-                    offsets.append(len(token) + offsets[-1])
-                is_completion_begin = False
-            else:
-                offsets.append(len(self.tokenizer.ids_to_tokens(tokens)[-1]) + offsets[-1])
-            response['completion']["tokens"] = list(
-                zip(self.tokenizer.ids_to_tokens(tokens), tokens.tolist(), log_probs.tolist()[0], offsets)
-            )
-            completion_text = self.tokenizer.ids_to_text(x[1] for x in response['completion']["tokens"])
-            if reached_eos:  # Will it actually ever reach that?
-                response['completion']['stop reason'] = 'eos'
-                break
-            elif request.get("stop_after_sentence", True) and completion_text.endswith(('.', '!', '?')):
-                response['completion']['stop reason'] = 'sentence_end'
-                break
-            tokens = torch.unsqueeze(tokens, 0)
-        response['completion']["text"] = self.tokenizer.ids_to_text(x[1] for x in response['completion']["tokens"])
-        self.unfreeze()
-=======
+                if self.use_soft_prompts:
+                    batch_size = len(tokens)
+                    full_length = len(tokens[0]) + self.prompt_length
+
+                    # Get postion ids for text after soft prompt
+                    position_ids = torch.arange(
+                        start=self.prompt_length, end=full_length, dtype=torch.long, device=self.device
+                    )
+                    position_ids = position_ids.unsqueeze(0).expand_as(tokens).clone()
+
+                    # Make attention mask starting with first token in soft prompt
+                    attention_mask = torch.tril(torch.ones((batch_size, full_length, full_length), device=self.device)).view(
+                        batch_size, 1, full_length, full_length
+                    )
+                    attention_mask = attention_mask < 0.5
+
+                else:
+                    attention_mask, _, position_ids = get_ltor_masks_and_position_ids(
+                        data=tokens,
+                        eod_token=self.tokenizer.eos_id,
+                        reset_position_ids=self.cfg.get('reset_position_ids', False),
+                        reset_attention_mask=self.cfg.get('reset_attention_mask', False),
+                        eod_mask_loss=self.cfg.get('eod_mask_loss', False),
+                    )
+
                 # No labels during inference. Still need masks to not attend to the right
-                output_tensor = self(tokens, position_ids, attention_mask, labels=None)
+                output_tensor = self(tokens, position_ids, attention_mask, prompt_tags=prompt_tags, labels=None)
                 output_tensor = tensor_parallel.gather_from_tensor_model_parallel_region(output_tensor)
                 log_probs, token_ids = torch.max(logsoftmaxlayer(output_tensor), dim=-1)
                 reached_eos = token_ids[0, -1].item() == self.tokenizer.eos_id
                 tokens = torch.cat([tokens, torch.unsqueeze(token_ids[:, -1], 1)], dim=1)
 
-                # add to results as (text, tokens, log_probs, offsets)
+            # add to results as (text, tokens, log_probs, offsets)
             for token, prob in zip(tokens, log_probs.tolist()):
                 results.append(
                     (self.tokenizer.ids_to_text(token[:-1]), self.tokenizer.ids_to_tokens(token[:-1]), prob, [0])
@@ -548,7 +503,6 @@
         for item, index in zip(results, positions):
             response[index] = item
 
->>>>>>> 3376b57e
         return response
 
     def init_prompt_from_random(self, prompt_tag):
