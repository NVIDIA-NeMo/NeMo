# Copyright (c) 2021, NVIDIA CORPORATION.  All rights reserved.
#
# Licensed under the Apache License, Version 2.0 (the "License");
# you may not use this file except in compliance with the License.
# You may obtain a copy of the License at
#
#     http://www.apache.org/licenses/LICENSE-2.0
#
# Unless required by applicable law or agreed to in writing, software
# distributed under the License is distributed on an "AS IS" BASIS,
# WITHOUT WARRANTIES OR CONDITIONS OF ANY KIND, either express or implied.
# See the License for the specific language governing permissions and
# limitations under the License.

import itertools
import os
import queue
import warnings
from dataclasses import fields
from functools import partial
from typing import Any, Dict, Iterator, List, Optional, Union

import torch
from omegaconf import OmegaConf
from omegaconf.dictconfig import DictConfig
from pytorch_lightning.accelerators import CPUAccelerator
from pytorch_lightning.trainer.trainer import Trainer

from nemo.collections.nlp.data.language_modeling.megatron.data_samplers import (
    MegatronPretrainingRandomSampler,
    MegatronPretrainingSampler,
)
from nemo.collections.nlp.data.language_modeling.megatron.gpt_dataset import build_train_valid_test_datasets
from nemo.collections.nlp.models.language_modeling.megatron.falcon.falcon_spec import get_falcon_layer_spec
from nemo.collections.nlp.models.language_modeling.megatron.gpt_model import GPTModel
from nemo.collections.nlp.models.language_modeling.megatron_base_model import MegatronBaseModel
from nemo.collections.nlp.modules.common.megatron.build_model import build_model
from nemo.collections.nlp.modules.common.megatron.module import Float16Module
from nemo.collections.nlp.modules.common.megatron.utils import (
    ApexGuardDefaults,
    average_losses_across_data_parallel_group,
    get_all_params_for_weight_decay_optimization,
    get_ltor_masks_and_position_ids,
    get_params_for_weight_decay_optimization,
)
from nemo.collections.nlp.modules.common.text_generation_strategy import TextGenerationStrategy
from nemo.collections.nlp.modules.common.text_generation_utils import (
    generate,
    get_computeprob_response,
    get_default_length_params,
    get_default_sampling_params,
    megatron_gpt_generate,
)
from nemo.collections.nlp.modules.common.transformer.text_generation import (
    LengthParam,
    OutputType,
    SamplingParam,
    TextGeneration,
)
from nemo.collections.nlp.parts import utils_funcs
from nemo.collections.nlp.parts.utils_funcs import activation_to_func, get_last_rank
from nemo.core.classes import Exportable
from nemo.core.classes.common import PretrainedModelInfo
from nemo.core.neural_types import ChannelType, NeuralType
from nemo.utils import logging

try:
    import apex.transformer.pipeline_parallel.utils
    from apex.transformer.pipeline_parallel.utils import get_num_microbatches

    HAVE_APEX = True

except (ImportError, ModuleNotFoundError):

    HAVE_APEX = False

try:
    from megatron.core import InferenceParams, parallel_state
    from megatron.core.models.gpt import GPTModel as MCoreGPTModel
    from megatron.core.models.gpt.gpt_layer_specs import get_gpt_layer_with_transformer_engine_spec
    from megatron.core.pipeline_parallel.schedules import get_forward_backward_func
    from megatron.core.transformer.module import Float16Module as MCoreFloat16Module
    from megatron.core.transformer.transformer_config import TransformerConfig
    from megatron.core.utils import init_method_normal, scaled_init_method_normal

    # TODO @tmoon: Use once available in Megatron-LM
    # from megatron.core.pipeline_parallel.schedules import DataIteratorList

    HAVE_MEGATRON_CORE = True

except (ImportError, ModuleNotFoundError):

    TransformerConfig = ApexGuardDefaults

    HAVE_MEGATRON_CORE = False

try:
    import transformer_engine
    from transformer_engine.pytorch import module as te_module

    HAVE_TE = True

except (ImportError, ModuleNotFoundError):
    HAVE_TE = False


def get_specs(spec_name):
    name_spec_dict = {"": get_gpt_layer_with_transformer_engine_spec(), "megatron_falcon_gpt": get_falcon_layer_spec()}
    if spec_name not in name_spec_dict:
        raise ValueError(f"Spec name '{spec_name}' is not recognized.")
    return name_spec_dict[spec_name]


class MegatronGPTExportableModel(torch.nn.Module, Exportable):
    """
    Megatron GPT Wrapper for ONNX export
    """

    def __init__(self, model):
        super().__init__()
        self.model = model
        self.fp8_enabled = model.cfg.get('fp8', False)
        self.fp8_recipe = None
        if self.fp8_enabled and HAVE_TE:
            self.fp8_recipe = transformer_engine.common.recipe.DelayedScaling(
                margin=0, interval=1, fp8_format=transformer_engine.common.recipe.Format.E4M3
            )

        self.dtype = utils_funcs.torch_dtype_from_precision(model.cfg.precision)

    def forward(self, tokens, position_ids, attention_mask):
        if self.fp8_enabled and HAVE_TE:
            with transformer_engine.pytorch.onnx_export(self.fp8_enabled), transformer_engine.pytorch.fp8_autocast(
                enabled=self.fp8_enabled, fp8_recipe=self.fp8_recipe
            ), torch.no_grad(), torch.inference_mode(), torch.autocast(
                'cuda', dtype=self.dtype
            ), warnings.catch_warnings():
                warnings.filterwarnings(action='ignore', category=torch.jit.TracerWarning, module=r'.*')
                assert tokens.shape == position_ids.shape
                assert attention_mask.shape[2] == attention_mask.shape[3] == tokens.shape[1] == position_ids.shape[1]
                output_tensor = self.model.forward(
                    tokens=tokens.cuda(),
                    text_position_ids=position_ids.cuda(),
                    attention_mask=attention_mask.cuda(),
                    labels=None,
                )
        else:
            with torch.no_grad(), torch.inference_mode(), torch.autocast(
                'cuda', dtype=self.dtype
            ), warnings.catch_warnings():
                warnings.filterwarnings(action='ignore', category=torch.jit.TracerWarning, module=r'.*')
                assert tokens.shape == position_ids.shape
                assert attention_mask.shape[2] == attention_mask.shape[3] == tokens.shape[1] == position_ids.shape[1]
                output_tensor = self.model.forward(
                    tokens=tokens.cuda(),
                    text_position_ids=position_ids.cuda(),
                    attention_mask=attention_mask.cuda(),
                    labels=None,
                )

        return output_tensor

    def freeze(self):
        for param in self.parameters():
            param.requires_grad = False

    def input_example(self, max_batch=1, max_dim=768, seq_len=6):
        ids = [self.model.tokenizer.text_to_ids(text) for text in ["how is the weather on           Sunday"]]
        id_tensors = [torch.unsqueeze(torch.LongTensor(id_list), dim=0) for id_list in ids]
        masks_and_position_ids = [
            get_ltor_masks_and_position_ids(id_tensor, self.model.tokenizer.eos_id, False, False, False)
            for id_tensor in id_tensors
        ]
        for tokens, attn_mask_and_pos_ids in zip(id_tensors, masks_and_position_ids):
            attn_mask, _, pos_ids = attn_mask_and_pos_ids
            return tokens, pos_ids, attn_mask

    @property
    def input_types(self) -> Optional[Dict[str, NeuralType]]:
        return {
            "input_ids": NeuralType(('B', 'T'), ChannelType()),
            "position_ids": NeuralType(('B', 'T'), ChannelType()),
            "attention_mask": NeuralType(('D', 'D', 'T', 'T'), ChannelType()),
        }

    @property
    def output_types(self) -> Optional[Dict[str, NeuralType]]:
        return {"logits": NeuralType(('B', 'T', 'D'), ChannelType())}

    @property
    def input_names(self) -> List[str]:
        return ['input_ids', 'position_ids', 'attention_mask']

    @property
    def output_names(self) -> List[str]:
        return ['logits']


class MegatronGPTModel(MegatronBaseModel, TextGeneration):
    """
    Megatron GPT pretraining
    """

    def __init__(self, cfg: DictConfig, trainer: Trainer):
        if not HAVE_APEX:
            raise ImportError(
                "Apex was not found. Please see the NeMo README for installation instructions: https://github.com/NVIDIA/NeMo#megatron-gpt."
            )
        if not HAVE_MEGATRON_CORE:
            logging.warning(
                "megatron-core was not found. Please see the NeMo README for installation instructions: https://github.com/NVIDIA/NeMo#megatron-gpt."
            )
        # this prevents base constructor from initializing tokenizer
        self.tokenizer = None
        super().__init__(cfg, trainer=trainer, no_lm_init=True)

        self._validate_trainer()

        # build the transformer config
        # TODO: add type hint once pip package is out
        self.transformer_config = self.build_transformer_config()

        self.megatron_amp_O2 = cfg.get('megatron_amp_O2', False)

        self.mcore_gpt = cfg.get('mcore_gpt', False)
        self.spec_name = cfg.get('name', '')

        self.rampup_batch_size = self.cfg.get('rampup_batch_size', None)
        if self.rampup_batch_size:
            self.prev_consumed_samples = 0
            self.if_first_step = 0
            self.prev_global_batch_size = None

        if not self.megatron_amp_O2 and self.cfg.get('virtual_pipeline_model_parallel_size', None):
            raise ValueError('Virtual pipeline model parallel is only supported when using megatron_amp_O2')

        # build_model returns a list of modules which are used for interleaved pipeline parallelism
        if isinstance(self.trainer.accelerator, CPUAccelerator):
            self.model = build_model(
                model_provider_func=self.model_provider_func,
                wrap_with_ddp=False,
                on_cpu=True,
                virtual_pipeline_model_parallel_size=self.cfg.get('virtual_pipeline_model_parallel_size', None),
            )
        else:
            self.model = build_model(
                model_provider_func=self.model_provider_func,
                wrap_with_ddp=False,
                virtual_pipeline_model_parallel_size=self.cfg.get('virtual_pipeline_model_parallel_size', None),
                on_cpu=cfg.get('fsdp', False) and cfg.get('use_cpu_initialization', False),
            )

        # if we're not using interleaved, then self.model is a module.
        if self.cfg.get('virtual_pipeline_model_parallel_size', None) is None:
            self.model = self.model[0]

        if self.megatron_amp_O2:

            if not self.with_distributed_adam and not self.cfg.get("use_cpu_initialization", False):
                # Pre-allocate the model on GPU to have master parameters allocated on the same device with matching data type
                if isinstance(self.model, list):
                    for module in self.model:
                        module.cuda(torch.cuda.current_device())
                else:
                    self.model.cuda(torch.cuda.current_device())

            self._wrap_model_for_O2()

        self.enable_autocast = (
            True if (not self.megatron_amp_O2) and (self.autocast_dtype in [torch.float16, torch.bfloat16]) else False
        )

        self.transformer_engine = cfg.get('transformer_engine', False)

        # configuration used for inference
        self._inference_config = None

        # Convert the global-batch-based profile index to micro-batch index
        if hasattr(self, '_nsys_profile_enabled'):
            mp_size = cfg.get('tensor_model_parallel_size', 1) * cfg.get('pipeline_model_parallel_size', 1)
            cp_size = cfg.get('context_parallel_size', 1)
            data_parallel_world_size = trainer.world_size // (mp_size * cp_size)
            grad_accum_steps = cfg.get('global_batch_size') // (cfg.get('micro_batch_size') * data_parallel_world_size)
            self._nsys_profile_start_step *= grad_accum_steps
            self._nsys_profile_end_step *= grad_accum_steps

        self.get_attention_mask_from_fusion = self.cfg.get('get_attention_mask_from_fusion', True)
        self.initialize_ub = self.cfg.get('ub_tp_comm_overlap', False)
        self.log_train_loss = bool(int(os.getenv("NEMO_LOG_TRAIN_LOSS", 1)))
        self.loss_broadcast_src_rank = None

        self.inference_params = None

        # default to false since this doesn't work with sequence parallelism currently
        self.use_loss_mask = self.cfg.get('use_loss_mask', False)

        if self.use_loss_mask and self.transformer_config.sequence_parallel:
            raise ValueError('Loss mask is not supported with sequence parallelism.')

    def set_inference_config(self, inference_config):
        self._inference_config = inference_config

    def get_inference_config(self):
        return self._inference_config

    def model_provider_func(self, pre_process, post_process):
        """Model depends on pipeline paralellism."""
        if self.mcore_gpt:
            model = MCoreGPTModel(
                config=self.transformer_config,
                transformer_layer_spec=get_specs(self.spec_name),
                vocab_size=self.cfg.get('override_vocab_size', self.padded_vocab_size),
                max_sequence_length=self.cfg.get('encoder_seq_length', 512),
                pre_process=pre_process,
                post_process=post_process,
                parallel_output=True,
                share_embeddings_and_output_weights=self.cfg.get('share_embeddings_and_output_weights', True),
                position_embedding_type=self.cfg.get('position_embedding_type', 'learned_absolute'),
                rotary_percent=self.cfg.get('rotary_percentage', 1.0),
                seq_len_interpolation_factor=self.cfg.get('seq_len_interpolation_factor', None),
                rotary_base=self.cfg.get('rotary_base', 10000),
            )
        else:
            assert self.cfg.get('num_query_groups', None) is None or self.cfg.get(
                'num_query_groups', None
            ) == self.cfg.get(
                'num_attention_heads', None
            ), "Group Query Attention is only supported in Megatron Core. Set 'mcore_gpt' to use GQA."

            model = GPTModel(
                config=self.model_parallel_config,
                vocab_size=self.cfg.get('override_vocab_size', self.padded_vocab_size),
                hidden_size=self.cfg.hidden_size,
                max_position_embeddings=self.cfg.max_position_embeddings,
                num_layers=self.cfg.num_layers,
                num_attention_heads=self.cfg.num_attention_heads,
                apply_query_key_layer_scaling=self.cfg.get('apply_query_key_layer_scaling', True),
                kv_channels=self.cfg.get('kv_channels', None),
                ffn_hidden_size=self.cfg.ffn_hidden_size,
                num_tokentypes=0,
                parallel_output=True,
                pre_process=pre_process,
                post_process=post_process,
                init_method_std=self.cfg.get('init_method_std', 0.02),
                use_scaled_init_method=self.cfg.get('use_scaled_init_method', True),
                fp16_lm_cross_entropy=self.cfg.get('fp16_lm_cross_entropy', False),
                hidden_dropout=self.cfg.get('hidden_dropout', 0.1),
                attention_dropout=self.cfg.get('attention_dropout', 0.1),
                ffn_dropout=self.cfg.get('ffn_dropout', 0.0),
                precision=self.cfg.get('precision', 16),
                fp32_residual_connection=self.cfg.get('fp32_residual_connection', False),
                activations_checkpoint_granularity=self.cfg.get('activations_checkpoint_granularity', None),
                activations_checkpoint_method=self.cfg.get('activations_checkpoint_method', None),
                activations_checkpoint_num_layers=self.cfg.get('activations_checkpoint_num_layers', 1),
                activations_checkpoint_layers_per_pipeline=self.cfg.get(
                    'activations_checkpoint_layers_per_pipeline', None
                ),
                normalization=self.cfg.get('normalization', 'layernorm'),
                layernorm_epsilon=self.cfg.get('layernorm_epsilon', 1e-5),
                onnx_safe=self.cfg.get('onnx_safe', False),
                bias=self.cfg.get('bias', True),
                bias_activation_fusion=self.cfg.get('bias_activation_fusion', True),
                bias_dropout_add_fusion=self.cfg.get('bias_dropout_add_fusion', True),
                activation=self.cfg.get('activation', 'gelu'),
                headscale=self.cfg.get('headscale', False),
                transformer_block_type=self.cfg.get('transformer_block_type', 'pre_ln'),
                openai_gelu=self.cfg.get('openai_gelu', False),
                normalize_attention_scores=self.cfg.get('normalize_attention_scores', True),
                position_embedding_type=self.cfg.get('position_embedding_type', 'learned_absolute'),
                rotary_percentage=self.cfg.get('rotary_percentage', 1.0),
                share_embeddings_and_output_weights=self.cfg.get('share_embeddings_and_output_weights', True),
                attention_type=self.cfg.get('attention_type', 'multihead'),
                masked_softmax_fusion=self.cfg.get('masked_softmax_fusion', True),
                persist_layer_norm=self.cfg.get('persist_layer_norm', False),
                transformer_engine=self.cfg.get('transformer_engine', False),
                fp8=self.cfg.get('fp8', False),
                fp8_e4m3=self.cfg.get('fp8_e4m3', False),
                fp8_hybrid=self.cfg.get('fp8_hybrid', False),
                fp8_margin=self.cfg.get('fp8_margin', 0),
                fp8_interval=self.cfg.get('fp8_interval', 1),
                fp8_amax_history_len=self.cfg.get('fp8_amax_history_len', 1024),
                fp8_amax_compute_algo=self.cfg.get('fp8_amax_compute_algo', 'max'),
                reduce_amax=self.cfg.get('reduce_amax', True),
                use_emha=self.cfg.get('use_emha', False),
                ub_tp_comm_overlap=self.cfg.get('ub_tp_comm_overlap', False),
                use_flash_attention=self.cfg.get('use_flash_attention', False),
                megatron_legacy=self.cfg.get('megatron_legacy', False),
                seq_len_interpolation_factor=self.cfg.get('seq_len_interpolation_factor', None),
                rotary_base=self.cfg.get('rotary_base', 10000),
            )
        return model

    def setup_optimizer_param_groups(self):
        """ModelPT override. Optimizer will get self._optimizer_param_groups"""
        if self.cfg.get('do_layer_norm_weight_decay', False):
            if isinstance(self.model, list):
                self._optimizer_param_groups = get_all_params_for_weight_decay_optimization(self.model)
            else:
                self._optimizer_param_groups = get_all_params_for_weight_decay_optimization([self.model])

        else:
            self._optimizer_param_groups = get_params_for_weight_decay_optimization(self.model)

    def configure_optimizers(self):

        if self.with_distributed_adam:

            # Disable overlapped grad sync for embedding grad when
            # pipeline parallelism is enabled
            if parallel_state.get_pipeline_model_parallel_world_size() > 1:
                modules = self.get_model_module_list()
                if parallel_state.is_pipeline_first_stage(ignore_virtual=True):
                    if len(modules) > 1:
                        module = modules[0]  # only the first virtual rank has the embeddings
                    else:
                        module = modules[0]
                    if self.cfg.get('share_embeddings_and_output_weights', True):
                        param = (
                            module.shared_embedding_or_output_weight()
                            if self.mcore_gpt
                            else module.word_embeddings_weight()
                        )
                        param._disable_greedy_grad_copy = not self.megatron_amp_O2
                        param._disable_overlap_grad_sync = True
                if parallel_state.is_pipeline_last_stage(ignore_virtual=True):
                    if len(modules) > 1:
                        module = modules[-1]  # only the last virtual rank has the embeddings
                    else:
                        module = modules[0]
                    if self.cfg.get('share_embeddings_and_output_weights', True):
                        param = (
                            module.shared_embedding_or_output_weight()
                            if self.mcore_gpt
                            else module.word_embeddings_weight()
                        )
                        param._disable_greedy_grad_copy = not self.megatron_amp_O2
                        param._disable_overlap_grad_sync = True

            # Disable overlapped grad sync for layer norm grads when
            # sequence parallelism is enabled
            for param in self.parameters():
                if getattr(param, 'sequence_parallel', False):
                    param._disable_greedy_grad_copy = not self.megatron_amp_O2
                    param._disable_overlap_grad_sync = True

            # Initialize parameter buckets for overlapped grad and param syncs
            # Note: Params with disabled overlapping are put in the
            # last param bucket
            buckets = []
            if self.cfg.get('virtual_pipeline_model_parallel_size', None) is not None:
                # Initialize a bucket for each virtual pipeline stage
                for module in self.model:
                    if isinstance(module, (Float16Module, MCoreFloat16Module)):
                        module = module.module
                    stage_bucket = []
                    layers = module.decoder.layers if self.mcore_gpt else module.language_model.encoder.layers
                    for layer in layers:
                        stage_bucket.extend(
                            p for p in layer.parameters() if not getattr(p, '_disable_overlap_grad_sync', False)
                        )
                    buckets.append(stage_bucket)
            else:
                # Initialize a bucket for each Transformer layer
                modules = self.model if isinstance(self.model, list) else [self.model]
                for module in modules:
                    if isinstance(module, (Float16Module, MCoreFloat16Module)):
                        module = module.module
                    layers = module.decoder.layers if self.mcore_gpt else module.language_model.encoder.layers
                    for layer in layers:
                        buckets.append(
                            [p for p in layer.parameters() if not getattr(p, '_disable_overlap_grad_sync', False)]
                        )
            buckets.reverse()
            used_params = set()
            for bucket in buckets:
                used_params.update(bucket)
            remaining_params = [p for p in self.parameters() if p not in used_params]
            if remaining_params:
                buckets.append(remaining_params)
            self.distributed_adam_buckets = buckets

        return super().configure_optimizers()

    def forward(self, tokens, text_position_ids, attention_mask, labels):
        output_tensor = self.model(tokens, text_position_ids, attention_mask, labels=labels)
        return output_tensor

    def fwd_bwd_step(self, dataloader_iter, batch_idx, forward_only):

        # handle asynchronous grad reduction
        no_sync_func = None
        grad_sync_func = None
        param_sync_func = None
        if not forward_only and self.with_distributed_adam:
            no_sync_func = partial(self._optimizer.no_sync, greedy_grad_copy=self.megatron_amp_O2,)
            grad_sync_func = self.reduce_overlap_gradients
            param_sync_func = self.sync_overlap_parameters

        # pipeline schedules will get these from self.model.config
        for module in self.get_model_module_list():
            module.config.no_sync_func = no_sync_func
            module.config.grad_sync_func = grad_sync_func
            module.config.param_sync_func = param_sync_func

        # run forward and backwards passes for an entire global batch
        # we do this inside training_step to support pipeline parallelism
        fwd_bwd_function = get_forward_backward_func()

        # TODO @akhattar: add num_micro_batches_with_partial_activation_checkpoints when ready
        losses_reduced_per_micro_batch = fwd_bwd_function(
            forward_step_func=self.get_forward_output_and_loss_func(forward_only),
            data_iterator=self._make_data_iterator_list(dataloader_iter),
            model=self.model,
            num_microbatches=get_num_microbatches(),
            forward_only=forward_only,
            seq_length=self.cfg.encoder_seq_length,
            micro_batch_size=self.cfg.micro_batch_size,
        )

        # only the last stages of the pipeline return losses
        if losses_reduced_per_micro_batch:
            if (not forward_only) or self.cfg.data.get('validation_drop_last', True):
                # average loss across micro batches
                loss_tensors_list = [loss_reduced['avg'] for loss_reduced in losses_reduced_per_micro_batch]
                loss_tensor = torch.concat(loss_tensors_list)
                loss_mean = loss_tensor.mean()
            else:
                # Get the total loss since micro batches sizes are not uniform
                loss_sum_tensors_list = [
                    loss_sum['loss_sum_and_ub_size']
                    for loss_sum in losses_reduced_per_micro_batch
                    if loss_sum['loss_sum_and_ub_size'][1] > 0
                ]
                loss_sum = (
                    torch.vstack(loss_sum_tensors_list).sum(axis=0)
                    if len(loss_sum_tensors_list) > 0
                    else torch.tensor([0.0, 0.0]).cuda()
                )
                return loss_sum
        else:
            # we're not on the last pipeline stage so no losses
            if forward_only:
                loss_mean = []
            else:
                loss_mean = torch.tensor(0.0).cuda()

        return loss_mean

    def initialize_ub_func(self):
        ub_cfgs = self.cfg.get('ub_tp_comm_overlap_cfg', None)
        if ub_cfgs is None:
            warnings.warn(
                "Couldn't find TP config. Please check the path correctness. Initializing TP comm overlap with the default config."
            )

        input_shape = [
            self.cfg.get('encoder_seq_length')
            * self.cfg.get('micro_batch_size')
            // self.cfg.get('context_parallel_size', 1),
            self.cfg.get('hidden_size'),
        ]

        te_module.base.initialize_ub(
            shape=input_shape,
            tp_size=self.cfg.get('tensor_model_parallel_size'),
            use_fp8=self.cfg.get('fp8'),
            ub_cfgs=ub_cfgs,
        )
        self.initialize_ub = False

    def training_step(self, dataloader_iter, batch_idx):
        """
            We pass the dataloader iterator function to the micro-batch scheduler.
            The input batch to each micro-batch is fetched using the dataloader function
            in the micro-batch fwd function.
        """
        # Initialize userbuffer communicators.
        if self.initialize_ub:
            self.initialize_ub_func()

        if self.rampup_batch_size:
            num_microbatch_calculator = apex.transformer.pipeline_parallel.utils._GLOBAL_NUM_MICROBATCHES_CALCULATOR
            current_global_batch_size = num_microbatch_calculator.current_global_batch_size
            # do validation and save the checkpoint when gbs is changed
            if self.prev_global_batch_size != current_global_batch_size and self.prev_global_batch_size:
                self.trainer.should_stop = True

        # we zero grads here because we also call backward in the megatron-core fwd/bwd functions
        self._optimizer.zero_grad()

        if self.with_distributed_adam:
            # hack to enable overlapping param sync and forward compute
            # note: the distributed optimizer monkey-patches each
            # parameter's __getattribute__ function so that it can
            # launch parameter all-gathers the first time the
            # parameter is accessed after the optimizer step. However,
            # PyTorch directly passes embedding parameters into a C++,
            # bypassing this process. A quick-and-dirty hack is to
            # manually interact with the parameter.
            modules = self.model if isinstance(self.model, list) else [self.model]
            for module in modules:
                if isinstance(module, (Float16Module, MCoreFloat16Module)):
                    module = module.module
                if not self.mcore_gpt:
                    module = module.language_model
                if hasattr(module, 'embedding'):
                    for param in module.embedding.parameters():
                        param.data_ptr()

        loss_mean = self.fwd_bwd_step(dataloader_iter, batch_idx, False)

        # when using sequence parallelism, the sequence parallel layernorm grads must be all-reduced
        if self.cfg.get('tensor_model_parallel_size', 1) > 1 and self.cfg.get('sequence_parallel', False):
            self.allreduce_sequence_parallel_gradients()

        if self.use_fsdp:
            # Reduce the gradients omitted from FSDP-sharding
            self.allreduce_fsdp_sharding_omitted_gradients()
        elif self.with_distributed_adam:
            # synchronize asynchronous grad reductions
            # note: not necessary, but reduces performance degradation
            # from multiple simultaneous NCCL calls
            self._optimizer._finish_bucket_grad_sync()
        elif self.megatron_amp_O2:
            # when using pipeline parallelism grads must be all-reduced after the pipeline (not asynchronously)
            if self.cfg.get('pipeline_model_parallel_size', 1) > 1 or self.cfg.get('sequence_parallel', False):
                # main grads are stored in the MainParamsOptimizer wrapper
                self._optimizer.allreduce_main_grads()
        else:
            # async grad allreduce is not currently implemented for O1/autocasting mixed precision training
            # so we all-reduce gradients after the pipeline
            self.allreduce_gradients()  # @sangkug we think this is causing memory to blow up (hurts perf)

        if self.cfg.get('pipeline_model_parallel_size', 1) > 1 and self.cfg.get(
            'share_embeddings_and_output_weights', True
        ):
            # when using pipeline parallelism the first and last stage must keep embeddings in sync
            self.allreduce_first_last_embeddings()

        ## logging
        if self.log_train_loss:
            # When using pipeline parallelism, loss is calculated only in the last pipeline stage and
            # it should be casted to other pipeline stages for logging.
            # we can avoid this broadcast by updating the PTL log function to accept specific ranks
            if parallel_state.get_pipeline_model_parallel_world_size() > 1:
<<<<<<< HEAD
                if self.loss_broadcast_src_rank is None:
                    dp_size = parallel_state.get_data_parallel_world_size()
                    cp_size = parallel_state.get_context_parallel_world_size()
                    tp_size = parallel_state.get_tensor_model_parallel_world_size()
                    pp_size = parallel_state.get_pipeline_model_parallel_world_size()
                    rank_in_dp_tp_group = torch.distributed.get_rank() % (dp_size * cp_size * tp_size)
                    last_pipeline_stage_offset = (tp_size * cp_size * dp_size) * (pp_size - 1)
                    self.loss_broadcast_src_rank = last_pipeline_stage_offset + rank_in_dp_tp_group
                torch.distributed.broadcast(
                    loss_mean, self.loss_broadcast_src_rank, group=parallel_state.get_pipeline_model_parallel_group(),
                )
=======
                if torch.distributed.get_rank() == get_last_rank():
                    torch.distributed.send(loss_mean, 0)
                elif torch.distributed.get_rank() == 0:
                    torch.distributed.recv(loss_mean, get_last_rank())
>>>>>>> 7e1bf364
            self.log('reduced_train_loss', loss_mean, prog_bar=True, rank_zero_only=True, batch_size=1)

            # (@adithyare) we need to check for the _scaler attribute to enable pp>1 for adapter training
            if self.cfg.precision == 16 and hasattr(self.trainer.precision_plugin.scaler, "_scale"):
                loss_scale = self.trainer.precision_plugin.scaler._scale
                if loss_scale is not None:
                    self.log('loss_scale', loss_scale, batch_size=1)

        lr = self._optimizer.param_groups[0]['lr']
        self.log('lr', lr, rank_zero_only=True, batch_size=1)
        self.log(
            'global_step', self.trainer.global_step, prog_bar=True, rank_zero_only=True, batch_size=1,
        )

        consumed_samples = self._compute_consumed_samples_after_training_step()
        # TODO: make sure compute_consumed_samples works for pipeline parallelism
        self.log(
            'consumed_samples', consumed_samples, prog_bar=True, rank_zero_only=True, batch_size=1,
        )

        if self.rampup_batch_size:
            self.prev_global_batch_size = current_global_batch_size
            self.prev_consumed_samples = consumed_samples
            num_microbatch_calculator.update(
                consumed_samples=consumed_samples, consistency_check=False,
            )
            current_global_batch_size = num_microbatch_calculator.current_global_batch_size
            self.log('global_batch_size', current_global_batch_size, prog_bar=True, rank_zero_only=True, batch_size=1)
            self.if_first_step = 1

        return loss_mean

    def backward(self, *args, **kwargs):
        """ LightningModule hook to do backward.
            We want this to do nothing since we run backward in the fwd/bwd functions from megatron-core.
            No need to call it here.
        """
        return

    def optimizer_zero_grad(self, *args, **kwargs):
        """ LightningModule hook to zero grad.
            We want this to do nothing as we are zeroing grads during the training_step.
        """
        return

    def _append_sequence_parallel_module_grads(self, module, grads):
        """ Helper method for allreduce_sequence_parallel_gradients"""

        for param in module.parameters():
            sequence_parallel_param = getattr(param, 'sequence_parallel', False) or getattr(
                param, 'sequence_parallel_enabled', False
            )
            # (@adithyare) adapter training now extends MegatronGPTModel
            # so we have to add this check here to ensure we do not
            # perform all_reduce when grad is None.
            # grad can be None when performing PeFT training.
            if sequence_parallel_param and param.requires_grad:
                if self.megatron_amp_O2:
                    grad = param.main_grad
                else:
                    grad = param.grad
                grads.append(grad.data)

    def allreduce_sequence_parallel_gradients(self):
        """ All-reduce layernorm parameters across model parallel nodes when sequence parallelism is used.
            Modified from megatron-lm:
            https://gitlab-master.nvidia.com/ADLR/megatron-lm/-/blob/3f91f09bb2ab32f9904b47f46f19d2fc3f518ed8/megatron/training.py#L425
        """

        grads = []
        if isinstance(self.model, list):
            for module in self.model:
                self._append_sequence_parallel_module_grads(module, grads)
        else:
            self._append_sequence_parallel_module_grads(self.model, grads)

        coalesced = torch._utils._flatten_dense_tensors(grads)
        torch.distributed.all_reduce(coalesced, group=parallel_state.get_tensor_model_parallel_group())
        for buf, synced in zip(grads, torch._utils._unflatten_dense_tensors(coalesced, grads)):
            buf.copy_(synced)

    def allreduce_fsdp_sharding_omitted_gradients(self):
        """ All-reduce gradients of FSDP-sharding-omitted parameters in sharding domain (data-parallel domain).
        """
        assert isinstance(self.model, torch.nn.Module)
        grads = []
        for param in self.model.parameters():
            if not isinstance(param, torch.distributed.fsdp.FlatParameter) and param.requires_grad:
                grad = param.grad
                grads.append(grad.data)
        if len(grads) > 0:
            coalesced = torch._utils._flatten_dense_tensors(grads)
            torch.distributed.all_reduce(coalesced, group=parallel_state.get_data_parallel_group())
            for buf, synced in zip(grads, torch._utils._unflatten_dense_tensors(coalesced, grads)):
                buf.copy_(synced)

    def allreduce_first_last_embeddings(self):

        # Modified from megatron-lm: https://github.com/NVIDIA/Megatron-LM/blob/d41696840ed0a7edb7e0499eb82a48ae112d9bb3/megatron/training.py#L407
        # All-reduce word_embeddings' grad across first and last stages to ensure
        # that word_embeddings parameters stay in sync.
        # This should only run for models that support pipelined model parallelism
        # (BERT and GPT-2).
        if parallel_state.get_pipeline_model_parallel_world_size() > 1 and (
            parallel_state.is_pipeline_first_stage(ignore_virtual=True)
            or parallel_state.is_pipeline_last_stage(ignore_virtual=True)
        ):
            module_list = self.get_model_module_list()
            if parallel_state.is_pipeline_first_stage(ignore_virtual=True):
                module = module_list[0]  # only the first virtual rank has the embeddings
            elif parallel_state.is_pipeline_last_stage(ignore_virtual=True):
                module = module_list[-1]  # only the last virtual rank has the embeddings
            share_embeddings = (
                module.share_embeddings_and_output_weights if self.mcore_gpt else module.share_token_embeddings
            )
            if share_embeddings:
                word_embeddings_weight = (
                    module.shared_embedding_or_output_weight() if self.mcore_gpt else module.word_embeddings_weight()
                )
                # (@adithyare) adapter training now extends MegatronGPTModel so we have to add this check here to ensure we do not perform all_reduce when grad is None.
                # grad can be None when performing PeFT training.
                if word_embeddings_weight.requires_grad:
                    if self.megatron_amp_O2:
                        # O2 recipe stores a "main" copy of weights and grads
                        grad = word_embeddings_weight.main_grad
                    else:
                        grad = word_embeddings_weight.grad
                    torch.distributed.all_reduce(grad, group=parallel_state.get_embedding_group())

    def _make_data_iterator_list(self, data_iterator: Iterator) -> List[Iterator]:
        """ Convert data iterator into form expected by Megatron

            With interleaved pipeline parallelism, Megatron expects a
            list of one data iterator per model chunk. Each model
            chunk independently gets data from its data iterator, so
            we need to interact with the data iterator multiple times
            for each microbatch step. Instead of incorporating this
            logic into the data loader, we cache the iterator's output
            to the first model chunk and reuse it in the other model
            chunks.
        """

        if not isinstance(self.model, list) or len(self.model) == 1:
            return data_iterator  # TODO @tmoon: Remove
            # TODO @tmoon: Use once available in Megatron-LM
            # return DataIteratorList([data_iterator])

        class CachingIterator:
            """Iterator wrapper that caches values"""

            class Proxy:
                """Returns values from caching iterator wrapper

                Assumed to never advance past the caching iterator.
                """

                def __init__(self):
                    self.cache = queue.Queue()

                def __iter__(self):
                    return self

                def __next__(self):
                    return self.cache.get_nowait()

            def __init__(self, iterator: Iterator):
                self.iterator = iterator
                self.proxies = []

            def make_proxy(self):
                self.proxies.append(CachingIterator.Proxy())
                return self.proxies[-1]

            def __iter__(self):
                return self

            def __next__(self):
                val = next(self.iterator)
                for proxy in self.proxies:
                    proxy.cache.put(val)
                return val

        # Make list of iterator wrappers
        iters = [CachingIterator(data_iterator)]
        while len(iters) < len(self.model):
            iters.append(iters[0].make_proxy())
        return iters  # TODO @tmoon: Remove
        # TODO @tmoon: Use once available in Megatron-LM
        # return DataIteratorList(iters)

    def get_batch_on_this_context_parallel_rank(self, batch):
        cp_size = self.cfg.get('context_parallel_size', 1)
        num_valid_tokens_in_ub = None
        if 'loss_mask' in batch and batch['loss_mask'] is not None:
            num_valid_tokens_in_ub = batch['loss_mask'].sum()

        if cp_size > 1:
            cp_rank = parallel_state.get_context_parallel_rank()
            for key, val in batch.items():
                if val is not None:
                    seq_dim = 1 if key != 'attention_mask' else 2
                    val = val.view(
                        *val.shape[0:seq_dim],
                        2 * cp_size,
                        val.shape[seq_dim] // (2 * cp_size),
                        *val.shape[(seq_dim + 1) :],
                    )
                    index = torch.tensor([cp_rank, (2 * cp_size - cp_rank - 1)], device=val.device)
                    val = val.index_select(seq_dim, index)
                    val = val.view(*val.shape[0:seq_dim], -1, *val.shape[(seq_dim + 2) :])
                    batch[key] = val

        batch['num_valid_tokens_in_ub'] = num_valid_tokens_in_ub

        return batch

    def get_forward_output_and_loss_func(self, validation_step=False):
        def fwd_output_and_loss_func(dataloader_iter, model, checkpoint_activations_all_layers=None):

            # Get data batch
            batch = next(dataloader_iter)

            # Transfer needed data to GPU
            required_keys = set()
            if parallel_state.get_pipeline_model_parallel_world_size() == 1:
                required_keys.update(batch.keys())
            else:
                required_keys.add('attention_mask')
                if 'cu_seqlens' in batch:
                    required_keys.add('cu_seqlens')
                if parallel_state.is_pipeline_first_stage():
                    required_keys.update(('tokens', 'position_ids'))
                if parallel_state.is_pipeline_last_stage():
                    required_keys.update(('labels', 'loss_mask'))
            if self.get_attention_mask_from_fusion and 'attention_mask' in required_keys:
                required_keys.remove('attention_mask')
            batch = {key: val.cuda(non_blocking=True) if key in required_keys else None for key, val in batch.items()}

            batch = self.get_batch_on_this_context_parallel_rank(batch)

            # Model forward pass
            forward_args = {
                'input_ids': batch['tokens'],
                'position_ids': batch['position_ids'],
                'attention_mask': None if self.get_attention_mask_from_fusion else batch['attention_mask'],
                'labels': batch['labels'],
                'loss_mask': batch['loss_mask'],
            }

            if not self.mcore_gpt:
                forward_args['checkpoint_activations_all_layers'] = checkpoint_activations_all_layers
                if not self.use_loss_mask:
                    forward_args.pop('loss_mask')
            else:
                # TODO: @eharper can we add this to mcore?
                forward_args.pop('loss_mask')

                if 'cu_seqlens' in batch:  # packed sequence from GPTSFTPackedDataset
                    # these args are passed eventually into TEDotProductAttention.forward()
                    cu_seqlens = batch['cu_seqlens'].squeeze()  # remove batch size dimension (mbs=1)
                    cu_seqlens = cu_seqlens[: torch.argmin(cu_seqlens)]  # remove -1 "paddings" added in collate_fn
                    forward_args['cu_seqlens_q'] = cu_seqlens
                    forward_args['cu_seqlens_kv'] = cu_seqlens
                    forward_args['qkv_format'] = 'thd'

            output_tensor = model(**forward_args)

            def loss_func(output_tensor):
                # Loss for a micro-batch (ub)
                loss_for_ub = self.loss_func(batch['loss_mask'], batch['num_valid_tokens_in_ub'], output_tensor)
                cp_size = self.cfg.get('context_parallel_size', 1)
                if validation_step and not self.cfg.data.get('validation_drop_last', True):
                    num_valid_tokens_in_ub = batch['num_valid_tokens_in_ub']
                    if loss_for_ub.isnan():
                        assert batch['loss_mask'].count_nonzero() == 0, 'Got NaN loss with non-empty input'
                        loss_sum_for_ub = torch.zeros_like(num_valid_tokens_in_ub)
                    else:
                        loss_sum_for_ub = num_valid_tokens_in_ub * loss_for_ub

                    loss_sum_and_ub_size_all_gpu = torch.cat(
                        [
                            loss_sum_for_ub.clone().detach().view(1),
                            torch.tensor([num_valid_tokens_in_ub]).cuda().clone().detach(),
                        ]
                    )
                    # Could potentially reduce num_valid_samples_in_microbatch and use that to aggregate instead of len(self._validation_ds)
                    torch.distributed.all_reduce(
                        loss_sum_and_ub_size_all_gpu, group=parallel_state.get_data_parallel_group()
                    )
                    return loss_for_ub * cp_size, {'loss_sum_and_ub_size': loss_sum_and_ub_size_all_gpu}
                else:
                    reduced_loss = average_losses_across_data_parallel_group([loss_for_ub])
                    return loss_for_ub * cp_size, {'avg': reduced_loss}

            return output_tensor, loss_func

        return fwd_output_and_loss_func

    def get_forward_output_only_func(self):
        def fwd_output_only_func(dataloader_iter, model):
            batch = next(dataloader_iter)
            extra_arg = {}
            if len(batch) == 3:
                batch = [x.cuda() for x in batch]
                tokens, attention_mask, position_ids = batch
                attention_mask = attention_mask[0:1]
            else:
                (
                    tokens,
                    attention_mask,
                    position_ids,
                    set_inference_key_value_memory,
                    inference_max_sequence_len,
                ) = batch
                tokens = tokens.cuda()
                position_ids = position_ids.cuda()
                if attention_mask is not None:
                    attention_mask = attention_mask.cuda()
                    attention_mask = attention_mask[0:1]
                if self.mcore_gpt:
                    # if first step, then clear KV cache, otherwise reuse inference_paarms
                    if set_inference_key_value_memory[0].item():
                        self.inference_params = InferenceParams(
                            max_batch_size=tokens.size(0), max_sequence_length=inference_max_sequence_len[0].item()
                        )
                    extra_arg['inference_params'] = self.inference_params
                else:
                    extra_arg['set_inference_key_value_memory'] = set_inference_key_value_memory[0].item()
                    extra_arg['inference_max_sequence_len'] = inference_max_sequence_len[0].item()
            output_tensor = model(tokens, position_ids, attention_mask, **extra_arg)

            # Advance inference sequence offset.
            if self.inference_params:
                # if last stage, then (final) output is [b, s, h], otherwise it's [s, b, h]
                if parallel_state.is_pipeline_last_stage():
                    self.inference_params.sequence_len_offset += output_tensor.size(1)
                else:
                    self.inference_params.sequence_len_offset += output_tensor.size(0)

            def id_func(output_tensor):
                return output_tensor, {'logits': output_tensor}

            return output_tensor, id_func

        return fwd_output_only_func

    def validation_step(self, dataloader_iter, batch_idx):
        """
            Our dataloaders produce a micro-batch and then we fetch
            a number of microbatches depending on the global batch size and model parallel size
            from the dataloader to produce a list of microbatches.
            The list of microbatches is then piped through the pipeline using megatron-core fwd/bwd functions.
        """
        # Check if iterator is exhausted
        dataloader_iter, done = self._val_iterator_done(dataloader_iter)
        if done:
            return
        mode = 'test' if self.trainer.testing else 'val'
        # Initialize userbuffer communicators.
        if self.initialize_ub:
            self.initialize_ub_func()

        if isinstance(self.model, list):
            for model_module in self.model:
                model_module.eval()

        loss = self.fwd_bwd_step(dataloader_iter, batch_idx, True)

        if isinstance(self.model, list):
            for model_module in self.model:
                model_module.train()
        self.validation_step_outputs.append(loss) if mode == 'val' else self.test_step_outputs.append(loss)
        return loss

    def on_validation_epoch_end(self):
        if parallel_state.is_pipeline_last_stage():
            # only the last pipeline parallel stages return loss with their batch size
            if self.cfg.data.get('validation_drop_last', True):
                averaged_loss = torch.stack(self.validation_step_outputs).mean()
            else:
                # Compute the avg loss by total_loss across all samples / total number of samples
                total_loss_and_total_samples = torch.vstack(self.validation_step_outputs).sum(axis=0)
                avg_loss = total_loss_and_total_samples[0] / total_loss_and_total_samples[1]
                averaged_loss = avg_loss.type(torch.float32).cuda()
        else:
            averaged_loss = torch.tensor(0.0, dtype=torch.float32).cuda()

        # When using pipeline parallelism, loss is calculated only in the last pipeline stage and
        # it should be casted to other pipeline stages for logging.
        if parallel_state.get_pipeline_model_parallel_world_size() > 1:
            if self.loss_broadcast_src_rank is None:
                dp_size = parallel_state.get_data_parallel_world_size()
                cp_size = parallel_state.get_context_parallel_world_size()
                tp_size = parallel_state.get_tensor_model_parallel_world_size()
                pp_size = parallel_state.get_pipeline_model_parallel_world_size()
                rank_in_dp_tp_group = torch.distributed.get_rank() % (dp_size * cp_size * tp_size)
                last_pipeline_stage_offset = (tp_size * cp_size * dp_size) * (pp_size - 1)
                self.loss_broadcast_src_rank = last_pipeline_stage_offset + rank_in_dp_tp_group
            torch.distributed.broadcast(
                averaged_loss, self.loss_broadcast_src_rank, group=parallel_state.get_pipeline_model_parallel_group(),
            )

        self.log('val_loss', averaged_loss, prog_bar=True, rank_zero_only=True, batch_size=1)
        self.validation_step_outputs.clear()  # free memory

        return averaged_loss

    def test_step(self, batch, batch_idx):
        return self.validation_step(batch, batch_idx)

    def on_test_epoch_end(self):
        averaged_loss = average_losses_across_data_parallel_group(self.test_step_outputs)
        logging.info(f'test_loss: {averaged_loss[0]}')
        self.test_step_outputs.clear()  # free memory

    def loss_func(self, loss_mask, num_valid_tokens_in_ub, output_tensor):
        losses = output_tensor.float()
        loss_mask = loss_mask.view(-1).float()
        # TODO: add nemo version here
        loss = torch.sum(losses.view(-1) * loss_mask) / num_valid_tokens_in_ub  # sequence level nll
        cp_size = self.cfg.get('context_parallel_size', 1)
        if cp_size > 1:
            torch.distributed.all_reduce(loss, group=parallel_state.get_context_parallel_group())
        return loss

    def build_train_valid_test_datasets(self):
        # Override limit_val_batches to be a multiple of num microbatches to prevent val_step from exiting in between a step
        self._reconfigure_val_batches()
        logging.info('Building GPT datasets.')
        if self.trainer.limit_val_batches > 1.0 and isinstance(self.trainer.limit_val_batches, float):
            raise ValueError("limit_val_batches must be an integer or float less than or equal to 1.0.")
        global_batch_size = self.cfg.global_batch_size
        max_train_steps = self.trainer.max_steps
        eval_iters = (max_train_steps // self.trainer.val_check_interval + 1) * self.trainer.limit_val_batches
        test_iters = self.trainer.limit_test_batches

        train_valid_test_num_samples = [
            max_train_steps * global_batch_size,
            eval_iters * global_batch_size,
            test_iters * global_batch_size,
        ]

        if self.trainer.limit_val_batches <= 1.0 and isinstance(self.trainer.limit_val_batches, float):
            train_valid_test_num_samples[
                1
            ] = 1  # This is to make sure we only have one epoch on every validation iteration

        self._train_ds, self._validation_ds, self._test_ds = build_train_valid_test_datasets(
            cfg=self.cfg,
            trainer=self.trainer,
            data_prefix=self.cfg.data.data_prefix,
            data_impl=self.cfg.data.data_impl,
            splits_string=self.cfg.data.splits_string,
            train_valid_test_num_samples=train_valid_test_num_samples,
            seq_length=self.cfg.data.seq_length,
            seed=self.cfg.seed,
            skip_warmup=self.cfg.data.get('skip_warmup', True),
            tokenizer=self.tokenizer,
        )
        if self._train_ds is not None:
            logging.info(f'Length of train dataset: {len(self._train_ds)}')
        if self._validation_ds is not None:
            logging.info(f'Length of val dataset: {len(self._validation_ds)}')
        if self._test_ds is not None:
            logging.info(f'Length of test dataset: {len(self._test_ds)}')
        logging.info(f'Finished building GPT datasets.')

        return self._train_ds, self._validation_ds, self._test_ds

    def build_pretraining_data_loader(
        self, dataset, consumed_samples, dataset_type=None, drop_last=True, pad_samples_to_global_batch_size=False
    ):
        """Buld dataloader given an input dataset."""

        logging.info(f'Building dataloader with consumed samples: {consumed_samples}')
        # Megatron sampler
        if hasattr(self.cfg.data, 'dataloader_type') and self.cfg.data.dataloader_type is not None:
            if self.cfg.data.dataloader_type == 'single':
                batch_sampler = MegatronPretrainingSampler(
                    total_samples=len(dataset),
                    consumed_samples=consumed_samples,
                    micro_batch_size=self.cfg.micro_batch_size,
                    data_parallel_rank=parallel_state.get_data_parallel_rank(),
                    data_parallel_size=parallel_state.get_data_parallel_world_size(),
                    drop_last=drop_last,
                    global_batch_size=self.cfg.global_batch_size,
                    rampup_batch_size=self.cfg.get('rampup_batch_size', None),
                    pad_samples_to_global_batch_size=pad_samples_to_global_batch_size,
                )
            elif self.cfg.data.dataloader_type == 'cyclic':
                batch_sampler = MegatronPretrainingRandomSampler(
                    total_samples=len(dataset),
                    consumed_samples=consumed_samples,
                    micro_batch_size=self.cfg.micro_batch_size,
                    data_parallel_rank=parallel_state.get_data_parallel_rank(),
                    data_parallel_size=parallel_state.get_data_parallel_world_size(),
                    drop_last=self.cfg.get('drop_last', True),
                )
            else:
                raise ValueError('cfg.data.dataloader_type must be "single" or "cyclic"')
        else:
            raise ValueError('cfg.data.dataloader_type not found. Must be "single" or "cyclic"')

        return torch.utils.data.DataLoader(
            dataset,
            batch_sampler=batch_sampler,
            num_workers=self.cfg.data.num_workers,
            pin_memory=True,
            persistent_workers=True if self.cfg.data.num_workers > 0 else False,
        )

    def setup(self, stage=None):
        """ PTL hook that is executed after DDP spawns.
            We setup datasets here as megatron datasets require DDP to instantiate.
            See https://pytorch-lightning.readthedocs.io/en/latest/common/lightning_module.html#setup for more information.
        Args:
            stage (str, optional): Can be 'fit', 'validate', 'test' or 'predict'. Defaults to None.
        """
        num_parameters_on_device, total_num_parameters = self._get_total_params_across_model_parallel_groups_gpt_bert(
            self.model
        )

        logging.info(
            f'Pipeline model parallel rank: {parallel_state.get_pipeline_model_parallel_rank()}, '
            f'Tensor model parallel rank: {parallel_state.get_tensor_model_parallel_rank()}, '
            f'Number of model parameters on device: {num_parameters_on_device:.2e}. '
            f'Total number of model parameters: {total_num_parameters:.2e}.'
        )

        resume_checkpoint_path = self.trainer.ckpt_path
        if resume_checkpoint_path:
            init_consumed_samples = self._extract_consumed_samples_from_ckpt(resume_checkpoint_path)
        else:
            init_consumed_samples = 0
        self.init_consumed_samples = init_consumed_samples
        self.init_global_step = self.trainer.global_step

        if self.rampup_batch_size:
            optimizer = self.cfg.optim.get('name', None)
            assert (
                optimizer == 'fused_adam'
            ), f'{optimizer} optimizer is not supported yet with rampup batch size. Please, use fused_adam optimizer instead.'

            num_microbatch_calculator = apex.transformer.pipeline_parallel.utils._GLOBAL_NUM_MICROBATCHES_CALCULATOR
            num_microbatch_calculator.update(self.init_consumed_samples, consistency_check=False)
            self.prev_consumed_samples = self.init_consumed_samples

        if stage == 'predict':
            return
        else:
            # TODO: consider adding a ModelPT guard to check if model is being restored.
            # allowing restored models to optionally setup datasets
            self.build_train_valid_test_datasets()
            self.setup_training_data(self.cfg.data)
            self.setup_validation_data(self.cfg.data)
            self.setup_test_data(self.cfg.data)

        if stage == 'fit':
            if parallel_state.get_pipeline_model_parallel_world_size() > 1:
                if self.cfg.get('share_embeddings_and_output_weights', True):
                    for index, module in enumerate(self.get_model_module_list()):
                        if parallel_state.get_virtual_pipeline_model_parallel_world_size() is not None:
                            parallel_state.set_virtual_pipeline_model_parallel_rank(index)
                        sync_embeddings = (
                            module.initialize_last_stage_with_word_embeddings
                            if self.mcore_gpt
                            else module.sync_initial_word_embeddings
                        )
                        sync_embeddings()
                    if parallel_state.get_virtual_pipeline_model_parallel_world_size() is not None:
                        parallel_state.set_virtual_pipeline_model_parallel_rank(0)

        if self.cfg.get('transformer_engine', False) or self.cfg.get('mcore_gpt', False):
            self.setup_transformer_engine_tp_groups()
            self.setup_transformer_engine_cp_groups()

    def setup_training_data(self, cfg):
        if hasattr(self, '_train_ds'):
            consumed_samples = self.compute_consumed_samples(0)
            logging.info(
                f'Setting up train dataloader with len(len(self._train_ds)): {len(self._train_ds)} and consumed samples: {consumed_samples}'
            )
            self._train_dl = self.build_pretraining_data_loader(self._train_ds, consumed_samples)

    def setup_validation_data(self, cfg):
        if hasattr(self, '_validation_ds'):
            consumed_samples = 0
            logging.info(
                f'Setting up validation dataloader with len(len(self._validation_ds)): {len(self._validation_ds)} and consumed samples: {consumed_samples}'
            )

            drop_last = True
            if not self.cfg.data.get('validation_drop_last', True):
                logging.info(f'Drop last in validation dataset is set to False')
                drop_last = False
            pad_samples_to_global_batch_size = False
            if self.cfg.data.get('pad_samples_to_global_batch_size', False):
                logging.info('pad_samples_to_global_batch_size set to True')
                pad_samples_to_global_batch_size = True

            self._validation_dl = self.build_pretraining_data_loader(
                self._validation_ds, consumed_samples, "validation", drop_last, pad_samples_to_global_batch_size
            )

    def setup_test_data(self, cfg):
        if hasattr(self, '_test_ds'):
            consumed_samples = 0
            logging.info(
                f'Setting up test dataloader with len(len(self._test_ds)): {len(self._test_ds)} and consumed samples: {consumed_samples}'
            )
            self._test_dl = self.build_pretraining_data_loader(self._test_ds, consumed_samples)

    def generate(
        self,
        inputs: Union[List[str], torch.Tensor, List[dict]],
        length_params: LengthParam,
        sampling_params: SamplingParam = None,
        *,
        strategy: Optional[TextGenerationStrategy] = None,
    ) -> OutputType:

        # check whether the DDP is initialized
        if parallel_state.is_unitialized():

            def dummy():
                return

            if self.trainer.strategy.launcher is not None:
                self.trainer.strategy.launcher.launch(dummy, trainer=self.trainer)
            self.trainer.strategy.setup_environment()

            if self.cfg.get('transformer_engine', False):
                self.setup_transformer_engine_tp_groups()
                self.setup_transformer_engine_cp_groups()

        # set the default sampling params if it is None.
        # default do greedy sampling
        if sampling_params is None:
            sampling_params = get_default_sampling_params()

        # set the default length params if it is None.
        # default do greedy sampling
        if length_params is None:
            length_params = get_default_length_params()

        strategy_args = {} if strategy is None else {"strategy": strategy}

        return megatron_gpt_generate(
            self.cuda(), inputs, self.tokenizer, length_params, sampling_params, **strategy_args
        )

    def predict_step(self, batch: Any, batch_idx: int, dataloader_idx: Optional[int] = None) -> Any:
        inference_config = self.get_inference_config()
        if inference_config is None:
            return None
        else:
            # need to overwrite some configuration, make it immutable
            inference_config = inference_config.copy()
            compute_logprob = inference_config['compute_logprob']
            if compute_logprob:
                inference_config['inputs'] = batch
                inference_config['tokens_to_generate'] = 1
                inference_config['all_probs'] = True
                inference_config["add_BOS"] = False
                inference_config['greedy'] = True
                response = generate(self, **inference_config)
                compute_prob_response = get_computeprob_response(self.tokenizer, response, batch)
                return compute_prob_response
            else:
                inference_config['inputs'] = batch
                return generate(self, **inference_config)

    def list_available_models(self):
        return None

    def transfer_batch_to_device(self, batch: Any, device: torch.device, dataloader_idx: int) -> Any:
        """ PTL hook: https://pytorch-lightning.readthedocs.io/en/latest/common/lightning_module.html#transfer-batch-to-device
            When using pipeline parallelism, we need the global batch to remain on the CPU,
            since the memory overhead will be too high when using a large number of microbatches.
            Microbatches are transferred from CPU to GPU inside the pipeline.
        """
        return batch

    def _validate_trainer(self):
        """ Certain trainer configurations can break training.
            Here we try to catch them and raise an error.
        """
        if self.trainer.accumulate_grad_batches > 1:
            raise ValueError(
                f'Gradient accumulation is done within training_step. trainer.accumulate_grad_batches must equal 1'
            )

    @classmethod
    def list_available_models(cls) -> Optional[PretrainedModelInfo]:
        """
        This method returns a list of pre-trained model which can be instantiated directly from NVIDIA's NGC cloud.
        Returns:
            List of available pre-trained models.
        """
        result = []
        result.append(
            PretrainedModelInfo(
                pretrained_model_name="megatron_gpt_345m",
                location="https://api.ngc.nvidia.com/v2/models/nvidia/nemo/megatron_gpt_345m/versions/1/files/megatron_gpt_345m.nemo",
                description="345M parameter GPT generative Megatron model.",
            )
        )
        return result

    def on_save_checkpoint(self, checkpoint) -> None:
        """LightningModule hook:
        https://pytorch-lightning.readthedocs.io/en/stable/common/lightning_module.html#on-save-checkpoint
        """

        # mcore uses distributed checkpointing
        # FSDP supports the lagecy checkpointing or torch-FSDP-native sharded checkpointing
        if self.mcore_gpt and not self.use_fsdp:
            checkpoint['sharded_state_dict'] = self.sharded_state_dict()

        # legacy checkpointing for interleaved
        else:
            if isinstance(self.model, list):
                for i in range(len(self.model)):
                    parallel_state.set_virtual_pipeline_model_parallel_rank(i)
                    checkpoint[f'model{i}'] = self.model[i].module.state_dict_for_save_checkpoint()
                parallel_state.set_virtual_pipeline_model_parallel_rank(0)

    def on_load_checkpoint(self, checkpoint) -> None:
        """LightningModule hook:
        https://pytorch-lightning.readthedocs.io/en/stable/common/lightning_module.html#on-load-checkpoint
        """

        # mcore uses distributed checkpointing
        # FSDP supports the lagecy checkpointing or torch-FSDP-native sharded checkpointing
        if self.mcore_gpt and not self.use_fsdp:
            if 'state_dict' in checkpoint and checkpoint['state_dict']:
                for index, module in enumerate(self.get_model_module_list()):
                    if parallel_state.get_virtual_pipeline_model_parallel_world_size() is not None:
                        checkpoint_state_dict = checkpoint['state_dict'][f'model_{index}']
                    else:
                        checkpoint_state_dict = checkpoint['state_dict']
                    # checkpoint_state_dict has "model." but module does not so we need to remove it when loading
                    checkpoint_state_dict = {
                        key.replace('model.', ''): checkpoint_state_dict.pop(key)
                        for key in list(checkpoint_state_dict.keys())
                    }
                    module.load_state_dict(checkpoint_state_dict, strict=True)
            else:
                # when restoring a distributed checkpoint from a ptl checkpoint we need to defer loading the state_dict
                # see NLPModel.on_load_checkpoint
                checkpoint['state_dict'] = {}

        # legacy checkpointing for interleaved
        else:
            if isinstance(self.model, list):
                for i in range(len(self.model)):
                    parallel_state.set_virtual_pipeline_model_parallel_rank(i)
                    self.model[i].module.load_state_dict(checkpoint[f'model{i}'], strict=True)
                parallel_state.set_virtual_pipeline_model_parallel_rank(0)

    def sharded_state_dict(self, prefix: str = '') -> Dict[str, Any]:
        """
        Creates the sharded state dict which is used by dist_checkpoint to save the sharded tensors to disk.
        When given the sharded_stated_dict, dist_checkpoint.load will load the tensors corresponding to
        self.state_dict().
        The sharded tensor mapping is defined in the GPTModel class from mcore.
        """

        if self.mcore_gpt:
            module_prefix = f'{prefix}model.'
            sharded_state_dict = {}
            for index, module in enumerate(self.get_model_module_list()):
                if parallel_state.get_virtual_pipeline_model_parallel_world_size() is not None:
                    # virtual pipline rank must be set so that GPTModel returns the correct sharded state dict
                    parallel_state.set_virtual_pipeline_model_parallel_rank(index)
                    module_sharded_state_dict = module.sharded_state_dict(prefix=module_prefix)
                    sharded_state_dict[f'model_{index}'] = module_sharded_state_dict
                else:
                    module_sharded_state_dict = module.sharded_state_dict(prefix=module_prefix)
                    sharded_state_dict.update(module_sharded_state_dict)

            # reset vp rank
            if parallel_state.get_virtual_pipeline_model_parallel_world_size() is not None:
                parallel_state.set_virtual_pipeline_model_parallel_rank(0)

            return sharded_state_dict

    def parameters(self):
        if isinstance(self.model, list):
            return itertools.chain.from_iterable(module.parameters() for module in self.model)
        else:
            return self.model.parameters()

    @property
    def mgpt_wrapper(self):
        return MegatronGPTExportableModel(self)

    def list_export_subnets(self):
        return ['mgpt_wrapper']

    def _reset_activation_checkpointing_args(self):
        """ Disables activation checkpointing completely and saves the values so that
            _restore_activation_checkpointing_args can restore them later. This function must always be
            called before _restore_activation_checkpointing_args.
        """
        # Store values to restore them later.
        self.last_activations_checkpoint_granularity = self.cfg.activations_checkpoint_granularity
        self.last_activations_checkpoint_method = self.cfg.activations_checkpoint_method
        self.last_activations_checkpoint_num_layers = self.cfg.activations_checkpoint_num_layers
        self.last_activations_checkpoint_layers_per_pipeline = self.cfg.activations_checkpoint_layers_per_pipeline

        # Reset config values. Needed for calling generate.
        self.cfg.activations_checkpoint_granularity = None
        self.cfg.activations_checkpoint_method = None
        self.cfg.activations_checkpoint_num_layers = None
        self.cfg.activations_checkpoint_layers_per_pipeline = None

        # Reset model parameters.
        for module in self.get_model_module_list():
            if self.cfg.get('mcore_gpt', False):
                module.decoder.config.recompute_granularity = None
                module.decoder.config.recompute_method = None
                module.decoder.config.recompute_num_layers = None
            else:
                module.language_model.encoder.activations_checkpoint_granularity = None
                module.language_model.encoder.activations_checkpoint_method = None
                module.language_model.encoder.activations_checkpoint_num_layers = None
                module.language_model.encoder.activations_checkpoint_layers_per_pipeline = None

    def _restore_activation_checkpointing_args(self):
        """ Restores the activation checkpointing parameters using the values saved by
            _reset_activation_checkpointing_args. This function must never be called before
            _reset_activation_checkpointing_args.
        """
        # Restore config values.
        self.cfg.activations_checkpoint_granularity = self.last_activations_checkpoint_granularity
        self.cfg.activations_checkpoint_method = self.last_activations_checkpoint_method
        self.cfg.activations_checkpoint_num_layers = self.last_activations_checkpoint_num_layers
        self.cfg.activations_checkpoint_layers_per_pipeline = self.last_activations_checkpoint_layers_per_pipeline

        # Restore model parameters.
        for module in self.get_model_module_list():
            if self.cfg.get('mcore_gpt', False):
                module.decoder.config.recompute_granularity = self.last_activations_checkpoint_granularity
                module.decoder.config.recompute_method = self.last_activations_checkpoint_method
                module.decoder.config.recompute_num_layers = self.last_activations_checkpoint_num_layers
            else:
                module.language_model.encoder.activations_checkpoint_granularity = (
                    self.last_activations_checkpoint_granularity
                )
                module.language_model.encoder.activations_checkpoint_method = self.last_activations_checkpoint_method
                module.language_model.encoder.activations_checkpoint_num_layers = (
                    self.last_activations_checkpoint_num_layers
                )
                module.language_model.encoder.activations_checkpoint_layers_per_pipeline = (
                    self.last_activations_checkpoint_layers_per_pipeline
                )

    def _reset_sequence_parallelism_args(self):
        """ Disables sequence parallelism completely and saves the values so that
            _restore_sequence_parallelism_args can restore them later. This function must always be
            called before _restore_sequence_parallelism_args.
        """
        # Store values to restore them later.
        self.last_sequence_parallel = self.cfg.sequence_parallel

        # Reset config values. Needed for calling generate.
        self.cfg.sequence_parallel = False
        self.model_parallel_config.sequence_parallel = False
        self.transformer_config.sequence_parallel = False

        # Reset model parameters.
        for module in self.get_model_module_list():
            for mod in module.modules():
                if hasattr(mod, "sequence_parallel"):
                    mod.sequence_parallel = False

    def _restore_sequence_parallelism_args(self):
        """ Restores the sequence parallelism parameters using the values saved by
            _reset_sequence_parallelism_args. This function must never be called before
            _reset_sequence_parallelism_args.
        """
        # Restore config values.
        self.cfg.sequence_parallel = self.last_sequence_parallel
        self.model_parallel_config.sequence_parallel = self.last_sequence_parallel
        self.transformer_config.sequence_parallel = self.last_sequence_parallel

        # Restore model parameters.
        for module in self.get_model_module_list():
            for mod in module.modules():
                if hasattr(mod, "sequence_parallel"):
                    mod.sequence_parallel = self.last_sequence_parallel

    def build_transformer_config(self) -> TransformerConfig:
        """ Builds the megatron core gpt transformer config for the model.
            For attributes in the nemo model config that are the same
            as the megatron core TransformerConfig, we will use the value from the nemo model config.
            For attributes in TransformerConfig that are not in the nemo model config, we add custom logic.
        """

        normalization = self.cfg.get('normalization', 'layernorm')
        layernorm_zero_centered_gamma = self.cfg.get('normalization', 'layernorm') == 'layernorm1p'
        if normalization == 'layernorm':
            normalization = 'LayerNorm'
        elif normalization == 'rmsnorm':
            normalization = 'RMSNorm'
        elif normalization == 'layernorm1p':
            normalization = 'LayerNorm'
            layernorm_zero_centered_gamma = True
        else:
            logging.warning(
                f"The normalization type: {normalization} might not be supported in megatron core."
                f"Supported types are LayerNorm and RMSNorm."
            )

        ub_tp_comm_overlap = self.cfg.get('ub_tp_comm_overlap', False)

        if not self.cfg.get('fp8', False):
            fp8 = None
        elif self.cfg.get('fp8_e4m3', False):
            fp8 = 'e4m3'
        elif self.cfg.get('fp8_hybrid', False):
            fp8 = 'hybrid'
        else:
            raise ValueError(f"fp8 enabled but fp8_format (fp8_e4m3 | fp8_hybrid) is not set.")

        # any configs that are not in the nemo model config will be added here
        model_specific_configs = {
            'layernorm_zero_centered_gamma': layernorm_zero_centered_gamma,
            'normalization': normalization,
            'fp8': fp8,
            'ub_tp_comm_overlap': ub_tp_comm_overlap,
        }

        transformer_config = super().build_transformer_config()

        for key, value in model_specific_configs.items():
            setattr(transformer_config, key, value)

        # pass mcore customization configs directly to mcore
        mcore_customization_config_dict = self.cfg.get('mcore_customization_config', {})
        for key, value in mcore_customization_config_dict.items():
            setattr(transformer_config, key, value)

        return transformer_config

    def _wrap_model_for_O2(self):
        """ Wraps self.model in a float16 wrapper if the model is using megatron amp O2.
            Args:
                model: The model to wrap. Can be a list of modules or a single module.
            Returns:
                The wrapped model. Returns a list of wrapped modules or a single wrapped module.
        """
        Float16Wrapper = MCoreFloat16Module if self.mcore_gpt else Float16Module

        nemo_args = {
            'config': self.model_parallel_config,
            'precision': self.cfg.precision,
            'share_token_embeddings': self.cfg.get('share_embeddings_and_output_weights', True),
        }
        mcore_args = {
            'config': self.transformer_config,
        }

        args = mcore_args if self.mcore_gpt else nemo_args

        # Model wrapper to convert both model and inputs to half precision
        if isinstance(self.model, list):
            converted_model = []
            for module in self.model:
                args['module'] = module
                converted_model.append(Float16Wrapper(**args))
            self.model = converted_model
        else:
            args['module'] = self.model
            self.model = Float16Wrapper(**args)

        args.pop('module')<|MERGE_RESOLUTION|>--- conflicted
+++ resolved
@@ -643,24 +643,10 @@
             # it should be casted to other pipeline stages for logging.
             # we can avoid this broadcast by updating the PTL log function to accept specific ranks
             if parallel_state.get_pipeline_model_parallel_world_size() > 1:
-<<<<<<< HEAD
-                if self.loss_broadcast_src_rank is None:
-                    dp_size = parallel_state.get_data_parallel_world_size()
-                    cp_size = parallel_state.get_context_parallel_world_size()
-                    tp_size = parallel_state.get_tensor_model_parallel_world_size()
-                    pp_size = parallel_state.get_pipeline_model_parallel_world_size()
-                    rank_in_dp_tp_group = torch.distributed.get_rank() % (dp_size * cp_size * tp_size)
-                    last_pipeline_stage_offset = (tp_size * cp_size * dp_size) * (pp_size - 1)
-                    self.loss_broadcast_src_rank = last_pipeline_stage_offset + rank_in_dp_tp_group
-                torch.distributed.broadcast(
-                    loss_mean, self.loss_broadcast_src_rank, group=parallel_state.get_pipeline_model_parallel_group(),
-                )
-=======
                 if torch.distributed.get_rank() == get_last_rank():
                     torch.distributed.send(loss_mean, 0)
                 elif torch.distributed.get_rank() == 0:
                     torch.distributed.recv(loss_mean, get_last_rank())
->>>>>>> 7e1bf364
             self.log('reduced_train_loss', loss_mean, prog_bar=True, rank_zero_only=True, batch_size=1)
 
             # (@adithyare) we need to check for the _scaler attribute to enable pp>1 for adapter training
