--- conflicted
+++ resolved
@@ -244,7 +244,6 @@
                 virtual_pipeline_model_parallel_size=self.cfg.get('virtual_pipeline_model_parallel_size', None),
             )
         else:
-<<<<<<< HEAD
             build_model_context = nullcontext
             if HAVE_TE and self.cfg.get('fp8', False) and self.cfg.get('fp8_params', False):
                 build_model_context = transformer_engine.pytorch.fp8_model_init
@@ -253,15 +252,8 @@
                     model_provider_func=self.model_provider_func,
                     wrap_with_ddp=False,
                     virtual_pipeline_model_parallel_size=self.cfg.get('virtual_pipeline_model_parallel_size', None),
+                    on_cpu=cfg.get('fsdp', False) and cfg.get('use_cpu_initialization', False),
                 )
-=======
-            self.model = build_model(
-                model_provider_func=self.model_provider_func,
-                wrap_with_ddp=False,
-                virtual_pipeline_model_parallel_size=self.cfg.get('virtual_pipeline_model_parallel_size', None),
-                on_cpu=cfg.get('fsdp', False) and cfg.get('use_cpu_initialization', False),
-            )
->>>>>>> e4829652
 
         # if we're not using interleaved, then self.model is a module.
         if self.cfg.get('virtual_pipeline_model_parallel_size', None) is None:
