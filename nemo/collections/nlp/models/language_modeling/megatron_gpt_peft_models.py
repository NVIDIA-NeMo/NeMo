--- conflicted
+++ resolved
@@ -391,18 +391,6 @@
         self.name_key_to_mcore_mixins = {AdapterName.PTUNING_ADAPTER: [('embedding', MCoreGPTEmbeddingMixin)]}
         super().__init__(cfg, trainer)
         self.virtual_tokens = cfg.peft.p_tuning.virtual_tokens
-<<<<<<< HEAD
-        self.trainable_keys = self.adapter_keys - set(
-            [
-                "model.language_model.adapter_layer.ptuning_adapter.inference_table.prompt_table.taskname.prompt_embeddings.weight",  # non-mcore O1
-                "model.module.language_model.adapter_layer.ptuning_adapter.inference_table.prompt_table.taskname.prompt_embeddings.weight",  # non-mcore O2
-                "model.embedding.adapter_layer.ptuning_adapter.inference_table.prompt_table.taskname.prompt_embeddings.weight",  # mcore O1
-                "model.module.embedding.adapter_layer.ptuning_adapter.inference_table.prompt_table.taskname.prompt_embeddings.weight",  # mcore O2
-            ]
-        )
-        # we exclude the above parameter from training because it is present for backward compatibility for inference using FasterTransformer (@adithyare)
-=======
->>>>>>> 455d2dfb
 
     def init_peft_modules(self,):
         """ 
