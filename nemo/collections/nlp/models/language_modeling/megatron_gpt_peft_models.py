# coding=utf-8
# Copyright (c) 2020, NVIDIA CORPORATION.  All rights reserved.
#
# Licensed under the Apache License, Version 2.0 (the "License");
# you may not use this file except in compliance with the License.
# You may obtain a copy of the License at
#
#     http://www.apache.org/licenses/LICENSE-2.0
#
# Unless required by applicable law or agreed to in writing, software
# distributed under the License is distributed on an "AS IS" BASIS,
# WITHOUT WARRANTIES OR CONDITIONS OF ANY KIND, either express or implied.
# See the License for the specific language governing permissions and
# limitations under the License.

from omegaconf.dictconfig import DictConfig
from pytorch_lightning.trainer.trainer import Trainer

from nemo.collections.nlp.models.language_modeling.megatron_gpt_sft_model import MegatronGPTSFTModel
from nemo.collections.nlp.modules.common.megatron.adapters.mcore_mixins import (
    MCoreGPTEmbeddingMixin,
    MCoreSelfAttentionMixin,
    MCoreTransformerLayerMixin,
    swap_mcore_mixin,
)
from nemo.collections.nlp.modules.common.megatron.adapters.parallel_adapters import (
    AdapterName,
    InfusedAdapterConfig,
    LoraKQVAdapterConfig,
    LoraKQVAdapterWeightTyingConfig,
    MLPInfusedAdapterConfig,
    ParallelLinearAdapterConfig,
    ParallelLinearAdapterWeightTyingConfig,
    PromptEncoderAdapterConfig,
)
from nemo.core.classes.mixins import adapter_mixins
from nemo.utils import logging, model_utils
from nemo.utils.decorators import deprecated

try:
    from megatron.core import parallel_state

    HAVE_MEGATRON_CORE = True

except (ImportError, ModuleNotFoundError):

    HAVE_MEGATRON_CORE = False


@deprecated(
    explanation="Please use MegatronGPTSFTModel.add_adapter() for PEFT features."
    "See the updated `megatron_gpt_peft_tuning.py` for an example."
)
class MegatronGPTPEFTModel(MegatronGPTSFTModel):
    """
    base class for all mixin based adapter models
    """

    def __init__(self, cfg: DictConfig, trainer: Trainer):
        super().__init__(cfg, trainer)
        self.setup_complete = False
        self.base_keys = self.get_all_keys()
        self.freeze()
        self.init_peft_modules()
        self.adapter_keys = self.get_all_keys() - self.base_keys

    def first_stage_of_pipeline(self):
        if hasattr(self, "model") and hasattr(self.model, "pre_process"):
            return self.model.pre_process
        elif hasattr(self, "model") and hasattr(self.model, "module") and hasattr(self.model.module, "pre_process"):
            # (guyueh1): this if condition is used to handle amp O2
            # when amp_O2 is on, self.model will be wrapped by the Float16Module class
            return self.model.module.pre_process
        logging.warning("no attribute named model or no model.pre_process found. Can not detect stage of pipeline...")
        return False

    def init_peft_modules(self):
        """
        Randomly initialize the peft params and add them to the appropriate modules.
        """
        assert len(self.peft_name_keys) > 0, "peft_name_keys have not been set no PEFT modules will be added"
        assert not self.mcore_gpt or hasattr(
            self, 'name_key_to_mcore_mixins'
        ), f"{self.__class__.__name__} is not supported in megatron core mode yet."
        assert len(self.name_key_to_cfg) > 0, "name_key_to_cfg has not been set no PEFT modules will be added"
        logging.info(f"Before adding PEFT params:\n{self.summarize()}")
        for name, module in self.named_modules():
            if self.mcore_gpt:
                for peft_key in self.peft_name_keys:
                    for mcore_target, mcore_mixin in self.name_key_to_mcore_mixins[peft_key]:
                        if name in [
                            f'model.{mcore_target}',
                            f'model.module.{mcore_target}',
                        ]:  # simple string match for now
                            swap_mcore_mixin(module, mcore_mixin)
                            peft_cfg = self.name_key_to_cfg[peft_key]
                            if (
                                model_utils.import_class_by_path(peft_cfg._target_)
                                in module.get_accepted_adapter_types()
                            ):
                                module.add_adapter(
                                    name=peft_key,
                                    cfg=peft_cfg,
                                    base_model_cfg=self.cfg,
                                    model_parallel_config=self.model_parallel_config,
                                )
            else:
                if isinstance(module, adapter_mixins.AdapterModuleMixin):
                    for peft_key in self.peft_name_keys:
                        peft_cfg = self.name_key_to_cfg[peft_key]
                        if model_utils.import_class_by_path(peft_cfg._target_) in module.get_accepted_adapter_types():
                            module.add_adapter(
                                name=peft_key,
                                cfg=peft_cfg,
                                base_model_cfg=self.cfg,
                                model_parallel_config=self.model_parallel_config,
                            )
        logging.info(f"After adding PEFT params:\n{self.summarize()}")
        return True

    def setup(self, stage=None):
        super().setup(stage)
        self.setup_complete = True

    def get_all_keys(self,):
        """
        Returns all the keys in the model
        """
        k = [n for n, p in self.named_parameters()]
        b = [n for n, p in self.named_buffers() if n.replace("model.module.", "model.", 1) in self.state_dict().keys()]
        # we include buffers because ptuning representations are cached in a buffer and saved to state_dict for inference time use.
        return set(k + b)

    def get_peft_state_dict(self,):
        """
        Gets the keys associated with the adapters only.
        """
<<<<<<< HEAD
        if self.cfg.get('megatron_amp_O2', False):
            state_dict = self.model.state_dict(prefix="model.module.")
        else:
            state_dict = self.model.state_dict(prefix="model.")

=======
        state_dict = self.model.state_dict(prefix="model.module." if self.cfg.megatron_amp_O2 else "model.")
>>>>>>> 4f947ced
        peft_state_dict = {}
        for k in self.adapter_keys:
            # state_dict keys needs to be in non-O2 format and will be corrected in PEFTSaveRestoreConnector if O2=True
            new_k = k.replace("model.module.", "model.", 1)
            peft_state_dict[new_k] = state_dict[k]
        return peft_state_dict

    def state_dict(self, destination=None, prefix=None, keep_vars=False):
        if self.setup_complete:
            # Once setup is complete we no longer need to track the frozen part of the model. Only there adapter state dict keeps changing so state_dict only track these.
            return self.get_peft_state_dict()
        else:
            # we want all the params with the same keys as calling self.state_dict()
            # but we can't call self.state_dict() here as it would be a recursive call.
            # so we call self.model.state_dict(prefix="model.") which will return all the keys and params same as calling self.state_dict()
            return self.model.state_dict(prefix="model.")

    def sharded_state_dict(self, prefix: str = ''):
        if self.setup_complete:
            return None
        else:
            return self.model.sharded_state_dict(prefix="model.")

    def load_state_dict(self, state_dict, strict: bool = True):
        if len(state_dict) == 0:
            return  # checkpoint is loaded in on_load_checkpoint()
        if self.setup_complete:
            # at this stage only PEFT params will appear in the state_dict arg
            # so we only update those while the rest of the model is frozen.
            # setting strict=False will ignore the missing keys (which are not being updated anyway)
            # explicitly check if state_dict.keys matches all the expected self.adapter_keys since we don't have the
            # safety in strict=True anymore.
            assert set(state_dict.keys()) == self.adapter_keys
            super().load_state_dict(state_dict, strict=False)
        else:
            super().load_state_dict(state_dict, strict=True)

    def on_load_checkpoint(self, checkpoint) -> None:
        """LightningModule hook:
         https://pytorch-lightning.readthedocs.io/en/stable/common/lightning_module.html#on-load-checkpoint
         """
        if self.setup_complete:
            # same as super().on_load_checkpoint() but strict=False and only check unexpected keys
            # mcore uses distributed checkpointing
            print('enter peft loading')
            if self.mcore_gpt:
                for index, module in enumerate(self.get_gpt_module_list()):
                    if parallel_state.get_virtual_pipeline_model_parallel_world_size() is not None:
                        checkpoint_state_dict = checkpoint['state_dict'][f'model_{index}']
                    else:
                        checkpoint_state_dict = checkpoint['state_dict']
                    # checkpoint_state_dict has "model." but module does not so we need to remove it when loading
                    checkpoint_state_dict = {
                        key.replace('model.', ''): checkpoint_state_dict.pop(key)
                        for key in list(checkpoint_state_dict.keys())
                    }
                    missing_keys, unexpected_keys = module.load_state_dict(checkpoint_state_dict, strict=False)

                    assert len(unexpected_keys) == 0, 'Unexpected key(s) in state_dict: {}. '.format(
                        ', '.join('"{}"'.format(k) for k in unexpected_keys)
                    )

            # legacy checkpointing for interleaved
            else:
                if isinstance(self.model, list):
                    for i in range(len(self.model)):
                        parallel_state.set_virtual_pipeline_model_parallel_rank(i)
                        self.model[i].module.load_state_dict(checkpoint[f'model{i}'], strict=True)
                    parallel_state.set_virtual_pipeline_model_parallel_rank(0)
        else:
            super().on_load_checkpoint(checkpoint)

    def setup_optimizer_param_groups(self):
        """
        ModelPT override. Optimizer will get self._optimizer_param_groups.
        Makes two optimizer param groups, one for the frozen model params
        and one for the prompt-table/prompt-encoder params. The learning
        rate for the frozen model's params will always be zero effectively
        freezing the model's params but still allowing for the needed gradients
        to be passed around in pipeline parallel models. The prompt-encoder
        and/or prompt table will use the learning rate set by the user.
        """
        self.freeze()  # Freeze the entire model
        opt_params = []
        for _, module in self.named_modules():
            if isinstance(module, adapter_mixins.AdapterModuleMixin) and module.is_adapter_available():
                module.set_enabled_adapters(enabled=True)
                module.unfreeze_enabled_adapters()  # selectively unfreeze the adapter modules.
                opt_params += [p for p in module.parameters() if p.requires_grad]
        self._optimizer_param_groups = ({"params": opt_params},)
        logging.info(f"Optimizer groups set:\n{self.summarize()}")


class MegatronGPTLayerwisePEFTModel(MegatronGPTPEFTModel):
    def __init__(
        self, cfg: DictConfig, trainer: Trainer,
    ):
        super().__init__(cfg, trainer)

    def init_peft_modules(self):
        """
        Randomly initialize the peft params and add them to the appropriate modules.
        """
        assert len(self.peft_name_keys) > 0, "peft_name_keys have not been set no PEFT modules will be added"
        assert not self.mcore_gpt or hasattr(
            self, 'name_key_to_mcore_mixins'
        ), f"{self.__class__.__name__} is not supported in megatron core mode yet."
        assert len(self.name_key_to_cfg) > 0, "name_key_to_cfg has not been set no PEFT modules will be added"
        logging.info(f"Before adding PEFT params:\n{self.summarize()}")
        if self.mcore_gpt:
            if self.cfg.megatron_amp_O2:
                layers = self.model.module.decoder.layers
            else:
                layers = self.model.decoder.layers
        else:
            if self.cfg.megatron_amp_O2:
                layers = self.model.module.language_model.encoder.layers
            else:
                layers = self.model.language_model.encoder.layers
        for layer in layers:
            if layer.layer_number in self.layer_selection:
                for name, module in layer.named_modules():
                    if self.mcore_gpt:
                        for peft_key in self.peft_name_keys:
                            for mcore_target, mcore_mixin in self.name_key_to_mcore_mixins[peft_key]:
                                if name == mcore_target:
                                    swap_mcore_mixin(module, mcore_mixin)
                                    peft_cfg = self.name_key_to_cfg[peft_key]
                                    if (
                                        model_utils.import_class_by_path(peft_cfg._target_)
                                        in module.get_accepted_adapter_types()
                                    ):
                                        module.add_adapter(
                                            name=peft_key,
                                            cfg=peft_cfg,
                                            model_parallel_config=self.model_parallel_config,
                                        )
                    else:
                        if isinstance(module, adapter_mixins.AdapterModuleMixin):
                            for peft_key in self.peft_name_keys:
                                peft_cfg = self.name_key_to_cfg[peft_key]
                                if (
                                    model_utils.import_class_by_path(peft_cfg._target_)
                                    in module.get_accepted_adapter_types()
                                ):
                                    module.add_adapter(
                                        name=peft_key,
                                        cfg=peft_cfg,
                                        base_model_cfg=self.cfg,
                                        model_parallel_config=self.model_parallel_config,
                                    )
        logging.info(f"After adding PEFT params:\n{self.summarize()}")
        return True


class MegatronGPTAdapterModel(MegatronGPTLayerwisePEFTModel):
    """
    MegatronGPTAdapterLearningModel is a model that combines a base model (GPTSFTModel) with a adapters.
    This class only supports the canonical Adapter training described in Houlsby et al. (https://arxiv.org/pdf/1902.00751.pdf)

    Two adapter's are inserted into each Transformer layer in the base GPT Model.

    It is assumed that these set of adapters will then be trained for a specific task.
    Once trained, the adapter weights will be saved and can be re-loaded
    and infused into the same GPT Model for inference.
    """

    def __init__(
        self, cfg: DictConfig, trainer: Trainer,
    ):
        self.peft_name_keys = [
            AdapterName.PRE_ATTN_ADAPTER,
            AdapterName.POST_ATTN_ADAPTER,
        ]
        adapter_tuning_cfg = cfg.peft.adapter_tuning
        adapter_cfg = ParallelLinearAdapterConfig(
            in_features=cfg.hidden_size,
            out_features=cfg.hidden_size,
            dim=adapter_tuning_cfg.adapter_dim,
            norm_position=adapter_tuning_cfg.get("norm_position", "pre"),
            norm_type=adapter_tuning_cfg.get("norm_type", "mixedfusedlayernorm"),
            column_init_method=adapter_tuning_cfg.get("column_init_method", "xavier"),
            row_init_method=adapter_tuning_cfg.get("row_init_method", "zero"),
            dropout=adapter_tuning_cfg.adapter_dropout,
        )

        self.name_key_to_cfg = {}
        self.name_key_to_mcore_mixins = {}
        for k in self.peft_name_keys:
            self.name_key_to_cfg[k] = adapter_cfg
            self.name_key_to_mcore_mixins[k] = [("", MCoreTransformerLayerMixin)]

        self.layer_selection = adapter_tuning_cfg.get("layer_selection", None)
        if self.layer_selection is None:
            self.layer_selection = list(range(1, cfg.num_layers + 1))
        super().__init__(cfg, trainer)


class MegatronGPTAdapterModelWeightTying(MegatronGPTLayerwisePEFTModel):
    """
    TODO
    """

    def __init__(
        self, cfg: DictConfig, trainer: Trainer,
    ):
        self.peft_name_keys = [
            AdapterName.PRE_ATTN_ADAPTER,
            AdapterName.POST_ATTN_ADAPTER,
        ]
        adapter_tuning_cfg = cfg.peft.adapter_tuning

        adapter_cfg = ParallelLinearAdapterWeightTyingConfig(
            in_features=cfg.hidden_size,
            out_features=cfg.hidden_size,
            dim=adapter_tuning_cfg.adapter_dim,
            norm_position=adapter_tuning_cfg.get("norm_position", "pre"),
            norm_type=adapter_tuning_cfg.get("norm_type", "mixedfusedlayernorm"),
            column_init_method=adapter_tuning_cfg.get("column_init_method", "xavier"),
            row_init_method=adapter_tuning_cfg.get("row_init_method", "zero"),
            dropout=adapter_tuning_cfg.adapter_dropout,
            num_position_embeddings=cfg.num_layers * 2,
            dim_position_embeddings=cfg.hidden_size,
            position_embedding_strategy=adapter_tuning_cfg.get("position_embedding_strategy", None),
        )

        self.name_key_to_cfg = {}
        self.name_key_to_mcore_mixins = {}
        for k in self.peft_name_keys:
            self.name_key_to_cfg[k] = adapter_cfg
            self.name_key_to_mcore_mixins[k] = [("", MCoreTransformerLayerMixin)]

        self.layer_selection = adapter_tuning_cfg.get("layer_selection", None)
        if self.layer_selection is None:
            self.layer_selection = list(range(1, cfg.num_layers + 1))
        super().__init__(cfg, trainer)
        self.tie_weights()

    def tie_weights(self,):
        pos_idx = 0

        if self.mcore_gpt:
            if self.cfg.megatron_amp_O2:
                layers = self.model.module.decoder.layers
            else:
                layers = self.model.decoder.layers
        else:
            if self.cfg.megatron_amp_O2:
                layers = self.model.module.language_model.encoder.layers
            else:
                layers = self.model.language_model.encoder.layers

        layer0 = layers[0]
        for adapter_name in layer0.adapter_layer:
            adapter = layer0.get_adapter_module(adapter_name)
            print(adapter_name, pos_idx)
            adapter.set_position(pos_idx)
            pos_idx += 1

        for layer in layers[1:]:
            for adapter_name in layer.adapter_layer:
                print(adapter_name, pos_idx)
                adapter_l = layer.get_adapter_module(adapter_name)
                adapter_0 = layer0.get_adapter_module(adapter_name)
                if hasattr(adapter_0, "layer_norm"):
                    lnorm = adapter_0.layer_norm
                else:
                    lnorm = None
                adapter_l.tie_weights(pos_idx, adapter_0)
                pos_idx += 1


class MegatronGPTIA3Model(MegatronGPTLayerwisePEFTModel):
    """
    MegatronGPTInfusedAdapterModel is a model that combines a base model (GPTSFTModel) with a "Infused Adapter that can Inhibiting and Amplify Inner Activations", known as IA3.
    This class supports the addition of IA3 into a transformer based LM as described in Liu et al. (https://arxiv.org/pdf/2205.05638.pdf)

    Three adapter's are inserted into each Transformer layer in the base GPT Model. Each adapter is basically a vector that simply scales the key, value or ffn hidden representations.

    It is assumed that these set of adapters will then be trained for a specific task.
    Once trained, the adapter weights will be saved and can be re-loaded
    and infused into the same GPT Model for inference.
    """

    def __init__(self, cfg: DictConfig, trainer: Trainer):
        self.peft_name_keys = [AdapterName.KEY_INFUSED, AdapterName.VALUE_INFUSED, AdapterName.MLP_INFUSED]

        mlp_infused_adapter_cfg = MLPInfusedAdapterConfig(
            in_features=cfg.ffn_hidden_size // cfg.tensor_model_parallel_size
        )
        infused_adapter_cfg = InfusedAdapterConfig(in_features=cfg.hidden_size // cfg.tensor_model_parallel_size)

        self.name_key_to_cfg = {}
        for k in self.peft_name_keys:
            if k == AdapterName.MLP_INFUSED:
                self.name_key_to_cfg[k] = mlp_infused_adapter_cfg
            elif k in [
                AdapterName.KEY_INFUSED,
                AdapterName.VALUE_INFUSED,
            ]:
                self.name_key_to_cfg[k] = infused_adapter_cfg
            else:
                raise ValueError(f"PEFT Key {k} is unknown.")

        self.layer_selection = cfg.peft.ia3_tuning.get("layer_selection", None)
        if self.layer_selection is None:
            self.layer_selection = list(range(1, cfg.num_layers + 1))

        super().__init__(cfg, trainer)


class MegatronGPTPTuningModel(MegatronGPTPEFTModel):
    """
    MegatronGPTPTuningModel is a model that combines a base model (GPTSFTModel) with a p-tuning prefix in the
    input word embedding representations using a prompt-encoder as descripted in Liu et al. https://arxiv.org/pdf/2103.10385.pdf

    The mixin framework adds the output of prompt-encoder (i.e. the virtual embeddings) inside
    nemo/collections/nlp/modules/common/megatron/language_model.py
    """

    def __init__(self, cfg: DictConfig, trainer: Trainer):
        self.peft_name_keys = [AdapterName.PTUNING_ADAPTER]

        adapter_cfg = PromptEncoderAdapterConfig(
            cfg.peft.p_tuning.virtual_tokens,
            cfg.peft.p_tuning.bottleneck_dim,
            cfg.peft.p_tuning.embedding_dim,
            cfg.peft.p_tuning.init_std,
            cfg.hidden_size,
        )
        self.name_key_to_cfg = {AdapterName.PTUNING_ADAPTER: adapter_cfg}
        self.name_key_to_mcore_mixins = {AdapterName.PTUNING_ADAPTER: [('embedding', MCoreGPTEmbeddingMixin)]}
        super().__init__(cfg, trainer)
        self.virtual_tokens = cfg.peft.p_tuning.virtual_tokens

    def init_peft_modules(self,):
        """
        Initialize the p-tuning prompt encoder in the mixin.
        This should only happen in the first stage of the pipeline unlike other PEFT methods like Lora or Adapters
        because p-tuning only adds params at input to the encoder layer.
        """
        if not self.first_stage_of_pipeline():
            # There are no params to add if we are not in the first state of the pipeline
            return True
        super().init_peft_modules()
        return True

    def state_dict(self, destination=None, prefix=None, keep_vars=False):
        """
        Reimplement state_dict for ptuning because we also need to check the stage of the pipeline.
        The check is required to make pp>1 to work.
        """
        if self.setup_complete:
            if self.first_stage_of_pipeline():
                return self.get_peft_state_dict()
            # if we are not in the first state of pipeline after setup is done
            # there should be no params in the state_dict
            return {}
        else:
            return self.model.state_dict(prefix="model.")

    def load_state_dict(self, state_dict, strict: bool = True):
        """
        Reimplement load_state_dict for ptuning because we also need to check the stage of the pipeline.
        The check is required to make pp>1 to work.
        """
        if len(state_dict) == 0:
            return  # checkpoint is loaded in on_load_checkpoint()
        if self.setup_complete:
            if self.first_stage_of_pipeline():
                # if we are not in the first state of pipeline after setup is done
                # there should be no params to load...
                assert set(state_dict.keys()) == self.adapter_keys
                super().load_state_dict(state_dict, strict=False)
        else:
            super().load_state_dict(state_dict, strict=True)

    def on_load_checkpoint(self, checkpoint) -> None:
        """LightningModule hook:
        https://pytorch-lightning.readthedocs.io/en/stable/common/lightning_module.html#on-load-checkpoint
        """
        if self.setup_complete:
            if self.first_stage_of_pipeline():
                super().on_load_checkpoint(checkpoint)
        else:
            super().on_load_checkpoint(checkpoint)

    def setup_optimizer_param_groups(self):
        if self.first_stage_of_pipeline():
            super().setup_optimizer_param_groups()
        else:
            self.freeze()  # Freeze the entire model
            self._optimizer_param_groups = ({"params": []},)
        logging.info(f"Optimizer groups set:\n{self.summarize()}")


class MegatronGPTAdapterPTuningModel(MegatronGPTPEFTModel):
    """
    Want to combine adapters and p-tuning? Why not? they are orthogonal methods.
    This class includes both sets of params.
    """

    def __init__(self, cfg: DictConfig, trainer: Trainer):
        self.peft_name_keys = [
            AdapterName.PRE_ATTN_ADAPTER,
            AdapterName.POST_ATTN_ADAPTER,
            AdapterName.PTUNING_ADAPTER,
        ]
        ptuning_cfg = PromptEncoderAdapterConfig(
            cfg.peft.p_tuning.virtual_tokens,
            cfg.peft.p_tuning.bottleneck_dim,
            cfg.peft.p_tuning.embedding_dim,
            cfg.peft.p_tuning.init_std,
            cfg.hidden_size,
        )
        adapter_tuning_cfg = cfg.peft.adapter_tuning
        adapter_cfg = ParallelLinearAdapterConfig(
            in_features=cfg.hidden_size,
            out_features=cfg.hidden_size,
            dim=adapter_tuning_cfg.adapter_dim,
            norm_position=adapter_tuning_cfg.get("norm_position", "pre"),
            norm_type=adapter_tuning_cfg.get("norm_type", "mixedfusedlayernorm"),
            column_init_method=adapter_tuning_cfg.get("column_init_method", "xavier"),
            row_init_method=adapter_tuning_cfg.get("row_init_method", "zero"),
            dropout=adapter_tuning_cfg.adapter_dropout,
        )

        self.name_key_to_cfg = {
            AdapterName.PRE_ATTN_ADAPTER: adapter_cfg,
            AdapterName.POST_ATTN_ADAPTER: adapter_cfg,
            AdapterName.PTUNING_ADAPTER: ptuning_cfg,
        }
        logging.warning("AdapterPTuning doesn't support mcore for now. need to use regex to match target.")
        self.name_key_to_mcore_mixins = {
            AdapterName.PRE_ATTN_ADAPTER: [('', MCoreTransformerLayerMixin)],
            AdapterName.POST_ATTN_ADAPTER: [('', MCoreTransformerLayerMixin)],
            AdapterName.PTUNING_ADAPTER: [('embedding', MCoreGPTEmbeddingMixin)],
        }
        super().__init__(cfg, trainer)
        self.virtual_tokens = cfg.peft.p_tuning.virtual_tokens


class MegatronGPTLoRAModel(MegatronGPTLayerwisePEFTModel):
    """
    MegatronGPTLoRAModel is a model that combines a base model (GPTSFTModel) with a low-rank adapters.
    The lora adapters will be added in `nemo/collections/nlp/modules/common/megatron/attention.py`
    The implementation is based on Hu et al. nemo/collections/nlp/modules/common/megatron/attention.py

    A single low-rank feedfowrad layer is used in parallel with the KQV projection layer.
    TODO: Add support to also include an option to adda low-rank adapter in the output projection layer.
    """

    def __init__(
        self, cfg: DictConfig, trainer: Trainer,
    ):
        self.peft_name_keys = [
            AdapterName.LORA_KQV_ADAPTER,
        ]
        lora_cfg = cfg.peft.lora_tuning
        if cfg.get("kv_channels", None) is None:
            assert (
                cfg.hidden_size % cfg.num_attention_heads == 0
            ), 'hidden_size must be divisible by num_attention_heads if kv_channels is None'
            kv_channels = cfg.hidden_size // cfg.num_attention_heads
        else:
            kv_channels = cfg.kv_channels
        projection_size = kv_channels * cfg.num_attention_heads
        num_query_groups = cfg.get("num_query_groups", None)
        if num_query_groups is None:
            num_query_groups = cfg.num_attention_heads
        qkv_projection_size = projection_size + 2 * kv_channels * num_query_groups

        adapter_cfg = LoraKQVAdapterConfig(
            in_features=cfg.hidden_size,
            out_features=qkv_projection_size,
            dim=lora_cfg.adapter_dim,
            norm_position=None,
            norm_type=None,
            activation="identity",
            column_init_method=lora_cfg.get("column_init_method", "normal"),
            row_init_method=lora_cfg.get("row_init_method", "zero"),
            gather_output=False,
            dropout=lora_cfg.adapter_dropout,
        )

        self.name_key_to_cfg = {}
        self.name_key_to_mcore_mixins = {}  # maps peft_key to a list of tuples (mcore_target, mcore_mixin)
        for k in self.peft_name_keys:
            self.name_key_to_cfg[k] = adapter_cfg
            self.name_key_to_mcore_mixins[k] = [("self_attention", MCoreSelfAttentionMixin)]
        self.layer_selection = lora_cfg.get("layer_selection", None)
        if self.layer_selection is None:
            self.layer_selection = list(range(1, cfg.num_layers + 1))
        super().__init__(cfg, trainer)


class MegatronGPTLoRAModelWeightTying(MegatronGPTLayerwisePEFTModel):
    """
    TODO
    """

    def __init__(
        self, cfg: DictConfig, trainer: Trainer,
    ):
        self.peft_name_keys = [
            AdapterName.LORA_KQV_ADAPTER,
        ]
        lora_cfg = cfg.peft.lora_tuning
        if cfg.get("kv_channels", None) is None:
            assert (
                cfg.hidden_size % cfg.num_attention_heads == 0
            ), 'hidden_size must be divisible by num_attention_heads if kv_channels is None'
            kv_channels = cfg.hidden_size // cfg.num_attention_heads
        else:
            kv_channels = cfg.kv_channels
        projection_size = kv_channels * cfg.num_attention_heads
        num_query_groups = cfg.get("num_query_groups", None)
        if num_query_groups is None:
            num_query_groups = cfg.num_attention_heads
        qkv_projection_size = projection_size + 2 * kv_channels * num_query_groups
        position_embedding_strategy = lora_cfg.get("position_embedding_strategy", None)
        if position_embedding_strategy is None:
            dim_position_embeddings = 0
        elif position_embedding_strategy == "add":
            dim_position_embeddings = cfg.hidden_size
        elif position_embedding_strategy == "biasadd":
            dim_position_embeddings = 3 * projection_size
        elif position_embedding_strategy == "concat":
            dim_position_embeddings = lora_cfg.adapter_dim
        elif position_embedding_strategy == "mlpconcat":
            dim_position_embeddings = lora_cfg.adapter_dim
        else:
            raise RuntimeError(f"Unknown position embedding strategy {position_embedding_strategy} for tied weights")

        adapter_cfg = LoraKQVAdapterWeightTyingConfig(
            in_features=cfg.hidden_size,
            out_features=qkv_projection_size,
            dim=lora_cfg.adapter_dim,
            norm_position=None,
            norm_type=None,
            activation="identity",
            column_init_method=lora_cfg.get("column_init_method", "normal"),
            row_init_method=lora_cfg.get("row_init_method", "zero"),
            gather_output=False,
            dropout=lora_cfg.adapter_dropout,
            num_position_embeddings=cfg.num_layers,
            dim_position_embeddings=dim_position_embeddings,
            position_embedding_strategy=position_embedding_strategy,
        )

        self.name_key_to_cfg = {}
        self.name_key_to_mcore_mixins = {}
        for k in self.peft_name_keys:
            self.name_key_to_cfg[k] = adapter_cfg
            self.name_key_to_mcore_mixins[k] = [("self_attention", MCoreSelfAttentionMixin)]
        self.layer_selection = lora_cfg.get("layer_selection", None)
        if self.layer_selection is None:
            self.layer_selection = list(range(1, cfg.num_layers + 1))
        super().__init__(cfg, trainer)
        self.tie_weights()

    def tie_weights(self,):
        pos_idx = 0

        if self.mcore_gpt:
            if self.cfg.megatron_amp_O2:
                layers = self.model.module.decoder.layers
            else:
                layers = self.model.decoder.layers
        else:
            if self.cfg.megatron_amp_O2:
                layers = self.model.module.language_model.encoder.layers
            else:
                layers = self.model.language_model.encoder.layers

        layer0 = layers[0]
        for adapter_name in layer0.self_attention.adapter_layer:
            adapter = layer0.self_attention.get_adapter_module(adapter_name)
            print(adapter_name, pos_idx)
            adapter.set_position(pos_idx)
            pos_idx += 1

        for layer in layers[1:]:
            for adapter_name in layer.self_attention.adapter_layer:
                print(adapter_name, pos_idx)
                adapter_l = layer.self_attention.get_adapter_module(adapter_name)
                adapter_0 = layer0.self_attention.get_adapter_module(adapter_name)
                position_embeddings_0 = None
                if adapter_0.position_embedding_strategy:
                    position_embeddings_0 = adapter_0.position_embeddings
                adapter_l.tie_weights(pos_idx, adapter_0)
                pos_idx += 1<|MERGE_RESOLUTION|>--- conflicted
+++ resolved
@@ -135,15 +135,7 @@
         """
         Gets the keys associated with the adapters only.
         """
-<<<<<<< HEAD
-        if self.cfg.get('megatron_amp_O2', False):
-            state_dict = self.model.state_dict(prefix="model.module.")
-        else:
-            state_dict = self.model.state_dict(prefix="model.")
-
-=======
         state_dict = self.model.state_dict(prefix="model.module." if self.cfg.megatron_amp_O2 else "model.")
->>>>>>> 4f947ced
         peft_state_dict = {}
         for k in self.adapter_keys:
             # state_dict keys needs to be in non-O2 format and will be corrected in PEFTSaveRestoreConnector if O2=True
