# Copyright (c) 2022, NVIDIA CORPORATION.  All rights reserved.
#
# Licensed under the Apache License, Version 2.0 (the "License");
# you may not use this file except in compliance with the License.
# You may obtain a copy of the License at
#
#     http://www.apache.org/licenses/LICENSE-2.0
#
# Unless required by applicable law or agreed to in writing, software
# distributed under the License is distributed on an "AS IS" BASIS,
# WITHOUT WARRANTIES OR CONDITIONS OF ANY KIND, either express or implied.
# See the License for the specific language governing permissions and
# limitations under the License.

import os
from functools import partial
from typing import Any, List, Optional, Union

import torch
from omegaconf.dictconfig import DictConfig
from omegaconf.omegaconf import open_dict
from pytorch_lightning.trainer.trainer import Trainer

from nemo.collections.nlp.data.language_modeling.megatron.gpt_prompt_learning_dataset import GPTPromptLearningDataset
from nemo.collections.nlp.models.language_modeling.megatron_base_prompt_learning_model import (
    MegatronBasePromptLearningModel,
)
from nemo.collections.nlp.models.language_modeling.megatron_gpt_model import MegatronGPTModel
from nemo.collections.nlp.modules.common import PromptTable, VirtualPromptStyle
from nemo.collections.nlp.modules.common.megatron.utils import average_losses_across_data_parallel_group
from nemo.collections.nlp.modules.common.text_generation_utils import (
    get_default_length_params,
    get_default_sampling_params,
    megatron_gpt_generate,
)
from nemo.collections.nlp.modules.common.transformer.text_generation import LengthParam, SamplingParam
from nemo.collections.nlp.parts.nlp_overrides import NLPSaveRestoreConnector
from nemo.collections.nlp.parts.utils_funcs import get_last_rank
from nemo.utils import logging

try:
    from apex.transformer import parallel_state, tensor_parallel

    HAVE_APEX = True

except (ImportError, ModuleNotFoundError):
    HAVE_APEX = False


__all__ = ['MegatronGPTPromptLearningModel']


class MegatronGPTPromptLearningModel(MegatronBasePromptLearningModel):
    """
    Model class for prompt-tuning or p-tuning a pretrained Megatron GPT model. 

    Prompt Tuning initalizes virtual prompt embeddings directly from a copy of
    certain token embeddings from the the pretrained GPT model's vocabulary
    and directly tunes these embedding weights. The token embeddings used in 
    initalization are specified by the user in the config file. The model can 
    be prompt-tuned for multiple tasks at once. virtual prompts are stored in a 
    prompt table and can be added or deleted without disrupting virtual prompts 
    for other tasks. 

    P-tuning initializes either an MLP or LSTM encoder model that generates virtual 
    prompt embeddings for every task. Each task shares the same encoder. After ptuning
    is compelete, the learned virtual prompts can be saved to the prompt table
    using add_ptuned_prompts_to_prompt_table(). Thus, if a user wants to add a 
    new virtual prompt via p-tuning, they do not need to retrain on all previous 
    tasks. This gives p-tuning the same task flexiblity as prompt-tuning.
    """

    def __init__(self, cfg: DictConfig, trainer: Trainer):
        super().__init__(cfg, trainer)

        self.hidden_size = self.frozen_model.cfg.hidden_size

        if self.frozen_model.model.pre_process and self.virtual_prompt_style in [
            VirtualPromptStyle.P_TUNING,
            VirtualPromptStyle.PROMPT_TUNING,
            VirtualPromptStyle.INFERENCE,
        ]:

            self.word_embeddings = self.frozen_model.model.language_model.embedding.word_embeddings

            # Prompt table stores all task embeddings, p-tuning virtual prompts get added to the table after training
            self.prompt_table = PromptTable(
                existing_tasks=self.existing_tasks,
                task_templates=self.task_templates,
                task_id_num_to_name=self.task_id_num_to_name,
                hidden_size=self.hidden_size,
            )

        self.padded_vocab_size = self.frozen_model.padded_vocab_size

    def load_frozen_model(self, cfg, trainer):
        save_restore_connector = NLPSaveRestoreConnector()

        # Load frozen model from unpacked directory
        if os.path.isdir(cfg.get('language_model_path')):
            save_restore_connector.model_extracted_dir = cfg.get('language_model_path')

        frozen_model_cfg = MegatronGPTModel.restore_from(
            cfg.get('language_model_path'),
            trainer=trainer,
            return_config=True,
            save_restore_connector=save_restore_connector,
        )

        # Need to overwrite some params in frozen model's config before restoring
        with open_dict(frozen_model_cfg):
            frozen_model_cfg.megatron_amp_O2 = False
            frozen_model_cfg.optim.name = "fused_adam"
            frozen_model_cfg.micro_batch_size = self.cfg.micro_batch_size
            frozen_model_cfg.global_batch_size = self.cfg.global_batch_size
            frozen_model_cfg.precision = trainer.precision
            frozen_model_cfg.sequence_parallel = self.cfg.get("sequence_parallel", False)
            frozen_model_cfg.activations_checkpoint_granularity = self.cfg.get(
                "activations_checkpoint_granularity", None
            )
            frozen_model_cfg.activations_checkpoint_num_layers = self.cfg.get(
                "activations_checkpoint_num_layers", None
            )
            frozen_model_cfg.activations_checkpoint_method = self.cfg.get("activations_checkpoint_method", None)

        if cfg.get('language_model_path', None):
            self.frozen_model = MegatronGPTModel.restore_from(
                cfg.get('language_model_path'),
                trainer=trainer,
                save_restore_connector=save_restore_connector,
                override_config_path=frozen_model_cfg,
            ).to(dtype=self.autocast_dtype)

<<<<<<< HEAD
=======
        # TODO: Enable amp_o2 training
        self.megatron_amp_o2 = False
        self.pipeline_parallel = self.cfg.get('pipeline_model_parallel_size', 1) > 1
        self.tokenizer = self.frozen_model.tokenizer
        self.hidden_size = self.frozen_model.cfg.hidden_size
        self.existing_tasks = list(self.cfg.get('existing_tasks', []))
        self.new_tasks = list(self.cfg.get('new_tasks', []))
        self.virtual_prompt_style = VirtualPromptStyle(cfg.virtual_prompt_style)

        if self.pipeline_parallel:
            assert (
                self.cfg.optim.sched.get("min_lr", 0.0) == 0.0
            ), "Minimum lr must be 0.0 when pipeline parallel size is > 1"

        # Load templates for assigning virtual prompt token positions
        self.load_task_templates(self.cfg.task_templates)

        if self.frozen_model.model.pre_process and self.virtual_prompt_style in [
            VirtualPromptStyle.P_TUNING,
            VirtualPromptStyle.PROMPT_TUNING,
            VirtualPromptStyle.INFERENCE,
        ]:

            self.word_embeddings = self.frozen_model.model.language_model.embedding.word_embeddings

            # Prompt table stores all task embeddings, p-tuning virtual prompts get added to the table after training
            self.prompt_table = PromptTable(
                existing_tasks=self.existing_tasks,
                task_templates=self.task_templates,
                task_id_num_to_name=self.task_id_num_to_name,
                hidden_size=self.hidden_size,
            )

        self.padded_vocab_size = self.frozen_model.padded_vocab_size
        self._prompt_table_key = VirtualPromptSource.PROMPT_TABLE.value
        self._prompt_encoder_key = VirtualPromptSource.PROMPT_ENCODER.value

        # Prepare pseudo token ids for virtual/virtual prompt tokens
        self.pseudo_tokens = get_pseudo_tokens(self.max_virtual_tokens)
        self.tokenizer.add_special_tokens({'additional_special_tokens': self.pseudo_tokens})
        self.pseudo_token_ids = self.tokenizer.tokens_to_ids(self.pseudo_tokens)
        self.pseudo_token_ids_start = self.pseudo_token_ids[0] if self.pseudo_token_ids else None
        self.pad_token_id = self.tokenizer.pad_id if self.tokenizer.pad_id is not None else self.tokenizer.unk_id

        # Prompt tuning stores virtual prompts in the prompt table and tunes their weight directly
        if self.virtual_prompt_style in [VirtualPromptStyle.PROMPT_TUNING, VirtualPromptStyle.INFERENCE]:
            self.virtual_prompt_source = VirtualPromptSource.PROMPT_TABLE

        # P-Tuning uses an LSTM Encoder to produce virtual token embeddings
        elif self.virtual_prompt_style == VirtualPromptStyle.P_TUNING:
            self.virtual_prompt_source = VirtualPromptSource.PROMPT_ENCODER
        elif self.virtual_prompt_style == VirtualPromptStyle.NO_PROMPT:
            self.virtual_prompt_source = VirtualPromptSource.NO_PROMPT
        else:
            raise ValueError(
                f"\nvirtual prompt style '{cfg.virtual_prompt_style}' not recognized, please use one of 'prompt-tuning' or 'p-tuning'"
            )

        self._reduced_loss_buffer = []
        self._inference_config = None

        # make sure the default pytorch lightning gradient clipping in the basemodel
        self.grad_clip_pl_default = True
        self.lowest_val_loss = None

    def load_task_templates(self, task_templates):
        """
        Takes in the task template portion of the config and turns  
        it into a table where each task's prompt template and 
        the number of virtual tokens to insert in a given part of 
        the prompt template are specified. 
        """
        self.task_templates = {}
        self.task_id_num_to_name = {}
        self.max_virtual_tokens = 0

        task_id_num = 0
        for task in task_templates:
            self.task_templates[task.taskname] = {
                "prompt_template": task.prompt_template,
                "prompt_template_fields": re.findall("\{(.*?)\}", task.prompt_template),
                "answer_only_loss": task.get("answer_only_loss", False),
                "answer_field": task.get("answer_field", None),
                "truncate_field": task.truncate_field,
                "total_virtual_tokens": task.total_virtual_tokens,
                "virtual_token_splits": task.virtual_token_splits,
                "task_id_num": task_id_num,
            }

            self.max_virtual_tokens = max(self.max_virtual_tokens, task.total_virtual_tokens)
            self.task_id_num_to_name[task_id_num] = task.taskname
            task_id_num += 1

        # Check that all new tasks have the same total num virtual tokens
        # Num virtual tokens for new tasks don't need to match num used for previously tuned tasks
        if self.new_tasks:
            new_task_name = self.new_tasks[0]
            self.total_new_task_virtual_tokens = self.task_templates[new_task_name]["total_virtual_tokens"]

            assert all(
                self.task_templates[taskname]["total_virtual_tokens"] == self.total_new_task_virtual_tokens
                for taskname in self.new_tasks
            ), "Total virtual tokens for each task tuned simultaneously must match. If you want to use a different number of virtual tokens for different tasks, tune them separately."

    def init_new_prompts(self):
        """
        Initialize new virtual prompts to be tuned using prompt tuning 
        """
        for idx, taskname in enumerate(self.new_tasks):
            init_method = self.cfg.prompt_tuning.new_prompt_init_methods[idx].lower()
            total_virtual_tokens = self.task_templates[taskname]["total_virtual_tokens"]

            if init_method == "text":
                init_text = self.cfg.prompt_tuning.new_prompt_init_text[idx]
                init_text_ids = self.tokenizer.text_to_ids(init_text)
                self.prompt_table.init_prompt_from_text(
                    taskname, init_text_ids, self.word_embeddings, total_virtual_tokens
                )

            elif init_method == 'random':
                self.prompt_table.init_prompt_from_random(taskname, total_virtual_tokens)

            else:
                raise AttributeError(
                    f'\nvirtual prompt init method {init_method} is not recognized\
                                        please use one of text or random'
                )

    def init_prompt_encoder(self):
        """
        Init the prompt encoder needed for p-tuning on a new task
        """
        # Total virtual tokens should be the same across all new tasks, so just need one
        new_task = self.new_tasks[0]
        total_virtual_tokens = self.task_templates[new_task]["total_virtual_tokens"]

        encoder_type = PromptEncoderType(self.cfg.p_tuning.get("encoder_type", "tpmlp").lower())
        if encoder_type == PromptEncoderType.TPMLP:
            self.prompt_encoder = PromptEncoderMLP(
                total_virtual_tokens=total_virtual_tokens,
                hidden_size=self.cfg.p_tuning.get("encoder_hidden", 2048),
                output_size=self.hidden_size,
                init_std=self.cfg.p_tuning.get("init_std", 0.023),
            )
        elif encoder_type == PromptEncoderType.BIGLSTM:
            self.prompt_encoder = BIGLSTMPromptEncoder(
                total_virtual_tokens=total_virtual_tokens,
                hidden_size=self.cfg.p_tuning.encoder_hidden,
                output_size=self.hidden_size,
                lstm_dropout=self.cfg.p_tuning.dropout,
                num_layers=self.cfg.p_tuning.num_layers,
            )
        elif encoder_type == PromptEncoderType.LSTM or encoder_type == PromptEncoderType.MLP:
            self.prompt_encoder = PromptEncoder(
                encoder_type=encoder_type,
                total_virtual_tokens=total_virtual_tokens,
                token_dim=self.hidden_size,
                hidden_size=self.cfg.p_tuning.get("encoder_hidden", self.hidden_size // 2),
                lstm_dropout=self.cfg.p_tuning.get("dropout", 0.0),
                num_layers=self.cfg.p_tuning.get("num_layers", 2),
            )
        else:
            raise ValueError('not supported')
        # cast the model weights to bf16 only for 'bf16' precision
        # For fp16, cannot cast the model weights as AMP will complain
        if self.trainer.precision == 'bf16':
            self.prompt_encoder = self.prompt_encoder.to(dtype=self.autocast_dtype)

    def add_ptuned_prompts_to_prompt_table(self):
        """
        Adds all newly p-tuned virtual prompts to the prompt table 
        for inference. p-tuned virtual prompts WILL NOT be further
        tuned once added to the prompt table. After p-tuned prompts
        are added to the prompt table, the prompt encoder weights
        are removed from the model to avoid needing to load unnecessary
        weights during inference or future p-tuning/prompt-tuning.
        """
        # Save p-tuned prompts to prompt table
        if self.virtual_prompt_style == VirtualPromptStyle.P_TUNING and self.frozen_model.model.pre_process:
            for taskname in self.new_tasks:
                device = next(self.word_embeddings.parameters()).device
                tokenized_taskname = torch.tensor(self.tokenizer.text_to_ids(taskname)).to(device)
                taskname_embeddings = self.word_embeddings(tokenized_taskname).unsqueeze(0)
                virtual_prompt_embeddings = self.prompt_encoder(taskname_embeddings=taskname_embeddings).squeeze(0)
                total_virtual_tokens = self.task_templates[taskname]["total_virtual_tokens"]
                self.prompt_table.add_prompt_from_p_tuning_encoder(
                    taskname, virtual_prompt_embeddings, total_virtual_tokens
                )

    def freeze_existing_virtual_prompt_params(self):
        """Freeze params of existing virtual prompts that should not be tuned further
        """
        # Only want new prompt tags to be tunable, leave existing prompt tags alone
        for taskname in self.prompt_table.prompt_table.keys():
            if taskname in set(self.new_tasks):
                for params in self.prompt_table.prompt_table[taskname].parameters():
                    params.requires_grad = True
            else:
                for params in self.prompt_table.prompt_table[taskname].parameters():
                    params.requires_grad = False

        # Make sure word embeddings are frozen
        for params in self.word_embeddings.parameters():
            params.requires_grad = False

    def get_model_tasks(self):
        """
        For user to inspect which tasks the model has been
        p-tuned/prompt-tuned to preform.
        """
        tasks = {}
        for taskname in self.prompt_table.prompt_table.keys():
            tasks[taskname] = self.task_templates[taskname].copy()

        return tasks

>>>>>>> 984f5c09
    def state_dict(self, destination=None, prefix=None, keep_vars=False):
        """
        Custom state dict that only contains prompt table and prompt encoder parameters. 
        No frozen model parameters are stored in the state dict. Prompt encoder parameters 
        are only in state dict for intermediate checkpoints saved during training. Final
        nemo checkpoints at the end of training will contain prompt table parameters only. 
        """

        if self.frozen_model.model.pre_process:
            super().state_dict(destination, prefix, keep_vars)
        else:
            state_dict_ = {}

            return state_dict_

    def load_state_dict(self, state_dict, strict: bool = True):
        """
        Custom load state dict method that only loads prompt table and prompt encoder
        parameters. Matching load method for this class' custom state dict method. 
        """
        if self.frozen_model.model.pre_process:
            super().load_state_dict(state_dict, strict)

    def setup_optimizer_param_groups(self):
        """
        ModelPT override. Optimizer will get self._optimizer_param_groups. 
        Only want virtual prompt params to be passed to the optimizer.
        """
        ## Freeze frozen model
        for param in self.frozen_model.parameters():
            param.requires_grad = False

        if self.frozen_model.model.pre_process:
            self.add_virtual_prompt_params_to_param_group()
        else:
            self._optimizer_param_groups = ({'params': []},)

    def set_input_tensor(self, input_tensor):
        """Set input tensor to be used instead of forward()'s input.
        When doing pipeline parallelism the input from the previous
        stage comes from communication, not from the input, so the
        model's forward_step_func won't have it. This function is thus
        used by internal code to bypass the input provided by the
        forward_step_func"""

        self.frozen_model.model.set_input_tensor(input_tensor)

    def forward(
        self,
        input_ids,
        position_ids,
        attention_mask,
        taskname_ids,
        labels=None,
        inference=True,
        set_inference_key_value_memory=False,
        inference_max_sequence_len=None,
    ):
        """
        Special forward method for p-tuning/prompt-tuning pretrained
        GPT style models. Bypasses the vocab token preprocessing done
        in the MegatronGPT class.
        """
        # Get embeddings for text tokens and insert virtual token embeddings
        if self.frozen_model.model.pre_process:
            if inference:
                input_embeds = self.embed_input_inference(input_ids, taskname_ids)
            else:
                input_embeds = self.embed_input_train(input_ids, taskname_ids)

            position_embeddings = self.frozen_model.model.language_model.embedding.position_embeddings(position_ids)
            encoder_input = input_embeds + position_embeddings
            encoder_input = encoder_input.transpose(0, 1).contiguous()

            if self.cfg.get("sequence_parallel", False):
                encoder_input = tensor_parallel.mappings.scatter_to_sequence_parallel_region(encoder_input)
        else:
            encoder_input = None

        # Call forward on GPT model with preprocessed embeddings
        if self.autocast_dtype == torch.float32:
            output = self.frozen_model.model(
                input_ids=None,
                position_ids=None,
                encoder_input=encoder_input,
                attention_mask=attention_mask,
                labels=labels,
                set_inference_key_value_memory=set_inference_key_value_memory,
                inference_max_sequence_len=inference_max_sequence_len,
            )
        else:
            with torch.autocast(device_type="cuda", dtype=self.autocast_dtype):
                output = self.frozen_model.model(
                    input_ids=None,
                    position_ids=None,
                    encoder_input=encoder_input,
                    attention_mask=attention_mask,
                    labels=labels,
                    set_inference_key_value_memory=set_inference_key_value_memory,
                    inference_max_sequence_len=inference_max_sequence_len,
                )

        return output

<<<<<<< HEAD
    def fwd_bwd_step(self, batch, forward_only):
=======
    def embed_input_train(self, input_ids: Tensor, taskname_ids: Tensor):
        """
        Replaces the virtual tokens in the input_ids with embeddings 
        calculated from either the 'prompt_table' or 'prompt_encoder'. 
        The virtual token placeholders have token_ids listed in
        `self.pseudo_token_ids`.

        params:
            input_ids: the input token ids
            taskname_ids: the NLP task tag token ids
        returns:
            the token embedding for the LM model.
        """
        # Replace virtual token ids with padding for forward pass through vocab embeddings
        discrete_token_ids = input_ids.clone()
        discrete_token_ids[(input_ids >= self.pseudo_token_ids_start)] = self.pad_token_id
        discrete_token_embeds = self.word_embeddings(discrete_token_ids).clone()

        # Find the indicies where virtual tokens should be inserted
        virtual_token_locations = input_ids >= self.pseudo_token_ids_start

        # If there are no virtual tokens, just return discrete token embeds
        if not virtual_token_locations.any():
            return discrete_token_embeds

        # Get virtual token embeddings from the prompt table or prompt encoder
        if self.virtual_prompt_source == VirtualPromptSource.PROMPT_TABLE:
            virtual_token_embeds = [self.prompt_table(task_id_num) for task_id_num in taskname_ids]
            virtual_token_embeds = torch.stack(virtual_token_embeds)

        elif self.virtual_prompt_source == VirtualPromptSource.PROMPT_ENCODER:
            taskname_embeddings = self.word_embeddings(taskname_ids)
            virtual_token_embeds = self.prompt_encoder(taskname_embeddings=taskname_embeddings)

        # Create index template specifying where virtual token embeddings should be placed
        batch_size, _, embedding_size = discrete_token_embeds.shape
        virtual_token_index = virtual_token_locations.nonzero().reshape((batch_size, -1, 2))[:, :, 1][:, :, None]
        virtual_token_index = virtual_token_index.expand(
            batch_size, self.total_new_task_virtual_tokens, embedding_size
        )

        # Make sure discrete_token_embeds and virtual_token_embeds share the same dtype
        discrete_token_embeds = discrete_token_embeds.type(virtual_token_embeds.dtype)

        # Insert virtual token embeddings where they belong amoung the discrete token embeddings
        discrete_token_embeds.scatter_(1, virtual_token_index, virtual_token_embeds)
        input_embeds = discrete_token_embeds

        return input_embeds

    def embed_input_inference(self, input_ids: Tensor, taskname_ids: Tensor):
        """
        Replaces the virtual tokens in the input_ids with embeddings the 
        'prompt_table' only. The virtual token placeholders each have their
        own unique token_id within `self.pseudo_token_ids` to facilitate 
        placing the virtual tokens in their correct locations at each 
        decoding time step. 

        params:
            input_ids: the input token ids
            taskname_ids: the NLP task tag token ids
        returns:
            the token embedding for the LM model.
        """
        batch_size, seq_length = input_ids.shape

        # Replace virtual token ids with padding for forward pass through vocab embeddings
        discrete_token_ids = input_ids.clone()
        discrete_token_ids[(input_ids >= self.pseudo_token_ids_start)] = self.pad_token_id
        discrete_token_embeds = self.frozen_model.model.language_model.embedding.word_embeddings(
            discrete_token_ids
        ).clone()

        # Find the indicies where virtual tokens should be inserted
        virtual_token_locations = input_ids >= self.pseudo_token_ids_start
        virtual_token_locations = virtual_token_locations.unsqueeze(-1)
        virtual_token_locations = virtual_token_locations.expand(batch_size, seq_length, self.hidden_size)

        # If there are no virtual tokens, just return discrete token embeds
        if not virtual_token_locations.any():
            return discrete_token_embeds

        # Convert virtual token vocab_id to virtual token embedding idx
        virtual_token_ids = input_ids.clone()
        virtual_token_ids = torch.sub(virtual_token_ids, self.pseudo_token_ids_start)
        virtual_token_ids = torch.clamp(virtual_token_ids, min=0)

        # Only get needed virtual token embeddings from the prompt table according to virtual token ids
        virtual_token_embeds = [self.prompt_table(taskname_ids[i], virtual_token_ids[i]) for i in range(batch_size)]
        virtual_token_embeds = torch.stack(virtual_token_embeds)

        # Make sure discrete_token_embeds and virtual_token_embeds share the same dtype
        discrete_token_embeds = discrete_token_embeds.type(virtual_token_embeds.dtype)

        # Put virtual and discrete token embs in their correct locations for final output
        input_embeds = torch.where(virtual_token_locations, virtual_token_embeds, discrete_token_embeds)
        return input_embeds

    def fwd_bwd_step(self, batch, batch_idx, forward_only):
>>>>>>> fix_global_init
        """
            Dataloader produces a global batch which is turned into a list of microbatches.
            The list of microbatches is then piped through the pipeline using Apex fwd/bwd functions.
        """
<<<<<<< HEAD
        sequence_parallel_enabled = (self.cfg.get("sequence_parallel", False),)
        super().fwd_bwd_step(batch, forward_only, sequence_parallel_enabled=sequence_parallel_enabled)
=======
        # Get seq length of batch
        _, seq_length = batch[0].shape
        tensor_shape = [seq_length, self.cfg.micro_batch_size, self.hidden_size]

        if self.pipeline_parallel:
            losses_reduced_per_micro_batch = forward_backward_pipelining_without_interleaving(
                forward_step_func=self.get_forward_output_and_loss_func(),
                batch=batch,
                model=self,
                forward_only=forward_only,
                tensor_shape=tensor_shape,
                dtype=self.autocast_dtype,
                grad_scaler=self.trainer.precision_plugin.scaler if self.cfg.precision == 16 else None,
                sequence_parallel_enabled=self.cfg.get("sequence_parallel", False),
            )
        else:
            losses_reduced_per_micro_batch = forward_backward_no_pipelining(
                forward_step_func=self.get_forward_output_and_loss_func(),
                batch=batch,
                model=self,
                forward_only=forward_only,
                tensor_shape=tensor_shape,
                dtype=self.autocast_dtype,
                grad_scaler=self.trainer.precision_plugin.scaler if self.cfg.precision == 16 else None,
            )

        # only the last stages of the pipeline return losses
        if losses_reduced_per_micro_batch:
            # average loss across micro batches
            loss_tensors_list = [loss_reduced['avg'] for loss_reduced in losses_reduced_per_micro_batch]
            loss_tensor = torch.concat(loss_tensors_list)
            loss_mean = loss_tensor.mean()
        else:
            # we're not on the last pipeline stage so no losses
            loss_mean = torch.tensor(0.0).cuda()

        return loss_mean

    def training_step(self, batch, batch_idx):
        # we zero grads here because we also call backward in the apex fwd/bwd functions
        self._optimizer.zero_grad()
        loss_mean = self.fwd_bwd_step(batch, batch_idx, forward_only=False)
        self.allreduce_gradients()

        ## logging
        # we can only log on one rank if it is rank zero so we broadcast from last rank
        # we can avoid this broadcast by updating the PTL log function to accept specific ranks
        torch.distributed.broadcast(loss_mean, get_last_rank())

        if self.cfg.precision == 16 and hasattr(self.trainer.precision_plugin.scaler, "_scale"):
            loss_scale = self.trainer.precision_plugin.scaler._scale
            if loss_scale is not None:
                self.log('loss_scale', loss_scale)

        self.log('reduced_train_loss', loss_mean, prog_bar=True, rank_zero_only=True)
        lr = self._optimizer.param_groups[0]['lr']
        self.log('lr', lr, rank_zero_only=True)
        self.log('global_step', self.trainer.global_step, prog_bar=True, rank_zero_only=True)
        return loss_mean

    def backward(self, *args, **kwargs):
        """ LightningModule hook to do backward.
            We want this to do nothing since we run backward in the fwd/bwd functions from apex.
            No need to call it here.
        """
        return

    def optimizer_zero_grad(self, *args, **kwargs):
        """ LightningModule hook to zero grad.
            We want this to do nothing as we are zeroing grads during the training_step.
        """
        return

    def validation_step(self, batch, batch_idx):
        loss_mean = self.fwd_bwd_step(batch, batch_idx, forward_only=True)
        if loss_mean.item == 0.0:
            loss_mean = []

        return loss_mean

    def validation_epoch_end(self, outputs):
        if parallel_state.is_pipeline_last_stage():
            # only the last pipeline parallel stages return loss
            averaged_loss = torch.stack(outputs).mean()
        else:
            averaged_loss = torch.tensor(0.0).cuda()

        # we can only log on one rank if it is rank zero so we broadcast from last rank
        torch.distributed.broadcast(averaged_loss, get_last_rank())

        self.log('val_loss', averaged_loss, prog_bar=True, rank_zero_only=True)
        logging.info(f'val_loss: {averaged_loss}')

        # Save inference ready .nemo checkpoint version
        if self.cfg.get("save_nemo_on_validation_end", False):
            if self.lowest_val_loss is None or averaged_loss < self.lowest_val_loss:
                self.save_checkpoint_as_nemo_file()
                self.lowest_val_loss = averaged_loss

    def test_step(self, batch, batch_idx):
        return self.validation_step(batch, batch_idx)
>>>>>>> 984f5c09

    def get_forward_output_and_loss_func(self):
        def fwd_output_and_loss_func(batch, model):
            batch = [x.cuda(non_blocking=True) for x in batch]
            input_ids, labels, loss_mask, position_ids, attention_mask, taskname_ids = batch
            output_tensor = model(input_ids, position_ids, attention_mask, taskname_ids, labels, inference=False)

<<<<<<< HEAD
            if isinstance(output_tensor, tuple):
                output_tensor, _ = output_tensor

            def loss_func(output_tensor):
                loss = self.frozen_model.loss_func(loss_mask, output_tensor)
                reduced_loss = average_losses_across_data_parallel_group([loss])
                return loss, {'avg': reduced_loss}
=======
    def update_config_for_inference_and_save(self):
        self.virtual_prompt_style = VirtualPromptStyle.INFERENCE
        self.virtual_prompt_source = VirtualPromptSource.PROMPT_TABLE
>>>>>>> 984f5c09

            return output_tensor, loss_func

<<<<<<< HEAD
        return fwd_output_and_loss_func
=======
        # Save the best nemo model
        self.save_to(save_path=self.cfg.nemo_path)
        logging.info(f"An inference ready model was saved to {self.cfg.nemo_path}")

    def save_checkpoint_as_nemo_file(self):
        self.add_ptuned_prompts_to_prompt_table()

        # Save current config and state dict params in temp values
        current_virtual_prompt_style = self.virtual_prompt_style
        current_virtual_prompt_source = self.virtual_prompt_source
        current_existing_tasks = self.cfg.existing_tasks
        current_new_tasks = self.cfg.new_tasks

        # Temporarily overwrite params to save an inference ready .nemo checkpoint
        self.update_config_for_inference_and_save()

        # Set values back to their training state to continue training
        self.virtual_prompt_style = current_virtual_prompt_style
        self.virtual_prompt_source = current_virtual_prompt_source

        with open_dict(self.cfg):
            self.cfg.existing_tasks = current_existing_tasks
            self.cfg.new_tasks = current_new_tasks
            self.cfg.virtual_prompt_style = current_virtual_prompt_style.value

    def on_train_end(self):
        # Save p-tuned prompts to prompt table for inference or future task training
        if self.virtual_prompt_style == VirtualPromptStyle.P_TUNING and self.frozen_model.model.pre_process:
            self.add_ptuned_prompts_to_prompt_table()
            logging.info(f"All p-tuned prompts where moved to the prompt table.")

            # Remove prompt encoder from model
            self.prompt_encoder = None
            logging.info(f"Prompt encoder deleted")

        self.update_config_for_inference_and_save()
>>>>>>> 984f5c09

    def setup(self, stage=None):
        if (
            stage == 'predict' or self.virtual_prompt_style == VirtualPromptStyle.INFERENCE
        ) and self.frozen_model.model.pre_process:
            self.freeze_existing_virtual_prompt_params()
            return

        self.setup_test_data()
        if stage == 'test':
            return

        if self.frozen_model.model.pre_process:
            if self.virtual_prompt_style == VirtualPromptStyle.PROMPT_TUNING:
                self.init_new_prompts()
            elif self.virtual_prompt_style == VirtualPromptStyle.P_TUNING:
                self.init_prompt_encoder()

            self.freeze_existing_virtual_prompt_params()

        self.setup_training_data()
        self.setup_validation_data()

    def setup_training_data(self, training_data_config=None):
        if self.cfg.data.get('train_ds', None):
            self._train_ds, self._train_dl = self.build_virtual_prompt_dataset(
                data=self.cfg.data.train_ds,
                batch_size=self.cfg.global_batch_size,
                max_seq_length=self.frozen_model.cfg.encoder_seq_length,
                min_seq_length=self.cfg.data.get('min_seq_length', 1),
                add_bos=self.cfg.data.get('add_bos', False),
                add_eos=self.cfg.data.get('add_eos', True),
                for_train=True,
                drop_last=True,
                shuffle=True,
                num_workers=self.cfg.data.num_workers,
                pin_memory=True,
                cache_data_path=self.cfg.data.get('train_cache_data_path', None),
                load_cache=self.cfg.data.get('load_cache', False),
            )

    def setup_validation_data(self, validation_data_config=None):
        if self.cfg.data.get('validation_ds', None):
            self._validation_ds, self._validation_dl = self.build_virtual_prompt_dataset(
                data=self.cfg.data.validation_ds,
                batch_size=self.cfg.global_batch_size,
                max_seq_length=self.frozen_model.cfg.encoder_seq_length,
                min_seq_length=self.cfg.data.get('min_seq_length', 1),
                add_bos=self.cfg.data.get('add_bos', False),
                add_eos=self.cfg.data.get('add_eos', True),
                for_train=True,
                drop_last=True,
                shuffle=False,
                num_workers=self.cfg.data.num_workers,
                pin_memory=True,
                cache_data_path=self.cfg.data.get('validation_cache_data_path', None),
                load_cache=self.cfg.data.get('load_cache', False),
            )

    def setup_test_data(self, test_data_config=None):
        if self.cfg.data.get('test_ds', None):
            self._test_ds, self._test_dl = self.build_virtual_prompt_dataset(
                data=self.cfg.data.test_ds,
                batch_size=self.cfg.global_batch_size,
                max_seq_length=self.frozen_model.cfg.encoder_seq_length,
                min_seq_length=self.cfg.data.get('min_seq_length', 1),
                add_bos=self.cfg.data.get('add_bos', False),
                add_eos=self.cfg.data.get('add_eos', True),
                for_train=False,
                drop_last=False,
                shuffle=False,
                num_workers=self.cfg.data.num_workers,
                pin_memory=True,
                cache_data_path=self.cfg.data.get('test_cache_data_path', None),
                load_cache=self.cfg.data.get('load_cache', False),
            )

    def build_virtual_prompt_dataset(
        self,
        data,
        batch_size=None,
        max_seq_length=2048,
        min_seq_length=1,
        add_bos=False,
        add_eos=False,
        for_train=True,
        drop_last=False,
        shuffle=False,
        num_workers=0,
        pin_memory=False,
        tokens_to_generate=None,
        get_dataset_only=False,
        cache_data_path=None,
        load_cache=False,
    ):
        dataset = GPTPromptLearningDataset(
            data=data,
            tokenizer=self.tokenizer,
            virtual_prompt_source=self.virtual_prompt_source,
            task_templates=self.task_templates,
            pseudo_tokens=self.pseudo_tokens,
            pad_token_id=self.pad_token_id,
            max_seq_length=max_seq_length,
            min_seq_length=min_seq_length,
            add_bos=add_bos,
            add_eos=add_eos,
            for_train=for_train,
            tokens_to_generate=tokens_to_generate,
            cache_data_path=cache_data_path,
            load_cache=load_cache,
        )

        if get_dataset_only:
            return dataset

        # Make distributed dataloader
        rank = parallel_state.get_data_parallel_rank()
        data_parallel_size = parallel_state.get_data_parallel_world_size()
        sampler = torch.utils.data.distributed.DistributedSampler(
            dataset, num_replicas=data_parallel_size, rank=rank, shuffle=shuffle
        )

        assert batch_size % data_parallel_size == 0, "Global batch size must be evenly divisible by data parallel size"

        if for_train:
            if self.cfg.get("sequence_parallel", False):
                collate_fn = partial(
                    dataset.collate_fn, tp_workers=parallel_state.get_tensor_model_parallel_world_size()
                )
            else:
                collate_fn = partial(dataset.collate_fn, tp_workers=0)
        else:
            collate_fn = dataset.inference_collate_fn

        dataloader = torch.utils.data.DataLoader(
            dataset,
            collate_fn=collate_fn,
            sampler=sampler,
            batch_size=batch_size // data_parallel_size,
            drop_last=drop_last,
            num_workers=num_workers,
            pin_memory=pin_memory,
        )

        return dataset, dataloader

    def validation_step(self, batch, batch_idx):
        loss_mean = self.fwd_bwd_step(batch, forward_only=True)
        if loss_mean.item == 0.0:
            loss_mean = []

        return loss_mean

    def validation_epoch_end(self, outputs):
        if parallel_state.is_pipeline_last_stage():
            # only the last pipeline parallel stages return loss
            averaged_loss = torch.stack(outputs).mean()
        else:
            averaged_loss = torch.tensor(0.0).cuda()

        # we can only log on one rank if it is rank zero so we broadcast from last rank
        torch.distributed.broadcast(averaged_loss, get_last_rank())

        self.log('val_loss', averaged_loss, prog_bar=True, rank_zero_only=True)
        logging.info(f'val_loss: {averaged_loss}')

        # Save inference ready .nemo checkpoint version
        if self.cfg.get("save_intermediate_nemo_file", True):
            if self.lowest_val_loss is None or averaged_loss < self.lowest_val_loss:
                self.save_checkpoint_as_nemo_file()
                self.lowest_val_loss = averaged_loss

    def test_step(self, batch, batch_idx):
        return self.validation_step(batch, batch_idx)

    def test_epoch_end(self, outputs):
        averaged_loss = average_losses_across_data_parallel_group(outputs)
        logging.info(f'test_loss: {averaged_loss[0]}')

    def on_train_end(self):
        # Save p-tuned prompts to prompt table for inference or future task training
        if self.virtual_prompt_style == VirtualPromptStyle.P_TUNING and self.frozen_model.model.pre_process:
            self.add_ptuned_prompts_to_prompt_table()
            logging.info(f"All p-tuned prompts where moved to the prompt table.")

            # Remove prompt encoder from model
            self.prompt_encoder = None
            logging.info(f"Prompt encoder deleted")

        self.update_config_for_inference_and_save()

    def generate(
        self,
        inputs: Union[List[str], torch.Tensor, List[dict]],
        length_params: LengthParam,
        sampling_params: SamplingParam = None,
    ):

        # check whether the DDP is initialized
        if parallel_state.is_unitialized():

            def dummy():
                return

            if self.trainer.strategy.launcher is not None:
                self.trainer.strategy.launcher.launch(dummy, trainer=self.trainer)
            self.trainer.strategy.setup_environment()

        # set the default sampling params if it is None.
        # default do greedy sampling
        if sampling_params is None:
            sampling_params = get_default_sampling_params()
            sampling_params["add_BOS"] = self.cfg.data.get("add_bos", False)

        if length_params is None:
            length_params = get_default_length_params()

        max_input_length = self.frozen_model.cfg.encoder_seq_length - length_params["max_length"]

        # input dicts are either dataset paths or already loaded example dicts
        if "taskname" not in inputs[0].keys():
            data = [path["data_path"] for path in inputs]
        else:
            data = inputs

        dataset = self.build_virtual_prompt_dataset(
            data=data,
            max_seq_length=max_input_length,
            min_seq_length=self.cfg.data.get('min_seq_length', 1),
            add_bos=sampling_params["add_BOS"],
            add_eos=False,
            for_train=False,
            tokens_to_generate=length_params["max_length"],
            get_dataset_only=True,
        )

        full_dataset = [dataset[i] for i in range(len(dataset))]
        task_ids, processed_inputs = dataset.inference_collate_fn(full_dataset)
        self.frozen_model.model.parallel_output = False

        # Call same generate code as in MegatronGPT
        return megatron_gpt_generate(
            self.cuda(), processed_inputs, self.tokenizer, length_params, sampling_params, task_ids
        )

    def get_forward_output_only_func(self):
        """
        Used for generate method only for now.
        """

        def fwd_output_only_func(batch, model):
            extra_arg = {}
            (
                tokens,
                attention_mask,
                position_ids,
                task_ids,
                set_inference_key_value_memory,
                inference_max_sequence_len,
            ) = batch

            tokens = tokens.cuda()
            attention_mask = attention_mask.cuda()
            position_ids = position_ids.cuda()
            task_ids = task_ids.cuda()
            extra_arg['set_inference_key_value_memory'] = set_inference_key_value_memory[0].item()
            extra_arg['inference_max_sequence_len'] = inference_max_sequence_len[0].item()

            output_tensor = model(tokens, position_ids, attention_mask, task_ids, **extra_arg)

            def id_func(output_tensor):
                return output_tensor, {'logits': output_tensor}

            return output_tensor, id_func

        return fwd_output_only_func

    def predict_step(self, batch: Any, batch_idx: int, dataloader_idx: Optional[int] = None) -> Any:
        inference_config = self.get_inference_config()
        if inference_config is None:
            return None
        else:
            length_params: LengthParam = {
                "max_length": inference_config["tokens_to_generate"],
                "min_length": inference_config["min_tokens_to_generate"],
            }

            sampling_params: SamplingParam = {
                "use_greedy": inference_config["greedy"],
                "temperature": inference_config["temperature"],
                "top_k": inference_config["top_k"],
                "top_p": inference_config["top_p"],
                "repetition_penalty": inference_config["repetition_penalty"],
                "add_BOS": inference_config["add_BOS"],
                "all_probs": inference_config["all_probs"],
                "compute_logprob": inference_config["compute_logprob"],
            }

            task_ids, processed_inputs = batch
            self.frozen_model.model.parallel_output = False

            # Call same generate code as in MegatronGPT
            return megatron_gpt_generate(
                self.cuda(), processed_inputs, self.tokenizer, length_params, sampling_params, task_ids=task_ids
            )

    @classmethod
    def list_available_models(cls):
        pass<|MERGE_RESOLUTION|>--- conflicted
+++ resolved
@@ -13,6 +13,8 @@
 # limitations under the License.
 
 import os
+import re
+from collections import OrderedDict
 from functools import partial
 from typing import Any, List, Optional, Union
 
@@ -20,26 +22,38 @@
 from omegaconf.dictconfig import DictConfig
 from omegaconf.omegaconf import open_dict
 from pytorch_lightning.trainer.trainer import Trainer
+from torch import Tensor
 
 from nemo.collections.nlp.data.language_modeling.megatron.gpt_prompt_learning_dataset import GPTPromptLearningDataset
-from nemo.collections.nlp.models.language_modeling.megatron_base_prompt_learning_model import (
-    MegatronBasePromptLearningModel,
+from nemo.collections.nlp.models.language_modeling.megatron_base_model import MegatronBaseModel
+from nemo.collections.nlp.models.language_modeling.megatron_gpt_model import MegatronGPTModel
+from nemo.collections.nlp.modules.common import (
+    BIGLSTMPromptEncoder,
+    PromptEncoder,
+    PromptEncoderMLP,
+    PromptEncoderType,
+    PromptTable,
+    VirtualPromptPlaceholderToken,
+    VirtualPromptSource,
+    VirtualPromptStyle,
 )
-from nemo.collections.nlp.models.language_modeling.megatron_gpt_model import MegatronGPTModel
-from nemo.collections.nlp.modules.common import PromptTable, VirtualPromptStyle
 from nemo.collections.nlp.modules.common.megatron.utils import average_losses_across_data_parallel_group
 from nemo.collections.nlp.modules.common.text_generation_utils import (
     get_default_length_params,
     get_default_sampling_params,
     megatron_gpt_generate,
 )
-from nemo.collections.nlp.modules.common.transformer.text_generation import LengthParam, SamplingParam
+from nemo.collections.nlp.modules.common.transformer.text_generation import LengthParam, SamplingParam, TextGeneration
 from nemo.collections.nlp.parts.nlp_overrides import NLPSaveRestoreConnector
 from nemo.collections.nlp.parts.utils_funcs import get_last_rank
 from nemo.utils import logging
 
 try:
     from apex.transformer import parallel_state, tensor_parallel
+    from apex.transformer.pipeline_parallel.schedules.fwd_bwd_pipelining_without_interleaving import (
+        forward_backward_pipelining_without_interleaving,
+    )
+    from apex.transformer.pipeline_parallel.schedules.fwd_bwd_no_pipelining import forward_backward_no_pipelining
 
     HAVE_APEX = True
 
@@ -50,10 +64,9 @@
 __all__ = ['MegatronGPTPromptLearningModel']
 
 
-class MegatronGPTPromptLearningModel(MegatronBasePromptLearningModel):
+class MegatronGPTPromptLearningModel(MegatronBaseModel, TextGeneration):
     """
     Model class for prompt-tuning or p-tuning a pretrained Megatron GPT model. 
-
     Prompt Tuning initalizes virtual prompt embeddings directly from a copy of
     certain token embeddings from the the pretrained GPT model's vocabulary
     and directly tunes these embedding weights. The token embeddings used in 
@@ -61,9 +74,8 @@
     be prompt-tuned for multiple tasks at once. virtual prompts are stored in a 
     prompt table and can be added or deleted without disrupting virtual prompts 
     for other tasks. 
-
-    P-tuning initializes either an MLP or LSTM encoder model that generates virtual 
-    prompt embeddings for every task. Each task shares the same encoder. After ptuning
+    P-tuning initializes an LSTM encoder model that generates virtual prompt
+    embeddings for every task. Each task shares the same encoder. After ptuning
     is compelete, the learned virtual prompts can be saved to the prompt table
     using add_ptuned_prompts_to_prompt_table(). Thus, if a user wants to add a 
     new virtual prompt via p-tuning, they do not need to retrain on all previous 
@@ -73,33 +85,10 @@
     def __init__(self, cfg: DictConfig, trainer: Trainer):
         super().__init__(cfg, trainer)
 
-        self.hidden_size = self.frozen_model.cfg.hidden_size
-
-        if self.frozen_model.model.pre_process and self.virtual_prompt_style in [
-            VirtualPromptStyle.P_TUNING,
-            VirtualPromptStyle.PROMPT_TUNING,
-            VirtualPromptStyle.INFERENCE,
-        ]:
-
-            self.word_embeddings = self.frozen_model.model.language_model.embedding.word_embeddings
-
-            # Prompt table stores all task embeddings, p-tuning virtual prompts get added to the table after training
-            self.prompt_table = PromptTable(
-                existing_tasks=self.existing_tasks,
-                task_templates=self.task_templates,
-                task_id_num_to_name=self.task_id_num_to_name,
-                hidden_size=self.hidden_size,
-            )
-
-        self.padded_vocab_size = self.frozen_model.padded_vocab_size
-
-    def load_frozen_model(self, cfg, trainer):
+        self.cfg = cfg
         save_restore_connector = NLPSaveRestoreConnector()
-
-        # Load frozen model from unpacked directory
         if os.path.isdir(cfg.get('language_model_path')):
             save_restore_connector.model_extracted_dir = cfg.get('language_model_path')
-
         frozen_model_cfg = MegatronGPTModel.restore_from(
             cfg.get('language_model_path'),
             trainer=trainer,
@@ -123,6 +112,15 @@
             )
             frozen_model_cfg.activations_checkpoint_method = self.cfg.get("activations_checkpoint_method", None)
 
+        if self.trainer.precision == 32:
+            self.autocast_dtype = torch.float
+        elif self.trainer.precision == 16:
+            self.autocast_dtype = torch.half
+        elif self.trainer.precision == 'bf16':
+            self.autocast_dtype = torch.bfloat16
+        else:
+            raise ValueError('precision must be in [32, 16, "bf16"]')
+
         if cfg.get('language_model_path', None):
             self.frozen_model = MegatronGPTModel.restore_from(
                 cfg.get('language_model_path'),
@@ -131,8 +129,6 @@
                 override_config_path=frozen_model_cfg,
             ).to(dtype=self.autocast_dtype)
 
-<<<<<<< HEAD
-=======
         # TODO: Enable amp_o2 training
         self.megatron_amp_o2 = False
         self.pipeline_parallel = self.cfg.get('pipeline_model_parallel_size', 1) > 1
@@ -349,7 +345,6 @@
 
         return tasks
 
->>>>>>> 984f5c09
     def state_dict(self, destination=None, prefix=None, keep_vars=False):
         """
         Custom state dict that only contains prompt table and prompt encoder parameters. 
@@ -357,13 +352,14 @@
         are only in state dict for intermediate checkpoints saved during training. Final
         nemo checkpoints at the end of training will contain prompt table parameters only. 
         """
-
+        state_dict_ = {}
         if self.frozen_model.model.pre_process:
-            super().state_dict(destination, prefix, keep_vars)
-        else:
-            state_dict_ = {}
-
-            return state_dict_
+            state_dict_[self._prompt_table_key] = self.prompt_table.state_dict()
+
+            if self.virtual_prompt_source == VirtualPromptSource.PROMPT_ENCODER:
+                state_dict_[self._prompt_encoder_key] = self.prompt_encoder.state_dict()
+
+        return state_dict_
 
     def load_state_dict(self, state_dict, strict: bool = True):
         """
@@ -371,31 +367,49 @@
         parameters. Matching load method for this class' custom state dict method. 
         """
         if self.frozen_model.model.pre_process:
-            super().load_state_dict(state_dict, strict)
+            if self._prompt_table_key in state_dict:
+                state_dict_ = state_dict[self._prompt_table_key]
+            else:
+                # Handle loading state dict before weight saving change for backward compatibility.
+                state_dict_ = OrderedDict()
+                for key in state_dict.keys():
+                    if key.startswith(self._prompt_table_key):
+                        key_substring = ".".join(key.split(".")[1:])
+                        state_dict_[key_substring] = state_dict[key]
+
+            self.prompt_table.load_state_dict(state_dict_, strict)
+
+            if (
+                self._prompt_encoder_key in state_dict
+                and self.virtual_prompt_source == VirtualPromptSource.PROMPT_ENCODER
+            ):
+                state_dict_ = state_dict[self._prompt_encoder_key]
+                if not hasattr(self, "prompt_encoder"):
+                    self.init_prompt_encoder()
+                self.prompt_encoder.load_state_dict(state_dict_, strict)
 
     def setup_optimizer_param_groups(self):
         """
         ModelPT override. Optimizer will get self._optimizer_param_groups. 
-        Only want virtual prompt params to be passed to the optimizer.
-        """
-        ## Freeze frozen model
+        Makes two optimizer param groups, one for the frozen model params
+        and one for the prompt-table/prompt-encoder params. The learning 
+        rate for the frozen model's params will always be zero effectively
+        freezing the model's params but still allowing for the needed gradients
+        to be passed around in pipeline parallel models. The prompt-encoder 
+        and/or prompt table will use the learning rate set by the user. 
+        """
+        # Freeze frozen model
         for param in self.frozen_model.parameters():
             param.requires_grad = False
 
+        virtual_prompt_params = {'params': []}
+
         if self.frozen_model.model.pre_process:
-            self.add_virtual_prompt_params_to_param_group()
-        else:
-            self._optimizer_param_groups = ({'params': []},)
-
-    def set_input_tensor(self, input_tensor):
-        """Set input tensor to be used instead of forward()'s input.
-        When doing pipeline parallelism the input from the previous
-        stage comes from communication, not from the input, so the
-        model's forward_step_func won't have it. This function is thus
-        used by internal code to bypass the input provided by the
-        forward_step_func"""
-
-        self.frozen_model.model.set_input_tensor(input_tensor)
+            virtual_prompt_params['params'].extend([param for param in self.prompt_table.parameters()])
+
+            if self.virtual_prompt_source == VirtualPromptSource.PROMPT_ENCODER:
+                virtual_prompt_params['params'].extend([param for param in self.prompt_encoder.parameters()])
+        self._optimizer_param_groups = (virtual_prompt_params,)
 
     def forward(
         self,
@@ -419,11 +433,9 @@
                 input_embeds = self.embed_input_inference(input_ids, taskname_ids)
             else:
                 input_embeds = self.embed_input_train(input_ids, taskname_ids)
-
             position_embeddings = self.frozen_model.model.language_model.embedding.position_embeddings(position_ids)
             encoder_input = input_embeds + position_embeddings
             encoder_input = encoder_input.transpose(0, 1).contiguous()
-
             if self.cfg.get("sequence_parallel", False):
                 encoder_input = tensor_parallel.mappings.scatter_to_sequence_parallel_region(encoder_input)
         else:
@@ -454,16 +466,12 @@
 
         return output
 
-<<<<<<< HEAD
-    def fwd_bwd_step(self, batch, forward_only):
-=======
     def embed_input_train(self, input_ids: Tensor, taskname_ids: Tensor):
         """
         Replaces the virtual tokens in the input_ids with embeddings 
         calculated from either the 'prompt_table' or 'prompt_encoder'. 
         The virtual token placeholders have token_ids listed in
         `self.pseudo_token_ids`.
-
         params:
             input_ids: the input token ids
             taskname_ids: the NLP task tag token ids
@@ -514,7 +522,6 @@
         own unique token_id within `self.pseudo_token_ids` to facilitate 
         placing the virtual tokens in their correct locations at each 
         decoding time step. 
-
         params:
             input_ids: the input token ids
             taskname_ids: the NLP task tag token ids
@@ -556,15 +563,10 @@
         return input_embeds
 
     def fwd_bwd_step(self, batch, batch_idx, forward_only):
->>>>>>> fix_global_init
         """
             Dataloader produces a global batch which is turned into a list of microbatches.
             The list of microbatches is then piped through the pipeline using Apex fwd/bwd functions.
         """
-<<<<<<< HEAD
-        sequence_parallel_enabled = (self.cfg.get("sequence_parallel", False),)
-        super().fwd_bwd_step(batch, forward_only, sequence_parallel_enabled=sequence_parallel_enabled)
-=======
         # Get seq length of batch
         _, seq_length = batch[0].shape
         tensor_shape = [seq_length, self.cfg.micro_batch_size, self.hidden_size]
@@ -666,33 +668,21 @@
 
     def test_step(self, batch, batch_idx):
         return self.validation_step(batch, batch_idx)
->>>>>>> 984f5c09
-
-    def get_forward_output_and_loss_func(self):
-        def fwd_output_and_loss_func(batch, model):
-            batch = [x.cuda(non_blocking=True) for x in batch]
-            input_ids, labels, loss_mask, position_ids, attention_mask, taskname_ids = batch
-            output_tensor = model(input_ids, position_ids, attention_mask, taskname_ids, labels, inference=False)
-
-<<<<<<< HEAD
-            if isinstance(output_tensor, tuple):
-                output_tensor, _ = output_tensor
-
-            def loss_func(output_tensor):
-                loss = self.frozen_model.loss_func(loss_mask, output_tensor)
-                reduced_loss = average_losses_across_data_parallel_group([loss])
-                return loss, {'avg': reduced_loss}
-=======
+
+    def test_epoch_end(self, outputs):
+        averaged_loss = average_losses_across_data_parallel_group(outputs)
+        logging.info(f'test_loss: {averaged_loss[0]}')
+
     def update_config_for_inference_and_save(self):
         self.virtual_prompt_style = VirtualPromptStyle.INFERENCE
         self.virtual_prompt_source = VirtualPromptSource.PROMPT_TABLE
->>>>>>> 984f5c09
-
-            return output_tensor, loss_func
-
-<<<<<<< HEAD
-        return fwd_output_and_loss_func
-=======
+
+        # Move new tags to existing tag list for loading during inference later
+        with open_dict(self.cfg):
+            self.cfg.existing_tasks = self.existing_tasks + self.new_tasks
+            self.cfg.new_tasks = []
+            self.cfg.virtual_prompt_style = VirtualPromptStyle.INFERENCE.value
+
         # Save the best nemo model
         self.save_to(save_path=self.cfg.nemo_path)
         logging.info(f"An inference ready model was saved to {self.cfg.nemo_path}")
@@ -729,7 +719,6 @@
             logging.info(f"Prompt encoder deleted")
 
         self.update_config_for_inference_and_save()
->>>>>>> 984f5c09
 
     def setup(self, stage=None):
         if (
@@ -876,50 +865,71 @@
 
         return dataset, dataloader
 
-    def validation_step(self, batch, batch_idx):
-        loss_mean = self.fwd_bwd_step(batch, forward_only=True)
-        if loss_mean.item == 0.0:
-            loss_mean = []
-
-        return loss_mean
-
-    def validation_epoch_end(self, outputs):
-        if parallel_state.is_pipeline_last_stage():
-            # only the last pipeline parallel stages return loss
-            averaged_loss = torch.stack(outputs).mean()
-        else:
-            averaged_loss = torch.tensor(0.0).cuda()
-
-        # we can only log on one rank if it is rank zero so we broadcast from last rank
-        torch.distributed.broadcast(averaged_loss, get_last_rank())
-
-        self.log('val_loss', averaged_loss, prog_bar=True, rank_zero_only=True)
-        logging.info(f'val_loss: {averaged_loss}')
-
-        # Save inference ready .nemo checkpoint version
-        if self.cfg.get("save_intermediate_nemo_file", True):
-            if self.lowest_val_loss is None or averaged_loss < self.lowest_val_loss:
-                self.save_checkpoint_as_nemo_file()
-                self.lowest_val_loss = averaged_loss
-
-    def test_step(self, batch, batch_idx):
-        return self.validation_step(batch, batch_idx)
-
-    def test_epoch_end(self, outputs):
-        averaged_loss = average_losses_across_data_parallel_group(outputs)
-        logging.info(f'test_loss: {averaged_loss[0]}')
-
-    def on_train_end(self):
-        # Save p-tuned prompts to prompt table for inference or future task training
-        if self.virtual_prompt_style == VirtualPromptStyle.P_TUNING and self.frozen_model.model.pre_process:
-            self.add_ptuned_prompts_to_prompt_table()
-            logging.info(f"All p-tuned prompts where moved to the prompt table.")
-
-            # Remove prompt encoder from model
-            self.prompt_encoder = None
-            logging.info(f"Prompt encoder deleted")
-
-        self.update_config_for_inference_and_save()
+    def set_inference_config(self, inference_config):
+        self._inference_config = inference_config
+
+    def get_inference_config(self):
+        return self._inference_config
+
+    def set_input_tensor(self, input_tensor):
+        """Set input tensor to be used instead of forward()'s input.
+        When doing pipeline parallelism the input from the previous
+        stage comes from communication, not from the input, so the
+        model's forward_step_func won't have it. This function is thus
+        used by internal code to bypass the input provided by the
+        forward_step_func"""
+
+        self.frozen_model.model.set_input_tensor(input_tensor)
+
+    def get_forward_output_and_loss_func(self):
+        def fwd_output_and_loss_func(batch, model):
+            batch = [x.cuda(non_blocking=True) for x in batch]
+            input_ids, labels, loss_mask, position_ids, attention_mask, taskname_ids = batch
+            output_tensor = model(input_ids, position_ids, attention_mask, taskname_ids, labels, inference=False)
+
+            if isinstance(output_tensor, tuple):
+                output_tensor, _ = output_tensor
+
+            def loss_func(output_tensor):
+                loss = self.frozen_model.loss_func(loss_mask, output_tensor)
+                reduced_loss = average_losses_across_data_parallel_group([loss])
+                return loss, {'avg': reduced_loss}
+
+            return output_tensor, loss_func
+
+        return fwd_output_and_loss_func
+
+    def get_forward_output_only_func(self):
+        """
+        Used for generate method only for now.
+        """
+
+        def fwd_output_only_func(batch, model):
+            extra_arg = {}
+            (
+                tokens,
+                attention_mask,
+                position_ids,
+                task_ids,
+                set_inference_key_value_memory,
+                inference_max_sequence_len,
+            ) = batch
+
+            tokens = tokens.cuda()
+            attention_mask = attention_mask.cuda()
+            position_ids = position_ids.cuda()
+            task_ids = task_ids.cuda()
+            extra_arg['set_inference_key_value_memory'] = set_inference_key_value_memory[0].item()
+            extra_arg['inference_max_sequence_len'] = inference_max_sequence_len[0].item()
+
+            output_tensor = model(tokens, position_ids, attention_mask, task_ids, **extra_arg)
+
+            def id_func(output_tensor):
+                return output_tensor, {'logits': output_tensor}
+
+            return output_tensor, id_func
+
+        return fwd_output_only_func
 
     def generate(
         self,
@@ -975,38 +985,6 @@
             self.cuda(), processed_inputs, self.tokenizer, length_params, sampling_params, task_ids
         )
 
-    def get_forward_output_only_func(self):
-        """
-        Used for generate method only for now.
-        """
-
-        def fwd_output_only_func(batch, model):
-            extra_arg = {}
-            (
-                tokens,
-                attention_mask,
-                position_ids,
-                task_ids,
-                set_inference_key_value_memory,
-                inference_max_sequence_len,
-            ) = batch
-
-            tokens = tokens.cuda()
-            attention_mask = attention_mask.cuda()
-            position_ids = position_ids.cuda()
-            task_ids = task_ids.cuda()
-            extra_arg['set_inference_key_value_memory'] = set_inference_key_value_memory[0].item()
-            extra_arg['inference_max_sequence_len'] = inference_max_sequence_len[0].item()
-
-            output_tensor = model(tokens, position_ids, attention_mask, task_ids, **extra_arg)
-
-            def id_func(output_tensor):
-                return output_tensor, {'logits': output_tensor}
-
-            return output_tensor, id_func
-
-        return fwd_output_only_func
-
     def predict_step(self, batch: Any, batch_idx: int, dataloader_idx: Optional[int] = None) -> Any:
         inference_config = self.get_inference_config()
         if inference_config is None:
@@ -1038,4 +1016,22 @@
 
     @classmethod
     def list_available_models(cls):
-        pass+        pass
+
+
+def get_pseudo_tokens(num_virtual_tokens):
+    """
+    Takes in an integer and returns a list of strings where each string
+    is a numbered virtual token placeholder. If 
+    num_virtual_tokens = 3, then this function returns:
+    ["<prompt_0>", "<prompt_1>", "<prompt_2>"]
+    Args:
+        num_virtual_tokens: (int) Number of virtual token strings you want to make
+    returns a list of string. 
+    """
+    pseudo_tokens = [
+        VirtualPromptPlaceholderToken.BASE.value + str(i) + VirtualPromptPlaceholderToken.END.value
+        for i in range(num_virtual_tokens)
+    ]
+
+    return pseudo_tokens