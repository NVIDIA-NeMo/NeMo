--- conflicted
+++ resolved
@@ -111,9 +111,6 @@
             frozen_model_cfg.micro_batch_size = self.cfg.micro_batch_size
             frozen_model_cfg.global_batch_size = self.cfg.global_batch_size
             frozen_model_cfg.precision = trainer.precision
-<<<<<<< HEAD
-            frozen_model_cfg.sequence_parallel = False
-=======
             frozen_model_cfg.sequence_parallel = self.cfg.get("sequence_parallel", False)
             frozen_model_cfg.activations_checkpoint_granularity = self.cfg.get(
                 "activations_checkpoint_granularity", None
@@ -131,7 +128,6 @@
             self.autocast_dtype = torch.half
         else:
             raise ValueError('precision must be in [32, 16, "bf16"]')
->>>>>>> 4a93d287
 
         if cfg.get('language_model_path', None):
             self.frozen_model = MegatronGPTModel.restore_from(
@@ -169,11 +165,6 @@
             self.word_embeddings = self.frozen_model.model.language_model.embedding.word_embeddings
 
         self.padded_vocab_size = self.frozen_model.padded_vocab_size
-<<<<<<< HEAD
-        self._prompt_table_key = VirtualPromptSource.PROMPT_TABLE.value
-        self._prompt_encoder_key = VirtualPromptSource.PROMPT_ENCODER.value
-=======
->>>>>>> 4a93d287
 
         # Prepare pseudo token ids for virtual/virtual prompt tokens
         self.pseudo_tokens = get_pseudo_tokens(self.max_virtual_tokens)
@@ -542,13 +533,8 @@
                 max_seq_length = self.cfg.data.max_seq_length
             self._validation_ds, self._validation_dl = self.build_virtual_prompt_dataset(
                 data=self.cfg.data.validation_ds,
-<<<<<<< HEAD
-                batch_size=self.cfg.global_batch_size,
-                max_seq_length=self.frozen_model.cfg.encoder_seq_length,
-=======
                 batch_size=self.cfg.get('validation_global_batch_size', self.cfg.global_batch_size),
                 max_seq_length=max_seq_length,
->>>>>>> 4a93d287
                 min_seq_length=self.cfg.data.get('min_seq_length', 1),
                 add_bos=self.cfg.data.get('add_bos', False),
                 add_eos=self.cfg.data.get('add_eos', True),
@@ -565,11 +551,7 @@
         if self.cfg.data.get('test_ds', None):
             self._test_ds, self._test_dl = self.build_virtual_prompt_dataset(
                 data=self.cfg.data.test_ds,
-<<<<<<< HEAD
-                batch_size=self.cfg.global_batch_size,
-=======
                 batch_size=self.cfg.get('validation_global_batch_size', self.cfg.global_batch_size),
->>>>>>> 4a93d287
                 max_seq_length=self.frozen_model.cfg.encoder_seq_length,
                 min_seq_length=self.cfg.data.get('min_seq_length', 1),
                 add_bos=self.cfg.data.get('add_bos', False),
@@ -586,11 +568,7 @@
     def build_virtual_prompt_dataset(
         self,
         data,
-<<<<<<< HEAD
-        batch_size=None,
-=======
         batch_size,
->>>>>>> 4a93d287
         max_seq_length=2048,
         min_seq_length=1,
         add_bos=False,
@@ -754,10 +732,7 @@
 
         dataset = self.build_virtual_prompt_dataset(
             data=data,
-<<<<<<< HEAD
-=======
             batch_size=batch_size,
->>>>>>> 4a93d287
             max_seq_length=max_input_length,
             min_seq_length=self.cfg.data.get('min_seq_length', 1),
             add_bos=sampling_params["add_BOS"],
