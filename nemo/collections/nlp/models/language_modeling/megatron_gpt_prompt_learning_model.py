# Copyright (c) 2022, NVIDIA CORPORATION.  All rights reserved.
#
# Licensed under the Apache License, Version 2.0 (the "License");
# you may not use this file except in compliance with the License.
# You may obtain a copy of the License at
#
#     http://www.apache.org/licenses/LICENSE-2.0
#
# Unless required by applicable law or agreed to in writing, software
# distributed under the License is distributed on an "AS IS" BASIS,
# WITHOUT WARRANTIES OR CONDITIONS OF ANY KIND, either express or implied.
# See the License for the specific language governing permissions and
# limitations under the License.

import itertools
import os
from functools import partial
from typing import Any, List, Optional, Union

import torch
from omegaconf.dictconfig import DictConfig
from omegaconf.omegaconf import open_dict
from pytorch_lightning.trainer.trainer import Trainer

from nemo.collections.common.tokenizers.sentencepiece_tokenizer import SentencePieceTokenizer
from nemo.collections.nlp.data.language_modeling.megatron.gpt_prompt_learning_dataset import GPTPromptLearningDataset
from nemo.collections.nlp.metrics.prompt_learning_metrics import AccuracyScore, BLEUScore, ROUGEScores
from nemo.collections.nlp.models.language_modeling.megatron_base_prompt_learning_model import (
    MegatronBasePromptLearningModel,
)
from nemo.collections.nlp.models.language_modeling.megatron_gpt_model import MegatronGPTModel
from nemo.collections.nlp.modules.common import VirtualPromptPlaceholderToken, VirtualPromptSource, VirtualPromptStyle
from nemo.collections.nlp.modules.common.megatron.utils import (
    ApexGuardDefaults,
    average_losses_across_data_parallel_group,
    get_iterator_k_split,
)
from nemo.collections.nlp.modules.common.text_generation_utils import (
    get_default_length_params,
    get_default_sampling_params,
    megatron_gpt_generate,
)
from nemo.collections.nlp.modules.common.transformer.text_generation import LengthParam, SamplingParam
from nemo.collections.nlp.parts.nlp_overrides import GradScaler, NLPSaveRestoreConnector
from nemo.collections.nlp.parts.utils_funcs import get_last_rank
from nemo.utils import AppState, logging

try:
    from apex.transformer.pipeline_parallel.utils import get_micro_batch_size, get_num_microbatches

    HAVE_APEX = True

except (ImportError, ModuleNotFoundError):
    HAVE_APEX = False

try:
    from megatron.core import InferenceParams, ModelParallelConfig, parallel_state, tensor_parallel
    from megatron.core.enums import ModelType
    from megatron.core.pipeline_parallel.schedules import get_forward_backward_func

    HAVE_MEGATRON_CORE = True

except (ImportError, ModuleNotFoundError):

    ModelParallelConfig = ApexGuardDefaults

    HAVE_MEGATRON_CORE = False


__all__ = ['MegatronGPTPromptLearningModel']


class MegatronGPTPromptLearningModel(MegatronBasePromptLearningModel):
    """
    Model class for prompt-tuning or p-tuning a pretrained Megatron GPT model. 

    Prompt Tuning initalizes virtual prompt embeddings directly from a copy of
    certain token embeddings from the the pretrained GPT model's vocabulary
    and directly tunes these embedding weights. The token embeddings used in 
    initalization are specified by the user in the config file. The model can 
    be prompt-tuned for multiple tasks at once. virtual prompts are stored in a 
    prompt table and can be added or deleted without disrupting virtual prompts 
    for other tasks. 

    P-tuning initializes an LSTM encoder model that generates virtual prompt
    embeddings for every task. Each task shares the same encoder. After ptuning
    is compelete, the learned virtual prompts can be saved to the prompt table
    using add_ptuned_prompts_to_prompt_table(). Thus, if a user wants to add a 
    new virtual prompt via p-tuning, they do not need to retrain on all previous 
    tasks. This gives p-tuning the same task flexiblity as prompt-tuning.
    """

    def __init__(self, cfg: DictConfig, trainer: Trainer):
        super().__init__(cfg, trainer)

        self.inference_params = None

        # init_model is called by parent class already.
        # self.init_model(cfg, trainer)

    def init_model(self, cfg: DictConfig, trainer: Trainer):
        self.cfg = cfg
        self.config: ModelParallelConfig = self.model_parallel_config
        save_restore_connector = NLPSaveRestoreConnector()
        if os.path.isdir(cfg.get('language_model_path')):
            save_restore_connector.model_extracted_dir = cfg.get('language_model_path')
        frozen_model_cfg = MegatronGPTModel.restore_from(
            cfg.get('language_model_path'),
            trainer=trainer,
            return_config=True,
            save_restore_connector=save_restore_connector,
        )

        # set hidden size in the model parallel config for pipeline parallel schedules
        setattr(self.config, 'hidden_size', frozen_model_cfg.hidden_size)

        # Need to overwrite some params in frozen model's config before restoring
        with open_dict(frozen_model_cfg):
            frozen_model_cfg.megatron_amp_O2 = False
            frozen_model_cfg.optim.name = "fused_adam"
            frozen_model_cfg.micro_batch_size = self.cfg.micro_batch_size
            frozen_model_cfg.global_batch_size = self.cfg.global_batch_size
            frozen_model_cfg.precision = trainer.precision
            frozen_model_cfg.sequence_parallel = self.cfg.get("sequence_parallel", False)
            frozen_model_cfg.activations_checkpoint_granularity = self.cfg.get(
                "activations_checkpoint_granularity", None
            )
            frozen_model_cfg.activations_checkpoint_num_layers = self.cfg.get(
                "activations_checkpoint_num_layers", None
            )
            frozen_model_cfg.activations_checkpoint_method = self.cfg.get("activations_checkpoint_method", None)

        if cfg.get('language_model_path', None):
            self.frozen_model = MegatronGPTModel.restore_from(
                cfg.get('language_model_path'),
                trainer=trainer,
                save_restore_connector=save_restore_connector,
                override_config_path=frozen_model_cfg,
            ).to(dtype=self.autocast_dtype)

        self.megatron_amp_O2 = self.cfg.get('megatron_amp_O2', False)
        self.pipeline_parallel = self.cfg.get('pipeline_model_parallel_size', 1) > 1
        self.tokenizer = self.frozen_model.tokenizer
        self.hidden_size = self.frozen_model.cfg.hidden_size
        self.existing_tasks = list(self.cfg.get('existing_tasks', []))
        self.new_tasks = list(self.cfg.get('new_tasks', []))
        with open_dict(self.cfg):
            self.cfg.existing_tasks = (
                self.existing_tasks + self.new_tasks
            )  # TODO: for backward compatibility (@adithyare) in general these tasks lists should be deprecated

        self.virtual_prompt_style = VirtualPromptStyle(cfg.virtual_prompt_style)
        self.model_type = ModelType.encoder_or_decoder

        self.enable_autocast = (
            True if (not self.megatron_amp_O2) and (self.autocast_dtype in [torch.float16, torch.bfloat16]) else False
        )

        if self.pipeline_parallel:
            assert (
                self.cfg.optim.sched.get("min_lr", 0.0) == 0.0
            ), "Minimum lr must be 0.0 when pipeline parallel size is > 1"

        # Load templates for assigning virtual prompt token positions
        self.load_task_templates(self.cfg.task_templates)

        if self.first_stage_of_pipeline() and self.virtual_prompt_style in [
            VirtualPromptStyle.P_TUNING,
        ]:
            if self.frozen_model.mcore_gpt:
                self.word_embeddings = self.frozen_model.model.embedding.word_embeddings
            else:
                self.word_embeddings = self.frozen_model.model.language_model.embedding.word_embeddings

        self.padded_vocab_size = self.frozen_model.padded_vocab_size

        # Prepare pseudo token ids for virtual/virtual prompt tokens
        self.pseudo_tokens = get_pseudo_tokens(self.max_virtual_tokens)
        if isinstance(self.tokenizer, SentencePieceTokenizer):
            if not self.tokenizer.legacy:
                if self.tokenizer.pad_id != -1:
                    self.tokenizer.pad_token = self.tokenizer.ids_to_tokens([self.tokenizer.pad_id])[0]
                else:
                    self.tokenizer.pad_token = self.tokenizer.ids_to_tokens([self.tokenizer.eos_id])[0]
                self.tokenizer.bos_token = self.tokenizer.ids_to_tokens([self.tokenizer.bos_id])[0]
                self.tokenizer.eos_token = self.tokenizer.ids_to_tokens([self.tokenizer.eos_id])[0]
                self.tokenizer.legacy = True
            self.tokenizer.add_special_tokens(self.pseudo_tokens)
        else:
            self.tokenizer.add_special_tokens({'additional_special_tokens': self.pseudo_tokens})
        self.pseudo_token_ids = self.tokenizer.tokens_to_ids(self.pseudo_tokens)
        self.pseudo_token_ids_start = self.pseudo_token_ids[0] if self.pseudo_token_ids else None
        self.pad_token_id = self.tokenizer.pad_id if self.tokenizer.pad_id is not None else self.tokenizer.unk_id

        # P-Tuning uses an LSTM Encoder to produce virtual token embeddings
        if self.virtual_prompt_style == VirtualPromptStyle.P_TUNING:
            self.virtual_prompt_source = VirtualPromptSource.PROMPT_ENCODER
        elif self.virtual_prompt_style == VirtualPromptStyle.NO_PROMPT:
            self.virtual_prompt_source = VirtualPromptSource.NO_PROMPT
        else:
            raise ValueError(f"\nvirtual prompt style '{cfg.virtual_prompt_style}.'")

        self._reduced_loss_buffer = []
        self._inference_config = None

        # make sure the default pytorch lightning gradient clipping in the basemodel
        self.grad_clip_pl_default = True
        self.lowest_val_loss = None
        self.prompt_encoder = None

        # default inference related params -> for evaluation metrics
        if hasattr(self.cfg, 'inference') and self.cfg.get("report_validation_metric", False):
            self.length_params: LengthParam = {
                "max_length": self.cfg.inference.get('tokens_to_generate', 30),
                "min_length": self.cfg.inference.get('min_tokens_to_generate', 0),
            }

            self.sampling_params: SamplingParam = {
                "use_greedy": self.cfg.inference.get('greedy', False),
                "temperature": self.cfg.inference.get('temperature', 1.0),
                "top_k": self.cfg.inference.get('tok_k', 0),
                "top_p": self.cfg.inference.get('top_p', 0.9),
                "repetition_penalty": self.cfg.inference.get('repetition_penalty', 1.2),
                "add_BOS": True,
                "all_probs": False,
                "compute_logprob": False,
                "end_strings": self.cfg.inference.get('end_strings', ["<|endoftext|>"]),
            }
        elif self.cfg.get("report_validation_metric", False) and not hasattr(self.cfg, 'inference'):
            raise ValueError("Must provide inference parameters for reporting validation metric!")

        # define validation metric
        if self.cfg.get('report_validation_metric', False):
            validation_metric = self.cfg.get('validation_metric', 'accuracy')
            if validation_metric == 'accuracy':
                self.validation_metric = AccuracyScore()
            elif validation_metric == 'bleu':
                self.validation_metric = BLEUScore()
            elif validation_metric == 'rouge':
                self.validation_metric = ROUGEScores()

    def first_stage_of_pipeline(self):
        return self.frozen_model.model.pre_process

    def forward(
        self,
        input_ids,
        position_ids,
        attention_mask,
        taskname_ids,
        labels=None,
        inference=True,
        set_inference_key_value_memory=False,
        inference_max_sequence_len=None,
        inference_params=None,
    ):
        """
        Special forward method for p-tuning/prompt-tuning pretrained
        GPT style models. Bypasses the vocab token preprocessing done
        in the MegatronGPT class.
        """
        # Get embeddings for text tokens and insert virtual token embeddings
        if self.first_stage_of_pipeline():
            input_embeds = self.embed_input(input_ids, taskname_ids, use_cached_reps=inference)
            if self.frozen_model.mcore_gpt and hasattr(self.frozen_model.model.embedding, "position_embeddings"):
                position_embeddings = self.frozen_model.model.embedding.position_embeddings(position_ids)
                encoder_input = input_embeds + position_embeddings
            elif not self.frozen_model.mcore_gpt and hasattr(
                self.frozen_model.model.language_model.embedding, "position_embeddings"
            ):
                position_embeddings = self.frozen_model.model.language_model.embedding.position_embeddings(
                    position_ids
                )
                encoder_input = input_embeds + position_embeddings
            else:
                encoder_input = input_embeds
            encoder_input = encoder_input.transpose(0, 1).contiguous()
            if self.cfg.get("sequence_parallel", False):
                encoder_input = tensor_parallel.mappings.scatter_to_sequence_parallel_region(encoder_input)
        else:
            encoder_input = None

        # Call forward on GPT model with preprocessed embeddings
        if self.frozen_model.mcore_gpt:
            output = self.frozen_model.model(
                input_ids=None,
                position_ids=None,
                decoder_input=encoder_input,
                attention_mask=attention_mask,
                labels=labels,
                inference_params=inference_params,
            )
        else:
            output = self.frozen_model.model(
                input_ids=None,
                position_ids=None,
                encoder_input=encoder_input,
                attention_mask=attention_mask,
                labels=labels,
                set_inference_key_value_memory=set_inference_key_value_memory,
                inference_max_sequence_len=inference_max_sequence_len,
            )

        return output

    def fwd_bwd_step(self, dataloader_iter, batch_idx, forward_only):
        """
            Dataloader produces a global batch which is turned into an iterator of microbatches.
            The iterator of microbatches is then piped through the pipeline using Core's fwd/bwd functions.
        """
        # Get seq length of batch
        batch, _, _ = next(dataloader_iter)
        _, seq_length = batch[0].shape
        data_iter = get_iterator_k_split(batch, get_num_microbatches())

        fwd_bwd_function = get_forward_backward_func()

        losses_reduced_per_micro_batch = fwd_bwd_function(
            forward_step_func=self.get_forward_output_and_loss_func(),
            data_iterator=data_iter,
            model=[self],
            num_microbatches=get_num_microbatches(),
            forward_only=forward_only,
            seq_length=seq_length,
            micro_batch_size=get_micro_batch_size(),
        )

        # only the last stages of the pipeline return losses
        if losses_reduced_per_micro_batch:
            # average loss across micro batches
            loss_tensors_list = [loss_reduced['avg'] for loss_reduced in losses_reduced_per_micro_batch]
            loss_tensor = torch.concat(loss_tensors_list)
            loss_mean = loss_tensor.mean()
        else:
            # we're not on the last pipeline stage so no losses
            loss_mean = torch.tensor(0.0).cuda()

        return loss_mean

    def training_step(self, dataloader_iter):
        # we zero grads here because we also call backward in the megatron-core fwd/bwd functions
        self._optimizer.zero_grad()
        batch, batch_idx, _ = next(dataloader_iter)
        loss_mean = self.fwd_bwd_step(itertools.chain([batch]), batch_idx, forward_only=False)
        self.allreduce_gradients()

        ## logging
        # we can only log on one rank if it is rank zero so we broadcast from last rank
        # we can avoid this broadcast by updating the PTL log function to accept specific ranks
        torch.distributed.broadcast(loss_mean, get_last_rank())

        if self.torch_dtype == torch.float16 and hasattr(self.trainer.precision_plugin.scaler, "_scale"):
            loss_scale = self.trainer.precision_plugin.scaler._scale
            if loss_scale is not None:
                self.log('loss_scale', loss_scale, batch_size=1)

        self.log('reduced_train_loss', loss_mean, prog_bar=True, rank_zero_only=True, batch_size=1)
        lr = self._optimizer.param_groups[0]['lr']
        self.log('lr', lr, rank_zero_only=True, batch_size=1)
        self.log('global_step', self.trainer.global_step, prog_bar=True, rank_zero_only=True, batch_size=1)
        return loss_mean

    def backward(self, *args, **kwargs):
        """ LightningModule hook to do backward.
            We want this to do nothing since we run backward in the fwd/bwd functions from megatron-core.
            No need to call it here.
        """
        return

    def optimizer_zero_grad(self, *args, **kwargs):
        """ LightningModule hook to zero grad.
            We want this to do nothing as we are zeroing grads during the training_step.
        """
        return

    def validation_step(self, dataloader_iter):
<<<<<<< HEAD
        # Check if iterator is exhausted
        # dataloader_iter, done = self._val_iterator_done(dataloader_iter)
        # if done:
        #     return
=======
>>>>>>> 81cfcc63
        mode = 'test' if self.trainer.testing else 'val'
        batch, batch_idx, _ = next(dataloader_iter)
        gbs = self.cfg.get('validation_global_batch_size', self.cfg.global_batch_size)
        self._reconfigure_and_process_inference_batch(batch[0].size(0), gbs)
        loss_mean = self.fwd_bwd_step(itertools.chain([batch]), batch_idx, forward_only=True)
        if loss_mean.item == 0.0:
            loss_mean = []

        if self.cfg.get('report_validation_metric', False):
            preds_text, labels_text = [], []
            input_ids, labels, loss_mask, position_ids, attention_mask, taskname_ids = batch
            input_lenghts = torch.argmax(loss_mask, 1, keepdim=True)

            res = megatron_gpt_generate(
                self.cuda(),
                (
                    torch.cat(
                        (
                            input_ids,
                            torch.zeros(
                                input_ids.shape[0], self.length_params['max_length'], dtype=input_ids.dtype
                            ).to(self.device),
                        ),
                        axis=1,
                    ),
                    input_lenghts.squeeze(1),
                ),
                self.tokenizer,
                self.length_params,
                self.sampling_params,
                task_ids=taskname_ids,
            )

            for pred, label in zip(res['token_ids'], labels):
                # ids_to_text ignores special tokens by default
                pred = self.tokenizer.ids_to_text(pred)
                label = self.tokenizer.ids_to_text(label)
                preds_text.append(pred)
                labels_text.append(label)
            if mode == 'val':
                self.validation_step_outputs.append(
                    {'loss': loss_mean, 'preds': preds_text, 'labels': labels_text,}
                )
            else:
                self.test_step_outputs.append(
                    {'loss': loss_mean, 'preds': preds_text, 'labels': labels_text,}
                )
            return {
                'loss': loss_mean,
                'preds': preds_text,
                'labels': labels_text,
            }

        self.validation_step_outputs.append({'loss': loss_mean}) if mode == 'val' else self.test_step_outputs.append(
            {'loss': loss_mean}
        )
        return {'loss': loss_mean}

    def on_train_epoch_start(self) -> None:
        gbs = self.cfg.global_batch_size
        mbs = self.cfg.micro_batch_size
        self._reconfigure_batch_sizes(gbs, mbs)
        return super().on_train_epoch_start()

    def on_validation_epoch_start(self) -> None:
        gbs = self.cfg.get('validation_global_batch_size', self.cfg.global_batch_size)
        mbs = self.cfg.get('validation_micro_batch_size', self.cfg.micro_batch_size)
        self._reconfigure_batch_sizes(gbs, mbs)
        return super().on_validation_epoch_start()

    def on_validation_epoch_end(self):
        if not self.validation_step_outputs:
            return

        if parallel_state.is_pipeline_last_stage():
            # only the last pipeline parallel stages return loss
            averaged_loss = torch.stack([i['loss'] for i in self.validation_step_outputs]).mean()
        else:
            averaged_loss = torch.tensor(0.0).cuda()

        # we can only log on one rank if it is rank zero so we broadcast from last rank
        torch.distributed.broadcast(averaged_loss, get_last_rank())

        self.log('val_loss', averaged_loss, prog_bar=True, rank_zero_only=True, batch_size=1)
        logging.info(f'val_loss: {averaged_loss}')

        if self.cfg.get("report_validation_metric", False):
            gather_results = [None for _ in range(parallel_state.get_data_parallel_world_size())]

            all_preds = list(itertools.chain(*[item['preds'] for item in self.validation_step_outputs]))
            all_labels = list(itertools.chain(*[item['labels'] for item in self.validation_step_outputs]))

            assert len(all_preds) == len(all_labels)

            # Gather inputs, preds, labels from all workers
            torch.distributed.all_gather_object(
                gather_results,
                [(pred, label) for (pred, label) in zip(all_preds, all_labels)],
                group=parallel_state.get_data_parallel_group(),
            )

            # Deduplicate sentences that may have been distributed across multiple data parallel ranks.
            if parallel_state.get_data_parallel_rank() == 0:

                gather_results_dedup = list(set(itertools.chain(*gather_results)))

                val_metric_dict = self.validation_metric.get_score(
                    [i[1] for i in gather_results_dedup], [i[0] for i in gather_results_dedup],
                )

                for metric, val in val_metric_dict.items():
                    logging.info(f'Validation {metric}: {val}')
                val_metric = list(val_metric_dict.items())[0][1]
                metric_name = list(val_metric_dict.items())[0][0]
            else:
                val_metric = torch.tensor(0.0).cuda()
                metric_name = ''

            self.log(f'val_{metric_name}', val_metric, prog_bar=True, rank_zero_only=True, batch_size=1)

        gbs = self.cfg.global_batch_size
        mbs = self.cfg.micro_batch_size
        self._reconfigure_batch_sizes(gbs, mbs)
        self.validation_step_outputs.clear()  # free memory

    def test_step(self, dataloader_iter):
        return self.validation_step(dataloader_iter)

    def on_test_epoch_end(self):
        averaged_loss = average_losses_across_data_parallel_group(self.test_step_outputs)
        logging.info(f'test_loss: {averaged_loss[0]}')
        self.test_step_outputs.clear()  # free memory

    def setup(self, stage=None):
        super().setup(stage)

        if self.cfg.get('transformer_engine', False) or self.cfg.get('mcore_gpt', False):
            self.frozen_model.setup_transformer_engine_tp_groups()

    def setup_training_data(self, training_data_config=None):
        if self.cfg.data.get('train_ds', None):
            max_seq_length = self.frozen_model.cfg.encoder_seq_length
            if "max_seq_length" in self.cfg.data and self.cfg.data.max_seq_length:
                max_seq_length = min(self.cfg.data.max_seq_length, max_seq_length)
            self._train_ds, self._train_dl = self.build_virtual_prompt_dataset(
                data=self.cfg.data.train_ds,
                batch_size=self.cfg.global_batch_size,
                max_seq_length=max_seq_length,
                min_seq_length=self.cfg.data.get('min_seq_length', 1),
                add_bos=self.cfg.data.get('add_bos', False),
                add_eos=self.cfg.data.get('add_eos', True),
                for_train=True,
                drop_last=True,
                shuffle=True,
                num_workers=self.cfg.data.num_workers,
                pin_memory=True,
                cache_data_path=self.cfg.data.get('train_cache_data_path', None),
                load_cache=self.cfg.data.get('load_cache', False),
            )

    def setup_validation_data(self, validation_data_config=None):
        if self.cfg.data.get('validation_ds', None):
            max_seq_length = self.frozen_model.cfg.encoder_seq_length
            if "max_seq_length" in self.cfg.data and self.cfg.data.max_seq_length:
                max_seq_length = min(self.cfg.data.max_seq_length, max_seq_length)
            self._validation_ds, self._validation_dl = self.build_virtual_prompt_dataset(
                data=self.cfg.data.validation_ds,
                batch_size=self.cfg.get('validation_global_batch_size', self.cfg.global_batch_size),
                max_seq_length=max_seq_length,
                min_seq_length=self.cfg.data.get('min_seq_length', 1),
                add_bos=self.cfg.data.get('add_bos', False),
                add_eos=self.cfg.data.get('add_eos', True),
                for_train=True,
                drop_last=self.cfg.get('validation_drop_last', True),
                shuffle=False,
                num_workers=self.cfg.data.num_workers,
                pin_memory=True,
                cache_data_path=self.cfg.data.get('validation_cache_data_path', None),
                load_cache=self.cfg.data.get('load_cache', False),
            )

    def setup_test_data(self, test_data_config=None):
        if self.cfg.data.get('test_ds', None):
            self._test_ds, self._test_dl = self.build_virtual_prompt_dataset(
                data=self.cfg.data.test_ds,
                batch_size=self.cfg.get('validation_global_batch_size', self.cfg.global_batch_size),
                max_seq_length=self.frozen_model.cfg.encoder_seq_length,
                min_seq_length=self.cfg.data.get('min_seq_length', 1),
                add_bos=self.cfg.data.get('add_bos', False),
                add_eos=self.cfg.data.get('add_eos', True),
                for_train=False,
                drop_last=False,
                shuffle=False,
                num_workers=self.cfg.data.num_workers,
                pin_memory=True,
                cache_data_path=self.cfg.data.get('test_cache_data_path', None),
                load_cache=self.cfg.data.get('load_cache', False),
            )

    def build_virtual_prompt_dataset(
        self,
        data,
        batch_size,
        max_seq_length=2048,
        min_seq_length=1,
        add_bos=False,
        add_eos=False,
        for_train=True,
        drop_last=False,
        shuffle=False,
        num_workers=0,
        pin_memory=False,
        tokens_to_generate=None,
        get_dataset_only=False,
        cache_data_path=None,
        load_cache=False,
    ):
        dataset = GPTPromptLearningDataset(
            data=data,
            tokenizer=self.tokenizer,
            virtual_prompt_source=self.virtual_prompt_source,
            task_templates=self.task_templates,
            pseudo_tokens=self.pseudo_tokens,
            pad_token_id=self.pad_token_id,
            max_seq_length=max_seq_length,
            min_seq_length=min_seq_length,
            add_bos=add_bos,
            add_eos=add_eos,
            for_train=for_train,
            tokens_to_generate=tokens_to_generate,
            cache_data_path=cache_data_path,
            load_cache=load_cache,
        )

        if get_dataset_only:
            return dataset

        # Make distributed dataloader
        rank = parallel_state.get_data_parallel_rank()
        data_parallel_size = parallel_state.get_data_parallel_world_size()
        sampler = torch.utils.data.distributed.DistributedSampler(
            dataset, num_replicas=data_parallel_size, rank=rank, shuffle=shuffle, seed=self.cfg.seed
        )

        assert batch_size % data_parallel_size == 0, "Global batch size must be evenly divisible by data parallel size"

        if for_train:
            if self.cfg.get("sequence_parallel", False):
                collate_fn = partial(
                    dataset.collate_fn, tp_workers=parallel_state.get_tensor_model_parallel_world_size()
                )
            else:
                collate_fn = partial(dataset.collate_fn, tp_workers=0)
        else:
            collate_fn = dataset.inference_collate_fn

        dataloader = torch.utils.data.DataLoader(
            dataset,
            collate_fn=collate_fn,
            sampler=sampler,
            batch_size=batch_size // data_parallel_size,
            drop_last=drop_last,
            num_workers=num_workers,
            pin_memory=pin_memory,
            persistent_workers=True
            if num_workers > 0
            else False,  # (@adithyare and @eharper) We need this to make spawn=True to work.
        )

        return dataset, dataloader

    def set_input_tensor(self, input_tensor):
        """Set input tensor to be used instead of forward()'s input.
        When doing pipeline parallelism the input from the previous
        stage comes from communication, not from the input, so the
        model's forward_step_func won't have it. This function is thus
        used by internal code to bypass the input provided by the
        forward_step_func"""

        self.frozen_model.model.set_input_tensor(input_tensor)

    def get_forward_output_and_loss_func(self):
        def fwd_output_and_loss_func(dataloader_iter, model):
            batch, _, _ = next(dataloader_iter)
            batch = [x.cuda(non_blocking=True) for x in batch]
            input_ids, labels, loss_mask, position_ids, attention_mask, taskname_ids = batch
            output_tensor = model(input_ids, position_ids, attention_mask, taskname_ids, labels, inference=False)

            if isinstance(output_tensor, tuple):
                output_tensor, _ = output_tensor

            def loss_func(output_tensor):
                loss = self.frozen_model.loss_func(loss_mask, output_tensor)
                reduced_loss = average_losses_across_data_parallel_group([loss])
                return loss, {'avg': reduced_loss}

            return output_tensor, loss_func

        return fwd_output_and_loss_func

    def get_forward_output_only_func(self):
        """
        Used for generate method only for now.
        """

        def fwd_output_only_func(dataloader_iter, model):
            batch, _, _ = next(dataloader_iter)
            extra_arg = {}
            (
                tokens,
                attention_mask,
                position_ids,
                task_ids,
                set_inference_key_value_memory,
                inference_max_sequence_len,
            ) = batch

            tokens = tokens.cuda()
            attention_mask = attention_mask.cuda()
            position_ids = position_ids.cuda()
            task_ids = task_ids.cuda()

            if self.frozen_model.mcore_gpt:
                # if first step, then clear KV cache, otherwise reuse inference_paarms
                if set_inference_key_value_memory[0].item():
                    self.inference_params = InferenceParams(
                        max_batch_size=tokens.size(0), max_sequence_length=inference_max_sequence_len[0].item()
                    )
                extra_arg['inference_params'] = self.inference_params
            else:
                extra_arg['set_inference_key_value_memory'] = set_inference_key_value_memory[0].item()
                extra_arg['inference_max_sequence_len'] = inference_max_sequence_len[0].item()

            output_tensor = model(tokens, position_ids, attention_mask, task_ids, **extra_arg)

            # Advance inference sequence offset.
            if self.inference_params:
                self.inference_params.sequence_len_offset += output_tensor.size(1)

            def id_func(output_tensor):
                return output_tensor, {'logits': output_tensor}

            return output_tensor, id_func

        return fwd_output_only_func

    def generate(
        self,
        inputs: Union[List[str], torch.Tensor, List[dict]],
        length_params: LengthParam,
        sampling_params: SamplingParam = None,
        batch_size: Optional[int] = 1,
    ):

        # check whether the DDP is initialized
        if parallel_state.is_unitialized():

            def dummy():
                return

            if self.trainer.strategy.launcher is not None:
                self.trainer.strategy.launcher.launch(dummy, trainer=self.trainer)
            self.trainer.strategy.setup_environment()

        # set the default sampling params if it is None.
        # default do greedy sampling
        if sampling_params is None:
            sampling_params = get_default_sampling_params()
            sampling_params["add_BOS"] = self.cfg.data.get("add_bos", False)

        if length_params is None:
            length_params = get_default_length_params()

        max_input_length = self.frozen_model.cfg.encoder_seq_length - length_params["max_length"]

        # input dicts are either dataset paths or already loaded example dicts
        if "taskname" not in inputs[0].keys():
            data = [path["data_path"] for path in inputs]
        else:
            data = inputs

        dataset = self.build_virtual_prompt_dataset(
            data=data,
            batch_size=batch_size,
            max_seq_length=max_input_length,
            min_seq_length=self.cfg.data.get('min_seq_length', 1),
            add_bos=sampling_params["add_BOS"],
            add_eos=False,
            for_train=False,
            tokens_to_generate=length_params["max_length"],
            get_dataset_only=True,
        )

        full_dataset = [dataset[i] for i in range(len(dataset))]
        task_ids, processed_inputs = dataset.inference_collate_fn(full_dataset)
        self.frozen_model.model.parallel_output = False

        # Call same generate code as in MegatronGPT
        return megatron_gpt_generate(
            self.cuda(), processed_inputs, self.tokenizer, length_params, sampling_params, task_ids=task_ids
        )

    def predict_step(self, batch: Any, batch_idx: int, dataloader_idx: Optional[int] = None) -> Any:
        inference_config = self.get_inference_config()
        if inference_config is None:
            return None
        else:
            length_params: LengthParam = {
                "max_length": inference_config["tokens_to_generate"],
                "min_length": inference_config["min_tokens_to_generate"],
            }

            sampling_params: SamplingParam = {
                "use_greedy": inference_config["greedy"],
                "temperature": inference_config["temperature"],
                "top_k": inference_config["top_k"],
                "top_p": inference_config["top_p"],
                "repetition_penalty": inference_config["repetition_penalty"],
                "add_BOS": inference_config["add_BOS"],
                "all_probs": inference_config["all_probs"],
                "compute_logprob": inference_config["compute_logprob"],
                "compute_attention_mask": inference_config.get("compute_attention_mask", True),
                "end_strings": inference_config.get('end_strings', ["<|endoftext|>"]),
            }

            task_ids, processed_inputs = batch
            self.frozen_model.model.parallel_output = False

            # Call same generate code as in MegatronGPT
            return megatron_gpt_generate(
                self.cuda(), processed_inputs, self.tokenizer, length_params, sampling_params, task_ids=task_ids
            )

    @classmethod
    def list_available_models(cls):
        pass


def get_pseudo_tokens(num_virtual_tokens):
    """
    Takes in an integer and returns a list of strings where each string
    is a numbered virtual token placeholder. If 
    num_virtual_tokens = 3, then this function returns:

    ["<prompt_0>", "<prompt_1>", "<prompt_2>"]

    Args:
        num_virtual_tokens: (int) Number of virtual token strings you want to make

    returns a list of string. 

    """
    pseudo_tokens = [
        VirtualPromptPlaceholderToken.BASE.value + str(i) + VirtualPromptPlaceholderToken.END.value
        for i in range(num_virtual_tokens)
    ]

    return pseudo_tokens<|MERGE_RESOLUTION|>--- conflicted
+++ resolved
@@ -374,13 +374,6 @@
         return
 
     def validation_step(self, dataloader_iter):
-<<<<<<< HEAD
-        # Check if iterator is exhausted
-        # dataloader_iter, done = self._val_iterator_done(dataloader_iter)
-        # if done:
-        #     return
-=======
->>>>>>> 81cfcc63
         mode = 'test' if self.trainer.testing else 'val'
         batch, batch_idx, _ = next(dataloader_iter)
         gbs = self.cfg.get('validation_global_batch_size', self.cfg.global_batch_size)
