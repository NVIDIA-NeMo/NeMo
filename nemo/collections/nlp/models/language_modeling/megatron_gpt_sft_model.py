--- conflicted
+++ resolved
@@ -284,13 +284,8 @@
                     'separate_prompt_and_response_with_newline', True
                 ),
                 answer_only_loss=self.cfg.get('answer_only_loss', True),
-<<<<<<< HEAD
                 truncation_fields=data_cfg.get('truncation_field', 'text'),
-                pad_to_max_length=False,
-=======
-                truncation_field=data_cfg.get('truncation_field', 'context'),
                 pad_to_max_length=data_cfg.get('pad_to_max_length', False),
->>>>>>> b95a1698
                 index_mapping_dir=data_cfg.get('index_mapping_dir', None),
                 prompt_template=data_cfg.get('prompt_template', None),
                 virtual_tokens=self.virtual_tokens,
