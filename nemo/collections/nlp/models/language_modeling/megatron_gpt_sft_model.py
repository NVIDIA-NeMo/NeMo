# Copyright (c) 2023, NVIDIA CORPORATION.  All rights reserved.
#
# Licensed under the Apache License, Version 2.0 (the "License");
# you may not use this file except in compliance with the License.
# You may obtain a copy of the License at
#
#     http://www.apache.org/licenses/LICENSE-2.0
#
# Unless required by applicable law or agreed to in writing, software
# distributed under the License is distributed on an "AS IS" BASIS,
# WITHOUT WARRANTIES OR CONDITIONS OF ANY KIND, either express or implied.
# See the License for the specific language governing permissions and
# limitations under the License.
import itertools
import json
from functools import partial
from typing import Any, Optional

import torch
from omegaconf import DictConfig, ListConfig
from pytorch_lightning.loops.fetchers import _DataFetcherWrapper
from pytorch_lightning.trainer.trainer import Trainer

from nemo.collections.common.metrics import MetricStringToTorchMetric
from nemo.collections.nlp.data.language_modeling.megatron.base_dataset_utils import (
    get_datasets_weights_and_num_samples,
)
from nemo.collections.nlp.data.language_modeling.megatron.blendable_dataset import BlendableDataset
from nemo.collections.nlp.data.language_modeling.megatron.gpt_sft_chat_dataset import GPTSFTChatDataset
from nemo.collections.nlp.data.language_modeling.megatron.gpt_sft_dataset import GPTSFTDataset, GPTSFTPackedDataset
from nemo.collections.nlp.data.language_modeling.megatron.megatron_batch_samplers import (
    MegatronPretrainingBatchSampler,
)
from nemo.collections.nlp.models.language_modeling.megatron_gpt_model import MegatronGPTModel
from nemo.collections.nlp.modules.common.megatron.utils import get_iterator_k_split
from nemo.collections.nlp.modules.common.text_generation_utils import generate, get_computeprob_response
from nemo.collections.nlp.parts.mixins.nlp_adapter_mixins import NLPAdapterModelMixin
from nemo.collections.nlp.parts.utils_funcs import get_last_rank
from nemo.utils import AppState, logging

try:
    from apex.transformer.pipeline_parallel.utils import (
        _reconfigure_microbatch_calculator,
        get_current_global_batch_size,
        get_micro_batch_size,
        get_num_microbatches,
    )

    HAVE_APEX = True
except (ImportError, ModuleNotFoundError):
    HAVE_APEX = False

try:
    from megatron.core import parallel_state
    from megatron.core.pipeline_parallel.schedules import get_forward_backward_func

    HAVE_MEGATRON_CORE = True

except (ImportError, ModuleNotFoundError):

    HAVE_MEGATRON_CORE = False


__all__ = ['MegatronGPTSFTModel']


class MegatronGPTSFTModel(NLPAdapterModelMixin, MegatronGPTModel):
    """
    Megatron GPT Supervised Fine-Tuning
    """

    def __init__(self, cfg: DictConfig, trainer: Trainer):
        if not HAVE_APEX:
            raise ImportError(
                "Apex was not found. Please see the NeMo README for installation instructions: https://github.com/NVIDIA/NeMo#megatron-gpt."
            )
        super().__init__(cfg, trainer=trainer)
        self.sep_id = cfg.get('sep_id', 49704)
        if hasattr(self.cfg.data, "validation_ds"):
            self.val_metric, self.val_metric_name = self.setup_metric(self.cfg.data.validation_ds)
            self.val_metric = torch.nn.ModuleList(self.val_metric) if self.val_metric is not None else None
            # Used other keys from metadata to calulate metrics
            if hasattr(self.cfg.data.validation_ds, "metric"):
                self.val_metric_label_key = self.cfg.data.validation_ds.metric.get('label_key', 'labels')

        if hasattr(self.cfg.data, "test_ds"):
            self.test_metric, self.test_metric_name = self.setup_metric(self.cfg.data.test_ds)
            self.test_metric = torch.nn.ModuleList(self.test_metric) if self.test_metric is not None else None
            # Used other keys from metadata to calulate metrics
            if hasattr(self.cfg.data.test_ds, "metric"):
                self.test_metric_label_key = self.cfg.data.test_ds.metric.get('label_key', 'labels')

        # Set the profile start and end steps in the unit of global batach
        if hasattr(self, '_nsys_profile_enabled'):
            self._nsys_profile_start_step = self.cfg.nsys_profile.get('start_step', 0)
            self._nsys_profile_end_step = self.cfg.nsys_profile.get('end_step', 0)

        self._reset_activation_checkpointing_args()
        self.virtual_tokens = 0
        self.init_global_step = 0

    def setup_metric(self, data_cfg):
        metric_name = "exact_string_match"
        if not hasattr(data_cfg, "metric"):
            metric = MetricStringToTorchMetric["exact_string_match"]
        else:
            if not hasattr(data_cfg.metric, "name"):
                raise ValueError("Metric name is not provided in the metric config.")
            if data_cfg.metric.name == "loss":
                return None, "loss"
            if data_cfg.metric.name not in MetricStringToTorchMetric:
                raise KeyError(
                    f"{data_cfg.metric.name} is not supported. List of supported metrics: {MetricStringToTorchMetric.keys()}"
                )
            if data_cfg.metric.name in self._metrics_require_string2category_map:
                if data_cfg.metric.average is None:
                    raise ValueError(
                        f"{data_cfg.metric.name} requires specifying whether you want to compute a micro or macro average. Found None."
                    )
            if (
                data_cfg.metric.get('labels_are_strings', False)
                and data_cfg.metric.name in self._metrics_require_string2category_map
            ):
                if data_cfg.metric.num_classes is None:
                    raise ValueError(
                        "Number of classes is not provided in the metric section within the data config. "
                        f"Please provide the number of classes in the data config to use the {data_cfg.metric.name} metric."
                    )
                if data_cfg.metric.get('class_labels', None) is None or not isinstance(
                    data_cfg.metric.get('class_labels', None), ListConfig
                ):
                    raise ValueError(
                        "Class labels are not provided properly in the metric section witnin the data config. "
                        f"Please provide the class labels as a list of strings in the data config to use the {data_cfg.metric.name} metric."
                    )
                if len(data_cfg.metric.get('class_labels', None)) != data_cfg.metric.num_classes:
                    raise ValueError(
                        f"Number of class labels {len(data_cfg.metric.get('class_labels', None))} does not match `num_classes` : {data_cfg.metric.num_classes}"
                    )

            metric_name = data_cfg.metric.name
            metric = MetricStringToTorchMetric[metric_name]

            if isinstance(data_cfg.file_names, ListConfig):
                if 'rouge' not in data_cfg.metric.name:
                    metric = [
                        metric(average=data_cfg.metric.average, num_classes=data_cfg.metric.num_classes)
                        for _ in range(len(data_cfg.file_names))
                    ]
                else:
                    metric = [metric() for _ in range(len(data_cfg.file_names))]
            else:
                if 'rouge' not in data_cfg.metric.name:
                    metric = [metric(average=data_cfg.metric.average, num_classes=data_cfg.metric.num_classes)]
                else:
                    metric = [metric()]

        return metric, metric_name

    @property
    def _metrics_require_string2category_map(self):
        return set(["f1", "accuracy", "average_precision"])

    def maybe_setup_test(self):
        if hasattr(self.cfg.data, 'test_ds'):
            self._test_dl = self.setup_eval_dataloader(self._test_ds, self.cfg.data.test_ds)
        return

    def setup(self, stage=None):
        # NOTE: super().__init__ will try and setup train/val/test datasets, but we sidestep this using a if self._train_ds is not None condition
        # We then set things up for real only once setup() of this class is called.
        resume_checkpoint_path = self.trainer.ckpt_path
        self.setup_complete = True
        if resume_checkpoint_path:
            init_consumed_samples = self._extract_consumed_samples_from_ckpt(resume_checkpoint_path)
        else:
            init_consumed_samples = 0
        self.init_consumed_samples = init_consumed_samples

        if stage == 'predict':
            return

        # If the user wants to manually override train and validation dataloaders before calling `.fit()`
        if self._train_dl is not None and self._validation_dl is not None:
            return
        self.build_train_valid_test_datasets(stage=stage)
        if hasattr(self, '_train_ds'):
            self.setup_training_dataloader()
        if hasattr(self, '_validation_ds'):
            self._validation_dl = self.setup_eval_dataloader(self._validation_ds, self.cfg.data.validation_ds)
<<<<<<< HEAD
        self.maybe_setup_test()
=======
        if hasattr(self.cfg.data, 'test_ds'):
            self._test_dl = self.setup_eval_dataloader(self._test_ds, self.cfg.data.test_ds)
>>>>>>> 37626329

        # when using pipeline model parallel the final stage need to initialize word embeddings
        self.initialize_last_rank_embeddings()

        if self.cfg.get('transformer_engine', False) or self.cfg.get('mcore_gpt', False):
            self.setup_transformer_engine_tp_groups()
            self.setup_transformer_engine_cp_groups()
        self.setup_complete = True

    def _build_dataset(self, data_cfg, is_train=True):
        packed_sequence = data_cfg.get("packed_sequence", False)
        datasets = []
        # Determine if we are using a single dataset or a list of datasets.
        is_list_config = isinstance(data_cfg.file_names, ListConfig)
        if not is_list_config:
            raise ValueError(f"SFT train/validation datasets must be provided as a list of individual JSONL files.")

        if is_train:
            # Construct the data prefix list for `get_datasets_weights_and_num_samples()`
            # that is of the format [weight1,file_name1,weight2,file_name2,...]
            if data_cfg.concat_sampling_probabilities is None or not isinstance(
                data_cfg.concat_sampling_probabilities, ListConfig
            ):
                raise ValueError(
                    (
                        f"concat_sampling_probabilities must be a ListConfig with the same number of files in file_names."
                        f"Found: {data_cfg.concat_sampling_probabilities}"
                    )
                )

            if len(data_cfg.get('concat_sampling_probabilities', None)) != len(data_cfg.file_names):
                raise ValueError(
                    (
                        f"concat_sampling_probabilities must be of the same size as file_names.",
                        f"Provided size {len(data_cfg.concat_sampling_probabilities)}, number of datasets {len(data_cfg.file_names)}",
                    )
                )

            data_prefix = []
            for weight, prefix in zip(data_cfg.concat_sampling_probabilities, data_cfg.file_names):
                data_prefix.append(weight)
                data_prefix.append(prefix)

            if self.trainer.max_steps is None or self.trainer.max_steps <= 0:
                raise ValueError(
                    f'Trainer max_steps must be set to a positive integer. Found {self.trainer.max_steps}'
                )
            num_train_samples = [self.trainer.max_steps * data_cfg.global_batch_size]
            _, _, num_train_samples_per_dataset = get_datasets_weights_and_num_samples(data_prefix, num_train_samples)
            num_train_samples_after_blend = sum([x[0] for x in num_train_samples_per_dataset])
        else:
            num_train_samples_per_dataset = [[None]] * len(data_cfg.file_names)

        # Check dataset max_seq_legnth and max_position_embeddings size
        if (
            self.cfg.get('position_embedding_type', None) in [None, 'learned_absolute']
            and data_cfg.max_seq_length > self.cfg.max_position_embeddings
        ):
            logging.warning(
                f"Set dataset max_seq_length to max_position_embeddings {self.cfg.max_position_embeddings} if using learned_absolute position embedding"
            )
            data_cfg.max_seq_length = self.cfg.max_position_embeddings

        # TE requires that the first input dim is divisible by 8 and the second by 16 for fp8
        # When using sequence parallel, sequence will further be split by TP size
        pad_seq_length_to_mult = (
            8 * self.cfg.get('tensor_model_parallel_size', 1) if self.cfg.get('sequence_parallel', False) else 16
        )

        dataset_kwargs = {}
        for file_path, num_samples in zip(data_cfg.file_names, num_train_samples_per_dataset):
            if self.cfg.data.get("chat", False):
                dataset_cls = GPTSFTChatDataset
            elif packed_sequence:
                dataset_cls = GPTSFTPackedDataset
                dataset_kwargs = {'return_cu_seqlen': data_cfg.get("packed_sequence_return_cu_seqlen", True)}
                assert data_cfg.micro_batch_size == 1, "Micro batch size must be 1 if using packed sequence"
            else:
                dataset_cls = GPTSFTDataset

            # TODO(akoumparouli): MCore assumes/requires equal length input sequences.
            if not data_cfg.get('pad_to_max_length', False) and self.cfg.get('expert_model_parallel_size', 1) > 1:
                raise ValueError('Expert parallelism requires pad_to_max_length')

            dataset = dataset_cls(
                file_path=file_path,
                tokenizer=self.tokenizer,
                max_seq_length=data_cfg.max_seq_length,
                min_seq_length=data_cfg.min_seq_length,
                pad_seq_length_to_mult=pad_seq_length_to_mult,
                add_bos=data_cfg.get('add_bos', False),
                add_eos=data_cfg.get('add_eos', True),
                add_sep=data_cfg.get('add_sep', False),
                sep_id=self.sep_id,
                max_num_samples=num_samples[0],
                seed=data_cfg.get('seed', 1234),
                label_key=data_cfg.get('label_key', 'answer'),
                answer_only_loss=self.cfg.get('answer_only_loss', True),
                truncation_field=data_cfg.get('truncation_field', 'text'),
                pad_to_max_length=data_cfg.get('pad_to_max_length', False),
                index_mapping_dir=data_cfg.get('index_mapping_dir', None),
                prompt_template=data_cfg.get('prompt_template', None),
                virtual_tokens=self.virtual_tokens,
                tokens_to_generate=data_cfg.get(
                    'tokens_to_generate', 0
                ),  # used at inference time to allocate tensor positions for tokens that will be generated by inf procedure.
                memmap_workers=data_cfg.get(
                    'memmap_workers', None
                ),  # used to set num. of workers to create the memmap index files
                hf_dataset=data_cfg.get(
                    'hf_dataset', False
                ),  # Whether to load the json file with the HuggingFace dataset. otherwise, will load the jsonl file with the JSONLMemMapDataset.
                truncation_method=data_cfg.get(
                    'truncation_method', 'right'
                ),  # used to choose truncation method. Options: ['random', 'left', 'right']
                special_tokens=self.cfg.data.get(
                    'chat_prompt_tokens', None
                ),  # special tokens for the chat prompts, a dictionary of {token_type: token}. Default: {'system_turn_start': '<extra_id_0>', 'turn_start': '<extra_id_1>', 'label_start': '<extra_id_2>', 'end_of_turn': '\n', "end_of_name": "\n"}
                is_test=not is_train,
                **dataset_kwargs,
            )
            datasets.append(dataset)
        if is_train:
            if packed_sequence:
                num_train_samples_after_blend = sum(len(dataset) for dataset in datasets)
            dataset = BlendableDataset(
                datasets=datasets, weights=data_cfg.concat_sampling_probabilities, size=num_train_samples_after_blend
            )
            return dataset
        else:
            return datasets

    def _determine_log_key(self, data_config, dataloader_idx, metric_name, mode):
        # Function that determines whether to log based on the user provided name of the dataset or the dataloader index.
        base_key = f"{mode}_{metric_name}_" if metric_name is not None else f"{mode}_"
        # If the user provided names for each validation/test dataset, use those.
        if hasattr(data_config, "names") and data_config.names is not None:
            # With only a single validation/test dataset, the name is not a list.
            if not isinstance(data_config.names, ListConfig):
                name = data_config.names
            else:
                name = data_config.names[dataloader_idx]
            return base_key + name
        else:
            return base_key + f"dataloader{dataloader_idx}"

<<<<<<< HEAD
    def fwd_bwd_step(self, dataloader_iter, forward_only, first_val_step=None):
        # Return only batch if batch, batch_idx, dataloder_idx are extracted as a tuple in the previous func
        # call like validation_step otherwise return tuple (in which case dataloader_iter is still a PTL _DataFetcherWrapper object)
        if isinstance(dataloader_iter, _DataFetcherWrapper):
            batch, _, _ = next(dataloader_iter)
        else:
            batch = next(dataloader_iter)

        log_token_counts = self.cfg.get('log_token_counts', False)
        if log_token_counts:
            token_count_avg = sum(batch['token_count']) / len(batch['token_count'])

        # Pass only torch.Tensor to prevent errors when process get_iterator_k_split()
        batch = {k: v for k, v in batch.items() if isinstance(v, torch.Tensor)}
=======
    def fwd_bwd_step(self, dataloader_iter, forward_only):
        batch = next(dataloader_iter)
        # TODO: Pass only torch.Tensor to prevent errors when process get_iterator_k_split()
        if 'context_start_idx' not in batch:
            batch = {k: v for k, v in batch.items() if isinstance(v, torch.Tensor)}
>>>>>>> 37626329
        _, seq_length = batch['tokens'].shape
        data_iter = get_iterator_k_split(batch, get_num_microbatches())
        # data_iter = itertools.chain([batch])

        if log_token_counts:
            self.log('seq_length_padded', seq_length, prog_bar=True, batch_size=1)
            self.log('tokens_avg', token_count_avg, prog_bar=True, sync_dist=True, batch_size=1)

        # handle asynchronous grad reduction
        no_sync_func = None
        grad_sync_func = None
        param_sync_func = None
        if not forward_only and self.with_distributed_adam:
            no_sync_func = partial(self._optimizer.no_sync, greedy_grad_copy=self.megatron_amp_O2,)
            grad_sync_func = self.reduce_overlap_gradients
            param_sync_func = self.sync_overlap_parameters

        for module in self.get_model_module_list():
            module.config.no_sync_func = no_sync_func
            module.config.grad_sync_func = grad_sync_func
            module.config.param_sync_func = param_sync_func

        fwd_bwd_function = get_forward_backward_func()

        losses_reduced_per_micro_batch = fwd_bwd_function(
            forward_step_func=self.get_forward_output_and_loss_func(tuning=True),
            data_iterator=self._make_data_iterator_list(data_iter),
            model=self.model,
            num_microbatches=get_num_microbatches(),
            forward_only=forward_only,
            seq_length=seq_length,
            micro_batch_size=get_micro_batch_size(),
            first_val_step=first_val_step,
        )

        non_loss_tensors = {}
        # only the last stages of the pipeline return losses
        if losses_reduced_per_micro_batch:
            for item in losses_reduced_per_micro_batch:
                for k, v in item.items():
                    if k != 'avg':
                        av = non_loss_tensors.get(k, [])
                        av.append(v)
                        non_loss_tensors[k] = av
            if (not forward_only) or self.cfg.data.get('validation_drop_last', True):
                # average loss across micro batches
                loss_tensors_list = [loss_reduced['avg'] for loss_reduced in losses_reduced_per_micro_batch]
                loss_tensor = torch.concat(loss_tensors_list)
                loss_mean = loss_tensor.mean()
            else:
                # Get the total loss since micro batches sizes are not uniform
                loss_sum_tensors_list = [
                    loss_sum['loss_sum_and_ub_size']
                    for loss_sum in losses_reduced_per_micro_batch
                    if loss_sum['loss_sum_and_ub_size'][1] > 0
                ]
                loss_sum = (
                    torch.vstack(loss_sum_tensors_list).sum(axis=0)
                    if len(loss_sum_tensors_list) > 0
                    else torch.tensor([0.0, 0.0]).cuda()
                )
                return loss_sum
        else:
            # we're not on the last pipeline stage so no losses
            if forward_only:
                loss_mean = []
            else:
                loss_mean = torch.tensor(0.0).cuda()

        # if forward_only:
        # return loss_mean
        if non_loss_tensors:  # TODO: need a nicer way to do this via inheritance (@adithyare)
            return loss_mean, non_loss_tensors
        else:
            return loss_mean

    def validation_step(self, dataloader_iter):
        return self.inference_step(dataloader_iter, 'validation')

    def test_step(self, dataloader_iter):
<<<<<<< HEAD
        return self.inference_step(dataloader_iter, 'test')

    def inference_step(self, dataloader_iter, mode):
=======
        # Add try except since dataloader_iter in PTL 2.0 doesnt catch the end of iterables
        return self.inference_step(dataloader_iter, 'test')

    def inference_step(self, dataloader_iter, mode):
        # Check if iterator is exhausted
>>>>>>> 37626329
        batch, batch_idx, dataloader_idx = next(dataloader_iter)
        data_cfg = self.cfg.data.validation_ds if mode == 'validation' else self.cfg.data.test_ds
        self._reconfigure_and_process_inference_batch(batch, data_cfg)
        # Meta data from dataset
        outputs = self.inference_step_validation_call(batch, batch_idx, data_cfg, dataloader_idx)

        if mode == 'validation':
            if type(self.trainer.val_dataloaders) == list and len(self.trainer.val_dataloaders) > 1:
                # super().validation_step appends just loss to self.validation_step_outputs, replace the last appended loss with the outputs dict
                self.validation_step_outputs[dataloader_idx][-1] = outputs
            else:
                # super().validation_step appends just loss to self.validation_step_outputs, replace the last appended loss with the outputs dict
                self.validation_step_outputs[-1] = outputs
        else:
            if type(self.trainer.test_dataloaders) == list and len(self.trainer.test_dataloaders) > 1:
                self.test_step_outputs[dataloader_idx][-1] = outputs
            else:
                self.test_step_outputs[-1] = outputs
        return outputs

    def inference_step_validation_call(self, batch, batch_idx, data_cfg, dataloader_idx=0):
        metadata = batch.get('metadata', [{}] * len(batch['tokens']))
<<<<<<< HEAD
        # Pass dataloader_idx, as it's needed in val_step of GPTModel to append the loss correctly to self.val/test_step_outputs
        # in case of multi dataloaders
        loss = super().validation_step(itertools.chain([batch]), dataloader_idx)

=======
        loss = super().validation_step(itertools.chain([(batch, batch_idx, dataloader_idx)]))
>>>>>>> 37626329
        if data_cfg.get("write_predictions_to_file", False) or data_cfg.metric.name != 'loss':
            # We need _inference_config to get generation params
            # add_BOS and tokens_to_generate are set in dataset
            if self.get_inference_config() is None:
                self.set_inference_config(inference_config={})
            self._inference_config['add_BOS'] = data_cfg.add_bos
            self._inference_config['tokens_to_generate'] = data_cfg.get('tokens_to_generate')

            output = self.predict_step(batch, batch_idx, dataloader_idx)
            if output:
                inputs_text = [self.tokenizer.ids_to_text(c.tolist()) for c in batch['contexts']]
                labels_text = [self.tokenizer.ids_to_text(a.tolist()) for a in batch['answers']]
                preds_text = [
                    self.tokenizer.ids_to_text(t[l.item() :][: data_cfg.get('tokens_to_generate')])
                    for t, l in zip(output['token_ids'], batch['context_lengths'])
                ]
            else:
                inputs_text, labels_text, preds_text = [], [], []
        else:
            inputs_text, labels_text, preds_text = [], [], []

        outputs = {
            'loss': loss,
            'preds': preds_text,  # [str]
            'labels': labels_text,  # [str]
            'inputs': inputs_text,  # [str]
            'metadata': metadata,  # [dict]
        }
        return outputs

    def gather_and_maybe_write_predictions(self, output, data_cfg, mode, averaged_metric, dataloader_idx=0):
        # Gather the outputs object from all data parallel ranks since we are using the DistributedSampler which splits data across DDP ranks.
        gathered_outputs = [None for _ in range(parallel_state.get_data_parallel_world_size())]
        torch.distributed.all_gather_object(
            gathered_outputs,
            [
                {'preds': x['preds'], 'labels': x['labels'], 'inputs': x['inputs'], 'metadata': x['metadata']}
                for x in output
            ],
            group=parallel_state.get_data_parallel_group(),
        )

        # Remove duplicate examples due to distributed sampler.
        deduplicated_outputs = {
            'preds': [],
            'labels': [],
            'inputs': [],
            'metadata': [],
        }
        total_size = 0
        for rank in range(0, parallel_state.get_data_parallel_world_size()):
            for batch in gathered_outputs[rank]:
                for pred, label, input, metadata in zip(
                    batch['preds'], batch['labels'], batch['inputs'], batch['metadata']
                ):
                    total_size += 1
                    if not metadata.get("__AUTOGENERATED__", False):
                        deduplicated_outputs['preds'].append(pred)
                        deduplicated_outputs['labels'].append(label)
                        deduplicated_outputs['inputs'].append(input)
                        deduplicated_outputs['metadata'].append(metadata)
                    else:
                        logging.info(f"skipping autogenerated example example {input} prediction {pred} label {label}")

        # Compute metric score
        metric_name = self.val_metric_name if mode == 'validation' else self.test_metric_name
        metric_label_key = self.val_metric_label_key if mode == 'validation' else self.test_metric_label_key
        if metric_name != 'loss':
            metric_log_key = self._determine_log_key(data_cfg, dataloader_idx, metric_name, mode)
            metric_fn = self.val_metric[dataloader_idx] if mode == 'validation' else self.test_metric[dataloader_idx]
            if metric_label_key in deduplicated_outputs['metadata'][0]:
                labels = [m[metric_label_key] for m in deduplicated_outputs['metadata']]
            else:
                labels = deduplicated_outputs['labels']

            for pred, label in zip(deduplicated_outputs['preds'], labels):
                _ = metric_fn(pred, label)

            metric_result = metric_fn.compute()

            if metric_name == 'rouge':
                for k, v in metric_result.items():
                    if 'fmeasure' in k:
                        self.log(metric_log_key + f'_{k}', v.item(), sync_dist=True)
                        logging.info(f"{mode} {metric_name} {k}: {v.item()}")
                metric_result = metric_result['rouge1_fmeasure']
            else:
                self.log(metric_log_key, metric_result.item(), sync_dist=True)
                logging.info(f"{mode} {metric_name}: {metric_result.item()}")

            metric_fn.reset()
            averaged_metric.append(metric_result)

        # Write predictions to file
        if self.global_rank == 0 and data_cfg.get("write_predictions_to_file", False):
            logging.info(
                f"Total deduplicated inference data size: {total_size} to {len(deduplicated_outputs['inputs'])}"
            )

            # Check if the user provided a prefix path to the file(s) they want to write.
            if not hasattr(data_cfg, "output_file_path_prefix") or data_cfg.output_file_path_prefix is None:
                raise ValueError(
                    f"Cannot write predictions to file when output_file_path_prefix is not set or present in the yaml config file."
                )
            filename_log_key = self._determine_log_key(data_cfg, dataloader_idx, None, mode)
            self.write_predictions_to_file(
                deduplicated_outputs, f"{data_cfg.output_file_path_prefix}_{filename_log_key}"
            )

        return deduplicated_outputs, total_size

    def inference_epoch_end(self, outputs, mode, data_cfg):
        # TODO: this method should be modularized. It is too long and does too many things. (@adithyare)
        # Parent class will handle logging of the loss.
<<<<<<< HEAD
        if not outputs or not outputs[0]:
=======
        if not outputs or (all([not x for x in outputs])):
>>>>>>> 37626329
            return

        if isinstance(outputs[0], dict):
            outputs = [outputs]

        averaged_loss = []
        averaged_metric = []
        # Log metrics for each provided validation/test dataset.
        for dataloader_idx, output in enumerate(outputs):
            # Expand on_validation_epoch_end from parent class MegatronGPTModel as on_validation_epoch_end doesnt take outputs arg
            # loss = super().on_validation_epoch_end([x['loss'] for x in output])
            loss_vals = [x['loss'] for x in output]
            if parallel_state.is_pipeline_last_stage():
                # only the last pipeline parallel stages return loss with their batch size
                if self.cfg.data.get('validation_drop_last', True):
                    loss = torch.stack(loss_vals).mean()
                else:
                    # Compute the avg loss by total_loss across all samples / total number of samples
                    total_loss_and_total_samples = torch.vstack(loss_vals).sum(axis=0)
                    avg_loss = total_loss_and_total_samples[0] / total_loss_and_total_samples[1]
                    loss = avg_loss.type(torch.float32).cuda()
            else:
                loss = torch.tensor(0.0, dtype=torch.float32).cuda()

            # we can only log on one rank if it is rank zero so we broadcast from last rank
            torch.distributed.broadcast(loss, get_last_rank())

            self.log('val_loss', loss, prog_bar=True, rank_zero_only=True, batch_size=1)

            # Determine the key used to log the loss based on the user provided name of the dataset or the dataloader index.
            loss_log_key = self._determine_log_key(data_cfg, dataloader_idx, "loss", mode)
            self.log(loss_log_key, loss, batch_size=1)
            averaged_loss.append(loss)
            self.gather_and_maybe_write_predictions(output, data_cfg, mode, averaged_metric, dataloader_idx)

            torch.distributed.barrier(group=parallel_state.get_data_parallel_group())
            outputs[dataloader_idx].clear()  # free memory

        # Logging of the averaged metrics:
        averaged_loss = sum(averaged_loss) / len(averaged_loss)
        averaged_metric = sum(averaged_metric) / len(averaged_metric) if len(averaged_metric) >= 1 else None

        # Handle case where metrics can be nan or inf. This can break checkpoint save/load.
        if averaged_metric is not None and (torch.isinf(averaged_metric) or torch.isnan(averaged_metric)):
            app_state = AppState()
            monitor_mode = app_state.checkpoint_callback_params.mode
            assert monitor_mode in ['min', 'max']
            averaged_metric = 0.0 if monitor_mode == 'max' else 1e5

        if mode == 'validation':
            self.log("validation_loss", averaged_loss, batch_size=1)
            if averaged_metric is not None:
                self.log(f"validation_{self.val_metric_name}", averaged_metric)
        elif mode == 'test':
            self.log("test_loss", averaged_loss, batch_size=1)
            if averaged_metric is not None:
                self.log(f"test_{self.test_metric_name}", averaged_metric)

        # Merge the functionality of previous on_inference_epoch_end() within inference_epoch_end() func here
        app_state = AppState()
        self._restore_activation_checkpointing_args()
        if hasattr(self, "_train_ds"):
            _reconfigure_microbatch_calculator(
                rank=app_state.global_rank,
                rampup_batch_size=None,
                global_batch_size=self.cfg.data.train_ds.global_batch_size,
                micro_batch_size=self.cfg.data.train_ds.micro_batch_size,
                data_parallel_size=parallel_state.get_data_parallel_world_size(),
            )
        # When running `trainer.validate()`, the training dataset is not available.
        else:
            logging.warning('No training data found, reconfiguring microbatches based on validation batch sizes.')
            _reconfigure_microbatch_calculator(
                rank=app_state.global_rank,
                rampup_batch_size=None,
                global_batch_size=data_cfg.global_batch_size,
                micro_batch_size=data_cfg.micro_batch_size,
                data_parallel_size=parallel_state.get_data_parallel_world_size(),
            )

        return averaged_loss, averaged_metric

    def predict_step(self, batch: Any, batch_idx: int, dataloader_idx: Optional[int] = None) -> Any:
        inference_config = self.get_inference_config()
        # need to overwrite some configuration, make it immutable
        inference_config = inference_config.copy()
        global_batch_size_per_gpu = batch['tokens'].size(0)
        num_micro_batches_before_decode = get_num_microbatches()

        compute_logprob = inference_config.get('compute_logprob', False)
        if compute_logprob:
            inference_config['inputs'] = batch
            inference_config['tokens_to_generate'] = 1
            inference_config['all_probs'] = True
            inference_config["add_BOS"] = False
            inference_config['greedy'] = True
            response = generate(self, **inference_config)
            response = get_computeprob_response(self.tokenizer, response, batch)
        else:
            # for megatron_gpt_eval.py
            if isinstance(batch, list):
                inference_config['inputs'] = batch
            else:
                # peft_eval.py
                inference_config['inputs'] = (batch['contexts'].cuda(), batch['context_lengths'].cuda())
            response = generate(self, **inference_config)

        app_state = AppState()
        _reconfigure_microbatch_calculator(
            rank=app_state.global_rank,
            rampup_batch_size=None,
            global_batch_size=global_batch_size_per_gpu * parallel_state.get_data_parallel_world_size(),
            micro_batch_size=global_batch_size_per_gpu // num_micro_batches_before_decode,
            data_parallel_size=parallel_state.get_data_parallel_world_size(),
        )

        return response

    def write_predictions_to_file(self, outputs, output_file_path_prefix):
        output_file_path = output_file_path_prefix + "_inputs_preds_labels.jsonl"
        with open(output_file_path, "w") as f_json:
            assert (
                len(outputs['inputs']) == len(outputs['preds']) == len(outputs['labels']) == len(outputs['metadata'])
            )
            for i, p, l, m in zip(outputs['inputs'], outputs['preds'], outputs['labels'], outputs['metadata']):
                json_string = {'input': i, 'pred': p, 'label': l}
                for k, v in m.items():
                    if k not in json_string:
                        json_string[k] = v
                f_json.write(json.dumps(json_string) + '\n')

        logging.info(f'Predictions saved to {output_file_path}')

    def cast_for_metric(self, pred, label, metric_name, class_labels=None, labels_are_strings=False):
        if metric_name == 'exact_string_match' or 'rouge' in metric_name:
            return pred, label
        pred = pred.replace(' ', '')
        label = label.replace(' ', '')

        # Correlation metrics require casting to float.
        if metric_name in ['pearson_corr_coef', 'spearman_corr_coef']:
            # Text-to-text model predictions may not always be valid floating point numbers.
            try:
                pred = float(pred)
            except ValueError:
                pred = 0.0

            try:
                label = float(label)
            except ValueError:
                raise ValueError(f'Could not convert {label} to float.')

            pred = torch.FloatTensor([pred]).to(self.device)
            label = torch.FloatTensor([label]).to(self.device)

        # Other metrics require casting to integers.
        elif metric_name in self._metrics_require_string2category_map and not labels_are_strings:
            # Text-to-text model predictions may not always be valid integers.
            try:
                pred = int(pred)
            except ValueError:
                pred = 0

            try:
                label = int(label)
            except ValueError:
                raise ValueError(f'Could not convert {label} to int.')

            pred = torch.LongTensor([pred]).to(self.device)
            label = torch.LongTensor([label]).to(self.device)

        # If labels are strings, we need to convert them to indices for some metrics.
        elif metric_name in self._metrics_require_string2category_map and labels_are_strings:
            # Cast string labels to integers before computing the metric.
            if pred not in class_labels:
                pred = 0  # If the prediction is not in the class labels, use the first class label.
            else:
                pred = class_labels.index(pred)
            if label not in class_labels:
                raise ValueError(f"Ground truth labe; {label} is not in the class labels list : {class_labels}")
            label = class_labels.index(label)
            pred = torch.LongTensor([pred]).to(self.device)
            label = torch.LongTensor([label]).to(self.device)
        else:
            raise ValueError(f'Metric {metric_name} not supported.')

        return pred, label

    # Override the parent batch reconfiguring logic.
    def _reconfigure_and_process_inference_batch(self, batch, data_cfg):
        global_batch_size_per_gpu = batch['tokens'].size(0)
        # This should happen only on the last batch of the dataset.
        if (
            global_batch_size_per_gpu
            != get_current_global_batch_size() // parallel_state.get_data_parallel_world_size()
        ):
            # NOTE: This is reconfiguring to make sure there is no grad-acc for validation batches.
            if (
                global_batch_size_per_gpu
                != data_cfg.global_batch_size // parallel_state.get_data_parallel_world_size()
            ):
                app_state = AppState()
                _reconfigure_microbatch_calculator(
                    rank=app_state.global_rank,
                    rampup_batch_size=None,
                    global_batch_size=global_batch_size_per_gpu * parallel_state.get_data_parallel_world_size(),
                    micro_batch_size=global_batch_size_per_gpu,
                    data_parallel_size=parallel_state.get_data_parallel_world_size(),
                )
            # NOTE: need to explicitly handle resetting for multi-validation
            else:
                app_state = AppState()
                _reconfigure_microbatch_calculator(
                    rank=app_state.global_rank,
                    rampup_batch_size=None,
                    global_batch_size=data_cfg.global_batch_size,
                    micro_batch_size=data_cfg.micro_batch_size,
                    data_parallel_size=parallel_state.get_data_parallel_world_size(),
                )

    def maybe_build_test(self):
        if hasattr(self.cfg.data, 'test_ds'):
            logging.info('Building GPT SFT test datasets.')
            # Wrap this in a list since the general finetuning parent class supports multi-validation.
            self._test_ds = self._build_dataset(self.cfg.data.test_ds, is_train=False)
            lengths = [len(x) for x in self._test_ds]
            logging.info(f'Length of test datasets: {lengths}, total: {sum(lengths)}')
        return

    def build_train_valid_test_datasets(self, stage):
        if stage != 'test':
            logging.info('Building GPT SFT validation datasets.')
            # Wrap this in a list since the general finetuning parent class supports multi-validation.
            self._validation_ds = self._build_dataset(self.cfg.data.validation_ds, is_train=False)
<<<<<<< HEAD
            lengths = [len(x) for x in self._validation_ds]
            logging.info(f'Length of val datasets: {lengths}, total: {sum(lengths)}')

        if stage != 'validate':
            self.maybe_build_test()
=======
            # lengths = [len(x) for x in self._validation_ds]
            # logging.info(f'Length of val datasets: {lengths}, total: {sum(lengths)}')

        if stage != 'validate':
            if hasattr(self.cfg.data, 'test_ds'):
                logging.info('Building GPT SFT test datasets.')
                # Wrap this in a list since the general finetuning parent class supports multi-validation.
                self._test_ds = self._build_dataset(self.cfg.data.test_ds, is_train=False)
                # lengths = [len(x) for x in self._test_ds]
                # logging.info(f'Length of test datasets: {lengths}, total: {sum(lengths)}')
>>>>>>> 37626329

        if stage == 'validate' or stage == 'test':
            return
        logging.info('Building GPT SFT traing datasets.')
        self._train_ds = self._build_dataset(self.cfg.data.train_ds)
        # logging.info(f'Length of train dataset: {len(self._train_ds)}')

    def build_data_loader(self, dataset, data_cfg, consumed_samples=0):
        """Buld dataloader given an input dataset."""

        logging.info(f'Building dataloader with consumed samples: {consumed_samples}')
        if isinstance(dataset, BlendableDataset):
            collate_fn = dataset.datasets[0].collate_fn
        else:
            collate_fn = dataset.collate_fn

        batch_sampler = MegatronPretrainingBatchSampler(
            total_samples=len(dataset),
            consumed_samples=consumed_samples,
            micro_batch_size=data_cfg.micro_batch_size,
            global_batch_size=data_cfg.global_batch_size,
            data_parallel_rank=parallel_state.get_data_parallel_rank(),
            data_parallel_size=parallel_state.get_data_parallel_world_size(),
            drop_last=data_cfg.drop_last,
            pad_samples_to_global_batch_size=not data_cfg.drop_last,
        )
        return torch.utils.data.DataLoader(
            dataset,
            batch_sampler=batch_sampler,
            collate_fn=collate_fn,
            num_workers=data_cfg.num_workers,
            pin_memory=data_cfg.pin_memory,
            persistent_workers=True if data_cfg.num_workers > 0 else False,
        )

    def setup_training_dataloader(self):
        if hasattr(self, '_train_ds'):
            consumed_samples = self.compute_consumed_samples(0)
            self._train_dl = self.build_data_loader(
                dataset=self._train_ds, data_cfg=self.cfg.data.train_ds, consumed_samples=consumed_samples,
            )

    def setup_eval_dataloader(self, datasets, data_cfg):
        dataloaders = []
        for dataset in datasets:
            eval_dl = self.build_data_loader(dataset=dataset, data_cfg=data_cfg, consumed_samples=0,)
            dataloaders.append(eval_dl)
        return dataloaders

    def on_validation_epoch_start(self):
        self._reset_activation_checkpointing_args()
        app_state = AppState()
        _reconfigure_microbatch_calculator(
            rank=app_state.global_rank,
            rampup_batch_size=None,
            global_batch_size=self.cfg.data.validation_ds.global_batch_size,
            micro_batch_size=self.cfg.data.validation_ds.micro_batch_size,
            data_parallel_size=parallel_state.get_data_parallel_world_size(),
        )
        return super().on_validation_epoch_start()

    def on_test_epoch_start(self):
        self._reset_activation_checkpointing_args()
        app_state = AppState()
        _reconfigure_microbatch_calculator(
            rank=app_state.global_rank,
            rampup_batch_size=None,
            global_batch_size=self.cfg.data.test_ds.global_batch_size,
            micro_batch_size=self.cfg.data.test_ds.micro_batch_size,
            data_parallel_size=parallel_state.get_data_parallel_world_size(),
        )
        return super().on_test_epoch_start()

    def on_predict_epoch_start(self):
        return self.on_test_epoch_start()

    def on_test_epoch_end(self):
        _ = self.inference_epoch_end(self.test_step_outputs, 'test', self.cfg.data.test_ds)
        # Commenting as on_test_epoch_end was a no-op in PTL 1.9
        # return super().on_test_epoch_end()

    def on_validation_epoch_end(self):
        _ = self.inference_epoch_end(self.validation_step_outputs, 'validation', self.cfg.data.validation_ds)
        # Commenting as on_validation_epoch_end was a no-op in PTL 1.9
        # return super().on_validation_epoch_end()

    def on_train_epoch_start(self) -> None:
        # Same logic as validation epoch end, but this may be need if there is no validation sanity check to trigger on_validation_epoch_end()
        self.on_validation_epoch_end()
        return super().on_train_epoch_start()<|MERGE_RESOLUTION|>--- conflicted
+++ resolved
@@ -188,12 +188,7 @@
             self.setup_training_dataloader()
         if hasattr(self, '_validation_ds'):
             self._validation_dl = self.setup_eval_dataloader(self._validation_ds, self.cfg.data.validation_ds)
-<<<<<<< HEAD
         self.maybe_setup_test()
-=======
-        if hasattr(self.cfg.data, 'test_ds'):
-            self._test_dl = self.setup_eval_dataloader(self._test_ds, self.cfg.data.test_ds)
->>>>>>> 37626329
 
         # when using pipeline model parallel the final stage need to initialize word embeddings
         self.initialize_last_rank_embeddings()
@@ -340,7 +335,6 @@
         else:
             return base_key + f"dataloader{dataloader_idx}"
 
-<<<<<<< HEAD
     def fwd_bwd_step(self, dataloader_iter, forward_only, first_val_step=None):
         # Return only batch if batch, batch_idx, dataloder_idx are extracted as a tuple in the previous func
         # call like validation_step otherwise return tuple (in which case dataloader_iter is still a PTL _DataFetcherWrapper object)
@@ -353,18 +347,12 @@
         if log_token_counts:
             token_count_avg = sum(batch['token_count']) / len(batch['token_count'])
 
-        # Pass only torch.Tensor to prevent errors when process get_iterator_k_split()
-        batch = {k: v for k, v in batch.items() if isinstance(v, torch.Tensor)}
-=======
-    def fwd_bwd_step(self, dataloader_iter, forward_only):
-        batch = next(dataloader_iter)
         # TODO: Pass only torch.Tensor to prevent errors when process get_iterator_k_split()
         if 'context_start_idx' not in batch:
+            # Pass only torch.Tensor to prevent errors when process get_iterator_k_split()
             batch = {k: v for k, v in batch.items() if isinstance(v, torch.Tensor)}
->>>>>>> 37626329
         _, seq_length = batch['tokens'].shape
         data_iter = get_iterator_k_split(batch, get_num_microbatches())
-        # data_iter = itertools.chain([batch])
 
         if log_token_counts:
             self.log('seq_length_padded', seq_length, prog_bar=True, batch_size=1)
@@ -442,17 +430,9 @@
         return self.inference_step(dataloader_iter, 'validation')
 
     def test_step(self, dataloader_iter):
-<<<<<<< HEAD
         return self.inference_step(dataloader_iter, 'test')
 
     def inference_step(self, dataloader_iter, mode):
-=======
-        # Add try except since dataloader_iter in PTL 2.0 doesnt catch the end of iterables
-        return self.inference_step(dataloader_iter, 'test')
-
-    def inference_step(self, dataloader_iter, mode):
-        # Check if iterator is exhausted
->>>>>>> 37626329
         batch, batch_idx, dataloader_idx = next(dataloader_iter)
         data_cfg = self.cfg.data.validation_ds if mode == 'validation' else self.cfg.data.test_ds
         self._reconfigure_and_process_inference_batch(batch, data_cfg)
@@ -475,14 +455,10 @@
 
     def inference_step_validation_call(self, batch, batch_idx, data_cfg, dataloader_idx=0):
         metadata = batch.get('metadata', [{}] * len(batch['tokens']))
-<<<<<<< HEAD
         # Pass dataloader_idx, as it's needed in val_step of GPTModel to append the loss correctly to self.val/test_step_outputs
         # in case of multi dataloaders
         loss = super().validation_step(itertools.chain([batch]), dataloader_idx)
 
-=======
-        loss = super().validation_step(itertools.chain([(batch, batch_idx, dataloader_idx)]))
->>>>>>> 37626329
         if data_cfg.get("write_predictions_to_file", False) or data_cfg.metric.name != 'loss':
             # We need _inference_config to get generation params
             # add_BOS and tokens_to_generate are set in dataset
@@ -597,11 +573,7 @@
     def inference_epoch_end(self, outputs, mode, data_cfg):
         # TODO: this method should be modularized. It is too long and does too many things. (@adithyare)
         # Parent class will handle logging of the loss.
-<<<<<<< HEAD
         if not outputs or not outputs[0]:
-=======
-        if not outputs or (all([not x for x in outputs])):
->>>>>>> 37626329
             return
 
         if isinstance(outputs[0], dict):
@@ -836,30 +808,18 @@
             logging.info('Building GPT SFT validation datasets.')
             # Wrap this in a list since the general finetuning parent class supports multi-validation.
             self._validation_ds = self._build_dataset(self.cfg.data.validation_ds, is_train=False)
-<<<<<<< HEAD
-            lengths = [len(x) for x in self._validation_ds]
-            logging.info(f'Length of val datasets: {lengths}, total: {sum(lengths)}')
+            # TODO: for lhotse
+            # lengths = [len(x) for x in self._validation_ds]
+            # logging.info(f'Length of val datasets: {lengths}, total: {sum(lengths)}')
 
         if stage != 'validate':
             self.maybe_build_test()
-=======
-            # lengths = [len(x) for x in self._validation_ds]
-            # logging.info(f'Length of val datasets: {lengths}, total: {sum(lengths)}')
-
-        if stage != 'validate':
-            if hasattr(self.cfg.data, 'test_ds'):
-                logging.info('Building GPT SFT test datasets.')
-                # Wrap this in a list since the general finetuning parent class supports multi-validation.
-                self._test_ds = self._build_dataset(self.cfg.data.test_ds, is_train=False)
-                # lengths = [len(x) for x in self._test_ds]
-                # logging.info(f'Length of test datasets: {lengths}, total: {sum(lengths)}')
->>>>>>> 37626329
 
         if stage == 'validate' or stage == 'test':
             return
         logging.info('Building GPT SFT traing datasets.')
         self._train_ds = self._build_dataset(self.cfg.data.train_ds)
-        # logging.info(f'Length of train dataset: {len(self._train_ds)}')
+        logging.info(f'Length of train dataset: {len(self._train_ds)}')
 
     def build_data_loader(self, dataset, data_cfg, consumed_samples=0):
         """Buld dataloader given an input dataset."""
