--- conflicted
+++ resolved
@@ -295,15 +295,12 @@
                 memmap_workers=data_cfg.get(
                     'memmap_workers', None
                 ),  # used to set num. of workers to create the memmap index files
-<<<<<<< HEAD
+                hf_dataset=data_cfg.get(
+                    'hf_dataset', False
+                ),  # Whether to load the json file with the HuggingFace dataset. otherwise, will load the jsonl file with the JSONLMemMapDataset.
                 truncation_augmentation=data_cfg.get(
                     'truncation_augmentation', False
                 ), # used to enable random truncation 
-=======
-                hf_dataset=data_cfg.get(
-                    'hf_dataset', False
-                ),  # Whether to load the json file with the HuggingFace dataset. otherwise, will load the jsonl file with the JSONLMemMapDataset.
->>>>>>> fc0ceee9
             )
             datasets.append(dataset)
 
