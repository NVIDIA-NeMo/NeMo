--- conflicted
+++ resolved
@@ -188,13 +188,8 @@
             self.setup_training_dataloader()
         if hasattr(self, '_validation_ds'):
             self._validation_dl = self.setup_eval_dataloader(self._validation_ds, self.cfg.data.validation_ds)
-<<<<<<< HEAD
         self.maybe_setup_test()
         
-=======
-        if hasattr(self.cfg.data, 'test_ds') and self.cfg.data.test_ds.get('file_names', None) is not None:
-            self._test_dl = self.setup_eval_dataloader(self._test_ds, self.cfg.data.test_ds)
->>>>>>> 81cfcc63
 
         # when using pipeline model parallel the final stage need to initialize word embeddings
         self.initialize_last_rank_embeddings()
@@ -450,15 +445,9 @@
 
     def inference_step_validation_call(self, batch, batch_idx, data_cfg, dataloader_idx=0):
         metadata = batch.get('metadata', [{}] * len(batch['tokens']))
-<<<<<<< HEAD
-        # Pass dataloader_idx to the dataloader_iter with batch and fetch it in val step of MegatronGPTModel,
-        # as it's needed to append the loss correctly to self.val/test_step_outputs in case of multi dataloaders
-        loss = super().validation_step(itertools.chain([dataloader_idx], [batch]))
-=======
         # Pass dataloader_idx, as it's needed in val_step of GPTModel to append the loss correctly to self.val/test_step_outputs
         # in case of multi dataloaders
         loss = super().validation_step(itertools.chain([batch]), dataloader_idx)
->>>>>>> 81cfcc63
 
         if data_cfg.get("write_predictions_to_file", False) or data_cfg.metric.name != 'loss':
             # We need _inference_config to get generation params
@@ -599,9 +588,11 @@
             # we can only log on one rank if it is rank zero so we broadcast from last rank
             torch.distributed.broadcast(loss, get_last_rank())
 
-            if mode != 'test':
-                self.log('val_loss', loss, prog_bar=True, rank_zero_only=True, batch_size=1)
-
+            self.log('val_loss', loss, prog_bar=True, rank_zero_only=True, batch_size=1)
+
+            # Determine the key used to log the loss based on the user provided name of the dataset or the dataloader index.
+            loss_log_key = self._determine_log_key(data_cfg, dataloader_idx, "loss", mode)
+            self.log(loss_log_key, loss, batch_size=1)
             averaged_loss.append(loss)
             self.gather_and_maybe_write_predictions(output, data_cfg, mode, dataloader_idx)
 
