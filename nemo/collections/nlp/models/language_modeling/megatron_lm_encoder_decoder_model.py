--- conflicted
+++ resolved
@@ -120,11 +120,8 @@
 
     def model_provider_func(self, pre_process, post_process, add_encoder, add_decoder):
         # TODO: create get_encoder_decoder_model()here for different losses (e..g, nll, vae, mim)
-<<<<<<< HEAD
         if parallel_state.get_pipeline_model_parallel_world_size() > 1 and self.cfg.encoder_arch == 'perceiver':
             raise ValueError(f"Perceivers with pipeline parallel > 1 is not supported yet.")
-=======
->>>>>>> 8a172df6
         if hasattr(self.cfg, 'bias_gelu_fusion'):
             logging.warning('bias_gelu_fusion is deprecated. Please use bias_activation_fusion instead.')
             activation_fusion = self.cfg.bias_gelu_fusion
