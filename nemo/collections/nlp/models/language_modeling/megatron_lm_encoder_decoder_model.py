# Copyright (c) 2022, NVIDIA CORPORATION.  All rights reserved.
#
# Licensed under the Apache License, Version 2.0 (the "License");
# you may not use this file except in compliance with the License.
# You may obtain a copy of the License at
#
#     http://www.apache.org/licenses/LICENSE-2.0
#
# Unless required by applicable law or agreed to in writing, software
# distributed under the License is distributed on an "AS IS" BASIS,
# WITHOUT WARRANTIES OR CONDITIONS OF ANY KIND, either express or implied.
# See the License for the specific language governing permissions and
# limitations under the License.

import copy
import functools
import inspect
from typing import Any, Dict, List, Optional

import torch
from omegaconf import OmegaConf, open_dict
from omegaconf.dictconfig import DictConfig
from pytorch_lightning.accelerators import CPUAccelerator
from pytorch_lightning.trainer.trainer import Trainer

from nemo.collections.nlp.data.language_modeling.megatron.data_samplers import (
    MegatronPretrainingRandomSampler,
    MegatronPretrainingSampler,
)
from nemo.collections.nlp.models.language_modeling.megatron_base_model import MegatronBaseModel
from nemo.collections.nlp.modules.common.megatron.build_model import build_model
from nemo.collections.nlp.modules.common.megatron.module import Float16Module
from nemo.collections.nlp.modules.common.megatron.token_level_encoder_decoder import (
    MegatronTokenLevelEncoderDecoderModule,
)
from nemo.collections.nlp.modules.common.megatron.utils import (
    average_losses_across_data_parallel_group,
    get_params_for_weight_decay_optimization,
)
from nemo.collections.nlp.modules.common.text_generation_utils import (
    compute_beam_search_len_penalty,
    get_sampling_token_fn,
)
from nemo.collections.nlp.parts import nlp_overrides
from nemo.collections.nlp.parts.utils_funcs import get_last_rank
from nemo.utils import AppState, logging

try:
    from apex.transformer.pipeline_parallel.utils import (
        _reconfigure_microbatch_calculator,
        get_micro_batch_size,
        get_num_microbatches,
    )

    HAVE_APEX = True

except (ImportError, ModuleNotFoundError):

    HAVE_APEX = False

try:
    from megatron.core import parallel_state, tensor_parallel
    from megatron.core.enums import ModelType
    from megatron.core.pipeline_parallel.schedules import get_forward_backward_func

    HAVE_MEGATRON_CORE = True

except (ImportError, ModuleNotFoundError):

    HAVE_MEGATRON_CORE = False

__all__ = ["MegatronLMEncoderDecoderModel"]


class MegatronLMEncoderDecoderModel(MegatronBaseModel):
    """
    Megatron encoder-decoder base class
    """

    def __init__(self, cfg: DictConfig, trainer: Trainer):
        super().__init__(cfg, trainer=trainer)
        if cfg.get('pipeline_model_parallel_size', 1) > 1:
            if cfg.get('pipeline_model_parallel_split_rank', 0) <= 0:
                raise ValueError(
                    f"pipeline_model_parallel_split_rank must be > 0 when using pipeline_model_parallel_size > 1"
                )
        if cfg.get('pipeline_model_parallel_size', 1) > 1:
            if not cfg.get('share_token_embeddings', True) or not cfg.get(
                'share_decoder_tokens_head_embeddings', True
            ):
                raise ValueError(
                    "when pipeline_model_parallel_size > 1 we require share_token_embeddings=True and share_decoder_tokens_head_embeddings=True"
                )

        # Make sure trainer.accumulate_grad_batches is 1.
        self._validate_trainer()

        # TODO: Currently does not support interleaved pipeline parallelism.
        # This means we can only use pipeline parallelism without the interleaved schedule.
        if isinstance(self.trainer.accelerator, CPUAccelerator):
            logging.warning("Using CPUAccelerator, model will be built on CPU.")
            self.enc_dec_model = build_model(
                model_provider_func=self.model_provider_func,
                wrap_with_ddp=False,
                on_cpu=True,
                model_type=ModelType.encoder_and_decoder,
            )[0]
        else:
            self.enc_dec_model = build_model(
                model_provider_func=self.model_provider_func,
                wrap_with_ddp=False,
                model_type=ModelType.encoder_and_decoder,
            )[0]

        # We don't need to call it explicitly? Since it is a pytorch lightning hook function
        # self.setup_optimizer_param_groups()

        self.megatron_amp_o2 = cfg.get('megatron_amp_O2', False)

        if self.megatron_amp_o2:

            if not self.with_distributed_adam:
                # Pre-allocate the model on GPU to have master parameters allocated on the same device with matching data type
                self.enc_dec_model.cuda(torch.cuda.current_device())

            # Model wrapper to convert both model and inputs to half precision
            self.enc_dec_model = Float16Module(module=self.enc_dec_model, precision=cfg.precision)

        if self.cfg.precision in ['bf16', 'bf16-mixed']:
            self.autocast_dtype = torch.bfloat16
        elif self.cfg.precision in [32, '32', '32-true']:
            self.autocast_dtype = torch.float
        elif self.cfg.precision in [16, '16', '16-mixed']:
            self.autocast_dtype = torch.half
        else:
            raise ValueError('precision must be in ["32-true", "16-mixed", "bf16-mixed"]')

        self.enable_autocast = (
            True if (not self.megatron_amp_o2) and (self.autocast_dtype in [torch.float16, torch.bfloat16]) else False
        )

        self.enc_dec_model.model_type = ModelType.encoder_and_decoder

    def setup_optimizer_param_groups(self):
        """ModelPT override. Optimizer will get self._optimizer_param_groups"""
        self._optimizer_param_groups = get_params_for_weight_decay_optimization([self.enc_dec_model])

    def configure_optimizers(self):

        if self.with_distributed_adam:

            # Identify params that require grad reductions between
            # pipeline stages
            # See: allreduce_word_and_position_embeddings
            model_parallel_params = []
            if parallel_state.get_pipeline_model_parallel_world_size() > 1 and (
                parallel_state.is_rank_in_embedding_group()
            ):
                if self.cfg.get('share_token_embeddings', True) and self.cfg.get(
                    'share_decoder_tokens_head_embeddings', True
                ):
                    model_parallel_params.append(self.enc_dec_model.word_embeddings_weight())
            if (
                parallel_state.is_rank_in_position_embedding_group()
                and parallel_state.get_pipeline_model_parallel_world_size() > 1
                and parallel_state.get_pipeline_model_parallel_split_rank() is not None
                and self.cfg.encoder.get('position_embedding_type') == 'learned_absolute'
                and self.cfg.decoder.get('position_embedding_type') == 'learned_absolute'
            ):
                if self.cfg.get('share_token_embeddings', True):
                    model_parallel_params.append(self.enc_dec_model.position_embeddings_weight())
            if (
                parallel_state.get_pipeline_model_parallel_world_size() > 2
                and parallel_state.get_pipeline_model_parallel_split_rank() is not None
            ):
                if (
                    self.cfg.encoder.get('position_embedding_type') == 'relative'
                    and parallel_state.is_rank_in_encoder_relative_position_embedding_group()
                    and parallel_state.get_pipeline_model_parallel_split_rank() > 1
                ):
                    model_parallel_params.append(self.enc_dec_model.encoder_relative_position_embeddings_weight())
                if (
                    self.cfg.decoder.get('position_embedding_type') == 'relative'
                    and parallel_state.is_rank_in_decoder_relative_position_embedding_group()
                ):
                    model_parallel_params.append(self.enc_dec_model.decoder_relative_position_embeddings_weight())
                    if not self.cfg.decoder.get('relative_position_bias_self_attention_only', True):
                        model_parallel_params.append(
                            self.enc_dec_model.decoder_cross_attention_relative_position_embeddings_weight()
                        )

            # Disable async grad reductions for params that are
            # synchronized for pipeline parallelism
            for param in model_parallel_params:
                param._disable_greedy_grad_copy = not self.megatron_amp_o2
                param._disable_overlap_grad_sync = True

        return super().configure_optimizers()

    def _handle_bias_activation_fusion_args(self, cfg):
        # For oldest models, we don't have the option to turn on/off bias activation fusion. It is always on.
        if not hasattr(cfg, 'bias_gelu_fusion') and not hasattr(cfg, 'bias_activation_fusion'):
            # Handle the case where the model can have bias=False
            if cfg.get('bias', True):
                cfg.bias_activation_fusion = True
            else:
                cfg.bias_activation_fusion = False
        # For in-between models, Re-map bias_gelu_fusion to bias_activation_fusion
        elif hasattr(cfg, 'bias_gelu_fusion'):
            logging.warning('bias_gelu_fusion is deprecated. Please use bias_activation_fusion instead.')
            cfg.bias_activation_fusion = cfg.bias_gelu_fusion

    def _populate_encoder_decoder_configs_for_backward_compatibility(self, cfg):
        """
        Populate encoder and decoder configs for backward compatibility with a checkpoint that has a common enc/dec config.
        """
        # TODO: This will not remove redundant args that are already present in the new yaml file's config.model
        encoder_cfg = copy.deepcopy(cfg)
        decoder_cfg = copy.deepcopy(cfg)

        OmegaConf.set_struct(encoder_cfg, True)
        OmegaConf.set_struct(decoder_cfg, True)
        OmegaConf.set_struct(cfg, True)

        with open_dict(encoder_cfg), open_dict(decoder_cfg), open_dict(cfg):
            encoder_cfg.arch = cfg.get('encoder_arch', 'transformer')
            decoder_cfg.arch = cfg.get('decoder_arch', 'transformer')

            self._handle_bias_activation_fusion_args(encoder_cfg)
            self._handle_bias_activation_fusion_args(decoder_cfg)

            cfg.encoder = encoder_cfg
            cfg.decoder = decoder_cfg

            # NOTE: For old models there are two scenarios:
            # 1. If we share decoder embeddings with the output layer, we would always set tokens_head_bias=True
            # 2. If we do not share decoder embeddings with the output layer, we would always set tokens_head_bias=False
            cfg.tokens_head_bias = (
                True if cfg.get('share_decoder_tokens_head_embeddings', True) else False
            )  # For models before separate encoder/decoder configs, tokens_head_bias was always True.

    def model_provider_func(self, pre_process, post_process, add_encoder, add_decoder):
        if not hasattr(self.cfg, 'encoder') or not hasattr(self.cfg, 'decoder'):
            logging.warning(
                'Could not find encoder or decoder in config. This is probably because of restoring an old checkpoint. Copying shared model configs to encoder and decoder configs.'
            )
            # After the call below, self.cfg.encoder and self.cfg.decoder will be populated with the cfg.model configs from old checkpoints.
            self._populate_encoder_decoder_configs_for_backward_compatibility(self.cfg)

        if parallel_state.get_pipeline_model_parallel_world_size() > 1 and self.cfg.encoder.arch == 'perceiver':
            raise ValueError(f"Perceivers with pipeline parallel > 1 is not supported yet.")

        if not hasattr(self.cfg, 'embedding_init_method_std'):
            embedding_init_method_std = self.cfg.encoder.init_method_std
        else:
            embedding_init_method_std = self.cfg.embedding_init_method_std

        if not hasattr(self.cfg, 'embedding_dropout'):
            embedding_dropout = self.cfg.encoder.hidden_dropout
        else:
            embedding_dropout = self.cfg.embedding_dropout

        model = MegatronTokenLevelEncoderDecoderModule(
            encoder_cfg=self.cfg.encoder,
            decoder_cfg=self.cfg.decoder,
            vocab_size=self.padded_vocab_size,
            max_position_embeddings=self.cfg.max_position_embeddings,
            num_tokentypes=0,
            parallel_output=True,
            pre_process=pre_process,
            post_process=post_process,
            fp16_cross_entropy=self.cfg.get('fp16_lm_cross_entropy', False),
            use_cpu_initialization=self.cfg.get('use_cpu_initialization', False),
            megatron_amp_O2=self.cfg.get('megatron_amp_O2', False),
            precision=self.cfg.get('precision', 16),
            embedding_init_method_std=embedding_init_method_std,
            embedding_dropout=embedding_dropout,
            label_smoothing=self.cfg.get('label_smoothing', 0.0),
            add_encoder=add_encoder,
            add_decoder=add_decoder,
            share_token_embeddings=self.cfg.get('share_token_embeddings', True),
            share_decoder_tokens_head_embeddings=self.cfg.get('share_decoder_tokens_head_embeddings', True),
            tokens_head_bias=self.cfg.get('tokens_head_bias', True),
            hiddens_cfg=self.cfg.get('hiddens', None),
        )
        return model

    def forward(
        self,
        encoder_input_ids,
        decoder_input_ids,
        encoder_attn_mask,
        decoder_attn_mask,
        token_type_ids=None,
        lm_labels=None,
        enc_output=None,
        enc_output_attn_mask=None,
        output_enc_hidden_only=False,
        enc_input=None,
    ):
        output_tensor = self.enc_dec_model(
            enc_input_ids=encoder_input_ids,
            dec_input_ids=decoder_input_ids,
            enc_attn_mask=encoder_attn_mask,
            dec_attn_mask=decoder_attn_mask,
            token_type_ids=token_type_ids,
            labels=lm_labels,
            enc_output=enc_output,
            enc_output_attn_mask=enc_output_attn_mask,
            output_enc_hidden_only=output_enc_hidden_only,
            enc_input=enc_input,
        )

        return output_tensor

    def _execute_fwd_bwd_function(self, data_iterator, forward_only, tensor_shape, decoder_seq_length):
        """
        An auxiliary function that executes the fwd_bwd_step function and parse the returned values.
        """
        fwd_bwd_function = get_forward_backward_func()

        losses_reduced_per_micro_batch = fwd_bwd_function(
            forward_step_func=self.get_forward_output_and_loss_func(),
            data_iterator=data_iterator,
            model=[self.enc_dec_model],
            num_microbatches=get_num_microbatches(),
            forward_only=forward_only,
            tensor_shape=tensor_shape,
            decoder_seq_length=decoder_seq_length,
            dtype=self.autocast_dtype,
            grad_scaler=self.trainer.precision_plugin.scaler.scale if self.cfg.precision == 16 else None,
            sequence_parallel=self.cfg.get('sequence_parallel', False),
            enable_autocast=self.enable_autocast,
        )

        # only the last stages of the pipeline return losses
        if losses_reduced_per_micro_batch:
            mean_loss_dict = {}
            for k in losses_reduced_per_micro_batch[0].keys():
                # average loss across micro batches
                mean_loss_dict[k] = torch.stack(
                    [loss_reduced[k] for loss_reduced in losses_reduced_per_micro_batch]
                ).mean()
        else:
            # if forward_only:
            #     loss_mean = []
            # else:
            loss_mean = torch.tensor(0.0).cuda()
            mean_loss_dict = {"loss": loss_mean}

        return mean_loss_dict

    def fwd_bwd_step(self, dataloader_iter, batch_idx, forward_only):
        """
            Dataloader produces a global batch which is turned into a list of microbatches.
            The list of microbatches is then piped through the pipeline using megatron-core fwd/bwd functions.
        """
        # Get seq length of batch
        tensor_shape = [self.max_encoder_seq_length, self.cfg.micro_batch_size, self.cfg.encoder.hidden_size]

        return self._execute_fwd_bwd_function(
            data_iterator=dataloader_iter,
            forward_only=forward_only,
            tensor_shape=tensor_shape,
            decoder_seq_length=self.max_decoder_seq_length,
        )

    def training_step(self, dataloader_iter, batch_idx):
        """
            Our dataloaders produce a micro-batch and then we fetch
            a number of microbatches depending on the global batch size and model parallel size
            from the dataloader to produce a list of microbatches.
            Batch should be a list of microbatches and those microbatches should on CPU.
            Microbatches are then moved to GPU during the pipeline.
            The list of microbatches is then piped through the pipeline using megatron-core fwd/bwd functions.
        """
        # we zero grads here because we also call backward in the megatron fwd/bwd functions
        self._optimizer.zero_grad()

        loss_dict = self.fwd_bwd_step(dataloader_iter, batch_idx, False)

        if self.with_distributed_adam:
            # synchronize asynchronous grad reductions
            # note: not necessary, but reduces performance degradation
            # from multiple simultaneous NCCL calls
            self._optimizer._finish_bucket_grad_sync()
        elif self.megatron_amp_o2:
            # when using pipeline parallelism grads must be reduced after the pipeline (not asynchronously)
            if self.cfg.get('pipeline_model_parallel_size', 1) > 1:
                # main grads are stored in the MainParamsOptimizer wrapper
                self._optimizer.allreduce_main_grads()
        else:
            # async grad allreduce is not currently implemented for O1/autocasting mixed precision training
            # so we allreduce gradients after the pipeline
            self.allreduce_gradients()  # @sangkug we think this is causing memory to blow up (hurts perf)

        if self.cfg.get('pipeline_model_parallel_size', 1) > 1:
            # when using pipeline parallelism, we need keep the word and position embeddings in sync
            self.allreduce_word_and_position_embeddings()

        ## logging
        # we can only log on one rank if it is rank zero so we broadcast from last rank
        # we can avoid this broadcast by updating the PTL log function to accept specific ranks
        for k, v in loss_dict.items():
            torch.distributed.broadcast(v, get_last_rank())
            n = f'reduced_train_{k}'
            self.log(n, v, prog_bar=n.endswith("_loss"), rank_zero_only=True, batch_size=1)

        if self.cfg.precision == 16:
            loss_scale = self.trainer.precision_plugin.scaler._scale
            if loss_scale is not None:
                self.log('loss_scale', loss_scale, batch_size=1)

        lr = self._optimizer.param_groups[0]['lr']
        self.log('lr', lr, rank_zero_only=True, batch_size=1)
        self.log(
            'global_step', self.trainer.global_step, prog_bar=True, rank_zero_only=True, batch_size=1,
        )
        # TODO: make sure compute_consumed_samples works for pipeline parallelism
        self.log(
            'consumed_samples',
            self.compute_consumed_samples(self.trainer.global_step - self.init_global_step),
            prog_bar=True,
            rank_zero_only=True,
            batch_size=1,
        )
        return loss_dict

    @property
    def max_decoder_seq_length(self) -> int:
        seq_len = self._cfg.data.get('seq_length_dec', None)
        if seq_len is None:
            seq_len = self.cfg.seq_length
        return seq_len

    @property
    def max_encoder_seq_length(self) -> int:
        return self.cfg.seq_length

    def backward(self, *args, **kwargs):
        """ LightningModule hook to do backward.
            We want this to do nothing since we run backward in the fwd/bwd functions from megatron-core.
            No need to call it here.
        """
        return

    def optimizer_zero_grad(self, *args, **kwargs):
        """ LightningModule hook to zero grad.
            We want this to do nothing as we are zeroing grads during the training_step.
        """
        return

    def allreduce_gradients(self):
        """Reduce gradients across data parallel ranks.
           Modified from megatron-lm: https://github.com/NVIDIA/Megatron-LM/blob/d41696840ed0a7edb7e0499eb82a48ae112d9bb3/megatron/model/distributed.py#L188
        """
        # Bucketize and all-reduce
        buckets = {}
        # Pack the buckets.
        for param in self.parameters():
            if param.requires_grad and param.grad is not None:
                tp = param.data.type()
                if tp not in buckets:
                    buckets[tp] = []
                buckets[tp].append(param)
                # param.main_grad = param.grad

        # For each bucket, all-reduce and copy all-reduced grads.
        for tp in buckets:
            bucket = buckets[tp]
            grads = [param.grad.data for param in bucket]
            coalesced = torch._utils._flatten_dense_tensors(grads)
            coalesced /= parallel_state.get_data_parallel_world_size()
            torch.distributed.all_reduce(coalesced, group=parallel_state.get_data_parallel_group())
            for buf, synced in zip(grads, torch._utils._unflatten_dense_tensors(coalesced, grads)):
                buf.copy_(synced)

    def allreduce_word_and_position_embeddings(self):

        # Modified from megatron-lm: https://github.com/NVIDIA/Megatron-LM/blob/d41696840ed0a7edb7e0499eb82a48ae112d9bb3/megatron/training.py#L407
        # All-reduce word_embeddings' grad across first, last stages to ensure that word_embeddings parameters stay in sync.
        if parallel_state.get_pipeline_model_parallel_world_size() > 1 and (
            parallel_state.is_rank_in_embedding_group()
        ):
            if self.cfg.get('share_token_embeddings', True) and self.cfg.get(
                'share_decoder_tokens_head_embeddings', True
            ):
                word_embeddings_weight = self.enc_dec_model.word_embeddings_weight()
                if self.megatron_amp_o2:
                    # O2 recipe stores a "main" copy of weights and grads
                    grad = word_embeddings_weight.main_grad
                else:
                    grad = word_embeddings_weight.grad
                torch.distributed.all_reduce(grad, group=parallel_state.get_embedding_group())
            else:
                raise ValueError(
                    f"Attempting to allreduce word_embeddings for pipeline parallel size > 1, but found untied word embeddings or token head embeddings. This is not supported yet."
                )

        # All-reduce position embeddings for T5.
        if (
            parallel_state.is_rank_in_position_embedding_group()
            and parallel_state.get_pipeline_model_parallel_world_size() > 1
            and parallel_state.get_pipeline_model_parallel_split_rank() is not None
            and self.cfg.encoder.get('position_embedding_type') == 'learned_absolute'
            and self.cfg.decoder.get('position_embedding_type') == 'learned_absolute'
        ):
            if self.cfg.get('share_token_embeddings', True):
                position_embeddings_weight = self.enc_dec_model.position_embeddings_weight()
                if self.megatron_amp_o2:
                    grad = position_embeddings_weight.main_grad
                else:
                    grad = position_embeddings_weight.grad
                torch.distributed.all_reduce(grad, group=parallel_state.get_position_embedding_group())

        # All-reduce relative position embeddings for T5.
        if (
            parallel_state.get_pipeline_model_parallel_world_size()
            > 2  # This > 2 and not > 1 since with PP=2 encoder RPE can live only on one rank.
            and parallel_state.get_pipeline_model_parallel_split_rank() is not None
        ):
            # For split rank = 1, we have only one encoder rank and so we don't need to allreduce.
            if (
                self.cfg.encoder.get('position_embedding_type') == 'relative'
                and parallel_state.is_rank_in_encoder_relative_position_embedding_group()
                and parallel_state.get_pipeline_model_parallel_split_rank() > 1
            ):
                position_embeddings_weight = self.enc_dec_model.encoder_relative_position_embeddings_weight()
                if self.megatron_amp_o2:
                    grad = position_embeddings_weight.main_grad
                else:
                    grad = position_embeddings_weight.grad
                torch.distributed.all_reduce(
                    grad, group=parallel_state.get_encoder_relative_position_embedding_group()
                )

            # For split rank == pipeline_world_size - 1, we have only one decoder rank and so we don't need to allreduce.
            if (
                self.cfg.decoder.get('position_embedding_type') == 'relative'
                and parallel_state.is_rank_in_decoder_relative_position_embedding_group()
            ):
                position_embeddings_weight = self.enc_dec_model.decoder_relative_position_embeddings_weight()
                if self.megatron_amp_o2:
                    grad = position_embeddings_weight.main_grad
                else:
                    grad = position_embeddings_weight.grad
                torch.distributed.all_reduce(
                    grad, group=parallel_state.get_decoder_relative_position_embedding_group()
                )

                # If the model also has separate RPE weights for decoder cross-attention, allreduce those as well.
                if not self.cfg.decoder.get('relative_position_bias_self_attention_only', True):
                    position_embeddings_weight = (
                        self.enc_dec_model.decoder_cross_attention_relative_position_embeddings_weight()
                    )
                    if self.megatron_amp_o2:
                        grad = position_embeddings_weight.main_grad
                    else:
                        grad = position_embeddings_weight.grad
                    torch.distributed.all_reduce(
                        grad, group=parallel_state.get_decoder_relative_position_embedding_group()
                    )

    def _process_batch(self, global_batch: Dict[str, torch.Tensor]) -> List[torch.Tensor]:
        # If the decoder input starts with <pad> instead of <bos>, which is the case for huggingface T5 models, we don't want to mask the first token.
        # For NeMo-Megatron, the sequence starts with <bos>, which is never masked so we can always set index 0 to be unmasked.
        global_batch['dec_mask'][:, 0] = 1

        return [
            global_batch["text_enc"],
            global_batch["text_dec"],
            global_batch["loss_mask"],
            global_batch["labels"],
            global_batch["enc_mask"],
            global_batch["dec_mask"],
            global_batch.get('data', None),
        ]

    def get_forward_output_and_loss_func(self):
        def fwd_output_and_loss_func(dataloader_iter, model):
            batch = next(dataloader_iter)
            # convert to list if not already converted.
            if isinstance(batch, dict):
                # convert to list if not already converted.
                batch = self._process_batch(batch)
            batch = [x.cuda(non_blocking=True) if torch.is_tensor(x) else x for x in batch]
            (
                encoder_input_ids,
                decoder_input_ids,
                loss_mask,
                lm_labels,
                encoder_attn_mask,
                decoder_attn_mask,
                batch_data,
            ) = batch

            output = model(
                encoder_input_ids,  # enc_input_ids
                encoder_attn_mask,  # enc_attn_mask
                decoder_input_ids,  # dec_input_ids
                decoder_attn_mask,  # dec_attn_mask
                None,  # token_type_ids
                lm_labels,  # labels
                batch_data,  # batch_data
            )

            def loss_func(output_tensor):
                if isinstance(output_tensor, dict):
                    # handle loss of hidden transformations
                    loss_dict = output_tensor
                    output_tensor = loss_dict.pop("output")
                    # compute reconstruction (tokens) only loss from per-token reconstruction loss
                    tokens_loss = self.loss_func(loss_mask, output_tensor)
                    loss_dict["tokens_loss"] = tokens_loss
                    tokens_loss_weight = loss_dict.get("tokens_loss_weight", 1.0)
                    # compute total loss
                    loss = loss_dict["loss"] = loss_dict["hiddens_loss"] + tokens_loss_weight * tokens_loss
                    # average losses across data parallel group
                    loss_dict = {
                        k: average_losses_across_data_parallel_group([v.mean()]) for k, v in loss_dict.items()
                    }
                else:
                    # compute reconstruction (tokens) only loss from per-token reconstruction loss
                    loss = self.loss_func(loss_mask, output_tensor)
                    # average losses across data parallel group
                    reduced_loss = average_losses_across_data_parallel_group([loss])
                    loss_dict = {'loss': reduced_loss}

                return loss, loss_dict

            return output, loss_func

        return fwd_output_and_loss_func

    @functools.lru_cache(maxsize=None)
    def _kwargs_to_arg_idx(self):
        """
        Returns a dict {kwarg name: arg index} to be used when mapping
        kwargs into a list of args.

        Computed on first call, and then cached.
        """
        # build mapping of kwargs to arg index at first run
        module = self.enc_dec_model.forward if not self.megatron_amp_o2 else self.enc_dec_model.module.forward
        args_name = inspect.getfullargspec(module)[0][1:]
        kwargs_to_arg_idx = {k: v for k, v in zip(args_name, range(len(args_name)))}

        return kwargs_to_arg_idx

    def _build_forward_args_from_kwargs(self, args_name, args, **kwargs):
        """
        A helper method that converts arguments into positional arguments (by name)

        args - a list of arguments to pass to self.enc_dec_model (tensors from batch)
        args_name - a list of argument name (to be matched against allowed kwargs)
        kwargs - a dict {arg name: arg value} (used for non-tensor values)
        """
        # sanity checks
        if len(args) != len(args_name):
            raise ValueError(f"Mismatch between length in args_name ({len(args_name)}) and args ({len(args)})")
        if any([n in kwargs for n in args_name]):
            raise ValueError(f"args_name = {args_name} cannot overlap kwargs = {list(kwargs.keys())}")

        # get mapping of kwarg names to arg index
        kwargs_to_arg_idx = self._kwargs_to_arg_idx()

        # collect all arguments
        all_args_name = args_name[:]
        all_args = args[:]
        for k, v in kwargs.items():
            all_args_name.append(k)
            all_args.append(v)

        args_idx = [kwargs_to_arg_idx[n] for n in all_args_name]

        # print(f"all_args_name = {all_args_name}   args_idx = {args_idx}")

        # construct args ordered by name (with None as place-holder)
        forward_args = [None] * (max(args_idx) + 1)
        for i, v in zip(args_idx, all_args):
            forward_args[i] = v

        return forward_args

    def _get_forward_output_only_func(self, arg_names, output_name, **kwargs):
        """
        args_idx - maps batch into index of args (with None filling gaps)
        arg_names - corresponding names for a friendly error message
        output_name - name of output (hiddens for encode, logits for decode)
        kwargs - shared arguments (non tensors)
        """

        def fwd_output_only_func(dataloader_iter, model):
            batch = next(dataloader_iter)
            batch = [x.cuda(non_blocking=True) if torch.is_tensor(x) else x for x in batch]

            # map batch and shared args into forward args
            args = self._build_forward_args_from_kwargs(args_name=arg_names, args=batch, **kwargs)
            output = model(*args).contiguous()

            def id_func(output_tensor):
                if isinstance(output_tensor, dict):
                    # handle loss of hidden transformations ("output" is the default output)
                    output_tensor = output_tensor["output"]

                return output_tensor, {output_name: output_tensor}

            return output, id_func

        return fwd_output_only_func

    def validation_step(self, dataloader_iter, batch_idx, dataloader_idx=0):
        """
        return_values - if given, returns a dictionary with given keys and corresponding values
        """
        # Prefetch the dataloader_iter before fwd_bwd func to avoid PP rank 2 from waiting indefinitely with PP rank 1 reaches the end of dataloader_iter
        dataloader_iter, done = self._prefetch(dataloader_iter)
        if done:
            return
        prefix = "test" if self.trainer.testing else "val"
        loss = self.fwd_bwd_step(dataloader_iter, batch_idx, True)
        if prefix == 'val':
            if type(self.trainer.val_dataloaders) == list and len(self.trainer.val_dataloaders) > 1:
                self.validation_step_outputs[dataloader_idx].append(loss)
            else:
                self.validation_step_outputs.append(loss)
        else:
            if type(self.trainer.test_dataloaders) == list and len(self.trainer.test_dataloaders) > 1:
                self.test_step_outputs[dataloader_idx].append(loss)
            else:
                self.test_step_outputs.append(loss)

<<<<<<< HEAD
    def _test_validation_epoch_end(self, outputs, prefix):
        """
        Shared logging for validation and test
        """
=======
        return loss

    def on_validation_epoch_end(self):
>>>>>>> 13791d27
        # NOTE: we need to make sure outputs is not empty (this is a workaround for a bug in pytorch lightning (?))
        if not self.validation_step_outputs:
            logging.warning("validation_epoch_end: outputs is empty")
<<<<<<< HEAD
            return

        # only the last pipeline parallel stages return loss
        averaged_outputs = {k: torch.stack([x[k] for x in outputs]).mean() for k in outputs[0].keys()}
=======
            return None
        if parallel_state.is_pipeline_last_stage():
            # only the last pipeline parallel stages return loss
            averaged_loss = torch.stack(self.validation_step_outputs).mean()
        else:
            averaged_loss = torch.tensor(0.0).cuda()
>>>>>>> 13791d27

        # we can only log on one rank if it is rank zero so we broadcast from last rank
        for k, v in averaged_outputs.items():
            torch.distributed.broadcast(v, get_last_rank())
            n = f'{prefix}_{k}'
            # log only '*_loss' values in progress bar
            self.log(n, v, prog_bar=(n.endswith("_loss")), rank_zero_only=True, batch_size=1)

        return averaged_outputs

    def validation_epoch_end(self, outputs):
        averaged_outputs = self._test_validation_epoch_end(outputs=outputs, prefix="val")
        # FIXME: do we need this? 'global_step' is logged in training_step
        self.log('global_step', self.trainer.global_step, prog_bar=True, rank_zero_only=True, batch_size=1)
<<<<<<< HEAD

        return averaged_outputs
=======
        self.validation_step_outputs.clear()  # free memory
        return averaged_loss
>>>>>>> 13791d27

    def test_step(self, dataloader_iter, batch_idx):
        return self.validation_step(dataloader_iter, batch_idx)

<<<<<<< HEAD
    def test_epoch_end(self, outputs):
        averaged_outputs = self._test_validation_epoch_end(outputs=outputs, prefix="test")

        return averaged_outputs
=======
    def on_test_epoch_end(self):
        if parallel_state.is_pipeline_last_stage():
            # only the last pipeline parallel stages return loss
            averaged_loss = torch.stack(self.test_step_outputs).mean()
        else:
            averaged_loss = torch.tensor(0.0).cuda()

        # we can only log on one rank if it is rank zero so we broadcast from last rank
        torch.distributed.broadcast(averaged_loss, get_last_rank())
        self.log('test_loss', averaged_loss, prog_bar=True, rank_zero_only=True, batch_size=1)
        self.test_step_outputs.clear()  # free memory
        return averaged_loss
>>>>>>> 13791d27

    def loss_func(self, loss_mask, tokens_loss):
        """
        This function takes as input per-token loss and masks non-required values.
        """
        losses = tokens_loss.view(-1).float()
        loss_mask = loss_mask.view(-1).float()
        # TODO: add nemo version here
        loss = torch.sum(losses * loss_mask) / loss_mask.sum()  # sequence level nll
        return loss

    def process_micro_batch(self, micro_batch):
        """ Micro batch returned by MegatronT5 dataloader"""

        data_b = micro_batch

        # Unpack.
        tokens_enc = data_b['text_enc'].long()
        tokens_dec = data_b['text_dec'].long()
        labels = data_b['labels'].long()
        loss_mask = data_b['loss_mask'].float()

        enc_mask = data_b['enc_mask']
        dec_mask = data_b['dec_mask']

        return tokens_enc, tokens_dec, loss_mask, labels, enc_mask, dec_mask

    def _process_global_batch_without_megatron_batch_sampler(self, global_batch, tokenizer=None):
        """ Prepares the global batch for megatron-core fwd/bwd functions.
            Global batch is a list of micro batches.
        """
        tokenizer = self.tokenizer if tokenizer is None else tokenizer
        text_enc_list = []
        text_dec_list = []
        labels_list = []
        loss_mask_list = []
        enc_mask_list = []
        dec_mask_list = []

        # Determine the maximum encoder and decoder sequence lengths amongst microbatches and pad each microbatch to the max seq length.
        # NOTE: This should only happen for model finetuning where we pad dynamically. Training uses fixed training shapes.

        max_enc_seq_lenth = max([micro_batch['text_enc'].shape[1] for micro_batch in global_batch])
        max_dec_seq_lenth = max([micro_batch['text_dec'].shape[1] for micro_batch in global_batch])

        for micro_batch in global_batch:
            text_enc, text_dec, loss_mask, labels, enc_mask, dec_mask = self.process_micro_batch(micro_batch)
            # Check if encoder sequence length < max encoder sequence length of the global batch and pad.
            if text_enc.shape[1] < max_enc_seq_lenth:
                text_enc = torch.nn.functional.pad(
                    text_enc, (0, max_enc_seq_lenth - text_enc.shape[1], 0, 0), 'constant', tokenizer.pad_id
                )
                enc_mask = torch.nn.functional.pad(
                    enc_mask, (0, max_enc_seq_lenth - enc_mask.shape[1], 0, 0), 'constant', 0
                )
            if text_dec.shape[1] < max_dec_seq_lenth:
                text_dec = torch.nn.functional.pad(
                    text_dec, (0, max_dec_seq_lenth - text_dec.shape[1], 0, 0), 'constant', tokenizer.pad_id
                )
                dec_mask = torch.nn.functional.pad(
                    dec_mask, (0, max_dec_seq_lenth - dec_mask.shape[1], 0, 0), 'constant', 0
                )
                labels = torch.nn.functional.pad(
                    labels, (0, max_dec_seq_lenth - labels.shape[1], 0, 0), 'constant', tokenizer.pad_id
                )
                loss_mask = torch.nn.functional.pad(
                    loss_mask, (0, max_dec_seq_lenth - loss_mask.shape[1], 0, 0), 'constant', 0
                )
            text_enc_list.append(text_enc)
            text_dec_list.append(text_dec)
            labels_list.append(labels)
            loss_mask_list.append(loss_mask)
            enc_mask_list.append(enc_mask)
            dec_mask_list.append(dec_mask)

        # Concatenate to (num_microbatches x micro_batch_size x seq_len)
        tokens_enc_tensor = torch.concat(text_enc_list, dim=0)
        tokens_dec_tensor = torch.concat(text_dec_list, dim=0)
        labels_tensor = torch.concat(labels_list, dim=0)
        loss_mask_tensor = torch.concat(loss_mask_list, dim=0)
        enc_mask_tensor = torch.concat(enc_mask_list, dim=0)
        dec_mask_tensor = torch.concat(dec_mask_list, dim=0)

        return {
            'text_enc': tokens_enc_tensor,
            'text_dec': tokens_dec_tensor,
            'loss_mask': loss_mask_tensor,
            'labels': labels_tensor,
            'enc_mask': enc_mask_tensor,
            'dec_mask': dec_mask_tensor,
        }

    def build_train_valid_test_datasets(self):
        raise NotImplementedError("Please implement this method in child-class")

    def build_pretraining_data_loader(self, dataset, consumed_samples, num_workers):
        """Buld dataloader given an input dataset."""

        if dataset is None:
            return None

        logging.info(f'Building dataloader with consumed samples: {consumed_samples}')
        # Megatron sampler
        if hasattr(self._cfg.data, 'dataloader_type') and self._cfg.data.dataloader_type is not None:
            if self._cfg.data.dataloader_type == 'single':
                batch_sampler = MegatronPretrainingSampler(
                    total_samples=len(dataset),
                    consumed_samples=consumed_samples,
                    micro_batch_size=self._cfg.micro_batch_size,
                    global_batch_size=self._cfg.global_batch_size,
                    data_parallel_rank=parallel_state.get_data_parallel_rank(),
                    data_parallel_size=parallel_state.get_data_parallel_world_size(),
                    drop_last=self._cfg.get('drop_last', True),
                )
            elif self._cfg.data.dataloader_type == 'cyclic':
                batch_sampler = MegatronPretrainingRandomSampler(
                    total_samples=len(dataset),
                    consumed_samples=consumed_samples,
                    micro_batch_size=self._cfg.micro_batch_size,
                    global_batch_size=self._cfg.global_batch_size,
                    data_parallel_rank=parallel_state.get_data_parallel_rank(),
                    data_parallel_size=parallel_state.get_data_parallel_world_size(),
                    drop_last=self._cfg.get('drop_last', True),
                )
            else:
                raise Exception(f'{self._cfg.dataloader_type} dataloader type is not supported.')
        else:
            raise ValueError('cfg.data.dataloader_type not found. Must be "single" or "cyclic"')

        # Torch dataloader.
        return torch.utils.data.DataLoader(
            dataset,
            batch_sampler=batch_sampler,
            num_workers=num_workers,
            pin_memory=True,
            persistent_workers=True if num_workers > 0 else False,
        )

    def setup(self, stage=None):
        """ PTL hook that is executed after DDP spawns.
            We setup datasets here as megatron datasets require DDP to instantiate.
            See https://pytorch-lightning.readthedocs.io/en/latest/common/lightning_module.html#setup for more information.
        Args:
            stage (str, optional): Can be 'fit', 'validate', 'test' or 'predict'. Defaults to None.
        """
        num_parameters_on_device, total_num_parameters = self._get_total_params_across_model_parallel_groups_enc_dec(
            self.enc_dec_model
        )

        logging.info(
            f'Pipeline model parallel rank: {parallel_state.get_pipeline_model_parallel_rank()}\n'
            f'Tensor model parallel rank: {parallel_state.get_tensor_model_parallel_rank()}\n'
            f'Number of model parameters on device: {num_parameters_on_device:.2e}\n'
            f'Total number of model parameters: {total_num_parameters:.2e}\n'
        )
        resume_checkpoint_path = self.trainer.ckpt_path

        if resume_checkpoint_path:
            init_consumed_samples = self._extract_consumed_samples_from_ckpt(resume_checkpoint_path)
        else:
            init_consumed_samples = 0
        self.init_consumed_samples = init_consumed_samples

        """A PTL method to setup the training, validation and test datasets."""
        if stage == 'predict':
            return
        if self._train_dl is not None and self._validation_dl is not None:
            return
        self.build_train_valid_test_datasets()
        self.setup_training_data(self._cfg.data)
        self.setup_validation_data(self._cfg.data)
        self.setup_test_data(self._cfg.data)

        # when using pipeline model parallel the final stage need to initialize word embeddings
        if parallel_state.get_pipeline_model_parallel_world_size() > 1:
            assert (
                self.cfg.share_token_embeddings
            ), "share_word_embedding must be True when using pipeline model parallel > 1"
            assert (
                self.cfg.share_decoder_tokens_head_embeddings
            ), "share_decoder_tokens_head_embeddings must be True when using pipeline model parallel > 1"
            self.enc_dec_model.sync_initial_word_embeddings()
            if (
                self.cfg.encoder.get('position_embedding_type') == 'learned_absolute'
                and self.cfg.decoder.get('position_embedding_type') == 'learned_absolute'
            ):
                self.enc_dec_model.sync_initial_position_embeddings()
            # Synchronize RPE embeddings across pipeline parallel ranks.
            else:
                if self.cfg.encoder.get('position_embedding_type', 'learned_absolute') == 'relative':
                    self.enc_dec_model.sync_initial_encoder_relative_position_embeddings()
                if self.cfg.decoder.get('position_embedding_type', 'learned_absolute') == 'relative':
                    self.enc_dec_model.sync_initial_decoder_relative_position_embeddings()
                if self.cfg.decoder.get(
                    'position_embedding_type', 'learned_absolute'
                ) == 'relative' and not self.cfg.decoder.get('relative_position_bias_self_attention_only', True):
                    self.enc_dec_model.sync_initial_decoder_cross_attention_relative_position_embeddings()

    def setup_training_data(self, cfg):
        if hasattr(self, '_train_ds'):
            consumed_samples = self.compute_consumed_samples(0)
            self._train_dl = self.build_pretraining_data_loader(
                self._train_ds, consumed_samples, num_workers=self._cfg.data.num_workers
            )

    def setup_validation_data(self, cfg):
        if hasattr(self, '_validation_ds'):
            consumed_samples = 0
            self._validation_dl = self.build_pretraining_data_loader(
                self._validation_ds, consumed_samples, num_workers=self._cfg.data.num_workers
            )

    def setup_test_data(self, cfg):
        if hasattr(self, '_test_ds'):
            consumed_samples = 0
            self._test_dl = self.build_pretraining_data_loader(self._test_ds, consumed_samples, num_workers=0)

    def predict_step(self, batch: Any, batch_idx: int, dataloader_idx: Optional[int] = None) -> Any:
        request = batch
        response = self.complete(request)
        logging.info(f"response: {response}")
        return response

    def encode(self, tokens_enc, enc_mask, encoder_input=None, batch_data=None, reconfigure_microbatch=True):
        """
        tokens_enc - encoder input tokens
        enc_mask - corresponding mask
        encoder_input - encoder input (bypass tokens), if given tokens_enc can be None.
        batch_data - passed directly to all hidden transformations and losses. 
                     Can be used to pass additional data like class label.
                     Format is not defined and should match the expected format of the used hiddens modules.
        """
        # Check whether the DDP is initialized. This is needed when running inference outside of training loop.
        if parallel_state.is_unitialized():

            def dummy():
                return

            if self.trainer.strategy.launcher is not None:
                self.trainer.strategy.launcher.launch(dummy, trainer=self.trainer)
            self.trainer.strategy.setup_environment()

            # Reconfigure microbatch sizes here because on model restore, this will contain the micro/global batch configuration used while training.
            if reconfigure_microbatch:
                _reconfigure_microbatch_calculator(
                    rank=0,  # This doesn't matter since it is only used for logging
                    rampup_batch_size=None,
                    global_batch_size=1,
                    micro_batch_size=1,  # Make sure that there is no "grad acc" while decoding.
                    data_parallel_size=1,  # We check above to make sure that dataparallel size is always 1 at inference.
                )

        # If classes that inherit from this class are using a different tokenizer,
        app_state = AppState()
        if tokens_enc is not None:
            global_batch_per_gpu = tokens_enc.size(0)
            encoder_seq_length = tokens_enc.size(1)
        else:
            global_batch_per_gpu = encoder_input.size(1)
            encoder_seq_length = encoder_input.size(0)

        num_micro_batches_before_decode = get_num_microbatches()
        # Reconfigure microbatch calculator here to set num microbatches to 1 while decoding since its not clear how to decode with "grad acc".
        # reconfigure back to how things were before encode
        if reconfigure_microbatch:
            _reconfigure_microbatch_calculator(
                rank=app_state.global_rank,
                rampup_batch_size=None,
                global_batch_size=global_batch_per_gpu * parallel_state.get_data_parallel_world_size(),
                micro_batch_size=global_batch_per_gpu,  # Make sure that there is no "grad acc" while decoding.
                data_parallel_size=parallel_state.get_data_parallel_world_size(),
            )
        tensor_shape = [encoder_seq_length, global_batch_per_gpu, self.cfg.encoder.hidden_size]

        # build input arguments description
        if tokens_enc is not None:
            batch_for_pipeline = [tokens_enc, enc_mask, batch_data]
            arg_names = ['enc_input_ids', 'enc_attn_mask', 'batch_data']
        else:
            if encoder_input is None:
                raise ValueError("At least one of tokens_enc and encoder_input must be provided with not None value")

            batch_for_pipeline = [enc_mask]
            arg_names = ['enc_attn_mask']

        if encoder_input is not None:
            batch_for_pipeline.append(encoder_input)
            arg_names.append('enc_input')

        forward_step_func = self._get_forward_output_only_func(
            arg_names=arg_names, output_name="hiddens", output_enc_hidden_only=True
        )

        fwd_bwd_func = get_forward_backward_func()

        # Counter intuitively, we need to set decoder_sequence_length=encoder_seq_length
        # because while running `.encode()`, the last hidden states from encoder are passed through
        # as identity through the pipeline.
        # Setting it to anything else will cause hanging due to tensor shape mismatches.
        output_tensor = fwd_bwd_func(
            forward_step_func=forward_step_func,
            data_iterator=iter([batch_for_pipeline,]),
            model=[self.enc_dec_model],
            forward_only=True,
            tensor_shape=tensor_shape,
            num_microbatches=1,
            decoder_seq_length=encoder_seq_length,
            dtype=self.autocast_dtype,
            enable_autocast=self.enable_autocast,
        )

        if output_tensor:
            output_tensor = output_tensor[0]['hiddens']
        else:
            output_tensor = torch.zeros(tensor_shape, dtype=self.autocast_dtype).cuda()

        if self.cfg.get('pipeline_model_parallel_size', 1) > 1:
            # Broadcast from the last pipeline stage to all other model-parallel ranks.
            torch.distributed.broadcast(
                output_tensor,
                parallel_state.get_pipeline_model_parallel_last_rank(),
                group=parallel_state.get_pipeline_model_parallel_group(),
            )

        # Reset microbatch calculator to what it was before decoding.
        if reconfigure_microbatch:
            _reconfigure_microbatch_calculator(
                rank=app_state.global_rank,
                rampup_batch_size=None,
                global_batch_size=global_batch_per_gpu * parallel_state.get_data_parallel_world_size(),
                micro_batch_size=global_batch_per_gpu // num_micro_batches_before_decode,
                data_parallel_size=parallel_state.get_data_parallel_world_size(),
            )

        # Return the output tensor of encoder and transpose from [seq_len, batch, hidden] to [batch, seq_len, hidden]
        return output_tensor.transpose(1, 0)

    def decode(
        self,
        tokens_enc,
        enc_mask,
        num_tokens_to_generate,
        encoder_input=None,
        tokenizer=None,
        enc_output=None,
        enc_output_attn_mask=None,
        ignore_ids=[],
        bos_id=None,  # If bos=None, will use tokenizer.bos_id unless explicitly set to something else.
        predicted_tokens_dec=None,
        batch_data=None,
        sampling_method: str = "greedy-search",
        sampling_kwargs: dict = {},
    ):
        """
        tokens_enc - a tensor of shape [batch_size, seq_len] that contains the input tokens.
        enc_mask - a tensor of shape [batch_size, seq_len] that contains the input tokens mask (1 for active, 0 for inactive).
        num_tokens_to_generate - the max number of tokens to generate.
        encoder_input - a tensor of shape [batch_size, seq_len, hidden_size] that contains the encoder hidden states (replaces tokens_enc if given).   
        tokenizer - a tokenizer object.
        enc_output - a tensor of shape [batch_size, seq_len, hidden_size] that contains the encoder hidden states (replaces tokens_enc and encoder_input if given).
        enc_output_attn_mask - a tensor of shape [batch_size, seq_len] that contains the encoder attention mask (replaces enc_mask if given).
        ignore_ids - a list of token ids to ignore when sampling.
        bos_id - the id of the beginning of sentence token. If None, will use tokenizer.bos_id unless explicitly set to something else.
        predicted_tokens_dec - a tensor of shape [batch_size, seq_len] that contains the tokens that have already been decoded.
        sampling_method - a sampling method to use in the decoding iterations. Currently supported methods are
                          "beam-search"/"greedy-search"/"topkp-sampling". The argument specifies the sampling function
                          that takes in a tensor of logits [batch_size, vocab_size] and returns a tuple
                          (tensor of log_probs [batch_size], tensor of sampled tokens_ids from logits [batch_size]).
                          If the beam search is enabled, the sampling function returns tensors [batch_size, beam_size]
        sampling_kwargs - dict with arguments to be passed to the sampling function. Please refer to the method
                          get_sampling_token_fn to see which arguments are required for a chosen sampling_method.
        return:
                tuple of tensors [batch_size, seq_len +1], [batch_size, seq_len] for predicted tokens and their log probs.
                If sampling_method == 'beam-size' and keep_only_best_tokens is False the shape of the tensors are
                [batch_size, beam_size, seq_len + 1], [batch_size, beam_size, seq_len]
        """
        # Setting up the sampling strategy
        sample_token_fn, sampling_kwargs = get_sampling_token_fn(sampling_method, sampling_kwargs)
        beam_search = sampling_method == 'beam-search'
        if beam_search:
            beam_size = sampling_kwargs['beam_size']
            beam_alpha = sampling_kwargs['beam_alpha']
            keep_only_best_tokens = sampling_kwargs['keep_only_best_tokens']
            return_scores = sampling_kwargs['return_scores']
            logging.info(f'Decoding using the beam search method with beam size={beam_size}...')
            assert beam_size >= 1 and beam_alpha >= 0, 'Beam-search related parameters are misspecified'
        else:
            logging.info(f'Decoding using the {sampling_method} method...')

        # Check whether the DDP is initialized. This is needed when running inference outside of training loop.
        if not parallel_state.model_parallel_is_initialized():

            def dummy():
                return

            if self.trainer.strategy.launcher is not None:
                self.trainer.strategy.launcher.launch(dummy, trainer=self.trainer)
            self.trainer.strategy.setup_environment()

            # Reconfigure microbatch sizes here because on model restore, this will contain the micro/global batch configuration used while training.
            _reconfigure_microbatch_calculator(
                rank=0,  # This doesn't matter since it is only used for logging
                rampup_batch_size=None,
                global_batch_size=1,
                micro_batch_size=1,  # Make sure that there is no "grad acc" while decoding.
                data_parallel_size=1,  # We check above to make sure that dataparallel size is always 1 at inference.
            )

        # If classes that inherit from this class are using a different tokenizer,
        tokenizer = self.tokenizer if tokenizer is None else tokenizer
        app_state = AppState()
        if tokens_enc is not None:
            global_batch_per_gpu = tokens_enc.size(0)
            device = tokens_enc.device
            encoder_seq_length = tokens_enc.size(1)
        else:
            global_batch_per_gpu = enc_output.size(0)
            device = enc_output.device
            encoder_seq_length = enc_output.size(1)

        num_micro_batches_before_decode = get_num_microbatches()
        # Reconfigure microbatch calculator here to set num microbatches to 1 while decoding since its not clear how to decode with "grad acc".
        # reconfigure back to how things were before decode
        # TODO: Check if the user is trying to do gradient acc and maybe throw error
        _reconfigure_microbatch_calculator(
            rank=app_state.global_rank,
            rampup_batch_size=None,
            global_batch_size=global_batch_per_gpu * parallel_state.get_data_parallel_world_size(),
            micro_batch_size=global_batch_per_gpu,  # Make sure that there is no "grad acc" while decoding.
            data_parallel_size=parallel_state.get_data_parallel_world_size(),
        )
        # TODO: Figure out how to handle bos being either <bos> for NeMo-Megatron and <pad> for Huggingface/Google.
        bos_id = tokenizer.bos_id if bos_id is None else bos_id
        # initial prompt can be given
        if predicted_tokens_dec is None:
            predicted_tokens_dec = torch.LongTensor([bos_id] * global_batch_per_gpu).unsqueeze(1).to(device)
        # collect log probs that were used in the sampling
        predicted_log_probs = torch.zeros((global_batch_per_gpu, 0), dtype=self.autocast_dtype).to(device)

        tensor_shape = [encoder_seq_length, global_batch_per_gpu, self.cfg.encoder.hidden_size]
        assert predicted_tokens_dec.size(0) == global_batch_per_gpu

        # get encoder hiddens (output)
        if enc_output is None:
            # Encode returns a tensr of shape [batch, seq_len, hidden]
            # All ranks will call `.encode()`, but only the last rank will have a non-empty output tensor.
            enc_output = self.encode(
                tokens_enc=tokens_enc, enc_mask=enc_mask, encoder_input=encoder_input, reconfigure_microbatch=False
            )
        if enc_output_attn_mask is None:
            enc_output_attn_mask = enc_mask

        for i in range(num_tokens_to_generate):
            # No microbatches in decoding. Just the global batch.
            decoder_seq_length = predicted_tokens_dec.size(1)
            dec_mask = predicted_tokens_dec != tokenizer.pad_id
            dec_mask[:, 0] = 1  # Make sure you never mask the first token even if it is <pad>.

            batch_for_pipeline = [enc_output, enc_output_attn_mask, predicted_tokens_dec, dec_mask, batch_data]
            arg_names = ['enc_output', 'enc_output_attn_mask', 'dec_input_ids', 'dec_attn_mask', 'batch_data']

            forward_step_func = self._get_forward_output_only_func(arg_names=arg_names, output_name="logits")
            fwd_bwd_func = get_forward_backward_func()

            output_tensor = fwd_bwd_func(
                forward_step_func=forward_step_func,
                data_iterator=iter([batch_for_pipeline,]),
                model=[self.enc_dec_model],
                forward_only=True,
                tensor_shape=tensor_shape,
                num_microbatches=1,
                decoder_seq_length=encoder_seq_length,
                dtype=self.autocast_dtype,
                enable_autocast=self.enable_autocast,
            )
            # get output tensor
            if parallel_state.is_pipeline_last_stage():
                output_tensor = output_tensor[0]['logits']
                output_tensor = tensor_parallel.gather_from_tensor_model_parallel_region(output_tensor)
                # make sure it won't sample outside the vocab_size range
                output_tensor[:, :, tokenizer.vocab_size :] = -float('Inf')
                # ignore selected indices
                if ignore_ids:
                    output_tensor = output_tensor.index_fill(
                        dim=-1, index=torch.tensor(ignore_ids, device=output_tensor.device), value=-float('Inf')
                    )

                log_probs, token_ids = sample_token_fn(logits=output_tensor[:, -1, :])
                # enforce valid range of token ids
                token_ids = torch.clamp(token_ids, max=tokenizer.vocab_size - 1)

                if beam_search:
                    # beam search: beam creation in the first iteration
                    if i == 0:
                        # resizing decoder inputs to match tensors augmented with beams
                        log_probs, token_ids = log_probs.view(-1), token_ids.view(-1)
                        scores = log_probs.unsqueeze(1).clone()

                        batch_size, src_length, hidden_size = enc_output.size()
                        enc_output_attn_mask = enc_output_attn_mask.repeat(1, beam_size).view(-1, src_length)
                        enc_output = enc_output.repeat(1, beam_size, 1).view(-1, src_length, hidden_size)

                        # resize tensors that collect predicted tokens and logits per iteration to
                        # match shape of tensors augmented with the beam size
                        predicted_tokens_dec = predicted_tokens_dec.repeat(beam_size, 1)
                        predicted_log_probs = predicted_log_probs.repeat(beam_size, 0)

                        pad_profile = torch.zeros_like(scores).long()
                        decoder_seq_lengths = torch.zeros_like(scores).fill_(predicted_tokens_dec.size(1) + 1)

                        # reconfigure batch size for apex since the tensor have been augmented with beam size
                        global_batch_per_gpu = token_ids.shape[0]
                        tensor_shape[1] = global_batch_per_gpu
                        _reconfigure_microbatch_calculator(
                            rank=app_state.global_rank,
                            rampup_batch_size=None,
                            global_batch_size=global_batch_per_gpu * parallel_state.get_data_parallel_world_size(),
                            micro_batch_size=global_batch_per_gpu,
                            data_parallel_size=parallel_state.get_data_parallel_world_size(),
                        )

                        # collect all predicted tokens and log_probs
                        predicted_tokens_dec = torch.cat(
                            [predicted_tokens_dec.to(token_ids.device), token_ids.unsqueeze(1)], dim=1
                        )
                        predicted_log_probs = torch.cat(
                            [predicted_log_probs.to(log_probs.device), log_probs.unsqueeze(1)], dim=1
                        )

                    # beam search: beam selection in the second iteration and on
                    else:
                        # mask all finished hypotheses to exclude them from beam
                        pad_mask = pad_profile.repeat(1, beam_size)

                        # for all prefixes ending with <eos> or <pad> replace generated
                        # continuations with <pad>
                        token_ids = tokenizer.pad_id * pad_mask + token_ids * (1 - pad_mask)

                        # force all hypotheses but one generated from already finished
                        # hypotheses to have extremely low score, so they will not be
                        # considered during beam re-ranking
                        pad_mask[:, 1:] = pad_mask[:, 1:] * -10000.0
                        scores = scores + log_probs * (1 - pad_mask).to(scores.dtype)

                        # choose top-k hypotheses with length penalty applied
                        len_penalties = compute_beam_search_len_penalty(decoder_seq_lengths, beam_alpha)
                        scores = scores / len_penalties
                        scores, indices = sample_token_fn(scores.view(-1, beam_size ** 2), dim=1, log_softmax=False)
                        scores = scores.view(-1, 1) * len_penalties

                        # select predicted sequences which correspond to the chosen hypotheses
                        predicted_tokens_dec = predicted_tokens_dec.unsqueeze(1).repeat(1, beam_size, 1)
                        predicted_tokens_dec = torch.cat((predicted_tokens_dec, token_ids.unsqueeze(2)), dim=2)
                        predicted_tokens_dec = predicted_tokens_dec.view(batch_size, beam_size ** 2, -1)
                        p_len = predicted_tokens_dec.size(2)
                        predicted_tokens_dec_ids = indices.unsqueeze(2).repeat(1, 1, p_len)
                        predicted_tokens_dec = predicted_tokens_dec.gather(1, predicted_tokens_dec_ids).view(-1, p_len)

                        # select logits which correspond to the chosen hypotheses
                        predicted_log_probs = predicted_log_probs.unsqueeze(1).repeat(1, beam_size, 1)
                        predicted_log_probs = torch.cat((predicted_log_probs, log_probs.unsqueeze(2)), dim=2)
                        predicted_log_probs = predicted_log_probs.view(batch_size, beam_size ** 2, -1)
                        predicted_log_probs = predicted_log_probs.gather(1, predicted_tokens_dec_ids[:, :, 1:]).view(
                            -1, p_len - 1
                        )

                        # update decoder_seq_length and pad_profile
                        not_eos_pad = predicted_tokens_dec.ne(tokenizer.eos_id) & predicted_tokens_dec.ne(
                            tokenizer.pad_id
                        )
                        decoder_seq_lengths = 1 + not_eos_pad.sum(dim=1, keepdim=True).to(scores.dtype)
                        pad_profile = (~not_eos_pad[:, -1:]).long()
                else:
                    # collect all predicted tokens and log_probs
                    predicted_tokens_dec = torch.cat(
                        [predicted_tokens_dec.to(token_ids.device), token_ids.unsqueeze(1)], dim=1
                    )
                    predicted_log_probs = torch.cat(
                        [predicted_log_probs.to(log_probs.device), log_probs.unsqueeze(1)], dim=1
                    )

            else:
                predicted_tokens_dec = torch.zeros(
                    (predicted_tokens_dec.shape[0], predicted_tokens_dec.shape[1] + 1),
                    dtype=predicted_tokens_dec.dtype,
                ).cuda()
                predicted_log_probs = torch.zeros(
                    (predicted_log_probs.shape[0], predicted_log_probs.shape[1] + 1), dtype=self.autocast_dtype
                ).cuda()

            if self.cfg.get('pipeline_model_parallel_size', 1) > 1:
                # Broadcast from the last pipeline stage to all other model-parallel ranks.
                torch.distributed.broadcast(
                    predicted_tokens_dec,
                    parallel_state.get_pipeline_model_parallel_last_rank(),
                    group=parallel_state.get_pipeline_model_parallel_group(),
                )
                torch.distributed.broadcast(
                    predicted_log_probs,
                    parallel_state.get_pipeline_model_parallel_last_rank(),
                    group=parallel_state.get_pipeline_model_parallel_group(),
                )

        # Reset microbatch calculator to what it was before decoding.
        _reconfigure_microbatch_calculator(
            rank=app_state.global_rank,
            rampup_batch_size=None,
            global_batch_size=global_batch_per_gpu * parallel_state.get_data_parallel_world_size(),
            micro_batch_size=global_batch_per_gpu // num_micro_batches_before_decode,
            data_parallel_size=parallel_state.get_data_parallel_world_size(),
        )

        if beam_search and beam_size > 1:
            if keep_only_best_tokens:
                len_penalties = compute_beam_search_len_penalty(decoder_seq_lengths, 0)
                scores = scores / len_penalties
                scores = scores.view(-1, beam_size)
                best_ids = torch.argmax(scores, dim=1, keepdim=True)
                scores = scores * len_penalties.view(-1, beam_size)
                scores = scores.gather(1, best_ids)
                best_tokens = best_ids.repeat(1, predicted_tokens_dec.size(1)).unsqueeze(1)
                predicted_tokens_dec = (
                    predicted_tokens_dec.view(batch_size, beam_size, -1).gather(1, best_tokens).squeeze(1)
                )
                predicted_log_probs = (
                    predicted_log_probs.view(batch_size, beam_size, -1).gather(1, best_tokens[:, :, 1:]).squeeze(1)
                )
            else:
                predicted_tokens_dec = predicted_tokens_dec.view(batch_size, beam_size, -1)
                predicted_log_probs = predicted_log_probs.view(batch_size, beam_size, -1)
                scores = scores.view(-1, beam_size)

        if beam_search:
            if return_scores:
                return predicted_tokens_dec, predicted_log_probs, scores

        return predicted_tokens_dec, predicted_log_probs

    def complete(self, request: Dict):
        """
            Autoregressively invokes language model in the inference mode
        Args:
            request: Dictionary with the following fields
                * prompt: a string which text the model should complete.
                * tokens_to_generate: how many tokens to generate while doing prompt completion.
        Returns:
            response: A python dictionary with the following fields
                * prompt: original text of the prompt
                * tokenized_prompt: list of (str) tokens from prompt
                * completion: a python dictionary with the following subfields:
                    * tokens: a list of triples (token, token_id, log_prob) comprising completion
                    * text: completion text (as a single string)

        """
        app_state = AppState()

        # The complete method only works with global batch = micro batch size = data parallel size = 1.
        _reconfigure_microbatch_calculator(
            rank=app_state.global_rank,
            rampup_batch_size=None,
            global_batch_size=1,
            micro_batch_size=1,
            data_parallel_size=1,
        )
        app_state = AppState()

        response = {}
        self.freeze()
        # naive greedy slow loop
        # TODO: add option for BeamSearchDecoder

        response['prompt'] = request['prompt'][0]
        response['completion'] = {}
        bos_id = request['bos_id']
        tokens_enc = request['masked_sample']

        response['masked_input'] = ' '.join(self.tokenizer.ids_to_tokens(tokens_enc[0].cpu().numpy().tolist()))
        enc_mask = tokens_enc != self.tokenizer.pad_id

        predicted_tokens_ids, log_probs = self.decode(
            tokens_enc, enc_mask, int(request['tokens_to_generate']), bos_id=bos_id
        )
        predicted_tokens_ids = predicted_tokens_ids.cpu().numpy()[0].tolist()
        log_probs = log_probs.cpu().numpy()[0].tolist()
        if self.tokenizer.eos_id in predicted_tokens_ids:
            idx = predicted_tokens_ids.index(self.tokenizer.eos_id)
            predicted_tokens_ids = predicted_tokens_ids[:idx]
        else:
            predicted_tokens_ids = [id for id in predicted_tokens_ids if id != self.tokenizer.pad_id]
        if self.tokenizer.eos_id in predicted_tokens_ids:
            idx = predicted_tokens_ids.index(self.tokenizer.eos_id)
            predicted_tokens_ids = predicted_tokens_ids[:idx]
        # Legacy sentencepiece detokenization still preserves special tokens which messes up exact string match.
        if hasattr(self.tokenizer, 'special_token_to_id'):
            predicted_tokens_ids = [
                id for id in predicted_tokens_ids if id not in self.tokenizer.special_token_to_id.values()
            ]

        predicted_tokens_dec = self.tokenizer.ids_to_tokens(predicted_tokens_ids)
        response['completion']['text'] = self.tokenizer.tokens_to_text(predicted_tokens_dec)
        response['completion']['tokens'] = list(zip(predicted_tokens_ids, predicted_tokens_dec, log_probs))
        self.unfreeze()
        return response

    def transfer_batch_to_device(self, batch: Any, device: torch.device, dataloader_idx: int) -> Any:
        """ PTL hook: https://pytorch-lightning.readthedocs.io/en/latest/common/lightning_module.html#transfer-batch-to-device
            When using pipeline parallelism, we need the global batch to remain on the CPU,
            since the memory overhead will be too high when using a large number of microbatches.
            Microbatches are transferred from CPU to GPU inside the pipeline.
        """
        return batch

    def _validate_trainer(self):
        """ Certain trainer configurations can break training.
            Here we try to catch them and raise an error.
        """
        if self.trainer.accumulate_grad_batches > 1:
            raise ValueError(
                f'Gradient accumulation is done within training_step. trainer.accumulate_grad_batches must equal 1'
            )

    def list_available_models(self):
        pass<|MERGE_RESOLUTION|>--- conflicted
+++ resolved
@@ -709,53 +709,24 @@
 
         return fwd_output_only_func
 
+#############
     def validation_step(self, dataloader_iter, batch_idx, dataloader_idx=0):
         """
         return_values - if given, returns a dictionary with given keys and corresponding values
         """
-        # Prefetch the dataloader_iter before fwd_bwd func to avoid PP rank 2 from waiting indefinitely with PP rank 1 reaches the end of dataloader_iter
-        dataloader_iter, done = self._prefetch(dataloader_iter)
-        if done:
-            return
-        prefix = "test" if self.trainer.testing else "val"
-        loss = self.fwd_bwd_step(dataloader_iter, batch_idx, True)
-        if prefix == 'val':
-            if type(self.trainer.val_dataloaders) == list and len(self.trainer.val_dataloaders) > 1:
-                self.validation_step_outputs[dataloader_idx].append(loss)
-            else:
-                self.validation_step_outputs.append(loss)
-        else:
-            if type(self.trainer.test_dataloaders) == list and len(self.trainer.test_dataloaders) > 1:
-                self.test_step_outputs[dataloader_idx].append(loss)
-            else:
-                self.test_step_outputs.append(loss)
-
-<<<<<<< HEAD
+        return self.fwd_bwd_step(dataloader_iter, batch_idx, True)
+
     def _test_validation_epoch_end(self, outputs, prefix):
         """
         Shared logging for validation and test
         """
-=======
-        return loss
-
-    def on_validation_epoch_end(self):
->>>>>>> 13791d27
         # NOTE: we need to make sure outputs is not empty (this is a workaround for a bug in pytorch lightning (?))
-        if not self.validation_step_outputs:
+        if len(outputs) == 0:
             logging.warning("validation_epoch_end: outputs is empty")
-<<<<<<< HEAD
             return
 
         # only the last pipeline parallel stages return loss
         averaged_outputs = {k: torch.stack([x[k] for x in outputs]).mean() for k in outputs[0].keys()}
-=======
-            return None
-        if parallel_state.is_pipeline_last_stage():
-            # only the last pipeline parallel stages return loss
-            averaged_loss = torch.stack(self.validation_step_outputs).mean()
-        else:
-            averaged_loss = torch.tensor(0.0).cuda()
->>>>>>> 13791d27
 
         # we can only log on one rank if it is rank zero so we broadcast from last rank
         for k, v in averaged_outputs.items():
@@ -770,23 +741,85 @@
         averaged_outputs = self._test_validation_epoch_end(outputs=outputs, prefix="val")
         # FIXME: do we need this? 'global_step' is logged in training_step
         self.log('global_step', self.trainer.global_step, prog_bar=True, rank_zero_only=True, batch_size=1)
-<<<<<<< HEAD
 
         return averaged_outputs
-=======
+
+    def test_step(self, dataloader_iter, batch_idx):
+        return self.validation_step(dataloader_iter, batch_idx)
+
+    def test_epoch_end(self, outputs):
+        averaged_outputs = self._test_validation_epoch_end(outputs=outputs, prefix="test")
+
+        return averaged_outputs
+
+##########
+
+    def _test_validation_step(self, step_outputs, dataloader_iter, batch_idx, dataloader_idx=0):
+        """
+        Shared logging for validation and test step
+        """
+        # Prefetch the dataloader_iter before fwd_bwd func to avoid PP rank 2 from waiting indefinitely with PP rank 1 reaches the end of dataloader_iter
+        dataloader_iter, done = self._prefetch(dataloader_iter)
+        if done:
+            return
+                    
+        loss_dict = self.fwd_bwd_step(dataloader_iter, batch_idx, True)
+        step_outputs.append(loss_dict)
+        
+        return loss_dict
+    
+    def validation_step(self, dataloader_iter, batch_idx, dataloader_idx=0):
+        """
+        return_values - if given, returns a dictionary with given keys and corresponding values
+        """
+        if type(self.trainer.val_dataloaders) == list and len(self.trainer.val_dataloaders) > 1:
+            step_outputs = self.validation_step_outputs[dataloader_idx]
+        else:
+            step_outputs = self.validation_step_outputs
+
+        return self._test_validation_step(
+            step_outputs=step_outputs, 
+            dataloader_iter=dataloader_iter, 
+            batch_idx=batch_idx, 
+            dataloader_idx=dataloader_idx,
+        )
+
+    def test_step(self, dataloader_iter, batch_idx, dataloader_idx=0):
+        if type(self.trainer.val_dataloaders) == list and len(self.trainer.val_dataloaders) > 1:
+            step_outputs = self.test_step_outputs[dataloader_idx]
+        else:
+            step_outputs = self.test_step_outputs
+
+        return self._test_validation_step(
+            step_outputs=step_outputs, 
+            dataloader_iter=dataloader_iter, 
+            batch_idx=batch_idx, 
+            dataloader_idx=dataloader_idx,
+        )
+
+    def _test_validation_epoch_end(self, outputs, prefix):
+        """
+        Shared logging for validation and test
+        """
+
+    def on_validation_epoch_end(self):
+        # NOTE: we need to make sure outputs is not empty (this is a workaround for a bug in pytorch lightning (?))
+        if not self.validation_step_outputs:
+            logging.warning("validation_epoch_end: outputs is empty")
+            return None
+        if parallel_state.is_pipeline_last_stage():
+            # only the last pipeline parallel stages return loss
+            averaged_loss = torch.stack(self.validation_step_outputs).mean()
+        else:
+            averaged_loss = torch.tensor(0.0).cuda()
+
+        # we can only log on one rank if it is rank zero so we broadcast from last rank
+        torch.distributed.broadcast(averaged_loss, get_last_rank())
+        self.log('val_loss', averaged_loss, prog_bar=True, rank_zero_only=True, batch_size=1)
+        self.log('global_step', self.trainer.global_step, prog_bar=True, rank_zero_only=True, batch_size=1)
         self.validation_step_outputs.clear()  # free memory
         return averaged_loss
->>>>>>> 13791d27
-
-    def test_step(self, dataloader_iter, batch_idx):
-        return self.validation_step(dataloader_iter, batch_idx)
-
-<<<<<<< HEAD
-    def test_epoch_end(self, outputs):
-        averaged_outputs = self._test_validation_epoch_end(outputs=outputs, prefix="test")
-
-        return averaged_outputs
-=======
+
     def on_test_epoch_end(self):
         if parallel_state.is_pipeline_last_stage():
             # only the last pipeline parallel stages return loss
@@ -799,8 +832,8 @@
         self.log('test_loss', averaged_loss, prog_bar=True, rank_zero_only=True, batch_size=1)
         self.test_step_outputs.clear()  # free memory
         return averaged_loss
->>>>>>> 13791d27
-
+
+########## 
     def loss_func(self, loss_mask, tokens_loss):
         """
         This function takes as input per-token loss and masks non-required values.
