# Copyright (c) 2022, NVIDIA CORPORATION.  All rights reserved.
#
# Licensed under the Apache License, Version 2.0 (the "License");
# you may not use this file except in compliance with the License.
# You may obtain a copy of the License at
#
#     http://www.apache.org/licenses/LICENSE-2.0
#
# Unless required by applicable law or agreed to in writing, software
# distributed under the License is distributed on an "AS IS" BASIS,
# WITHOUT WARRANTIES OR CONDITIONS OF ANY KIND, either express or implied.
# See the License for the specific language governing permissions and
# limitations under the License.

import copy
import functools
import inspect
from typing import Any, Dict, Optional

import torch
from omegaconf import OmegaConf, open_dict
from omegaconf.dictconfig import DictConfig
from pytorch_lightning.trainer.trainer import Trainer

from nemo.collections.nlp.data.language_modeling.megatron.megatron_batch_samplers import (
    MegatronPretrainingBatchSampler,
    MegatronPretrainingRandomBatchSampler,
)
from nemo.collections.nlp.models.language_modeling.megatron_base_model import MegatronBaseModel
from nemo.collections.nlp.modules.common.megatron.module import Float16Module
from nemo.collections.nlp.modules.common.megatron.token_level_encoder_decoder import (
    MegatronTokenLevelEncoderDecoderModule,
)
from nemo.collections.nlp.modules.common.megatron.utils import (
    ApexGuardDefaults,
    average_losses_across_data_parallel_group,
    get_params_for_weight_decay_optimization,
)
<<<<<<< HEAD
from nemo.collections.nlp.modules.common.text_generation_utils import sample_token_greedy, compute_beam_search_len_penalty
=======
from nemo.collections.nlp.modules.common.text_generation_utils import sample_token_greedy
>>>>>>> ff501bd8
from nemo.collections.nlp.parts.utils_funcs import get_last_rank
from nemo.utils import AppState, logging

try:
    from apex.transformer import parallel_state, tensor_parallel
    from apex.transformer.enums import ModelType
    from apex.transformer.pipeline_parallel.schedules.common import build_model
    from apex.transformer.pipeline_parallel.schedules.fwd_bwd_no_pipelining import forward_backward_no_pipelining
    from apex.transformer.pipeline_parallel.schedules.fwd_bwd_pipelining_without_interleaving import (
        forward_backward_pipelining_without_interleaving,
    )
    from apex.transformer.pipeline_parallel.utils import (
        _reconfigure_microbatch_calculator,
        get_micro_batch_size,
        get_num_microbatches,
    )

    HAVE_APEX = True
except (ImportError, ModuleNotFoundError):
    ModelType = ApexGuardDefaults()
    HAVE_APEX = False


__all__ = ["MegatronLMEncoderDecoderModel"]


class MegatronLMEncoderDecoderModel(MegatronBaseModel):
    """
    Megatron encoder-decoder base class
    """

    def __init__(self, cfg: DictConfig, trainer: Trainer):
        super().__init__(cfg, trainer=trainer)
        if cfg.get('pipeline_model_parallel_size', 1) > 1:
            if cfg.get('pipeline_model_parallel_split_rank', 0) <= 0:
                raise ValueError(
                    f"pipeline_model_parallel_split_rank must be > 0 when using pipeline_model_parallel_size > 1"
                )
        if cfg.get('pipeline_model_parallel_size', 1) > 1:
            if not cfg.get('share_token_embeddings', True) or not cfg.get(
                'share_decoder_tokens_head_embeddings', True
            ):
                raise ValueError(
                    "when pipeline_model_parallel_size > 1 we require share_token_embeddings=True and share_decoder_tokens_head_embeddings=True"
                )

        # Make sure trainer.accumulate_grad_batches is 1.
        self._validate_trainer()

        # TODO: Not sure how to use lists of modules with PTL.
        # This means we can only use pipeline parallelism without the interleaved schedule.
        self.enc_dec_model = build_model(
            model_provider_func=self.model_provider_func,
            wrap_with_ddp=False,
            model_type=ModelType.encoder_and_decoder,
        )[0]

        # We don't need to call it explicitly? Since it is a pytorch lightning hook function
        # self.setup_optimizer_param_groups()

        self.megatron_amp_o2 = cfg.get('megatron_amp_O2', False)

        if self.megatron_amp_o2:

            if not self.with_distributed_adam:
                # Pre-allocate the model on GPU to have master parameters allocated on the same device with matching data type
                self.enc_dec_model.cuda(torch.cuda.current_device())

            # Model wrapper to convert both model and inputs to half precision
            self.enc_dec_model = Float16Module(module=self.enc_dec_model, precision=cfg.precision)

        if self.cfg.precision == 'bf16':
            self.autocast_dtype = torch.bfloat16
        elif int(self.cfg.precision) == 32:
            self.autocast_dtype = torch.float
        elif int(self.cfg.precision) == 16:
            self.autocast_dtype = torch.half
        else:
            raise ValueError('precision must be in [32, 16, "bf16"]')

        self.enc_dec_model.model_type = ModelType.encoder_and_decoder

    def setup_optimizer_param_groups(self):
        """ModelPT override. Optimizer will get self._optimizer_param_groups"""
        self._optimizer_param_groups = get_params_for_weight_decay_optimization([self.enc_dec_model])

    def configure_optimizers(self):

        if self.with_distributed_adam:

            # Identify params that require grad reductions between
            # pipeline stages
            # See: allreduce_word_and_position_embeddings
            model_parallel_params = []
            if parallel_state.get_pipeline_model_parallel_world_size() > 1 and (
                parallel_state.is_rank_in_embedding_group()
            ):
                if self.cfg.get('share_token_embeddings', True) and self.cfg.get(
                    'share_decoder_tokens_head_embeddings', True
                ):
                    model_parallel_params.append(self.enc_dec_model.word_embeddings_weight())
            if (
                parallel_state.is_rank_in_position_embedding_group()
                and parallel_state.get_pipeline_model_parallel_world_size() > 1
                and parallel_state.get_pipeline_model_parallel_split_rank() is not None
                and self.cfg.encoder.get('position_embedding_type') == 'learned_absolute'
                and self.cfg.decoder.get('position_embedding_type') == 'learned_absolute'
            ):
                if self.cfg.get('share_token_embeddings', True):
                    model_parallel_params.append(self.enc_dec_model.position_embeddings_weight())
            if (
                parallel_state.get_pipeline_model_parallel_world_size() > 2
                and parallel_state.get_pipeline_model_parallel_split_rank() is not None
            ):
                if (
                    self.cfg.encoder.get('position_embedding_type') == 'relative'
                    and parallel_state.is_rank_in_encoder_relative_position_embedding_group()
                    and parallel_state.get_pipeline_model_parallel_split_rank() > 1
                ):
                    model_parallel_params.append(self.enc_dec_model.encoder_relative_position_embeddings_weight())
                if (
                    self.cfg.decoder.get('position_embedding_type') == 'relative'
                    and parallel_state.is_rank_in_decoder_relative_position_embedding_group()
                ):
                    model_parallel_params.append(self.enc_dec_model.decoder_relative_position_embeddings_weight())
                    if not self.cfg.decoder.get('relative_position_bias_self_attention_only', True):
                        model_parallel_params.append(
                            self.enc_dec_model.decoder_cross_attention_relative_position_embeddings_weight()
                        )

            # Disable async grad reductions for params that are
            # synchronized for pipeline parallelism
            for param in model_parallel_params:
                param._disable_greedy_grad_copy = not self.megatron_amp_o2
                param._disable_overlap_grad_sync = True

        return super().configure_optimizers()

    def _handle_bias_activation_fusion_args(self, cfg):
        # For oldest models, we don't have the option to turn on/off bias activation fusion. It is always on.
        if not hasattr(cfg, 'bias_gelu_fusion') and not hasattr(cfg, 'bias_activation_fusion'):
            # Handle the case where the model can have bias=False
            if cfg.get('bias', True):
                cfg.bias_activation_fusion = True
            else:
                cfg.bias_activation_fusion = False
        # For in-between models, Re-map bias_gelu_fusion to bias_activation_fusion
        elif hasattr(cfg, 'bias_gelu_fusion'):
            logging.warning('bias_gelu_fusion is deprecated. Please use bias_activation_fusion instead.')
            cfg.bias_activation_fusion = cfg.bias_gelu_fusion

    def _populate_encoder_decoder_configs_for_backward_compatibility(self, cfg):
        """
        Populate encoder and decoder configs for backward compatibility with a checkpoint that has a common enc/dec config.
        """
        # TODO: This will not remove redundant args that are already present in the new yaml file's config.model
        encoder_cfg = copy.deepcopy(cfg)
        decoder_cfg = copy.deepcopy(cfg)

        OmegaConf.set_struct(encoder_cfg, True)
        OmegaConf.set_struct(decoder_cfg, True)
        OmegaConf.set_struct(cfg, True)

        with open_dict(encoder_cfg), open_dict(decoder_cfg), open_dict(cfg):
            encoder_cfg.arch = cfg.get('encoder_arch', 'transformer')
            decoder_cfg.arch = cfg.get('decoder_arch', 'transformer')

            self._handle_bias_activation_fusion_args(encoder_cfg)
            self._handle_bias_activation_fusion_args(decoder_cfg)

            cfg.encoder = encoder_cfg
            cfg.decoder = decoder_cfg

            # NOTE: For old models there are two scenarios:
            # 1. If we share decoder embeddings with the output layer, we would always set tokens_head_bias=True
            # 2. If we do not share decoder embeddings with the output layer, we would always set tokens_head_bias=False
            cfg.tokens_head_bias = (
                True if cfg.get('share_decoder_tokens_head_embeddings', True) else False
            )  # For models before separate encoder/decoder configs, tokens_head_bias was always True.

    def model_provider_func(self, pre_process, post_process, add_encoder, add_decoder):
        # TODO: create get_encoder_decoder_model()here for different losses (e..g, nll, vae, mim)
        if not hasattr(self.cfg, 'encoder') or not hasattr(self.cfg, 'decoder'):
            logging.warning(
                'Could not find encoder or decoder in config. This is probably because of restoring an old checkpoint. Copying shared model configs to encoder and decoder configs.'
            )
            # After the call below, self.cfg.encoder and self.cfg.decoder will be populated with the cfg.model configs from old checkpoints.
            self._populate_encoder_decoder_configs_for_backward_compatibility(self.cfg)

        if parallel_state.get_pipeline_model_parallel_world_size() > 1 and self.cfg.encoder.arch == 'perceiver':
            raise ValueError(f"Perceivers with pipeline parallel > 1 is not supported yet.")

        if not hasattr(self.cfg, 'embedding_init_method_std'):
            embedding_init_method_std = self.cfg.encoder.init_method_std
        else:
            embedding_init_method_std = self.cfg.embedding_init_method_std

        if not hasattr(self.cfg, 'embedding_dropout'):
            embedding_dropout = self.cfg.encoder.hidden_dropout
        else:
            embedding_dropout = self.cfg.embedding_dropout

        model = MegatronTokenLevelEncoderDecoderModule(
            encoder_cfg=self.cfg.encoder,
            decoder_cfg=self.cfg.decoder,
            vocab_size=self.padded_vocab_size,
            max_position_embeddings=self.cfg.max_position_embeddings,
            num_tokentypes=0,
            parallel_output=True,
            pre_process=pre_process,
            post_process=post_process,
            fp16_cross_entropy=self.cfg.get('fp16_lm_cross_entropy', False),
            use_cpu_initialization=self.cfg.get('use_cpu_initialization', False),
            precision=self.cfg.get('precision', 16),
            embedding_init_method_std=embedding_init_method_std,
            embedding_dropout=embedding_dropout,
            label_smoothing=self.cfg.get('label_smoothing', 0.0),
            add_encoder=add_encoder,
            add_decoder=add_decoder,
            share_token_embeddings=self.cfg.get('share_token_embeddings', True),
            share_decoder_tokens_head_embeddings=self.cfg.get('share_decoder_tokens_head_embeddings', True),
            tokens_head_bias=self.cfg.get('tokens_head_bias', True),
        )
        return model

    def forward(
        self,
        encoder_input_ids,
        decoder_input_ids,
        encoder_attn_mask,
        decoder_attn_mask,
        token_type_ids=None,
        lm_labels=None,
        enc_output=None,
        enc_output_attn_mask=None,
        output_enc_hidden_only=False,
        enc_input=None,
    ):
        output_tensor = self.enc_dec_model(
            enc_input_ids=encoder_input_ids,
            dec_input_ids=decoder_input_ids,
            enc_attn_mask=encoder_attn_mask,
            dec_attn_mask=decoder_attn_mask,
            token_type_ids=token_type_ids,
            labels=lm_labels,
            enc_output=enc_output,
            enc_output_attn_mask=enc_output_attn_mask,
            output_enc_hidden_only=output_enc_hidden_only,
            enc_input=enc_input,
        )

        return output_tensor

    def training_step(self, batch, batch_idx):
        """
            Our dataloaders produce a micro-batch and then we fetch
            a number of microbatches depending on the global batch size and model parallel size
            from the dataloader to produce a list of microbatches.
            Batch should be a list of microbatches and those microbatches should on CPU.
            Microbatches are then moved to GPU during the pipeline.
            The list of microbatches is then piped through the pipeline using Apex fwd/bwd functions.
        """
        # we zero grads here because we also call backward in the apex fwd/bwd functions
        self._optimizer.zero_grad()
        # we prepare the micro batches for the apex fwd/bwd function
        batch_for_pipeline = self.process_global_batch(batch)
        encoder_seq_length = batch_for_pipeline[0].size(1)
        decoder_seq_length = batch_for_pipeline[1].size(1)
        tensor_shape = [encoder_seq_length, get_micro_batch_size(), self.cfg.encoder.hidden_size]

        # handle asynchronous grad reduction
        custom_sync_context_handler = None
        custom_grad_sync_func = None
        if self.with_distributed_adam:
            if self.megatron_amp_o2:
                # copy grads to main grad
                custom_sync_context_handler = lambda: self._optimizer.no_sync(greedy_grad_copy=True)
            else:
                # keep grad tensors around
                custom_sync_context_handler = lambda: self._optimizer.no_sync(greedy_grad_copy=False)
            custom_grad_sync_func = self.reduce_overlap_gradients
        else:
            if (
                self.megatron_amp_o2
                and self.cfg.get('pipeline_model_parallel_size', 1) == 1
                and not self.cfg.get('sequence_parallel', False)
            ):
                custom_sync_context_handler = self._optimizer.no_sync
            else:
                # TODO: enable async grad all reduce with O1/autocast
                # mixed precision training, with pipeline parallelism,
                # or with sequence parallelism
                custom_sync_context_handler = None

        if self.cfg.get('pipeline_model_parallel_size', 1) > 1:
            losses_reduced_per_micro_batch = forward_backward_pipelining_without_interleaving(
                forward_step_func=self.get_forward_output_and_loss_func(),
                batch=batch_for_pipeline,
                model=self.enc_dec_model,
                forward_only=False,
                tensor_shape=tensor_shape,
                decoder_sequence_length=decoder_seq_length,
                dtype=self.autocast_dtype,
                sync_batch_comm=self.cfg.get('sync_batch_comm', False),
                grad_scaler=self.trainer.precision_plugin.scaler if self.cfg.precision == 16 else None,
                custom_sync_context_handler=custom_sync_context_handler,
                custom_grad_sync_func=custom_grad_sync_func,
            )
        else:
            losses_reduced_per_micro_batch = forward_backward_no_pipelining(
                forward_step_func=self.get_forward_output_and_loss_func(),
                batch=batch_for_pipeline,
                model=self.enc_dec_model,
                forward_only=False,
                tensor_shape=tensor_shape,
                decoder_sequence_length=decoder_seq_length,
                dtype=self.autocast_dtype,
                sync_batch_comm=self.cfg.get('sync_batch_comm', False),
                grad_scaler=self.trainer.precision_plugin.scaler if self.cfg.precision == 16 else None,
                custom_sync_context_handler=custom_sync_context_handler,
            )

        # only the last stages of the pipeline return losses
        if losses_reduced_per_micro_batch:
            # average loss across micro batches
            loss_tensors_list = [loss_reduced['avg'] for loss_reduced in losses_reduced_per_micro_batch]
            loss_tensor = torch.concat(loss_tensors_list)
            loss_mean = loss_tensor.mean()
        else:
            loss_mean = torch.tensor(0.0).cuda()

        if self.with_distributed_adam:
            # synchronize asynchronous grad reductions
            # note: not necessary, but reduces performance degradation
            # from multiple simultaneous NCCL calls
            self._optimizer._finish_bucket_grad_sync()
        elif self.megatron_amp_o2:
            # when using pipeline parallelism grads must be reduced after the pipeline (not asynchronously)
            if self.cfg.get('pipeline_model_parallel_size', 1) > 1:
                # main grads are stored in the MainParamsOptimizer wrapper
                self._optimizer.allreduce_main_grads()
        else:
            # async grad allreduce is not currently implemented for O1/autocasting mixed precision training
            # so we allreduce gradients after the pipeline
            self.allreduce_gradients()  # @sangkug we think this is causing memory to blow up (hurts perf)

        if self.cfg.get('pipeline_model_parallel_size', 1) > 1:
            # when using pipeline parallelism, we need keep the word and position embeddings in sync
            self.allreduce_word_and_position_embeddings()

        ## logging
        # we can only log on one rank if it is rank zero so we broadcast from last rank
        # we can avoid this broadcast by updating the PTL log function to accept specific ranks
        torch.distributed.broadcast(loss_mean, get_last_rank())

        if self.cfg.precision == 16:
            loss_scale = self.trainer.precision_plugin.scaler._scale
            if loss_scale is not None:
                self.log('loss_scale', loss_scale)

        self.log('reduced_train_loss', loss_mean, prog_bar=True, rank_zero_only=True)
        lr = self._optimizer.param_groups[0]['lr']
        self.log('lr', lr, rank_zero_only=True)
        self.log('global_step', self.trainer.global_step, prog_bar=True, rank_zero_only=True)
        # TODO: make sure compute_consumed_samples works for pipeline parallelism
        self.log(
            'consumed_samples',
            self.compute_consumed_samples(self.trainer.global_step - self.init_global_step),
            prog_bar=True,
            rank_zero_only=True,
        )

        return loss_mean

    def backward(self, *args, **kwargs):
        """ LightningModule hook to do backward.
            We want this to do nothing since we run backward in the fwd/bwd functions from apex.
            No need to call it here.
        """
        return

    def optimizer_zero_grad(self, *args, **kwargs):
        """ LightningModule hook to zero grad.
            We want this to do nothing as we are zeroing grads during the training_step.
        """
        return

    def allreduce_gradients(self):
        """Reduce gradients across data parallel ranks.
           Modified from megatron-lm: https://github.com/NVIDIA/Megatron-LM/blob/d41696840ed0a7edb7e0499eb82a48ae112d9bb3/megatron/model/distributed.py#L188
        """
        # Bucketize and all-reduce
        buckets = {}
        # Pack the buckets.
        for param in self.parameters():
            if param.requires_grad and param.grad is not None:
                tp = param.data.type()
                if tp not in buckets:
                    buckets[tp] = []
                buckets[tp].append(param)
                # param.main_grad = param.grad

        # For each bucket, all-reduce and copy all-reduced grads.
        for tp in buckets:
            bucket = buckets[tp]
            grads = [param.grad.data for param in bucket]
            coalesced = torch._utils._flatten_dense_tensors(grads)
            coalesced /= parallel_state.get_data_parallel_world_size()
            torch.distributed.all_reduce(coalesced, group=parallel_state.get_data_parallel_group())
            for buf, synced in zip(grads, torch._utils._unflatten_dense_tensors(coalesced, grads)):
                buf.copy_(synced)

    def allreduce_word_and_position_embeddings(self):

        # Modified from megatron-lm: https://github.com/NVIDIA/Megatron-LM/blob/d41696840ed0a7edb7e0499eb82a48ae112d9bb3/megatron/training.py#L407
        # All-reduce word_embeddings' grad across first, last stages to ensure that word_embeddings parameters stay in sync.
        if parallel_state.get_pipeline_model_parallel_world_size() > 1 and (
            parallel_state.is_rank_in_embedding_group()
        ):
            if self.cfg.get('share_token_embeddings', True) and self.cfg.get(
                'share_decoder_tokens_head_embeddings', True
            ):
                word_embeddings_weight = self.enc_dec_model.word_embeddings_weight()
                if self.megatron_amp_o2:
                    # O2 recipe stores a "main" copy of weights and grads
                    grad = word_embeddings_weight.main_grad
                else:
                    grad = word_embeddings_weight.grad
                torch.distributed.all_reduce(grad, group=parallel_state.get_embedding_group())
            else:
                raise ValueError(
                    f"Attempting to allreduce word_embeddings for pipeline parallel size > 1, but found untied word embeddings or token head embeddings. This is not supported yet."
                )

        # All-reduce position embeddings for T5.
        if (
            parallel_state.is_rank_in_position_embedding_group()
            and parallel_state.get_pipeline_model_parallel_world_size() > 1
            and parallel_state.get_pipeline_model_parallel_split_rank() is not None
            and self.cfg.encoder.get('position_embedding_type') == 'learned_absolute'
            and self.cfg.decoder.get('position_embedding_type') == 'learned_absolute'
        ):
            if self.cfg.get('share_token_embeddings', True):
                position_embeddings_weight = self.enc_dec_model.position_embeddings_weight()
                if self.megatron_amp_o2:
                    grad = position_embeddings_weight.main_grad
                else:
                    grad = position_embeddings_weight.grad
                torch.distributed.all_reduce(grad, group=parallel_state.get_position_embedding_group())

        # All-reduce relative position embeddings for T5.
        if (
            parallel_state.get_pipeline_model_parallel_world_size()
            > 2  # This > 2 and not > 1 since with PP=2 encoder RPE can live only on one rank.
            and parallel_state.get_pipeline_model_parallel_split_rank() is not None
        ):
            # For split rank = 1, we have only one encoder rank and so we don't need to allreduce.
            if (
                self.cfg.encoder.get('position_embedding_type') == 'relative'
                and parallel_state.is_rank_in_encoder_relative_position_embedding_group()
                and parallel_state.get_pipeline_model_parallel_split_rank() > 1
            ):
                position_embeddings_weight = self.enc_dec_model.encoder_relative_position_embeddings_weight()
                if self.megatron_amp_o2:
                    grad = position_embeddings_weight.main_grad
                else:
                    grad = position_embeddings_weight.grad
                torch.distributed.all_reduce(
                    grad, group=parallel_state.get_encoder_relative_position_embedding_group()
                )

            # For split rank == pipeline_world_size - 1, we have only one decoder rank and so we don't need to allreduce.
            if (
                self.cfg.decoder.get('position_embedding_type') == 'relative'
                and parallel_state.is_rank_in_decoder_relative_position_embedding_group()
            ):
                position_embeddings_weight = self.enc_dec_model.decoder_relative_position_embeddings_weight()
                if self.megatron_amp_o2:
                    grad = position_embeddings_weight.main_grad
                else:
                    grad = position_embeddings_weight.grad
                torch.distributed.all_reduce(
                    grad, group=parallel_state.get_decoder_relative_position_embedding_group()
                )

                # If the model also has separate RPE weights for decoder cross-attention, allreduce those as well.
                if not self.cfg.decoder.get('relative_position_bias_self_attention_only', True):
                    position_embeddings_weight = (
                        self.enc_dec_model.decoder_cross_attention_relative_position_embeddings_weight()
                    )
                    if self.megatron_amp_o2:
                        grad = position_embeddings_weight.main_grad
                    else:
                        grad = position_embeddings_weight.grad
                    torch.distributed.all_reduce(
                        grad, group=parallel_state.get_decoder_relative_position_embedding_group()
                    )

    def get_forward_output_and_loss_func(self):
        def fwd_output_and_loss_func(batch, model):
            batch = [x.cuda(non_blocking=True) for x in batch]
            encoder_input_ids, decoder_input_ids, loss_mask, lm_labels, encoder_attn_mask, decoder_attn_mask = batch

            output = model(
                encoder_input_ids,  # enc_input_ids
                encoder_attn_mask,  # enc_attn_mask
                decoder_input_ids,  # dec_input_ids
                decoder_attn_mask,  # dec_attn_mask
                None,  # token_type_ids
                lm_labels,  # labels
            )

            def loss_func(output_tensor):
                loss = self.loss_func(loss_mask, output_tensor)
                reduced_loss = average_losses_across_data_parallel_group([loss])
                return loss, {'avg': reduced_loss}

            return output, loss_func

        return fwd_output_and_loss_func

    @functools.lru_cache(maxsize=None)
    def _kwargs_to_arg_idx(self):
        """
        Returns a dict {kwarg name: arg index} to be used when mapping
        kwargs into a list of args.

        Computed on first call, and then cached.
        """
        # build mapping of kwargs to arg index at first run
        module = self.enc_dec_model.forward if not self.megatron_amp_o2 else self.enc_dec_model.module.forward
        args_name = inspect.getfullargspec(module)[0][1:]
        kwargs_to_arg_idx = {k: v for k, v in zip(args_name, range(len(args_name)))}

        return kwargs_to_arg_idx

    def _build_forward_args_from_kwargs(self, args_name, args, **kwargs):
        """
        A helper method that converts arguments into positional arguments (by name)

        args - a list of arguments to pass to self.enc_dec_model (tensors from batch)
        args_name - a list of argument name (to be matched against allowed kwargs)
        kwargs - a dict {arg name: arg value} (used for non-tensor values)
        """
        # sanity checks
        if len(args) != len(args_name):
            raise ValueError(f"Mismatch between length in args_name ({len(args_name)}) and args ({len(args)})")
        if any([n in kwargs for n in args_name]):
            raise ValueError(f"args_name = {args_name} cannot overlap kwargs = {list(kwargs.keys())}")

        # get mapping of kwarg names to arg index
        kwargs_to_arg_idx = self._kwargs_to_arg_idx()

        # collect all arguments
        all_args_name = args_name[:]
        all_args = args[:]
        for k, v in kwargs.items():
            all_args_name.append(k)
            all_args.append(v)

        args_idx = [kwargs_to_arg_idx[n] for n in all_args_name]

        # print(f"all_args_name = {all_args_name}   args_idx = {args_idx}")

        # construct args ordered by name (with None as place-holder)
        forward_args = [None] * (max(args_idx) + 1)
        for i, v in zip(args_idx, all_args):
            forward_args[i] = v

        return forward_args

    def _get_forward_output_only_func(self, arg_names, output_name, **kwargs):
        """
        args_idx - maps batch into index of args (with None filling gaps)
        arg_names - corresponding names for a friendly error message
        output_name - name of output (hiddens for encode, logits for decode)
        kwargs - shared arguments (non tensors)
        """

        def fwd_output_only_func(batch, model):
            batch = [x.cuda(non_blocking=True) for x in batch]

            # map batch and shared args into forward args
            args = self._build_forward_args_from_kwargs(args_name=arg_names, args=batch, **kwargs)
            output = model(*args).contiguous()

            def id_func(output_tensor):
                return output_tensor, {output_name: output_tensor}

            return output, id_func

        return fwd_output_only_func

    def validation_step_logits(self, batch, batch_idx):
        """
        return_values - if given, returns a dictionary with given keys and corresponding values
        """
        batch_for_pipeline = self.process_global_batch(batch)
        encoder_seq_length = batch_for_pipeline[0].size(1)
        decoder_seq_length = batch_for_pipeline[1].size(1)

        tensor_shape = [encoder_seq_length, get_micro_batch_size(), self.cfg.encoder.hidden_size]

        (
            encoder_input_ids,
            decoder_input_ids,
            loss_mask,
            lm_labels,
            encoder_attn_mask,
            decoder_attn_mask,
        ) = batch_for_pipeline
        batch_for_pipeline = [encoder_input_ids, encoder_attn_mask, decoder_input_ids, decoder_attn_mask]
        arg_names = ['enc_input_ids', 'enc_attn_mask', 'dec_input_ids', 'dec_attn_mask']

        forward_step_func = self._get_forward_output_only_func(arg_names=arg_names, output_name="logits")

        if self.cfg.get('pipeline_model_parallel_size', 1) > 1:
            output_tensor = forward_backward_pipelining_without_interleaving(
                forward_step_func=forward_step_func,
                batch=batch_for_pipeline,
                model=self.enc_dec_model,
                forward_only=True,
                tensor_shape=tensor_shape,
                decoder_sequence_length=decoder_seq_length,
                dtype=self.autocast_dtype,
                sync_batch_comm=self.cfg.get('sync_batch_comm', False),
                grad_scaler=self.trainer.precision_plugin.scaler if self.cfg.precision == 16 else None,
            )
        else:
            output_tensor = forward_backward_no_pipelining(
                forward_step_func=forward_step_func,
                batch=batch_for_pipeline,
                model=self.enc_dec_model,
                forward_only=True,
                tensor_shape=tensor_shape,
                decoder_sequence_length=decoder_seq_length,
                dtype=self.autocast_dtype,
                sync_batch_comm=self.cfg.get('sync_batch_comm', False),
                grad_scaler=self.trainer.precision_plugin.scaler if self.cfg.precision == 16 else None,
            )

        if output_tensor:
            # average loss across micro batches
            logits_tensors_list = [o['logits'] for o in output_tensor]
            logits_tensor = torch.concat(logits_tensors_list)
        else:
            # we're not on the last pipeline stage so no losses
            logits_tensor = []

        return logits_tensor

    def validation_step(self, batch, batch_idx, dataloader_idx=0):
        """
        return_values - if given, returns a dictionary with given keys and corresponding values
        """
        batch_for_pipeline = self.process_global_batch(batch)
        encoder_seq_length = batch_for_pipeline[0].size(1)
        decoder_seq_length = batch_for_pipeline[1].size(1)

        tensor_shape = [encoder_seq_length, get_micro_batch_size(), self.cfg.encoder.hidden_size]

        if self.cfg.get('pipeline_model_parallel_size', 1) > 1:
            losses_reduced_per_micro_batch = forward_backward_pipelining_without_interleaving(
                forward_step_func=self.get_forward_output_and_loss_func(),
                batch=batch_for_pipeline,
                model=self.enc_dec_model,
                forward_only=True,
                tensor_shape=tensor_shape,
                decoder_sequence_length=decoder_seq_length,
                dtype=self.autocast_dtype,
                sync_batch_comm=self.cfg.get('sync_batch_comm', False),
                grad_scaler=self.trainer.precision_plugin.scaler if self.cfg.precision == 16 else None,
            )
        else:
            losses_reduced_per_micro_batch = forward_backward_no_pipelining(
                forward_step_func=self.get_forward_output_and_loss_func(),
                batch=batch_for_pipeline,
                model=self.enc_dec_model,
                forward_only=True,
                tensor_shape=tensor_shape,
                decoder_sequence_length=decoder_seq_length,
                dtype=self.autocast_dtype,
                sync_batch_comm=self.cfg.get('sync_batch_comm', False),
                grad_scaler=self.trainer.precision_plugin.scaler if self.cfg.precision == 16 else None,
            )

        if losses_reduced_per_micro_batch:
            # average loss across micro batches
            loss_tensors_list = [loss_reduced['avg'] for loss_reduced in losses_reduced_per_micro_batch]
            loss_tensor = torch.concat(loss_tensors_list)
            loss_mean = loss_tensor.mean()
        else:
            # we're not on the last pipeline stage so no losses
            loss_mean = []

        return loss_mean

    def validation_epoch_end(self, outputs):
        if parallel_state.is_pipeline_last_stage():
            # only the last pipeline parallel stages return loss
            averaged_loss = torch.stack(outputs).mean()
        else:
            averaged_loss = torch.tensor(0.0).cuda()

        # we can only log on one rank if it is rank zero so we broadcast from last rank
        torch.distributed.broadcast(averaged_loss, get_last_rank())
        self.log('val_loss', averaged_loss, prog_bar=True, rank_zero_only=True)
        self.log('global_step', self.trainer.global_step, prog_bar=True, rank_zero_only=True)

        return averaged_loss

    def test_step(self, batch, batch_idx):
        return self.validation_step(batch, batch_idx)

    def test_epoch_end(self, outputs):
        if parallel_state.is_pipeline_last_stage():
            # only the last pipeline parallel stages return loss
            averaged_loss = torch.stack(outputs).mean()
        else:
            averaged_loss = torch.tensor(0.0).cuda()

        # we can only log on one rank if it is rank zero so we broadcast from last rank
        torch.distributed.broadcast(averaged_loss, get_last_rank())
        self.log('test_loss', averaged_loss, prog_bar=True, rank_zero_only=True)
        return averaged_loss

    def loss_func(self, loss_mask, tokens_loss):
        """
        This function takes as input per-token loss and masks non-required values.
        """
        losses = tokens_loss.view(-1).float()
        loss_mask = loss_mask.view(-1).float()
        # TODO: add nemo version here
        loss = torch.sum(losses * loss_mask) / loss_mask.sum()  # sequence level nll
        return loss

    def process_micro_batch(self, micro_batch):
        """ Micro batch returned by MegatronT5 dataloader"""

        data_b = micro_batch

        # Unpack.
        tokens_enc = data_b['text_enc'].long()
        tokens_dec = data_b['text_dec'].long()
        labels = data_b['labels'].long()
        loss_mask = data_b['loss_mask'].float()

        enc_mask = data_b['enc_mask']
        dec_mask = data_b['dec_mask']

        return tokens_enc, tokens_dec, loss_mask, labels, enc_mask, dec_mask

    def _process_global_batch_without_megatron_batch_sampler(self, global_batch, tokenizer=None):
        """ Prepares the global batch for apex fwd/bwd functions.
            Global batch is a list of micro batches.
        """
        tokenizer = self.tokenizer if tokenizer is None else tokenizer
        text_enc_list = []
        text_dec_list = []
        labels_list = []
        loss_mask_list = []
        enc_mask_list = []
        dec_mask_list = []

        # Determine the maximum encoder and decoder sequence lengths amongst microbatches and pad each microbatch to the max seq length.
        # NOTE: This should only happen for model finetuning where we pad dynamically. Training uses fixed training shapes.

        max_enc_seq_lenth = max([micro_batch['text_enc'].shape[1] for micro_batch in global_batch])
        max_dec_seq_lenth = max([micro_batch['text_dec'].shape[1] for micro_batch in global_batch])

        for micro_batch in global_batch:
            text_enc, text_dec, loss_mask, labels, enc_mask, dec_mask = self.process_micro_batch(micro_batch)
            # Check if encoder sequence length < max encoder sequence length of the global batch and pad.
            if text_enc.shape[1] < max_enc_seq_lenth:
                text_enc = torch.nn.functional.pad(
                    text_enc, (0, max_enc_seq_lenth - text_enc.shape[1], 0, 0), 'constant', tokenizer.pad_id
                )
                enc_mask = torch.nn.functional.pad(
                    enc_mask, (0, max_enc_seq_lenth - enc_mask.shape[1], 0, 0), 'constant', 0
                )
            if text_dec.shape[1] < max_dec_seq_lenth:
                text_dec = torch.nn.functional.pad(
                    text_dec, (0, max_dec_seq_lenth - text_dec.shape[1], 0, 0), 'constant', tokenizer.pad_id
                )
                dec_mask = torch.nn.functional.pad(
                    dec_mask, (0, max_dec_seq_lenth - dec_mask.shape[1], 0, 0), 'constant', 0
                )
                labels = torch.nn.functional.pad(
                    labels, (0, max_dec_seq_lenth - labels.shape[1], 0, 0), 'constant', tokenizer.pad_id
                )
                loss_mask = torch.nn.functional.pad(
                    loss_mask, (0, max_dec_seq_lenth - loss_mask.shape[1], 0, 0), 'constant', 0
                )
            text_enc_list.append(text_enc)
            text_dec_list.append(text_dec)
            labels_list.append(labels)
            loss_mask_list.append(loss_mask)
            enc_mask_list.append(enc_mask)
            dec_mask_list.append(dec_mask)

        # Concatenate to (num_microbatches x micro_batch_size x seq_len)
        tokens_enc_tensor = torch.concat(text_enc_list, dim=0)
        tokens_dec_tensor = torch.concat(text_dec_list, dim=0)
        labels_tensor = torch.concat(labels_list, dim=0)
        loss_mask_tensor = torch.concat(loss_mask_list, dim=0)
        enc_mask_tensor = torch.concat(enc_mask_list, dim=0)
        dec_mask_tensor = torch.concat(dec_mask_list, dim=0)

        return {
            'text_enc': tokens_enc_tensor,
            'text_dec': tokens_dec_tensor,
            'loss_mask': loss_mask_tensor,
            'labels': labels_tensor,
            'enc_mask': enc_mask_tensor,
            'dec_mask': dec_mask_tensor,
        }

    def process_global_batch(self, global_batch):
        # If the decoder input starts with <pad> instead of <bos>, which is the case for huggingface T5 models, we don't want to mask the first token.
        # For NeMo-Megatron, the sequence starts with <bos>, which is never masked so we can always set index 0 to be unmasked.
        global_batch['dec_mask'][:, 0] = 1

        return [
            global_batch["text_enc"],
            global_batch["text_dec"],
            global_batch["loss_mask"],
            global_batch["labels"],
            global_batch["enc_mask"],
            global_batch["dec_mask"],
        ]

    def build_train_valid_test_datasets(self):
        raise NotImplementedError("Please implement this method in child-class")

    def build_pretraining_data_loader(self, dataset, consumed_samples, num_workers):
        """Buld dataloader given an input dataset."""

        if dataset is None:
            return None

        logging.info(f'Building dataloader with consumed samples: {consumed_samples}')
        # Megatron sampler
        if hasattr(self._cfg.data, 'dataloader_type') and self._cfg.data.dataloader_type is not None:
            if self._cfg.data.dataloader_type == 'single':
                batch_sampler = MegatronPretrainingBatchSampler(
                    total_samples=len(dataset),
                    consumed_samples=consumed_samples,
                    micro_batch_size=self._cfg.micro_batch_size,
                    global_batch_size=self._cfg.global_batch_size,
                    data_parallel_rank=parallel_state.get_data_parallel_rank(),
                    data_parallel_size=parallel_state.get_data_parallel_world_size(),
                    drop_last=self._cfg.get('drop_last', True),
                )
            elif self._cfg.data.dataloader_type == 'cyclic':
                batch_sampler = MegatronPretrainingRandomBatchSampler(
                    total_samples=len(dataset),
                    consumed_samples=consumed_samples,
                    micro_batch_size=self._cfg.micro_batch_size,
                    global_batch_size=self._cffg.global_batch_size,
                    data_parallel_rank=parallel_state.get_data_parallel_rank(),
                    data_parallel_size=parallel_state.get_data_parallel_world_size(),
                    drop_last=self._cfg.get('drop_last', True),
                )
            else:
                raise Exception(f'{self._cfg.dataloader_type} dataloader type is not supported.')
        else:
            raise ValueError('cfg.data.dataloader_type not found. Must be "single" or "cyclic"')

        # Torch dataloader.
        return torch.utils.data.DataLoader(
            dataset, batch_sampler=batch_sampler, num_workers=num_workers, pin_memory=True,
        )

    def setup(self, stage=None):
        """ PTL hook that is executed after DDP spawns.
            We setup datasets here as megatron datasets require DDP to instantiate.
            See https://pytorch-lightning.readthedocs.io/en/latest/common/lightning_module.html#setup for more information.
        Args:
            stage (str, optional): Can be 'fit', 'validate', 'test' or 'predict'. Defaults to None.
        """
        num_parameters_on_device, total_num_parameters = self._get_total_params_across_model_parallel_groups_enc_dec(
            self.enc_dec_model
        )

        logging.info(
            f'Pipeline model parallel rank: {parallel_state.get_pipeline_model_parallel_rank()}\n'
            f'Tensor model parallel rank: {parallel_state.get_tensor_model_parallel_rank()}\n'
            f'Number of model parameters on device: {num_parameters_on_device:.2e}\n'
            f'Total number of model parameters: {total_num_parameters:.2e}\n'
        )
        resume_checkpoint_path = self.trainer._checkpoint_connector.resume_from_checkpoint_fit_path

        if resume_checkpoint_path:
            init_consumed_samples = self._extract_consumed_samples_from_ckpt(resume_checkpoint_path)
        else:
            init_consumed_samples = 0
        self.init_consumed_samples = init_consumed_samples

        """A PTL method to setup the training, validation and test datasets."""
        if stage == 'predict':
            return
        if self._train_dl is not None and self._validation_dl is not None:
            return
        self.build_train_valid_test_datasets()
        self.setup_training_data(self._cfg.data)
        self.setup_validation_data(self._cfg.data)
        self.setup_test_data(self._cfg.data)

        # when using pipeline model parallel the final stage need to initialize word embeddings
        if parallel_state.get_pipeline_model_parallel_world_size() > 1:
            assert (
                self.cfg.share_token_embeddings
            ), "share_word_embedding must be True when using pipeline model parallel > 1"
            assert (
                self.cfg.share_decoder_tokens_head_embeddings
            ), "share_decoder_tokens_head_embeddings must be True when using pipeline model parallel > 1"
            self.enc_dec_model.sync_initial_word_embeddings()
            if (
                self.cfg.encoder.get('position_embedding_type') == 'learned_absolute'
                and self.cfg.decoder.get('position_embedding_type') == 'learned_absolute'
            ):
                self.enc_dec_model.sync_initial_position_embeddings()
            # Synchronize RPE embeddings across pipeline parallel ranks.
            else:
                if self.cfg.encoder.get('position_embedding_type', 'learned_absolute') == 'relative':
                    self.enc_dec_model.sync_initial_encoder_relative_position_embeddings()
                if self.cfg.decoder.get('position_embedding_type', 'learned_absolute') == 'relative':
                    self.enc_dec_model.sync_initial_decoder_relative_position_embeddings()
                if self.cfg.decoder.get(
                    'position_embedding_type', 'learned_absolute'
                ) == 'relative' and not self.cfg.decoder.get('relative_position_bias_self_attention_only', True):
                    self.enc_dec_model.sync_initial_decoder_cross_attention_relative_position_embeddings()

    def setup_training_data(self, cfg):
        if hasattr(self, '_train_ds'):
            consumed_samples = self.compute_consumed_samples(0)
            self._train_dl = self.build_pretraining_data_loader(
                self._train_ds, consumed_samples, num_workers=self._cfg.data.num_workers
            )

    def setup_validation_data(self, cfg):
        if hasattr(self, '_validation_ds'):
            consumed_samples = 0
            self._validation_dl = self.build_pretraining_data_loader(
                self._validation_ds, consumed_samples, num_workers=self._cfg.data.num_workers
            )

    def setup_test_data(self, cfg):
        if hasattr(self, '_test_ds'):
            consumed_samples = 0
            self._test_dl = self.build_pretraining_data_loader(self._test_ds, consumed_samples, num_workers=0)

    def predict_step(self, batch: Any, batch_idx: int, dataloader_idx: Optional[int] = None) -> Any:
        request = batch
        response = self.complete(request)
        logging.info(f"response: {response}")
        return response

    def encode(self, tokens_enc, enc_mask, encoder_input=None, reconfigure_microbatch=True):
        """
        tokens_enc - encoder input tokens
        enc_mask - corresponding mask
        encoder_input - encoder input (bypass tokens), if given tokens_enc can be None.
        """
        # Check whether the DDP is initialized. This is needed when running inference outside of training loop.
        if parallel_state.is_unitialized():

            def dummy():
                return

            if self.trainer.strategy.launcher is not None:
                self.trainer.strategy.launcher.launch(dummy, trainer=self.trainer)
            self.trainer.strategy.setup_environment()

            # Reconfigure microbatch sizes here because on model restore, this will contain the micro/global batch configuration used while training.
            if reconfigure_microbatch:
                _reconfigure_microbatch_calculator(
                    rank=0,  # This doesn't matter since it is only used for logging
                    rampup_batch_size=None,
                    global_batch_size=1,
                    micro_batch_size=1,  # Make sure that there is no "grad acc" while decoding.
                    data_parallel_size=1,  # We check above to make sure that dataparallel size is always 1 at inference.
                )

        # If classes that inherit from this class are using a different tokenizer,
        app_state = AppState()
        if tokens_enc is not None:
            global_batch_per_gpu = tokens_enc.size(0)
            encoder_seq_length = tokens_enc.size(1)
        else:
            global_batch_per_gpu = encoder_input.size(1)
            encoder_seq_length = encoder_input.size(0)

        num_micro_batches_before_decode = get_num_microbatches()
        # Reconfigure microbatch calculator here to set num microbatches to 1 while decoding since its not clear how to decode with "grad acc".
        # reconfigure back to how things were before encode
        if reconfigure_microbatch:
            _reconfigure_microbatch_calculator(
                rank=app_state.global_rank,
                rampup_batch_size=None,
                global_batch_size=global_batch_per_gpu * parallel_state.get_data_parallel_world_size(),
                micro_batch_size=global_batch_per_gpu,  # Make sure that there is no "grad acc" while decoding.
                data_parallel_size=parallel_state.get_data_parallel_world_size(),
            )
        tensor_shape = [encoder_seq_length, global_batch_per_gpu, self.cfg.encoder.hidden_size]

        # build input arguments description
        if tokens_enc is not None:
            batch_for_pipeline = [tokens_enc, enc_mask]
            arg_names = ['enc_input_ids', 'enc_attn_mask']
        else:
            if encoder_input is None:
                raise ValueError("At least one of tokens_enc and encoder_input must be provided with not None value")

            batch_for_pipeline = [enc_mask]
            arg_names = ['enc_attn_mask']

        if encoder_input is not None:
            batch_for_pipeline.append(encoder_input)
            arg_names.append('enc_input')

        forward_step_func = self._get_forward_output_only_func(
            arg_names=arg_names, output_name="hiddens", output_enc_hidden_only=True
        )

        # Counter intuitively, we need to set decoder_sequence_length=encoder_seq_length because while running `.enocde()`, the last hidden states from encoder are passed through as identity through the pipeline. Setting it to anything else will cause hanging due to tensor shape mismatches.
        if self.cfg.get('pipeline_model_parallel_size', 1) > 1:
            output_tensor = forward_backward_pipelining_without_interleaving(
                forward_step_func=forward_step_func,
                batch=batch_for_pipeline,
                model=self.enc_dec_model,
                forward_only=True,
                tensor_shape=tensor_shape,
                decoder_sequence_length=encoder_seq_length,
                dtype=self.autocast_dtype,
                sync_batch_comm=self.cfg.get('sync_batch_comm', False),
            )
        else:
            output_tensor = forward_backward_no_pipelining(
                forward_step_func=forward_step_func,
                batch=batch_for_pipeline,
                model=self.enc_dec_model,
                forward_only=True,
                tensor_shape=tensor_shape,
                decoder_sequence_length=encoder_seq_length,
                dtype=self.autocast_dtype,
                sync_batch_comm=self.cfg.get('sync_batch_comm', False),
            )

        if output_tensor:
            output_tensor = output_tensor[0]['hiddens']
        else:
            output_tensor = torch.zeros(tensor_shape, dtype=self.autocast_dtype).cuda()

        if self.cfg.get('pipeline_model_parallel_size', 1) > 1:
            # Broadcast from the last pipeline stage to all other model-parallel ranks.
            torch.distributed.broadcast(
                output_tensor,
                parallel_state.get_pipeline_model_parallel_last_rank(),
                group=parallel_state.get_pipeline_model_parallel_group(),
            )

        # Reset microbatch calculator to what it was before decoding.
        if reconfigure_microbatch:
            _reconfigure_microbatch_calculator(
                rank=app_state.global_rank,
                rampup_batch_size=None,
                global_batch_size=global_batch_per_gpu * parallel_state.get_data_parallel_world_size(),
                micro_batch_size=global_batch_per_gpu // num_micro_batches_before_decode,
                data_parallel_size=parallel_state.get_data_parallel_world_size(),
            )

        # Return the output tensor of encoder and transpose from [seq_len, batch, hidden] to [batch, seq_len, hidden]
        return output_tensor.transpose(1, 0)

    def decode(
        self,
        tokens_enc,
        enc_mask,
        num_tokens_to_generate,
        encoder_input=None,
        tokenizer=None,
        enc_output=None,
        enc_output_attn_mask=None,
        ignore_ids=[],
        bos_id=None,  # If bos=None, will use tokenizer.bos_id unless explicitly set to something else.
        sample_token_fn=sample_token_greedy,
        predicted_tokens_dec=None,
<<<<<<< HEAD
        beam_size: Optional[int] = None,
        beam_alpha: int = 0,
        keep_only_best_tokens: bool = False,
        return_scores: bool = False
    ):
        """
        sample_token_fn(logits) -> log_probs, token_ids  - a function that takes in a tensor of logits [batch_size, vocab_size] and returns a tuple (tensor of log_probs [batch_size], tensor of sampled from logits [batch_size]).
        predicted_tokens_dec - a tensor of shape [batch_size, seq_len] that contains the tokens that have already been decoded. This is used for beam search.
        param beam_size: beam size parameter for beam search, specifies number of the best sequences at each decode
                        iteration to be left per target
        param beam_alpha: the parameter of length penalty applied to sequences predicted by the beam search
        param keep_only_best_tokens: boolean flag if to output only best sequence of predicted tokens (True)
                                    or beam_size predictions per target
        param return_scores:  boolean flag if to return scores at the top of predictions and logits
        """
        beam_search = beam_size is not None
        if beam_search:
            assert beam_size >= 1 and beam_alpha >= 0, 'Beam-search related parameters are misspecified'
        else:
            assert not keep_only_best_tokens and not return_scores, \
                'Arguments keep_only_best_tokens and beam_search can be enabled only in the beam search'

=======
    ):
        """
        tokens_enc - a tensor of shape [batch_size, seq_len] that contains the input tokens.
        enc_mask - a tensor of shape [batch_size, seq_len] that contains the input tokens mask (1 for active, 0 for inactive).
        num_tokens_to_generate - the max number of tokens to generate.
        encoder_input - a tensor of shape [batch_size, seq_len, hidden_size] that contains the encoder hidden states (replaces tokens_enc if given).   
        tokenizer - a tokenizer object.
        enc_output - a tensor of shape [batch_size, seq_len, hidden_size] that contains the encoder hidden states (replaces tokens_enc and encoder_input if given).
        enc_output_attn_mask - a tensor of shape [batch_size, seq_len] that contains the encoder attention mask (replaces enc_mask if given).
        ignore_ids - a list of token ids to ignore when sampling.
        bos_id - the id of the beginning of sentence token. If None, will use tokenizer.bos_id unless explicitly set to something else.
        sample_token_fn(logits) -> log_probs, token_ids  - a function that takes in a tensor of logits [batch_size, vocab_size] and returns a tuple (tensor of log_probs [batch_size], tensor of sampled from logits [batch_size]).
        predicted_tokens_dec - a tensor of shape [batch_size, seq_len] that contains the tokens that have already been decoded. This is used for beam search.
        """
>>>>>>> ff501bd8
        # Check whether the DDP is initialized. This is needed when running inference outside of training loop.
        if parallel_state.is_unitialized():

            def dummy():
                return

            if self.trainer.strategy.launcher is not None:
                self.trainer.strategy.launcher.launch(dummy, trainer=self.trainer)
            self.trainer.strategy.setup_environment()

            # Reconfigure microbatch sizes here because on model restore, this will contain the micro/global batch configuration used while training.
            _reconfigure_microbatch_calculator(
                rank=0,  # This doesn't matter since it is only used for logging
                rampup_batch_size=None,
                global_batch_size=1,
                micro_batch_size=1,  # Make sure that there is no "grad acc" while decoding.
                data_parallel_size=1,  # We check above to make sure that dataparallel size is always 1 at inference.
            )

        # If classes that inherit from this class are using a different tokenizer,
        tokenizer = self.tokenizer if tokenizer is None else tokenizer
        app_state = AppState()
        if tokens_enc is not None:
            global_batch_per_gpu = tokens_enc.size(0)
            device = tokens_enc.device
            encoder_seq_length = tokens_enc.size(1)
        else:
            global_batch_per_gpu = enc_output.size(0)
            device = enc_output.device
            encoder_seq_length = enc_output.size(1)

        num_micro_batches_before_decode = get_num_microbatches()
        # Reconfigure microbatch calculator here to set num microbatches to 1 while decoding since its not clear how to decode with "grad acc".
        # reconfigure back to how things were before decode
        # TODO: Check if the user is trying to do gradient acc and maybe throw error
        _reconfigure_microbatch_calculator(
            rank=app_state.global_rank,
            rampup_batch_size=None,
            global_batch_size=global_batch_per_gpu * parallel_state.get_data_parallel_world_size(),
            micro_batch_size=global_batch_per_gpu,  # Make sure that there is no "grad acc" while decoding.
            data_parallel_size=parallel_state.get_data_parallel_world_size(),
        )
        # TODO: Figure out how to handle bos being either <bos> for NeMo-Megatron and <pad> for Huggingface/Google.
        bos_id = tokenizer.bos_id if bos_id is None else bos_id
        # initial prompt can be given
        if predicted_tokens_dec is None:
            predicted_tokens_dec = torch.LongTensor([bos_id] * global_batch_per_gpu).unsqueeze(1).to(device)
        # collect log probs that were used in the sampling
        predicted_log_probs = torch.zeros((global_batch_per_gpu, 0), dtype=self.autocast_dtype).to(device)
<<<<<<< HEAD
=======

>>>>>>> ff501bd8
        tensor_shape = [encoder_seq_length, global_batch_per_gpu, self.cfg.encoder.hidden_size]
        assert predicted_tokens_dec.size(0) == global_batch_per_gpu

        # get encoder hiddens (output)
        if enc_output is None:
            # Encode returns a tensr of shape [batch, seq_len, hidden]
            # All ranks will call `.encode()`, but only the last rank will have a non-empty output tensor.
            enc_output = self.encode(
                tokens_enc=tokens_enc, enc_mask=enc_mask, encoder_input=encoder_input, reconfigure_microbatch=False
            )
        if enc_output_attn_mask is None:
            enc_output_attn_mask = enc_mask

        for i in range(num_tokens_to_generate):
            # No microbatches in decoding. Just the global batch.
            decoder_seq_length = predicted_tokens_dec.size(1)
            dec_mask = predicted_tokens_dec != tokenizer.pad_id
            dec_mask[:, 0] = 1  # Make sure you never mask the first token even if it is <pad>.

            batch_for_pipeline = [enc_output, enc_output_attn_mask, predicted_tokens_dec, dec_mask]
            arg_names = ['enc_output', 'enc_output_attn_mask', 'dec_input_ids', 'dec_attn_mask']

            forward_step_func = self._get_forward_output_only_func(arg_names=arg_names, output_name="logits")
            if self.cfg.get('pipeline_model_parallel_size', 1) > 1:
                output_tensor = forward_backward_pipelining_without_interleaving(
                    forward_step_func=forward_step_func,
                    batch=batch_for_pipeline,
                    model=self.enc_dec_model,
                    forward_only=True,
                    tensor_shape=tensor_shape,
                    decoder_sequence_length=decoder_seq_length,
                    dtype=self.autocast_dtype,
                )
            else:
                output_tensor = forward_backward_no_pipelining(
                    forward_step_func=forward_step_func,
                    batch=batch_for_pipeline,
                    model=self.enc_dec_model,
                    forward_only=True,
                    tensor_shape=tensor_shape,
                    decoder_sequence_length=decoder_seq_length,
                    dtype=self.autocast_dtype,
                )
            # get output tensor
            if parallel_state.is_pipeline_last_stage():
                output_tensor = output_tensor[0]['logits']
                output_tensor = tensor_parallel.gather_from_tensor_model_parallel_region(output_tensor)
                # make sure it won't sample outside the vocab_size range
                output_tensor[:, :, tokenizer.vocab_size:] = -float('Inf')
                # ignore selected indices
                if ignore_ids:
                    output_tensor = output_tensor.index_fill(
                        dim=-1, index=torch.tensor(ignore_ids, device=output_tensor.device), value=-float('Inf')
                    )

                log_probs, token_ids = sample_token_fn(logits=output_tensor[:, -1, :])
                # enforce valid range of token ids
                token_ids = torch.clamp(token_ids, max=tokenizer.vocab_size - 1)
<<<<<<< HEAD

                if i == 0 and beam_search:
                    # resizing decoder inputs to match tensors augmented with beams
                    log_probs, token_ids = log_probs.view(-1), token_ids.view(-1)
                    scores = log_probs.unsqueeze(1).clone()

                    batch_size, src_length, hidden_size = enc_output.size()
                    enc_output_attn_mask = enc_output_attn_mask.repeat(1, beam_size).view(-1, src_length)
                    enc_output = enc_output.repeat(1, beam_size, 1).view(-1, src_length, hidden_size)

                    # resize tensors that collect predicted tokens and logits per iteration to
                    # match shape of tensors augmented with the beam size
                    predicted_tokens_dec = predicted_tokens_dec.repeat(beam_size, 1)
                    predicted_log_probs = predicted_log_probs.repeat(beam_size, 0)

                    pad_profile = torch.zeros_like(scores).long()
                    decoder_seq_lengths = torch.zeros_like(scores).fill_(predicted_tokens_dec.size(1) + 1)

                    # reconfigure batch size for apex since the tensor have been augmented with beam size
                    global_batch_per_gpu = token_ids.shape[0]
                    tensor_shape[1] = global_batch_per_gpu
                    _reconfigure_microbatch_calculator(
                        rank=app_state.global_rank,
                        rampup_batch_size=None,
                        global_batch_size=global_batch_per_gpu * parallel_state.get_data_parallel_world_size(),
                        micro_batch_size=global_batch_per_gpu,
                        data_parallel_size=parallel_state.get_data_parallel_world_size(),
                    )

                if i > 0 and beam_search:
                    # mask all finished hypotheses to exclude them from beam
                    pad_mask = pad_profile.repeat(1, beam_size)

                    # for all prefixes ending with <eos> or <pad> replace generated
                    # continuations with <pad>
                    token_ids = tokenizer.pad_id * pad_mask + token_ids * (1 - pad_mask)

                    # force all hypotheses but one generated from already finished
                    # hypotheses to have extremely low score, so they will not be
                    # considered during beam re-ranking
                    pad_mask[:, 1:] = pad_mask[:, 1:] * -10000.0
                    scores = scores + log_probs * (1 - pad_mask).to(scores.dtype)

                    # choose top-k hypotheses with length penalty applied
                    len_penalties = compute_beam_search_len_penalty(decoder_seq_lengths, beam_alpha)
                    scores = scores / len_penalties
                    scores, indices = sample_token_fn(scores.view(-1, beam_size ** 2), dim=1, log_softmax=False)
                    scores = scores.view(-1, 1) * len_penalties

                    # select predicted sequences which correspond to the chosen hypotheses
                    predicted_tokens_dec = predicted_tokens_dec.unsqueeze(1).repeat(1, beam_size, 1)
                    predicted_tokens_dec = torch.cat((predicted_tokens_dec, token_ids.unsqueeze(2)), dim=2)
                    predicted_tokens_dec = predicted_tokens_dec.view(batch_size, beam_size ** 2, -1)
                    p_len = predicted_tokens_dec.size(2)
                    predicted_tokens_dec_ids = indices.unsqueeze(2).repeat(1, 1, p_len)
                    predicted_tokens_dec = predicted_tokens_dec.gather(1, predicted_tokens_dec_ids).view(-1, p_len) # torch.Size([10, 3])

                    # select logits which correspond to the chosen hypotheses
                    predicted_log_probs = predicted_log_probs.unsqueeze(1).repeat(1, beam_size, 1) # torch.Size([10, 5, 1])
                    predicted_log_probs = torch.cat((predicted_log_probs, log_probs.unsqueeze(2)), dim=2) # torch.Size([10, 5, 2])
                    predicted_log_probs = predicted_log_probs.view(batch_size, beam_size ** 2, -1) # torch.Size([2, 25, 2])
                    predicted_log_probs = predicted_log_probs.gather(1, predicted_tokens_dec_ids[:, :, 1:]).view(-1, p_len -1) # torch.Size([10, 2])

                    # update decoder_seq_length and pad_profile
                    not_eos_pad = predicted_tokens_dec.ne(tokenizer.eos_id) & predicted_tokens_dec.ne(tokenizer.pad_id)
                    decoder_seq_lengths = 1 + not_eos_pad.sum(dim=1, keepdim=True).to(scores.dtype)
                    pad_profile = (~not_eos_pad[:, -1:]).long()

                else:
                    # collect all predicted tokens and log_probs
                    predicted_tokens_dec = torch.cat([predicted_tokens_dec.to(token_ids.device), token_ids.unsqueeze(1)], dim=1)
                    predicted_log_probs = torch.cat([predicted_log_probs, log_probs.unsqueeze(1)], dim=1)

                # # TODO: do log_softmax in fp32?
                # log_probs, token_ids = torch.max(torch.nn.functional.log_softmax(output_tensor, dim=-1), dim=-1)
                # predicted_tokens_dec = torch.cat(
                #     [predicted_tokens_dec.to(token_ids.device), token_ids[:, -1].unsqueeze(1)], dim=1
                # )
            else:
                predicted_log_probs = torch.zeros(
                    (predicted_log_probs.shape[0], predicted_log_probs.shape[1]), dtype=self.autocast_dtype
                ).to(device)
                predicted_tokens_dec = torch.zeros(
                    (predicted_tokens_dec.shape[0], predicted_tokens_dec.shape[1] + 1),
                    dtype=predicted_tokens_dec.dtype,
                ).to(device)
=======
                # collect all predicted tokens and log_probs
                predicted_tokens_dec = torch.cat(
                    [predicted_tokens_dec.to(token_ids.device), token_ids.unsqueeze(1)], dim=1
                )
                predicted_log_probs = torch.cat(
                    [predicted_log_probs.to(log_probs.device), log_probs.unsqueeze(1)], dim=1
                )
            else:
                predicted_tokens_dec = torch.zeros(
                    (predicted_tokens_dec.shape[0], predicted_tokens_dec.shape[1] + 1),
                    dtype=predicted_tokens_dec.dtype,
                ).cuda()
                predicted_log_probs = torch.zeros(
                    (predicted_log_probs.shape[0], predicted_log_probs.shape[1] + 1), dtype=self.autocast_dtype
                ).cuda()
>>>>>>> ff501bd8

            if self.cfg.get('pipeline_model_parallel_size', 1) > 1:
                # Broadcast from the last pipeline stage to all other model-parallel ranks.
                torch.distributed.broadcast(
                    predicted_tokens_dec,
                    parallel_state.get_pipeline_model_parallel_last_rank(),
                    group=parallel_state.get_pipeline_model_parallel_group(),
                )
                torch.distributed.broadcast(
                    predicted_log_probs,
                    parallel_state.get_pipeline_model_parallel_last_rank(),
                    group=parallel_state.get_pipeline_model_parallel_group(),
                )

        # Reset microbatch calculator to what it was before decoding.
        _reconfigure_microbatch_calculator(
            rank=app_state.global_rank,
            rampup_batch_size=None,
            global_batch_size=global_batch_per_gpu * parallel_state.get_data_parallel_world_size(),
            micro_batch_size=global_batch_per_gpu // num_micro_batches_before_decode,
            data_parallel_size=parallel_state.get_data_parallel_world_size(),
        )
<<<<<<< HEAD

        if beam_search and beam_size > 1:
            if keep_only_best_tokens:
                len_penalties = compute_beam_search_len_penalty(decoder_seq_lengths, 0)
                scores = scores / len_penalties
                scores = scores.view(-1, beam_size)
                best_ids = torch.argmax(scores, dim=1, keepdim=True)
                scores = scores * len_penalties
                scores = scores.gather(1, best_ids)
                best_tokens = best_ids.repeat(1, predicted_tokens_dec.size(1)).unsqueeze(1)
                predicted_tokens_dec = predicted_tokens_dec.view(batch_size, beam_size, -1).gather(1, best_tokens).squeeze(1)
                predicted_log_probs = predicted_log_probs.view(batch_size, beam_size, -1).gather(1, best_tokens[:, :, 1:]).squeeze(1)
            else:
                predicted_tokens_dec = predicted_tokens_dec.view(batch_size, beam_size, -1)
                predicted_log_probs = predicted_log_probs.view(batch_size, beam_size, -1)
                scores = scores.view(-1, beam_size)

        if beam_search and return_scores:
            return predicted_tokens_dec, predicted_log_probs, scores
        else:
            return predicted_tokens_dec, predicted_log_probs
=======
        return predicted_tokens_dec, predicted_log_probs
>>>>>>> ff501bd8

    def complete(self, request: Dict):
        """
            Autoregressively invokes language model in the inference mode
        Args:
            request: Dictionary with the following fields
                * prompt: a string which text the model should complete.
                * tokens_to_generate: how many tokens to generate while doing prompt completion.
        Returns:
            response: A python dictionary with the following fields
                * prompt: original text of the prompt
                * tokenized_prompt: list of (str) tokens from prompt
                * completion: a python dictionary with the following subfields:
                    * tokens: a list of triples (token, token_id, log_prob) comprising completion
                    * text: completion text (as a single string)

        """
        app_state = AppState()

        # The complete method only works with global batch = micro batch size = data parallel size = 1.
        _reconfigure_microbatch_calculator(
            rank=app_state.global_rank,
            rampup_batch_size=None,
            global_batch_size=1,
            micro_batch_size=1,
            data_parallel_size=1,
        )
        app_state = AppState()

        response = {}
        self.freeze()
        # naive greedy slow loop
        # TODO: add option for BeamSearchDecoder

        response['prompt'] = request['prompt'][0]
        response['completion'] = {}
        bos_id = request['bos_id']
        tokens_enc = request['masked_sample']

        response['masked_input'] = ' '.join(self.tokenizer.ids_to_tokens(tokens_enc[0].cpu().numpy().tolist()))
        enc_mask = tokens_enc != self.tokenizer.pad_id

        predicted_tokens_ids, log_probs = self.decode(
            tokens_enc, enc_mask, int(request['tokens_to_generate']), bos_id=bos_id
        )
        predicted_tokens_ids = predicted_tokens_ids.cpu().numpy()[0].tolist()
        log_probs = log_probs.cpu().numpy()[0].tolist()
        if self.tokenizer.eos_id in predicted_tokens_ids:
            idx = predicted_tokens_ids.index(self.tokenizer.eos_id)
            predicted_tokens_ids = predicted_tokens_ids[:idx]
        else:
            predicted_tokens_ids = [id for id in predicted_tokens_ids if id != self.tokenizer.pad_id]
        if self.tokenizer.eos_id in predicted_tokens_ids:
            idx = predicted_tokens_ids.index(self.tokenizer.eos_id)
            predicted_tokens_ids = predicted_tokens_ids[:idx]
        # Legacy sentencepiece detokenization still preserves special tokens which messes up exact string match.
        if hasattr(self.tokenizer, 'special_token_to_id'):
            predicted_tokens_ids = [
                id for id in predicted_tokens_ids if id not in self.tokenizer.special_token_to_id.values()
            ]

        predicted_tokens_dec = self.tokenizer.ids_to_tokens(predicted_tokens_ids)
        response['completion']['text'] = self.tokenizer.tokens_to_text(predicted_tokens_dec)
        response['completion']['tokens'] = list(zip(predicted_tokens_ids, predicted_tokens_dec, log_probs))
        self.unfreeze()
        return response

    def transfer_batch_to_device(self, batch: Any, device: torch.device, dataloader_idx: int) -> Any:
        """ PTL hook: https://pytorch-lightning.readthedocs.io/en/latest/common/lightning_module.html#transfer-batch-to-device
            When using pipeline parallelism, we need the global batch to remain on the CPU,
            since the memory overhead will be too high when using a large number of microbatches.
            Microbatches are transferred from CPU to GPU inside the pipeline.
        """
        return batch

    def _validate_trainer(self):
        """ Certain trainer configurations can break training.
            Here we try to catch them and raise an error.
        """
        if self.trainer.accumulate_grad_batches > 1:
            raise ValueError(
                f'Gradient accumulation is done within training_step. trainer.accumulate_grad_batches must equal 1'
            )

    def list_available_models(self):
        pass<|MERGE_RESOLUTION|>--- conflicted
+++ resolved
@@ -36,11 +36,8 @@
     average_losses_across_data_parallel_group,
     get_params_for_weight_decay_optimization,
 )
-<<<<<<< HEAD
+
 from nemo.collections.nlp.modules.common.text_generation_utils import sample_token_greedy, compute_beam_search_len_penalty
-=======
-from nemo.collections.nlp.modules.common.text_generation_utils import sample_token_greedy
->>>>>>> ff501bd8
 from nemo.collections.nlp.parts.utils_funcs import get_last_rank
 from nemo.utils import AppState, logging
 
@@ -1129,30 +1126,10 @@
         bos_id=None,  # If bos=None, will use tokenizer.bos_id unless explicitly set to something else.
         sample_token_fn=sample_token_greedy,
         predicted_tokens_dec=None,
-<<<<<<< HEAD
         beam_size: Optional[int] = None,
         beam_alpha: int = 0,
         keep_only_best_tokens: bool = False,
         return_scores: bool = False
-    ):
-        """
-        sample_token_fn(logits) -> log_probs, token_ids  - a function that takes in a tensor of logits [batch_size, vocab_size] and returns a tuple (tensor of log_probs [batch_size], tensor of sampled from logits [batch_size]).
-        predicted_tokens_dec - a tensor of shape [batch_size, seq_len] that contains the tokens that have already been decoded. This is used for beam search.
-        param beam_size: beam size parameter for beam search, specifies number of the best sequences at each decode
-                        iteration to be left per target
-        param beam_alpha: the parameter of length penalty applied to sequences predicted by the beam search
-        param keep_only_best_tokens: boolean flag if to output only best sequence of predicted tokens (True)
-                                    or beam_size predictions per target
-        param return_scores:  boolean flag if to return scores at the top of predictions and logits
-        """
-        beam_search = beam_size is not None
-        if beam_search:
-            assert beam_size >= 1 and beam_alpha >= 0, 'Beam-search related parameters are misspecified'
-        else:
-            assert not keep_only_best_tokens and not return_scores, \
-                'Arguments keep_only_best_tokens and beam_search can be enabled only in the beam search'
-
-=======
     ):
         """
         tokens_enc - a tensor of shape [batch_size, seq_len] that contains the input tokens.
@@ -1166,8 +1143,19 @@
         bos_id - the id of the beginning of sentence token. If None, will use tokenizer.bos_id unless explicitly set to something else.
         sample_token_fn(logits) -> log_probs, token_ids  - a function that takes in a tensor of logits [batch_size, vocab_size] and returns a tuple (tensor of log_probs [batch_size], tensor of sampled from logits [batch_size]).
         predicted_tokens_dec - a tensor of shape [batch_size, seq_len] that contains the tokens that have already been decoded. This is used for beam search.
-        """
->>>>>>> ff501bd8
+        param beam_size: beam size parameter for beam search, specifies number of the best sequences at each decode
+                        iteration to be left per target
+        param beam_alpha: the parameter of length penalty applied to sequences predicted by the beam search
+        param keep_only_best_tokens: boolean flag if to output only best sequence of predicted tokens (True)
+                                    or beam_size predictions per target
+        param return_scores:  boolean flag if to return scores at the top of predictions and logits
+        """
+        beam_search = beam_size is not None
+        if beam_search:
+            assert beam_size >= 1 and beam_alpha >= 0, 'Beam-search related parameters are misspecified'
+        else:
+            assert not keep_only_best_tokens and not return_scores, \
+                'Arguments keep_only_best_tokens and beam_search can be enabled only in the beam search'
         # Check whether the DDP is initialized. This is needed when running inference outside of training loop.
         if parallel_state.is_unitialized():
 
@@ -1217,10 +1205,7 @@
             predicted_tokens_dec = torch.LongTensor([bos_id] * global_batch_per_gpu).unsqueeze(1).to(device)
         # collect log probs that were used in the sampling
         predicted_log_probs = torch.zeros((global_batch_per_gpu, 0), dtype=self.autocast_dtype).to(device)
-<<<<<<< HEAD
-=======
-
->>>>>>> ff501bd8
+
         tensor_shape = [encoder_seq_length, global_batch_per_gpu, self.cfg.encoder.hidden_size]
         assert predicted_tokens_dec.size(0) == global_batch_per_gpu
 
@@ -1279,7 +1264,7 @@
                 log_probs, token_ids = sample_token_fn(logits=output_tensor[:, -1, :])
                 # enforce valid range of token ids
                 token_ids = torch.clamp(token_ids, max=tokenizer.vocab_size - 1)
-<<<<<<< HEAD
+
 
                 if i == 0 and beam_search:
                     # resizing decoder inputs to match tensors augmented with beams
@@ -1335,13 +1320,13 @@
                     predicted_tokens_dec = predicted_tokens_dec.view(batch_size, beam_size ** 2, -1)
                     p_len = predicted_tokens_dec.size(2)
                     predicted_tokens_dec_ids = indices.unsqueeze(2).repeat(1, 1, p_len)
-                    predicted_tokens_dec = predicted_tokens_dec.gather(1, predicted_tokens_dec_ids).view(-1, p_len) # torch.Size([10, 3])
+                    predicted_tokens_dec = predicted_tokens_dec.gather(1, predicted_tokens_dec_ids).view(-1, p_len)
 
                     # select logits which correspond to the chosen hypotheses
-                    predicted_log_probs = predicted_log_probs.unsqueeze(1).repeat(1, beam_size, 1) # torch.Size([10, 5, 1])
-                    predicted_log_probs = torch.cat((predicted_log_probs, log_probs.unsqueeze(2)), dim=2) # torch.Size([10, 5, 2])
-                    predicted_log_probs = predicted_log_probs.view(batch_size, beam_size ** 2, -1) # torch.Size([2, 25, 2])
-                    predicted_log_probs = predicted_log_probs.gather(1, predicted_tokens_dec_ids[:, :, 1:]).view(-1, p_len -1) # torch.Size([10, 2])
+                    predicted_log_probs = predicted_log_probs.unsqueeze(1).repeat(1, beam_size, 1)
+                    predicted_log_probs = torch.cat((predicted_log_probs, log_probs.unsqueeze(2)), dim=2)
+                    predicted_log_probs = predicted_log_probs.view(batch_size, beam_size ** 2, -1)
+                    predicted_log_probs = predicted_log_probs.gather(1, predicted_tokens_dec_ids[:, :, 1:]).view(-1, p_len -1)
 
                     # update decoder_seq_length and pad_profile
                     not_eos_pad = predicted_tokens_dec.ne(tokenizer.eos_id) & predicted_tokens_dec.ne(tokenizer.pad_id)
@@ -1350,30 +1335,11 @@
 
                 else:
                     # collect all predicted tokens and log_probs
-                    predicted_tokens_dec = torch.cat([predicted_tokens_dec.to(token_ids.device), token_ids.unsqueeze(1)], dim=1)
-                    predicted_log_probs = torch.cat([predicted_log_probs, log_probs.unsqueeze(1)], dim=1)
-
-                # # TODO: do log_softmax in fp32?
-                # log_probs, token_ids = torch.max(torch.nn.functional.log_softmax(output_tensor, dim=-1), dim=-1)
-                # predicted_tokens_dec = torch.cat(
-                #     [predicted_tokens_dec.to(token_ids.device), token_ids[:, -1].unsqueeze(1)], dim=1
-                # )
-            else:
-                predicted_log_probs = torch.zeros(
-                    (predicted_log_probs.shape[0], predicted_log_probs.shape[1]), dtype=self.autocast_dtype
-                ).to(device)
-                predicted_tokens_dec = torch.zeros(
-                    (predicted_tokens_dec.shape[0], predicted_tokens_dec.shape[1] + 1),
-                    dtype=predicted_tokens_dec.dtype,
-                ).to(device)
-=======
-                # collect all predicted tokens and log_probs
-                predicted_tokens_dec = torch.cat(
-                    [predicted_tokens_dec.to(token_ids.device), token_ids.unsqueeze(1)], dim=1
-                )
-                predicted_log_probs = torch.cat(
-                    [predicted_log_probs.to(log_probs.device), log_probs.unsqueeze(1)], dim=1
-                )
+                    predicted_tokens_dec = torch.cat(
+                        [predicted_tokens_dec.to(token_ids.device), token_ids.unsqueeze(1)], dim=1)
+                    predicted_log_probs = torch.cat(
+                        [predicted_log_probs, log_probs.unsqueeze(1)], dim=1)
+
             else:
                 predicted_tokens_dec = torch.zeros(
                     (predicted_tokens_dec.shape[0], predicted_tokens_dec.shape[1] + 1),
@@ -1382,7 +1348,6 @@
                 predicted_log_probs = torch.zeros(
                     (predicted_log_probs.shape[0], predicted_log_probs.shape[1] + 1), dtype=self.autocast_dtype
                 ).cuda()
->>>>>>> ff501bd8
 
             if self.cfg.get('pipeline_model_parallel_size', 1) > 1:
                 # Broadcast from the last pipeline stage to all other model-parallel ranks.
@@ -1405,7 +1370,6 @@
             micro_batch_size=global_batch_per_gpu // num_micro_batches_before_decode,
             data_parallel_size=parallel_state.get_data_parallel_world_size(),
         )
-<<<<<<< HEAD
 
         if beam_search and beam_size > 1:
             if keep_only_best_tokens:
@@ -1427,9 +1391,6 @@
             return predicted_tokens_dec, predicted_log_probs, scores
         else:
             return predicted_tokens_dec, predicted_log_probs
-=======
-        return predicted_tokens_dec, predicted_log_probs
->>>>>>> ff501bd8
 
     def complete(self, request: Dict):
         """
