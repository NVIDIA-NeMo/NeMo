# Copyright (c) 2022, NVIDIA CORPORATION.  All rights reserved.
#
# Licensed under the Apache License, Version 2.0 (the "License");
# you may not use this file except in compliance with the License.
# You may obtain a copy of the License at
#
#     http://www.apache.org/licenses/LICENSE-2.0
#
# Unless required by applicable law or agreed to in writing, software
# distributed under the License is distributed on an "AS IS" BASIS,
# WITHOUT WARRANTIES OR CONDITIONS OF ANY KIND, either express or implied.
# See the License for the specific language governing permissions and
# limitations under the License.

import copy
import functools
import inspect
from typing import Any, Dict, List, Optional

import torch
from omegaconf import OmegaConf, open_dict
from omegaconf.dictconfig import DictConfig
from pytorch_lightning.accelerators import CPUAccelerator
from pytorch_lightning.trainer.trainer import Trainer

from nemo.collections.nlp.data.language_modeling.megatron.data_samplers import (
    MegatronPretrainingRandomSampler,
    MegatronPretrainingSampler,
)
from nemo.collections.nlp.models.language_modeling.megatron_base_model import MegatronBaseModel
from nemo.collections.nlp.modules.common.megatron.build_model import build_model
from nemo.collections.nlp.modules.common.megatron.module import Float16Module
from nemo.collections.nlp.modules.common.megatron.token_level_encoder_decoder import (
    MegatronTokenLevelEncoderDecoderModule,
)
from nemo.collections.nlp.modules.common.megatron.utils import (
    average_losses_across_data_parallel_group,
    get_params_for_weight_decay_optimization,
)
from nemo.collections.nlp.modules.common.text_generation_utils import (
    compute_beam_search_len_penalty,
    get_sampling_token_fn,
)
from nemo.collections.nlp.parts import nlp_overrides
from nemo.collections.nlp.parts.utils_funcs import get_last_rank
from nemo.utils import AppState, logging

try:
    from apex.transformer.pipeline_parallel.utils import (
        _reconfigure_microbatch_calculator,
        get_micro_batch_size,
        get_num_microbatches,
    )

    HAVE_APEX = True

except (ImportError, ModuleNotFoundError):

    HAVE_APEX = False

try:
    from megatron.core import ModelParallelConfig, parallel_state, tensor_parallel
    from megatron.core.enums import ModelType
    from megatron.core.pipeline_parallel.schedules import get_forward_backward_func

    HAVE_MEGATRON_CORE = True

except (ImportError, ModuleNotFoundError):

    HAVE_MEGATRON_CORE = False

__all__ = ["MegatronLMEncoderDecoderModel"]


class MegatronLMEncoderDecoderModel(MegatronBaseModel):
    """
    Megatron encoder-decoder base class
    """

    def __init__(self, cfg: DictConfig, trainer: Trainer):
        super().__init__(cfg, trainer=trainer)
        if cfg.get('pipeline_model_parallel_size', 1) > 1:
            if cfg.get('pipeline_model_parallel_split_rank', 0) <= 0:
                raise ValueError(
                    f"pipeline_model_parallel_split_rank must be > 0 when using pipeline_model_parallel_size > 1"
                )
        if cfg.get('pipeline_model_parallel_size', 1) > 1:
            if not cfg.get('share_token_embeddings', True) or not cfg.get(
                'share_decoder_tokens_head_embeddings', True
            ):
                raise ValueError(
                    "when pipeline_model_parallel_size > 1 we require share_token_embeddings=True and share_decoder_tokens_head_embeddings=True"
                )

        # Make sure trainer.accumulate_grad_batches is 1.
        self._validate_trainer()

        # TODO: Currently does not support interleaved pipeline parallelism.
        # This means we can only use pipeline parallelism without the interleaved schedule.
        if isinstance(self.trainer.accelerator, CPUAccelerator):
            logging.warning("Using CPUAccelerator, model will be built on CPU.")
            self.enc_dec_model = build_model(
                model_provider_func=self.model_provider_func,
                wrap_with_ddp=False,
                on_cpu=True,
                model_type=ModelType.encoder_and_decoder,
            )[0]
        else:
            self.enc_dec_model = build_model(
                model_provider_func=self.model_provider_func,
                wrap_with_ddp=False,
                model_type=ModelType.encoder_and_decoder,
            )[0]

        # We don't need to call it explicitly? Since it is a pytorch lightning hook function
        # self.setup_optimizer_param_groups()

        self.megatron_amp_o2 = cfg.get('megatron_amp_O2', False)

        if self.megatron_amp_o2:

            if not self.with_distributed_adam:
                # Pre-allocate the model on GPU to have master parameters allocated on the same device with matching data type
                self.enc_dec_model.cuda(torch.cuda.current_device())

            # Model wrapper to convert both model and inputs to half precision
            self.enc_dec_model = Float16Module(
                config=self.model_parallel_config, module=self.enc_dec_model, precision=cfg.precision
            )

        if self.cfg.precision in ['bf16', 'bf16-mixed']:
            self.autocast_dtype = torch.bfloat16
        elif self.cfg.precision in [32, '32', '32-true']:
            self.autocast_dtype = torch.float
        elif self.cfg.precision in [16, '16', '16-mixed']:
            self.autocast_dtype = torch.half
        else:
            raise ValueError('precision must be in ["32-true", "16-mixed", "bf16-mixed"]')

        self.enable_autocast = (
            True if (not self.megatron_amp_o2) and (self.autocast_dtype in [torch.float16, torch.bfloat16]) else False
        )

        self.enc_dec_model.model_type = ModelType.encoder_and_decoder

    def setup_optimizer_param_groups(self):
        """ModelPT override. Optimizer will get self._optimizer_param_groups"""
        self._optimizer_param_groups = get_params_for_weight_decay_optimization([self.enc_dec_model])

    def configure_optimizers(self):

        if self.with_distributed_adam:

            # Identify params that require grad reductions between
            # pipeline stages
            # See: allreduce_word_and_position_embeddings
            model_parallel_params = []
            if parallel_state.get_pipeline_model_parallel_world_size() > 1 and (
                parallel_state.is_rank_in_embedding_group()
            ):
                if self.cfg.get('share_token_embeddings', True) and self.cfg.get(
                    'share_decoder_tokens_head_embeddings', True
                ):
                    model_parallel_params.append(self.enc_dec_model.word_embeddings_weight())
            if (
                parallel_state.is_rank_in_position_embedding_group()
                and parallel_state.get_pipeline_model_parallel_world_size() > 1
                and parallel_state.get_pipeline_model_parallel_split_rank() is not None
                and self.cfg.encoder.get('position_embedding_type') == 'learned_absolute'
                and self.cfg.decoder.get('position_embedding_type') == 'learned_absolute'
            ):
                if self.cfg.get('share_token_embeddings', True):
                    model_parallel_params.append(self.enc_dec_model.position_embeddings_weight())
            if (
                parallel_state.get_pipeline_model_parallel_world_size() > 2
                and parallel_state.get_pipeline_model_parallel_split_rank() is not None
            ):
                if (
                    self.cfg.encoder.get('position_embedding_type') == 'relative'
                    and parallel_state.is_rank_in_encoder_relative_position_embedding_group()
                    and parallel_state.get_pipeline_model_parallel_split_rank() > 1
                ):
                    model_parallel_params.append(self.enc_dec_model.encoder_relative_position_embeddings_weight())
                if (
                    self.cfg.decoder.get('position_embedding_type') == 'relative'
                    and parallel_state.is_rank_in_decoder_relative_position_embedding_group()
                ):
                    model_parallel_params.append(self.enc_dec_model.decoder_relative_position_embeddings_weight())
                    if not self.cfg.decoder.get('relative_position_bias_self_attention_only', True):
                        model_parallel_params.append(
                            self.enc_dec_model.decoder_cross_attention_relative_position_embeddings_weight()
                        )

            # Disable async grad reductions for params that are
            # synchronized for pipeline parallelism
            for param in model_parallel_params:
                param._disable_greedy_grad_copy = not self.megatron_amp_o2
                param._disable_overlap_grad_sync = True

        return super().configure_optimizers()

    def _handle_bias_activation_fusion_args(self, cfg):
        # For oldest models, we don't have the option to turn on/off bias activation fusion. It is always on.
        if not hasattr(cfg, 'bias_gelu_fusion') and not hasattr(cfg, 'bias_activation_fusion'):
            # Handle the case where the model can have bias=False
            if cfg.get('bias', True):
                cfg.bias_activation_fusion = True
            else:
                cfg.bias_activation_fusion = False
        # For in-between models, Re-map bias_gelu_fusion to bias_activation_fusion
        elif hasattr(cfg, 'bias_gelu_fusion'):
            logging.warning('bias_gelu_fusion is deprecated. Please use bias_activation_fusion instead.')
            cfg.bias_activation_fusion = cfg.bias_gelu_fusion

    def _populate_encoder_decoder_configs_for_backward_compatibility(self, cfg):
        """
        Populate encoder and decoder configs for backward compatibility with a checkpoint that has a common enc/dec config.
        """
        # TODO: This will not remove redundant args that are already present in the new yaml file's config.model
        encoder_cfg = copy.deepcopy(cfg)
        decoder_cfg = copy.deepcopy(cfg)

        OmegaConf.set_struct(encoder_cfg, True)
        OmegaConf.set_struct(decoder_cfg, True)
        OmegaConf.set_struct(cfg, True)

        with open_dict(encoder_cfg), open_dict(decoder_cfg), open_dict(cfg):
            encoder_cfg.arch = cfg.get('encoder_arch', 'transformer')
            decoder_cfg.arch = cfg.get('decoder_arch', 'transformer')

            self._handle_bias_activation_fusion_args(encoder_cfg)
            self._handle_bias_activation_fusion_args(decoder_cfg)

            cfg.encoder = encoder_cfg
            cfg.decoder = decoder_cfg

            # NOTE: For old models there are two scenarios:
            # 1. If we share decoder embeddings with the output layer, we would always set tokens_head_bias=True
            # 2. If we do not share decoder embeddings with the output layer, we would always set tokens_head_bias=False
            cfg.tokens_head_bias = (
                True if cfg.get('share_decoder_tokens_head_embeddings', True) else False
            )  # For models before separate encoder/decoder configs, tokens_head_bias was always True.

    def model_provider_func(self, pre_process, post_process, add_encoder, add_decoder):
        if not hasattr(self.cfg, 'encoder') or not hasattr(self.cfg, 'decoder'):
            logging.warning(
                'Could not find encoder or decoder in config. This is probably because of restoring an old checkpoint. Copying shared model configs to encoder and decoder configs.'
            )
            # After the call below, self.cfg.encoder and self.cfg.decoder will be populated with the cfg.model configs from old checkpoints.
            self._populate_encoder_decoder_configs_for_backward_compatibility(self.cfg)

        if parallel_state.get_pipeline_model_parallel_world_size() > 1 and self.cfg.encoder.arch == 'perceiver':
            raise ValueError(f"Perceivers with pipeline parallel > 1 is not supported yet.")

        if not hasattr(self.cfg, 'embedding_init_method_std'):
            embedding_init_method_std = self.cfg.encoder.init_method_std
        else:
            embedding_init_method_std = self.cfg.embedding_init_method_std

        if not hasattr(self.cfg, 'embedding_dropout'):
            embedding_dropout = self.cfg.encoder.hidden_dropout
        else:
            embedding_dropout = self.cfg.embedding_dropout

        model = MegatronTokenLevelEncoderDecoderModule(
            config=self.model_parallel_config,
            encoder_cfg=self.cfg.encoder,
            decoder_cfg=self.cfg.decoder,
            vocab_size=self.padded_vocab_size,
            max_position_embeddings=self.cfg.max_position_embeddings,
            num_tokentypes=0,
            parallel_output=True,
            pre_process=pre_process,
            post_process=post_process,
            fp16_cross_entropy=self.cfg.get('fp16_lm_cross_entropy', False),
            megatron_amp_O2=self.cfg.get('megatron_amp_O2', False),
            precision=self.cfg.get('precision', 16),
            embedding_init_method_std=embedding_init_method_std,
            embedding_dropout=embedding_dropout,
            label_smoothing=self.cfg.get('label_smoothing', 0.0),
            add_encoder=add_encoder,
            add_decoder=add_decoder,
            share_token_embeddings=self.cfg.get('share_token_embeddings', True),
            share_decoder_tokens_head_embeddings=self.cfg.get('share_decoder_tokens_head_embeddings', True),
            tokens_head_bias=self.cfg.get('tokens_head_bias', True),
            hiddens_cfg=self.cfg.get('hiddens', None),
        )
        return model

    def forward(
        self,
        encoder_input_ids,
        decoder_input_ids,
        encoder_attn_mask,
        decoder_attn_mask,
        token_type_ids=None,
        lm_labels=None,
        enc_output=None,
        enc_output_attn_mask=None,
        output_enc_hidden_only=False,
        enc_input=None,
    ):
        output_tensor = self.enc_dec_model(
            enc_input_ids=encoder_input_ids,
            dec_input_ids=decoder_input_ids,
            enc_attn_mask=encoder_attn_mask,
            dec_attn_mask=decoder_attn_mask,
            token_type_ids=token_type_ids,
            labels=lm_labels,
            enc_output=enc_output,
            enc_output_attn_mask=enc_output_attn_mask,
            output_enc_hidden_only=output_enc_hidden_only,
            enc_input=enc_input,
        )

        return output_tensor

    def _execute_fwd_bwd_function(self, data_iterator, forward_only, tensor_shape, decoder_seq_length):
        """
        An auxiliary function that executes the fwd_bwd_step function and parse the returned values.
        """
<<<<<<< HEAD

=======
>>>>>>> f90eea14
        fwd_bwd_function = get_forward_backward_func()

        seq_length = tensor_shape[0]

        losses_reduced_per_micro_batch = fwd_bwd_function(
            forward_step_func=self.get_forward_output_and_loss_func(),
            data_iterator=data_iterator,
            model=[self.enc_dec_model],
            num_microbatches=get_num_microbatches(),
            forward_only=forward_only,
<<<<<<< HEAD
            seq_length=self.max_encoder_seq_length,
            micro_batch_size=self.cfg.micro_batch_size,
            decoder_seq_length=self.max_decoder_seq_length,
=======
            seq_length=seq_length,
            micro_batch_size=get_micro_batch_size(),
            decoder_seq_length=decoder_seq_length,
>>>>>>> f90eea14
        )

        # only the last stages of the pipeline return losses
        if losses_reduced_per_micro_batch:
            mean_loss_dict = {}
            for k in losses_reduced_per_micro_batch[0].keys():
                # average loss across micro batches
                mean_loss_dict[k] = torch.stack(
                    [loss_reduced[k] for loss_reduced in losses_reduced_per_micro_batch]
                ).mean()
        else:
            loss_mean = torch.tensor(0.0).cuda()
            mean_loss_dict = {"loss": loss_mean}

        return mean_loss_dict

    def fwd_bwd_step(self, dataloader_iter, batch_idx, forward_only):
        """
            Dataloader produces a global batch which is turned into a list of microbatches.
            The list of microbatches is then piped through the pipeline using megatron-core fwd/bwd functions.
        """
        # Get seq length of batch
        tensor_shape = [self.max_encoder_seq_length, self.cfg.micro_batch_size, self.cfg.encoder.hidden_size]

        return self._execute_fwd_bwd_function(
            data_iterator=dataloader_iter,
            forward_only=forward_only,
            tensor_shape=tensor_shape,
            decoder_seq_length=self.max_decoder_seq_length,
        )

    def training_step(self, dataloader_iter, batch_idx):
        """
            Our dataloaders produce a micro-batch and then we fetch
            a number of microbatches depending on the global batch size and model parallel size
            from the dataloader to produce a list of microbatches.
            Batch should be a list of microbatches and those microbatches should on CPU.
            Microbatches are then moved to GPU during the pipeline.
            The list of microbatches is then piped through the pipeline using megatron-core fwd/bwd functions.
        """
        # we zero grads here because we also call backward in the megatron fwd/bwd functions
        self._optimizer.zero_grad()

        loss_dict = self.fwd_bwd_step(dataloader_iter, batch_idx, False)

        if self.with_distributed_adam:
            # synchronize asynchronous grad reductions
            # note: not necessary, but reduces performance degradation
            # from multiple simultaneous NCCL calls
            self._optimizer._finish_bucket_grad_sync()
        elif self.megatron_amp_o2:
            # when using pipeline parallelism grads must be reduced after the pipeline (not asynchronously)
            if self.cfg.get('pipeline_model_parallel_size', 1) > 1:
                # main grads are stored in the MainParamsOptimizer wrapper
                self._optimizer.allreduce_main_grads()
        else:
            # async grad allreduce is not currently implemented for O1/autocasting mixed precision training
            # so we allreduce gradients after the pipeline
            self.allreduce_gradients()  # @sangkug we think this is causing memory to blow up (hurts perf)

        if self.cfg.get('pipeline_model_parallel_size', 1) > 1:
            # when using pipeline parallelism, we need keep the word and position embeddings in sync
            self.allreduce_word_and_position_embeddings()

        ## logging
        # we can only log on one rank if it is rank zero so we broadcast from last rank
        # we can avoid this broadcast by updating the PTL log function to accept specific ranks
        for k, v in loss_dict.items():
            torch.distributed.broadcast(v, get_last_rank())
            n = f'reduced_train_{k}'
            self.log(n, v, prog_bar=n.endswith("_loss"), rank_zero_only=True, batch_size=1)

        if self.cfg.precision == 16:
            loss_scale = self.trainer.precision_plugin.scaler._scale
            if loss_scale is not None:
                self.log('loss_scale', loss_scale, batch_size=1)

        lr = self._optimizer.param_groups[0]['lr']
        self.log('lr', lr, rank_zero_only=True, batch_size=1)
        self.log(
            'global_step', self.trainer.global_step, prog_bar=True, rank_zero_only=True, batch_size=1,
        )
        # TODO: make sure compute_consumed_samples works for pipeline parallelism
        self.log(
            'consumed_samples',
            self._compute_consumed_samples_after_training_step(),
            prog_bar=True,
            rank_zero_only=True,
            batch_size=1,
        )
        return loss_dict

    @property
    def max_decoder_seq_length(self) -> int:
        seq_len = self._cfg.data.get('seq_length_dec', None)
        if seq_len is None:
            seq_len = self.cfg.seq_length
        return seq_len

    @property
    def max_encoder_seq_length(self) -> int:
        return self.cfg.seq_length

    def backward(self, *args, **kwargs):
        """ LightningModule hook to do backward.
            We want this to do nothing since we run backward in the fwd/bwd functions from megatron-core.
            No need to call it here.
        """
        return

    def optimizer_zero_grad(self, *args, **kwargs):
        """ LightningModule hook to zero grad.
            We want this to do nothing as we are zeroing grads during the training_step.
        """
        return

    def allreduce_gradients(self):
        """Reduce gradients across data parallel ranks.
           Modified from megatron-lm: https://github.com/NVIDIA/Megatron-LM/blob/d41696840ed0a7edb7e0499eb82a48ae112d9bb3/megatron/model/distributed.py#L188
        """
        # Bucketize and all-reduce
        buckets = {}
        # Pack the buckets.
        for param in self.parameters():
            if param.requires_grad and param.grad is not None:
                tp = param.data.type()
                if tp not in buckets:
                    buckets[tp] = []
                buckets[tp].append(param)
                # param.main_grad = param.grad

        # For each bucket, all-reduce and copy all-reduced grads.
        for tp in buckets:
            bucket = buckets[tp]
            grads = [param.grad.data for param in bucket]
            coalesced = torch._utils._flatten_dense_tensors(grads)
            coalesced /= parallel_state.get_data_parallel_world_size()
            torch.distributed.all_reduce(coalesced, group=parallel_state.get_data_parallel_group())
            for buf, synced in zip(grads, torch._utils._unflatten_dense_tensors(coalesced, grads)):
                buf.copy_(synced)

    def allreduce_word_and_position_embeddings(self):

        # Modified from megatron-lm: https://github.com/NVIDIA/Megatron-LM/blob/d41696840ed0a7edb7e0499eb82a48ae112d9bb3/megatron/training.py#L407
        # All-reduce word_embeddings' grad across first, last stages to ensure that word_embeddings parameters stay in sync.
        if parallel_state.get_pipeline_model_parallel_world_size() > 1 and (
            parallel_state.is_rank_in_embedding_group()
        ):
            if self.cfg.get('share_token_embeddings', True) and self.cfg.get(
                'share_decoder_tokens_head_embeddings', True
            ):
                word_embeddings_weight = self.enc_dec_model.word_embeddings_weight()
                if self.megatron_amp_o2:
                    # O2 recipe stores a "main" copy of weights and grads
                    grad = word_embeddings_weight.main_grad
                else:
                    grad = word_embeddings_weight.grad
                torch.distributed.all_reduce(grad, group=parallel_state.get_embedding_group())
            else:
                raise ValueError(
                    f"Attempting to allreduce word_embeddings for pipeline parallel size > 1, but found untied word embeddings or token head embeddings. This is not supported yet."
                )

        # All-reduce position embeddings for T5.
        if (
            parallel_state.is_rank_in_position_embedding_group()
            and parallel_state.get_pipeline_model_parallel_world_size() > 1
            and parallel_state.get_pipeline_model_parallel_split_rank() is not None
            and self.cfg.encoder.get('position_embedding_type') == 'learned_absolute'
            and self.cfg.decoder.get('position_embedding_type') == 'learned_absolute'
        ):
            if self.cfg.get('share_token_embeddings', True):
                position_embeddings_weight = self.enc_dec_model.position_embeddings_weight()
                if self.megatron_amp_o2:
                    grad = position_embeddings_weight.main_grad
                else:
                    grad = position_embeddings_weight.grad
                torch.distributed.all_reduce(grad, group=parallel_state.get_position_embedding_group())

        # All-reduce relative position embeddings for T5.
        if (
            parallel_state.get_pipeline_model_parallel_world_size()
            > 2  # This > 2 and not > 1 since with PP=2 encoder RPE can live only on one rank.
            and parallel_state.get_pipeline_model_parallel_split_rank() is not None
        ):
            # For split rank = 1, we have only one encoder rank and so we don't need to allreduce.
            if (
                self.cfg.encoder.get('position_embedding_type') == 'relative'
                and parallel_state.is_rank_in_encoder_relative_position_embedding_group()
                and parallel_state.get_pipeline_model_parallel_split_rank() > 1
            ):
                position_embeddings_weight = self.enc_dec_model.encoder_relative_position_embeddings_weight()
                if self.megatron_amp_o2:
                    grad = position_embeddings_weight.main_grad
                else:
                    grad = position_embeddings_weight.grad
                torch.distributed.all_reduce(
                    grad, group=parallel_state.get_encoder_relative_position_embedding_group()
                )

            # For split rank == pipeline_world_size - 1, we have only one decoder rank and so we don't need to allreduce.
            if (
                self.cfg.decoder.get('position_embedding_type') == 'relative'
                and parallel_state.is_rank_in_decoder_relative_position_embedding_group()
            ):
                position_embeddings_weight = self.enc_dec_model.decoder_relative_position_embeddings_weight()
                if self.megatron_amp_o2:
                    grad = position_embeddings_weight.main_grad
                else:
                    grad = position_embeddings_weight.grad
                torch.distributed.all_reduce(
                    grad, group=parallel_state.get_decoder_relative_position_embedding_group()
                )

                # If the model also has separate RPE weights for decoder cross-attention, allreduce those as well.
                if not self.cfg.decoder.get('relative_position_bias_self_attention_only', True):
                    position_embeddings_weight = (
                        self.enc_dec_model.decoder_cross_attention_relative_position_embeddings_weight()
                    )
                    if self.megatron_amp_o2:
                        grad = position_embeddings_weight.main_grad
                    else:
                        grad = position_embeddings_weight.grad
                    torch.distributed.all_reduce(
                        grad, group=parallel_state.get_decoder_relative_position_embedding_group()
                    )

    def _process_batch(self, global_batch: Dict[str, torch.Tensor]) -> List[torch.Tensor]:
        # If the decoder input starts with <pad> instead of <bos>, which is the case for huggingface T5 models, we don't want to mask the first token.
        # For NeMo-Megatron, the sequence starts with <bos>, which is never masked so we can always set index 0 to be unmasked.
        global_batch['dec_mask'][:, 0] = 1

        return [
            global_batch["text_enc"],
            global_batch["text_dec"],
            global_batch["loss_mask"],
            global_batch["labels"],
            global_batch["enc_mask"],
            global_batch["dec_mask"],
            global_batch.get('data', None),
        ]

    def get_forward_output_and_loss_func(self):
        def fwd_output_and_loss_func(dataloader_iter, model):
            batch = next(dataloader_iter)
            # convert to list if not already converted.
            if isinstance(batch, dict):
                # convert to list if not already converted.
                batch = self._process_batch(batch)
            batch = [x.cuda(non_blocking=True) if torch.is_tensor(x) else x for x in batch]
            (
                encoder_input_ids,
                decoder_input_ids,
                loss_mask,
                lm_labels,
                encoder_attn_mask,
                decoder_attn_mask,
                batch_data,
            ) = batch

            output = model(
                encoder_input_ids,  # enc_input_ids
                encoder_attn_mask,  # enc_attn_mask
                decoder_input_ids,  # dec_input_ids
                decoder_attn_mask,  # dec_attn_mask
                None,  # token_type_ids
                lm_labels,  # labels
                batch_data,  # batch_data
            )

            def loss_func(output_tensor):
                if isinstance(output_tensor, dict):
                    # handle loss of hidden transformations
                    loss_dict = output_tensor
                    output_tensor = loss_dict.pop("output")
                    # compute reconstruction (tokens) only loss from per-token reconstruction loss
                    tokens_loss = self.loss_func(loss_mask, output_tensor)
                    loss_dict["tokens_loss"] = tokens_loss
                    tokens_loss_weight = loss_dict.get("tokens_loss_weight", 1.0)
                    # compute total loss
                    loss = loss_dict["loss"] = loss_dict["hiddens_loss"] + tokens_loss_weight * tokens_loss
                    # average losses across data parallel group
                    loss_dict = {
                        k: average_losses_across_data_parallel_group([v.mean()]) for k, v in loss_dict.items()
                    }
                else:
                    # compute reconstruction (tokens) only loss from per-token reconstruction loss
                    loss = self.loss_func(loss_mask, output_tensor)
                    # average losses across data parallel group
                    reduced_loss = average_losses_across_data_parallel_group([loss])
                    loss_dict = {'loss': reduced_loss}

                return loss, loss_dict

            return output, loss_func

        return fwd_output_and_loss_func

    @functools.lru_cache(maxsize=None)
    def _kwargs_to_arg_idx(self):
        """
        Returns a dict {kwarg name: arg index} to be used when mapping
        kwargs into a list of args.

        Computed on first call, and then cached.
        """
        # build mapping of kwargs to arg index at first run
        module = self.enc_dec_model.forward if not self.megatron_amp_o2 else self.enc_dec_model.module.forward
        args_name = inspect.getfullargspec(module)[0][1:]
        kwargs_to_arg_idx = {k: v for k, v in zip(args_name, range(len(args_name)))}

        return kwargs_to_arg_idx

    def _build_forward_args_from_kwargs(self, args_name, args, **kwargs):
        """
        A helper method that converts arguments into positional arguments (by name)

        args - a list of arguments to pass to self.enc_dec_model (tensors from batch)
        args_name - a list of argument name (to be matched against allowed kwargs)
        kwargs - a dict {arg name: arg value} (used for non-tensor values)
        """
        # sanity checks
        if len(args) != len(args_name):
            raise ValueError(f"Mismatch between length in args_name ({len(args_name)}) and args ({len(args)})")
        if any([n in kwargs for n in args_name]):
            raise ValueError(f"args_name = {args_name} cannot overlap kwargs = {list(kwargs.keys())}")

        # get mapping of kwarg names to arg index
        kwargs_to_arg_idx = self._kwargs_to_arg_idx()

        # collect all arguments
        all_args_name = args_name[:]
        all_args = args[:]
        for k, v in kwargs.items():
            all_args_name.append(k)
            all_args.append(v)

        args_idx = [kwargs_to_arg_idx[n] for n in all_args_name]

        # print(f"all_args_name = {all_args_name}   args_idx = {args_idx}")

        # construct args ordered by name (with None as place-holder)
        forward_args = [None] * (max(args_idx) + 1)
        for i, v in zip(args_idx, all_args):
            forward_args[i] = v

        return forward_args

    def _get_forward_output_only_func(self, arg_names, output_name, **kwargs):
        """
        args_idx - maps batch into index of args (with None filling gaps)
        arg_names - corresponding names for a friendly error message
        output_name - name of output (hiddens for encode, logits for decode)
        kwargs - shared arguments (non tensors)
        """

        def fwd_output_only_func(dataloader_iter, model):
            batch = next(dataloader_iter)
            batch = [x.cuda(non_blocking=True) if torch.is_tensor(x) else x for x in batch]

            # map batch and shared args into forward args
            args = self._build_forward_args_from_kwargs(args_name=arg_names, args=batch, **kwargs)
            output = model(*args).contiguous()

            def id_func(output_tensor):
                if isinstance(output_tensor, dict):
                    # handle loss of hidden transformations ("output" is the default output)
                    output_tensor = output_tensor["output"]

                return output_tensor, {output_name: output_tensor}

            return output, id_func

        return fwd_output_only_func

    ##########

    def _test_validation_step(self, step_outputs, dataloader_iter, batch_idx, dataloader_idx=0):
        """
        Shared code for validation and test step
        """
        # Prefetch the dataloader_iter before fwd_bwd func to avoid PP rank 2 from waiting indefinitely with PP rank 1 reaches the end of dataloader_iter
        dataloader_iter, done = self._prefetch(dataloader_iter)
        if done:
            return

        loss_dict = self.fwd_bwd_step(dataloader_iter, batch_idx, True)
        step_outputs.append(loss_dict)

        return loss_dict

    def validation_step(self, dataloader_iter, batch_idx, dataloader_idx=0):
        """
        return_values - if given, returns a dictionary with given keys and corresponding values
        """
        if type(self.trainer.val_dataloaders) == list and len(self.trainer.val_dataloaders) > 1:
            step_outputs = self.validation_step_outputs[dataloader_idx]
        else:
            step_outputs = self.validation_step_outputs

        return self._test_validation_step(
            step_outputs=step_outputs,
            dataloader_iter=dataloader_iter,
            batch_idx=batch_idx,
            dataloader_idx=dataloader_idx,
        )

    def test_step(self, dataloader_iter, batch_idx, dataloader_idx=0):
        if type(self.trainer.val_dataloaders) == list and len(self.trainer.val_dataloaders) > 1:
            step_outputs = self.test_step_outputs[dataloader_idx]
        else:
            step_outputs = self.test_step_outputs

        return self._test_validation_step(
            step_outputs=step_outputs,
            dataloader_iter=dataloader_iter,
            batch_idx=batch_idx,
            dataloader_idx=dataloader_idx,
        )

    def _test_validation_epoch_end(self, step_outputs, prefix):
        """
        Shared logging for validation and test
        """
        # NOTE: we need to make sure outputs is not empty (this is a workaround for a bug in pytorch lightning (?))
        if not step_outputs:
            logging.warning(f"{prefix} epoch end: outputs is empty")
            return None

        # only the last pipeline parallel stages return loss
        if parallel_state.is_pipeline_last_stage() and len(step_outputs):
            averaged_loss = {k: torch.stack([x[k] for x in step_outputs]).mean() for k in step_outputs[0].keys()}
        else:
            # if we are here we assume that only loss is available and hidden transforms are disabled (since not supported in pipleline parallel)
            averaged_loss = {'loss': torch.tensor(0.0).cuda()}

        # we can only log on one rank if it is rank zero so we broadcast from last rank
        for k, v in averaged_loss.items():
            torch.distributed.broadcast(v, get_last_rank())
            averaged_loss[k] = v
            n = f'{prefix}_{k}'
            # log only '*_loss' values in progress bar
            self.log(n, v, prog_bar=(n.endswith("_loss")), rank_zero_only=True, batch_size=1)

        # free memory
        step_outputs.clear()

        return averaged_loss

    def on_validation_epoch_end(self):
        # FIXME: do we need this? 'global_step' is logged in training_step
        self.log('global_step', self.trainer.global_step, prog_bar=True, rank_zero_only=True, batch_size=1)
        return self._test_validation_epoch_end(step_outputs=self.validation_step_outputs, prefix="val",)

    def on_test_epoch_end(self):
        return self._test_validation_epoch_end(step_outputs=self.test_step_outputs, prefix="test",)

    def loss_func(self, loss_mask, tokens_loss):
        """
        This function takes as input per-token loss and masks non-required values.
        """
        losses = tokens_loss.view(-1).float()
        loss_mask = loss_mask.view(-1).float()
        # TODO: add nemo version here
        loss = torch.sum(losses * loss_mask) / loss_mask.sum()  # sequence level nll
        return loss

    def process_micro_batch(self, micro_batch):
        """ Micro batch returned by MegatronT5 dataloader"""

        data_b = micro_batch

        # Unpack.
        tokens_enc = data_b['text_enc'].long()
        tokens_dec = data_b['text_dec'].long()
        labels = data_b['labels'].long()
        loss_mask = data_b['loss_mask'].float()

        enc_mask = data_b['enc_mask']
        dec_mask = data_b['dec_mask']

        return tokens_enc, tokens_dec, loss_mask, labels, enc_mask, dec_mask

    def _process_global_batch_without_megatron_batch_sampler(self, global_batch, tokenizer=None):
        """ Prepares the global batch for megatron-core fwd/bwd functions.
            Global batch is a list of micro batches.
        """
        tokenizer = self.tokenizer if tokenizer is None else tokenizer
        text_enc_list = []
        text_dec_list = []
        labels_list = []
        loss_mask_list = []
        enc_mask_list = []
        dec_mask_list = []

        # Determine the maximum encoder and decoder sequence lengths amongst microbatches and pad each microbatch to the max seq length.
        # NOTE: This should only happen for model finetuning where we pad dynamically. Training uses fixed training shapes.

        max_enc_seq_lenth = max([micro_batch['text_enc'].shape[1] for micro_batch in global_batch])
        max_dec_seq_lenth = max([micro_batch['text_dec'].shape[1] for micro_batch in global_batch])

        for micro_batch in global_batch:
            text_enc, text_dec, loss_mask, labels, enc_mask, dec_mask = self.process_micro_batch(micro_batch)
            # Check if encoder sequence length < max encoder sequence length of the global batch and pad.
            if text_enc.shape[1] < max_enc_seq_lenth:
                text_enc = torch.nn.functional.pad(
                    text_enc, (0, max_enc_seq_lenth - text_enc.shape[1], 0, 0), 'constant', tokenizer.pad_id
                )
                enc_mask = torch.nn.functional.pad(
                    enc_mask, (0, max_enc_seq_lenth - enc_mask.shape[1], 0, 0), 'constant', 0
                )
            if text_dec.shape[1] < max_dec_seq_lenth:
                text_dec = torch.nn.functional.pad(
                    text_dec, (0, max_dec_seq_lenth - text_dec.shape[1], 0, 0), 'constant', tokenizer.pad_id
                )
                dec_mask = torch.nn.functional.pad(
                    dec_mask, (0, max_dec_seq_lenth - dec_mask.shape[1], 0, 0), 'constant', 0
                )
                labels = torch.nn.functional.pad(
                    labels, (0, max_dec_seq_lenth - labels.shape[1], 0, 0), 'constant', tokenizer.pad_id
                )
                loss_mask = torch.nn.functional.pad(
                    loss_mask, (0, max_dec_seq_lenth - loss_mask.shape[1], 0, 0), 'constant', 0
                )
            text_enc_list.append(text_enc)
            text_dec_list.append(text_dec)
            labels_list.append(labels)
            loss_mask_list.append(loss_mask)
            enc_mask_list.append(enc_mask)
            dec_mask_list.append(dec_mask)

        # Concatenate to (num_microbatches x micro_batch_size x seq_len)
        tokens_enc_tensor = torch.concat(text_enc_list, dim=0)
        tokens_dec_tensor = torch.concat(text_dec_list, dim=0)
        labels_tensor = torch.concat(labels_list, dim=0)
        loss_mask_tensor = torch.concat(loss_mask_list, dim=0)
        enc_mask_tensor = torch.concat(enc_mask_list, dim=0)
        dec_mask_tensor = torch.concat(dec_mask_list, dim=0)

        return {
            'text_enc': tokens_enc_tensor,
            'text_dec': tokens_dec_tensor,
            'loss_mask': loss_mask_tensor,
            'labels': labels_tensor,
            'enc_mask': enc_mask_tensor,
            'dec_mask': dec_mask_tensor,
        }

    def build_train_valid_test_datasets(self):
        raise NotImplementedError("Please implement this method in child-class")

    def build_pretraining_data_loader(self, dataset, consumed_samples, num_workers):
        """Buld dataloader given an input dataset."""

        if dataset is None:
            return None

        logging.info(f'Building dataloader with consumed samples: {consumed_samples}')
        # Megatron sampler
        if hasattr(self._cfg.data, 'dataloader_type') and self._cfg.data.dataloader_type is not None:
            if self._cfg.data.dataloader_type == 'single':
                batch_sampler = MegatronPretrainingSampler(
                    total_samples=len(dataset),
                    consumed_samples=consumed_samples,
                    micro_batch_size=self._cfg.micro_batch_size,
                    global_batch_size=self._cfg.global_batch_size,
                    data_parallel_rank=parallel_state.get_data_parallel_rank(),
                    data_parallel_size=parallel_state.get_data_parallel_world_size(),
                    drop_last=self._cfg.get('drop_last', True),
                )
            elif self._cfg.data.dataloader_type == 'cyclic':
                batch_sampler = MegatronPretrainingRandomSampler(
                    total_samples=len(dataset),
                    consumed_samples=consumed_samples,
                    micro_batch_size=self._cfg.micro_batch_size,
                    global_batch_size=self._cfg.global_batch_size,
                    data_parallel_rank=parallel_state.get_data_parallel_rank(),
                    data_parallel_size=parallel_state.get_data_parallel_world_size(),
                    drop_last=self._cfg.get('drop_last', True),
                )
            else:
                raise Exception(f'{self._cfg.dataloader_type} dataloader type is not supported.')
        else:
            raise ValueError('cfg.data.dataloader_type not found. Must be "single" or "cyclic"')

        # Torch dataloader.
        return torch.utils.data.DataLoader(
            dataset,
            batch_sampler=batch_sampler,
            num_workers=num_workers,
            pin_memory=True,
            persistent_workers=True if num_workers > 0 else False,
        )

    def setup(self, stage=None):
        """ PTL hook that is executed after DDP spawns.
            We setup datasets here as megatron datasets require DDP to instantiate.
            See https://pytorch-lightning.readthedocs.io/en/latest/common/lightning_module.html#setup for more information.
        Args:
            stage (str, optional): Can be 'fit', 'validate', 'test' or 'predict'. Defaults to None.
        """
        num_parameters_on_device, total_num_parameters = self._get_total_params_across_model_parallel_groups_enc_dec(
            self.enc_dec_model
        )

        logging.info(
            f'Pipeline model parallel rank: {parallel_state.get_pipeline_model_parallel_rank()}\n'
            f'Tensor model parallel rank: {parallel_state.get_tensor_model_parallel_rank()}\n'
            f'Number of model parameters on device: {num_parameters_on_device:.2e}\n'
            f'Total number of model parameters: {total_num_parameters:.2e}\n'
        )
        resume_checkpoint_path = self.trainer.ckpt_path

        if resume_checkpoint_path:
            init_consumed_samples = self._extract_consumed_samples_from_ckpt(resume_checkpoint_path)
        else:
            init_consumed_samples = 0
        self.init_consumed_samples = init_consumed_samples

        """A PTL method to setup the training, validation and test datasets."""
        if stage == 'predict':
            return
        if self._train_dl is not None and self._validation_dl is not None:
            return
        self.build_train_valid_test_datasets()
        self.setup_training_data(self._cfg.data)
        self.setup_validation_data(self._cfg.data)
        self.setup_test_data(self._cfg.data)

        # when using pipeline model parallel the final stage need to initialize word embeddings
        if parallel_state.get_pipeline_model_parallel_world_size() > 1:
            assert (
                self.cfg.share_token_embeddings
            ), "share_word_embedding must be True when using pipeline model parallel > 1"
            assert (
                self.cfg.share_decoder_tokens_head_embeddings
            ), "share_decoder_tokens_head_embeddings must be True when using pipeline model parallel > 1"
            self.enc_dec_model.sync_initial_word_embeddings()
            if (
                self.cfg.encoder.get('position_embedding_type') == 'learned_absolute'
                and self.cfg.decoder.get('position_embedding_type') == 'learned_absolute'
            ):
                self.enc_dec_model.sync_initial_position_embeddings()
            # Synchronize RPE embeddings across pipeline parallel ranks.
            else:
                if self.cfg.encoder.get('position_embedding_type', 'learned_absolute') == 'relative':
                    self.enc_dec_model.sync_initial_encoder_relative_position_embeddings()
                if self.cfg.decoder.get('position_embedding_type', 'learned_absolute') == 'relative':
                    self.enc_dec_model.sync_initial_decoder_relative_position_embeddings()
                if self.cfg.decoder.get(
                    'position_embedding_type', 'learned_absolute'
                ) == 'relative' and not self.cfg.decoder.get('relative_position_bias_self_attention_only', True):
                    self.enc_dec_model.sync_initial_decoder_cross_attention_relative_position_embeddings()

    def setup_training_data(self, cfg):
        if hasattr(self, '_train_ds'):
            consumed_samples = self.compute_consumed_samples(0)
            self._train_dl = self.build_pretraining_data_loader(
                self._train_ds, consumed_samples, num_workers=self._cfg.data.num_workers
            )

    def setup_validation_data(self, cfg):
        if hasattr(self, '_validation_ds'):
            consumed_samples = 0
            self._validation_dl = self.build_pretraining_data_loader(
                self._validation_ds, consumed_samples, num_workers=self._cfg.data.num_workers
            )

    def setup_test_data(self, cfg):
        if hasattr(self, '_test_ds'):
            consumed_samples = 0
            self._test_dl = self.build_pretraining_data_loader(self._test_ds, consumed_samples, num_workers=0)

    def predict_step(self, batch: Any, batch_idx: int, dataloader_idx: Optional[int] = None) -> Any:
        request = batch
        response = self.complete(request)
        logging.info(f"response: {response}")
        return response

    def encode(self, tokens_enc, enc_mask, encoder_input=None, batch_data=None, reconfigure_microbatch=True):
        """
        tokens_enc - encoder input tokens
        enc_mask - corresponding mask
        encoder_input - encoder input (bypass tokens), if given tokens_enc can be None.
        batch_data - passed directly to all hidden transformations and losses. 
                     Can be used to pass additional data like class label.
                     Format is not defined and should match the expected format of the used hiddens modules.
        """
        # Check whether the DDP is initialized. This is needed when running inference outside of training loop.
        if parallel_state.is_unitialized():

            def dummy():
                return

            if self.trainer.strategy.launcher is not None:
                self.trainer.strategy.launcher.launch(dummy, trainer=self.trainer)
            self.trainer.strategy.setup_environment()

            # Reconfigure microbatch sizes here because on model restore, this will contain the micro/global batch configuration used while training.
            if reconfigure_microbatch:
                _reconfigure_microbatch_calculator(
                    rank=0,  # This doesn't matter since it is only used for logging
                    rampup_batch_size=None,
                    global_batch_size=1,
                    micro_batch_size=1,  # Make sure that there is no "grad acc" while decoding.
                    data_parallel_size=1,  # We check above to make sure that dataparallel size is always 1 at inference.
                )

        # If classes that inherit from this class are using a different tokenizer,
        app_state = AppState()
        if tokens_enc is not None:
            global_batch_per_gpu = tokens_enc.size(0)
            encoder_seq_length = tokens_enc.size(1)
        else:
            global_batch_per_gpu = encoder_input.size(1)
            encoder_seq_length = encoder_input.size(0)

        num_micro_batches_before_decode = get_num_microbatches()
        # Reconfigure microbatch calculator here to set num microbatches to 1 while decoding since its not clear how to decode with "grad acc".
        # reconfigure back to how things were before encode
        if reconfigure_microbatch:
            _reconfigure_microbatch_calculator(
                rank=app_state.global_rank,
                rampup_batch_size=None,
                global_batch_size=global_batch_per_gpu * parallel_state.get_data_parallel_world_size(),
                micro_batch_size=global_batch_per_gpu,  # Make sure that there is no "grad acc" while decoding.
                data_parallel_size=parallel_state.get_data_parallel_world_size(),
            )
        tensor_shape = [encoder_seq_length, global_batch_per_gpu, self.cfg.encoder.hidden_size]

        # build input arguments description
        if tokens_enc is not None:
            batch_for_pipeline = [tokens_enc, enc_mask, batch_data]
            arg_names = ['enc_input_ids', 'enc_attn_mask', 'batch_data']
        else:
            if encoder_input is None:
                raise ValueError("At least one of tokens_enc and encoder_input must be provided with not None value")

            batch_for_pipeline = [enc_mask]
            arg_names = ['enc_attn_mask']

        if encoder_input is not None:
            batch_for_pipeline.append(encoder_input)
            arg_names.append('enc_input')

        forward_step_func = self._get_forward_output_only_func(
            arg_names=arg_names, output_name="hiddens", output_enc_hidden_only=True
        )

        fwd_bwd_func = get_forward_backward_func()

        # Counter intuitively, we need to set decoder_sequence_length=encoder_seq_length
        # because while running `.encode()`, the last hidden states from encoder are passed through
        # as identity through the pipeline.
        # Setting it to anything else will cause hanging due to tensor shape mismatches.
        output_tensor = fwd_bwd_func(
            forward_step_func=forward_step_func,
            data_iterator=iter([batch_for_pipeline,]),
            model=[self.enc_dec_model],
            forward_only=True,
            num_microbatches=1,
            seq_length=encoder_seq_length,
            decoder_seq_length=encoder_seq_length,
            micro_batch_size=get_micro_batch_size(),
        )

        if output_tensor:
            output_tensor = output_tensor[0]['hiddens']
        else:
            output_tensor = torch.zeros(tensor_shape, dtype=self.autocast_dtype).cuda()

        if self.cfg.get('pipeline_model_parallel_size', 1) > 1:
            # Broadcast from the last pipeline stage to all other model-parallel ranks.
            torch.distributed.broadcast(
                output_tensor,
                parallel_state.get_pipeline_model_parallel_last_rank(),
                group=parallel_state.get_pipeline_model_parallel_group(),
            )

        # Reset microbatch calculator to what it was before decoding.
        if reconfigure_microbatch:
            _reconfigure_microbatch_calculator(
                rank=app_state.global_rank,
                rampup_batch_size=None,
                global_batch_size=global_batch_per_gpu * parallel_state.get_data_parallel_world_size(),
                micro_batch_size=global_batch_per_gpu // num_micro_batches_before_decode,
                data_parallel_size=parallel_state.get_data_parallel_world_size(),
            )

        # Return the output tensor of encoder and transpose from [seq_len, batch, hidden] to [batch, seq_len, hidden]
        return output_tensor.transpose(1, 0)

    def decode(
        self,
        tokens_enc,
        enc_mask,
        num_tokens_to_generate,
        encoder_input=None,
        tokenizer=None,
        enc_output=None,
        enc_output_attn_mask=None,
        ignore_ids=[],
        bos_id=None,  # If bos=None, will use tokenizer.bos_id unless explicitly set to something else.
        predicted_tokens_dec=None,
        batch_data=None,
        sampling_method: str = "greedy-search",
        sampling_kwargs: dict = {},
    ):
        """
        tokens_enc - a tensor of shape [batch_size, seq_len] that contains the input tokens.
        enc_mask - a tensor of shape [batch_size, seq_len] that contains the input tokens mask (1 for active, 0 for inactive).
        num_tokens_to_generate - the max number of tokens to generate.
        encoder_input - a tensor of shape [batch_size, seq_len, hidden_size] that contains the encoder hidden states (replaces tokens_enc if given).   
        tokenizer - a tokenizer object.
        enc_output - a tensor of shape [batch_size, seq_len, hidden_size] that contains the encoder hidden states (replaces tokens_enc and encoder_input if given).
        enc_output_attn_mask - a tensor of shape [batch_size, seq_len] that contains the encoder attention mask (replaces enc_mask if given).
        ignore_ids - a list of token ids to ignore when sampling.
        bos_id - the id of the beginning of sentence token. If None, will use tokenizer.bos_id unless explicitly set to something else.
        predicted_tokens_dec - a tensor of shape [batch_size, seq_len] that contains the tokens that have already been decoded.
        sampling_method - a sampling method to use in the decoding iterations. Currently supported methods are
                          "beam-search"/"greedy-search"/"topkp-sampling". The argument specifies the sampling function
                          that takes in a tensor of logits [batch_size, vocab_size] and returns a tuple
                          (tensor of log_probs [batch_size], tensor of sampled tokens_ids from logits [batch_size]).
                          If the beam search is enabled, the sampling function returns tensors [batch_size, beam_size]
        sampling_kwargs - dict with arguments to be passed to the sampling function. Please refer to the method
                          get_sampling_token_fn to see which arguments are required for a chosen sampling_method.
        return:
                tuple of tensors [batch_size, seq_len +1], [batch_size, seq_len] for predicted tokens and their log probs.
                If sampling_method == 'beam-size' and keep_only_best_tokens is False the shape of the tensors are
                [batch_size, beam_size, seq_len + 1], [batch_size, beam_size, seq_len]
        """
        # Setting up the sampling strategy
        sample_token_fn, sampling_kwargs = get_sampling_token_fn(sampling_method, sampling_kwargs)
        beam_search = sampling_method == 'beam-search'
        if beam_search:
            beam_size = sampling_kwargs['beam_size']
            beam_alpha = sampling_kwargs['beam_alpha']
            keep_only_best_tokens = sampling_kwargs['keep_only_best_tokens']
            return_scores = sampling_kwargs['return_scores']
            logging.info(f'Decoding using the beam search method with beam size={beam_size}...')
            assert beam_size >= 1 and beam_alpha >= 0, 'Beam-search related parameters are misspecified'
        else:
            logging.info(f'Decoding using the {sampling_method} method...')

        # Check whether the DDP is initialized. This is needed when running inference outside of training loop.
        if not parallel_state.model_parallel_is_initialized():

            def dummy():
                return

            if self.trainer.strategy.launcher is not None:
                self.trainer.strategy.launcher.launch(dummy, trainer=self.trainer)
            self.trainer.strategy.setup_environment()

            # Reconfigure microbatch sizes here because on model restore, this will contain the micro/global batch configuration used while training.
            _reconfigure_microbatch_calculator(
                rank=0,  # This doesn't matter since it is only used for logging
                rampup_batch_size=None,
                global_batch_size=1,
                micro_batch_size=1,  # Make sure that there is no "grad acc" while decoding.
                data_parallel_size=1,  # We check above to make sure that dataparallel size is always 1 at inference.
            )

        # If classes that inherit from this class are using a different tokenizer,
        tokenizer = self.tokenizer if tokenizer is None else tokenizer
        app_state = AppState()
        if tokens_enc is not None:
            global_batch_per_gpu = tokens_enc.size(0)
            device = tokens_enc.device
            encoder_seq_length = tokens_enc.size(1)
        else:
            global_batch_per_gpu = enc_output.size(0)
            device = enc_output.device
            encoder_seq_length = enc_output.size(1)

        num_micro_batches_before_decode = get_num_microbatches()
        # Reconfigure microbatch calculator here to set num microbatches to 1 while decoding since its not clear how to decode with "grad acc".
        # reconfigure back to how things were before decode
        # TODO: Check if the user is trying to do gradient acc and maybe throw error
        _reconfigure_microbatch_calculator(
            rank=app_state.global_rank,
            rampup_batch_size=None,
            global_batch_size=global_batch_per_gpu * parallel_state.get_data_parallel_world_size(),
            micro_batch_size=global_batch_per_gpu,  # Make sure that there is no "grad acc" while decoding.
            data_parallel_size=parallel_state.get_data_parallel_world_size(),
        )
        # TODO: Figure out how to handle bos being either <bos> for NeMo-Megatron and <pad> for Huggingface/Google.
        bos_id = tokenizer.bos_id if bos_id is None else bos_id
        # initial prompt can be given
        if predicted_tokens_dec is None:
            predicted_tokens_dec = torch.LongTensor([bos_id] * global_batch_per_gpu).unsqueeze(1).to(device)
        # collect log probs that were used in the sampling
        predicted_log_probs = torch.zeros((global_batch_per_gpu, 0), dtype=self.autocast_dtype).to(device)

        tensor_shape = [encoder_seq_length, global_batch_per_gpu, self.cfg.encoder.hidden_size]
        assert predicted_tokens_dec.size(0) == global_batch_per_gpu

        # get encoder hiddens (output)
        if enc_output is None:
            # Encode returns a tensr of shape [batch, seq_len, hidden]
            # All ranks will call `.encode()`, but only the last rank will have a non-empty output tensor.
            enc_output = self.encode(
                tokens_enc=tokens_enc, enc_mask=enc_mask, encoder_input=encoder_input, reconfigure_microbatch=False
            )
        if enc_output_attn_mask is None:
            enc_output_attn_mask = enc_mask

        for i in range(num_tokens_to_generate):
            # No microbatches in decoding. Just the global batch.
            decoder_seq_length = predicted_tokens_dec.size(1)
            dec_mask = predicted_tokens_dec != tokenizer.pad_id
            dec_mask[:, 0] = 1  # Make sure you never mask the first token even if it is <pad>.

            batch_for_pipeline = [enc_output, enc_output_attn_mask, predicted_tokens_dec, dec_mask, batch_data]
            arg_names = ['enc_output', 'enc_output_attn_mask', 'dec_input_ids', 'dec_attn_mask', 'batch_data']

            forward_step_func = self._get_forward_output_only_func(arg_names=arg_names, output_name="logits")
            fwd_bwd_func = get_forward_backward_func()

            output_tensor = fwd_bwd_func(
                forward_step_func=forward_step_func,
                data_iterator=iter([batch_for_pipeline,]),
                model=[self.enc_dec_model],
                forward_only=True,
                num_microbatches=1,
                seq_length=encoder_seq_length,
                decoder_seq_length=encoder_seq_length,
                micro_batch_size=get_micro_batch_size(),
            )
            # get output tensor
            if parallel_state.is_pipeline_last_stage():
                output_tensor = output_tensor[0]['logits']
                output_tensor = tensor_parallel.gather_from_tensor_model_parallel_region(output_tensor)
                # make sure it won't sample outside the vocab_size range
                output_tensor[:, :, tokenizer.vocab_size :] = -float('Inf')
                # ignore selected indices
                if ignore_ids:
                    output_tensor = output_tensor.index_fill(
                        dim=-1, index=torch.tensor(ignore_ids, device=output_tensor.device), value=-float('Inf')
                    )

                log_probs, token_ids = sample_token_fn(logits=output_tensor[:, -1, :])
                # enforce valid range of token ids
                token_ids = torch.clamp(token_ids, max=tokenizer.vocab_size - 1)

                if beam_search:
                    # beam search: beam creation in the first iteration
                    if i == 0:
                        # resizing decoder inputs to match tensors augmented with beams
                        log_probs, token_ids = log_probs.view(-1), token_ids.view(-1)
                        scores = log_probs.unsqueeze(1).clone()

                        batch_size, src_length, hidden_size = enc_output.size()
                        enc_output_attn_mask = enc_output_attn_mask.repeat(1, beam_size).view(-1, src_length)
                        enc_output = enc_output.repeat(1, beam_size, 1).view(-1, src_length, hidden_size)

                        # resize tensors that collect predicted tokens and logits per iteration to
                        # match shape of tensors augmented with the beam size
                        predicted_tokens_dec = predicted_tokens_dec.repeat(beam_size, 1)
                        predicted_log_probs = predicted_log_probs.repeat(beam_size, 0)

                        pad_profile = torch.zeros_like(scores).long()
                        decoder_seq_lengths = torch.zeros_like(scores).fill_(predicted_tokens_dec.size(1) + 1)

                        # reconfigure batch size for apex since the tensor have been augmented with beam size
                        global_batch_per_gpu = token_ids.shape[0]
                        tensor_shape[1] = global_batch_per_gpu
                        _reconfigure_microbatch_calculator(
                            rank=app_state.global_rank,
                            rampup_batch_size=None,
                            global_batch_size=global_batch_per_gpu * parallel_state.get_data_parallel_world_size(),
                            micro_batch_size=global_batch_per_gpu,
                            data_parallel_size=parallel_state.get_data_parallel_world_size(),
                        )

                        # collect all predicted tokens and log_probs
                        predicted_tokens_dec = torch.cat(
                            [predicted_tokens_dec.to(token_ids.device), token_ids.unsqueeze(1)], dim=1
                        )
                        predicted_log_probs = torch.cat(
                            [predicted_log_probs.to(log_probs.device), log_probs.unsqueeze(1)], dim=1
                        )

                    # beam search: beam selection in the second iteration and on
                    else:
                        # mask all finished hypotheses to exclude them from beam
                        pad_mask = pad_profile.repeat(1, beam_size)

                        # for all prefixes ending with <eos> or <pad> replace generated
                        # continuations with <pad>
                        token_ids = tokenizer.pad_id * pad_mask + token_ids * (1 - pad_mask)

                        # force all hypotheses but one generated from already finished
                        # hypotheses to have extremely low score, so they will not be
                        # considered during beam re-ranking
                        pad_mask[:, 1:] = pad_mask[:, 1:] * -10000.0
                        scores = scores + log_probs * (1 - pad_mask).to(scores.dtype)

                        # choose top-k hypotheses with length penalty applied
                        len_penalties = compute_beam_search_len_penalty(decoder_seq_lengths, beam_alpha)
                        scores = scores / len_penalties
                        scores, indices = sample_token_fn(scores.view(-1, beam_size ** 2), dim=1, log_softmax=False)
                        scores = scores.view(-1, 1) * len_penalties

                        # select predicted sequences which correspond to the chosen hypotheses
                        predicted_tokens_dec = predicted_tokens_dec.unsqueeze(1).repeat(1, beam_size, 1)
                        predicted_tokens_dec = torch.cat((predicted_tokens_dec, token_ids.unsqueeze(2)), dim=2)
                        predicted_tokens_dec = predicted_tokens_dec.view(batch_size, beam_size ** 2, -1)
                        p_len = predicted_tokens_dec.size(2)
                        predicted_tokens_dec_ids = indices.unsqueeze(2).repeat(1, 1, p_len)
                        predicted_tokens_dec = predicted_tokens_dec.gather(1, predicted_tokens_dec_ids).view(-1, p_len)

                        # select logits which correspond to the chosen hypotheses
                        predicted_log_probs = predicted_log_probs.unsqueeze(1).repeat(1, beam_size, 1)
                        predicted_log_probs = torch.cat((predicted_log_probs, log_probs.unsqueeze(2)), dim=2)
                        predicted_log_probs = predicted_log_probs.view(batch_size, beam_size ** 2, -1)
                        predicted_log_probs = predicted_log_probs.gather(1, predicted_tokens_dec_ids[:, :, 1:]).view(
                            -1, p_len - 1
                        )

                        # update decoder_seq_length and pad_profile
                        not_eos_pad = predicted_tokens_dec.ne(tokenizer.eos_id) & predicted_tokens_dec.ne(
                            tokenizer.pad_id
                        )
                        decoder_seq_lengths = 1 + not_eos_pad.sum(dim=1, keepdim=True).to(scores.dtype)
                        pad_profile = (~not_eos_pad[:, -1:]).long()
                else:
                    # collect all predicted tokens and log_probs
                    predicted_tokens_dec = torch.cat(
                        [predicted_tokens_dec.to(token_ids.device), token_ids.unsqueeze(1)], dim=1
                    )
                    predicted_log_probs = torch.cat(
                        [predicted_log_probs.to(log_probs.device), log_probs.unsqueeze(1)], dim=1
                    )

            else:
                predicted_tokens_dec = torch.zeros(
                    (predicted_tokens_dec.shape[0], predicted_tokens_dec.shape[1] + 1),
                    dtype=predicted_tokens_dec.dtype,
                ).cuda()
                predicted_log_probs = torch.zeros(
                    (predicted_log_probs.shape[0], predicted_log_probs.shape[1] + 1), dtype=self.autocast_dtype
                ).cuda()

            if self.cfg.get('pipeline_model_parallel_size', 1) > 1:
                # Broadcast from the last pipeline stage to all other model-parallel ranks.
                torch.distributed.broadcast(
                    predicted_tokens_dec,
                    parallel_state.get_pipeline_model_parallel_last_rank(),
                    group=parallel_state.get_pipeline_model_parallel_group(),
                )
                torch.distributed.broadcast(
                    predicted_log_probs,
                    parallel_state.get_pipeline_model_parallel_last_rank(),
                    group=parallel_state.get_pipeline_model_parallel_group(),
                )

        # Reset microbatch calculator to what it was before decoding.
        _reconfigure_microbatch_calculator(
            rank=app_state.global_rank,
            rampup_batch_size=None,
            global_batch_size=global_batch_per_gpu * parallel_state.get_data_parallel_world_size(),
            micro_batch_size=global_batch_per_gpu // num_micro_batches_before_decode,
            data_parallel_size=parallel_state.get_data_parallel_world_size(),
        )

        if beam_search and beam_size > 1:
            if keep_only_best_tokens:
                len_penalties = compute_beam_search_len_penalty(decoder_seq_lengths, 0)
                scores = scores / len_penalties
                scores = scores.view(-1, beam_size)
                best_ids = torch.argmax(scores, dim=1, keepdim=True)
                scores = scores * len_penalties.view(-1, beam_size)
                scores = scores.gather(1, best_ids)
                best_tokens = best_ids.repeat(1, predicted_tokens_dec.size(1)).unsqueeze(1)
                predicted_tokens_dec = (
                    predicted_tokens_dec.view(batch_size, beam_size, -1).gather(1, best_tokens).squeeze(1)
                )
                predicted_log_probs = (
                    predicted_log_probs.view(batch_size, beam_size, -1).gather(1, best_tokens[:, :, 1:]).squeeze(1)
                )
            else:
                predicted_tokens_dec = predicted_tokens_dec.view(batch_size, beam_size, -1)
                predicted_log_probs = predicted_log_probs.view(batch_size, beam_size, -1)
                scores = scores.view(-1, beam_size)

        if beam_search:
            if return_scores:
                return predicted_tokens_dec, predicted_log_probs, scores

        return predicted_tokens_dec, predicted_log_probs

    def complete(self, request: Dict):
        """
            Autoregressively invokes language model in the inference mode
        Args:
            request: Dictionary with the following fields
                * prompt: a string which text the model should complete.
                * tokens_to_generate: how many tokens to generate while doing prompt completion.
        Returns:
            response: A python dictionary with the following fields
                * prompt: original text of the prompt
                * tokenized_prompt: list of (str) tokens from prompt
                * completion: a python dictionary with the following subfields:
                    * tokens: a list of triples (token, token_id, log_prob) comprising completion
                    * text: completion text (as a single string)

        """
        app_state = AppState()

        # The complete method only works with global batch = micro batch size = data parallel size = 1.
        _reconfigure_microbatch_calculator(
            rank=app_state.global_rank,
            rampup_batch_size=None,
            global_batch_size=1,
            micro_batch_size=1,
            data_parallel_size=1,
        )
        app_state = AppState()

        response = {}
        self.freeze()
        # naive greedy slow loop
        # TODO: add option for BeamSearchDecoder

        response['prompt'] = request['prompt'][0]
        response['completion'] = {}
        bos_id = request['bos_id']
        tokens_enc = request['masked_sample']

        response['masked_input'] = ' '.join(self.tokenizer.ids_to_tokens(tokens_enc[0].cpu().numpy().tolist()))
        enc_mask = tokens_enc != self.tokenizer.pad_id

        predicted_tokens_ids, log_probs = self.decode(
            tokens_enc, enc_mask, int(request['tokens_to_generate']), bos_id=bos_id
        )
        predicted_tokens_ids = predicted_tokens_ids.cpu().numpy()[0].tolist()
        log_probs = log_probs.cpu().numpy()[0].tolist()
        if self.tokenizer.eos_id in predicted_tokens_ids:
            idx = predicted_tokens_ids.index(self.tokenizer.eos_id)
            predicted_tokens_ids = predicted_tokens_ids[:idx]
        else:
            predicted_tokens_ids = [id for id in predicted_tokens_ids if id != self.tokenizer.pad_id]
        if self.tokenizer.eos_id in predicted_tokens_ids:
            idx = predicted_tokens_ids.index(self.tokenizer.eos_id)
            predicted_tokens_ids = predicted_tokens_ids[:idx]
        # Legacy sentencepiece detokenization still preserves special tokens which messes up exact string match.
        if hasattr(self.tokenizer, 'special_token_to_id'):
            predicted_tokens_ids = [
                id for id in predicted_tokens_ids if id not in self.tokenizer.special_token_to_id.values()
            ]

        predicted_tokens_dec = self.tokenizer.ids_to_tokens(predicted_tokens_ids)
        response['completion']['text'] = self.tokenizer.tokens_to_text(predicted_tokens_dec)
        response['completion']['tokens'] = list(zip(predicted_tokens_ids, predicted_tokens_dec, log_probs))
        self.unfreeze()
        return response

    def transfer_batch_to_device(self, batch: Any, device: torch.device, dataloader_idx: int) -> Any:
        """ PTL hook: https://pytorch-lightning.readthedocs.io/en/latest/common/lightning_module.html#transfer-batch-to-device
            When using pipeline parallelism, we need the global batch to remain on the CPU,
            since the memory overhead will be too high when using a large number of microbatches.
            Microbatches are transferred from CPU to GPU inside the pipeline.
        """
        return batch

    def _validate_trainer(self):
        """ Certain trainer configurations can break training.
            Here we try to catch them and raise an error.
        """
        if self.trainer.accumulate_grad_batches > 1:
            raise ValueError(
                f'Gradient accumulation is done within training_step. trainer.accumulate_grad_batches must equal 1'
            )

    def list_available_models(self):
        pass

    def build_model_parallel_config(self):
        """ Hidden size needs to be set from the cfg.encoder for the pipeline schedule.
        """

        model_parallel_config = super().build_model_parallel_config()
        try:
            # hidden size is needed for pipeline schedules but is not currently in ModelParallelConfig
            setattr(model_parallel_config, 'hidden_size', self.cfg.encoder.hidden_size)
        except AttributeError:
            logging.warning(
                f'encoder.hidden_size not found in {self.cfg}. Set this in model_parallel_config if using pipeline parallelism.'
            )
        return model_parallel_config<|MERGE_RESOLUTION|>--- conflicted
+++ resolved
@@ -319,10 +319,6 @@
         """
         An auxiliary function that executes the fwd_bwd_step function and parse the returned values.
         """
-<<<<<<< HEAD
-
-=======
->>>>>>> f90eea14
         fwd_bwd_function = get_forward_backward_func()
 
         seq_length = tensor_shape[0]
@@ -333,15 +329,9 @@
             model=[self.enc_dec_model],
             num_microbatches=get_num_microbatches(),
             forward_only=forward_only,
-<<<<<<< HEAD
-            seq_length=self.max_encoder_seq_length,
-            micro_batch_size=self.cfg.micro_batch_size,
-            decoder_seq_length=self.max_decoder_seq_length,
-=======
             seq_length=seq_length,
             micro_batch_size=get_micro_batch_size(),
             decoder_seq_length=decoder_seq_length,
->>>>>>> f90eea14
         )
 
         # only the last stages of the pipeline return losses
