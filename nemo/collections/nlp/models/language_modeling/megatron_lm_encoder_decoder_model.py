# Copyright (c) 2022, NVIDIA CORPORATION.  All rights reserved.
#
# Licensed under the Apache License, Version 2.0 (the "License");
# you may not use this file except in compliance with the License.
# You may obtain a copy of the License at
#
#     http://www.apache.org/licenses/LICENSE-2.0
#
# Unless required by applicable law or agreed to in writing, software
# distributed under the License is distributed on an "AS IS" BASIS,
# WITHOUT WARRANTIES OR CONDITIONS OF ANY KIND, either express or implied.
# See the License for the specific language governing permissions and
# limitations under the License.

import copy
import functools
import inspect
from typing import Any, Dict, Optional

import torch
from omegaconf import OmegaConf, open_dict
from omegaconf.dictconfig import DictConfig
from pytorch_lightning.trainer.trainer import Trainer
from functools import partial

from nemo.collections.nlp.data.language_modeling.megatron.megatron_batch_samplers import (
    MegatronPretrainingBatchSampler,
    MegatronPretrainingRandomBatchSampler,
)
from nemo.collections.nlp.models.language_modeling.megatron_base_model import MegatronBaseModel
from nemo.collections.nlp.modules.common.megatron.module import Float16Module
from nemo.collections.nlp.modules.common.megatron.token_level_encoder_decoder import (
    MegatronTokenLevelEncoderDecoderModule,
)
from nemo.collections.nlp.modules.common.megatron.utils import (
    ApexGuardDefaults,
    average_losses_across_data_parallel_group,
    get_params_for_weight_decay_optimization,
)
<<<<<<< HEAD

from nemo.collections.nlp.modules.common.text_generation_utils import sample_token_greedy, \
    sample_token_topk_beam_search, compute_beam_search_len_penalty
=======
from nemo.collections.nlp.modules.common.text_generation_utils import (
    compute_beam_search_len_penalty,
    sample_token_greedy,
)
>>>>>>> 6f665466
from nemo.collections.nlp.parts.utils_funcs import get_last_rank
from nemo.utils import AppState, logging

try:
    from apex.transformer import parallel_state, tensor_parallel
    from apex.transformer.enums import ModelType
    from apex.transformer.pipeline_parallel.schedules.common import build_model
    from apex.transformer.pipeline_parallel.schedules.fwd_bwd_no_pipelining import forward_backward_no_pipelining
    from apex.transformer.pipeline_parallel.schedules.fwd_bwd_pipelining_without_interleaving import (
        forward_backward_pipelining_without_interleaving,
    )
    from apex.transformer.pipeline_parallel.utils import (
        _reconfigure_microbatch_calculator,
        get_micro_batch_size,
        get_num_microbatches,
    )

    HAVE_APEX = True
except (ImportError, ModuleNotFoundError):
    ModelType = ApexGuardDefaults()
    HAVE_APEX = False


__all__ = ["MegatronLMEncoderDecoderModel"]


class MegatronLMEncoderDecoderModel(MegatronBaseModel):
    """
    Megatron encoder-decoder base class
    """

    def __init__(self, cfg: DictConfig, trainer: Trainer):
        super().__init__(cfg, trainer=trainer)
        if cfg.get('pipeline_model_parallel_size', 1) > 1:
            if cfg.get('pipeline_model_parallel_split_rank', 0) <= 0:
                raise ValueError(
                    f"pipeline_model_parallel_split_rank must be > 0 when using pipeline_model_parallel_size > 1"
                )
        if cfg.get('pipeline_model_parallel_size', 1) > 1:
            if not cfg.get('share_token_embeddings', True) or not cfg.get(
                'share_decoder_tokens_head_embeddings', True
            ):
                raise ValueError(
                    "when pipeline_model_parallel_size > 1 we require share_token_embeddings=True and share_decoder_tokens_head_embeddings=True"
                )

        # Make sure trainer.accumulate_grad_batches is 1.
        self._validate_trainer()

        # TODO: Not sure how to use lists of modules with PTL.
        # This means we can only use pipeline parallelism without the interleaved schedule.
        self.enc_dec_model = build_model(
            model_provider_func=self.model_provider_func,
            wrap_with_ddp=False,
            model_type=ModelType.encoder_and_decoder,
        )[0]

        # We don't need to call it explicitly? Since it is a pytorch lightning hook function
        # self.setup_optimizer_param_groups()

        self.megatron_amp_o2 = cfg.get('megatron_amp_O2', False)

        if self.megatron_amp_o2:

            if not self.with_distributed_adam:
                # Pre-allocate the model on GPU to have master parameters allocated on the same device with matching data type
                self.enc_dec_model.cuda(torch.cuda.current_device())

            # Model wrapper to convert both model and inputs to half precision
            self.enc_dec_model = Float16Module(module=self.enc_dec_model, precision=cfg.precision)

        if self.cfg.precision == 'bf16':
            self.autocast_dtype = torch.bfloat16
        elif int(self.cfg.precision) == 32:
            self.autocast_dtype = torch.float
        elif int(self.cfg.precision) == 16:
            self.autocast_dtype = torch.half
        else:
            raise ValueError('precision must be in [32, 16, "bf16"]')

        self.enc_dec_model.model_type = ModelType.encoder_and_decoder

    def setup_optimizer_param_groups(self):
        """ModelPT override. Optimizer will get self._optimizer_param_groups"""
        self._optimizer_param_groups = get_params_for_weight_decay_optimization([self.enc_dec_model])

    def configure_optimizers(self):

        if self.with_distributed_adam:

            # Identify params that require grad reductions between
            # pipeline stages
            # See: allreduce_word_and_position_embeddings
            model_parallel_params = []
            if parallel_state.get_pipeline_model_parallel_world_size() > 1 and (
                parallel_state.is_rank_in_embedding_group()
            ):
                if self.cfg.get('share_token_embeddings', True) and self.cfg.get(
                    'share_decoder_tokens_head_embeddings', True
                ):
                    model_parallel_params.append(self.enc_dec_model.word_embeddings_weight())
            if (
                parallel_state.is_rank_in_position_embedding_group()
                and parallel_state.get_pipeline_model_parallel_world_size() > 1
                and parallel_state.get_pipeline_model_parallel_split_rank() is not None
                and self.cfg.encoder.get('position_embedding_type') == 'learned_absolute'
                and self.cfg.decoder.get('position_embedding_type') == 'learned_absolute'
            ):
                if self.cfg.get('share_token_embeddings', True):
                    model_parallel_params.append(self.enc_dec_model.position_embeddings_weight())
            if (
                parallel_state.get_pipeline_model_parallel_world_size() > 2
                and parallel_state.get_pipeline_model_parallel_split_rank() is not None
            ):
                if (
                    self.cfg.encoder.get('position_embedding_type') == 'relative'
                    and parallel_state.is_rank_in_encoder_relative_position_embedding_group()
                    and parallel_state.get_pipeline_model_parallel_split_rank() > 1
                ):
                    model_parallel_params.append(self.enc_dec_model.encoder_relative_position_embeddings_weight())
                if (
                    self.cfg.decoder.get('position_embedding_type') == 'relative'
                    and parallel_state.is_rank_in_decoder_relative_position_embedding_group()
                ):
                    model_parallel_params.append(self.enc_dec_model.decoder_relative_position_embeddings_weight())
                    if not self.cfg.decoder.get('relative_position_bias_self_attention_only', True):
                        model_parallel_params.append(
                            self.enc_dec_model.decoder_cross_attention_relative_position_embeddings_weight()
                        )

            # Disable async grad reductions for params that are
            # synchronized for pipeline parallelism
            for param in model_parallel_params:
                param._disable_greedy_grad_copy = not self.megatron_amp_o2
                param._disable_overlap_grad_sync = True

        return super().configure_optimizers()

    def _handle_bias_activation_fusion_args(self, cfg):
        # For oldest models, we don't have the option to turn on/off bias activation fusion. It is always on.
        if not hasattr(cfg, 'bias_gelu_fusion') and not hasattr(cfg, 'bias_activation_fusion'):
            # Handle the case where the model can have bias=False
            if cfg.get('bias', True):
                cfg.bias_activation_fusion = True
            else:
                cfg.bias_activation_fusion = False
        # For in-between models, Re-map bias_gelu_fusion to bias_activation_fusion
        elif hasattr(cfg, 'bias_gelu_fusion'):
            logging.warning('bias_gelu_fusion is deprecated. Please use bias_activation_fusion instead.')
            cfg.bias_activation_fusion = cfg.bias_gelu_fusion

    def _populate_encoder_decoder_configs_for_backward_compatibility(self, cfg):
        """
        Populate encoder and decoder configs for backward compatibility with a checkpoint that has a common enc/dec config.
        """
        # TODO: This will not remove redundant args that are already present in the new yaml file's config.model
        encoder_cfg = copy.deepcopy(cfg)
        decoder_cfg = copy.deepcopy(cfg)

        OmegaConf.set_struct(encoder_cfg, True)
        OmegaConf.set_struct(decoder_cfg, True)
        OmegaConf.set_struct(cfg, True)

        with open_dict(encoder_cfg), open_dict(decoder_cfg), open_dict(cfg):
            encoder_cfg.arch = cfg.get('encoder_arch', 'transformer')
            decoder_cfg.arch = cfg.get('decoder_arch', 'transformer')

            self._handle_bias_activation_fusion_args(encoder_cfg)
            self._handle_bias_activation_fusion_args(decoder_cfg)

            cfg.encoder = encoder_cfg
            cfg.decoder = decoder_cfg

            # NOTE: For old models there are two scenarios:
            # 1. If we share decoder embeddings with the output layer, we would always set tokens_head_bias=True
            # 2. If we do not share decoder embeddings with the output layer, we would always set tokens_head_bias=False
            cfg.tokens_head_bias = (
                True if cfg.get('share_decoder_tokens_head_embeddings', True) else False
            )  # For models before separate encoder/decoder configs, tokens_head_bias was always True.

    def model_provider_func(self, pre_process, post_process, add_encoder, add_decoder):
        # TODO: create get_encoder_decoder_model()here for different losses (e..g, nll, vae, mim)
        if not hasattr(self.cfg, 'encoder') or not hasattr(self.cfg, 'decoder'):
            logging.warning(
                'Could not find encoder or decoder in config. This is probably because of restoring an old checkpoint. Copying shared model configs to encoder and decoder configs.'
            )
            # After the call below, self.cfg.encoder and self.cfg.decoder will be populated with the cfg.model configs from old checkpoints.
            self._populate_encoder_decoder_configs_for_backward_compatibility(self.cfg)

        if parallel_state.get_pipeline_model_parallel_world_size() > 1 and self.cfg.encoder.arch == 'perceiver':
            raise ValueError(f"Perceivers with pipeline parallel > 1 is not supported yet.")

        if not hasattr(self.cfg, 'embedding_init_method_std'):
            embedding_init_method_std = self.cfg.encoder.init_method_std
        else:
            embedding_init_method_std = self.cfg.embedding_init_method_std

        if not hasattr(self.cfg, 'embedding_dropout'):
            embedding_dropout = self.cfg.encoder.hidden_dropout
        else:
            embedding_dropout = self.cfg.embedding_dropout

        model = MegatronTokenLevelEncoderDecoderModule(
            encoder_cfg=self.cfg.encoder,
            decoder_cfg=self.cfg.decoder,
            vocab_size=self.padded_vocab_size,
            max_position_embeddings=self.cfg.max_position_embeddings,
            num_tokentypes=0,
            parallel_output=True,
            pre_process=pre_process,
            post_process=post_process,
            fp16_cross_entropy=self.cfg.get('fp16_lm_cross_entropy', False),
            use_cpu_initialization=self.cfg.get('use_cpu_initialization', False),
            precision=self.cfg.get('precision', 16),
            embedding_init_method_std=embedding_init_method_std,
            embedding_dropout=embedding_dropout,
            label_smoothing=self.cfg.get('label_smoothing', 0.0),
            add_encoder=add_encoder,
            add_decoder=add_decoder,
            share_token_embeddings=self.cfg.get('share_token_embeddings', True),
            share_decoder_tokens_head_embeddings=self.cfg.get('share_decoder_tokens_head_embeddings', True),
            tokens_head_bias=self.cfg.get('tokens_head_bias', True),
        )
        return model

    def forward(
        self,
        encoder_input_ids,
        decoder_input_ids,
        encoder_attn_mask,
        decoder_attn_mask,
        token_type_ids=None,
        lm_labels=None,
        enc_output=None,
        enc_output_attn_mask=None,
        output_enc_hidden_only=False,
        enc_input=None,
    ):
        output_tensor = self.enc_dec_model(
            enc_input_ids=encoder_input_ids,
            dec_input_ids=decoder_input_ids,
            enc_attn_mask=encoder_attn_mask,
            dec_attn_mask=decoder_attn_mask,
            token_type_ids=token_type_ids,
            labels=lm_labels,
            enc_output=enc_output,
            enc_output_attn_mask=enc_output_attn_mask,
            output_enc_hidden_only=output_enc_hidden_only,
            enc_input=enc_input,
        )

        return output_tensor

    def training_step(self, batch, batch_idx):
        """
            Our dataloaders produce a micro-batch and then we fetch
            a number of microbatches depending on the global batch size and model parallel size
            from the dataloader to produce a list of microbatches.
            Batch should be a list of microbatches and those microbatches should on CPU.
            Microbatches are then moved to GPU during the pipeline.
            The list of microbatches is then piped through the pipeline using Apex fwd/bwd functions.
        """
        # we zero grads here because we also call backward in the apex fwd/bwd functions
        self._optimizer.zero_grad()
        # we prepare the micro batches for the apex fwd/bwd function
        batch_for_pipeline = self.process_global_batch(batch)
        encoder_seq_length = batch_for_pipeline[0].size(1)
        decoder_seq_length = batch_for_pipeline[1].size(1)
        tensor_shape = [encoder_seq_length, get_micro_batch_size(), self.cfg.encoder.hidden_size]

        # handle asynchronous grad reduction
        custom_sync_context_handler = None
        custom_grad_sync_func = None
        if self.with_distributed_adam:
            if self.megatron_amp_o2:
                # copy grads to main grad
                custom_sync_context_handler = lambda: self._optimizer.no_sync(greedy_grad_copy=True)
            else:
                # keep grad tensors around
                custom_sync_context_handler = lambda: self._optimizer.no_sync(greedy_grad_copy=False)
            custom_grad_sync_func = self.reduce_overlap_gradients
        else:
            if (
                self.megatron_amp_o2
                and self.cfg.get('pipeline_model_parallel_size', 1) == 1
                and not self.cfg.get('sequence_parallel', False)
            ):
                custom_sync_context_handler = self._optimizer.no_sync
            else:
                # TODO: enable async grad all reduce with O1/autocast
                # mixed precision training, with pipeline parallelism,
                # or with sequence parallelism
                custom_sync_context_handler = None

        if self.cfg.get('pipeline_model_parallel_size', 1) > 1:
            losses_reduced_per_micro_batch = forward_backward_pipelining_without_interleaving(
                forward_step_func=self.get_forward_output_and_loss_func(),
                batch=batch_for_pipeline,
                model=self.enc_dec_model,
                forward_only=False,
                tensor_shape=tensor_shape,
                decoder_sequence_length=decoder_seq_length,
                dtype=self.autocast_dtype,
                sync_batch_comm=self.cfg.get('sync_batch_comm', False),
                grad_scaler=self.trainer.precision_plugin.scaler if self.cfg.precision == 16 else None,
                custom_sync_context_handler=custom_sync_context_handler,
                custom_grad_sync_func=custom_grad_sync_func,
            )
        else:
            losses_reduced_per_micro_batch = forward_backward_no_pipelining(
                forward_step_func=self.get_forward_output_and_loss_func(),
                batch=batch_for_pipeline,
                model=self.enc_dec_model,
                forward_only=False,
                tensor_shape=tensor_shape,
                decoder_sequence_length=decoder_seq_length,
                dtype=self.autocast_dtype,
                sync_batch_comm=self.cfg.get('sync_batch_comm', False),
                grad_scaler=self.trainer.precision_plugin.scaler if self.cfg.precision == 16 else None,
                custom_sync_context_handler=custom_sync_context_handler,
            )

        # only the last stages of the pipeline return losses
        if losses_reduced_per_micro_batch:
            # average loss across micro batches
            loss_tensors_list = [loss_reduced['avg'] for loss_reduced in losses_reduced_per_micro_batch]
            loss_tensor = torch.concat(loss_tensors_list)
            loss_mean = loss_tensor.mean()
        else:
            loss_mean = torch.tensor(0.0).cuda()

        if self.with_distributed_adam:
            # synchronize asynchronous grad reductions
            # note: not necessary, but reduces performance degradation
            # from multiple simultaneous NCCL calls
            self._optimizer._finish_bucket_grad_sync()
        elif self.megatron_amp_o2:
            # when using pipeline parallelism grads must be reduced after the pipeline (not asynchronously)
            if self.cfg.get('pipeline_model_parallel_size', 1) > 1:
                # main grads are stored in the MainParamsOptimizer wrapper
                self._optimizer.allreduce_main_grads()
        else:
            # async grad allreduce is not currently implemented for O1/autocasting mixed precision training
            # so we allreduce gradients after the pipeline
            self.allreduce_gradients()  # @sangkug we think this is causing memory to blow up (hurts perf)

        if self.cfg.get('pipeline_model_parallel_size', 1) > 1:
            # when using pipeline parallelism, we need keep the word and position embeddings in sync
            self.allreduce_word_and_position_embeddings()

        ## logging
        # we can only log on one rank if it is rank zero so we broadcast from last rank
        # we can avoid this broadcast by updating the PTL log function to accept specific ranks
        torch.distributed.broadcast(loss_mean, get_last_rank())

        if self.cfg.precision == 16:
            loss_scale = self.trainer.precision_plugin.scaler._scale
            if loss_scale is not None:
                self.log('loss_scale', loss_scale)

        self.log('reduced_train_loss', loss_mean, prog_bar=True, rank_zero_only=True)
        lr = self._optimizer.param_groups[0]['lr']
        self.log('lr', lr, rank_zero_only=True)
        self.log('global_step', self.trainer.global_step, prog_bar=True, rank_zero_only=True)
        # TODO: make sure compute_consumed_samples works for pipeline parallelism
        self.log(
            'consumed_samples',
            self.compute_consumed_samples(self.trainer.global_step - self.init_global_step),
            prog_bar=True,
            rank_zero_only=True,
        )

        return loss_mean

    def backward(self, *args, **kwargs):
        """ LightningModule hook to do backward.
            We want this to do nothing since we run backward in the fwd/bwd functions from apex.
            No need to call it here.
        """
        return

    def optimizer_zero_grad(self, *args, **kwargs):
        """ LightningModule hook to zero grad.
            We want this to do nothing as we are zeroing grads during the training_step.
        """
        return

    def allreduce_gradients(self):
        """Reduce gradients across data parallel ranks.
           Modified from megatron-lm: https://github.com/NVIDIA/Megatron-LM/blob/d41696840ed0a7edb7e0499eb82a48ae112d9bb3/megatron/model/distributed.py#L188
        """
        # Bucketize and all-reduce
        buckets = {}
        # Pack the buckets.
        for param in self.parameters():
            if param.requires_grad and param.grad is not None:
                tp = param.data.type()
                if tp not in buckets:
                    buckets[tp] = []
                buckets[tp].append(param)
                # param.main_grad = param.grad

        # For each bucket, all-reduce and copy all-reduced grads.
        for tp in buckets:
            bucket = buckets[tp]
            grads = [param.grad.data for param in bucket]
            coalesced = torch._utils._flatten_dense_tensors(grads)
            coalesced /= parallel_state.get_data_parallel_world_size()
            torch.distributed.all_reduce(coalesced, group=parallel_state.get_data_parallel_group())
            for buf, synced in zip(grads, torch._utils._unflatten_dense_tensors(coalesced, grads)):
                buf.copy_(synced)

    def allreduce_word_and_position_embeddings(self):

        # Modified from megatron-lm: https://github.com/NVIDIA/Megatron-LM/blob/d41696840ed0a7edb7e0499eb82a48ae112d9bb3/megatron/training.py#L407
        # All-reduce word_embeddings' grad across first, last stages to ensure that word_embeddings parameters stay in sync.
        if parallel_state.get_pipeline_model_parallel_world_size() > 1 and (
            parallel_state.is_rank_in_embedding_group()
        ):
            if self.cfg.get('share_token_embeddings', True) and self.cfg.get(
                'share_decoder_tokens_head_embeddings', True
            ):
                word_embeddings_weight = self.enc_dec_model.word_embeddings_weight()
                if self.megatron_amp_o2:
                    # O2 recipe stores a "main" copy of weights and grads
                    grad = word_embeddings_weight.main_grad
                else:
                    grad = word_embeddings_weight.grad
                torch.distributed.all_reduce(grad, group=parallel_state.get_embedding_group())
            else:
                raise ValueError(
                    f"Attempting to allreduce word_embeddings for pipeline parallel size > 1, but found untied word embeddings or token head embeddings. This is not supported yet."
                )

        # All-reduce position embeddings for T5.
        if (
            parallel_state.is_rank_in_position_embedding_group()
            and parallel_state.get_pipeline_model_parallel_world_size() > 1
            and parallel_state.get_pipeline_model_parallel_split_rank() is not None
            and self.cfg.encoder.get('position_embedding_type') == 'learned_absolute'
            and self.cfg.decoder.get('position_embedding_type') == 'learned_absolute'
        ):
            if self.cfg.get('share_token_embeddings', True):
                position_embeddings_weight = self.enc_dec_model.position_embeddings_weight()
                if self.megatron_amp_o2:
                    grad = position_embeddings_weight.main_grad
                else:
                    grad = position_embeddings_weight.grad
                torch.distributed.all_reduce(grad, group=parallel_state.get_position_embedding_group())

        # All-reduce relative position embeddings for T5.
        if (
            parallel_state.get_pipeline_model_parallel_world_size()
            > 2  # This > 2 and not > 1 since with PP=2 encoder RPE can live only on one rank.
            and parallel_state.get_pipeline_model_parallel_split_rank() is not None
        ):
            # For split rank = 1, we have only one encoder rank and so we don't need to allreduce.
            if (
                self.cfg.encoder.get('position_embedding_type') == 'relative'
                and parallel_state.is_rank_in_encoder_relative_position_embedding_group()
                and parallel_state.get_pipeline_model_parallel_split_rank() > 1
            ):
                position_embeddings_weight = self.enc_dec_model.encoder_relative_position_embeddings_weight()
                if self.megatron_amp_o2:
                    grad = position_embeddings_weight.main_grad
                else:
                    grad = position_embeddings_weight.grad
                torch.distributed.all_reduce(
                    grad, group=parallel_state.get_encoder_relative_position_embedding_group()
                )

            # For split rank == pipeline_world_size - 1, we have only one decoder rank and so we don't need to allreduce.
            if (
                self.cfg.decoder.get('position_embedding_type') == 'relative'
                and parallel_state.is_rank_in_decoder_relative_position_embedding_group()
            ):
                position_embeddings_weight = self.enc_dec_model.decoder_relative_position_embeddings_weight()
                if self.megatron_amp_o2:
                    grad = position_embeddings_weight.main_grad
                else:
                    grad = position_embeddings_weight.grad
                torch.distributed.all_reduce(
                    grad, group=parallel_state.get_decoder_relative_position_embedding_group()
                )

                # If the model also has separate RPE weights for decoder cross-attention, allreduce those as well.
                if not self.cfg.decoder.get('relative_position_bias_self_attention_only', True):
                    position_embeddings_weight = (
                        self.enc_dec_model.decoder_cross_attention_relative_position_embeddings_weight()
                    )
                    if self.megatron_amp_o2:
                        grad = position_embeddings_weight.main_grad
                    else:
                        grad = position_embeddings_weight.grad
                    torch.distributed.all_reduce(
                        grad, group=parallel_state.get_decoder_relative_position_embedding_group()
                    )

    def get_forward_output_and_loss_func(self):
        def fwd_output_and_loss_func(batch, model):
            batch = [x.cuda(non_blocking=True) for x in batch]
            encoder_input_ids, decoder_input_ids, loss_mask, lm_labels, encoder_attn_mask, decoder_attn_mask = batch

            output = model(
                encoder_input_ids,  # enc_input_ids
                encoder_attn_mask,  # enc_attn_mask
                decoder_input_ids,  # dec_input_ids
                decoder_attn_mask,  # dec_attn_mask
                None,  # token_type_ids
                lm_labels,  # labels
            )

            def loss_func(output_tensor):
                loss = self.loss_func(loss_mask, output_tensor)
                reduced_loss = average_losses_across_data_parallel_group([loss])
                return loss, {'avg': reduced_loss}

            return output, loss_func

        return fwd_output_and_loss_func

    @functools.lru_cache(maxsize=None)
    def _kwargs_to_arg_idx(self):
        """
        Returns a dict {kwarg name: arg index} to be used when mapping
        kwargs into a list of args.

        Computed on first call, and then cached.
        """
        # build mapping of kwargs to arg index at first run
        module = self.enc_dec_model.forward if not self.megatron_amp_o2 else self.enc_dec_model.module.forward
        args_name = inspect.getfullargspec(module)[0][1:]
        kwargs_to_arg_idx = {k: v for k, v in zip(args_name, range(len(args_name)))}

        return kwargs_to_arg_idx

    def _build_forward_args_from_kwargs(self, args_name, args, **kwargs):
        """
        A helper method that converts arguments into positional arguments (by name)

        args - a list of arguments to pass to self.enc_dec_model (tensors from batch)
        args_name - a list of argument name (to be matched against allowed kwargs)
        kwargs - a dict {arg name: arg value} (used for non-tensor values)
        """
        # sanity checks
        if len(args) != len(args_name):
            raise ValueError(f"Mismatch between length in args_name ({len(args_name)}) and args ({len(args)})")
        if any([n in kwargs for n in args_name]):
            raise ValueError(f"args_name = {args_name} cannot overlap kwargs = {list(kwargs.keys())}")

        # get mapping of kwarg names to arg index
        kwargs_to_arg_idx = self._kwargs_to_arg_idx()

        # collect all arguments
        all_args_name = args_name[:]
        all_args = args[:]
        for k, v in kwargs.items():
            all_args_name.append(k)
            all_args.append(v)

        args_idx = [kwargs_to_arg_idx[n] for n in all_args_name]

        # print(f"all_args_name = {all_args_name}   args_idx = {args_idx}")

        # construct args ordered by name (with None as place-holder)
        forward_args = [None] * (max(args_idx) + 1)
        for i, v in zip(args_idx, all_args):
            forward_args[i] = v

        return forward_args

    def _get_forward_output_only_func(self, arg_names, output_name, **kwargs):
        """
        args_idx - maps batch into index of args (with None filling gaps)
        arg_names - corresponding names for a friendly error message
        output_name - name of output (hiddens for encode, logits for decode)
        kwargs - shared arguments (non tensors)
        """

        def fwd_output_only_func(batch, model):
            batch = [x.cuda(non_blocking=True) for x in batch]

            # map batch and shared args into forward args
            args = self._build_forward_args_from_kwargs(args_name=arg_names, args=batch, **kwargs)
            output = model(*args).contiguous()

            def id_func(output_tensor):
                return output_tensor, {output_name: output_tensor}

            return output, id_func

        return fwd_output_only_func

    def validation_step_logits(self, batch, batch_idx):
        """
        return_values - if given, returns a dictionary with given keys and corresponding values
        """
        batch_for_pipeline = self.process_global_batch(batch)
        encoder_seq_length = batch_for_pipeline[0].size(1)
        decoder_seq_length = batch_for_pipeline[1].size(1)

        tensor_shape = [encoder_seq_length, get_micro_batch_size(), self.cfg.encoder.hidden_size]

        (
            encoder_input_ids,
            decoder_input_ids,
            loss_mask,
            lm_labels,
            encoder_attn_mask,
            decoder_attn_mask,
        ) = batch_for_pipeline
        batch_for_pipeline = [encoder_input_ids, encoder_attn_mask, decoder_input_ids, decoder_attn_mask]
        arg_names = ['enc_input_ids', 'enc_attn_mask', 'dec_input_ids', 'dec_attn_mask']

        forward_step_func = self._get_forward_output_only_func(arg_names=arg_names, output_name="logits")

        if self.cfg.get('pipeline_model_parallel_size', 1) > 1:
            output_tensor = forward_backward_pipelining_without_interleaving(
                forward_step_func=forward_step_func,
                batch=batch_for_pipeline,
                model=self.enc_dec_model,
                forward_only=True,
                tensor_shape=tensor_shape,
                decoder_sequence_length=decoder_seq_length,
                dtype=self.autocast_dtype,
                sync_batch_comm=self.cfg.get('sync_batch_comm', False),
                grad_scaler=self.trainer.precision_plugin.scaler if self.cfg.precision == 16 else None,
            )
        else:
            output_tensor = forward_backward_no_pipelining(
                forward_step_func=forward_step_func,
                batch=batch_for_pipeline,
                model=self.enc_dec_model,
                forward_only=True,
                tensor_shape=tensor_shape,
                decoder_sequence_length=decoder_seq_length,
                dtype=self.autocast_dtype,
                sync_batch_comm=self.cfg.get('sync_batch_comm', False),
                grad_scaler=self.trainer.precision_plugin.scaler if self.cfg.precision == 16 else None,
            )

        if output_tensor:
            # average loss across micro batches
            logits_tensors_list = [o['logits'] for o in output_tensor]
            logits_tensor = torch.concat(logits_tensors_list)
        else:
            # we're not on the last pipeline stage so no losses
            logits_tensor = []

        return logits_tensor

    def validation_step(self, batch, batch_idx, dataloader_idx=0):
        """
        return_values - if given, returns a dictionary with given keys and corresponding values
        """
        batch_for_pipeline = self.process_global_batch(batch)
        encoder_seq_length = batch_for_pipeline[0].size(1)
        decoder_seq_length = batch_for_pipeline[1].size(1)

        tensor_shape = [encoder_seq_length, get_micro_batch_size(), self.cfg.encoder.hidden_size]

        if self.cfg.get('pipeline_model_parallel_size', 1) > 1:
            losses_reduced_per_micro_batch = forward_backward_pipelining_without_interleaving(
                forward_step_func=self.get_forward_output_and_loss_func(),
                batch=batch_for_pipeline,
                model=self.enc_dec_model,
                forward_only=True,
                tensor_shape=tensor_shape,
                decoder_sequence_length=decoder_seq_length,
                dtype=self.autocast_dtype,
                sync_batch_comm=self.cfg.get('sync_batch_comm', False),
                grad_scaler=self.trainer.precision_plugin.scaler if self.cfg.precision == 16 else None,
            )
        else:
            losses_reduced_per_micro_batch = forward_backward_no_pipelining(
                forward_step_func=self.get_forward_output_and_loss_func(),
                batch=batch_for_pipeline,
                model=self.enc_dec_model,
                forward_only=True,
                tensor_shape=tensor_shape,
                decoder_sequence_length=decoder_seq_length,
                dtype=self.autocast_dtype,
                sync_batch_comm=self.cfg.get('sync_batch_comm', False),
                grad_scaler=self.trainer.precision_plugin.scaler if self.cfg.precision == 16 else None,
            )

        if losses_reduced_per_micro_batch:
            # average loss across micro batches
            loss_tensors_list = [loss_reduced['avg'] for loss_reduced in losses_reduced_per_micro_batch]
            loss_tensor = torch.concat(loss_tensors_list)
            loss_mean = loss_tensor.mean()
        else:
            # we're not on the last pipeline stage so no losses
            loss_mean = []

        return loss_mean

    def validation_epoch_end(self, outputs):
        if parallel_state.is_pipeline_last_stage():
            # only the last pipeline parallel stages return loss
            averaged_loss = torch.stack(outputs).mean()
        else:
            averaged_loss = torch.tensor(0.0).cuda()

        # we can only log on one rank if it is rank zero so we broadcast from last rank
        torch.distributed.broadcast(averaged_loss, get_last_rank())
        self.log('val_loss', averaged_loss, prog_bar=True, rank_zero_only=True)
        self.log('global_step', self.trainer.global_step, prog_bar=True, rank_zero_only=True)

        return averaged_loss

    def test_step(self, batch, batch_idx):
        return self.validation_step(batch, batch_idx)

    def test_epoch_end(self, outputs):
        if parallel_state.is_pipeline_last_stage():
            # only the last pipeline parallel stages return loss
            averaged_loss = torch.stack(outputs).mean()
        else:
            averaged_loss = torch.tensor(0.0).cuda()

        # we can only log on one rank if it is rank zero so we broadcast from last rank
        torch.distributed.broadcast(averaged_loss, get_last_rank())
        self.log('test_loss', averaged_loss, prog_bar=True, rank_zero_only=True)
        return averaged_loss

    def loss_func(self, loss_mask, tokens_loss):
        """
        This function takes as input per-token loss and masks non-required values.
        """
        losses = tokens_loss.view(-1).float()
        loss_mask = loss_mask.view(-1).float()
        # TODO: add nemo version here
        loss = torch.sum(losses * loss_mask) / loss_mask.sum()  # sequence level nll
        return loss

    def process_micro_batch(self, micro_batch):
        """ Micro batch returned by MegatronT5 dataloader"""

        data_b = micro_batch

        # Unpack.
        tokens_enc = data_b['text_enc'].long()
        tokens_dec = data_b['text_dec'].long()
        labels = data_b['labels'].long()
        loss_mask = data_b['loss_mask'].float()

        enc_mask = data_b['enc_mask']
        dec_mask = data_b['dec_mask']

        return tokens_enc, tokens_dec, loss_mask, labels, enc_mask, dec_mask

    def _process_global_batch_without_megatron_batch_sampler(self, global_batch, tokenizer=None):
        """ Prepares the global batch for apex fwd/bwd functions.
            Global batch is a list of micro batches.
        """
        tokenizer = self.tokenizer if tokenizer is None else tokenizer
        text_enc_list = []
        text_dec_list = []
        labels_list = []
        loss_mask_list = []
        enc_mask_list = []
        dec_mask_list = []

        # Determine the maximum encoder and decoder sequence lengths amongst microbatches and pad each microbatch to the max seq length.
        # NOTE: This should only happen for model finetuning where we pad dynamically. Training uses fixed training shapes.

        max_enc_seq_lenth = max([micro_batch['text_enc'].shape[1] for micro_batch in global_batch])
        max_dec_seq_lenth = max([micro_batch['text_dec'].shape[1] for micro_batch in global_batch])

        for micro_batch in global_batch:
            text_enc, text_dec, loss_mask, labels, enc_mask, dec_mask = self.process_micro_batch(micro_batch)
            # Check if encoder sequence length < max encoder sequence length of the global batch and pad.
            if text_enc.shape[1] < max_enc_seq_lenth:
                text_enc = torch.nn.functional.pad(
                    text_enc, (0, max_enc_seq_lenth - text_enc.shape[1], 0, 0), 'constant', tokenizer.pad_id
                )
                enc_mask = torch.nn.functional.pad(
                    enc_mask, (0, max_enc_seq_lenth - enc_mask.shape[1], 0, 0), 'constant', 0
                )
            if text_dec.shape[1] < max_dec_seq_lenth:
                text_dec = torch.nn.functional.pad(
                    text_dec, (0, max_dec_seq_lenth - text_dec.shape[1], 0, 0), 'constant', tokenizer.pad_id
                )
                dec_mask = torch.nn.functional.pad(
                    dec_mask, (0, max_dec_seq_lenth - dec_mask.shape[1], 0, 0), 'constant', 0
                )
                labels = torch.nn.functional.pad(
                    labels, (0, max_dec_seq_lenth - labels.shape[1], 0, 0), 'constant', tokenizer.pad_id
                )
                loss_mask = torch.nn.functional.pad(
                    loss_mask, (0, max_dec_seq_lenth - loss_mask.shape[1], 0, 0), 'constant', 0
                )
            text_enc_list.append(text_enc)
            text_dec_list.append(text_dec)
            labels_list.append(labels)
            loss_mask_list.append(loss_mask)
            enc_mask_list.append(enc_mask)
            dec_mask_list.append(dec_mask)

        # Concatenate to (num_microbatches x micro_batch_size x seq_len)
        tokens_enc_tensor = torch.concat(text_enc_list, dim=0)
        tokens_dec_tensor = torch.concat(text_dec_list, dim=0)
        labels_tensor = torch.concat(labels_list, dim=0)
        loss_mask_tensor = torch.concat(loss_mask_list, dim=0)
        enc_mask_tensor = torch.concat(enc_mask_list, dim=0)
        dec_mask_tensor = torch.concat(dec_mask_list, dim=0)

        return {
            'text_enc': tokens_enc_tensor,
            'text_dec': tokens_dec_tensor,
            'loss_mask': loss_mask_tensor,
            'labels': labels_tensor,
            'enc_mask': enc_mask_tensor,
            'dec_mask': dec_mask_tensor,
        }

    def process_global_batch(self, global_batch):
        # If the decoder input starts with <pad> instead of <bos>, which is the case for huggingface T5 models, we don't want to mask the first token.
        # For NeMo-Megatron, the sequence starts with <bos>, which is never masked so we can always set index 0 to be unmasked.
        global_batch['dec_mask'][:, 0] = 1

        return [
            global_batch["text_enc"],
            global_batch["text_dec"],
            global_batch["loss_mask"],
            global_batch["labels"],
            global_batch["enc_mask"],
            global_batch["dec_mask"],
        ]

    def build_train_valid_test_datasets(self):
        raise NotImplementedError("Please implement this method in child-class")

    def build_pretraining_data_loader(self, dataset, consumed_samples, num_workers):
        """Buld dataloader given an input dataset."""

        if dataset is None:
            return None

        logging.info(f'Building dataloader with consumed samples: {consumed_samples}')
        # Megatron sampler
        if hasattr(self._cfg.data, 'dataloader_type') and self._cfg.data.dataloader_type is not None:
            if self._cfg.data.dataloader_type == 'single':
                batch_sampler = MegatronPretrainingBatchSampler(
                    total_samples=len(dataset),
                    consumed_samples=consumed_samples,
                    micro_batch_size=self._cfg.micro_batch_size,
                    global_batch_size=self._cfg.global_batch_size,
                    data_parallel_rank=parallel_state.get_data_parallel_rank(),
                    data_parallel_size=parallel_state.get_data_parallel_world_size(),
                    drop_last=self._cfg.get('drop_last', True),
                )
            elif self._cfg.data.dataloader_type == 'cyclic':
                batch_sampler = MegatronPretrainingRandomBatchSampler(
                    total_samples=len(dataset),
                    consumed_samples=consumed_samples,
                    micro_batch_size=self._cfg.micro_batch_size,
                    global_batch_size=self._cffg.global_batch_size,
                    data_parallel_rank=parallel_state.get_data_parallel_rank(),
                    data_parallel_size=parallel_state.get_data_parallel_world_size(),
                    drop_last=self._cfg.get('drop_last', True),
                )
            else:
                raise Exception(f'{self._cfg.dataloader_type} dataloader type is not supported.')
        else:
            raise ValueError('cfg.data.dataloader_type not found. Must be "single" or "cyclic"')

        # Torch dataloader.
        return torch.utils.data.DataLoader(
            dataset, batch_sampler=batch_sampler, num_workers=num_workers, pin_memory=True,
        )

    def setup(self, stage=None):
        """ PTL hook that is executed after DDP spawns.
            We setup datasets here as megatron datasets require DDP to instantiate.
            See https://pytorch-lightning.readthedocs.io/en/latest/common/lightning_module.html#setup for more information.
        Args:
            stage (str, optional): Can be 'fit', 'validate', 'test' or 'predict'. Defaults to None.
        """
        num_parameters_on_device, total_num_parameters = self._get_total_params_across_model_parallel_groups_enc_dec(
            self.enc_dec_model
        )

        logging.info(
            f'Pipeline model parallel rank: {parallel_state.get_pipeline_model_parallel_rank()}\n'
            f'Tensor model parallel rank: {parallel_state.get_tensor_model_parallel_rank()}\n'
            f'Number of model parameters on device: {num_parameters_on_device:.2e}\n'
            f'Total number of model parameters: {total_num_parameters:.2e}\n'
        )
        resume_checkpoint_path = self.trainer._checkpoint_connector.resume_from_checkpoint_fit_path

        if resume_checkpoint_path:
            init_consumed_samples = self._extract_consumed_samples_from_ckpt(resume_checkpoint_path)
        else:
            init_consumed_samples = 0
        self.init_consumed_samples = init_consumed_samples

        """A PTL method to setup the training, validation and test datasets."""
        if stage == 'predict':
            return
        if self._train_dl is not None and self._validation_dl is not None:
            return
        self.build_train_valid_test_datasets()
        self.setup_training_data(self._cfg.data)
        self.setup_validation_data(self._cfg.data)
        self.setup_test_data(self._cfg.data)

        # when using pipeline model parallel the final stage need to initialize word embeddings
        if parallel_state.get_pipeline_model_parallel_world_size() > 1:
            assert (
                self.cfg.share_token_embeddings
            ), "share_word_embedding must be True when using pipeline model parallel > 1"
            assert (
                self.cfg.share_decoder_tokens_head_embeddings
            ), "share_decoder_tokens_head_embeddings must be True when using pipeline model parallel > 1"
            self.enc_dec_model.sync_initial_word_embeddings()
            if (
                self.cfg.encoder.get('position_embedding_type') == 'learned_absolute'
                and self.cfg.decoder.get('position_embedding_type') == 'learned_absolute'
            ):
                self.enc_dec_model.sync_initial_position_embeddings()
            # Synchronize RPE embeddings across pipeline parallel ranks.
            else:
                if self.cfg.encoder.get('position_embedding_type', 'learned_absolute') == 'relative':
                    self.enc_dec_model.sync_initial_encoder_relative_position_embeddings()
                if self.cfg.decoder.get('position_embedding_type', 'learned_absolute') == 'relative':
                    self.enc_dec_model.sync_initial_decoder_relative_position_embeddings()
                if self.cfg.decoder.get(
                    'position_embedding_type', 'learned_absolute'
                ) == 'relative' and not self.cfg.decoder.get('relative_position_bias_self_attention_only', True):
                    self.enc_dec_model.sync_initial_decoder_cross_attention_relative_position_embeddings()

    def setup_training_data(self, cfg):
        if hasattr(self, '_train_ds'):
            consumed_samples = self.compute_consumed_samples(0)
            self._train_dl = self.build_pretraining_data_loader(
                self._train_ds, consumed_samples, num_workers=self._cfg.data.num_workers
            )

    def setup_validation_data(self, cfg):
        if hasattr(self, '_validation_ds'):
            consumed_samples = 0
            self._validation_dl = self.build_pretraining_data_loader(
                self._validation_ds, consumed_samples, num_workers=self._cfg.data.num_workers
            )

    def setup_test_data(self, cfg):
        if hasattr(self, '_test_ds'):
            consumed_samples = 0
            self._test_dl = self.build_pretraining_data_loader(self._test_ds, consumed_samples, num_workers=0)

    def predict_step(self, batch: Any, batch_idx: int, dataloader_idx: Optional[int] = None) -> Any:
        request = batch
        response = self.complete(request)
        logging.info(f"response: {response}")
        return response

    def encode(self, tokens_enc, enc_mask, encoder_input=None, reconfigure_microbatch=True):
        """
        tokens_enc - encoder input tokens
        enc_mask - corresponding mask
        encoder_input - encoder input (bypass tokens), if given tokens_enc can be None.
        """
        # Check whether the DDP is initialized. This is needed when running inference outside of training loop.
        if parallel_state.is_unitialized():

            def dummy():
                return

            if self.trainer.strategy.launcher is not None:
                self.trainer.strategy.launcher.launch(dummy, trainer=self.trainer)
            self.trainer.strategy.setup_environment()

            # Reconfigure microbatch sizes here because on model restore, this will contain the micro/global batch configuration used while training.
            if reconfigure_microbatch:
                _reconfigure_microbatch_calculator(
                    rank=0,  # This doesn't matter since it is only used for logging
                    rampup_batch_size=None,
                    global_batch_size=1,
                    micro_batch_size=1,  # Make sure that there is no "grad acc" while decoding.
                    data_parallel_size=1,  # We check above to make sure that dataparallel size is always 1 at inference.
                )

        # If classes that inherit from this class are using a different tokenizer,
        app_state = AppState()
        if tokens_enc is not None:
            global_batch_per_gpu = tokens_enc.size(0)
            encoder_seq_length = tokens_enc.size(1)
        else:
            global_batch_per_gpu = encoder_input.size(1)
            encoder_seq_length = encoder_input.size(0)

        num_micro_batches_before_decode = get_num_microbatches()
        # Reconfigure microbatch calculator here to set num microbatches to 1 while decoding since its not clear how to decode with "grad acc".
        # reconfigure back to how things were before encode
        if reconfigure_microbatch:
            _reconfigure_microbatch_calculator(
                rank=app_state.global_rank,
                rampup_batch_size=None,
                global_batch_size=global_batch_per_gpu * parallel_state.get_data_parallel_world_size(),
                micro_batch_size=global_batch_per_gpu,  # Make sure that there is no "grad acc" while decoding.
                data_parallel_size=parallel_state.get_data_parallel_world_size(),
            )
        tensor_shape = [encoder_seq_length, global_batch_per_gpu, self.cfg.encoder.hidden_size]

        # build input arguments description
        if tokens_enc is not None:
            batch_for_pipeline = [tokens_enc, enc_mask]
            arg_names = ['enc_input_ids', 'enc_attn_mask']
        else:
            if encoder_input is None:
                raise ValueError("At least one of tokens_enc and encoder_input must be provided with not None value")

            batch_for_pipeline = [enc_mask]
            arg_names = ['enc_attn_mask']

        if encoder_input is not None:
            batch_for_pipeline.append(encoder_input)
            arg_names.append('enc_input')

        forward_step_func = self._get_forward_output_only_func(
            arg_names=arg_names, output_name="hiddens", output_enc_hidden_only=True
        )

        # Counter intuitively, we need to set decoder_sequence_length=encoder_seq_length because while running `.enocde()`, the last hidden states from encoder are passed through as identity through the pipeline. Setting it to anything else will cause hanging due to tensor shape mismatches.
        if self.cfg.get('pipeline_model_parallel_size', 1) > 1:
            output_tensor = forward_backward_pipelining_without_interleaving(
                forward_step_func=forward_step_func,
                batch=batch_for_pipeline,
                model=self.enc_dec_model,
                forward_only=True,
                tensor_shape=tensor_shape,
                decoder_sequence_length=encoder_seq_length,
                dtype=self.autocast_dtype,
                sync_batch_comm=self.cfg.get('sync_batch_comm', False),
            )
        else:
            output_tensor = forward_backward_no_pipelining(
                forward_step_func=forward_step_func,
                batch=batch_for_pipeline,
                model=self.enc_dec_model,
                forward_only=True,
                tensor_shape=tensor_shape,
                decoder_sequence_length=encoder_seq_length,
                dtype=self.autocast_dtype,
                sync_batch_comm=self.cfg.get('sync_batch_comm', False),
            )

        if output_tensor:
            output_tensor = output_tensor[0]['hiddens']
        else:
            output_tensor = torch.zeros(tensor_shape, dtype=self.autocast_dtype).cuda()

        if self.cfg.get('pipeline_model_parallel_size', 1) > 1:
            # Broadcast from the last pipeline stage to all other model-parallel ranks.
            torch.distributed.broadcast(
                output_tensor,
                parallel_state.get_pipeline_model_parallel_last_rank(),
                group=parallel_state.get_pipeline_model_parallel_group(),
            )

        # Reset microbatch calculator to what it was before decoding.
        if reconfigure_microbatch:
            _reconfigure_microbatch_calculator(
                rank=app_state.global_rank,
                rampup_batch_size=None,
                global_batch_size=global_batch_per_gpu * parallel_state.get_data_parallel_world_size(),
                micro_batch_size=global_batch_per_gpu // num_micro_batches_before_decode,
                data_parallel_size=parallel_state.get_data_parallel_world_size(),
            )

        # Return the output tensor of encoder and transpose from [seq_len, batch, hidden] to [batch, seq_len, hidden]
        return output_tensor.transpose(1, 0)

    def decode(
        self,
        tokens_enc,
        enc_mask,
        num_tokens_to_generate,
        encoder_input=None,
        tokenizer=None,
        enc_output=None,
        enc_output_attn_mask=None,
        ignore_ids=[],
        bos_id=None,  # If bos=None, will use tokenizer.bos_id unless explicitly set to something else.
        sample_token_fn=sample_token_greedy,
        predicted_tokens_dec=None,
        beam_size: Optional[int] = None,
        beam_alpha: int = 0,
        keep_only_best_tokens: bool = False,
        return_scores: bool = False,
    ):
        """
        tokens_enc - a tensor of shape [batch_size, seq_len] that contains the input tokens.
        enc_mask - a tensor of shape [batch_size, seq_len] that contains the input tokens mask (1 for active, 0 for inactive).
        num_tokens_to_generate - the max number of tokens to generate.
        encoder_input - a tensor of shape [batch_size, seq_len, hidden_size] that contains the encoder hidden states (replaces tokens_enc if given).   
        tokenizer - a tokenizer object.
        enc_output - a tensor of shape [batch_size, seq_len, hidden_size] that contains the encoder hidden states (replaces tokens_enc and encoder_input if given).
        enc_output_attn_mask - a tensor of shape [batch_size, seq_len] that contains the encoder attention mask (replaces enc_mask if given).
        ignore_ids - a list of token ids to ignore when sampling.
        bos_id - the id of the beginning of sentence token. If None, will use tokenizer.bos_id unless explicitly set to something else.
        sample_token_fn(logits) -> log_probs, token_ids  - a function that takes in a tensor of logits [batch_size, vocab_size]
                                    and returns a tuple (tensor of log_probs [batch_size], tensor of sampled from logits [batch_size]).
                                    If beam search is enabled, the method is overwritten by a beam-search specific
                                    sampling method and return tensors [batch_size, beam_size]
        predicted_tokens_dec - a tensor of shape [batch_size, seq_len] that contains the tokens that have already been decoded. This is used for beam search.
        beam_size - optional, beam size parameter for beam search, specifies number of the best sequences at each decode
                    iteration to be left per target
        beam_alpha - the parameter of length penalty applied to sequences predicted by the beam search
        keep_only_best_tokens - boolean flag if to output only best sequence of predicted tokens (True) or beam_size
                                predictions per target
        return_scores - boolean flag if to return scores at the top of predictions and logits

        return:
                tuple of tensors [batch_size, seq_len +1], [batch_size, seq_len] for predicted tokens and their log probs.
                If beam_search and the flag keep_only_best_tokens is True the shape of the tensors are
                [batch_size, beam_size, seq_len +1], [batch_size, beam_size, seq_len]
        """
        beam_search = beam_size is not None
        if beam_search:
            logging.info(f'Decoding using a beam search method with beam size={beam_size}...')
            assert beam_size >= 1 and beam_alpha >= 0, 'Beam-search related parameters are misspecified'
            # setting a default beam-search specific sampling method parametrised by beam_size
            sample_token_fn = partial(sample_token_topk_beam_search, beam_size=beam_size)
        else:
<<<<<<< HEAD
            assert not keep_only_best_tokens and not return_scores, \
                'Arguments keep_only_best_tokens and return_scores can be enabled only in the beam search'
=======
            assert (
                not keep_only_best_tokens and not return_scores
            ), 'Arguments keep_only_best_tokens and beam_search can be enabled only in the beam search'
>>>>>>> 6f665466
        # Check whether the DDP is initialized. This is needed when running inference outside of training loop.
        if parallel_state.is_unitialized():

            def dummy():
                return

            if self.trainer.strategy.launcher is not None:
                self.trainer.strategy.launcher.launch(dummy, trainer=self.trainer)
            self.trainer.strategy.setup_environment()

            # Reconfigure microbatch sizes here because on model restore, this will contain the micro/global batch configuration used while training.
            _reconfigure_microbatch_calculator(
                rank=0,  # This doesn't matter since it is only used for logging
                rampup_batch_size=None,
                global_batch_size=1,
                micro_batch_size=1,  # Make sure that there is no "grad acc" while decoding.
                data_parallel_size=1,  # We check above to make sure that dataparallel size is always 1 at inference.
            )

        # If classes that inherit from this class are using a different tokenizer,
        tokenizer = self.tokenizer if tokenizer is None else tokenizer
        app_state = AppState()
        if tokens_enc is not None:
            global_batch_per_gpu = tokens_enc.size(0)
            device = tokens_enc.device
            encoder_seq_length = tokens_enc.size(1)
        else:
            global_batch_per_gpu = enc_output.size(0)
            device = enc_output.device
            encoder_seq_length = enc_output.size(1)

        num_micro_batches_before_decode = get_num_microbatches()
        # Reconfigure microbatch calculator here to set num microbatches to 1 while decoding since its not clear how to decode with "grad acc".
        # reconfigure back to how things were before decode
        # TODO: Check if the user is trying to do gradient acc and maybe throw error
        _reconfigure_microbatch_calculator(
            rank=app_state.global_rank,
            rampup_batch_size=None,
            global_batch_size=global_batch_per_gpu * parallel_state.get_data_parallel_world_size(),
            micro_batch_size=global_batch_per_gpu,  # Make sure that there is no "grad acc" while decoding.
            data_parallel_size=parallel_state.get_data_parallel_world_size(),
        )
        # TODO: Figure out how to handle bos being either <bos> for NeMo-Megatron and <pad> for Huggingface/Google.
        bos_id = tokenizer.bos_id if bos_id is None else bos_id
        # initial prompt can be given
        if predicted_tokens_dec is None:
            predicted_tokens_dec = torch.LongTensor([bos_id] * global_batch_per_gpu).unsqueeze(1).to(device)
        # collect log probs that were used in the sampling
        predicted_log_probs = torch.zeros((global_batch_per_gpu, 0), dtype=self.autocast_dtype).to(device)

        tensor_shape = [encoder_seq_length, global_batch_per_gpu, self.cfg.encoder.hidden_size]
        assert predicted_tokens_dec.size(0) == global_batch_per_gpu

        # get encoder hiddens (output)
        if enc_output is None:
            # Encode returns a tensr of shape [batch, seq_len, hidden]
            # All ranks will call `.encode()`, but only the last rank will have a non-empty output tensor.
            enc_output = self.encode(
                tokens_enc=tokens_enc, enc_mask=enc_mask, encoder_input=encoder_input, reconfigure_microbatch=False
            )
        if enc_output_attn_mask is None:
            enc_output_attn_mask = enc_mask

        for i in range(num_tokens_to_generate):
            # No microbatches in decoding. Just the global batch.
            decoder_seq_length = predicted_tokens_dec.size(1)
            dec_mask = predicted_tokens_dec != tokenizer.pad_id
            dec_mask[:, 0] = 1  # Make sure you never mask the first token even if it is <pad>.

            batch_for_pipeline = [enc_output, enc_output_attn_mask, predicted_tokens_dec, dec_mask]
            arg_names = ['enc_output', 'enc_output_attn_mask', 'dec_input_ids', 'dec_attn_mask']

            forward_step_func = self._get_forward_output_only_func(arg_names=arg_names, output_name="logits")
            if self.cfg.get('pipeline_model_parallel_size', 1) > 1:
                output_tensor = forward_backward_pipelining_without_interleaving(
                    forward_step_func=forward_step_func,
                    batch=batch_for_pipeline,
                    model=self.enc_dec_model,
                    forward_only=True,
                    tensor_shape=tensor_shape,
                    decoder_sequence_length=decoder_seq_length,
                    dtype=self.autocast_dtype,
                )
            else:
                output_tensor = forward_backward_no_pipelining(
                    forward_step_func=forward_step_func,
                    batch=batch_for_pipeline,
                    model=self.enc_dec_model,
                    forward_only=True,
                    tensor_shape=tensor_shape,
                    decoder_sequence_length=decoder_seq_length,
                    dtype=self.autocast_dtype,
                )
            # get output tensor
            if parallel_state.is_pipeline_last_stage():
                output_tensor = output_tensor[0]['logits']
                output_tensor = tensor_parallel.gather_from_tensor_model_parallel_region(output_tensor)
                # make sure it won't sample outside the vocab_size range
                output_tensor[:, :, tokenizer.vocab_size :] = -float('Inf')
                # ignore selected indices
                if ignore_ids:
                    output_tensor = output_tensor.index_fill(
                        dim=-1, index=torch.tensor(ignore_ids, device=output_tensor.device), value=-float('Inf')
                    )

                log_probs, token_ids = sample_token_fn(logits=output_tensor[:, -1, :])
                # enforce valid range of token ids
                token_ids = torch.clamp(token_ids, max=tokenizer.vocab_size - 1)

                if i == 0 and beam_search:
                    # resizing decoder inputs to match tensors augmented with beams
                    log_probs, token_ids = log_probs.view(-1), token_ids.view(-1)
                    scores = log_probs.unsqueeze(1).clone()

                    batch_size, src_length, hidden_size = enc_output.size()
                    enc_output_attn_mask = enc_output_attn_mask.repeat(1, beam_size).view(-1, src_length)
                    enc_output = enc_output.repeat(1, beam_size, 1).view(-1, src_length, hidden_size)

                    # resize tensors that collect predicted tokens and logits per iteration to
                    # match shape of tensors augmented with the beam size
                    predicted_tokens_dec = predicted_tokens_dec.repeat(beam_size, 1)
                    predicted_log_probs = predicted_log_probs.repeat(beam_size, 0)

                    pad_profile = torch.zeros_like(scores).long()
                    decoder_seq_lengths = torch.zeros_like(scores).fill_(predicted_tokens_dec.size(1) + 1)

                    # reconfigure batch size for apex since the tensor have been augmented with beam size
                    global_batch_per_gpu = token_ids.shape[0]
                    tensor_shape[1] = global_batch_per_gpu
                    _reconfigure_microbatch_calculator(
                        rank=app_state.global_rank,
                        rampup_batch_size=None,
                        global_batch_size=global_batch_per_gpu * parallel_state.get_data_parallel_world_size(),
                        micro_batch_size=global_batch_per_gpu,
                        data_parallel_size=parallel_state.get_data_parallel_world_size(),
                    )

                if i > 0 and beam_search:
                    # mask all finished hypotheses to exclude them from beam
                    pad_mask = pad_profile.repeat(1, beam_size)

                    # for all prefixes ending with <eos> or <pad> replace generated
                    # continuations with <pad>
                    token_ids = tokenizer.pad_id * pad_mask + token_ids * (1 - pad_mask)

                    # force all hypotheses but one generated from already finished
                    # hypotheses to have extremely low score, so they will not be
                    # considered during beam re-ranking
                    pad_mask[:, 1:] = pad_mask[:, 1:] * -10000.0
                    scores = scores + log_probs * (1 - pad_mask).to(scores.dtype)

                    # choose top-k hypotheses with length penalty applied
                    len_penalties = compute_beam_search_len_penalty(decoder_seq_lengths, beam_alpha)
                    scores = scores / len_penalties
                    scores, indices = sample_token_fn(scores.view(-1, beam_size ** 2), dim=1, log_softmax=False)
                    scores = scores.view(-1, 1) * len_penalties

                    # select predicted sequences which correspond to the chosen hypotheses
                    predicted_tokens_dec = predicted_tokens_dec.unsqueeze(1).repeat(1, beam_size, 1)
                    predicted_tokens_dec = torch.cat((predicted_tokens_dec, token_ids.unsqueeze(2)), dim=2)
                    predicted_tokens_dec = predicted_tokens_dec.view(batch_size, beam_size ** 2, -1)
                    p_len = predicted_tokens_dec.size(2)
                    predicted_tokens_dec_ids = indices.unsqueeze(2).repeat(1, 1, p_len)
                    predicted_tokens_dec = predicted_tokens_dec.gather(1, predicted_tokens_dec_ids).view(-1, p_len)

                    # select logits which correspond to the chosen hypotheses
                    predicted_log_probs = predicted_log_probs.unsqueeze(1).repeat(1, beam_size, 1)
                    predicted_log_probs = torch.cat((predicted_log_probs, log_probs.unsqueeze(2)), dim=2)
                    predicted_log_probs = predicted_log_probs.view(batch_size, beam_size ** 2, -1)
                    predicted_log_probs = predicted_log_probs.gather(1, predicted_tokens_dec_ids[:, :, 1:]).view(
                        -1, p_len - 1
                    )

                    # update decoder_seq_length and pad_profile
                    not_eos_pad = predicted_tokens_dec.ne(tokenizer.eos_id) & predicted_tokens_dec.ne(tokenizer.pad_id)
                    decoder_seq_lengths = 1 + not_eos_pad.sum(dim=1, keepdim=True).to(scores.dtype)
                    pad_profile = (~not_eos_pad[:, -1:]).long()

                else:
                    # collect all predicted tokens and log_probs
                    predicted_tokens_dec = torch.cat(
                        [predicted_tokens_dec.to(token_ids.device), token_ids.unsqueeze(1)], dim=1
                    )
                    predicted_log_probs = torch.cat([predicted_log_probs, log_probs.unsqueeze(1)], dim=1)

            else:
                predicted_tokens_dec = torch.zeros(
                    (predicted_tokens_dec.shape[0], predicted_tokens_dec.shape[1] + 1),
                    dtype=predicted_tokens_dec.dtype,
                ).cuda()
                predicted_log_probs = torch.zeros(
                    (predicted_log_probs.shape[0], predicted_log_probs.shape[1] + 1), dtype=self.autocast_dtype
                ).cuda()

            if self.cfg.get('pipeline_model_parallel_size', 1) > 1:
                # Broadcast from the last pipeline stage to all other model-parallel ranks.
                torch.distributed.broadcast(
                    predicted_tokens_dec,
                    parallel_state.get_pipeline_model_parallel_last_rank(),
                    group=parallel_state.get_pipeline_model_parallel_group(),
                )
                torch.distributed.broadcast(
                    predicted_log_probs,
                    parallel_state.get_pipeline_model_parallel_last_rank(),
                    group=parallel_state.get_pipeline_model_parallel_group(),
                )

        # Reset microbatch calculator to what it was before decoding.
        _reconfigure_microbatch_calculator(
            rank=app_state.global_rank,
            rampup_batch_size=None,
            global_batch_size=global_batch_per_gpu * parallel_state.get_data_parallel_world_size(),
            micro_batch_size=global_batch_per_gpu // num_micro_batches_before_decode,
            data_parallel_size=parallel_state.get_data_parallel_world_size(),
        )

        if beam_search and beam_size > 1:
            if keep_only_best_tokens:
                len_penalties = compute_beam_search_len_penalty(decoder_seq_lengths, 0)
                scores = scores / len_penalties
                scores = scores.view(-1, beam_size)
                best_ids = torch.argmax(scores, dim=1, keepdim=True)
                scores = scores * len_penalties
                scores = scores.gather(1, best_ids)
                best_tokens = best_ids.repeat(1, predicted_tokens_dec.size(1)).unsqueeze(1)
                predicted_tokens_dec = (
                    predicted_tokens_dec.view(batch_size, beam_size, -1).gather(1, best_tokens).squeeze(1)
                )
                predicted_log_probs = (
                    predicted_log_probs.view(batch_size, beam_size, -1).gather(1, best_tokens[:, :, 1:]).squeeze(1)
                )
            else:
                predicted_tokens_dec = predicted_tokens_dec.view(batch_size, beam_size, -1)
                predicted_log_probs = predicted_log_probs.view(batch_size, beam_size, -1)
                scores = scores.view(-1, beam_size)

        if beam_search and return_scores:
            return predicted_tokens_dec, predicted_log_probs, scores
        else:
            return predicted_tokens_dec, predicted_log_probs

    def complete(self, request: Dict):
        """
            Autoregressively invokes language model in the inference mode
        Args:
            request: Dictionary with the following fields
                * prompt: a string which text the model should complete.
                * tokens_to_generate: how many tokens to generate while doing prompt completion.
        Returns:
            response: A python dictionary with the following fields
                * prompt: original text of the prompt
                * tokenized_prompt: list of (str) tokens from prompt
                * completion: a python dictionary with the following subfields:
                    * tokens: a list of triples (token, token_id, log_prob) comprising completion
                    * text: completion text (as a single string)

        """
        app_state = AppState()

        # The complete method only works with global batch = micro batch size = data parallel size = 1.
        _reconfigure_microbatch_calculator(
            rank=app_state.global_rank,
            rampup_batch_size=None,
            global_batch_size=1,
            micro_batch_size=1,
            data_parallel_size=1,
        )
        app_state = AppState()

        response = {}
        self.freeze()
        # naive greedy slow loop
        # TODO: add option for BeamSearchDecoder

        response['prompt'] = request['prompt'][0]
        response['completion'] = {}
        bos_id = request['bos_id']
        tokens_enc = request['masked_sample']

        response['masked_input'] = ' '.join(self.tokenizer.ids_to_tokens(tokens_enc[0].cpu().numpy().tolist()))
        enc_mask = tokens_enc != self.tokenizer.pad_id

        predicted_tokens_ids, log_probs = self.decode(
            tokens_enc, enc_mask, int(request['tokens_to_generate']), bos_id=bos_id
        )
        predicted_tokens_ids = predicted_tokens_ids.cpu().numpy()[0].tolist()
        log_probs = log_probs.cpu().numpy()[0].tolist()
        if self.tokenizer.eos_id in predicted_tokens_ids:
            idx = predicted_tokens_ids.index(self.tokenizer.eos_id)
            predicted_tokens_ids = predicted_tokens_ids[:idx]
        else:
            predicted_tokens_ids = [id for id in predicted_tokens_ids if id != self.tokenizer.pad_id]
        if self.tokenizer.eos_id in predicted_tokens_ids:
            idx = predicted_tokens_ids.index(self.tokenizer.eos_id)
            predicted_tokens_ids = predicted_tokens_ids[:idx]
        # Legacy sentencepiece detokenization still preserves special tokens which messes up exact string match.
        if hasattr(self.tokenizer, 'special_token_to_id'):
            predicted_tokens_ids = [
                id for id in predicted_tokens_ids if id not in self.tokenizer.special_token_to_id.values()
            ]

        predicted_tokens_dec = self.tokenizer.ids_to_tokens(predicted_tokens_ids)
        response['completion']['text'] = self.tokenizer.tokens_to_text(predicted_tokens_dec)
        response['completion']['tokens'] = list(zip(predicted_tokens_ids, predicted_tokens_dec, log_probs))
        self.unfreeze()
        return response

    def transfer_batch_to_device(self, batch: Any, device: torch.device, dataloader_idx: int) -> Any:
        """ PTL hook: https://pytorch-lightning.readthedocs.io/en/latest/common/lightning_module.html#transfer-batch-to-device
            When using pipeline parallelism, we need the global batch to remain on the CPU,
            since the memory overhead will be too high when using a large number of microbatches.
            Microbatches are transferred from CPU to GPU inside the pipeline.
        """
        return batch

    def _validate_trainer(self):
        """ Certain trainer configurations can break training.
            Here we try to catch them and raise an error.
        """
        if self.trainer.accumulate_grad_batches > 1:
            raise ValueError(
                f'Gradient accumulation is done within training_step. trainer.accumulate_grad_batches must equal 1'
            )

    def list_available_models(self):
        pass<|MERGE_RESOLUTION|>--- conflicted
+++ resolved
@@ -37,16 +37,11 @@
     average_losses_across_data_parallel_group,
     get_params_for_weight_decay_optimization,
 )
-<<<<<<< HEAD
-
-from nemo.collections.nlp.modules.common.text_generation_utils import sample_token_greedy, \
-    sample_token_topk_beam_search, compute_beam_search_len_penalty
-=======
 from nemo.collections.nlp.modules.common.text_generation_utils import (
     compute_beam_search_len_penalty,
     sample_token_greedy,
+    sample_token_topk_beam_search
 )
->>>>>>> 6f665466
 from nemo.collections.nlp.parts.utils_funcs import get_last_rank
 from nemo.utils import AppState, logging
 
@@ -1174,14 +1169,9 @@
             # setting a default beam-search specific sampling method parametrised by beam_size
             sample_token_fn = partial(sample_token_topk_beam_search, beam_size=beam_size)
         else:
-<<<<<<< HEAD
-            assert not keep_only_best_tokens and not return_scores, \
-                'Arguments keep_only_best_tokens and return_scores can be enabled only in the beam search'
-=======
             assert (
                 not keep_only_best_tokens and not return_scores
             ), 'Arguments keep_only_best_tokens and beam_search can be enabled only in the beam search'
->>>>>>> 6f665466
         # Check whether the DDP is initialized. This is needed when running inference outside of training loop.
         if parallel_state.is_unitialized():
 
