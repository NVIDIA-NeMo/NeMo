--- conflicted
+++ resolved
@@ -1035,9 +1035,9 @@
             device = tokens_enc.device
             encoder_seq_length = tokens_enc.size(1)
         else:
-            global_batch_per_gpu = enc_output.size(0)
+            global_batch_per_gpu = enc_output.size(1)
             device = enc_output.device
-            encoder_seq_length = enc_output.size(1)
+            encoder_seq_length = enc_output.size(0)
 
         num_micro_batches_before_decode = get_num_microbatches()
         # Reconfigure microbatch calculator here to set num microbatches to 1 while decoding since its not clear how to decode with "grad acc".
@@ -1049,16 +1049,8 @@
             micro_batch_size=global_batch_per_gpu,  # Make sure that there is no "grad acc" while decoding.
             data_parallel_size=parallel_state.get_data_parallel_world_size(),
         )
-<<<<<<< HEAD
-        predicted_tokens_dec = (
-            torch.LongTensor([tokenizer.bos_id] * global_batch_per_gpu).unsqueeze(1).to(tokens_enc.device)
-        )
-        encoder_seq_length = tokens_enc.size(1)
+        predicted_tokens_dec = torch.LongTensor([tokenizer.bos_id] * global_batch_per_gpu).unsqueeze(1).to(device)
         tensor_shape = [encoder_seq_length, global_batch_per_gpu, self.cfg.encoder.hidden_size]
-=======
-        predicted_tokens_dec = torch.LongTensor([tokenizer.bos_id] * global_batch_per_gpu).unsqueeze(1).to(device)
-        tensor_shape = [encoder_seq_length, global_batch_per_gpu, self.cfg.hidden_size]
->>>>>>> 59d635cf
         assert predicted_tokens_dec.size(0) == global_batch_per_gpu
 
         # get encoder hiddens (output)
