--- conflicted
+++ resolved
@@ -187,17 +187,6 @@
             post_process=post_process,
             fp16_cross_entropy=self.cfg.get('fp16_lm_cross_entropy', False),
             use_cpu_initialization=self.cfg.get('use_cpu_initialization', False),
-<<<<<<< HEAD
-=======
-            hidden_dropout=self.cfg.get('hidden_dropout', 0.1),
-            attention_dropout=self.cfg.get('attention_dropout', 0.1),
-            position_embedding_type=self.cfg.get('position_embedding_type', 'learned_absolute'),
-            relative_attention_num_buckets=self.cfg.get('relative_attention_num_buckets', 32),
-            relative_attention_max_distance=self.cfg.get('relative_attention_max_distance', 128),
-            relative_position_bias_self_attention_only=self.cfg.get(
-                'relative_position_bias_self_attention_only', True
-            ),
->>>>>>> f1bf6c27
             precision=self.cfg.get('precision', 16),
             embedding_init_method_std=embedding_init_method_std,
             embedding_dropout=embedding_dropout,
