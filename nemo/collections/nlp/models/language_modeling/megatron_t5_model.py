# Copyright (c) 2021, NVIDIA CORPORATION.  All rights reserved.
#
# Licensed under the Apache License, Version 2.0 (the "License");
# you may not use this file except in compliance with the License.
# You may obtain a copy of the License at
#
#     http://www.apache.org/licenses/LICENSE-2.0
#
# Unless required by applicable law or agreed to in writing, software
# distributed under the License is distributed on an "AS IS" BASIS,
# WITHOUT WARRANTIES OR CONDITIONS OF ANY KIND, either express or implied.
# See the License for the specific language governing permissions and
# limitations under the License.

from omegaconf.dictconfig import DictConfig
from pytorch_lightning.trainer.trainer import Trainer

from nemo.collections.nlp.data.language_modeling.megatron.dataset_utils import build_train_valid_test_datasets
from nemo.collections.nlp.models.language_modeling.megatron_lm_encoder_decoder_model import (
    MegatronLMEncoderDecoderModel,
)
from nemo.utils import logging

__all__ = ["MegatronT5Model"]


class MegatronT5Model(MegatronLMEncoderDecoderModel):
    """
    Megatron T5 pretraining
    """

    def __init__(self, cfg: DictConfig, trainer: Trainer):
        super().__init__(cfg, trainer=trainer)

    def _build_vocab(self):
        # T5-related construction
        self.num_sentinel_tokens = self._cfg.tokenizer.num_sentinel_tokens
        self._add_special_tokens_to_tokenizer()

<<<<<<< HEAD
        if dataset is None:
            return None

        # Megatron sampler
        if self.cfg.data.dataloader_type == 'single':
            batch_sampler = MegatronPretrainingSampler(
                total_samples=len(dataset),
                consumed_samples=consumed_samples,
                micro_batch_size=self.cfg.micro_batch_size,
                data_parallel_rank=parallel_state.get_data_parallel_rank(),
                data_parallel_size=parallel_state.get_data_parallel_world_size(),
            )
        elif self.cfg.data.dataloader_type == 'cyclic':
            batch_sampler = MegatronPretrainingRandomSampler(
                total_samples=len(dataset),
                consumed_samples=consumed_samples,
                micro_batch_size=self.cfg.micro_batch_size,
                data_parallel_rank=parallel_state.get_data_parallel_rank(),
                data_parallel_size=parallel_state.get_data_parallel_world_size(),
            )
        else:
            raise Exception('{} dataloader type is not supported.'.format(self.cfg.dataloader_type))

        # Torch dataloader.
        return torch.utils.data.DataLoader(
            dataset, batch_sampler=batch_sampler, num_workers=self.cfg.data.num_workers, pin_memory=True,
        )

    def setup(self, stage=None):
        """A PTL method to setup the training, validation and test datasets."""
        if stage == 'predict':
            return
        if self._train_dl is not None and self._validation_dl is not None:
            return
        self.build_train_valid_test_datasets()
        self.setup_training_data(self.cfg.data)
        self.setup_validation_data(self.cfg.data)
        self.setup_test_data(self.cfg.data)

    def setup_training_data(self, cfg):
        if hasattr(self, '_train_ds'):
            resume_checkpoint_path = self.trainer.checkpoint_connector.resume_checkpoint_path
            if resume_checkpoint_path:
                consumed_samples = int(
                    float(re.findall(r"consumed_samples\=([0-9]+.[0-9]+)", resume_checkpoint_path)[0])
                )
            else:
                consumed_samples = 0
            self._train_dl = self.build_pretraining_data_loader(self._train_ds, consumed_samples)

    def setup_validation_data(self, cfg):
        if hasattr(self, '_validation_ds'):
            consumed_samples = 0
            self._validation_dl = self.build_pretraining_data_loader(self._validation_ds, consumed_samples)

    def setup_test_data(self, cfg):
        if hasattr(self, '_test_ds'):
            consumed_samples = 0
            self._test_dl = self.build_pretraining_data_loader(self._test_ds, consumed_samples)

    def compute_consumed_samples(self, global_step):
        app_state = AppState()
        consumed_samples = (
            global_step
            * app_state.data_parallel_size
            * self.cfg.micro_batch_size
            * self.trainer.accumulate_grad_batches
        )
        return int(consumed_samples)

    def configure_gradient_clipping(self, *args, **kwargs):
        """PTL hook to configure gradients.
           We use gradient clipping implementation from megatron-lm.
        """
        clip_val = self.trainer.gradient_clip_val
        if clip_val is None:
            return

        clip_val = float(clip_val)
        if clip_val <= 0:
            return

        parameters = self.model.parameters()
        clip_grad_norm_fp32(parameters=parameters, max_norm=clip_val)

    def predict_step(self, batch: Any, batch_idx: int, dataloader_idx: Optional[int] = None) -> Any:
        request = batch
        response = self.complete(request)
        logging.info(f"response: {response}")
        return response

    def make_inference_attention_mask_3d(self, source_block, target_block, pad_id):
        """
        Returns a 3-dimensional (3-D) attention mask
        :param source_block: 2-D array
        :param target_block: 2-D array
        """
        mask = (target_block[:, None, :] != pad_id) * (source_block[:, :, None] != pad_id)
        return mask

    def make_inference_history_mask_3d(self, block):
        batch, length = block.shape
        arange = torch.arange(length, device=block.device)
        history_mask = (arange[None,] <= arange[:, None])[
            None,
        ]
        history_mask = history_mask.expand(batch, length, length)
        return history_mask

    def decode(self, tokens_enc, enc_mask, num_tokens_to_generate):
        encoder_hidden_states = self(
            encoder_input_ids=tokens_enc,
            decoder_input_ids=None,
            encoder_attn_mask=enc_mask,
            decoder_attn_mask=None,
            encoder_decoder_attn_mask=None,
            tokentype_ids=None,
            lm_labels=None,
            enc_hidden_states=None,
            output_enc_hidden_only=True,
        )
        predicted_tokens_dec = torch.LongTensor([self.tokenizer.bos_id] * tokens_enc.size(0)).unsqueeze(1).to(tokens_enc.device)

        for _ in range(num_tokens_to_generate):
            # Overwrite the decoder token since we want to predict
            enc_dec_mask = self.make_inference_attention_mask_3d(
                predicted_tokens_dec, tokens_enc, self.tokenizer.pad_id
            )
            dec_mask = self.make_inference_attention_mask_3d(
                predicted_tokens_dec, predicted_tokens_dec, self.tokenizer.pad_id
            )
            dec_mask = dec_mask * self.make_inference_history_mask_3d(predicted_tokens_dec)

            enc_dec_mask = enc_dec_mask < 0.5
            dec_mask = dec_mask < 0.5

            output_tensor, _ = self(
                encoder_input_ids=tokens_enc,
                decoder_input_ids=predicted_tokens_dec,
                encoder_attn_mask=enc_mask,
                decoder_attn_mask=dec_mask,
                encoder_decoder_attn_mask=enc_dec_mask,
                tokentype_ids=None,
                lm_labels=None,
                enc_hidden_states=encoder_hidden_states,
                output_enc_hidden_only=False,
            )
            output_tensor = tensor_parallel.gather_from_tensor_model_parallel_region(output_tensor)
            log_probs, token_ids = torch.max(nn.functional.log_softmax(output_tensor, dim=-1), dim=-1)
            predicted_tokens_dec = torch.cat([predicted_tokens_dec, token_ids[:, -1].unsqueeze(1)], 1)

        return predicted_tokens_dec, log_probs

    def complete(self, request: Dict):
        """
            Autoregressively invokes language model in the inference mode
        Args:	
            request: Dictionary with the following fields
                * prompt: a string which text the model should complete.
                * tokens_to_generate: how many tokens to generate while doing prompt completion.
        Returns:	
            response: A python dictionary with the following fields
                * prompt: original text of the prompt
                * tokenized_prompt: list of (str) tokens from prompt
                * completion: a python dictionary with the following subfields:
                    * tokens: a list of triples (token, token_id, log_prob) comprising completion
                    * text: completion text (as a single string)
                
        """
        response = {}
        self.freeze()
        # naive greedy slow loop
        # TODO: add option for BeamSearchDecoder

        response['prompt'] = request['prompt'][0]
        response['completion'] = {}
        tokens_enc = request['masked_sample']

        response['masked_input'] = ' '.join(self.tokenizer.ids_to_tokens(tokens_enc[0]))
        enc_mask = self.make_inference_attention_mask_3d(tokens_enc, tokens_enc, self.tokenizer.pad_id)
        enc_mask = enc_mask < 0.5

        predicted_tokens_ids, log_probs = self.decode(tokens_enc, enc_mask, int(request['tokens_to_generate']))
        predicted_tokens_ids = predicted_tokens_ids.cpu().numpy()[0].tolist()
        log_probs = log_probs.cpu().numpy()[0].tolist()
        if self.tokenizer.eos_id in predicted_tokens_ids:
            idx = predicted_tokens_ids.index(self.tokenizer.eos_id)
            predicted_tokens_ids = predicted_tokens_ids[:idx]
        else:
            predicted_tokens_ids = [id for id in predicted_tokens_ids if id != self.tokenizer.pad_id]
        predicted_tokens_dec = self.tokenizer.ids_to_tokens(predicted_tokens_ids)
        response['completion']['text'] = self.tokenizer.tokens_to_text(predicted_tokens_dec)
        response['completion']['tokens'] = list(zip(predicted_tokens_ids, predicted_tokens_dec, log_probs))
        self.unfreeze()
        return response

    def _vocab_size_with_padding(self, orig_vocab_size, make_vocab_size_divisible_by, tensor_model_parallel_size):
        """Pad vocab size so it is divisible by model parallel size and
        still having GPU friendly size."""

        after = orig_vocab_size
        multiple = make_vocab_size_divisible_by * tensor_model_parallel_size
        while (after % multiple) != 0:
            after += 1
        logging.info(
            f'Padded vocab_size: {after}, original vocab_size: {orig_vocab_size}, dummy tokens: {after - orig_vocab_size}.'
        )
        return after
=======
        super()._build_vocab()
>>>>>>> 9e9aae2b

    def _add_special_tokens_to_tokenizer(self):
        if self._cfg.tokenizer.library == 'huggingface' or self._cfg.tokenizer.library == 'megatron':
            additional_tokens = {
                'additional_special_tokens': [f'<extra_id_{i}>' for i in range(self.num_sentinel_tokens)]
            }
            self.tokenizer.add_special_tokens(additional_tokens)

        if self._cfg.tokenizer.library == 'sentencepiece':
            # Need to add cls, sep, mask tokens to the tokenizer if they don't exist.
            # If cls, sep and mask are not attributes of the tokenizer, add it.
            if not hasattr(self.tokenizer, 'cls_token'):
                self.tokenizer.add_special_tokens({'cls_token': '<cls>'})
            if not hasattr(self.tokenizer.tokenizer, 'sep_id'):
                self.tokenizer.add_special_tokens({'sep_token': '<sep>'})
            if not hasattr(self.tokenizer.tokenizer, 'mask_id'):
                self.tokenizer.add_special_tokens({'mask_token': '<mask>'})

            # bos, eos, pad and unk may be present in the provided spm .model file, if they are, use it.
            if not hasattr(self.tokenizer, 'pad_token'):
                if hasattr(self.tokenizer.tokenizer, 'pad_id') and self.tokenizer.tokenizer.pad_id() > 0:
                    self.tokenizer.pad_token = self.tokenizer.tokenizer.id_to_piece(self.tokenizer.tokenizer.pad_id())
                else:
                    self.tokenizer.add_special_tokens({'pad_token': '<pad>'})
            else:
                self.tokenizer.add_special_tokens({'pad_token': '<pad>'})

            if not hasattr(self.tokenizer, 'bos_token'):
                if hasattr(self.tokenizer.tokenizer, 'bos_id') and self.tokenizer.tokenizer.bos_id() > 0:
                    self.tokenizer.bos_token = self.tokenizer.tokenizer.id_to_piece(self.tokenizer.tokenizer.bos_id())
                else:
                    self.tokenizer.add_special_tokens({'bos_token': '<bos>'})
            else:
                self.tokenizer.add_special_tokens({'bos_token': '<s>'})

            if not hasattr(self.tokenizer, 'eos_token'):
                if hasattr(self.tokenizer.tokenizer, 'eos_id') and self.tokenizer.tokenizer.eos_id() > 0:
                    self.tokenizer.eos_token = self.tokenizer.tokenizer.id_to_piece(self.tokenizer.tokenizer.eos_id())
                else:
                    self.tokenizer.add_special_tokens({'eos_token': '<eos>'})
            else:
                self.tokenizer.add_special_tokens({'eos_token': '</s>'})

            # Special check to see if <extra_id_{}> is already present in the tokenizer. If it is, only modify the additional_special_tokens function.
            for i in range(self.num_sentinel_tokens):
                if f'▁<extra_id_{i}>' in self.tokenizer.vocab:
                    self.tokenizer.special_token_to_id[f'<extra_id_{i}>'] = self.tokenizer.text_to_ids(
                        f'<extra_id_{i}>'
                    )[0]
                else:
                    self.tokenizer.add_special_tokens([f'<extra_id_{i}>'])

<<<<<<< HEAD
    @classmethod
    def list_available_models(cls) -> Optional[Dict[str, str]]:
=======
    def build_train_valid_test_datasets(self):
        logging.info('Building T5 datasets.')
        if self._cfg.data.seq_length_dec < self._cfg.data.seq_length * self._cfg.data.masked_lm_prob:
            raise ValueError(
                f"Cannot have decoder max sequence length ({self._cfg.data.seq_length_dec}) less than encoder sequence length ({self._cfg.data.seq_length}) * masked_lm_prob ({self._cfg.data.masked_lm_prob})"
            )
        global_batch_size = self.trainer.world_size * self._cfg.micro_batch_size / self._cfg.tensor_model_parallel_size
        eval_iters = (self.trainer.max_steps // self.trainer.val_check_interval + 1) * self.trainer.limit_val_batches
        test_iters = self.trainer.limit_test_batches
        train_valid_test_num_samples = [
            self.trainer.max_steps * global_batch_size,
            eval_iters * global_batch_size,
            test_iters * global_batch_size,
        ]
        self._train_ds, self._validation_ds, self._test_ds = build_train_valid_test_datasets(
            cfg=self._cfg,
            trainer=self.trainer,
            tokenizer=self.tokenizer,
            data_prefix=self._cfg.data.data_prefix,
            data_impl=self._cfg.data.data_impl,
            splits_string=self._cfg.data.splits_string,
            train_valid_test_num_samples=train_valid_test_num_samples,
            max_seq_length=self._cfg.data.seq_length,
            max_seq_length_dec=self._cfg.data.seq_length_dec,
            masked_lm_prob=self._cfg.data.masked_lm_prob,
            short_seq_prob=self._cfg.data.short_seq_prob,
            seed=self._cfg.seed,
            skip_warmup=self._cfg.data.skip_warmup,
            dataset_type='t5',
        )
        logging.info(f'Length of train dataset: {len(self._train_ds)}')
        logging.info(f'Length of val dataset: {len(self._validation_ds)}')
        logging.info(f'Length of test dataset: {len(self._test_ds)}')
        logging.info(f'Finished building T5 datasets.')
        return self._train_ds, self._validation_ds, self._test_ds

    def list_available_models(self):
>>>>>>> 9e9aae2b
        pass<|MERGE_RESOLUTION|>--- conflicted
+++ resolved
@@ -37,218 +37,7 @@
         self.num_sentinel_tokens = self._cfg.tokenizer.num_sentinel_tokens
         self._add_special_tokens_to_tokenizer()
 
-<<<<<<< HEAD
-        if dataset is None:
-            return None
-
-        # Megatron sampler
-        if self.cfg.data.dataloader_type == 'single':
-            batch_sampler = MegatronPretrainingSampler(
-                total_samples=len(dataset),
-                consumed_samples=consumed_samples,
-                micro_batch_size=self.cfg.micro_batch_size,
-                data_parallel_rank=parallel_state.get_data_parallel_rank(),
-                data_parallel_size=parallel_state.get_data_parallel_world_size(),
-            )
-        elif self.cfg.data.dataloader_type == 'cyclic':
-            batch_sampler = MegatronPretrainingRandomSampler(
-                total_samples=len(dataset),
-                consumed_samples=consumed_samples,
-                micro_batch_size=self.cfg.micro_batch_size,
-                data_parallel_rank=parallel_state.get_data_parallel_rank(),
-                data_parallel_size=parallel_state.get_data_parallel_world_size(),
-            )
-        else:
-            raise Exception('{} dataloader type is not supported.'.format(self.cfg.dataloader_type))
-
-        # Torch dataloader.
-        return torch.utils.data.DataLoader(
-            dataset, batch_sampler=batch_sampler, num_workers=self.cfg.data.num_workers, pin_memory=True,
-        )
-
-    def setup(self, stage=None):
-        """A PTL method to setup the training, validation and test datasets."""
-        if stage == 'predict':
-            return
-        if self._train_dl is not None and self._validation_dl is not None:
-            return
-        self.build_train_valid_test_datasets()
-        self.setup_training_data(self.cfg.data)
-        self.setup_validation_data(self.cfg.data)
-        self.setup_test_data(self.cfg.data)
-
-    def setup_training_data(self, cfg):
-        if hasattr(self, '_train_ds'):
-            resume_checkpoint_path = self.trainer.checkpoint_connector.resume_checkpoint_path
-            if resume_checkpoint_path:
-                consumed_samples = int(
-                    float(re.findall(r"consumed_samples\=([0-9]+.[0-9]+)", resume_checkpoint_path)[0])
-                )
-            else:
-                consumed_samples = 0
-            self._train_dl = self.build_pretraining_data_loader(self._train_ds, consumed_samples)
-
-    def setup_validation_data(self, cfg):
-        if hasattr(self, '_validation_ds'):
-            consumed_samples = 0
-            self._validation_dl = self.build_pretraining_data_loader(self._validation_ds, consumed_samples)
-
-    def setup_test_data(self, cfg):
-        if hasattr(self, '_test_ds'):
-            consumed_samples = 0
-            self._test_dl = self.build_pretraining_data_loader(self._test_ds, consumed_samples)
-
-    def compute_consumed_samples(self, global_step):
-        app_state = AppState()
-        consumed_samples = (
-            global_step
-            * app_state.data_parallel_size
-            * self.cfg.micro_batch_size
-            * self.trainer.accumulate_grad_batches
-        )
-        return int(consumed_samples)
-
-    def configure_gradient_clipping(self, *args, **kwargs):
-        """PTL hook to configure gradients.
-           We use gradient clipping implementation from megatron-lm.
-        """
-        clip_val = self.trainer.gradient_clip_val
-        if clip_val is None:
-            return
-
-        clip_val = float(clip_val)
-        if clip_val <= 0:
-            return
-
-        parameters = self.model.parameters()
-        clip_grad_norm_fp32(parameters=parameters, max_norm=clip_val)
-
-    def predict_step(self, batch: Any, batch_idx: int, dataloader_idx: Optional[int] = None) -> Any:
-        request = batch
-        response = self.complete(request)
-        logging.info(f"response: {response}")
-        return response
-
-    def make_inference_attention_mask_3d(self, source_block, target_block, pad_id):
-        """
-        Returns a 3-dimensional (3-D) attention mask
-        :param source_block: 2-D array
-        :param target_block: 2-D array
-        """
-        mask = (target_block[:, None, :] != pad_id) * (source_block[:, :, None] != pad_id)
-        return mask
-
-    def make_inference_history_mask_3d(self, block):
-        batch, length = block.shape
-        arange = torch.arange(length, device=block.device)
-        history_mask = (arange[None,] <= arange[:, None])[
-            None,
-        ]
-        history_mask = history_mask.expand(batch, length, length)
-        return history_mask
-
-    def decode(self, tokens_enc, enc_mask, num_tokens_to_generate):
-        encoder_hidden_states = self(
-            encoder_input_ids=tokens_enc,
-            decoder_input_ids=None,
-            encoder_attn_mask=enc_mask,
-            decoder_attn_mask=None,
-            encoder_decoder_attn_mask=None,
-            tokentype_ids=None,
-            lm_labels=None,
-            enc_hidden_states=None,
-            output_enc_hidden_only=True,
-        )
-        predicted_tokens_dec = torch.LongTensor([self.tokenizer.bos_id] * tokens_enc.size(0)).unsqueeze(1).to(tokens_enc.device)
-
-        for _ in range(num_tokens_to_generate):
-            # Overwrite the decoder token since we want to predict
-            enc_dec_mask = self.make_inference_attention_mask_3d(
-                predicted_tokens_dec, tokens_enc, self.tokenizer.pad_id
-            )
-            dec_mask = self.make_inference_attention_mask_3d(
-                predicted_tokens_dec, predicted_tokens_dec, self.tokenizer.pad_id
-            )
-            dec_mask = dec_mask * self.make_inference_history_mask_3d(predicted_tokens_dec)
-
-            enc_dec_mask = enc_dec_mask < 0.5
-            dec_mask = dec_mask < 0.5
-
-            output_tensor, _ = self(
-                encoder_input_ids=tokens_enc,
-                decoder_input_ids=predicted_tokens_dec,
-                encoder_attn_mask=enc_mask,
-                decoder_attn_mask=dec_mask,
-                encoder_decoder_attn_mask=enc_dec_mask,
-                tokentype_ids=None,
-                lm_labels=None,
-                enc_hidden_states=encoder_hidden_states,
-                output_enc_hidden_only=False,
-            )
-            output_tensor = tensor_parallel.gather_from_tensor_model_parallel_region(output_tensor)
-            log_probs, token_ids = torch.max(nn.functional.log_softmax(output_tensor, dim=-1), dim=-1)
-            predicted_tokens_dec = torch.cat([predicted_tokens_dec, token_ids[:, -1].unsqueeze(1)], 1)
-
-        return predicted_tokens_dec, log_probs
-
-    def complete(self, request: Dict):
-        """
-            Autoregressively invokes language model in the inference mode
-        Args:	
-            request: Dictionary with the following fields
-                * prompt: a string which text the model should complete.
-                * tokens_to_generate: how many tokens to generate while doing prompt completion.
-        Returns:	
-            response: A python dictionary with the following fields
-                * prompt: original text of the prompt
-                * tokenized_prompt: list of (str) tokens from prompt
-                * completion: a python dictionary with the following subfields:
-                    * tokens: a list of triples (token, token_id, log_prob) comprising completion
-                    * text: completion text (as a single string)
-                
-        """
-        response = {}
-        self.freeze()
-        # naive greedy slow loop
-        # TODO: add option for BeamSearchDecoder
-
-        response['prompt'] = request['prompt'][0]
-        response['completion'] = {}
-        tokens_enc = request['masked_sample']
-
-        response['masked_input'] = ' '.join(self.tokenizer.ids_to_tokens(tokens_enc[0]))
-        enc_mask = self.make_inference_attention_mask_3d(tokens_enc, tokens_enc, self.tokenizer.pad_id)
-        enc_mask = enc_mask < 0.5
-
-        predicted_tokens_ids, log_probs = self.decode(tokens_enc, enc_mask, int(request['tokens_to_generate']))
-        predicted_tokens_ids = predicted_tokens_ids.cpu().numpy()[0].tolist()
-        log_probs = log_probs.cpu().numpy()[0].tolist()
-        if self.tokenizer.eos_id in predicted_tokens_ids:
-            idx = predicted_tokens_ids.index(self.tokenizer.eos_id)
-            predicted_tokens_ids = predicted_tokens_ids[:idx]
-        else:
-            predicted_tokens_ids = [id for id in predicted_tokens_ids if id != self.tokenizer.pad_id]
-        predicted_tokens_dec = self.tokenizer.ids_to_tokens(predicted_tokens_ids)
-        response['completion']['text'] = self.tokenizer.tokens_to_text(predicted_tokens_dec)
-        response['completion']['tokens'] = list(zip(predicted_tokens_ids, predicted_tokens_dec, log_probs))
-        self.unfreeze()
-        return response
-
-    def _vocab_size_with_padding(self, orig_vocab_size, make_vocab_size_divisible_by, tensor_model_parallel_size):
-        """Pad vocab size so it is divisible by model parallel size and
-        still having GPU friendly size."""
-
-        after = orig_vocab_size
-        multiple = make_vocab_size_divisible_by * tensor_model_parallel_size
-        while (after % multiple) != 0:
-            after += 1
-        logging.info(
-            f'Padded vocab_size: {after}, original vocab_size: {orig_vocab_size}, dummy tokens: {after - orig_vocab_size}.'
-        )
-        return after
-=======
         super()._build_vocab()
->>>>>>> 9e9aae2b
 
     def _add_special_tokens_to_tokenizer(self):
         if self._cfg.tokenizer.library == 'huggingface' or self._cfg.tokenizer.library == 'megatron':
@@ -301,10 +90,6 @@
                 else:
                     self.tokenizer.add_special_tokens([f'<extra_id_{i}>'])
 
-<<<<<<< HEAD
-    @classmethod
-    def list_available_models(cls) -> Optional[Dict[str, str]]:
-=======
     def build_train_valid_test_datasets(self):
         logging.info('Building T5 datasets.')
         if self._cfg.data.seq_length_dec < self._cfg.data.seq_length * self._cfg.data.masked_lm_prob:
@@ -342,5 +127,4 @@
         return self._train_ds, self._validation_ds, self._test_ds
 
     def list_available_models(self):
->>>>>>> 9e9aae2b
         pass