--- conflicted
+++ resolved
@@ -124,17 +124,13 @@
             short_seq_prob=self._cfg.data.short_seq_prob,
             seed=self._cfg.seed,
             skip_warmup=self._cfg.data.skip_warmup,
-<<<<<<< HEAD
             dataset_type=self._cfg.data.get('dataset_type', 't5'),
-=======
-            dataset_type='t5',
             max_ngram_size=self._cfg.get('max_ngram_size', 10),
             mean_ngram_size=self._cfg.get('mean_ngram_size', None),
             geometric_dist=self._cfg.get('geometric_dist', True),
             permutation=self._cfg.get('permutation', False),
             whole_word_masking=self._cfg.get('whole_word_masking', True),
             favor_long_ngrams=self._cfg.get('favor_long_ngrams', False),
->>>>>>> 277b088c
         )
         logging.info(f'Length of train dataset: {len(self._train_ds)}')
         logging.info(f'Length of val dataset: {len(self._validation_ds)}')
