--- conflicted
+++ resolved
@@ -436,12 +436,5 @@
                         correct += 1
 
             acc = correct / len(gather_results_dedup) if all_labels[0] else None
-<<<<<<< HEAD
-            logging.info(f'Accuracy : {acc}')
-            results = {'input_prediction_pair': input_prediction_pair, 'acc': acc}
-            logging.info(f'Prediction results: {results}')
-=======
-
             logging.info(f'Prediction results: {acc}')
->>>>>>> a71712bd
             logging.info(f'Test finish---------------------------------')