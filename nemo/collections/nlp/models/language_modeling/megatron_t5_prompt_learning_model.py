--- conflicted
+++ resolved
@@ -13,7 +13,6 @@
 # limitations under the License.
 
 import itertools
-import os
 from typing import Any, List
 
 import torch
@@ -30,25 +29,19 @@
     MegatronBasePromptLearningModel,
 )
 from nemo.collections.nlp.models.language_modeling.megatron_t5_model import MegatronT5Model
-<<<<<<< HEAD
-from nemo.collections.nlp.modules.common import PromptTable, VirtualPromptStyle
-=======
 from nemo.collections.nlp.modules.common import VirtualPromptSource
->>>>>>> fix_global_init
 from nemo.collections.nlp.modules.common.megatron.utils import average_losses_across_data_parallel_group
 from nemo.collections.nlp.parts.nlp_overrides import NLPSaveRestoreConnector
+from nemo.collections.nlp.parts.utils_funcs import get_last_rank
 from nemo.utils import logging
 
 try:
     from apex.transformer import parallel_state
-<<<<<<< HEAD
-=======
     from apex.transformer.enums import ModelType
     from apex.transformer.pipeline_parallel.schedules.fwd_bwd_no_pipelining import forward_backward_no_pipelining
     from apex.transformer.pipeline_parallel.schedules.fwd_bwd_pipelining_without_interleaving import (
         forward_backward_pipelining_without_interleaving,
     )
->>>>>>> fix_global_init
 
     HAVE_APEX = True
 
@@ -62,7 +55,6 @@
 class MegatronT5PromptLearningModel(MegatronBasePromptLearningModel):
     """
     Model class for prompt-tuning or p-tuning a pretrained Megatron T5 model. 
-
     Prompt Tuning initalizes virtual prompt embeddings directly from a copy of
     certain token embeddings from the the pretrained T5 model's vocabulary
     and directly tunes these embedding weights. The token embeddings used in 
@@ -70,9 +62,8 @@
     be prompt-tuned for multiple tasks at once. Virtual prompts are stored in a 
     prompt table and can be added or deleted without disrupting virtual prompts 
     for other tasks. 
-
-    P-tuning initializes either an MLP or LSTM encoder model that generates virtual 
-    prompt embeddings for every task. Each task shares the same encoder. After ptuning
+    P-tuning initializes an LSTM encoder model that generates virtual prompt
+    embeddings for every task. Each task shares the same encoder. After p-tuning
     is compelete, the learned virtual prompts can be saved to the prompt table
     using add_ptuned_prompts_to_prompt_table(). Thus, if a user wants to add a 
     new virtual prompt via p-tuning, they do not need to retrain on all previous 
@@ -88,112 +79,6 @@
             return True
         return False
 
-        # Encoder and decoder need to have the same hidden size and we check for this in the frozen enc-dec model.
-        self.hidden_size = self.frozen_model.cfg.encoder.hidden_size
-
-        if self.first_stage_of_pipeline() and self.virtual_prompt_style in [
-            VirtualPromptStyle.P_TUNING,
-            VirtualPromptStyle.PROMPT_TUNING,
-            VirtualPromptStyle.INFERENCE,
-        ]:
-
-            self.word_embeddings = self.frozen_model.enc_dec_model.encoder_embedding.word_embeddings
-
-            # Prompt table stores all task embeddings, p-tuning virtual prompts get added to the table after training
-            self.prompt_table = PromptTable(
-                existing_tasks=self.existing_tasks,
-                task_templates=self.task_templates,
-                task_id_num_to_name=self.task_id_num_to_name,
-                hidden_size=self.hidden_size,
-            )
-
-        self.decoder_seq_length = cfg.get('decoder_seq_length', 40)
-
-    def load_frozen_model(self, cfg, trainer):
-        save_restore_connector = NLPSaveRestoreConnector()
-
-        # Load frozen model from unpacked directory
-        if os.path.isdir(cfg.get('language_model_path')):
-            save_restore_connector.model_extracted_dir = cfg.get('language_model_path')
-
-        # TODO: Fix this once apex patches FusedScaledMaskedSoftmax.
-        # This is a workaround for the fact that `masked_softmax_fusion` has issues with certain input sizes that may be present while finetuning.
-        t5_cfg = MegatronT5Model.restore_from(
-            cfg.get('language_model_path'),
-            trainer=trainer,
-            return_config=True,
-            save_restore_connector=save_restore_connector,
-        )
-
-        OmegaConf.set_struct(t5_cfg, True)
-        with open_dict(t5_cfg):
-            if hasattr(t5_cfg, 'encoder') and hasattr(t5_cfg, 'decoder'):
-                t5_cfg.encoder.masked_softmax_fusion = False
-                t5_cfg.decoder.masked_softmax_fusion = False
-            else:
-                t5_cfg.masked_softmax_fusion = False
-
-            t5_cfg.megatron_amp_O2 = self.megatron_amp_o2
-
-            # hack to make the _GLOBAL_NUM_MICROBATCHES_CALCULATOR initialize
-            t5_cfg.micro_batch_size = cfg.get('micro_batch_size', 4)
-            t5_cfg.global_batch_size = cfg.get('global_batch_size', 4)
-            t5_cfg.precision = trainer.precision
-
-        self.frozen_model = MegatronT5Model.restore_from(
-            cfg.get('language_model_path'),
-            trainer=trainer,
-            override_config_path=t5_cfg,
-            save_restore_connector=save_restore_connector,
-        )
-
-    def state_dict(self, destination=None, prefix=None, keep_vars=False):
-        """
-        Custom state dict that only contains prompt table and prompt encoder parameters. 
-        No frozen model parameters are stored in the state dict. Prompt encoder parameters 
-        are only in state dict for intermediate checkpoints saved during training. Final
-        nemo checkpoints at the end of training will contain prompt table parameters only. 
-        """
-
-        if self.first_stage_of_pipeline():
-            super().state_dict(destination, prefix, keep_vars)
-        else:
-            state_dict_ = {}
-
-            return state_dict_
-
-    def load_state_dict(self, state_dict, strict: bool = True):
-        """
-        Custom load state dict method that only loads prompt table and prompt encoder
-        parameters. Matching load method for this class' custom state dict method. 
-        """
-        if self.first_stage_of_pipeline():
-            super().load_state_dict(state_dict, strict)
-
-    def setup_optimizer_param_groups(self):
-        """
-        ModelPT override. Optimizer will get self._optimizer_param_groups. 
-        Only want virtual prompt params to be passed to the optimizer.
-        """
-        ## Freeze frozen model
-        for param in self.frozen_model.parameters():
-            param.requires_grad = False
-
-        if self.first_stage_of_pipeline():
-            self.add_virtual_prompt_params_to_param_group()
-        else:
-            self._optimizer_param_groups = ({'params': []},)
-
-    def set_input_tensor(self, input_tensor):
-        """Set input tensor to be used instead of forward()'s input.
-        When doing pipeline parallelism the input from the previous
-        stage comes from communication, not from the input, so the
-        model's forward_step_func won't have it. This function is thus
-        used by internal code to bypass the input provided by the
-        forward_step_func"""
-
-        self.frozen_model.enc_dec_model.set_input_tensor(input_tensor)
-
     def forward(
         self, input_ids, dec_input, enc_mask, dec_mask, position_ids, taskname_ids, labels=None, inference=False,
     ):
@@ -201,15 +86,6 @@
         Special forward method for p-tuning/prompt-tuning pretrained
         T5 style models.
         """
-<<<<<<< HEAD
-        # Get embeddings for text tokens and insert virtual token embeddings
-        if self.first_stage_of_pipeline():
-            if inference:
-                input_embeds = self.embed_input_inference(input_ids, taskname_ids)
-            else:
-                input_embeds = self.embed_input_train(input_ids, taskname_ids)
-
-=======
         batch_size, seq_length = input_ids.shape
 
         if self.first_stage_of_pipeline():
@@ -219,7 +95,6 @@
             else:
                 input_embeds = self.embed_input_train(input_ids, taskname_ids)
 
->>>>>>> fix_global_init
             # TODO: This check needs to be revisited with PP support.
             if hasattr(self.frozen_model.enc_dec_model.encoder_embedding, 'position_embeddings'):
                 position_embeddings = self.frozen_model.enc_dec_model.encoder_embedding.position_embeddings(
@@ -258,9 +133,6 @@
 
         return output, encoder_input
 
-<<<<<<< HEAD
-    def fwd_bwd_step(self, batch, forward_only):
-=======
     def load_frozen_model(self, cfg, trainer):
         self.megatron_amp_o2 = cfg.get('megatron_amp_O2', False)
 
@@ -307,14 +179,10 @@
         self._optimizer_param_groups = (virtual_prompt_params,)
 
     def fwd_bwd_step(self, batch, batch_idx, forward_only):
->>>>>>> fix_global_init
         """
             Dataloader produces a global batch which is turned into a list of microbatches.
             The list of microbatches is then piped through the pipeline using Apex fwd/bwd functions.
         """
-<<<<<<< HEAD
-        super().fwd_bwd_step(batch, forward_only, disable_autocast=True)
-=======
         # Get seq length of batch
         _, seq_length = batch[0].shape
         _, dec_seq_length = batch[1].shape
@@ -355,7 +223,6 @@
             loss_mean = torch.tensor(0.0).cuda()
 
         return loss_mean
->>>>>>> fix_global_init
 
     def get_forward_output_and_loss_func(self):
         def fwd_output_and_loss_func(batch, model):
@@ -376,53 +243,6 @@
 
         return fwd_output_and_loss_func
 
-<<<<<<< HEAD
-    def setup(self, stage=None):
-        if (
-            stage == 'predict' or self.virtual_prompt_style == VirtualPromptStyle.INFERENCE
-        ) and self.first_stage_of_pipeline():
-            self.freeze_existing_virtual_prompt_params()
-            return
-
-        self.setup_test_data()
-        if stage == 'test':
-            return
-
-        if self.first_stage_of_pipeline():
-            if self.virtual_prompt_style == VirtualPromptStyle.PROMPT_TUNING:
-                self.init_new_prompts()
-            elif self.virtual_prompt_style == VirtualPromptStyle.P_TUNING:
-                self.init_prompt_encoder()
-
-            self.freeze_existing_virtual_prompt_params()
-
-        self.setup_training_data()
-        self.setup_validation_data()
-
-    def setup_training_data(self, training_data_config=None):
-        if self.cfg.data.get('train_ds', None):
-            self._train_ds, self._train_dl = self.build_virtual_prompt_dataset(
-                dataset_paths=self.cfg.data.train_ds,
-                batch_size=self.cfg.global_batch_size,
-                for_train=True,
-                drop_last=True,
-                shuffle=True,
-                num_workers=self.cfg.data.num_workers,
-                pin_memory=True,
-            )
-
-    def setup_validation_data(self, validation_data_config=None):
-        if self.cfg.data.get('validation_ds', None):
-            self._validation_ds, self._validation_dl = self.build_virtual_prompt_dataset(
-                dataset_paths=self.cfg.data.validation_ds,
-                batch_size=self.cfg.global_batch_size,
-                for_train=True,
-                drop_last=True,
-                shuffle=False,
-                num_workers=self.cfg.data.num_workers,
-                pin_memory=True,
-            )
-=======
     def backward(self, *args, **kwargs):
         """ LightningModule hook to do backward.
             We want this to do nothing since we run backward in the fwd/bwd functions from apex.
@@ -449,21 +269,157 @@
         self._optimizer.zero_grad()
         loss_mean = self.fwd_bwd_step(batch, batch_idx, forward_only=False)
         self.allreduce_gradients()
->>>>>>> fix_global_init
-
-    def setup_test_data(self, test_data_config=None):
-        if self.cfg.data.get('test_ds', None):
-            self._test_ds, self._test_dl = self.build_virtual_prompt_dataset(
-                dataset_paths=self.cfg.data.test_ds,
-                batch_size=self.cfg.global_batch_size,
-                for_train=False,
-                drop_last=False,
-                shuffle=False,
-                num_workers=self.cfg.data.num_workers,
-                pin_memory=True,
-            )
-
-<<<<<<< HEAD
+
+        ## logging
+        # we can only log on one rank if it is rank zero so we broadcast from last rank
+        # we can avoid this broadcast by updating the PTL log function to accept specific ranks
+        torch.distributed.broadcast(loss_mean, get_last_rank())
+
+        if self.cfg.precision == 16 and hasattr(self.trainer.precision_plugin.scaler, "_scale"):
+            loss_scale = self.trainer.precision_plugin.scaler._scale
+            if loss_scale is not None:
+                self.log('loss_scale', loss_scale)
+
+        self.log('reduced_train_loss', loss_mean, prog_bar=True, rank_zero_only=True)
+        lr = self._optimizer.param_groups[0]['lr']
+        self.log('lr', lr, rank_zero_only=True)
+        self.log('global_step', self.trainer.global_step, prog_bar=True, rank_zero_only=True)
+
+        return loss_mean
+
+    def validation_step(self, batch, batch_idx, inference=False):
+        input_ids, dec_input, labels, loss_mask, enc_mask, dec_mask, position_ids, taskname_ids = batch
+
+        mode = self.training
+        self.eval()
+
+        loss_mean = self.fwd_bwd_step(batch, batch_idx, forward_only=True)
+
+        if self.first_stage_of_pipeline():
+            # Get embeddings for text tokens and insert virtual token embeddings
+            input_embeds = self.embed_input_train(input_ids, taskname_ids)
+
+            if hasattr(self.frozen_model.enc_dec_model.encoder_embedding, 'position_embeddings'):
+                position_embeddings = self.frozen_model.enc_dec_model.encoder_embedding.position_embeddings(
+                    position_ids
+                )
+                encoder_input = input_embeds + position_embeddings
+            else:
+                encoder_input = input_embeds
+        else:
+            encoder_input = None
+
+        predicted_token_ids, log_probs = self.frozen_model.decode(
+            tokens_enc=input_ids,
+            enc_mask=enc_mask,
+            num_tokens_to_generate=self.decoder_seq_length,
+            encoder_input=encoder_input,
+        )
+
+        processed_inputs, processed_preds, processed_labels = [], [], []
+        preds = predicted_token_ids.cpu().numpy().tolist()
+        labels = labels.cpu().numpy().tolist()
+        input_ids = input_ids.cpu().numpy().tolist()
+
+        for i, (input_id, pred, label) in enumerate(zip(input_ids, preds, labels)):
+            if self.tokenizer.eos_id in pred:
+                idx = pred.index(self.tokenizer.eos_id)
+                pred = pred[:idx]
+
+            # Sentencepiece case
+            if hasattr(self.tokenizer, 'special_token_to_id'):
+                pred = [id for id in pred if id not in self.tokenizer.special_token_to_id.values()]
+                label = [id for id in label if id not in self.tokenizer.special_token_to_id.values()]
+                input_id = [id for id in input_id if id not in self.tokenizer.special_token_to_id.values()]
+            # HF Autotokenizer case.
+            else:
+                pred = [id for id in pred if id not in self.tokenizer.tokenizer.additional_special_tokens_ids]
+                label = [id for id in label if id not in self.tokenizer.tokenizer.additional_special_tokens_ids]
+                input_id = [id for id in input_id if id not in self.tokenizer.tokenizer.additional_special_tokens_ids]
+
+            pred = self.tokenizer.ids_to_text(pred)
+            label = self.tokenizer.ids_to_text(label)
+            input_id = self.tokenizer.ids_to_text(input_id)
+
+            processed_preds.append(pred)
+            processed_labels.append(label)
+            processed_inputs.append(input_id)
+
+        self.train(mode=mode)
+        return {
+            'loss': loss_mean,
+            'predicted_token_ids': processed_preds,
+            'labels': processed_labels,
+            'enc_inputs': processed_inputs,
+        }
+
+    def validation_epoch_end(self, outputs):
+        if self.cfg.get('pipeline_model_parallel_size', 1) > 1:
+            if parallel_state.is_pipeline_last_stage():
+                # only the last pipeline parallel stages return loss
+                averaged_loss = torch.stack([i['loss'] for i in outputs]).mean()
+            else:
+                averaged_loss = torch.tensor(0.0).cuda()
+
+            # we can only log on one rank if it is rank zero so we broadcast from last rank
+            torch.distributed.broadcast(averaged_loss, get_last_rank())
+
+            self.log('val_loss', averaged_loss, prog_bar=True, rank_zero_only=True)
+            logging.info(f'Validation loss: {averaged_loss}')
+
+        else:
+            averaged_loss = torch.stack([item['loss'] for item in outputs]).mean()
+            logging.info(f'Validation loss: {averaged_loss}')
+            self.log('val_loss', averaged_loss, prog_bar=True, rank_zero_only=True)
+
+        gather_results = [None for _ in range(parallel_state.get_data_parallel_world_size())]
+
+        all_preds = list(itertools.chain(*[item['predicted_token_ids'] for item in outputs]))
+        all_labels = list(itertools.chain(*[item['labels'] for item in outputs]))
+        all_inputs = list(itertools.chain(*[item['enc_inputs'] for item in outputs]))
+
+        assert len(all_preds) == len(all_labels)
+        assert len(all_preds) == len(all_inputs)
+
+        # Gather inputs, preds, labels from all workers
+        torch.distributed.all_gather_object(
+            gather_results,
+            [(input, pred, label) for (input, pred, label) in zip(all_inputs, all_preds, all_labels)],
+            group=parallel_state.get_data_parallel_group(),
+        )
+
+        # Deduplicate sentences that may have been distributed across multiple data parallel ranks.
+        if parallel_state.get_data_parallel_rank() == 0:
+
+            gather_results_dedup = list(set(itertools.chain(*gather_results)))
+
+            correct = 0
+            for (input, pred, label) in gather_results_dedup:
+                if pred == label:
+                    correct += 1
+
+            val_acc = correct / len(gather_results_dedup)
+            val_acc = torch.tensor(val_acc).cuda()
+
+            logging.info(f'Validation accuracy: {val_acc}')
+        else:
+            val_acc = torch.tensor(0.0).cuda()
+
+        self.log('val_acc', val_acc, prog_bar=True, rank_zero_only=True)
+        logging.info(f'val_loss: {averaged_loss}')
+
+        # Save inference ready .nemo checkpoint version
+        if self.cfg.get("save_nemo_on_validation_end", False):
+            if self.lowest_val_loss is None or averaged_loss < self.lowest_val_loss:
+                self.save_checkpoint_as_nemo_file()
+                self.lowest_val_loss = averaged_loss
+
+    def test_step(self, batch, batch_idx):
+        return self.validation_step(batch, batch_idx)
+
+    def test_epoch_end(self, outputs):
+        self.validation_epoch_end(outputs)
+
     def build_virtual_prompt_dataset(
         self, dataset_paths, batch_size, for_train, drop_last, shuffle, num_workers, pin_memory
     ):
@@ -480,12 +436,6 @@
             add_eos=self.cfg.data.get('add_eos', True),
             for_train=for_train,
         )
-=======
-        if self.cfg.precision == 16 and hasattr(self.trainer.precision_plugin.scaler, "_scale"):
-            loss_scale = self.trainer.precision_plugin.scaler._scale
-            if loss_scale is not None:
-                self.log('loss_scale', loss_scale)
->>>>>>> fix_global_init
 
         rank = parallel_state.get_data_parallel_rank()
         world_size = parallel_state.get_data_parallel_world_size()
@@ -505,184 +455,6 @@
         print('build success', len(dataloader), dataset_paths)
         return dataset, dataloader
 
-<<<<<<< HEAD
-    def validation_step(self, batch, batch_idx):
-        enc_input, dec_input, labels, loss_mask, enc_mask, dec_mask, position_ids, taskname_ids = batch
-=======
-    def validation_step(self, batch, batch_idx, inference=False):
-        input_ids, dec_input, labels, loss_mask, enc_mask, dec_mask, position_ids, taskname_ids = batch
->>>>>>> fix_global_init
-
-        mode = self.training
-        self.eval()
-
-        loss_mean = self.fwd_bwd_step(batch, batch_idx, forward_only=True)
-
-        if self.first_stage_of_pipeline():
-            # Get embeddings for text tokens and insert virtual token embeddings
-            input_embeds = self.embed_input_train(input_ids, taskname_ids)
-
-            if hasattr(self.frozen_model.enc_dec_model.encoder_embedding, 'position_embeddings'):
-                position_embeddings = self.frozen_model.enc_dec_model.encoder_embedding.position_embeddings(
-                    position_ids
-                )
-                encoder_input = input_embeds + position_embeddings
-            else:
-                encoder_input = input_embeds
-        else:
-<<<<<<< HEAD
-            encoder_input = input_embeds
-
-        loss_mean = self.fwd_bwd_step(batch, forward_only=True, disable_autocast=True)
-=======
-            encoder_input = None
->>>>>>> fix_global_init
-
-        predicted_token_ids, log_probs = self.frozen_model.decode(
-            tokens_enc=input_ids,
-            enc_mask=enc_mask,
-            num_tokens_to_generate=self.decoder_seq_length,
-            encoder_input=encoder_input,
-        )
-
-        processed_inputs, processed_preds, processed_labels = [], [], []
-        preds = predicted_token_ids.cpu().numpy().tolist()
-<<<<<<< HEAD
-        enc_inputs = enc_input.cpu().numpy().tolist()
-        labels = labels.cpu().numpy().tolist()
-=======
-        labels = labels.cpu().numpy().tolist()
-        input_ids = input_ids.cpu().numpy().tolist()
->>>>>>> fix_global_init
-
-        for i, (input_id, pred, label) in enumerate(zip(input_ids, preds, labels)):
-            if self.tokenizer.eos_id in pred:
-                idx = pred.index(self.tokenizer.eos_id)
-                pred = pred[:idx]
-
-            # Sentencepiece case
-            if hasattr(self.tokenizer, 'special_token_to_id'):
-                pred = [id for id in pred if id not in self.tokenizer.special_token_to_id.values()]
-                label = [id for id in label if id not in self.tokenizer.special_token_to_id.values()]
-                input_id = [id for id in input_id if id not in self.tokenizer.special_token_to_id.values()]
-            # HF Autotokenizer case.
-            else:
-                pred = [id for id in pred if id not in self.tokenizer.tokenizer.additional_special_tokens_ids]
-                label = [id for id in label if id not in self.tokenizer.tokenizer.additional_special_tokens_ids]
-                input_id = [id for id in input_id if id not in self.tokenizer.tokenizer.additional_special_tokens_ids]
-
-            pred = self.tokenizer.ids_to_text(pred)
-            label = self.tokenizer.ids_to_text(label)
-            input_id = self.tokenizer.ids_to_text(input_id)
-
-            processed_preds.append(pred)
-            processed_labels.append(label)
-            processed_inputs.append(input_id)
-
-        self.train(mode=mode)
-        return {
-            'enc_inputs': processed_inputs,
-            'predicted_token_ids': processed_preds,
-            'loss': loss_mean,
-            'labels': processed_labels,
-        }
-
-    def validation_epoch_end(self, outputs):
-<<<<<<< HEAD
-=======
-        if self.cfg.get('pipeline_model_parallel_size', 1) > 1:
-            if parallel_state.is_pipeline_last_stage():
-                # only the last pipeline parallel stages return loss
-                averaged_loss = torch.stack([i['loss'] for i in outputs]).mean()
-            else:
-                averaged_loss = torch.tensor(0.0).cuda()
-
-            # we can only log on one rank if it is rank zero so we broadcast from last rank
-            torch.distributed.broadcast(averaged_loss, get_last_rank())
-
-            self.log('val_loss', averaged_loss, prog_bar=True, rank_zero_only=True)
-            logging.info(f'Validation loss: {averaged_loss}')
-
-        else:
-            averaged_loss = torch.stack([item['loss'] for item in outputs]).mean()
-            logging.info(f'Validation loss: {averaged_loss}')
-            self.log('val_loss', averaged_loss, prog_bar=True, rank_zero_only=True)
-
->>>>>>> fix_global_init
-        gather_results = [None for _ in range(parallel_state.get_data_parallel_world_size())]
-
-        all_preds = list(itertools.chain(*[item['predicted_token_ids'] for item in outputs]))
-        all_labels = list(itertools.chain(*[item['labels'] for item in outputs]))
-        all_inputs = list(itertools.chain(*[item['enc_inputs'] for item in outputs]))
-
-        assert len(all_preds) == len(all_labels)
-        assert len(all_preds) == len(all_inputs)
-
-        # Gather inputs, preds, labels from all workers
-        torch.distributed.all_gather_object(
-            gather_results,
-            [(input, pred, label) for (input, pred, label) in zip(all_inputs, all_preds, all_labels)],
-            group=parallel_state.get_data_parallel_group(),
-        )
-
-        # Deduplicate sentences that may have been distributed across multiple data parallel ranks.
-        if parallel_state.get_data_parallel_rank() == 0:
-
-            gather_results_dedup = list(set(itertools.chain(*gather_results)))
-
-            correct = 0
-            for (input, pred, label) in gather_results_dedup:
-                if pred == label:
-                    correct += 1
-
-            val_acc = correct / len(gather_results_dedup)
-            val_acc = torch.tensor(val_acc).cuda()
-
-            logging.info(f'Validation accuracy: {val_acc}')
-        else:
-            val_acc = torch.tensor(0.0).cuda()
-
-        self.log('val_acc', val_acc, prog_bar=True, rank_zero_only=True)
-        logging.info(f'val_loss: {averaged_loss}')
-
-        # Save inference ready .nemo checkpoint version
-        if self.cfg.get("save_nemo_on_validation_end", False):
-            if self.lowest_val_loss is None or averaged_loss < self.lowest_val_loss:
-                self.save_checkpoint_as_nemo_file()
-                self.lowest_val_loss = averaged_loss
-
-<<<<<<< HEAD
-        # Save inference ready .nemo checkpoint version
-        if self.cfg.get("save_intermediate_nemo_file", True):
-            if self.lowest_val_loss is None or averaged_loss < self.lowest_val_loss:
-                self.save_checkpoint_as_nemo_file()
-                self.lowest_val_loss = averaged_loss
-
-=======
->>>>>>> fix_global_init
-    def test_step(self, batch, batch_idx):
-        return self.validation_step(batch, batch_idx)
-
-    def test_epoch_end(self, outputs):
-        self.validation_epoch_end(outputs)
-
-    def on_train_end(self):
-        # Save p-tuned prompts to prompt table for inference or future task training
-        if self.virtual_prompt_style == VirtualPromptStyle.P_TUNING and self.first_stage_of_pipeline():
-            self.add_ptuned_prompts_to_prompt_table()
-            logging.info(f"All p-tuned prompts where moved to the prompt table.")
-
-            # Remove prompt encoder from model
-            self.prompt_encoder = None
-            logging.info(f"Prompt encoder deleted")
-
-        self.update_config_for_inference_and_save()
-
-    def first_stage_of_pipeline(self):
-        if self.frozen_model.enc_dec_model.pre_process and parallel_state.get_pipeline_model_parallel_rank() == 0:
-            return True
-        return False
-
     def predict_step(self, batch: Any, batch_idx: int, dataloader_idx: int = 0) -> Any:
 
         input_ids, dec_input, labels, loss_mask, enc_mask, dec_mask, position_ids, taskname_ids = batch
@@ -719,7 +491,10 @@
             encoder_input=encoder_input,
         )
 
-        processed_inputs, processed_preds, processed_labels = [], [], []
+        processed_preds = []
+        processed_labels = []
+        processed_inputs = []
+
         preds = predicted_token_ids.cpu().numpy().tolist()
         input_ids = input_ids.cpu().numpy().tolist()
 
@@ -733,23 +508,6 @@
                 idx = pred.index(self.tokenizer.eos_id)
                 pred = pred[:idx]
 
-<<<<<<< HEAD
-            # Sentencepiece case
-            if hasattr(self.tokenizer, 'special_token_to_id'):
-                pred = [
-                    id
-                    for id in pred
-                    if id not in self.tokenizer.special_token_to_id.values()
-                    and id not in self.tokenizer.text_to_ids(T5Sentinel.FIRST.value)
-                ]  # delete the sentinel token at the beginning of prediction
-            else:
-                pred = [
-                    id
-                    for id in pred
-                    if id not in self.tokenizer.tokenizer.additional_special_tokens_ids
-                    and id not in self.tokenizer.text_to_ids(T5Sentinel.FIRST.value)
-                ]  # delete the sentinel token at the beginning of prediction
-=======
             special_token_ids = (
                 self.tokenizer.special_token_to_id.values()
                 if hasattr(self.tokenizer, 'special_token_to_id')
@@ -763,34 +521,11 @@
 
             pred = self.tokenizer.ids_to_text(pred)
             processed_preds.append(pred)
->>>>>>> fix_global_init
 
             input_id = [
                 id for id in input_id if id not in self.tokenizer.text_to_ids(T5Sentinel.FIRST.value)
             ]  # delete the sentinel token added to the end of input
 
-<<<<<<< HEAD
-            pred = self.tokenizer.ids_to_text(pred)
-            input = self.tokenizer.ids_to_text(enc_input)
-            processed_preds.append(pred)
-            processed_inputs.append(input)
-
-            if label:
-                if hasattr(self.tokenizer, 'special_token_to_id'):
-                    label = [
-                        id
-                        for id in label
-                        if id not in self.tokenizer.special_token_to_id.values()
-                        and id not in self.tokenizer.text_to_ids(T5Sentinel.FIRST.value)
-                    ]
-                else:
-                    label = [
-                        id
-                        for id in label
-                        if id not in self.tokenizer.tokenizer.additional_special_tokens_ids
-                        and id not in self.tokenizer.text_to_ids(T5Sentinel.FIRST.value)
-                    ]  # delete the sentinel token at the beginning of label
-=======
             input = self.tokenizer.ids_to_text(input_id)
             processed_inputs.append(input)
 
@@ -800,10 +535,9 @@
                     for id in label
                     if id not in special_token_ids and id not in self.tokenizer.text_to_ids(T5Sentinel.FIRST.value)
                 ]  # delete the sentinel token at the beginning of label
->>>>>>> fix_global_init
 
                 label = self.tokenizer.ids_to_text(label)
-                processed_labels.append(label)
+            processed_labels.append(label)
 
         return {
             'enc_input': processed_inputs,
