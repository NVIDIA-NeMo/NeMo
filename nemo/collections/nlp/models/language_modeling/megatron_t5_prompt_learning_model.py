--- conflicted
+++ resolved
@@ -84,22 +84,16 @@
         else:
             input_embeds = self.embed_input_train(input_ids, taskname_ids)
 
-<<<<<<< HEAD
-=======
         # TODO: This check needs to be revisited with PP support.
->>>>>>> e872061a
         if hasattr(self.frozen_model.enc_dec_model.encoder_embedding, 'position_embeddings'):
             position_embeddings = self.frozen_model.enc_dec_model.encoder_embedding.position_embeddings(position_ids)
             encoder_input = input_embeds + position_embeddings
         else:
             encoder_input = input_embeds
-<<<<<<< HEAD
 
         # If the decoder input starts with <pad> instead of <bos>, which is the case for huggingface T5 models, we don't want to mask the first token.
         # For NeMo-Megatron, the sequence starts with <bos>, which is never masked so we can always set index 0 to be unmasked.
         dec_mask[:, 0] = 1
-=======
->>>>>>> e872061a
 
         # Call forward on T5 model with preprocessed embeddings
         if self.autocast_dtype == torch.float32:
@@ -254,10 +248,7 @@
 
         input_embeds = self.embed_input_train(enc_input, taskname_ids)
 
-<<<<<<< HEAD
-=======
         # TODO: This check needs to be revisited with PP support.
->>>>>>> e872061a
         if hasattr(self.frozen_model.enc_dec_model.encoder_embedding, 'position_embeddings'):
             position_embeddings = self.frozen_model.enc_dec_model.encoder_embedding.position_embeddings(position_ids)
             encoder_input = input_embeds + position_embeddings
@@ -273,44 +264,10 @@
             encoder_input=encoder_input,
             bos_id=self.tokenizer.pad_id if self.cfg.data.get('decoder_starts_with_pad', False) else self.tokenizer.bos_id
         )
-<<<<<<< HEAD
         # Special ids to text function to handle stripping <eos> and special tokens with sentencepiece tokenizers.
         preds_text = MegatronT5FinetuneModel.ids_to_text(predicted_token_ids, self.tokenizer)
         labels_text = MegatronT5FinetuneModel.ids_to_text(labels, self.tokenizer)
         input_text = MegatronT5FinetuneModel.ids_to_text(enc_input, self.tokenizer)
-=======
-
-        processed_inputs, processed_preds, processed_labels = [], [], []
-        preds = predicted_token_ids.cpu().numpy().tolist()
-        labels = labels.cpu().numpy().tolist()
-        enc_inputs = enc_input.cpu().numpy().tolist()
-
-        for i, (enc_input, pred, label) in enumerate(zip(enc_inputs, preds, labels)):
-            if self.tokenizer.eos_id in pred:
-                idx = pred.index(self.tokenizer.eos_id)
-                pred = pred[:idx]
-
-            # Sentencepiece case
-            if hasattr(self.tokenizer, 'special_token_to_id'):
-                pred = [id for id in pred if id not in self.tokenizer.special_token_to_id.values()]
-                label = [id for id in label if id not in self.tokenizer.special_token_to_id.values()]
-                enc_input = [id for id in enc_input if id not in self.tokenizer.special_token_to_id.values()]
-            # HF Autotokenizer case.
-            else:
-                pred = [id for id in pred if id not in self.tokenizer.tokenizer.additional_special_tokens_ids]
-                label = [id for id in label if id not in self.tokenizer.tokenizer.additional_special_tokens_ids]
-                enc_input = [
-                    id for id in enc_input if id not in self.tokenizer.tokenizer.additional_special_tokens_ids
-                ]
-
-            pred = self.tokenizer.ids_to_text(pred)
-            label = self.tokenizer.ids_to_text(label)
-            enc_input = self.tokenizer.ids_to_text(enc_input)
-
-            processed_preds.append(pred)
-            processed_labels.append(label)
-            processed_inputs.append(enc_input)
->>>>>>> e872061a
 
         self.train(mode=mode)
         self.frozen_model.eval()
@@ -420,10 +377,7 @@
 
         input_embeds = self.embed_input_inference(enc_input, taskname_ids)
 
-<<<<<<< HEAD
-=======
         # TODO: This check needs to be revisited with PP support.
->>>>>>> e872061a
         if hasattr(self.frozen_model.enc_dec_model.encoder_embedding, 'position_embeddings'):
             position_embeddings = self.frozen_model.enc_dec_model.encoder_embedding.position_embeddings(position_ids)
             encoder_input = input_embeds + position_embeddings
