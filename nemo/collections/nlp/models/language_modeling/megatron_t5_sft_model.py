# Copyright (c) 2022, NVIDIA CORPORATION.  All rights reserved.
#
# Licensed under the Apache License, Version 2.0 (the "License");
# you may not use this file except in compliance with the License.
# You may obtain a copy of the License at
#
#     http://www.apache.org/licenses/LICENSE-2.0
#
# Unless required by applicable law or agreed to in writing, software
# distributed under the License is distributed on an "AS IS" BASIS,
# WITHOUT WARRANTIES OR CONDITIONS OF ANY KIND, either express or implied.
# See the License for the specific language governing permissions and
# limitations under the License.
import itertools
import json
from typing import Dict, List

import torch
from omegaconf import DictConfig, ListConfig
from pytorch_lightning.loops.fetchers import _DataFetcherWrapper
from pytorch_lightning.trainer.trainer import Trainer

from nemo.collections.common.data import ConcatMapDataset
from nemo.collections.common.metrics import MetricStringToTorchMetric
from nemo.collections.common.metrics.classification_accuracy import ExactStringPerCategoryMatchMetric
from nemo.collections.nlp.data.common.sequence_to_sequence_dataset import SequenceToSequenceDataset
from nemo.collections.nlp.data.language_modeling.megatron.t5_sft_dataset import T5SFTDataset
from nemo.collections.nlp.models.language_modeling.megatron_t5_model import MegatronT5Model, T5Sentinel
from nemo.collections.nlp.modules.common.megatron.utils import get_iterator_k_split
from nemo.collections.nlp.parts.mixins.nlp_adapter_mixins import NLPAdapterModelMixin
from nemo.collections.nlp.parts.utils_funcs import get_last_rank
from nemo.utils import AppState, logging

try:
    from apex.transformer.pipeline_parallel.utils import (
        _reconfigure_microbatch_calculator,
        get_current_global_batch_size,
        get_micro_batch_size,
        get_num_microbatches,
    )

    HAVE_APEX = True
except (ImportError, ModuleNotFoundError):
    HAVE_APEX = False

try:
    from megatron.core import parallel_state
    from megatron.core.pipeline_parallel.schedules import get_forward_backward_func

    HAVE_MEGATRON_CORE = True

except (ImportError, ModuleNotFoundError):

    HAVE_MEGATRON_CORE = False

__all__ = ['MegatronT5SFTModel']


class MegatronT5SFTModel(NLPAdapterModelMixin, MegatronT5Model):
    """ T5 Finetuning model in the same format as MegatronGPTSFTModel """

    def __init__(self, cfg: DictConfig, trainer: Trainer):
        if not HAVE_APEX:
            raise ImportError(
                "Apex was not found. Please see the NeMo README for installation instructions: https://github.com/NVIDIA/NeMo#megatron-gpt."
            )
        super().__init__(cfg, trainer=trainer)
        self.val_metric = self.test_metric = None
        if hasattr(self.cfg.data, "validation_ds"):
            self.val_metric, self.val_metric_name = self.setup_metric(self.cfg.data.validation_ds)
            self.val_metric = torch.nn.ModuleList(self.val_metric) if self.val_metric is not None else None
        if hasattr(self.cfg.data, "test_ds"):
            self.test_metric, self.test_metric_name = self.setup_metric(self.cfg.data.test_ds)
            self.test_metric = torch.nn.ModuleList(self.test_metric) if self.test_metric is not None else None

    def setup_metric(self, data_cfg):
        # XNLI is a special case.
        metric_name = "exact_string_match"
        if hasattr(self.cfg, "eval_languages"):
            metric = [ExactStringPerCategoryMatchMetric(self.cfg.eval_languages)]
        else:
            if not hasattr(data_cfg, "metric"):
                metric_class = MetricStringToTorchMetric["exact_string_match"]
            else:
                if not hasattr(data_cfg.metric, "name"):
                    raise ValueError("Metric name is not provided in the metric config.")
                if data_cfg.metric.name == "loss":
                    return None, "loss"
                if data_cfg.metric.name not in MetricStringToTorchMetric:
                    raise KeyError(
                        f"{data_cfg.metric.name} is not supported. List of supported metrics: {MetricStringToTorchMetric.keys()}"
                    )
                if data_cfg.metric.name in self._metrics_require_string2category_map:
                    if data_cfg.metric.average is None:
                        raise ValueError(
                            f"{data_cfg.metric.name} requires specifying whether you want to compute a micro or macro average. Found None."
                        )
                if (
                    data_cfg.metric.get('labels_are_strings', False)
                    and data_cfg.metric.name in self._metrics_require_string2category_map
                ):
                    if data_cfg.metric.num_classes is None:
                        raise ValueError(
                            "Number of classes is not provided in the metric section within the data config. "
                            f"Please provide the number of classes in the data config to use the {data_cfg.metric.name} metric."
                        )
                    if data_cfg.metric.get('class_labels', None) is None or not isinstance(
                        data_cfg.metric.get('class_labels', None), ListConfig
                    ):
                        raise ValueError(
                            "Class labels are not provided properly in the metric section witnin the data config. "
                            f"Please provide the class labels as a list of strings in the data config to use the {data_cfg.metric.name} metric."
                        )
                    if len(data_cfg.metric.get('class_labels', None)) != data_cfg.metric.num_classes:
                        raise ValueError(
                            f"Number of class labels {len(data_cfg.metric.get('class_labels', None))} does not match `num_classes` : {data_cfg.metric.num_classes}"
                        )
                metric_name = data_cfg.metric.name
                metric_class = MetricStringToTorchMetric[metric_name]

            # GLUE will not have a "src_file_name" attribute and will always have only a single metric.
            if hasattr(data_cfg, "src_file_name") or hasattr(data_cfg, "file_names"):
                if (
                    hasattr(data_cfg, "src_file_name")
                    and isinstance(data_cfg.src_file_name, ListConfig)
                    and metric_name != 'rouge'
                ):
                    metric = [
                        metric_class(average=data_cfg.metric.average, num_classes=data_cfg.metric.num_classes)
                        for _ in range(len(data_cfg.src_file_name))
                    ]
                elif (
                    hasattr(data_cfg, "file_names")
                    and isinstance(data_cfg.file_names, ListConfig)
                    and metric_name != 'rouge'
                ):
                    metric = [
                        metric_class(average=data_cfg.metric.average, num_classes=data_cfg.metric.num_classes)
                        for _ in range(len(data_cfg.file_names))
                    ]
                elif hasattr(data_cfg, "src_file_name") and isinstance(data_cfg.src_file_name, ListConfig):
                    metric = [metric_class() for _ in range(len(data_cfg.src_file_name))]
                elif hasattr(data_cfg, "file_names") and isinstance(data_cfg.file_names, ListConfig):
                    metric = [metric_class() for _ in range(len(data_cfg.file_names))]
                else:
                    metric = [metric_class(average=data_cfg.metric.average, num_classes=data_cfg.metric.num_classes)]
            else:
                metric = [metric_class()]  # GLUE does need to specify average or num_classes.

        return metric, metric_name

    @property
    def _metrics_require_string2category_map(self):
        return set(["f1", "accuracy", "average_precision"])

    @property
    def model(self):
        return self.enc_dec_model

    def setup(self, stage=None):
        # This is just to keep the parent class happy since we override its setup() method.
        self.init_consumed_samples = 0
        self.init_global_step = 0
        if stage == 'predict':
            return

        # NOTE: PTL uses the same stage string "test" for both testing and validation.
        self.build_train_valid_test_datasets(stage=stage)
        if hasattr(self, '_validation_ds'):
            self.setup_validation_data()
        if hasattr(self, '_test_ds'):
            self.setup_test_data()
        if hasattr(self, '_train_ds'):
            self.setup_training_data()
        self.setup_complete = True

    def on_validation_epoch_start(self):
        app_state = AppState()
        _reconfigure_microbatch_calculator(
            rank=app_state.global_rank,
            rampup_batch_size=None,
            global_batch_size=self.cfg.data.validation_ds.global_batch_size,
            micro_batch_size=self.cfg.data.validation_ds.micro_batch_size,
            data_parallel_size=parallel_state.get_data_parallel_world_size(),
        )
        return super().on_validation_epoch_start()

    def on_test_epoch_start(self):
        app_state = AppState()
        _reconfigure_microbatch_calculator(
            rank=app_state.global_rank,
            rampup_batch_size=None,
            global_batch_size=self.cfg.data.test_ds.global_batch_size,
            micro_batch_size=self.cfg.data.test_ds.micro_batch_size,
            data_parallel_size=parallel_state.get_data_parallel_world_size(),
        )
        return super().on_test_epoch_start()

    def on_train_epoch_start(self) -> None:
        # Same logic as validation epoch end, but this may be need if there is no validation sanity check to trigger validation_epoch_end()
        # Commenting as on_validation_epoch_end was a no-op in PTL 1.9
        # self.on_validation_epoch_end()
        return super().on_train_epoch_start()

    def cast_for_metric(self, pred, label, metric_name, class_labels=None, labels_are_strings=False):
        if metric_name == 'exact_string_match' or 'rouge':
            return pred, label
        pred = pred.replace(' ', '')
        label = label.replace(' ', '')

        # Correlation metrics require casting to float.
        if metric_name in ['pearson_corr_coef', 'spearman_corr_coef']:
            # Text-to-text model predictions may not always be valid floating point numbers.
            try:
                pred = float(pred)
            except ValueError:
                pred = 0.0

            try:
                label = float(label)
            except ValueError:
                raise ValueError(f'Could not convert {label} to float.')

            pred = torch.FloatTensor([pred]).to(self.device)
            label = torch.FloatTensor([label]).to(self.device)

        # Other metrics require casting to integers.
        elif metric_name in self._metrics_require_string2category_map and not labels_are_strings:
            # Text-to-text model predictions may not always be valid integers.
            try:
                pred = int(pred)
            except ValueError:
                pred = 0

            try:
                label = int(label)
            except ValueError:
                raise ValueError(f'Could not convert {label} to int.')

            pred = torch.LongTensor([pred]).to(self.device)
            label = torch.LongTensor([label]).to(self.device)

        # If labels are strings, we need to convert them to indices for some metrics.
        elif metric_name in self._metrics_require_string2category_map and labels_are_strings:
            # Cast string labels to integers before computing the metric.
            if pred not in class_labels:
                pred = 0  # If the prediction is not in the class labels, use the first class label.
            else:
                pred = class_labels.index(pred)
            if label not in class_labels:
                raise ValueError(f"Ground truth label {label} is not in the class labels list : {class_labels}")
            label = class_labels.index(label)
            pred = torch.LongTensor([pred]).to(self.device)
            label = torch.LongTensor([label]).to(self.device)
        else:
            raise ValueError(f'Metric {metric_name} not supported.')

        return pred, label

    def _reconfigure_and_process_inference_batch(self, batch, ds_config):
        global_batch_size_per_gpu = batch['text_enc'].size(0)
        # This should happen only on the last batch of the dataset.
        if (
            global_batch_size_per_gpu
            != get_current_global_batch_size() // parallel_state.get_data_parallel_world_size()
        ):
            # NOTE: This is reconfiguring to make sure there is no grad-acc for validation batches.
            if (
                global_batch_size_per_gpu
                != ds_config.global_batch_size // parallel_state.get_data_parallel_world_size()
            ):
                app_state = AppState()
                _reconfigure_microbatch_calculator(
                    rank=app_state.global_rank,
                    rampup_batch_size=None,
                    global_batch_size=global_batch_size_per_gpu * parallel_state.get_data_parallel_world_size(),
                    micro_batch_size=global_batch_size_per_gpu,
                    data_parallel_size=parallel_state.get_data_parallel_world_size(),
                )
            # NOTE: need to explicitly handle resetting for multi-validation
            else:
                app_state = AppState()
                _reconfigure_microbatch_calculator(
                    rank=app_state.global_rank,
                    rampup_batch_size=None,
                    global_batch_size=ds_config.global_batch_size,
                    micro_batch_size=ds_config.micro_batch_size,
                    data_parallel_size=parallel_state.get_data_parallel_world_size(),
                )

    def fwd_bwd_step(self, dataloader_iter, forward_only):
        """
            Dataloader produces a global batch which is turned into a list of microbatches.
            The list of microbatches is then piped through the pipeline using Apex fwd/bwd functions.
        """
        # Check if instance of PTL's _DataFetcherWrapper or not, since sometimes (batch, batch_idx, dataloader_idx) as a tuple
        # from the dataloader_iter are already extracted in the child class. In that case extact only the batch
        # from the data_iterator
        if isinstance(dataloader_iter, _DataFetcherWrapper):
            batch, _, _ = next(dataloader_iter)
        else:
            batch = next(dataloader_iter)
        if isinstance(batch, dict):
            # convert to list if not already converted.
            batch = self._process_batch(batch)

        # Get seq length of batch
        encoder_seq_length = batch[0].size(1)
        decoder_seq_length = batch[1].size(1)

        tensor_shape = [encoder_seq_length, get_micro_batch_size(), self.cfg.encoder.hidden_size]
        data_iter = get_iterator_k_split(batch, get_num_microbatches())

        return self._execute_fwd_bwd_function(
            data_iterator=data_iter,
            forward_only=forward_only,
            tensor_shape=tensor_shape,
            decoder_seq_length=decoder_seq_length,
        )

    def inference_step(self, dataloader_iter, mode: str):
<<<<<<< HEAD
        # Check if iterator is exhausted
        # dataloader_iter, done = self._val_iterator_done(dataloader_iter)
        # if done:
        #     return
=======
>>>>>>> 81cfcc63
        # Regular finetuning datasets will return a list of dicts for each microbatch.
        # But T0 datasets will return a single dict for the global batch.
        batch, batch_idx, dataloader_idx = next(dataloader_iter)
        batch_has_lang_information = isinstance(batch, list) and len(batch[0]) == 7
        data_cfg = self.cfg.data.validation_ds if mode == 'validation' else self.cfg.data.test_ds

        self._reconfigure_and_process_inference_batch(batch, data_cfg)

        # NOTE: There could be extra keys in the processed_batch dictionary such as "langs" for XNLI,
        # this will be ignored.
        loss = self.fwd_bwd_step(itertools.chain([batch]), forward_only=True)

        predicted_token_ids, _ = self.decode(
            tokens_enc=batch['text_enc'],
            enc_mask=batch['enc_mask'],
            num_tokens_to_generate=30,
            bos_id=self.tokenizer.pad_id if data_cfg.get('replace_bos_with_pad', False) else self.tokenizer.bos_id,
        )

        # Special ids to text function to handle stripping <eos> and special tokens with sentencepiece tokenizers.
        preds_text = MegatronT5SFTModel.ids_to_text(predicted_token_ids, self.tokenizer)
        labels_text = MegatronT5SFTModel.ids_to_text(batch['labels'], self.tokenizer)
        input_text = MegatronT5SFTModel.ids_to_text(batch['text_enc'], self.tokenizer)

        if not batch_has_lang_information:
            categories = [None] * len(preds_text)
        else:
            categories = batch['lang']

        if self.val_metric is not None or self.test_metric is not None:
            metric = self.val_metric[dataloader_idx] if mode == 'validation' else self.test_metric[dataloader_idx]
            assert len(categories) == len(preds_text) == len(labels_text)
            for _, (pred, label, category) in enumerate(zip(preds_text, labels_text, categories)):
                # To compute metrics like pearson or spearman correlation, we need to cast the predicted string and labels to floats.
                pred, label = self.cast_for_metric(
                    pred=pred,
                    label=label,
                    metric_name=self.val_metric_name if mode == 'validation' else self.test_metric_name,
                    class_labels=data_cfg.metric.get('class_labels', None),
                    labels_are_strings=data_cfg.metric.get('labels_are_strings', False),
                )
                if batch_has_lang_information:
                    _ = metric(pred, label, category)
                else:
                    _ = metric(pred, label)

        outputs = {
            'preds': preds_text,
            'labels': labels_text,
            'categories': categories,
            'inputs': input_text,
        }

        if isinstance(loss, dict):
            outputs.update(loss)
        else:
            outputs['loss'] = loss
        if mode == 'validation':
            if type(self.trainer.val_dataloaders) == list and len(self.trainer.val_dataloaders) > 1:
                self.validation_step_outputs[dataloader_idx].append(outputs)
            else:
                self.validation_step_outputs.append(outputs)
        else:
            if type(self.trainer.test_dataloaders) == list and len(self.trainer.test_dataloaders) > 1:
                self.test_step_outputs[dataloader_idx].append(outputs)
            else:
                self.test_step_outputs.append(outputs)
        return outputs

    @classmethod
    def ids_to_text(cls, batch_ids, tokenizer):
        batch_ids = batch_ids.cpu().numpy().tolist()
        texts = []
        for ids in batch_ids:
            if tokenizer.eos_id in ids:
                idx = ids.index(tokenizer.eos_id)
                ids = ids[:idx]

            if (
                len(tokenizer.text_to_ids(T5Sentinel.END.value)) == 1
                and tokenizer.text_to_ids(T5Sentinel.END.value)[0] in ids
            ):
                idx = ids.index(tokenizer.text_to_ids(T5Sentinel.END.value)[0])
                ids = ids[:idx]

            # Legacy sentencepiece detokenization still preserves special tokens which messes up exact string match.
            if hasattr(tokenizer, 'special_token_to_id'):
                ids = [id for id in ids if id not in tokenizer.special_token_to_id.values()]
            text = tokenizer.ids_to_text(ids)
            texts.append(text)

        return texts

    def _determine_log_key(self, data_config, dataloader_idx, metric_name, mode):
        # Function that determines whether to log based on the user provided name of the dataset or the dataloader index.
        base_key = f"{mode}_{metric_name}_" if metric_name is not None else f"{mode}_"
        # If the user provided names for each validation/test dataset, use those.
        if hasattr(data_config, "names") and data_config.names is not None:
            # With only a single validation/test dataset, the name is not a list.
            if not isinstance(data_config.names, ListConfig):
                name = data_config.names
            else:
                name = data_config.names[dataloader_idx]
            return base_key + name
        else:
            return base_key + f"dataloader{dataloader_idx}"

    def inference_epoch_end(self, outputs, mode, data_cfg):
        # Parent class will handle logging of the loss.
        if isinstance(outputs[0], dict):
            outputs = [outputs]

        averaged_loss = []
        averaged_metric = []
        metric_name = self.val_metric_name if mode == 'validation' else self.test_metric_name
        # Log metrics for each provided validation/test dataset.
        for dataloader_idx, output in enumerate(outputs):
            # Expand on_validation_epoch_end from parent class MegatronLMEncoderDecoderModel as it doesnt take arg outputs
            # loss = super().validation_epoch_end([x['loss'] for x in output])
            loss_vals = [x['loss'] for x in output]
            # NOTE: we need to make sure outputs is not empty (this is a workaround for a bug in pytorch lightning (?))
            if len(loss_vals) == 0:
                logging.warning("validation_epoch_end: outputs is empty")
                return
            if parallel_state.is_pipeline_last_stage():
                # only the last pipeline parallel stages return loss
                loss = torch.stack(loss_vals).mean()
            else:
                loss = torch.tensor(0.0).cuda()

            # we can only log on one rank if it is rank zero so we broadcast from last rank
            torch.distributed.broadcast(loss, get_last_rank())
            self.log('val_loss', loss, prog_bar=True, rank_zero_only=True, batch_size=1)
            self.log('global_step', self.trainer.global_step, prog_bar=True, rank_zero_only=True, batch_size=1)
            averaged_loss.append(loss)

            # Determine the key used to log the loss based on the user provided name of the dataset or the dataloader index.
            loss_log_key = self._determine_log_key(data_cfg, dataloader_idx, "loss", mode)
            if metric_name != 'loss':
                # Determine the key used to log the eval metric based on the user provided name of the dataset or the dataloader index.
                metric_log_key = self._determine_log_key(data_cfg, dataloader_idx, metric_name, mode)
                self.log(loss_log_key, loss, batch_size=1)
                metric_object = (
                    self.val_metric[dataloader_idx] if mode == 'validation' else self.test_metric[dataloader_idx]
                )
                metric = metric_object.compute()
                if metric_name == 'rouge':
                    metric = metric['rouge1_fmeasure']
                # Handle logging of GLUE/XNLI separately here. XNLI has a separate metric per language.
                if isinstance(metric, dict):
                    # GLUE case:
                    if len(metric) == 1 and 'acc' in metric:
                        metric = metric['acc']
                        self.log(metric_log_key, metric, batch_size=1)
                        logging.info(f"{mode} {metric_name}: {metric}")
                    # XNLI case where the metric dictionary contains the language and the computed metric as values.
                    else:
                        for k, v in metric.items():
                            if k != 'acc' and 'total' not in k:
                                self.log(metric_log_key + f'_{k}', v, batch_size=1)
                                logging.info(f"{mode} {metric_name} lang {k} : {v}")
                        if metric_name != 'rouge':
                            metric = metric['acc']
                else:
                    self.log(metric_log_key, metric, batch_size=1)
                    logging.info(f"{metric_log_key}: {metric}")
                metric_object.reset()
                averaged_metric.append(metric)

            # Write predictions, labels, and inputs to a file for each validation/test dataset.
            if data_cfg.get("write_predictions_to_file", False):

                # Check if the user provided a prefix path to the file(s) they want to write.
                if not hasattr(data_cfg, "output_file_path_prefix") or data_cfg.output_file_path_prefix is None:
                    raise ValueError(
                        f"Cannot write predictions to file when output_file_path_prefix is not set or present in the yaml config file."
                    )

                # Gather the outputs object from all data parallel ranks since we are using the DistributedSampler which splits data across DDPDDP ranks.
                gathered_outputs = [None for _ in range(parallel_state.get_data_parallel_world_size())]
                torch.distributed.all_gather_object(
                    gathered_outputs,
                    [
                        {
                            'preds': x['preds'],
                            'labels': x['labels'],
                            'categories': x['categories'],
                            'inputs': x['inputs'],
                        }
                        for x in output
                    ],
                    group=parallel_state.get_data_parallel_group(),
                )

                # Figure out what the suffix of the file should be.
                filename_log_key = self._determine_log_key(data_cfg, dataloader_idx, None, mode)

                # Keep a set of ground truths and inputs to write deduplicated predictions. Distributed Sampler may duplicate examples.
                gt_inp_set = set()
                deduplicated_outputs = {
                    'preds': [],
                    'labels': [],
                    'categories': [],
                    'inputs': [],
                }

                # PTL models have a self.global_rank attribute and we want to write to disk only on global rank 0.
                if self.global_rank == 0:
                    for rank in range(0, parallel_state.get_data_parallel_world_size()):
                        for batch in gathered_outputs[rank]:
                            for pred, label, input, category in zip(
                                batch['preds'], batch['labels'], batch['inputs'], batch['categories']
                            ):
                                gt_inp_set.add(input + label)
                                deduplicated_outputs['preds'].append(pred)
                                deduplicated_outputs['labels'].append(label)
                                deduplicated_outputs['categories'].append(category)
                                deduplicated_outputs['inputs'].append(input)
                    self.write_predictions_to_file(
                        deduplicated_outputs, f"{data_cfg.output_file_path_prefix}_{filename_log_key}"
                    )
                torch.distributed.barrier()
            outputs[dataloader_idx].clear()  # free memory

        # Logging of the averaged metrics:
        averaged_loss = sum(averaged_loss) / len(averaged_loss)
        averaged_metric = sum(averaged_metric) / len(averaged_metric) if len(averaged_metric) >= 1 else None

        # Handle case where metrics can be nan or inf. This can break checkpoint save/load.
        if averaged_metric is not None and (torch.isinf(averaged_metric) or torch.isnan(averaged_metric)):
            app_state = AppState()
            monitor_mode = app_state.checkpoint_callback_params.mode
            assert monitor_mode in ['min', 'max']
            averaged_metric = 0.0 if monitor_mode == 'max' else 1e5

        if mode == 'validation':
            self.log("validation_loss", averaged_loss, batch_size=1)
            if averaged_metric is not None:
                self.log(f"validation_{self.val_metric_name}", averaged_metric, batch_size=1)
        elif mode == 'test':
            self.log("test_loss", averaged_loss, batch_size=1)
            if averaged_metric is not None:
                self.log(f"test_{self.test_metric_name}", averaged_metric, batch_size=1)

        app_state = AppState()
        if hasattr(self, "_train_ds"):
            _reconfigure_microbatch_calculator(
                rank=app_state.global_rank,
                rampup_batch_size=None,
                global_batch_size=self.cfg.data.train_ds.global_batch_size,
                micro_batch_size=self.cfg.data.train_ds.micro_batch_size,
                data_parallel_size=parallel_state.get_data_parallel_world_size(),
            )
        # When running `trainer.validate()`, the training dataset is not available.
        else:
            logging.warning('No training data found, reconfiguring microbatches based on validation batch sizes.')
            _reconfigure_microbatch_calculator(
                rank=app_state.global_rank,
                rampup_batch_size=None,
                global_batch_size=data_cfg.global_batch_size,
                micro_batch_size=data_cfg.micro_batch_size,
                data_parallel_size=parallel_state.get_data_parallel_world_size(),
            )

        return averaged_loss, averaged_metric

    def write_predictions_to_file(self, outputs, output_file_path_prefix):
        with open(output_file_path_prefix + "_inputs_preds_labels.jsonl", "w") as f_json:
            assert len(outputs['inputs']) == len(outputs['preds']) == len(outputs['labels'])
            for i, p, l in zip(outputs['inputs'], outputs['preds'], outputs['labels']):
                f_json.write(json.dumps({'input': i, 'pred': p, 'label': l}) + '\n')

    def validation_step(self, dataloader_iter):
        return self.inference_step(dataloader_iter, 'validation')

    def on_validation_epoch_end(self):
        _ = self.inference_epoch_end(self.validation_step_outputs, 'validation', self.cfg.data.validation_ds)
        # Commenting as on_validation_epoch_end was a no-op in PTL 1.9
        # return super().on_validation_epoch_end()

    def test_step(self, dataloader_iter):
        return self.inference_step(dataloader_iter, 'test')

    def on_test_epoch_end(self):
        _ = self.inference_epoch_end(self.test_step_outputs, 'test', self.cfg.data.test_ds)
        # Commenting as on_test_epoch_end was a no-op in PTL 1.9
        # return super().on_test_epoch_end()

    def build_data_loader(
        self, dataset, global_batch_size, shuffle, num_workers, pin_memory, drop_last,
    ):
        """Buld dataloader given an input dataset."""

        if dataset is None:
            return None

        rank = parallel_state.get_data_parallel_rank()
        world_size = parallel_state.get_data_parallel_world_size()
        sampler = torch.utils.data.distributed.DistributedSampler(
            dataset, num_replicas=world_size, rank=rank, shuffle=shuffle
        )
        if isinstance(dataset, ConcatMapDataset):
            collate_fn = dataset.datasets[0].collate_fn
        else:
            collate_fn = dataset.collate_fn
        # Data loader. Note that batch size is the per GPU batch size.
        return torch.utils.data.DataLoader(
            dataset,
            collate_fn=collate_fn,
            sampler=sampler,
            batch_size=global_batch_size // parallel_state.get_data_parallel_world_size(),
            num_workers=num_workers,
            pin_memory=pin_memory,
            drop_last=drop_last,
        )

    def setup_training_data(self):
        if not self.cfg.data.train_ds.drop_last:
            raise AttributeError(
                "`drop_last` is required for the training dataset to ensure each batch is the same micro-batch size."
                "To set this, set the variable `data.train_ds.drop_last=True` in the config."
            )
        self._train_dl = self.build_data_loader(
            self._train_ds,
            global_batch_size=self.cfg.data.train_ds.global_batch_size,
            shuffle=self.cfg.data.train_ds.shuffle,
            num_workers=self.cfg.data.train_ds.num_workers,
            pin_memory=self.cfg.data.train_ds.pin_memory,
            drop_last=self.cfg.data.train_ds.drop_last,
        )

    def setup_eval_data(self, datasets, data_cfg):
        dataloaders = []
        for dataset in datasets:
            eval_dl = self.build_data_loader(
                dataset,
                global_batch_size=self.cfg.data.test_ds.global_batch_size
                if hasattr(self.cfg.data, "test_ds")
                else self.cfg.data.validation_ds.global_batch_size,
                shuffle=data_cfg.shuffle,
                num_workers=data_cfg.num_workers,
                pin_memory=data_cfg.pin_memory,
                drop_last=data_cfg.drop_last,
            )
            dataloaders.append(eval_dl)
        return dataloaders

    def setup_validation_data(self):
        self._validation_dl = self.setup_eval_data(self._validation_ds, self.cfg.data.validation_ds)

    def setup_test_data(self):
        self._test_dl = self.setup_eval_data(self._test_ds, self.cfg.data.test_ds)

    def _build_train_dataset(self, data_cfg):
        """Build the training dataset."""
        if (
            data_cfg.drop_last is False
            and data_cfg.global_batch_size > data_cfg.micro_batch_size * parallel_state.get_data_parallel_world_size()
        ):
            raise ValueError(
                f"Cannot use drop_last=False in your training data with gradient accumulation found grad acc of {data_cfg.global_batch_size // (data_cfg.micro_batch_size * parallel_state.get_data_parallel_world_size())} with global_batch_size {data_cfg.global_batch_size}, micro_batch_size {data_cfg.micro_batch_size}, data parallel size {parallel_state.get_data_parallel_world_size()}"
            )
        datasets = []
        if hasattr(data_cfg, "src_file_name") and hasattr(data_cfg, "tgt_file_name"):
            # Determine if we are using a single dataset or a list of datasets.
            is_src_list_config = isinstance(data_cfg.src_file_name, ListConfig)
            is_tgt_list_config = isinstance(data_cfg.tgt_file_name, ListConfig)

            if (is_src_list_config and not is_tgt_list_config) or (is_tgt_list_config and not is_src_list_config):
                raise ValueError("src_list and tgt_list must both be either a ListConfig or a string. ")
            if is_src_list_config:
                if len(data_cfg.src_file_name) != len(data_cfg.tgt_file_name):
                    raise ValueError("src_file_name and tgt_file_name must have the same number of elements. ")
            else:
                data_cfg.src_file_name = [data_cfg.src_file_name]
                data_cfg.tgt_file_name = [data_cfg.tgt_file_name]

            for src, tgt in zip(data_cfg.src_file_name, data_cfg.tgt_file_name):
                dataset = SequenceToSequenceDataset(
                    src_file_name=src,
                    tgt_file_name=tgt,
                    src_tokenizer=self.tokenizer,
                    tgt_tokenizer=self.tokenizer,
                    max_src_seq_length=data_cfg.max_src_seq_length,
                    max_tgt_seq_length=data_cfg.max_tgt_seq_length,
                    add_bos_to_input=data_cfg.get('add_bos_to_input', True),
                    add_eos_to_input=data_cfg.get('add_eos_to_input', True),
                    replace_bos_with_pad=data_cfg.get('replace_bos_with_pad', False),
                )
                datasets.append(dataset)
        elif hasattr(data_cfg, "file_names"):
            for file_path in data_cfg.file_names:
                dataset = T5SFTDataset(
                    file_path=file_path,
                    src_tokenizer=self.tokenizer,
                    tgt_tokenizer=self.tokenizer,
                    max_src_seq_length=data_cfg.max_seq_length,
                    max_tgt_seq_length=data_cfg.max_seq_length,
                    add_bos_to_input=data_cfg.get('add_bos', True),
                    add_eos_to_input=data_cfg.get(
                        'add_eos', True
                    ),  # review: need domain knowledge to undertand if these args are ok
                    index_mapping_dir=data_cfg.get('index_mapping_dir', None),
                    memmap_workers=data_cfg.get('memmap_workers', None),
                    hf_dataset=data_cfg.get('hf_dataset', False),
                )
                datasets.append(dataset)
        else:
            raise ValueError("You must specify either (src_file_name and tgt_file_name) or file_names in data config")

        if len(datasets) > 1:
            dataset = ConcatMapDataset(
                datasets=datasets,
                sampling_technique=data_cfg.get('concat_sampling_technique', 'temperature'),
                sampling_temperature=data_cfg.get('concat_sampling_temperature', 5),
                sampling_probabilities=data_cfg.get(
                    'concat_sampling_probabilities', [1 / len(datasets)] * len(datasets)
                ),
            )
            return dataset
        else:
            return datasets[0]

    def _build_eval_dataset(self, data_cfg):
        """Build the evaluation dataset."""
        if data_cfg.global_batch_size > data_cfg.micro_batch_size * parallel_state.get_data_parallel_world_size():
            raise ValueError(
                f'You are trying to use "implicit gradient accumulation" of {data_cfg.global_batch_size // (data_cfg.micro_batch_size * parallel_state.get_data_parallel_world_size())} in your validation/test datasets. This is not supported. Please set global_batch_size equal to micro_batch_size * data_parallel_world_size.'
            )
        datasets = []
        if hasattr(data_cfg, "src_file_name") and hasattr(data_cfg, "tgt_file_name"):
            # Determine if we are using a single dataset or a list of datasets.
            is_src_list_config = isinstance(data_cfg.src_file_name, ListConfig)
            is_tgt_list_config = isinstance(data_cfg.tgt_file_name, ListConfig)
            is_names_list_config = False
            if hasattr(data_cfg, "names"):
                if isinstance(data_cfg.names, ListConfig):
                    is_names_list_config = True

            if (is_src_list_config and not is_tgt_list_config) or (is_tgt_list_config and not is_src_list_config):
                raise ValueError("src_list and tgt_list must both be either a ListConfig or a string. ")
            if is_src_list_config:
                if len(data_cfg.src_file_name) != len(data_cfg.tgt_file_name):
                    raise ValueError("src_file_name and tgt_file_name must have the same number of elements. ")
                if is_names_list_config and len(data_cfg.names) != len(data_cfg.src_file_name):
                    raise ValueError(
                        "If you are providing names for each src/tgt file, they must have the same number of elements."
                    )
            else:
                data_cfg.src_file_name = [data_cfg.src_file_name]
                data_cfg.tgt_file_name = [data_cfg.tgt_file_name]

            for src, tgt in zip(data_cfg.src_file_name, data_cfg.tgt_file_name):
                dataset = SequenceToSequenceDataset(
                    src_file_name=src,
                    tgt_file_name=tgt,
                    src_tokenizer=self.tokenizer,
                    tgt_tokenizer=self.tokenizer,
                    max_src_seq_length=data_cfg.max_src_seq_length,
                    max_tgt_seq_length=data_cfg.max_tgt_seq_length,
                    add_bos_to_input=data_cfg.get('add_bos_to_input', True),
                    add_eos_to_input=data_cfg.get('add_eos_to_input', True),
                    replace_bos_with_pad=data_cfg.get('replace_bos_with_pad', False),
                )
                datasets.append(dataset)
        elif hasattr(data_cfg, "file_names"):
            for file_path in data_cfg.file_names:
                dataset = T5SFTDataset(
                    file_path=file_path,
                    src_tokenizer=self.tokenizer,
                    tgt_tokenizer=self.tokenizer,
                    max_src_seq_length=data_cfg.max_seq_length,
                    max_tgt_seq_length=data_cfg.max_seq_length,
                    add_bos_to_input=data_cfg.get('add_bos', True),
                    add_eos_to_input=data_cfg.get('add_eos', True),
                    index_mapping_dir=data_cfg.get('index_mapping_dir', None),
                    memmap_workers=data_cfg.get('memmap_workers', None),
                    hf_dataset=data_cfg.get('hf_dataset', False),
                )
                datasets.append(dataset)
        else:
            raise ValueError("You must specify either (src_file_name and tgt_file_name) or file_names in data config")
        return datasets

    def build_train_valid_test_datasets(self, stage):
        logging.info('Building datasets ...')
        if stage != 'test':
            self._validation_ds = self._build_eval_dataset(self.cfg.data.validation_ds)

        if stage != 'validate':
            if hasattr(self.cfg.data, 'test_ds'):
                self._test_ds = self._build_eval_dataset(self.cfg.data.test_ds)

        if stage == 'validate' or stage == 'test':
            return
        self._train_ds = self._build_train_dataset(self.cfg.data.train_ds)
        logging.info(f'Finished building datasets ...')<|MERGE_RESOLUTION|>--- conflicted
+++ resolved
@@ -319,13 +319,6 @@
         )
 
     def inference_step(self, dataloader_iter, mode: str):
-<<<<<<< HEAD
-        # Check if iterator is exhausted
-        # dataloader_iter, done = self._val_iterator_done(dataloader_iter)
-        # if done:
-        #     return
-=======
->>>>>>> 81cfcc63
         # Regular finetuning datasets will return a list of dicts for each microbatch.
         # But T0 datasets will return a single dict for the global batch.
         batch, batch_idx, dataloader_idx = next(dataloader_iter)
