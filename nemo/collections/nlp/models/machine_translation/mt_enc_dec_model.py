--- conflicted
+++ resolved
@@ -79,7 +79,6 @@
         self.decoder_tokenizer_library = cfg.decoder_tokenizer.get('library', 'yttm')
 
         self.validate_input_ids = cfg.get("validate_input_ids", True)
-<<<<<<< HEAD
         if self.multilingual:
             if isinstance(self.src_language, ListConfig) and isinstance(self.tgt_language, ListConfig):
                 raise ValueError(
@@ -94,9 +93,7 @@
                 raise ValueError(
                     "Expect either cfg.src_language or cfg.tgt_language to be a list when multilingual=True."
                 )
-=======
         self.shared_embeddings = cfg.get("shared_embeddings", False)
->>>>>>> df1faa8b
 
         # Instantiates tokenizers and register to be saved with NeMo Model archive
         # After this call, ther will be self.encoder_tokenizer and self.decoder_tokenizer
