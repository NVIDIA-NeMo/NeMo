--- conflicted
+++ resolved
@@ -79,27 +79,18 @@
             bert_model = get_lm_model(
                 config_file=config_file, config_dict=config_dict, vocab_file=vocab_file, trainer=trainer, cfg=cfg,
             )
-<<<<<<< HEAD
             if self.tokenizer is None:
                 self.tokenizer = bert_model.tokenizer
             if cfg.language_model.get('downstream'):
                 cfg.language_model.downstream = True
-=======
->>>>>>> 190e995a
-
             # Required to pull up the config for MegatronBert models
             self.pretrained_model_name = cfg.language_model.pretrained_model_name
 
             # register encoder config
             self.register_bert_model()
 
-<<<<<<< HEAD
             if cfg.tokenizer.get("library", "") == 'megatron':
                 self.hidden_size = bert_model.cfg.hidden_size
-=======
-            if "megatron" in cfg.tokenizer.get("tokenizer_name", ""):
-                self.hidden_size = self.bert_model.cfg.hidden_size
->>>>>>> 190e995a
             else:
                 self.hidden_size = bert_model.config.hidden_size
         super().__init__(cfg, trainer)
