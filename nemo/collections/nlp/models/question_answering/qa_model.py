# Copyright (c) 2020, NVIDIA CORPORATION.  All rights reserved.
#
# Licensed under the Apache License, Version 2.0 (the "License");
# you may not use this file except in compliance with the License.
# You may obtain a copy of the License at
#
#     http://www.apache.org/licenses/LICENSE-2.0
#
# Unless required by applicable law or agreed to in writing, software
# distributed under the License is distributed on an "AS IS" BASIS,
# WITHOUT WARRANTIES OR CONDITIONS OF ANY KIND, either express or implied.
# See the License for the specific language governing permissions and
# limitations under the License.

import json
from typing import Dict, List, Optional

import torch
from omegaconf import DictConfig, OmegaConf
from pytorch_lightning import Trainer
from torch.utils.data import DataLoader

from nemo.collections.common.losses import SpanningLoss
from nemo.collections.nlp.data import SquadDataset
from nemo.collections.nlp.data.question_answering_squad.qa_squad_processing import (
    EVALUATION_MODE,
    INFERENCE_MODE,
    TRAINING_MODE,
)
from nemo.collections.nlp.models.nlp_model import NLPModel
from nemo.collections.nlp.modules.common import TokenClassifier
from nemo.collections.nlp.modules.common.lm_utils import get_lm_model
from nemo.collections.nlp.modules.common.tokenizer_utils import get_tokenizer
from nemo.collections.nlp.parts.utils_funcs import tensor2list
from nemo.core.classes.common import PretrainedModelInfo, typecheck
from nemo.core.neural_types import NeuralType
from nemo.utils import logging

__all__ = ['QAModel']


class QAModel(NLPModel):
    """
    BERT encoder with QA head training.
    """

    @property
    def input_types(self) -> Optional[Dict[str, NeuralType]]:
        return self.bert_model.input_types

    @property
    def output_types(self) -> Optional[Dict[str, NeuralType]]:
        return self.classifier.output_types

    def __init__(self, cfg: DictConfig, trainer: Trainer = None):
        self._setup_tokenizer(cfg.tokenizer)
        super().__init__(cfg=cfg, trainer=trainer)
        self.bert_model = get_lm_model(
            pretrained_model_name=cfg.language_model.pretrained_model_name,
            config_file=cfg.language_model.config_file,
            config_dict=OmegaConf.to_container(cfg.language_model.config) if cfg.language_model.config else None,
            checkpoint_file=cfg.language_model.lm_checkpoint,
        )

        self.classifier = TokenClassifier(
            hidden_size=self.bert_model.config.hidden_size,
            num_classes=cfg.token_classifier.num_classes,
            num_layers=cfg.token_classifier.num_layers,
            activation=cfg.token_classifier.activation,
            log_softmax=cfg.token_classifier.log_softmax,
            dropout=cfg.token_classifier.dropout,
            use_transformer_init=cfg.token_classifier.use_transformer_init,
        )

        self.loss = SpanningLoss()

    @typecheck()
    def forward(self, input_ids, token_type_ids, attention_mask):
        hidden_states = self.bert_model(
            input_ids=input_ids, token_type_ids=token_type_ids, attention_mask=attention_mask
        )
        logits = self.classifier(hidden_states=hidden_states)
        return logits

    def training_step(self, batch, batch_idx):
        input_ids, input_type_ids, input_mask, unique_ids, start_positions, end_positions = batch
        logits = self.forward(input_ids=input_ids, token_type_ids=input_type_ids, attention_mask=input_mask)
        loss, _, _ = self.loss(logits=logits, start_positions=start_positions, end_positions=end_positions)
        lr = self._optimizer.param_groups[0]['lr']

<<<<<<< HEAD
        self.log('train_loss', loss)
        self.log('lr', lr, prog_bar=True)

=======
        lr = self._optimizer.param_groups[0]['lr']
        self.log('train_loss', loss)
        self.log('lr', lr, prog_bar=True)
>>>>>>> f88d17c8
        return {'loss': loss, 'lr': lr}

    def validation_step(self, batch, batch_idx):
        if self.testing:
            prefix = 'test'
        else:
            prefix = 'val'

        input_ids, input_type_ids, input_mask, unique_ids, start_positions, end_positions = batch
        logits = self.forward(input_ids=input_ids, token_type_ids=input_type_ids, attention_mask=input_mask)
        loss, start_logits, end_logits = self.loss(
            logits=logits, start_positions=start_positions, end_positions=end_positions
        )

        tensors = {
            'unique_ids': unique_ids,
            'start_logits': start_logits,
            'end_logits': end_logits,
        }
        self.log(f'{prefix}_loss', loss)
        return {f'{prefix}_loss': loss, f'{prefix}_tensors': tensors}

    def test_step(self, batch, batch_idx):
        return self.validation_step(batch, batch_idx)

    def validation_epoch_end(self, outputs):
        if self.testing:
            prefix = 'test'
        else:
            prefix = 'val'

        avg_loss = torch.stack([x[f'{prefix}_loss'] for x in outputs]).mean()

        unique_ids = torch.cat([x[f'{prefix}_tensors']['unique_ids'] for x in outputs])
        start_logits = torch.cat([x[f'{prefix}_tensors']['start_logits'] for x in outputs])
        end_logits = torch.cat([x[f'{prefix}_tensors']['end_logits'] for x in outputs])

        all_unique_ids = []
        all_start_logits = []
        all_end_logits = []
        if torch.distributed.is_initialized():
            world_size = torch.distributed.get_world_size()
            for ind in range(world_size):
                all_unique_ids.append(torch.empty_like(unique_ids))
                all_start_logits.append(torch.empty_like(start_logits))
                all_end_logits.append(torch.empty_like(end_logits))
            torch.distributed.all_gather(all_unique_ids, unique_ids)
            torch.distributed.all_gather(all_start_logits, start_logits)
            torch.distributed.all_gather(all_end_logits, end_logits)
        else:
            all_unique_ids.append(unique_ids)
            all_start_logits.append(start_logits)
            all_end_logits.append(end_logits)

        exact_match, f1, all_predictions, all_nbest = -1, -1, [], []
        if not torch.distributed.is_initialized() or torch.distributed.get_rank() == 0:

            unique_ids = []
            start_logits = []
            end_logits = []
            for u in all_unique_ids:
                unique_ids.extend(tensor2list(u))
            for u in all_start_logits:
                start_logits.extend(tensor2list(u))
            for u in all_end_logits:
                end_logits.extend(tensor2list(u))

            eval_dataset = self._test_dl.dataset if self.testing else self._validation_dl.dataset
            exact_match, f1, all_predictions, all_nbest = eval_dataset.evaluate(
                unique_ids=unique_ids,
                start_logits=start_logits,
                end_logits=end_logits,
                n_best_size=self._cfg.dataset.n_best_size,
                max_answer_length=self._cfg.dataset.max_answer_length,
                version_2_with_negative=self._cfg.dataset.version_2_with_negative,
                null_score_diff_threshold=self._cfg.dataset.null_score_diff_threshold,
                do_lower_case=self._cfg.dataset.do_lower_case,
            )

        logging.info(f"{prefix} exact match {exact_match}")
        logging.info(f"{prefix} f1 {f1}")

        self.log(f'{prefix}_loss', avg_loss)
        self.log(f'{prefix}_exact_match', exact_match)
        self.log(f'{prefix}_f1', f1)

    def test_epoch_end(self, outputs):
        return self.validation_epoch_end(outputs)

    @torch.no_grad()
    def inference(
        self,
        file: str,
        batch_size: int = 1,
        num_samples: int = -1,
        output_nbest_file: Optional[str] = None,
        output_prediction_file: Optional[str] = None,
    ):
        """
        Get prediction for unlabeled inference data
        Args:
            file: inference data
            batch_size: batch size to use during inference
            num_samples: number of samples to use of inference data. Default: -1 if all data should be used.
            output_nbest_file: optional output file for writing out nbest list
            output_prediction_file: optional output file for writing out predictions
        Returns:
            all_predictions: model predictions
            all_nbest: model nbest list
        """
        # store predictions for all queries in a single list
        all_predictions = []
        all_nbest = []
        mode = self.training
        device = 'cuda' if torch.cuda.is_available() else 'cpu'
        try:
            # Switch model to evaluation mode
            self.eval()
            self.to(device)
            logging_level = logging.get_verbosity()
            logging.set_verbosity(logging.WARNING)
            dataloader_cfg = {
                "batch_size": batch_size,
                "file": file,
                "shuffle": False,
                "num_samples": num_samples,
                'num_workers': 2,
                'pin_memory': False,
                'drop_last': False,
            }
            dataloader_cfg = OmegaConf.create(dataloader_cfg)
            infer_datalayer = self._setup_dataloader_from_config(cfg=dataloader_cfg, mode=INFERENCE_MODE)

            all_logits = []
            all_unique_ids = []
            for i, batch in enumerate(infer_datalayer):
                input_ids, token_type_ids, attention_mask, unique_ids = batch
                logits = self.forward(
                    input_ids=input_ids.to(device),
                    token_type_ids=token_type_ids.to(device),
                    attention_mask=attention_mask.to(device),
                )
                all_logits.append(logits)
                all_unique_ids.append(unique_ids)
            logits = torch.cat(all_logits)
            unique_ids = tensor2list(torch.cat(all_unique_ids))
            s, e = logits.split(dim=-1, split_size=1)
            start_logits = tensor2list(s.squeeze())
            end_logits = tensor2list(e.squeeze())
            (all_predictions, all_nbest, scores_diff) = infer_datalayer.dataset.get_predictions(
                unique_ids=unique_ids,
                start_logits=start_logits,
                end_logits=end_logits,
                n_best_size=self._cfg.dataset.n_best_size,
                max_answer_length=self._cfg.dataset.max_answer_length,
                version_2_with_negative=self._cfg.dataset.version_2_with_negative,
                null_score_diff_threshold=self._cfg.dataset.null_score_diff_threshold,
                do_lower_case=self._cfg.dataset.do_lower_case,
            )

            if output_nbest_file is not None:
                with open(output_nbest_file, "w") as writer:
                    writer.write(json.dumps(all_nbest, indent=4) + "\n")
            if output_prediction_file is not None:
                with open(output_prediction_file, "w") as writer:
                    writer.write(json.dumps(all_predictions, indent=4) + "\n")

        finally:
            # set mode back to its original value
            self.train(mode=mode)
            logging.set_verbosity(logging_level)
        return all_predictions, all_nbest

    def _setup_tokenizer(self, cfg: DictConfig):
        tokenizer = get_tokenizer(
            tokenizer_name=cfg.tokenizer_name,
            tokenizer_model=self.register_artifact(config_path='tokenizer.tokenizer_model', src=cfg.tokenizer_model),
            special_tokens=OmegaConf.to_container(cfg.special_tokens) if cfg.special_tokens else None,
            vocab_file=self.register_artifact(config_path='tokenizer.vocab_file', src=cfg.vocab_file),
        )
        self.tokenizer = tokenizer

    def setup_training_data(self, train_data_config: Optional[DictConfig]):
        if not train_data_config or not train_data_config.file:
            logging.info(
                f"Dataloader config or file_path for the train is missing, so no data loader for test is created!"
            )
            self._test_dl = None
            return
        self._train_dl = self._setup_dataloader_from_config(cfg=train_data_config, mode=TRAINING_MODE)

    def setup_validation_data(self, val_data_config: Optional[DictConfig]):
        if not val_data_config or not val_data_config.file:
            logging.info(
                f"Dataloader config or file_path for the validation is missing, so no data loader for test is created!"
            )
            self._test_dl = None
            return
        self._validation_dl = self._setup_dataloader_from_config(cfg=val_data_config, mode=EVALUATION_MODE)

    def setup_test_data(self, test_data_config: Optional[DictConfig]):
        if not test_data_config or test_data_config.file is None:
            logging.info(
                f"Dataloader config or file_path for the test is missing, so no data loader for test is created!"
            )
            self._test_dl = None
            return
        self._test_dl = self._setup_dataloader_from_config(cfg=test_data_config, mode=EVALUATION_MODE)

    def _setup_dataloader_from_config(self, cfg: DictConfig, mode: str):
        dataset = SquadDataset(
            tokenizer=self.tokenizer,
            data_file=cfg.file,
            doc_stride=self._cfg.dataset.doc_stride,
            max_query_length=self._cfg.dataset.max_query_length,
            max_seq_length=self._cfg.dataset.max_seq_length,
            version_2_with_negative=self._cfg.dataset.version_2_with_negative,
            num_samples=cfg.num_samples,
            mode=mode,
            use_cache=self._cfg.dataset.use_cache,
        )

        dl = torch.utils.data.DataLoader(
            dataset=dataset,
            batch_size=cfg.batch_size,
            collate_fn=dataset.collate_fn,
            drop_last=cfg.drop_last,
            shuffle=cfg.shuffle,
            num_workers=cfg.num_workers,
            pin_memory=cfg.pin_memory,
        )
        return dl

    @classmethod
    def list_available_models(cls) -> Optional[PretrainedModelInfo]:
        """
        This method returns a list of pre-trained model which can be instantiated directly from NVIDIA's NGC cloud.

        Returns:
            List of available pre-trained models.
        """
        result = []
        model = PretrainedModelInfo(
            pretrained_model_name="BERTBaseUncasedSQuADv1.1",
            location="https://api.ngc.nvidia.com/v2/models/nvidia/nemonlpmodels/versions/1.0.0a5/files/BERTBaseUncasedSQuADv1.1.nemo",
            description="Question answering model finetuned from NeMo BERT Base Uncased on SQuAD v1.1 dataset which obtains an exact match (EM) score of 82.43% and an F1 score of 89.59%.",
        )
        result.append(model)
        model = PretrainedModelInfo(
            pretrained_model_name="BERTBaseUncasedSQuADv2.0",
            location="https://api.ngc.nvidia.com/v2/models/nvidia/nemonlpmodels/versions/1.0.0a5/files/BERTBaseUncasedSQuADv2.0.nemo",
            description="Question answering model finetuned from NeMo BERT Base Uncased on SQuAD v2.0 dataset which obtains an exact match (EM) score of 73.35% and an F1 score of 76.44%.",
        )
        result.append(model)
        model = PretrainedModelInfo(
            pretrained_model_name="BERTLargeUncasedSQuADv1.1",
            location="https://api.ngc.nvidia.com/v2/models/nvidia/nemonlpmodels/versions/1.0.0a5/files/BERTLargeUncasedSQuADv1.1.nemo",
            description="Question answering model finetuned from NeMo BERT Large Uncased on SQuAD v1.1 dataset which obtains an exact match (EM) score of 85.47% and an F1 score of 92.10%.",
        )
        result.append(model)
        model = PretrainedModelInfo(
            pretrained_model_name="BERTLargeUncasedSQuADv2.0",
            location="https://api.ngc.nvidia.com/v2/models/nvidia/nemonlpmodels/versions/1.0.0a5/files/BERTLargeUncasedSQuADv2.0.nemo",
            description="Question answering model finetuned from NeMo BERT Large Uncased on SQuAD v2.0 dataset which obtains an exact match (EM) score of 78.8% and an F1 score of 81.85%.",
        )
        result.append(model)
        return result<|MERGE_RESOLUTION|>--- conflicted
+++ resolved
@@ -86,17 +86,10 @@
         input_ids, input_type_ids, input_mask, unique_ids, start_positions, end_positions = batch
         logits = self.forward(input_ids=input_ids, token_type_ids=input_type_ids, attention_mask=input_mask)
         loss, _, _ = self.loss(logits=logits, start_positions=start_positions, end_positions=end_positions)
-        lr = self._optimizer.param_groups[0]['lr']
-
-<<<<<<< HEAD
-        self.log('train_loss', loss)
-        self.log('lr', lr, prog_bar=True)
-
-=======
+
         lr = self._optimizer.param_groups[0]['lr']
         self.log('train_loss', loss)
         self.log('lr', lr, prog_bar=True)
->>>>>>> f88d17c8
         return {'loss': loss, 'lr': lr}
 
     def validation_step(self, batch, batch_idx):
