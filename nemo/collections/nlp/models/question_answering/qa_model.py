# Copyright (c) 2020, NVIDIA CORPORATION.  All rights reserved.
#
# Licensed under the Apache License, Version 2.0 (the "License");
# you may not use this file except in compliance with the License.
# You may obtain a copy of the License at
#
#     http://www.apache.org/licenses/LICENSE-2.0
#
# Unless required by applicable law or agreed to in writing, software
# distributed under the License is distributed on an "AS IS" BASIS,
# WITHOUT WARRANTIES OR CONDITIONS OF ANY KIND, either express or implied.
# See the License for the specific language governing permissions and
# limitations under the License.

import json
from typing import Dict, Optional

import torch
from omegaconf import DictConfig, OmegaConf
from pytorch_lightning import Trainer
from torch.utils.data import DataLoader

from nemo.collections.common.losses import SpanningLoss
from nemo.collections.nlp.data import SquadDataset
from nemo.collections.nlp.modules.common import TokenClassifier
from nemo.collections.nlp.modules.common.lm_utils import get_lm_model
from nemo.collections.nlp.modules.common.tokenizer_utils import get_tokenizer
from nemo.collections.nlp.parts.utils_funcs import tensor2list
from nemo.core.classes import typecheck
from nemo.core.classes.modelPT import ModelPT
from nemo.core.neural_types import NeuralType
from nemo.utils import logging

__all__ = ['QAModel']


class QAModel(ModelPT):
    """
    BERT encoder with QA head training.
    """

    @property
    def input_types(self) -> Optional[Dict[str, NeuralType]]:
        return self.bert_model.input_types

    @property
    def output_types(self) -> Optional[Dict[str, NeuralType]]:
        return self.classifier.output_types

    def __init__(self, cfg: DictConfig, trainer: Trainer = None):
        self._setup_tokenizer(cfg.tokenizer)
        super().__init__(cfg=cfg, trainer=trainer)
        self.bert_model = get_lm_model(
            pretrained_model_name=cfg.language_model.pretrained_model_name,
            config_file=cfg.language_model.config_file,
            config_dict=OmegaConf.to_container(cfg.language_model.config) if cfg.language_model.config else None,
            checkpoint_file=cfg.language_model.lm_checkpoint,
        )

<<<<<<< HEAD
        self.hidden_size = self.bert_model.config.hidden_size
=======
>>>>>>> af900ee0
        self.classifier = TokenClassifier(
            hidden_size=self.bert_model.config.hidden_size,
            num_classes=cfg.token_classifier.num_classes,
            num_layers=cfg.token_classifier.num_layers,
            activation=cfg.token_classifier.activation,
            log_softmax=cfg.token_classifier.log_softmax,
            dropout=cfg.token_classifier.dropout,
            use_transformer_init=cfg.token_classifier.use_transformer_init,
        )

        self.loss = SpanningLoss()

    @typecheck()
    def forward(self, input_ids, token_type_ids, attention_mask):

        hidden_states = self.bert_model(
            input_ids=input_ids, token_type_ids=token_type_ids, attention_mask=attention_mask
        )
        logits = self.classifier(hidden_states=hidden_states)
        return logits

    def training_step(self, batch, batch_idx):
        input_ids, input_type_ids, input_mask, unique_ids, start_positions, end_positions = batch
        logits = self.forward(input_ids=input_ids, token_type_ids=input_type_ids, attention_mask=input_mask)
        loss, _, _ = self.loss(logits=logits, start_positions=start_positions, end_positions=end_positions)

        tensorboard_logs = {'train_loss': loss, 'lr': self._optimizer.param_groups[0]['lr']}
        return {'loss': loss, 'log': tensorboard_logs}

    def validation_step(self, batch, batch_idx):
        input_ids, input_type_ids, input_mask, unique_ids, start_positions, end_positions = batch
        logits = self.forward(input_ids=input_ids, token_type_ids=input_type_ids, attention_mask=input_mask)
        loss, start_logits, end_logits = self.loss(
            logits=logits, start_positions=start_positions, end_positions=end_positions
        )

        eval_tensors = {
            'unique_ids': unique_ids,
            'start_logits': start_logits,
            'end_logits': end_logits,
        }
        return {'val_loss': loss, 'eval_tensors': eval_tensors}

    def test_step(self, batch, batch_idx):
        input_ids, input_type_ids, input_mask, unique_ids = batch
        logits = self.forward(input_ids=input_ids, token_type_ids=input_type_ids, attention_mask=input_mask)

        test_tensors = {
            'unique_ids': unique_ids,
            'logits': logits,
        }
        return {'test_tensors': test_tensors}

    def validation_epoch_end(self, outputs):
        avg_loss = torch.stack([x['val_loss'] for x in outputs]).mean()

        unique_ids = torch.cat([x['eval_tensors']['unique_ids'] for x in outputs])
        start_logits = torch.cat([x['eval_tensors']['start_logits'] for x in outputs])
        end_logits = torch.cat([x['eval_tensors']['end_logits'] for x in outputs])

        all_unique_ids = []
        all_start_logits = []
        all_end_logits = []
        if torch.distributed.is_initialized():
            world_size = torch.distributed.get_world_size()
            for ind in range(world_size):
                all_unique_ids.append(torch.empty_like(unique_ids))
                all_start_logits.append(torch.empty_like(start_logits))
                all_end_logits.append(torch.empty_like(end_logits))
            torch.distributed.all_gather(all_unique_ids, unique_ids)
            torch.distributed.all_gather(all_start_logits, start_logits)
            torch.distributed.all_gather(all_end_logits, end_logits)
        else:
            all_unique_ids.append(unique_ids)
            all_start_logits.append(start_logits)
            all_end_logits.append(end_logits)

        exact_match, f1, all_predictions, all_nbest = -1, -1, [], []
        if not torch.distributed.is_initialized() or torch.distributed.get_rank() == 0:

            unique_ids = []
            start_logits = []
            end_logits = []
            for u in all_unique_ids:
                unique_ids.extend(tensor2list(u))
            for u in all_start_logits:
                start_logits.extend(tensor2list(u))
            for u in all_end_logits:
                end_logits.extend(tensor2list(u))

            exact_match, f1, all_predictions, all_nbest = self.validation_dataset.evaluate(
                unique_ids=unique_ids,
                start_logits=start_logits,
                end_logits=end_logits,
                n_best_size=self._cfg.validation_ds.n_best_size,
                max_answer_length=self._cfg.validation_ds.max_answer_length,
                version_2_with_negative=self._cfg.dataset.version_2_with_negative,
                null_score_diff_threshold=self._cfg.validation_ds.null_score_diff_threshold,
                do_lower_case=self._cfg.dataset.do_lower_case,
            )

            if self._cfg.validation_ds.output_nbest_file is not None:
                with open(self._cfg.validation_ds.output_nbest_file, "w") as writer:
                    writer.write(json.dumps(all_nbest, indent=4) + "\n")
            if self._cfg.validation_ds.output_prediction_file is not None:
                with open(self._cfg.validation_ds.output_prediction_file, "w") as writer:
                    writer.write(json.dumps(all_predictions, indent=4) + "\n")

        logging.info(f"exact match {exact_match}")
        logging.info(f"f1 {f1}")

        tensorboard_logs = {'val_loss': avg_loss, 'exact_match': exact_match, 'f1': f1}
        return {'val_loss': avg_loss, 'log': tensorboard_logs}

    def test_epoch_end(self, outputs):
        unique_ids = tensor2list(torch.cat([x['test_tensors']['unique_ids'] for x in outputs]))
        logits = torch.cat([x['test_tensors']['logits'] for x in outputs])
        s, e = logits.split(dim=-1, split_size=1)
        start_logits = tensor2list(s.squeeze())
        end_logits = tensor2list(e.squeeze())
        (all_predictions, all_nbest, scores_diff) = self.test_dataset.get_predictions(
            unique_ids=unique_ids,
            start_logits=start_logits,
            end_logits=end_logits,
            n_best_size=self._cfg.test_ds.n_best_size,
            max_answer_length=self._cfg.test_ds.max_answer_length,
            version_2_with_negative=self._cfg.dataset.version_2_with_negative,
            null_score_diff_threshold=self._cfg.test_ds.null_score_diff_threshold,
            do_lower_case=self._cfg.dataset.do_lower_case,
        )

        if self._cfg.test_ds.output_nbest_file is not None:
            with open(self._cfg.test_ds.output_nbest_file, "w") as writer:
                writer.write(json.dumps(all_nbest, indent=4) + "\n")
        if self._cfg.test_ds.output_prediction_file is not None:
            with open(self._cfg.test_ds.output_prediction_file, "w") as writer:
                writer.write(json.dumps(all_predictions, indent=4) + "\n")
        return {}

    def _setup_tokenizer(self, cfg: DictConfig):
        tokenizer = get_tokenizer(
            tokenizer_name=cfg.tokenizer_name,
            tokenizer_model=cfg.tokenizer_model,
            special_tokens=OmegaConf.to_container(cfg.special_tokens) if cfg.special_tokens else None,
            vocab_file=cfg.vocab_file,
        )
        self.tokenizer = tokenizer

    def setup_training_data(self, train_data_config: Optional[DictConfig]):
        self._train_dl = self._setup_dataloader_from_config(cfg=train_data_config)

    def setup_validation_data(self, val_data_config: Optional[DictConfig]):
        self._validation_dl = self._setup_dataloader_from_config(cfg=val_data_config)

    def setup_test_data(self, test_data_config: Optional[DictConfig]):
        if test_data_config.file is None:
            return
        self._test_dl = self._setup_dataloader_from_config(cfg=test_data_config)

    def _setup_dataloader_from_config(self, cfg: DictConfig):
        dataset = SquadDataset(
            tokenizer=self.tokenizer,
            data_file=cfg.file,
            doc_stride=self._cfg.dataset.doc_stride,
            max_query_length=self._cfg.dataset.max_query_length,
            max_seq_length=self._cfg.dataset.max_seq_length,
            version_2_with_negative=self._cfg.dataset.version_2_with_negative,
            num_samples=cfg.num_samples,
            mode=cfg.mode,
            use_cache=self._cfg.dataset.use_cache,
        )
        if cfg.mode == "eval":
            self.validation_dataset = dataset
        elif cfg.mode == "test":
            self.test_dataset = dataset

        dl = torch.utils.data.DataLoader(
            dataset=dataset,
            batch_size=cfg.batch_size,
            collate_fn=dataset.collate_fn,
            drop_last=cfg.get('drop_last', False),
            shuffle=cfg.shuffle,
            num_workers=cfg.get('num_workers', 0),
        )
        return dl

    @classmethod
    def list_available_models(cls) -> Optional[Dict[str, str]]:
        pass<|MERGE_RESOLUTION|>--- conflicted
+++ resolved
@@ -57,10 +57,6 @@
             checkpoint_file=cfg.language_model.lm_checkpoint,
         )
 
-<<<<<<< HEAD
-        self.hidden_size = self.bert_model.config.hidden_size
-=======
->>>>>>> af900ee0
         self.classifier = TokenClassifier(
             hidden_size=self.bert_model.config.hidden_size,
             num_classes=cfg.token_classifier.num_classes,
