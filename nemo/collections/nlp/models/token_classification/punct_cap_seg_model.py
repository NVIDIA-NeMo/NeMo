import enum
import itertools
from collections import defaultdict
from typing import DefaultDict, Dict, Iterable, List, Optional, Tuple, Union

import torch
import torch.nn as nn
from hydra.utils import instantiate
from omegaconf import DictConfig, open_dict
from pytorch_lightning import Trainer

<<<<<<< HEAD
from nemo.collections.common.data import ConcatDataset
=======
from nemo.collections.common.data import ConcatDataset, ConcatMapDataset
>>>>>>> 57bc4b95
from nemo.collections.common.losses import AggregatorLoss, CrossEntropyLoss
from nemo.collections.common.metrics import GlobalAverageLossMetric
from nemo.collections.common.tokenizers import AutoTokenizer
from nemo.collections.nlp.data.token_classification.punct_cap_seg_dataset import (
    InferencePunctCapSegDataset,
    PunctCapSegDataset,
)
from nemo.collections.nlp.metrics.classification_report import ClassificationReport
from nemo.collections.nlp.models.nlp_model import NLPModel
from nemo.collections.nlp.modules.common import TokenClassifier
from nemo.core import PretrainedModelInfo, typecheck
from nemo.core.neural_types import LengthsType, LogitsType, NeuralType, TokenIndex
from nemo.utils import logging


class PunctCapSegModel(NLPModel):
    def __init__(self, cfg: DictConfig, trainer: Trainer = None) -> None:
        super().__init__(cfg=cfg, trainer=trainer)
        self._multipass: bool = self._cfg.get("multipass", True)
        self._full_stops = set(self._cfg.get("full_stops", [".", "?", "？", "。", "।", "؟"]))

        # Retrieve labels
        self._punct_post_labels: List[str] = self._cfg.punct_post_labels
        self._punct_pre_labels: List[str] = self._cfg.punct_pre_labels
        # Map each label to its integer index
        self._punct_pre_token_to_index: Dict[str, int] = {token: i for i, token in enumerate(self._punct_pre_labels)}
        self._punct_post_token_to_index: Dict[str, int] = {token: i for i, token in enumerate(self._punct_post_labels)}
        # Resolve index of null token
        self._null_punct_token: str = self._cfg.get("null_punct_token", "<NULL>")
        self._null_punct_pre_index: int = self._punct_pre_token_to_index[self._null_punct_token]
        self._null_punct_post_index: int = self._punct_post_token_to_index[self._null_punct_token]

        # Used for loss masking. Should by synchronized with data sets.
        self._ignore_idx: int = self._cfg.get("ignore_idx", -100)

        # Used for making character-level predictions with subwords (predict max_token_len per token)
        self._max_token_len = max(len(x) for x in self.tokenizer.vocab)

        # All logits are shape [B, T, D]
        self._punct_pre_loss: CrossEntropyLoss = CrossEntropyLoss(
            weight=cfg.loss.punct_pre.get("weight"), ignore_index=self._ignore_idx, logits_ndim=4
        )
        self._punct_post_loss: CrossEntropyLoss = CrossEntropyLoss(
            weight=cfg.loss.punct_post.get("weight"), ignore_index=self._ignore_idx, logits_ndim=4
        )
        # TODO why not BCE for a 2-class problem?
        self._seg_loss: CrossEntropyLoss = CrossEntropyLoss(
            weight=cfg.loss.seg.get("weight"), ignore_index=self._ignore_idx, logits_ndim=3
        )
        # For true-casing, we use multi-label classification to predict for each char in a subword
        self._cap_loss: nn.BCEWithLogitsLoss = nn.BCEWithLogitsLoss(
            pos_weight=torch.tensor(cfg.loss.cap["weight"]) if "weight" in cfg.loss.cap else None
        )
        # Weights can be specified in punct{-pre,-post}, cap, seg order.
        self._agg_loss = AggregatorLoss(num_inputs=4, weights=cfg.get("agg_loss_weights"))

        # Punctuation head takes as input encodings and predicts distributions over punct tokens
        self._punct_head_pre: TokenClassifier = TokenClassifier(
            hidden_size=self.hidden_size,
            use_transformer_init=cfg.punct_head_pre.get("use_transformer_init", True),
            num_layers=cfg.punct_head_pre.get("num_layers", 1),
            dropout=cfg.punct_head_pre.get("dropout", 0.1),
            activation="relu",
            log_softmax=False,
            num_classes=len(self._punct_pre_labels) * self._max_token_len,
        )
        self._punct_head_post: TokenClassifier = TokenClassifier(
            hidden_size=self.hidden_size,
            use_transformer_init=cfg.punct_head_post.get("use_transformer_init", True),
            num_layers=cfg.punct_head_post.get("num_layers", 1),
            dropout=cfg.punct_head_post.get("dropout", 0.1),
            activation="relu",
            log_softmax=False,
            num_classes=len(self._punct_post_labels) * self._max_token_len,
        )
        self._seg_head: TokenClassifier = TokenClassifier(
            hidden_size=self.hidden_size,
            use_transformer_init=cfg.seg_head.get("use_transformer_init", True),
            num_layers=cfg.seg_head.get("num_layers", 1),
            dropout=cfg.seg_head.get("dropout", 0.1),
            activation="relu",
            log_softmax=False,
            num_classes=2,
        )
        self._cap_head: TokenClassifier = TokenClassifier(
            hidden_size=self.hidden_size,
            use_transformer_init=cfg.cap_head.get("use_transformer_init", True),
            num_layers=cfg.cap_head.get("num_layers", 1),
            dropout=cfg.cap_head.get("dropout", 0.1),
            activation="relu",
            log_softmax=False,
            num_classes=self._max_token_len,
        )

        # Set each dataset's tokenizer. Model's tokenizer doesn't exist until we initialize BertModule, but datasets are
        # instantiated prior to that.
        if self._train_dl is not None:
            # Train DL has one ConcatDataset
            for dataset in self._train_dl.dataset.datasets:
                dataset.tokenizer = self.tokenizer
        if self._validation_dl is not None:
            # Validation DL is a list of PunctCapSegDataset
            for dataset in self._validation_dl:
                dataset.tokenizer = self.tokenizer

        # Will be populated when dev/test sets are setup
        self._dev_metrics: nn.ModuleList[nn.ModuleDict] = nn.ModuleList()
        if self._validation_dl is not None:
            self._dev_metrics = self._setup_metrics(len(self._validation_dl))
        # module list of module dict
        self._test_metrics: Optional[nn.ModuleList[nn.ModuleDict]] = None

    @property
    def max_length(self):
        # Prefer to use the max length used in training; fall back on the LM's max length.
        if "train_ds" in self._cfg and "max_length" in self._cfg.train_ds:
            return self._cfg.train_ds.max_length
        else:
            return self.bert_model.config.max_position_embeddings

    def setup_multiple_validation_data(self, val_data_config: Union[DictConfig, Dict]):
        self.setup_validation_data(val_data_config)

    def setup_test_data(self, test_data_config: Union[DictConfig, Dict]):
        self._test_dl = self._setup_eval_dataloaders_from_config(cfg=test_data_config)
        self._test_metrics = self._setup_test_metrics(test_data_config.get("num_thresholds", 1))

    def setup_validation_data(self, val_data_config: Union[DictConfig, Dict]):
        self._validation_dl = self._setup_eval_dataloaders_from_config(cfg=val_data_config)
        self._validation_names = [f"val_{dl.dataset.language}" for dl in self._validation_dl]
        # TODO if self._dev_metrics already exists, overwrite it?
        # self._setup_metrics(len(self._validation_dl), self._dev_metrics)

    def setup_training_data(self, train_data_config: Union[DictConfig, Dict]):
        self._train_dl = self._setup_train_dataloader_from_config(cfg=train_data_config)

    def _setup_test_metrics(self, num_thresholds: int = 10) -> nn.ModuleList:
        metrics: nn.ModuleList = nn.ModuleList()
        for _ in range(num_thresholds):
            metrics.append(self._setup_metrics(num_dl=1)[0])
        return metrics

    def _setup_metrics(self, num_dl: int = 1) -> nn.ModuleList:
        """Creates metrics for each data loader. Typically, we have one DL per language.

        Metrics are reported for punctuation (pre- and post-token), true casing, segmentation, and loss.

        Returns:
            A :class:``nn.ModuleList``, with one element per data loader. Each element is another
            :class:``nn.ModuleList`` of metrics for that language.

        """
        module_list: nn.ModuleList = nn.ModuleList()
        for _ in range(num_dl):
            metrics: nn.ModuleDict = nn.ModuleDict(
                {
                    "loss": GlobalAverageLossMetric(dist_sync_on_step=False, take_avg_loss=True),
                    "punct_pre_report": ClassificationReport(
                        num_classes=len(self._punct_pre_labels),
                        label_ids=self._punct_pre_token_to_index,
                        mode="macro",
                        dist_sync_on_step=False,
                    ),
                    "punct_post_report": ClassificationReport(
                        num_classes=len(self._punct_post_labels),
                        label_ids=self._punct_post_token_to_index,
                        mode="macro",
                        dist_sync_on_step=False,
                    ),
                    "cap_report": ClassificationReport(
                        num_classes=2, label_ids={"LOWER": 0, "UPPER": 1}, mode="macro", dist_sync_on_step=False
                    ),
                    "seg_report": ClassificationReport(
                        num_classes=2, label_ids={"NOSTOP": 0, "FULLSTOP": 1}, mode="macro", dist_sync_on_step=False
                    ),
                }
            )
            module_list.append(metrics)
        return module_list

    def _setup_eval_dataloaders_from_config(self, cfg) -> List[torch.utils.data.DataLoader]:
        dataloaders: List[torch.utils.data.DataLoader] = []
        for ds_config in cfg.datasets:
            # Add all common variables, if not set already
            with open_dict(ds_config):
                for k, v in cfg.get("common", {}).items():
                    if k not in ds_config:
                        ds_config[k] = v
            dataset: PunctCapSegDataset = instantiate(ds_config)
            if not isinstance(dataset, PunctCapSegDataset):
                raise ValueError(
                    f"Expected dataset config to instantiate an implementation of 'PunctCapSegDataset' but instead got "
                    f"'{type(dataset)}' from config {ds_config}."
                )
            if hasattr(self, "tokenizer"):
                dataset.tokenizer = self.tokenizer
            dataloader = torch.utils.data.DataLoader(
                dataset=dataset,
                collate_fn=dataset.collate_fn,
                batch_size=cfg.get("batch_size", 128),
                num_workers=cfg.get("num_workers", 8),
                pin_memory=cfg.get("pin_memory", False),
                drop_last=cfg.get("drop_last", False),
            )
            dataloaders.append(dataloader)
        return dataloaders

    def _setup_train_dataloader_from_config(self, cfg) -> List[torch.utils.data.DataLoader]:
        datasets: List[PunctCapSegDataset] = []
        for ds_config in cfg.datasets:
            # Add all common variables, if not set already
            with open_dict(ds_config):
                for k, v in cfg.get("common", {}).items():
                    if k not in ds_config:
                        ds_config[k] = v
            dataset: PunctCapSegDataset = instantiate(ds_config)
            if not isinstance(dataset, PunctCapSegDataset):
                raise ValueError(
                    f"Expected dataset config to instantiate an implementation of 'PunctCapSegDataset' but instead got "
                    f"'{type(dataset)}' from config {ds_config}."
                )
            # If model tokenizer has been set already, assign it
            if hasattr(self, "tokenizer"):
                dataset.tokenizer = self.tokenizer
            datasets.append(dataset)
        # Currently only one type of dataset is implemented; ok to always use a map data set
        dataset: ConcatDataset = ConcatDataset(
            datasets=datasets,
            sampling_technique=cfg.get("sampling_technique", "temperature"),
            sampling_temperature=cfg.get("sampling_temperature", 5),
            sampling_probabilities=cfg.get("sampling_probabilities", None),
        )
        dataloader = torch.utils.data.DataLoader(
            dataset=dataset,
            collate_fn=datasets[0].collate_fn,  # TODO assumption; works for now
            batch_size=cfg.get("batch_size", 32),
            num_workers=cfg.get("num_workers", 8),
            pin_memory=cfg.get("pin_memory", False),
            drop_last=cfg.get("drop_last", False),
        )
        return dataloader

    @property
    def input_types(self) -> Optional[Dict[str, NeuralType]]:
        return {"input_ids": NeuralType(("B", "T"), TokenIndex()), "lengths": NeuralType(("B",), LengthsType())}

    @property
    def output_types(self) -> Optional[Dict[str, NeuralType]]:
        return {
            "punct_pre_logits": NeuralType(("B", "D", "T"), LogitsType()),
            "punct_post_logits": NeuralType(("B", "D", "T"), LogitsType()),
            "cap_logits": NeuralType(("B", "D", "T"), LogitsType()),
            "seg_logits": NeuralType(("B", "D", "T"), LogitsType()),
        }

    def _run_step(self, batch: Tuple) -> Tuple[torch.Tensor, torch.Tensor, torch.Tensor, torch.Tensor, torch.Tensor]:
        # All inputs and targets are shape [B, T]
        if self._multipass:
            (
                punct_inputs,
                cap_seg_inputs,
                punct_pre_targets,
                punct_post_targets,
                cap_targets,
                seg_targets,
                _,
                _,
            ) = batch
            # Mask sequence mask
            punct_mask = punct_inputs.ne(self.tokenizer.pad_id)
            cap_seg_mask = cap_seg_inputs.ne(self.tokenizer.pad_id)
            # Encoded output is [B, T, D]
            punct_encoded = self.bert_model(
                input_ids=punct_inputs, attention_mask=punct_mask, token_type_ids=torch.zeros_like(punct_inputs)
            )
            cap_seg_encoded = self.bert_model(
                input_ids=cap_seg_inputs, attention_mask=cap_seg_mask, token_type_ids=torch.zeros_like(cap_seg_inputs)
            )
            # Megatron will return tuples; the first element is the decoder output.
            if isinstance(punct_encoded, tuple):
                punct_encoded = punct_encoded[0]
                cap_seg_encoded = cap_seg_encoded[0]
            # [B, T, D * max_token_len]
            punct_pre_logits = self._punct_head_pre(hidden_states=punct_encoded)
            punct_post_logits = self._punct_head_post(hidden_states=punct_encoded)
            cap_logits = self._cap_head(hidden_states=cap_seg_encoded)
            # [B, T, 2]
            seg_logits = self._seg_head(hidden_states=cap_seg_encoded)
        else:
            # One pass: all heads uses the same input/encoding and predict in parallel
            inputs, punct_pre_targets, punct_post_targets, cap_targets, seg_targets, _ = batch
            mask = inputs.ne(self.tokenizer.pad_id)
            # Encoded output is [B, T, D]
            encoded = self.bert_model(input_ids=inputs, attention_mask=mask, token_type_ids=torch.zeros_like(inputs))
            if isinstance(encoded, tuple):
                encoded = encoded[0]
            # [B, T, D * max_token_len]
            punct_pre_logits = self._punct_head_pre(hidden_states=encoded)
            punct_post_logits = self._punct_head_post(hidden_states=encoded)
            cap_logits = self._cap_head(hidden_states=encoded)
            # [B, T, 2]
            seg_logits = self._seg_head(hidden_states=encoded)

        # Unfold the logits to match the targets: [B, T, max_chars_per_token, C]
        punct_pre_logits = punct_pre_logits.view([*punct_pre_logits.shape[:-1], -1, len(self._punct_pre_labels)])
        punct_post_logits = punct_post_logits.view([*punct_post_logits.shape[:-1], -1, len(self._punct_post_labels)])

        # Compute losses
        punct_pre_loss = self._punct_pre_loss(logits=punct_pre_logits, labels=punct_pre_targets)
        punct_post_loss = self._punct_post_loss(logits=punct_post_logits, labels=punct_post_targets)
        seg_loss = self._seg_loss(logits=seg_logits, labels=seg_targets)
        # If all elements are uncased, BCE returns nan. So set to zero if no targets (ja, zh, hi, etc.).
        cap_mask = cap_targets.ne(self._ignore_idx)
        if cap_mask.any():
            cap_loss = self._cap_loss(input=cap_logits[cap_mask], target=cap_targets[cap_mask].float())
        else:
            # Dimensionless 0.0 like cap_logits
            cap_loss = cap_logits.new_zeros(1).squeeze()

        loss = self._agg_loss.forward(loss_1=punct_pre_loss, loss_2=punct_post_loss, loss_3=cap_loss, loss_4=seg_loss)

        return loss, punct_pre_logits, punct_post_logits, cap_logits, seg_logits

    def training_step(self, batch: Tuple[torch.Tensor], batch_idx: int):
        loss, _, _, _, _ = self._run_step(batch)
        lr = self._optimizer.param_groups[0]['lr']
        self.log('lr', lr, prog_bar=True)
        self.log('train_loss', loss)
        return loss

    def _eval_step(self, batch: Tuple, dataloader_idx: int = 0) -> None:
        loss, punct_pre_logits, punct_post_logits, cap_logits, seg_logits = self._run_step(batch)
        if self._multipass:
            (
                _,
                _,  # punct, cap/seg inputs (don't need because we ran step)
                punct_pre_targets,
                punct_post_targets,
                cap_targets,
                seg_targets,
                _,
                _,  # punct, cap/seg lengths (don't need because we use pad_id)
            ) = batch
        else:
            _, punct_pre_targets, punct_post_targets, cap_targets, seg_targets, _ = batch
        # All log probs are [B, T, D]
        punct_pre_preds = punct_pre_logits.argmax(dim=-1)
        punct_post_preds = punct_post_logits.argmax(dim=-1)
        cap_mask = cap_targets.ne(self._ignore_idx)
        cap_preds = cap_logits[cap_mask].sigmoid().gt(0.5)
        seg_mask = seg_targets.ne(self._ignore_idx)
        seg_preds = seg_logits.argmax(dim=-1)

        metrics: nn.ModuleDict = self._dev_metrics[dataloader_idx]
        punct_pre_mask = punct_pre_targets.ne(self._ignore_idx)
        punct_post_mask = punct_post_targets.ne(self._ignore_idx)
        num_targets = punct_pre_mask.sum() + punct_post_mask.sum() + cap_mask.sum() + seg_mask.sum()
        metrics["loss"](loss=loss, num_measurements=num_targets)
        metrics["punct_pre_report"](punct_pre_preds[punct_pre_mask], punct_pre_targets[punct_pre_mask])
        metrics["punct_post_report"](punct_post_preds[punct_post_mask], punct_post_targets[punct_post_mask])
        metrics["cap_report"](cap_preds, cap_targets[cap_mask])
        metrics["seg_report"](seg_preds[seg_mask], seg_targets[seg_mask])

    def _test_step(self, batch: Tuple, dataloader_idx: int = 0) -> None:
        loss, punct_pre_logits, punct_post_logits, cap_logits, seg_logits = self._run_step(batch)
        if self._multipass:
            (
                _,
                _,  # punct, cap/seg inputs (don't need because we ran step)
                punct_pre_targets,
                punct_post_targets,
                cap_targets,
                seg_targets,
                _,
                _,  # punct, cap/seg lengths (don't need because we use pad_id)
            ) = batch
        else:
            _, punct_pre_targets, punct_post_targets, cap_targets, seg_targets, _ = batch
        # Prepare masks
        cap_mask = cap_targets.ne(self._ignore_idx)
        seg_mask = seg_targets.ne(self._ignore_idx)
        punct_pre_mask = punct_pre_targets.ne(self._ignore_idx)
        punct_post_mask = punct_post_targets.ne(self._ignore_idx)
        # Get all probs. All log probs are [B, T, D]
        punct_pre_probs = punct_pre_logits.softmax(dim=-1)
        punct_post_probs = punct_post_logits.softmax(dim=-1)
        seg_probs = seg_logits.softmax(dim=-1)[..., 1]
        cap_probs = cap_logits[cap_mask].sigmoid()  # Setup as a BCE multi-label problem
        num_targets = punct_pre_mask.sum() + punct_post_mask.sum() + cap_mask.sum() + seg_mask.sum()
        # Ignore the punctuation null index, for thresholding purposes
        punct_pre_probs[..., self._null_punct_pre_index] = -1
        punct_post_probs[..., self._null_punct_post_index] = -1

        num_thresholds = len(self._test_metrics)
        # bounds are [0.0, 1.0] inclusive, and N-2 thresholds between bounds. For one, use default 0.5
        if num_thresholds > 1:
            thresholds = torch.arange(num_thresholds) / (num_thresholds - 1)
        else:
            thresholds = [0.5]
        punct_pre_scores, punct_pre_preds = punct_pre_probs.max(dim=-1)
        punct_post_scores, punct_post_preds = punct_post_probs.max(dim=-1)
        for i, threshold in enumerate(thresholds):
            seg_preds = seg_probs.ge(threshold)
            cap_preds = cap_probs.ge(threshold)
            # Predict null if punctuation scores low
            pre_threshold_mask = punct_pre_scores.lt(threshold)
            post_threshold_mask = punct_post_scores.lt(threshold)
            thresholded_pre_preds = punct_pre_preds.masked_fill(pre_threshold_mask, self._null_punct_pre_index)
            thresholded_post_preds = punct_post_preds.masked_fill(post_threshold_mask, self._null_punct_pre_index)
            self._test_metrics[i]["punct_pre_report"](
                thresholded_pre_preds[punct_pre_mask], punct_pre_targets[punct_pre_mask]
            )
            self._test_metrics[i]["punct_post_report"](
                thresholded_post_preds[punct_post_mask], punct_post_targets[punct_post_mask]
            )
            self._test_metrics[i]["cap_report"](cap_preds, cap_targets[cap_mask])
            self._test_metrics[i]["seg_report"](seg_preds[seg_mask], seg_targets[seg_mask])

    def _get_language_for_dl_idx(self, idx: int) -> str:
        ds: PunctCapSegDataset = self._validation_dl[idx].dataset
        language = ds.language
        return language

    def _multi_eval_epoch_end(self, dataloader_idx: int):
        """ Epoch end logic for both validation and test """
        metric_dict: nn.ModuleDict = self._dev_metrics[dataloader_idx]
        # Resolve language for better logging
        language = self._get_language_for_dl_idx(dataloader_idx)

        # Compute, reset, and log the loss for this language
        loss = metric_dict["loss"].compute()
        metric_dict["loss"].reset()
        self.log(f"val_{language}_loss", loss)

        # Compute, reset, and log the precision/recall/f1 for punct/cap/seg for this language
        for analytic in ["punct_pre", "punct_post", "cap", "seg"]:
            precision, recall, f1, report = metric_dict[f"{analytic}_report"].compute()
            metric_dict[f"{analytic}_report"].reset()
            self.log(f"val_{language}_{analytic}_precision", precision)
            self.log(f"val_{language}_{analytic}_recall", recall)
            self.log(f"val_{language}_{analytic}_f1", f1)
            logging.info(f"{analytic} report for '{language}': {report}")

    # TODO re-enable these, in the case of using only one language.
    #   When using multiple data loaders, uncommenting these will break eval.
    #   When using one data loader, commenting these will break eval.
    # def validation_epoch_end(self, outputs) -> None:
    #     # Always use multi implementation and just use index 0.
    #     self.multi_validation_epoch_end(outputs=outputs, dataloader_idx=0)
    #
    def test_epoch_end(self, outputs) -> None:
        num_thresholds = len(self._test_metrics)
        if num_thresholds > 1:
            thresholds = torch.arange(num_thresholds) / (num_thresholds - 1)
        else:
            thresholds = [0.5]
        # Compute, reset, and log the precision/recall/f1 for punct/cap/seg for this threshold
        for analytic in ["punct_pre", "punct_post", "cap", "seg"]:
            print(f"Table for {analytic}")
            print(f"threshold\tprecision\trecall\tf1")
            for i, metrics in enumerate(self._test_metrics):
                precision, recall, f1, report = metrics[f"{analytic}_report"].compute()
                threshold = thresholds[i]
                print(f"{threshold:0.2f}\t{precision:0.2f}\t{recall:0.2f}\t{f1:0.2f}")
                metrics[f"{analytic}_report"].reset()

    def multi_validation_epoch_end(self, outputs, dataloader_idx: int = 0) -> None:
        self._multi_eval_epoch_end(dataloader_idx)

    def validation_step(self, batch: Tuple[torch.Tensor], batch_idx: int, dataloader_idx: int = 0) -> None:
        self._eval_step(batch=batch, dataloader_idx=dataloader_idx)

    def test_step(self, batch: Tuple[torch.Tensor], batch_idx: int, dataloader_idx: int = 0) -> None:
        self._test_step(batch=batch, dataloader_idx=dataloader_idx)

    def on_validation_epoch_start(self) -> None:
        # For datasets that generate examples on-the-fly, reset the RNG so we get the same examples every
        # epoch for stable evaluation.
        for dl in self._validation_dl:
            if hasattr(dl.dataset, "reseed_rng"):
                dl.dataset.reseed_rng()

    @typecheck()
    def forward(self, input_ids: torch.Tensor, lengths: torch.Tensor):
        raise NotImplementedError()

    @classmethod
    def list_available_models(cls) -> Optional[PretrainedModelInfo]:
        return None

    def predict_dataloader(self, config: Union[Dict, DictConfig]):
        dataset: InferencePunctCapSegDataset = InferencePunctCapSegDataset(
            tokenizer=self.tokenizer,
            input_file=config.get("input_file"),
            input_texts=config.get("texts"),
            max_length=config.get("max_length", self.max_length),
            fold_overlap=config.get("fold_overlap", 16),
        )
        dataloader = torch.utils.data.DataLoader(
            dataset=dataset,
            collate_fn=dataset.collate_fn,
            batch_size=config.get("batch_size", 16),
            num_workers=config.get("num_workers", 8),
            pin_memory=config.get("pin_memory", False),
            drop_last=config.get("drop_last", False),
        )
        return dataloader

    def _unfold_tensors(
        self,
        folded_tensor: torch.Tensor,
        lengths: torch.Tensor,
        batch_ids: torch.Tensor,
        overlap: int,
        time_dim: int = 1,
    ) -> List[List]:
        # Move everything to CPU
        folded_tensor = folded_tensor.cpu()
        lengths = lengths.cpu()
        batch_ids = batch_ids.cpu()

        unfolded_outputs: List = []
        batch_id_to_indices: DefaultDict[int, List[int]] = defaultdict(list)
        # Sort by original batch index
        for position, batch_id in enumerate(batch_ids.tolist()):
            batch_id_to_indices[batch_id].append(position)
        for batch_index in range(len(batch_id_to_indices)):
            indices = batch_id_to_indices[batch_index]
            unfolded_tensor: Optional[torch.Tensor] = None
            for index in indices:
                length = lengths[index]
                # Strip BOS and EOS here. Reduce time dim by 1 because we extract batch element.
                subsegment_tensor = folded_tensor[index].narrow(time_dim - 1, 1, length - 2)
                if unfolded_tensor is None:
                    unfolded_tensor = subsegment_tensor
                else:
                    unfolded_tensor = torch.cat(
                        (
                            unfolded_tensor.narrow(
                                time_dim - 1, 0, unfolded_tensor.shape[time_dim - 1] - overlap // 2
                            ),
                            subsegment_tensor.narrow(time_dim - 1, overlap // 2, length - 2 - overlap // 2),
                        )
                    )
            # Always return lists, because this function is used after running model
            unfolded_outputs.append(unfolded_tensor.tolist())
        return unfolded_outputs

    def _get_char_cap_preds(
        self, tokens: List[str], probs: List[List[float]], oov_lens: List[int], threshold: float
    ) -> List[int]:
        """Gathers character-level truecase predictions from subword predictions"""
        preds: List[int] = []
        oov_index = 0
        for token_num, token in enumerate(tokens):
            # For unknown tokens, take no action
            if token == self.tokenizer.unk_token:
                token_len = oov_lens[oov_index]
                oov_index += 1
                preds.extend([0] * token_len)
                continue
            start = 2 if token.startswith("##") else 0
            for char_num in range(start, len(token)):
                score = probs[token_num][char_num]
                preds.append(0 if score < threshold else 1)
        return preds

    def _get_char_seg_preds(
        self, tokens: List[str], probs: List[float], oov_lens: List[int], threshold: float, full_stop_preds: List[int]
    ) -> List[int]:
        """Gathers character-level sentence boundary predictions from subword predictions"""
        # We'll do a lot of lookups
        full_stop_preds = set(full_stop_preds)
        preds: List[int] = []
        oov_index = 0
        current_char = 0
        for token_num, token in enumerate(tokens):
            # Find out how many input chars this subtoken consumes
            if token == self.tokenizer.unk_token:
                token_len = oov_lens[oov_index]
                oov_index += 1
            elif token.startswith("##"):
                token_len = len(token) - 2
            else:
                token_len = len(token)
            # Advance to the end of this char
            current_char += token_len
            # Note if this char should be a full stop. Only consider positions where we predicted a full stop.
            is_full_stop = current_char - 1 in full_stop_preds or token[-1] in self._full_stops
            if is_full_stop and probs[token_num] >= threshold:
                preds.append(current_char)
        return preds

    def _get_char_punct_preds(
        self,
        tokens: List[str],
        probs: List[List[float]],
        preds: List[List[int]],
        oov_lens: List[int],
        threshold: float,
        is_post: bool,
    ) -> List[str]:
        """Gathers character-level punctuation predictions from subword predictions"""
        char_preds: List[str] = []
        oov_index = 0
        labels = self._punct_post_labels if is_post else self._punct_pre_labels
        for token_num, token in enumerate(tokens):
            # For unknown tokens, take no action
            if token == self.tokenizer.unk_token:
                token_len = oov_lens[oov_index]
                oov_index += 1
                char_preds.extend([self._cfg.null_punct_token] * token_len)
                continue
            start = 2 if token.startswith("##") else 0
            for char_num in range(start, len(token)):
                score = probs[token_num][char_num]
                if score >= threshold:
                    pred = preds[token_num][char_num]
                    label = labels[pred]
                    char_preds.append(label)
                else:
                    char_preds.append(self._cfg.null_punct_token)
        return char_preds

    # TODO just copied from data set
    def _find_oov_lengths(self, input_text: str) -> List[int]:
        if isinstance(self.tokenizer, AutoTokenizer) and self.tokenizer.tokenizer.do_basic_tokenize:
            input_text = " ".join(self.tokenizer.tokenizer.basic_tokenizer.tokenize(input_text))
        tokens = self.tokenizer.text_to_tokens(input_text)
        oov_lengths = []
        words = input_text.split()
        word_num = 0
        for token in tokens:
            if token == self.tokenizer.unk_token:
                oov_lengths.append(len(words[word_num]))
            if not token.startswith("##"):
                word_num += 1
        return oov_lengths

    @torch.inference_mode()
    def infer(
        self,
        texts: List[str],
        cap_threshold: float = 0.5,
        seg_threshold: float = 0.5,
        punct_threshold: float = 0.5,
        fold_overlap: int = 16,
        batch_size: int = 32,
        max_length: Optional[int] = None,
        do_punctuation: bool = True,
        do_truecasing: bool = True,
        do_segmentation: bool = True
    ) -> List[List[str]]:
        in_mode = self.training
        self.eval()
        if max_length is None:
            max_length = self.max_length
        dataloader = self.predict_dataloader(
            {"texts": texts, "max_length": max_length, "fold_overlap": fold_overlap, "batch_size": batch_size}
        )
        out_texts: List[List[str]] = []
        for batch in dataloader:
            folded_input_ids, folded_batch_indices, lengths, input_strings = batch
            # print(self.tokenizer.ids_to_tokens(folded_input_ids[0].tolist()))
            # [B, T, D]
            encoded: torch.Tensor = self.bert_model(
                input_ids=folded_input_ids,
                attention_mask=folded_input_ids.ne(self.tokenizer.pad_id),
                token_type_ids=torch.zeros_like(folded_input_ids),
            )

            if do_truecasing:
                # [B, T, max_token_len]
                cap_logits = self._cap_head(hidden_states=encoded)
                all_cap_scores = cap_logits.sigmoid()
                all_cap_scores = self._unfold_tensors(
                    folded_tensor=all_cap_scores, lengths=lengths, overlap=fold_overlap, batch_ids=folded_batch_indices
                )

            if do_segmentation:
                # [B, T, 2]
                seg_logits = self._seg_head(hidden_states=encoded)
                all_seg_scores = seg_logits.softmax(dim=-1)[..., 1]
                all_seg_scores = self._unfold_tensors(
                    folded_tensor=all_seg_scores, lengths=lengths, overlap=fold_overlap, batch_ids=folded_batch_indices
                )

            if do_punctuation:
                # [B, T, D * max_token_len]
                pre_logits = self._punct_head_pre(hidden_states=encoded)
                post_logits = self._punct_head_post(hidden_states=encoded)
                # Unfold token preds to char preds [B, T, D * max_token_len] -> [B, T, max_token_len, D]
                pre_logits = pre_logits.view([*pre_logits.shape[:-1], -1, len(self._punct_pre_labels)])
                post_logits = post_logits.view([*post_logits.shape[:-1], -1, len(self._punct_post_labels)])
                # Select the highest-scoring value
                # [B, T, max_token_len, D] -> [B, T, max_token_len]
                all_pre_scores, all_pre_preds = pre_logits.softmax(dim=-1).max(dim=-1)
                all_post_scores, all_post_preds = post_logits.softmax(dim=-1).max(dim=-1)
                all_pre_scores = self._unfold_tensors(
                    folded_tensor=all_pre_scores, lengths=lengths, overlap=fold_overlap, batch_ids=folded_batch_indices
                )
                all_pre_preds = self._unfold_tensors(
                    folded_tensor=all_pre_preds, lengths=lengths, overlap=fold_overlap, batch_ids=folded_batch_indices
                )
                all_post_scores = self._unfold_tensors(
                    folded_tensor=all_post_scores, lengths=lengths, overlap=fold_overlap, batch_ids=folded_batch_indices
                )
                all_post_preds = self._unfold_tensors(
                    folded_tensor=all_post_preds, lengths=lengths, overlap=fold_overlap, batch_ids=folded_batch_indices
                )

            unfolded_input_ids = self._unfold_tensors(
                folded_tensor=folded_input_ids, lengths=lengths, overlap=fold_overlap, batch_ids=folded_batch_indices
            )
            for batch_idx, ids in enumerate(unfolded_input_ids):
                input_text = input_strings[batch_idx]
                tokens = self.tokenizer.ids_to_tokens(ids)
                oov_lens = self._find_oov_lengths(input_text)
                if do_truecasing:
                    cap_char_preds = self._get_char_cap_preds(
                        tokens=tokens, probs=all_cap_scores[batch_idx], oov_lens=oov_lens, threshold=cap_threshold,
                    )
                if do_punctuation:
                    post_tokens = self._get_char_punct_preds(
                        tokens=tokens,
                        probs=all_post_scores[batch_idx],
                        preds=all_post_preds[batch_idx],
                        oov_lens=oov_lens,
                        threshold=punct_threshold,
                        is_post=True,
                    )
                    pre_tokens = self._get_char_punct_preds(
                        tokens=tokens,
                        probs=all_pre_scores[batch_idx],
                        preds=all_pre_preds[batch_idx],
                        oov_lens=oov_lens,
                        threshold=punct_threshold,
                        is_post=False,
                    )
                if do_segmentation:
                    full_stop_indices = [i for i, token in enumerate(post_tokens) if token in self._full_stops]
                    break_points = self._get_char_seg_preds(
                        tokens=tokens, probs=all_seg_scores[batch_idx], oov_lens=oov_lens, threshold=seg_threshold,
                        full_stop_preds=full_stop_indices
                    )

                segmented_texts: List[str] = []
                output_chars: List[str] = []
                # All character-level predictions align to non-whitespace inputs
                non_whitespace_index = 0
                for input_char in list(input_text):
                    if input_char == " ":
                        output_chars.append(" ")
                        continue
                    if do_punctuation:
                        # Maybe add punctuation before this char
                        pre_token = pre_tokens[non_whitespace_index]
                        if pre_token != self._cfg.null_punct_token:
                            output_chars.append(pre_token)
                    if do_truecasing:
                        # Append true-cased input char to output
                        if cap_char_preds[non_whitespace_index] == 1:
                            output_chars.append(input_char.upper())
                        else:
                            output_chars.append(input_char.lower())
                    else:
                        output_chars.append(input_char)
                    if do_punctuation:
                        # Maybe add punctuation after this char
                        post_token = post_tokens[non_whitespace_index]
                        if post_token != self._cfg.null_punct_token:
                            output_chars.append(post_token)
                    if do_segmentation:
                        # Maybe split sentence on this char
                        if break_points and break_points[0] == non_whitespace_index + 1:
                            segmented_texts.append("".join(output_chars).strip())
                            output_chars = []
                            del break_points[0]
                    non_whitespace_index += 1
                if output_chars:
                    out_text = "".join(output_chars).strip()
                    segmented_texts.append(out_text)
                out_texts.append(segmented_texts)
        self.train(in_mode)
        return out_texts<|MERGE_RESOLUTION|>--- conflicted
+++ resolved
@@ -1,7 +1,6 @@
-import enum
-import itertools
+
 from collections import defaultdict
-from typing import DefaultDict, Dict, Iterable, List, Optional, Tuple, Union
+from typing import DefaultDict, Dict, List, Optional, Tuple, Union
 
 import torch
 import torch.nn as nn
@@ -9,11 +8,7 @@
 from omegaconf import DictConfig, open_dict
 from pytorch_lightning import Trainer
 
-<<<<<<< HEAD
 from nemo.collections.common.data import ConcatDataset
-=======
-from nemo.collections.common.data import ConcatDataset, ConcatMapDataset
->>>>>>> 57bc4b95
 from nemo.collections.common.losses import AggregatorLoss, CrossEntropyLoss
 from nemo.collections.common.metrics import GlobalAverageLossMetric
 from nemo.collections.common.tokenizers import AutoTokenizer
