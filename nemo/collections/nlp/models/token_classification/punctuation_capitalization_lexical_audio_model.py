--- conflicted
+++ resolved
@@ -84,13 +84,9 @@
         if os.path.exists(cfg.audio_encoder.pretrained_model):
             audio_cfg = nemo_asr.models.ASRModel.restore_from(cfg.audio_encoder.pretrained_model, return_config=True)
         else:
-<<<<<<< HEAD
-            audio_cfg = nemo_asr.models.ASRModel.from_pretrained(cfg.audio_encoder.pretrained_model, return_config=True)
-=======
             audio_cfg = nemo_asr.models.ASRModel.from_pretrained(
                 cfg.audio_encoder.pretrained_model, return_config=True
             )
->>>>>>> ec9db985
 
         if cfg.audio_encoder.get('adapter', None):
             if cfg.audio_encoder.adapter.enable:
@@ -122,13 +118,6 @@
 
         if hasattr(self.audio_encoder.cfg, 'decoder.feat_in'):
             self.audio_proj = Linear(
-<<<<<<< HEAD
-                self.audio_encoder.cfg.decoder.feat_in, self.bert_model(**self.bert_model.input_example()[0]).size()[-1]
-            )
-        else:
-            self.audio_proj = Linear(
-                self.audio_encoder.cfg.encoder.d_model, self.bert_model(**self.bert_model.input_example()[0]).size()[-1]
-=======
                 self.audio_encoder.cfg.decoder.feat_in,
                 self.bert_model(**self.bert_model.input_example()[0]).size()[-1],
             )
@@ -136,7 +125,6 @@
             self.audio_proj = Linear(
                 self.audio_encoder.cfg.encoder.d_model,
                 self.bert_model(**self.bert_model.input_example()[0]).size()[-1],
->>>>>>> ec9db985
             )
 
         if cfg.audio_encoder.freeze.get('is_enabled', False):
@@ -309,11 +297,7 @@
         margin: int = 16,
         return_labels: bool = False,
         dataloader_kwargs: Dict[str, Any] = None,
-<<<<<<< HEAD
-        audio_queries: Optional[Union[List[bytes],List[str]]] = None,
-=======
         audio_queries: Optional[Union[List[bytes], List[str]]] = None,
->>>>>>> ec9db985
         target_sr: Optional[int] = None,
     ) -> List[str]:
         """
