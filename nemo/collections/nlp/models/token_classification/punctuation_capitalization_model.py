# Copyright (c) 2020, NVIDIA CORPORATION.  All rights reserved.
#
# Licensed under the Apache License, Version 2.0 (the "License");
# you may not use this file except in compliance with the License.
# You may obtain a copy of the License at
#
#     http://www.apache.org/licenses/LICENSE-2.0
#
# Unless required by applicable law or agreed to in writing, software
# distributed under the License is distributed on an "AS IS" BASIS,
# WITHOUT WARRANTIES OR CONDITIONS OF ANY KIND, either express or implied.
# See the License for the specific language governing permissions and
# limitations under the License.

import os
from typing import Dict, List, Optional

import torch
from omegaconf import DictConfig, OmegaConf
from pytorch_lightning import Trainer

from nemo.collections.common.losses import AggregatorLoss, CrossEntropyLoss
from nemo.collections.nlp.data.token_classification.punctuation_capitalization_dataset import (
    BertPunctuationCapitalizationDataset,
    BertPunctuationCapitalizationInferDataset,
)
from nemo.collections.nlp.metrics.classification_report import ClassificationReport
from nemo.collections.nlp.modules.common import TokenClassifier
from nemo.collections.nlp.modules.common.lm_utils import get_lm_model
from nemo.collections.nlp.modules.common.tokenizer_utils import get_tokenizer
from nemo.collections.nlp.parts.utils_funcs import tensor2list
from nemo.core.classes import typecheck
from nemo.core.classes.modelPT import ModelPT
from nemo.core.neural_types import LogitsType, NeuralType
from nemo.utils import logging

__all__ = ['PunctuationCapitalizationModel']


class PunctuationCapitalizationModel(ModelPT):
    @property
    def input_types(self) -> Optional[Dict[str, NeuralType]]:
        return self.bert_model.input_types

    @property
    def output_types(self) -> Optional[Dict[str, NeuralType]]:
        return {
            "punct_logits": NeuralType(('B', 'T', 'C'), LogitsType()),
            "capit_logits": NeuralType(('B', 'T', 'C'), LogitsType()),
        }

    def __init__(self, cfg: DictConfig, trainer: Trainer = None):
        """
        Initializes BERT Punctuation and Capitalization model.
        """
        self.data_dir = cfg.dataset.data_dir

        self._setup_tokenizer(cfg.tokenizer)

        super().__init__(cfg=cfg, trainer=trainer)

        self.bert_model = get_lm_model(
            pretrained_model_name=cfg.language_model.pretrained_model_name,
            config_file=cfg.language_model.config_file,
            config_dict=OmegaConf.to_container(cfg.language_model.config) if cfg.language_model.config else None,
            checkpoint_file=cfg.language_model.lm_checkpoint,
        )

<<<<<<< HEAD
        self.hidden_size = self.bert_model.config.hidden_size

=======
>>>>>>> af900ee0
        self.punct_classifier = TokenClassifier(
            hidden_size=self.bert_model.config.hidden_size,
            num_classes=len(self._cfg.punct_label_ids),
            activation=cfg.punct_head.activation,
            log_softmax=cfg.punct_head.log_softmax,
            dropout=cfg.punct_head.fc_dropout,
            num_layers=cfg.punct_head.punct_num_fc_layers,
            use_transformer_init=cfg.punct_head.use_transformer_init,
        )

        self.capit_classifier = TokenClassifier(
            hidden_size=self.bert_model.config.hidden_size,
            num_classes=len(self._cfg.capit_label_ids),
            activation=cfg.capit_head.activation,
            log_softmax=cfg.capit_head.log_softmax,
            dropout=cfg.capit_head.fc_dropout,
            num_layers=cfg.capit_head.capit_num_fc_layers,
            use_transformer_init=cfg.capit_head.use_transformer_init,
        )

        self.loss = CrossEntropyLoss(logits_ndim=3)
        self.agg_loss = AggregatorLoss(num_inputs=2)

        # setup to track metrics
        self.punct_class_report = ClassificationReport(
            len(self._cfg.punct_label_ids), label_ids=self._cfg.punct_label_ids
        )
        self.capit_class_report = ClassificationReport(
            len(self._cfg.capit_label_ids), label_ids=self._cfg.capit_label_ids
        )

    @typecheck()
    def forward(self, input_ids, attention_mask, token_type_ids=None):
        """
        No special modification required for Lightning, define it as you normally would
        in the `nn.Module` in vanilla PyTorch.
        """
        hidden_states = self.bert_model(
            input_ids=input_ids, token_type_ids=token_type_ids, attention_mask=attention_mask
        )
        punct_logits = self.punct_classifier(hidden_states=hidden_states)
        capit_logits = self.capit_classifier(hidden_states=hidden_states)
        return punct_logits, capit_logits

    def _make_step(self, batch):
        input_ids, input_type_ids, input_mask, subtokens_mask, loss_mask, punct_labels, capit_labels = batch
        punct_logits, capit_logits = self(
            input_ids=input_ids, token_type_ids=input_type_ids, attention_mask=input_mask
        )

        punct_loss = self.loss(logits=punct_logits, labels=punct_labels, loss_mask=loss_mask)
        capit_loss = self.loss(logits=capit_logits, labels=capit_labels, loss_mask=loss_mask)
        loss = self.agg_loss(loss_1=punct_loss, loss_2=capit_loss)
        return loss, punct_logits, capit_logits

    def training_step(self, batch, batch_idx):
        """
        Lightning calls this inside the training loop with the data from the training dataloader
        passed in as `batch`.
        """
        loss, _, _ = self._make_step(batch)
        tensorboard_logs = {'train_loss': loss, 'lr': self._optimizer.param_groups[0]['lr']}
        return {'loss': loss, 'log': tensorboard_logs}

    def validation_step(self, batch, batch_idx, dataloader_idx=0):
        """
        Lightning calls this inside the validation loop with the data from the validation dataloader
        passed in as `batch`.
        """
        _, _, _, subtokens_mask, _, punct_labels, capit_labels = batch
        val_loss, punct_logits, capit_logits = self._make_step(batch)

        subtokens_mask = subtokens_mask > 0.5
        punct_preds = torch.argmax(punct_logits, axis=-1)[subtokens_mask]
        punct_labels = punct_labels[subtokens_mask]
        punct_tp, punct_fp, punct_fn = self.punct_class_report(punct_preds, punct_labels)

        capit_preds = torch.argmax(capit_logits, axis=-1)[subtokens_mask]
        capit_labels = capit_labels[subtokens_mask]
        capit_tp, capit_fp, capit_fn = self.capit_class_report(capit_preds, capit_labels)
        tensorboard_logs = {
            'val_loss': val_loss,
            'punct_tp': punct_tp,
            'punct_fn': punct_fn,
            'punct_fp': punct_fp,
            'capit_tp': capit_tp,
            'capit_fn': capit_fn,
            'capit_fp': capit_fp,
        }

        return {
            'val_loss': val_loss,
            'log': tensorboard_logs,
        }

    def multi_validation_epoch_end(self, outputs, dataloader_idx: int = 0):
        """
        Called at the end of validation to aggregate outputs.
        outputs: list of individual outputs of each validation step.
        """
        avg_loss = torch.stack([x['val_loss'] for x in outputs]).mean()

        # calculate metrics and log classification report for Punctuation task
        punct_tp = torch.sum(torch.stack([x['log']['punct_tp'] for x in outputs]), 0)
        punct_fn = torch.sum(torch.stack([x['log']['punct_fn'] for x in outputs]), 0)
        punct_fp = torch.sum(torch.stack([x['log']['punct_fp'] for x in outputs]), 0)
        punct_precision, punct_recall, punct_f1 = self.punct_class_report.get_precision_recall_f1(
            punct_tp, punct_fn, punct_fp, mode='macro'
        )

        # calculate metrics and log classification report for Capitalization task
        capit_tp = torch.sum(torch.stack([x['log']['capit_tp'] for x in outputs]), 0)
        capit_fn = torch.sum(torch.stack([x['log']['capit_fn'] for x in outputs]), 0)
        capit_fp = torch.sum(torch.stack([x['log']['capit_fp'] for x in outputs]), 0)
        capit_precision, capit_recall, capit_f1 = self.capit_class_report.get_precision_recall_f1(
            capit_tp, capit_fn, capit_fp, mode='macro'
        )
        tensorboard_logs = {
            'validation_loss': avg_loss,
            'punct_precision': punct_precision,
            'punct_f1': punct_f1,
            'punct_recall': punct_recall,
            'capit_precision': capit_precision,
            'capit_f1': capit_f1,
            'capit_recall': capit_recall,
        }
        return {'val_loss': avg_loss, 'log': tensorboard_logs}

    def _setup_tokenizer(self, cfg: DictConfig):
        tokenizer = get_tokenizer(
            tokenizer_name=cfg.tokenizer_name,
            vocab_file=self.register_artifact(config_path='tokenizer.vocab_file', src=cfg.vocab_file),
            special_tokens=OmegaConf.to_container(cfg.special_tokens) if cfg.special_tokens else None,
            tokenizer_model=self.register_artifact(config_path='tokenizer.tokenizer_model', src=cfg.tokenizer_model),
        )
        self.tokenizer = tokenizer

    def setup_training_data(self, train_data_config: Optional[DictConfig]):
        self._train_dl = self._setup_dataloader_from_config(cfg=train_data_config)

        if not torch.distributed.is_initialized() or torch.distributed.get_rank() == 0:
            self.register_artifact('punct_label_ids.csv', self._train_dl.dataset.punct_label_ids_file)
            self.register_artifact('capit_label_ids.csv', self._train_dl.dataset.capit_label_ids_file)

            # save label maps to the config
            self._cfg.punct_label_ids = OmegaConf.create(self._train_dl.dataset.punct_label_ids)
            self._cfg.capit_label_ids = OmegaConf.create(self._train_dl.dataset.capit_label_ids)

    def setup_validation_data(self, val_data_config: Optional[Dict]):
        self._validation_dl = self._setup_dataloader_from_config(cfg=val_data_config)

    def setup_test_data(self, test_data_config: Optional[Dict]):
        self._test_dl = self._setup_dataloader_from_config(cfg=test_data_config)

    def _setup_dataloader_from_config(self, cfg: DictConfig):
        # use data_dir specified in the ds_item to run evaluation on multiple datasets
        if 'ds_item' in cfg and cfg.ds_item is not None:
            data_dir = cfg.ds_item
        else:
            data_dir = self.data_dir

        text_file = os.path.join(data_dir, cfg.text_file)
        label_file = os.path.join(data_dir, cfg.labels_file)

        dataset = BertPunctuationCapitalizationDataset(
            tokenizer=self.tokenizer,
            text_file=text_file,
            label_file=label_file,
            pad_label=self._cfg.dataset.pad_label,
            punct_label_ids=self._cfg.punct_label_ids,
            capit_label_ids=self._cfg.capit_label_ids,
            max_seq_length=self._cfg.dataset.max_seq_length,
            ignore_extra_tokens=self._cfg.dataset.ignore_extra_tokens,
            ignore_start_end=self._cfg.dataset.ignore_start_end,
            use_cache=self._cfg.dataset.use_cache,
            num_samples=cfg.num_samples,
        )

        return torch.utils.data.DataLoader(
            dataset=dataset,
            collate_fn=dataset.collate_fn,
            batch_size=cfg.batch_size,
            shuffle=cfg.shuffle,
            num_workers=self._cfg.dataset.num_workers,
            pin_memory=self._cfg.dataset.pin_memory,
            drop_last=self._cfg.dataset.drop_last,
        )

    def _setup_infer_dataloader(self, queries: List[str], batch_size: int) -> 'torch.utils.data.DataLoader':
        """
        Setup function for a infer data loader.

        Args:
            queries: lower cased text without punctuation
            batch_size: batch size to use during inference

        Returns:
            A pytorch DataLoader.
        """

        dataset = BertPunctuationCapitalizationInferDataset(
            tokenizer=self.tokenizer, queries=queries, max_seq_length=self._cfg.dataset.max_seq_length
        )

        return torch.utils.data.DataLoader(
            dataset=dataset,
            collate_fn=dataset.collate_fn,
            batch_size=batch_size,
            shuffle=False,
            num_workers=self._cfg.dataset.num_workers,
            pin_memory=self._cfg.dataset.pin_memory,
            drop_last=False,
        )

    def add_punctuation_capitalization(self, queries: List[str], batch_size: int = None) -> List[str]:
        """
        Adds punctuation and capitalization to the queries. Use this method for debugging and prototyping.
        Args:
            queries: lower cased text without punctuation
            batch_size: batch size to use during inference
        Returns:
            result: text with added capitalization and punctuation
        """
        if queries is None or len(queries) == 0:
            return []
        if batch_size is None:
            batch_size = len(queries)
            logging.info(f'Using batch size {batch_size} for inference')

        # We will store the output here
        result = []

        # Model's mode and device
        mode = self.training
        device = 'cuda' if torch.cuda.is_available() else 'cpu'
        try:
            # Switch model to evaluation mode
            self.eval()
            self = self.to(device)
            infer_datalayer = self._setup_infer_dataloader(queries, batch_size)

            # store predictions for all queries in a single list
            all_punct_preds = []
            all_capit_preds = []

            for i, batch in enumerate(infer_datalayer):
                input_ids, input_type_ids, input_mask, subtokens_mask = batch

                punct_logits, capit_logits = self.forward(
                    input_ids=input_ids.to(device),
                    token_type_ids=input_type_ids.to(device),
                    attention_mask=input_mask.to(device),
                )

                subtokens_mask = subtokens_mask > 0.5
                punct_preds = tensor2list(torch.argmax(punct_logits, axis=-1)[subtokens_mask])
                capit_preds = tensor2list(torch.argmax(capit_logits, axis=-1)[subtokens_mask])
                all_punct_preds.extend(punct_preds)
                all_capit_preds.extend(capit_preds)

            queries = [q.strip().split() for q in queries]
            queries_len = [len(q) for q in queries]

            if sum(queries_len) != len(all_punct_preds) or sum(queries_len) != len(all_capit_preds):
                raise ValueError('Pred and words must have the same length')

            punct_ids_to_labels = {v: k for k, v in self._cfg.punct_label_ids.items()}
            capit_ids_to_labels = {v: k for k, v in self._cfg.capit_label_ids.items()}

            start_idx = 0
            end_idx = 0
            for query in queries:
                end_idx += len(query)

                # extract predictions for the current query from the list of all predictions
                punct_preds = all_punct_preds[start_idx:end_idx]
                capit_preds = all_capit_preds[start_idx:end_idx]
                start_idx = end_idx

                query_with_punct_and_capit = ''
                for j, word in enumerate(query):
                    punct_label = punct_ids_to_labels[punct_preds[j]]
                    capit_label = capit_ids_to_labels[capit_preds[j]]

                    if capit_label != self._cfg.dataset.pad_label:
                        word = word.capitalize()
                    query_with_punct_and_capit += word
                    if punct_label != self._cfg.dataset.pad_label:
                        query_with_punct_and_capit += punct_label
                    query_with_punct_and_capit += ' '

                result.append(query_with_punct_and_capit.strip())
        finally:
            # set mode back to its original value
            self.train(mode=mode)
        return result

    @classmethod
    def list_available_models(cls) -> Optional[Dict[str, str]]:
        pass<|MERGE_RESOLUTION|>--- conflicted
+++ resolved
@@ -66,11 +66,6 @@
             checkpoint_file=cfg.language_model.lm_checkpoint,
         )
 
-<<<<<<< HEAD
-        self.hidden_size = self.bert_model.config.hidden_size
-
-=======
->>>>>>> af900ee0
         self.punct_classifier = TokenClassifier(
             hidden_size=self.bert_model.config.hidden_size,
             num_classes=len(self._cfg.punct_label_ids),
