--- conflicted
+++ resolved
@@ -219,7 +219,6 @@
         self.log('capit_f1', capit_f1)
         self.log('capit_recall', capit_recall)
 
-<<<<<<< HEAD
     def multi_test_epoch_end(self, outputs, dataloader_idx: int = 0):
         """
             Called at the end of test to aggregate outputs.
@@ -243,17 +242,6 @@
         self.log('capit_f1', capit_f1)
         self.log('capit_recall', capit_recall)
 
-    def _setup_tokenizer(self, cfg: DictConfig):
-        tokenizer = get_tokenizer(
-            tokenizer_name=cfg.tokenizer_name,
-            vocab_file=self.register_artifact(config_path='tokenizer.vocab_file', src=cfg.vocab_file),
-            special_tokens=OmegaConf.to_container(cfg.special_tokens) if cfg.special_tokens else None,
-            tokenizer_model=self.register_artifact(config_path='tokenizer.tokenizer_model', src=cfg.tokenizer_model),
-        )
-        self.tokenizer = tokenizer
-
-=======
->>>>>>> 30b2ed2a
     def update_data_dir(self, data_dir: str) -> None:
         """
         Update data directory
