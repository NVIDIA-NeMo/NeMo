--- conflicted
+++ resolved
@@ -56,7 +56,7 @@
         """Initializes Token Classification Model."""
 
         self.data_dir = cfg.dataset.data_dir
-<<<<<<< HEAD
+
         modes = ["train", "test", "dev"]
         if not os.path.exists(cfg.data_desc_pickle):
             # process the data and extract label_ids and class weights if the model is not restored from .nemo file
@@ -68,8 +68,6 @@
         else:
             self.data_desc = pickle.load(open(cfg.data_desc_pickle, "rb"))
             logging.info(f'Data descriptor restored from {cfg.data_desc_pickle}')
-=======
->>>>>>> ad4ba8a2
 
         self.tokenizer = get_tokenizer(
             tokenizer_name=cfg.language_model.tokenizer,
