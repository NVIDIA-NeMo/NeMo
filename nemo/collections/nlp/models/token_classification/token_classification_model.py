--- conflicted
+++ resolved
@@ -80,10 +80,6 @@
 
         self.loss = self.setup_loss(class_balancing=self._cfg.dataset.class_balancing)
         # setup to track metrics
-<<<<<<< HEAD
-        # TODO: What is the current mode?
-=======
->>>>>>> 89579d87
         self.classification_report = ClassificationReport(
             len(self._cfg.label_ids), label_ids=self._cfg.label_ids, dist_sync_on_step=True
         )
