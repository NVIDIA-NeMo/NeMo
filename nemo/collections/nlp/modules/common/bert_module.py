# Copyright (c) 2020, NVIDIA CORPORATION.  All rights reserved.
#
# Licensed under the Apache License, Version 2.0 (the "License");
# you may not use this file except in compliance with the License.
# You may obtain a copy of the License at
#
#     http://www.apache.org/licenses/LICENSE-2.0
#
# Unless required by applicable law or agreed to in writing, software
# distributed under the License is distributed on an "AS IS" BASIS,
# WITHOUT WARRANTIES OR CONDITIONS OF ANY KIND, either express or implied.
# See the License for the specific language governing permissions and
# limitations under the License.

<<<<<<< HEAD
from collections import OrderedDict
=======
import re
>>>>>>> d1abb897
from typing import Dict, Optional

import torch

from nemo.core.classes import NeuralModule
from nemo.core.classes.exportable import Exportable
from nemo.core.neural_types import ChannelType, MaskType, NeuralType
from nemo.utils import logging
from nemo.utils.decorators import experimental

__all__ = ['BertModule']


@experimental
class BertModule(NeuralModule, Exportable):
    @property
    def input_types(self) -> Optional[Dict[str, NeuralType]]:
        return {
            "input_ids": NeuralType(('B', 'T'), ChannelType()),
            "attention_mask": NeuralType(('B', 'T'), MaskType()),
            "token_type_ids": NeuralType(('B', 'T'), ChannelType()),
        }

    @property
    def output_types(self) -> Optional[Dict[str, NeuralType]]:
        return {"last_hidden_states": NeuralType(('B', 'T', 'D'), ChannelType())}

    @classmethod
    def restore_from(cls, restore_path: str):
        """Restores module/model with weights"""
        pass

    @classmethod
    def save_to(self, save_path: str):
        """Saves module/model with weights"""
        pass

    def restore_weights(self, restore_path: str):
        """Restores module/model's weights"""
        logging.info(f"restore from {restore_path}")
        pretrained_dict = torch.load(restore_path)

        # backward compatibility with NeMo0.11
        if "state_dict" in pretrained_dict.keys():
            pretrained_dict = pretrained_dict["state_dict"]

        # remove prefix from pretrained dict
        m = re.match("^bert.*?\.", list(pretrained_dict.keys())[0])
        if m:
            prefix = m.group(0)
            pretrained_dict = {k[len(prefix) :]: v for k, v in pretrained_dict.items()}
        model_dict = self.state_dict()
        pretrained_dict = {k: v for k, v in pretrained_dict.items() if k in model_dict}
        assert len(pretrained_dict) == len(model_dict)
        model_dict.update(pretrained_dict)
        self.load_state_dict(model_dict)

    def _prepare_for_export(self):
        """
        Returns a pair in input, output examples for tracing.
        Returns:
            A pair of (input, output) examples.
        """
        input_ids = torch.randint(low=0, high=16, size=(2, 16))
        attention_mask = torch.randint(low=0, high=1, size=(2, 16))
        ins = tuple([input_ids, attention_mask, attention_mask])
        output_example = self.forward(
            input_ids=input_ids, attention_mask=attention_mask, token_type_ids=attention_mask
        )
        return ins, output_example<|MERGE_RESOLUTION|>--- conflicted
+++ resolved
@@ -12,11 +12,7 @@
 # See the License for the specific language governing permissions and
 # limitations under the License.
 
-<<<<<<< HEAD
-from collections import OrderedDict
-=======
 import re
->>>>>>> d1abb897
 from typing import Dict, Optional
 
 import torch
