# Copyright (c) 2020, NVIDIA CORPORATION.  All rights reserved.
#
# Licensed under the Apache License, Version 2.0 (the "License");
# you may not use this file except in compliance with the License.
# You may obtain a copy of the License at
#
#     http://www.apache.org/licenses/LICENSE-2.0
#
# Unless required by applicable law or agreed to in writing, software
# distributed under the License is distributed on an "AS IS" BASIS,
# WITHOUT WARRANTIES OR CONDITIONS OF ANY KIND, either express or implied.
# See the License for the specific language governing permissions and
# limitations under the License.

from typing import Dict, Optional

import torch

from nemo.core.classes import NeuralModule
from nemo.core.neural_types import ChannelType, MaskType, NeuralType
from nemo.utils.decorators import experimental

__all__ = ['BertModule']


@experimental
class BertModule(NeuralModule):
    @property
    def input_types(self) -> Optional[Dict[str, NeuralType]]:
        return {
            "input_ids": NeuralType(('B', 'T'), ChannelType()),
            "attention_mask": NeuralType(('B', 'T'), MaskType()),
            "token_type_ids": NeuralType(('B', 'T'), ChannelType()),
        }

    @property
    def output_types(self) -> Optional[Dict[str, NeuralType]]:
        return {"last_hidden_states": NeuralType(('B', 'T', 'D'), ChannelType())}

<<<<<<< HEAD
    @classmethod
    def restore_from(cls, restore_path: str):
        """Restores module/model with weights"""
        pass

    @classmethod
    def save_to(self, save_path: str):
        """Saves module/model with weights"""
        pass

    def restore_weights(self, restore_path: str):
        """Restores module/model's weights"""
        state_dict = torch.load(restore_path)

        if 'model' in state_dict:
            self.language_model.load_state_dict(state_dict['model'][self._language_model_key])
        else:
            self.load_state_dict(state_dict)
=======
    def save_to(self, save_path: str):
        pass

    def restore_from(self, restore_path: str):
        self.load_state_dict(torch.load(restore_path))
>>>>>>> 32f659e2
<|MERGE_RESOLUTION|>--- conflicted
+++ resolved
@@ -37,7 +37,6 @@
     def output_types(self) -> Optional[Dict[str, NeuralType]]:
         return {"last_hidden_states": NeuralType(('B', 'T', 'D'), ChannelType())}
 
-<<<<<<< HEAD
     @classmethod
     def restore_from(cls, restore_path: str):
         """Restores module/model with weights"""
@@ -56,10 +55,3 @@
             self.language_model.load_state_dict(state_dict['model'][self._language_model_key])
         else:
             self.load_state_dict(state_dict)
-=======
-    def save_to(self, save_path: str):
-        pass
-
-    def restore_from(self, restore_path: str):
-        self.load_state_dict(torch.load(restore_path))
->>>>>>> 32f659e2
