--- conflicted
+++ resolved
@@ -229,11 +229,7 @@
         # LoRA logic
         if self.is_adapter_available():
             lora_linear_proj_adapter = self.get_adapter_module(AdapterName.LORA_DENSE_ATTENTION_ADAPTER)
-<<<<<<< HEAD
             if lora_linear_proj_adapter and self.adapter_cfg[AdapterName.LORA_DENSE_ATTENTION_ADAPTER]['enabled']:
-=======
-            if lora_linear_proj_adapter:
->>>>>>> 81f56ea2
                 lora_output = lora_linear_proj_adapter(core_attn_out)
                 output = output + lora_output
 
@@ -256,11 +252,7 @@
         # LoRA logic
         if self.is_adapter_available():
             lora_linear_fc1_adapter = self.get_adapter_module(AdapterName.LORA_Hto4H_ADAPTER)
-<<<<<<< HEAD
             if lora_linear_fc1_adapter and self.adapter_cfg[AdapterName.LORA_Hto4H_ADAPTER]['enabled']:
-=======
-            if lora_linear_fc1_adapter:
->>>>>>> 81f56ea2
                 lora_output = lora_linear_fc1_adapter(hidden_states)
                 intermediate_parallel = intermediate_parallel + lora_output
 
@@ -291,11 +283,7 @@
         # LoRA logic
         if self.is_adapter_available():
             lora_linear_fc2_adapter = self.get_adapter_module(AdapterName.LORA_4HtoH_ADAPTER)
-<<<<<<< HEAD
             if lora_linear_fc2_adapter and self.adapter_cfg[AdapterName.LORA_4HtoH_ADAPTER]['enabled']:
-=======
-            if lora_linear_fc2_adapter:
->>>>>>> 81f56ea2
                 lora_output = lora_linear_fc2_adapter(intermediate_parallel)
                 output = output + lora_output
         return output, output_bias
