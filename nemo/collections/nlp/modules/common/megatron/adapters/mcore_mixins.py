--- conflicted
+++ resolved
@@ -92,18 +92,13 @@
         # LoRA logic
         if self.is_adapter_available():
             lora_kqv_adapter = self.get_adapter_module(AdapterName.LORA_KQV_ADAPTER)
-<<<<<<< HEAD
             if lora_kqv_adapter and self.adapter_cfg[AdapterName.LORA_KQV_ADAPTER]['enabled']:
-                lora_mixed_qkv = lora_kqv_adapter(layernorm_output)
-=======
-            if lora_kqv_adapter:
                 if isinstance(self.linear_qkv, TELayerNormColumnParallelLinear):
                     lora_mixed_qkv = lora_kqv_adapter(layernorm_output)
                 elif isinstance(self.linear_qkv, TEColumnParallelLinear):
                     lora_mixed_qkv = lora_kqv_adapter(hidden_states)
                 else:
                     raise ValueError(f"Unrecognized module type '{type(self.linear_qkv)}' when applying lora.")
->>>>>>> e46f4105
                 mixed_qkv = mixed_qkv + lora_mixed_qkv
 
         # [sq, b, hp] --> [sq, b, ng, (np/ng + 2) * hn]
