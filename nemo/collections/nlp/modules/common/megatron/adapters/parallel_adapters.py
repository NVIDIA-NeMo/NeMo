# coding=utf-8
# Copyright (c) 2020, NVIDIA CORPORATION.  All rights reserved.
#
# Licensed under the Apache License, Version 2.0 (the "License");
# you may not use this file except in compliance with the License.
# You may obtain a copy of the License at
#
#     http://www.apache.org/licenses/LICENSE-2.0
#
# Unless required by applicable law or agreed to in writing, software
# distributed under the License is distributed on an "AS IS" BASIS,
# WITHOUT WARRANTIES OR CONDITIONS OF ANY KIND, either express or implied.
# See the License for the specific language governing permissions and
# limitations under the License.

import enum
import logging
import math
import re
from dataclasses import dataclass
from typing import Optional

import torch
import torch.nn as nn
import torch.nn.init as init

from nemo.collections.common.parts.adapter_modules import AdapterModuleUtil
from nemo.collections.common.parts.utils import activation_registry
from nemo.collections.nlp.modules.common.megatron.fused_bias_gelu import fused_bias_gelu
from nemo.collections.nlp.modules.common.megatron.utils import (
    ApexGuardDefaults,
    init_method_const,
    init_method_kaiming_uniform,
    init_method_normal,
)
from nemo.core.classes.mixins import adapter_mixin_strategies
from nemo.core.classes.mixins.adapter_mixins import AdapterConfig

try:
    from apex.normalization.fused_layer_norm import MixedFusedLayerNorm

    HAVE_APEX = True

except (ImportError, ModuleNotFoundError):

    HAVE_APEX = False

try:
    from megatron.core import ModelParallelConfig
    from megatron.core.parallel_state import get_tensor_model_parallel_group, get_tensor_model_parallel_world_size
    from megatron.core.tensor_parallel import ColumnParallelLinear, RowParallelLinear
    from megatron.core.tensor_parallel.mappings import (
        gather_from_sequence_parallel_region,
        scatter_to_sequence_parallel_region,
    )

    HAVE_MEGATRON_CORE = True

except (ImportError, ModuleNotFoundError):

    ModelParallelConfig = ApexGuardDefaults

    HAVE_MEGATRON_CORE = False


class AdapterName(str, enum.Enum):
    """
    Names for adapters used in NLP Adapters and IA3. Note: changing this will break backward compatibility.
    """

    MLP_INFUSED = "mlp_infused_adapter"
    KEY_INFUSED = "key_infused_adapter"
    VALUE_INFUSED = "value_infused_adapter"
    PRE_ATTN_ADAPTER = 'adapter_1'
    POST_ATTN_ADAPTER = 'adapter_2'
    PTUNING_ADAPTER = "ptuning_adapter"
    LORA_KQV_ADAPTER = "lora_kqv_adapter"
    LORA_UNFUSED_KQV_ADAPTER = "lora_unfused_kqv_adapter"
    LORA_KV_ADAPTER = "lora_kv_adapter"
    LORA_Q_ADAPTER = "lora_q_adapter"
    MM_LINEAR_ADAPTER = "mm_linear_adapter"
    LORA_DENSE_ATTENTION_ADAPTER = "lora_dense_attention_adapter"
    LORA_Hto4H_ADAPTER = "lora_hto4h_adapter"
    LORA_UNFUSED_Hto4H_ADAPTER = "lora_unfused_hto4h_adapter"
    LORA_4HtoH_ADAPTER = "lora_4htoh_adapter"
    LORA_MOE_Hto4H_ADAPTER = "lora_moe_hto4h_adapter"
    LORA_MOE_4HtoH_ADAPTER = "lora_moe_4htoh_adapter"
    MULTIMODAL_PROJECTOR_ADAPTER = "mm_projector_adapter"
    PARALLEL_LINEAR_ADAPTER = "parallel_linear_adapter"


class InfusedAdapter(nn.Module, AdapterModuleUtil):
    def __init__(
        self, in_features: int, model_parallel_config: Optional[ModelParallelConfig] = None, **kwargs
    ) -> None:
        super().__init__()

        if model_parallel_config is None:
            model_parallel_config = ModelParallelConfig()

        self.scalers = nn.Parameter(torch.ones(in_features))

        # cast all parameters when using amp O2 training
        if model_parallel_config.bf16:
            self.bfloat16()
        elif model_parallel_config.fp16:
            self.half()

        # Setup adapter strategy
        self.setup_adapter_strategy(adapter_mixin_strategies.ReturnResultAdapterStrategy())

    def forward(self, x):
        x = x * self.scalers[None, None, :]
        return x


class MLPInfusedAdapter(InfusedAdapter):
    """
    MLPInfusedAdapter is basically a clone of InfusedAdapter. We do this to make the adapter_mixin agnostic to adapter names
    and only check adapter class types.
    """

    pass


@dataclass
class InfusedAdapterConfig(AdapterConfig):
    in_features: int
    _target_: str = "{0}.{1}".format(InfusedAdapter.__module__, InfusedAdapter.__name__)


@dataclass
class MLPInfusedAdapterConfig(InfusedAdapterConfig):
    _target_: str = "{0}.{1}".format(MLPInfusedAdapter.__module__, MLPInfusedAdapter.__name__)


class ParallelLinearAdapter(nn.Module, AdapterModuleUtil):
    def __init__(
        self,
        in_features: int,
        out_features: int,
        dim: int,
        activation: str = 'swish',
        norm_position: Optional[str] = 'post',
        norm_type: Optional[str] = 'mixedfusedlayernorm',
        column_init_method: str = 'xavier',  # TODO: (@adithyare) should rename this to input_init_method to be more precise.
        row_init_method: str = 'zero',  # TODO: (@adithyare) should rename this to output_init_method to be more precise.
        gather_output: bool = True,
        input_is_parallel: bool = False,  # NOTE: (@ertkonuk) we need this for LoRA adapters that are applied to RowParallelLinear layers
        dropout: float = 0.0,
        model_parallel_config: Optional[ModelParallelConfig] = None,
        alpha: float | None = None,
        dropout_position: str = 'post',
        a2a_experimental: bool = False,  # TODO: should rename this or make it a default feature
        **kwargs,
    ):
        super().__init__()
        if not HAVE_APEX:
            logging.info("Apex is required to use ParallelLinearAdapters.")
            raise RuntimeError("ParallelLinearAdapter can not run without Apex.")
        if not HAVE_MEGATRON_CORE:
            logging.info("Megatron-core is required to use ParallelLinearAdapters.")
            raise RuntimeError("ParallelLinearAdapter can not run without Megatron-core.")
        self.activation = activation_registry[activation]()
        self.norm_position = norm_position
        self.dim = dim
        self.alpha = alpha if alpha is not None else self.dim
        self.input_is_parallel = input_is_parallel
        self.dropout_position = dropout_position
        self.use_a2a = a2a_experimental

        # megatron_gpt_peft_models will provide this arg, but deprecated ones do not.
        # in case this arg is not provided, use the dummy default config.
        if model_parallel_config is None:
            model_parallel_config = ModelParallelConfig()
        self._sequence_parallel = model_parallel_config.sequence_parallel
        model_parallel_config.sequence_parallel = False  # SP is irrelevant for the lora linear layer

        if input_is_parallel:
            self.linear_in = RowParallelLinear(
                in_features,
                dim,
                config=model_parallel_config,
                input_is_parallel=True,
                skip_bias_add=True,
                bias=False,
                init_method=self._get_init_fn(column_init_method),
            )
        else:
            self.linear_in = ColumnParallelLinear(
                in_features,
                dim,
                config=model_parallel_config,
                bias=False,
                gather_output=True,
                init_method=self._get_init_fn(column_init_method),
                disable_grad_reduce=self._sequence_parallel,
            )
        if gather_output:
            self.linear_out = RowParallelLinear(
                dim,
                out_features,
                config=model_parallel_config,
                bias=False,
                init_method=self._get_init_fn(row_init_method),
                input_is_parallel=False,
                skip_bias_add=True,
            )
        else:
            # (@adithyare) we use this option to mirror the behavior a column parallel layer with two low-rank column parallel layers
            # if the original column parallel layer uses gather_output=False, then we will use the self.liner_out layer defined below.
            lin_out_gather_output = True if input_is_parallel else False
            if self.use_a2a and input_is_parallel and self._sequence_parallel:
                lin_out_gather_output = False
            self.linear_out = ColumnParallelLinear(
                dim,
                out_features,
                config=model_parallel_config,
                bias=False,
                gather_output=lin_out_gather_output,
                init_method=self._get_init_fn(row_init_method),
            )

        if self.norm_position in ["pre", "post"]:
            ln_features = in_features if self.norm_position == "pre" else out_features
            if norm_type == 'mixedfusedlayernorm':
                self.layer_norm = MixedFusedLayerNorm(ln_features, 1e-5, sequence_parallel_enbaled=False)
            elif norm_type == 'layernorm':
                self.layer_norm = nn.LayerNorm(ln_features)
            else:
                raise NotImplementedError("norm_type should be either mixedfusedlayernorm or layernorm")
        else:
            self.layer_norm = None

        if dropout > 0.0:
            self.dropout = nn.Dropout(dropout)
        else:
            self.dropout = None

        # cast all parameters when using amp O2 training
        if model_parallel_config.bf16:
            self.bfloat16()
        elif model_parallel_config.fp16:
            self.half()

        # Setup adapter strategy
        self.setup_adapter_strategy(adapter_mixin_strategies.ReturnResultAdapterStrategy())

        # revert config change in case it is read elsewhere
        model_parallel_config.sequence_parallel = self._sequence_parallel
        if self._sequence_parallel and not input_is_parallel:
            from importlib.metadata import version

            from pkg_resources import packaging

            te_version = packaging.version.Version(version("transformer-engine"))
            if te_version >= packaging.version.Version("1.5.0dev") and (
                not self.input_is_parallel and model_parallel_config.tp_comm_disable_qkv
            ):
                # TE 1.5 introduces the option `return_layernorm_output_gathered`, so the all gather
                # in the forward method is not needed, so set self._sequence_parallel to False
                # unless TP communication overlap is used
                self._sequence_parallel = False

    def _get_init_fn(self, init_method: str):
        if init_method == 'xavier':
            init_fn = init.xavier_normal_
        elif init_method == 'normal':
            init_fn = init_method_normal(0.2)
        elif init_method == 'kaiming':
            init_fn = init_method_kaiming_uniform(math.sqrt(5))
        elif init_method == "zero":
            init_fn = init_method_const(0.0)
        else:
            raise NotImplementedError("out_init_method should be zero, normal, kaiming or xavier")
        return init_fn

    def adapter_unfreeze(
        self,
    ):
        """
        Can be customized to allow for selective training of only some params in the PEFT.
        """
        super().adapter_unfreeze()

    def forward(self, x):
        if self.dropout is not None and self.dropout_position == 'pre':
            x = self.dropout(x)

        if self.norm_position == 'pre':
            x = self.layer_norm(x)
        if self._sequence_parallel and not self.input_is_parallel:
            # for attention_qkv and linear_fc1
            # layernorm before lora is impacted by sequence parallel,
            # hence seq dim need to be gathered right before lora linear layers
            # this function also handles the backward pass correctly
            x = gather_from_sequence_parallel_region(x)

        x, _ = self.linear_in(x)  # (@adithyare) ColumnLinear returns output and bias, we are ignoring the bias term.
        x = self.activation(x)
        x, _ = self.linear_out(x)

        if self._sequence_parallel and self.input_is_parallel:
            # for attention_dense and linear_fc2
            # layernorm after lora is impacted by sequence parallel,
            # hence seq dim need to be scattered right after lora linear layers
            # this function also handles the backward pass correctly
            if self.use_a2a:
                # all2all hidden_size / TP to seq_len / TP
                x = all2all_hp2sp(x)
            else:
                x = scatter_to_sequence_parallel_region(x)

        if self.norm_position == 'post':
            x = self.layer_norm(x)

        # Add dropout if available
        if self.dropout is not None and self.dropout_position == 'post':
            x = self.dropout(x)

        x = x * (self.alpha / self.dim)

        return x


class _All2AllHp2Sp(torch.autograd.Function):
    """
    All-2-All from Hidden Parallel to Sequence Parallel
    This is a temporary workaround and can be updated in the future
    TODO: Move the functionality to MCore
    """

    @staticmethod
    def forward(ctx, input_):
        world_size = get_tensor_model_parallel_world_size()
        group = get_tensor_model_parallel_group()
        send_list = list(input_.chunk(world_size, dim=0))
        send_list = [tensor.contiguous() for tensor in send_list]
        receive_list = [torch.empty_like(send_list[0]) for _ in range(world_size)]
        torch.distributed.all_to_all(receive_list, send_list, group=group)
        x = torch.cat(receive_list, dim=-1)
        return x

    @staticmethod
    def backward(ctx, grad_output):
        world_size = get_tensor_model_parallel_world_size()
        group = get_tensor_model_parallel_group()
        send_list = list(grad_output.chunk(world_size, dim=-1))
        send_list = [tensor.contiguous() for tensor in send_list]
        receive_list = [torch.empty_like(send_list[0]) for _ in range(world_size)]
        torch.distributed.all_to_all(receive_list, send_list, group=group)
        x = torch.cat(receive_list, dim=0)
        return x


def all2all_hp2sp(input_):
    return _All2AllHp2Sp.apply(input_)


@dataclass
class ParallelLinearAdapterConfig(AdapterConfig):
    in_features: int
    out_features: int
    dim: int
    activation: str = 'swish'
    norm_position: Optional[str] = 'post'
    norm_type: Optional[str] = 'mixedfusedlayernorm'
    column_init_method: str = 'xavier'
    row_init_method: str = 'zero'
    gather_output: bool = True
    input_is_parallel: bool = False
    dropout: float = 0.0
    dropout_position: str = 'post'
    alpha: float | None = None
    network_alpha: int | None = None
    a2a_experimental: bool = False
    _target_: str = "{0}.{1}".format(ParallelLinearAdapter.__module__, ParallelLinearAdapter.__name__)


class LoraKQVAdapter(ParallelLinearAdapter):
    """
    Lora Adapters are the same arch as regular adapters but with potentially different input and output feature sizes
    and they do not use an bottleneck activation function
    """

    pass


class LoraKVAdapter(ParallelLinearAdapter):
    """
    Lora Adapters are the same arch as regular adapters but with potentially different input and output feature sizes
    and they do not use an bottleneck activation function
    """

    pass


class LoraQAdapter(ParallelLinearAdapter):
    """
    Lora Adapters are the same arch as regular adapters but with potentially different input and output feature sizes
    and they do not use an bottleneck activation function
    """

    pass


class LoraDenseAttentionAdapter(ParallelLinearAdapter):
    """
    Lora Adapters are the same arch as regular adapters but with potentially different input and output feature sizes
    and they do not use an bottleneck activation function
    """

    pass


class LoraHto4HAdapter(ParallelLinearAdapter):
    """
    Lora Adapters are the same arch as regular adapters but with potentially different input and output feature sizes
    and they do not use an bottleneck activation function
    """

    pass


class Lora4HtoHAdapter(ParallelLinearAdapter):
    """
    Lora Adapters are the same arch as regular adapters but with potentially different input and output feature sizes
    and they do not use an bottleneck activation function
    """

    pass


@dataclass
class LoraKQVAdapterConfig(ParallelLinearAdapterConfig):
    _target_: str = "{0}.{1}".format(LoraKQVAdapter.__module__, LoraKQVAdapter.__name__)


@dataclass
class LoraQAdapterConfig(ParallelLinearAdapterConfig):
    _target_: str = "{0}.{1}".format(LoraQAdapter.__module__, LoraQAdapter.__name__)


@dataclass
class LoraKVAdapterConfig(ParallelLinearAdapterConfig):
    _target_: str = "{0}.{1}".format(LoraKVAdapter.__module__, LoraKVAdapter.__name__)


@dataclass
class LoraDenseAttentionAdapterConfig(ParallelLinearAdapterConfig):
    _target_: str = "{0}.{1}".format(LoraDenseAttentionAdapter.__module__, LoraDenseAttentionAdapter.__name__)
    input_is_parallel: bool = True


@dataclass
class LoraHto4HAdapterConfig(ParallelLinearAdapterConfig):
    _target_: str = "{0}.{1}".format(LoraHto4HAdapter.__module__, LoraHto4HAdapter.__name__)


@dataclass
class Lora4HtoHAdapterConfig(ParallelLinearAdapterConfig):
    _target_: str = "{0}.{1}".format(Lora4HtoHAdapter.__module__, Lora4HtoHAdapter.__name__)
    input_is_parallel: bool = True


class LoraUnfusedHto4HAdapter(nn.Module, AdapterModuleUtil):
    def __init__(
        self,
        in_features: int,
        out_features: int,
        dim: int,
        activation: str = 'swish',
        norm_position: Optional[str] = 'post',
        norm_type: Optional[str] = 'mixedfusedlayernorm',
        column_init_method: str = 'xavier',  # TODO: (@adithyare) should rename this to input_init_method to be more precise.
        row_init_method: str = 'zero',  # TODO: (@adithyare) should rename this to output_init_method to be more precise.
        gather_output: bool = True,
        input_is_parallel: bool = False,  # NOTE: (@ertkonuk) we need this for LoRA adapters that are applied to RowParallelLinear layers
        dropout: float = 0.0,
        model_parallel_config: Optional[ModelParallelConfig] = None,
        alpha: float | None = None,
        dropout_position: str = 'post',
        a2a_experimental: bool = False,  # TODO: should rename this or make it a default feature
        **kwargs,
    ):
        super().__init__()
        self.gate_adapter = ParallelLinearAdapter(
            in_features,
            out_features // 2,
            dim,
            activation,
            norm_position,
            norm_type,
            column_init_method,
            row_init_method,
            gather_output,
            input_is_parallel,
            dropout,
            model_parallel_config,
            alpha,
            dropout_position,
            a2a_experimental,
        )
        self.up_adapter = ParallelLinearAdapter(
            in_features,
            out_features // 2,
            dim,
            activation,
            norm_position,
            norm_type,
            column_init_method,
            row_init_method,
            gather_output,
            input_is_parallel,
            dropout,
            model_parallel_config,
            alpha,
            dropout_position,
            a2a_experimental,
        )

    def forward(self, x):
        gate_x = self.gate_adapter(x)
        up_x = self.up_adapter(x)
        x = torch.concat([gate_x, up_x], dim=2)
        return x


@dataclass
class LoraUnfusedHto4HAdapterConfig(ParallelLinearAdapterConfig):
    _target_: str = "{0}.{1}".format(LoraUnfusedHto4HAdapter.__module__, LoraUnfusedHto4HAdapter.__name__)


class LoraUnfusedKQVAdapter(nn.Module, AdapterModuleUtil):
    def __init__(
        self,
        in_features: int,
        dim: int,
        num_query_groups: int,
        kv_channels: int,
        activation: str = 'swish',
        norm_position: Optional[str] = 'post',
        norm_type: Optional[str] = 'mixedfusedlayernorm',
        column_init_method: str = 'xavier',  # TODO: (@adithyare) should rename this to input_init_method to be more precise.
        row_init_method: str = 'zero',  # TODO: (@adithyare) should rename this to output_init_method to be more precise.
        gather_output: bool = True,
        input_is_parallel: bool = False,  # NOTE: (@ertkonuk) we need this for LoRA adapters that are applied to RowParallelLinear layers
        dropout: float = 0.0,
        model_parallel_config: Optional[ModelParallelConfig] = None,
        alpha: float | None = None,
        dropout_position: str = 'post',
        a2a_experimental: bool = False,  # TODO: should rename this or make it a default feature
        **kwargs,
    ):
        super().__init__()
        if num_query_groups is not None and kv_channels is not None:
            out_features = kv_channels * num_query_groups
        else:
            out_features = in_features

        self.kv_channels = kv_channels
        adapter_args = {
            "in_features": in_features,
            "out_features": in_features,
            "dim": dim,
            "activation": activation,
            "norm_position": norm_position,
            "norm_type": norm_type,
            "column_init_method": column_init_method,
            "row_init_method": row_init_method,
            "gather_output": gather_output,
            "input_is_parallel": input_is_parallel,
            "dropout": dropout,
            "model_parallel_config": model_parallel_config,
            "alpha": alpha,
            "dropout_position": dropout_position,
            "a2a_experimental": a2a_experimental,
        }

        self.q_adapter = ParallelLinearAdapter(**adapter_args)
        adapter_args["out_features"] = out_features
        self.k_adapter = ParallelLinearAdapter(**adapter_args)
        self.v_adapter = ParallelLinearAdapter(**adapter_args)

    def forward(self, x):
        qx = self.q_adapter(x)
        kx = self.k_adapter(x)
        vx = self.v_adapter(x)
        qx = qx.reshape(qx.shape[0], qx.shape[1], -1, self.kv_channels)
        kx = kx.reshape(kx.shape[0], kx.shape[1], -1, self.kv_channels)
        vx = vx.reshape(vx.shape[0], vx.shape[1], -1, self.kv_channels)
        return qx, kx, vx


@dataclass
class LoraUnfusedKQVAdapterConfig(AdapterConfig):
    in_features: int
    dim: int
    num_query_groups: int
    kv_channels: int
    activation: str = 'swish'
    norm_position: Optional[str] = 'post'
    norm_type: Optional[str] = 'mixedfusedlayernorm'
    column_init_method: str = 'xavier'
    row_init_method: str = 'zero'
    gather_output: bool = True
    input_is_parallel: bool = False
    dropout: float = 0.0
    dropout_position: str = 'post'
    alpha: float | None = None
    network_alpha: int | None = None
    a2a_experimental: bool = False
    _target_: str = "{0}.{1}".format(LoraUnfusedKQVAdapter.__module__, LoraUnfusedKQVAdapter.__name__)


class LoraMoeAdapter(nn.Module, AdapterModuleUtil):
    def __init__(
        self,
        num_moe_experts: int,
        in_features: int,
        out_features: int,
        dim: int,
        activation: str = 'identity',
        norm_position: Optional[str] = None,
        norm_type: Optional[str] = None,
        column_init_method: str = 'xavier',
        row_init_method: str = 'zero',
        gather_output: bool = False,
        input_is_parallel: bool = False,
        dropout: float = 0.0,
        model_parallel_config: Optional[ModelParallelConfig] = None,
        alpha: float | None = None,
        dropout_position: str = 'post',
        a2a_experimental: bool = False,
        **kwargs,
    ):
        super().__init__()

        self.num_moe_experts = num_moe_experts
        adapter_args = {
            "in_features": in_features,
            "out_features": out_features,
            "dim": dim,
            "activation": activation,
            "norm_position": norm_position,
            "norm_type": norm_type,
            "column_init_method": column_init_method,
            "row_init_method": row_init_method,
            "gather_output": gather_output,
            "input_is_parallel": input_is_parallel,
            "dropout": dropout,
            "model_parallel_config": model_parallel_config,
            "alpha": alpha,
            "dropout_position": dropout_position,
            "a2a_experimental": a2a_experimental,
        }
        self.expert_adapters = nn.ModuleList()
        for i in range(num_moe_experts):
            self.expert_adapters.append(ParallelLinearAdapter(**adapter_args))

    def forward(self, x, expert_idx):
        return self.expert_adapters[expert_idx](x)


@dataclass
class LoraMoeHto4HAdapterConfig(AdapterConfig):
    num_moe_experts: int
    in_features: int
    out_features: int
    dim: int
    activation: str = 'identity'
    norm_position: Optional[str] = None
    norm_type: Optional[str] = None
    column_init_method: str = 'xavier'
    row_init_method: str = 'zero'
    gather_output: bool = False
    input_is_parallel: bool = False
    dropout: float = 0.0
    dropout_position: str = 'post'
    alpha: float | None = None
    a2a_experimental: bool = False
    _target_: str = "{0}.{1}".format(LoraMoeAdapter.__module__, LoraMoeAdapter.__name__)


@dataclass
class LoraMoe4HtoHAdapterConfig(LoraMoeHto4HAdapterConfig):
    input_is_parallel: bool = True


class PromptEncoderAdapter(nn.Module, AdapterModuleUtil):
    """
    The Tensor Parallel MLP prompt encoder network that is used to generate the virtual
    token embeddings for p-tuning. It only have two layers.
    TODO: (@adithyare) Need to add all the functionality from the PromptEncoder class
    """

    def __init__(
        self,
        virtual_tokens: int,
        bottleneck_dim: int,
        embedding_dim: int,
        init_std: float,
        output_dim: int,
        model_parallel_config: Optional[ModelParallelConfig] = None,
        **kwargs,
    ):
        """
        Initializes the Tensor Model parallel MLP PromptEncoderMLP module.
        Args:
            virtual_tokens: the  number of vitural tokens
            hidden_size: hidden dimension
            output_size:  the output dimension
            init_std: the MLP init std value
        """
        super().__init__()
        self.bottleneck_dim = bottleneck_dim
        self.embedding_dim = embedding_dim
        self.output_dim = output_dim
        self.virtual_tokens = virtual_tokens
        self.activation = "gelu"

        if model_parallel_config is None:
            model_parallel_config = ModelParallelConfig()

        sequence_parallel = False
        gradient_accumulation_fusion = False
        # (@adithyare) the persistent=False will not pollute the indices into the state_dict of this module.
        self.register_buffer("indices", torch.LongTensor(list(range(self.virtual_tokens))), persistent=False)
        self.embedding = torch.nn.Embedding(self.virtual_tokens, self.embedding_dim)
        self.register_buffer("inference_table", torch.Tensor(self.virtual_tokens, self.output_dim), persistent=True)
        self.is_inference_ready = False
        self.first = ColumnParallelLinear(
            self.embedding_dim,
            self.bottleneck_dim,
            config=model_parallel_config,
            gather_output=False,
            init_method=init_method_normal(init_std),
            skip_bias_add=True,
            bias=True,
        )
        self.second = RowParallelLinear(
            self.bottleneck_dim,
            self.output_dim,
            config=model_parallel_config,
            input_is_parallel=True,
            init_method=init_method_normal(init_std),
            skip_bias_add=True,
            bias=True,
        )

        # cast all parameters when using amp O2 training
        if model_parallel_config.bf16:
            self.bfloat16()
        elif model_parallel_config.fp16:
            self.half()

        # Setup adapter strategy
        self.setup_adapter_strategy(adapter_mixin_strategies.ReturnResultAdapterStrategy())

    def set_inference_table(self, prompt_representation: torch.Tensor):
        """
        This method caches the output representation from the Encoder and saves it inside `self.inference_table`.
        """
        prompt_representation = prompt_representation.detach().clone()
        self.inference_table.data = prompt_representation
        self.is_inference_ready = True
        return True

<<<<<<< HEAD
    def clear_inference_table(self):
        self.inference_table.fill_(0.0)
        self.is_inference_ready = False

    def get_inference_table(self):
        return self.inference_table.data

    def inner_forward(self):
=======
    def clear_inference_table(
        self,
    ):
        self.inference_table.fill_(0.0)
        self.is_inference_ready = False

    def get_inference_table(
        self,
    ):
        return self.inference_table.data

    def inner_forward(
        self,
    ):
>>>>>>> c6654302
        input_embeds = self.embedding(self.indices).unsqueeze(0)
        intermediate_parallel, bias_parallel = self.first(input_embeds)
        intermediate_parallel = fused_bias_gelu(intermediate_parallel, bias_parallel)
        output_embeds, bias_parallel = self.second(intermediate_parallel)
        output_embeds = output_embeds + bias_parallel
        output_embeds = output_embeds.transpose(0, 1)
        return output_embeds

    def forward(self, batch_size: int, use_cached_reps: bool = False) -> torch.Tensor:
        """
        Forward pass through the encoder with caching of prompt representations
        """
        if use_cached_reps:
            output_embeds = self.get_inference_table().unsqueeze(1)
        else:
            if self.training:
                if self.is_inference_ready:
                    self.clear_inference_table()
                output_embeds = self.inner_forward()
            else:
                output_embeds = self.inner_forward()
                if not self.is_inference_ready:
                    output_embeds = self.inner_forward()
                    self.set_inference_table(output_embeds.squeeze(1))
                output_embeds = self.get_inference_table().unsqueeze(1)

        output_embeds = output_embeds.expand(self.virtual_tokens, batch_size, self.output_dim)
        return output_embeds


@dataclass
class PromptEncoderAdapterConfig(AdapterConfig):
    virtual_tokens: int
    bottleneck_dim: int
    embedding_dim: int
    init_std: float
    output_dim: int
    _target_: str = "{0}.{1}".format(PromptEncoderAdapter.__module__, PromptEncoderAdapter.__name__)


class ParallelLinearAdapterWeightTying(ParallelLinearAdapter):
    """
    Extends parallel linear adapter for weight tying by providing a position embedding and convenience methods for tying weights
    """

    def __init__(
        self,
        in_features: int,
        out_features: int,
        dim: int,
        activation: str = 'swish',
        norm_position: Optional[str] = 'post',
        norm_type: Optional[str] = 'mixedfusedlayernorm',
        column_init_method: str = 'xavier',  # TODO: (@adithyare) should rename this to input_init_method to be more precise.
        row_init_method: str = 'zero',  # TODO: (@adithyare) should rename this to output_init_method to be more precise.
        gather_output: bool = True,
        dropout: float = 0.0,
        num_position_embeddings: int = 1,
        dim_position_embeddings: int = 1024,
        position_embedding_strategy: Optional[str] = "add",
        model_parallel_config: Optional[ModelParallelConfig] = None,
        **kwargs,
    ):
        self.position_embeddings = None
        self.mlp = None
        self.position_embedding_strategy = position_embedding_strategy
        assert self.position_embedding_strategy in ["add", "concat", "mlpconcat", "biasadd", None]
        if self.position_embedding_strategy == "concat":
            in_features += dim_position_embeddings
        elif self.position_embedding_strategy == "mlpconcat":
            in_features += dim_position_embeddings
        elif self.position_embedding_strategy == "biasadd":
            assert (
                out_features == dim_position_embeddings
            ), "adapter output feature size should match position emb size to bias add"
        elif self.position_embedding_strategy == "add":
            assert (
                in_features == dim_position_embeddings
            ), "adapter input feature size should match position emb size to add"
        super().__init__(
            in_features,
            out_features,
            dim,
            activation,
            norm_position,
            norm_type,
            column_init_method,
            row_init_method,
            gather_output,
            dropout,
            model_parallel_config,
            **kwargs,
        )
        if self.position_embedding_strategy:
            self.position_embeddings = torch.nn.Embedding(num_position_embeddings, dim_position_embeddings)
            self.position_embeddings.weight.data.fill_(0.0)
        if self.position_embedding_strategy == "mlpconcat":
            self.mlp = torch.nn.Sequential(
                torch.nn.Linear(dim_position_embeddings, dim_position_embeddings, bias=False),
                torch.nn.GELU(),
                torch.nn.Linear(dim_position_embeddings, dim_position_embeddings, bias=False),
            )
        self.register_buffer("position_id", torch.LongTensor([1]), persistent=False)

    def set_position(self, position_id):
        self.position_id *= position_id

    def tie_weights(self, position_id, adapter):

        self.set_position(position_id)
        if self.linear_in:
            self.linear_in.weight = adapter.linear_in.weight
        if self.linear_out:
            self.linear_out.weight = adapter.linear_out.weight
        if self.layer_norm:
            self.layer_norm.weight = adapter.layer_norm.weight
            self.layer_norm.bias = adapter.layer_norm.bias
        if self.mlp:
            self.mlp[0].weight = adapter.mlp[0].weight
            self.mlp[2].weight = adapter.mlp[2].weight
        if self.position_embeddings:
            self.position_embeddings.weight = adapter.position_embeddings.weight

        return True

    def forward(self, x):

        if self.position_embedding_strategy:
            pos = self.position_embeddings(self.position_id).unsqueeze(0)
            if self.position_embedding_strategy == "add":
                pos = pos.expand_as(x)
                x = x + pos

            elif self.position_embedding_strategy == "concat":
                pos = pos.expand(x.shape[0], x.shape[1], pos.shape[2])
                x = torch.cat((x, pos), dim=2)
            elif self.position_embedding_strategy == "mlpconcat":
                pos = pos.expand(x.shape[0], x.shape[1], pos.shape[2])
                pos = self.mlp(pos)
                x = torch.cat((x, pos), dim=2)

        if self.norm_position == 'pre':
            x = self.layer_norm(x)

        x, _ = self.linear_in(x)  # (@adithyare) ColumnLinear returns output and bias, we are ignoring the bias term.
        x = self.activation(x)
        x, _ = self.linear_out(x)
        if self.norm_position == 'post':
            x = self.layer_norm(x)

        if self.position_embedding_strategy == "biasadd":
            pos = pos.expand_as(x)
            x = x + pos

        # Add dropout if available
        if self.dropout is not None:
            x = self.dropout(x)

        return x


@dataclass
class ParallelLinearAdapterWeightTyingConfig:
    in_features: int
    out_features: int
    dim: int
    activation: str = 'swish'
    norm_position: Optional[str] = 'post'
    norm_type: Optional[str] = 'mixedfusedlayernorm'
    column_init_method: str = 'xavier'
    row_init_method: str = 'zero'
    gather_output: bool = True
    dropout: float = 0.0
    num_position_embeddings: int = 1
    dim_position_embeddings: int = 1024
    position_embedding_strategy: Optional[str] = "concat"
    _target_: str = "{0}.{1}".format(
        ParallelLinearAdapterWeightTying.__module__, ParallelLinearAdapterWeightTying.__name__
    )


class LoraKQVAdapterWeightTying(ParallelLinearAdapterWeightTying):
    """
    TODO
    """

    pass


@dataclass
class LoraKQVAdapterWeightTyingConfig(ParallelLinearAdapterWeightTyingConfig):
    _target_: str = "{0}.{1}".format(LoraKQVAdapterWeightTying.__module__, LoraKQVAdapterWeightTying.__name__)


class DownSampleBlock(nn.Module):
    def forward(self, x):
        vit_embeds = x
        h = w = int(vit_embeds.shape[3] ** 0.5)
        vit_embeds = vit_embeds.reshape(*vit_embeds.shape[:3], h, w, -1)
        vit_embeds = self.flat_square(vit_embeds)
        vit_embeds = vit_embeds.reshape(*vit_embeds.shape[:3], -1, vit_embeds.shape[-1])
        return vit_embeds

    def flat_square(self, x):
        b, T, F, h, w, c = x.size()
        if w % 2 == 1:
            x = torch.cat([x, torch.zeros((b, T, F, h, 1, c), dtype=x.dtype).to(x.device)], dim=4)
            b, T, F, h, w, c = x.size()
        if h % 2 == 1:
            x = torch.cat([x, torch.zeros((b, T, F, 1, w, c), dtype=x.dtype).to(x.device)], dim=3)
            b, T, F, h, w, c = x.size()
        x = x.view(b, T, F, h, int(w / 2), int(c * 2))
        x = x.permute(0, 1, 2, 4, 3, 5).contiguous()
        x = x.view(b, T, F, int(h / 2), int(w / 2), int(c * 4))
        return x


class MultimodalProjectorAdapter(nn.Module, AdapterModuleUtil):
    def __init__(self, adapter_type: str, in_features: int, out_features: int, bias: bool, **kwargs) -> None:
        super().__init__()

        if adapter_type == 'linear':
            self.mm_projector = torch.nn.Linear(in_features, out_features, bias)
        elif adapter_type == 'identity':
            self.mm_projector = lambda x: x
        elif adapter_type == 'mlp_downsample':
            self.mm_projector = torch.nn.Sequential(
                DownSampleBlock(),
                torch.nn.LayerNorm(in_features * 4),
                torch.nn.Linear(in_features * 4, out_features, bias),
                torch.nn.GELU(),
                torch.nn.Linear(out_features, out_features, bias),
            )
        else:
            mlp_gelu_match = re.match(r'^mlp(\d+)x_gelu$', adapter_type)
            if mlp_gelu_match:
                mlp_depth = int(mlp_gelu_match.group(1))
                modules = [torch.nn.Linear(in_features, out_features, bias)]
                for _ in range(1, mlp_depth):
                    modules.append(torch.nn.GELU())
                    modules.append(torch.nn.Linear(out_features, out_features, bias))
                self.mm_projector = torch.nn.Sequential(*modules)
            else:
                raise ValueError(f'Unknown mm_mlp_adapter_type type: {adapter_type}')

    def forward(self, x):
        return self.mm_projector(x)


@dataclass
class MultimodalProjectorAdapterConfig:
    adapter_type: str
    in_features: int
    out_features: int
    bias: bool
    _target_: str = "{0}.{1}".format(MultimodalProjectorAdapter.__module__, MultimodalProjectorAdapter.__name__)<|MERGE_RESOLUTION|>--- conflicted
+++ resolved
@@ -766,7 +766,6 @@
         self.is_inference_ready = True
         return True
 
-<<<<<<< HEAD
     def clear_inference_table(self):
         self.inference_table.fill_(0.0)
         self.is_inference_ready = False
@@ -775,22 +774,6 @@
         return self.inference_table.data
 
     def inner_forward(self):
-=======
-    def clear_inference_table(
-        self,
-    ):
-        self.inference_table.fill_(0.0)
-        self.is_inference_ready = False
-
-    def get_inference_table(
-        self,
-    ):
-        return self.inference_table.data
-
-    def inner_forward(
-        self,
-    ):
->>>>>>> c6654302
         input_embeds = self.embedding(self.indices).unsqueeze(0)
         intermediate_parallel, bias_parallel = self.first(input_embeds)
         intermediate_parallel = fused_bias_gelu(intermediate_parallel, bias_parallel)
