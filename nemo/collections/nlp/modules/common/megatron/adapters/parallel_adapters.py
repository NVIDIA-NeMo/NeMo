--- conflicted
+++ resolved
@@ -829,7 +829,6 @@
         self.is_inference_ready = True
         return True
 
-<<<<<<< HEAD
     def clear_inference_table(
         self,
     ):
@@ -844,16 +843,7 @@
     def inner_forward(
         self,
     ):
-=======
-    def clear_inference_table(self):
-        self.inference_table.fill_(0.0)
-        self.is_inference_ready = False
-
-    def get_inference_table(self):
-        return self.inference_table.data
-
-    def inner_forward(self):
->>>>>>> 1c73e1bf
+
         input_embeds = self.embedding(self.indices).unsqueeze(0)
         intermediate_parallel, bias_parallel = self.first(input_embeds)
         intermediate_parallel = fused_bias_gelu(intermediate_parallel, bias_parallel)
