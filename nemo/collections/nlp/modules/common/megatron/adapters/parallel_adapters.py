--- conflicted
+++ resolved
@@ -15,10 +15,7 @@
 
 import enum
 import logging
-<<<<<<< HEAD
-=======
 import math
->>>>>>> dbc8a6ee
 import re
 from dataclasses import dataclass
 from typing import Optional
@@ -79,15 +76,11 @@
     LORA_KQV_ADAPTER = "lora_kqv_adapter"
     LORA_KV_ADAPTER = "lora_kv_adapter"
     LORA_Q_ADAPTER = "lora_q_adapter"
-<<<<<<< HEAD
-    MM_PROJECTOR_ADAPTER = "mm_projector_adapter"
-=======
     MM_LINEAR_ADAPTER = "mm_linear_adapter"
     LORA_DENSE_ATTENTION_ADAPTER = "lora_dense_attention_adapter"
     LORA_Hto4H_ADAPTER = "lora_hto4h_adapter"
     LORA_4HtoH_ADAPTER = "lora_4htoh_adapter"
     MULTIMODAL_PROJECTOR_ADAPTER = "mm_projector_adapter"
->>>>>>> dbc8a6ee
     PARALLEL_LINEAR_ADAPTER = "parallel_linear_adapter"
 
 
@@ -165,12 +158,9 @@
         self.activation = activation_registry[activation]()
         self.norm_position = norm_position
         self.dim = dim
-<<<<<<< HEAD
-=======
         self.alpha = alpha if alpha is not None else self.dim
         self.input_is_parallel = input_is_parallel
         self.dropout_position = dropout_position
->>>>>>> dbc8a6ee
 
         # megatron_gpt_peft_models will provide this arg, but deprecated ones do not.
         # in case this arg is not provided, use the dummy default config.
@@ -699,11 +689,7 @@
     _target_: str = "{0}.{1}".format(LoraKQVAdapterWeightTying.__module__, LoraKQVAdapterWeightTying.__name__)
 
 
-<<<<<<< HEAD
-class MMProjectorAdapter(nn.Module, AdapterModuleUtil):
-=======
 class MultimodalProjectorAdapter(nn.Module, AdapterModuleUtil):
->>>>>>> dbc8a6ee
     def __init__(self, adapter_type: str, in_features: int, out_features: int, bias: bool, **kwargs) -> None:
         super().__init__()
 
@@ -728,17 +714,9 @@
 
 
 @dataclass
-<<<<<<< HEAD
-class MMProjectorAdapterConfig:
-=======
 class MultimodalProjectorAdapterConfig:
->>>>>>> dbc8a6ee
     adapter_type: str
     in_features: int
     out_features: int
     bias: bool
-<<<<<<< HEAD
-    _target_: str = "{0}.{1}".format(MMProjectorAdapter.__module__, MMProjectorAdapter.__name__)
-=======
-    _target_: str = "{0}.{1}".format(MultimodalProjectorAdapter.__module__, MultimodalProjectorAdapter.__name__)
->>>>>>> dbc8a6ee
+    _target_: str = "{0}.{1}".format(MultimodalProjectorAdapter.__module__, MultimodalProjectorAdapter.__name__)