--- conflicted
+++ resolved
@@ -240,12 +240,7 @@
 
             def dropout_fn(x):
                 return nn.functional.dropout(x, p=dropout, training=self.training)
-<<<<<<< HEAD
             use_memory_saving_dropout = bool(int(os.getenv("NEMO_LORA_USE_THUNDER_DROPOUT", 0)))
-=======
-
-            use_memory_saving_dropout = bool(int(os.getenv("NEMO_LORA_MEMORY_SAVING_DROPOUT", 0)))
->>>>>>> cf4c9cc4
             if use_memory_saving_dropout:
                 self.dropout = thunder.jit(dropout_fn)
             else:
