# coding=utf-8
# Copyright (c) 2020, NVIDIA CORPORATION.  All rights reserved.
#
# Licensed under the Apache License, Version 2.0 (the "License");
# you may not use this file except in compliance with the License.
# You may obtain a copy of the License at
#
#     http://www.apache.org/licenses/LICENSE-2.0
#
# Unless required by applicable law or agreed to in writing, software
# distributed under the License is distributed on an "AS IS" BASIS,
# WITHOUT WARRANTIES OR CONDITIONS OF ANY KIND, either express or implied.
# See the License for the specific language governing permissions and
# limitations under the License.


import enum
import logging
from dataclasses import dataclass
from typing import Optional
import torch
import torch.nn as nn
import torch.nn.init as init

from nemo.collections.common.parts.adapter_modules import AdapterModuleUtil
from nemo.collections.common.parts.utils import activation_registry
from nemo.collections.nlp.modules.common.megatron.fused_bias_gelu import fused_bias_gelu
from nemo.collections.nlp.modules.common.megatron.utils import ApexGuardDefaults, init_method_const, init_method_normal
from nemo.collections.nlp.modules.common.prompt_encoder import InferenceTable
from nemo.core.classes.mixins import adapter_mixin_strategies

try:
    from apex.normalization.fused_layer_norm import MixedFusedLayerNorm

    HAVE_APEX = True

except (ImportError, ModuleNotFoundError):

    HAVE_APEX = False

try:
    from megatron.core import ModelParallelConfig
    from megatron.core.tensor_parallel import ColumnParallelLinear, RowParallelLinear

    HAVE_MEGATRON_CORE = True

except (ImportError, ModuleNotFoundError):

    ModelParallelConfig = ApexGuardDefaults

    HAVE_MEGATRON_CORE = False


class AdapterName(str, enum.Enum):
    """
    Names for adapters used in NLP Adapters and IA3. Note: changing this will break backward compatibility. 
    """

    MLP_INFUSED = "mlp_infused_adapter"
    KEY_INFUSED = "key_infused_adapter"
    VALUE_INFUSED = "value_infused_adapter"
    PRE_ATTN_ADAPTER = 'adapter_1'
    POST_ATTN_ADAPTER = 'adapter_2'
    PTUNING_ADAPTER = "ptuning_adapter"
    LORA_KQV_ADAPTER = "lora_kqv_adapter"
    LORA_KV_ADAPTER = "lora_kv_adapter"
    LORA_Q_ADAPTER = "lora_q_adapter"


class InfusedAdapter(nn.Module, AdapterModuleUtil):
<<<<<<< HEAD
    def __init__(self, model_parallel_config: ModelParallelConfig, in_features: int, **kwargs) -> None:
=======
    def __init__(self, in_features: int, **kwargs) -> None:
>>>>>>> b1030d5b
        super().__init__()
        self.scalers = nn.Parameter(torch.ones(in_features))

        # cast all parameters when using amp O2 training
        if model_parallel_config.bf16:
            self.bfloat16()
        elif model_parallel_config.fp16:
            self.half()

        # Setup adapter strategy
        self.setup_adapter_strategy(adapter_mixin_strategies.ReturnResultAdapterStrategy())

    def forward(self, x):
        x = x * self.scalers[None, None, :]
        return x


class MLPInfusedAdapter(InfusedAdapter):
    """
    MLPInfusedAdapter is basically a clone of InfusedAdapter. We do this to make the adapter_mixin agnostic to adapter names
    and only check adapter class types. 
    """

    pass


@dataclass
class InfusedAdapterConfig:
    in_features: int
    _target_: str = "{0}.{1}".format(InfusedAdapter.__module__, InfusedAdapter.__name__)


@dataclass
class MLPInfusedAdapterConfig(InfusedAdapterConfig):
    _target_: str = "{0}.{1}".format(MLPInfusedAdapter.__module__, MLPInfusedAdapter.__name__)


class ParallelLinearAdapter(nn.Module, AdapterModuleUtil):
    def __init__(
        self,
        model_parallel_config: ModelParallelConfig,
        in_features: int,
        out_features: int,
        dim: int,
        activation: str = 'swish',
        norm_position: Optional[str] = 'post',
        norm_type: Optional[str] = 'mixedfusedlayernorm',
        column_init_method: str = 'xavier',  # TODO: (@adithyare) should rename this to input_init_method to be more precise.
        row_init_method: str = 'zero',  # TODO: (@adithyare) should rename this to output_init_method to be more precise.
        gather_output: bool = True,
        dropout: float = 0.0,
<<<<<<< HEAD
=======
        model_parallel_config: Optional[ModelParallelConfig] = None,
>>>>>>> b1030d5b
        **kwargs,
    ):
        super().__init__()
        if not HAVE_APEX:
            logging.info("Apex is required to use ParallelLinearAdapters.")
            raise RuntimeError("ParallelLinearAdapter can not run without Apex.")
        if not HAVE_MEGATRON_CORE:
            logging.info("Megatron-core is required to use ParallelLinearAdapters.")
            raise RuntimeError("ParallelLinearAdapter can not run without Megatron-core.")
        self.activation = activation_registry[activation]()
        self.norm_position = norm_position

<<<<<<< HEAD
=======
        # megatron_gpt_peft_models will provide this arg, but deprecated ones do not.
        # in case this arg is not provided, use the dummy default config.
        if model_parallel_config is None:
            model_parallel_config = ModelParallelConfig()

>>>>>>> b1030d5b
        self.linear_in = ColumnParallelLinear(
            in_features,
            dim,
            config=model_parallel_config,
            bias=False,
            gather_output=True,
            init_method=self._get_init_fn(column_init_method),
        )
        if gather_output:
            self.linear_out = RowParallelLinear(
                dim,
                out_features,
                config=model_parallel_config,
                bias=False,
                init_method=self._get_init_fn(row_init_method),
            )
        else:
            # (@adithyare) we use this option to mirror the behavior a column parallel layer with two low-rank column parallel layers
            # if the original column parallel layer uses gather_output=False, then we will use the self.liner_out layer defined below.
            self.linear_out = ColumnParallelLinear(
                dim,
                out_features,
                config=model_parallel_config,
                bias=False,
                gather_output=False,
                init_method=self._get_init_fn(row_init_method),
            )

        if self.norm_position in ["pre", "post"]:
            ln_features = in_features if self.norm_position == "pre" else out_features
            if norm_type == 'mixedfusedlayernorm':
                self.layer_norm = MixedFusedLayerNorm(ln_features, 1e-5, sequence_parallel_enbaled=False)
            elif norm_type == 'layernorm':
                self.layer_norm = nn.LayerNorm(ln_features)
            else:
                raise NotImplementedError("norm_type should be either mixedfusedlayernorm or layernorm")
        else:
            self.layer_norm = None

        if dropout > 0.0:
            self.dropout = nn.Dropout(dropout)
        else:
            self.dropout = None

        # cast all parameters when using amp O2 training
        if model_parallel_config.bf16:
            self.bfloat16()
        elif model_parallel_config.fp16:
            self.half()

        # Setup adapter strategy
        self.setup_adapter_strategy(adapter_mixin_strategies.ReturnResultAdapterStrategy())

    def _get_init_fn(self, init_method: str):
        if init_method == 'xavier':
            init_fn = init.xavier_normal_
        elif init_method == 'normal':
            init_fn = init_method_normal(0.2)
        elif init_method == "zero":
            init_fn = init_method_const(0.0)
        else:
            raise NotImplementedError("out_init_method should be zero, normal or xavier")
        return init_fn

    def forward(self, x):

        if self.norm_position == 'pre':
            x = self.layer_norm(x)

        x, _ = self.linear_in(x)  # (@adithyare) ColumnLinear returns output and bias, we are ignoring the bias term.
        x = self.activation(x)
        x, _ = self.linear_out(x)
        if self.norm_position == 'post':
            x = self.layer_norm(x)

        # Add dropout if available
        if self.dropout is not None:
            x = self.dropout(x)

        return x


@dataclass
class ParallelLinearAdapterConfig:
    in_features: int
    out_features: int
    dim: int
    activation: str = 'swish'
    norm_position: Optional[str] = 'post'
    norm_type: Optional[str] = 'mixedfusedlayernorm'
    column_init_method: str = 'xavier'
    row_init_method: str = 'zero'
    gather_output: bool = True
    dropout: float = 0.0
    _target_: str = "{0}.{1}".format(ParallelLinearAdapter.__module__, ParallelLinearAdapter.__name__)


class LoraKQVAdapter(ParallelLinearAdapter):
    """
    Lora Adapters are the same arch as regular adapters but with potentially different input and output feature sizes 
    and they do not use an bottleneck activation function
    """

    pass


class LoraKVAdapter(ParallelLinearAdapter):
    """
    Lora Adapters are the same arch as regular adapters but with potentially different input and output feature sizes 
    and they do not use an bottleneck activation function
    """

    pass


class LoraQAdapter(ParallelLinearAdapter):
    """
    Lora Adapters are the same arch as regular adapters but with potentially different input and output feature sizes 
    and they do not use an bottleneck activation function
    """

    pass


@dataclass
class LoraKQVAdapterConfig(ParallelLinearAdapterConfig):
    _target_: str = "{0}.{1}".format(LoraKQVAdapter.__module__, LoraKQVAdapter.__name__)


@dataclass
class LoraQAdapterConfig(ParallelLinearAdapterConfig):
    _target_: str = "{0}.{1}".format(LoraQAdapter.__module__, LoraQAdapter.__name__)


@dataclass
class LoraKVAdapterConfig(ParallelLinearAdapterConfig):
    _target_: str = "{0}.{1}".format(LoraKVAdapter.__module__, LoraKVAdapter.__name__)


class PromptEncoderAdapter(nn.Module, AdapterModuleUtil):
    """
    The Tensor Parallel MLP prompt encoder network that is used to generate the virtual 
    token embeddings for p-tuning. It only have two layers.
    TODO: (@adithyare) Need to add all the functionality from the PromptEncoder class
    """

    def __init__(
        self,
<<<<<<< HEAD
        model_parallel_config: ModelParallelConfig,
=======
>>>>>>> b1030d5b
        virtual_tokens: int,
        bottleneck_dim: int,
        embedding_dim: int,
        init_std: float,
        output_dim: int,
<<<<<<< HEAD
=======
        model_parallel_config: Optional[ModelParallelConfig] = None,
>>>>>>> b1030d5b
        **kwargs,
    ):
        """
        Initializes the Tensor Model parallel MLP PromptEncoderMLP module.
        Args:
            virtual_tokens: the  number of vitural tokens
            hidden_size: hidden dimension
            output_size:  the output dimension
            init_std: the MLP init std value 
        """
        super().__init__()
        self.bottleneck_dim = bottleneck_dim
        self.embedding_dim = embedding_dim
        self.output_dim = output_dim
        self.virtual_tokens = virtual_tokens
        self.activation = "gelu"

        if model_parallel_config is None:
            model_parallel_config = ModelParallelConfig()

        sequence_parallel = False
        gradient_accumulation_fusion = False
        # (@adithyare) the persistent=False will not pollute the indices into the state_dict of this module.
        self.register_buffer("indices", torch.LongTensor(list(range(self.virtual_tokens))), persistent=False)
        self.embedding = torch.nn.Embedding(self.virtual_tokens, self.embedding_dim)
        self.inference_table = InferenceTable("taskname", self.output_dim, self.virtual_tokens)
        self.first = ColumnParallelLinear(
            self.embedding_dim,
            self.bottleneck_dim,
            config=model_parallel_config,
            gather_output=False,
            init_method=init_method_normal(init_std),
            skip_bias_add=True,
            bias=True,
        )
        self.second = RowParallelLinear(
            self.bottleneck_dim,
            self.output_dim,
            config=model_parallel_config,
            input_is_parallel=True,
            init_method=init_method_normal(init_std),
            skip_bias_add=True,
            bias=True,
        )

        # cast all parameters when using amp O2 training
        if model_parallel_config.bf16:
            self.bfloat16()
        elif model_parallel_config.fp16:
            self.half()

        # Setup adapter strategy
        self.setup_adapter_strategy(adapter_mixin_strategies.ReturnResultAdapterStrategy())

    def set_inference_table(self, prompt_representation: torch.Tensor):
        """
        This method caches the output representation from the Encoder and saves it inside `self.inference_table`.
        """
        prompt_representation = prompt_representation.detach().clone()
        self.inference_table.set_prompt_table(prompt_representation)

    def clear_inference_table(self,):
        self.inference_table.clear_prompt_table()

    def get_inference_table(self,):
        return self.inference_table.get_prompt_table()

    def inner_forward(self,):
        input_embeds = self.embedding(self.indices).unsqueeze(0)
        intermediate_parallel, bias_parallel = self.first(input_embeds)
        intermediate_parallel = fused_bias_gelu(intermediate_parallel, bias_parallel)
        output_embeds, bias_parallel = self.second(intermediate_parallel)
        output_embeds = output_embeds + bias_parallel
        output_embeds = output_embeds.transpose(0, 1)
        return output_embeds

    def forward(self, batch_size: int, use_cached_reps: bool = False) -> torch.Tensor:
        """ 
        Forward pass through the encoder with caching of prompt representations
        """
        if use_cached_reps:
            output_embeds = self.get_inference_table().unsqueeze(1)
        else:
            if self.training:
                if self.inference_table.is_inference_ready:
                    self.clear_inference_table()
                output_embeds = self.inner_forward()
            else:
                if not self.inference_table.is_inference_ready:
                    output_embeds = self.inner_forward()
                    self.set_inference_table(output_embeds.squeeze(1))
                output_embeds = self.get_inference_table().unsqueeze(1)

        output_embeds = output_embeds.expand(self.virtual_tokens, batch_size, self.output_dim)
        return output_embeds


@dataclass
class PromptEncoderAdapterConfig:
    virtual_tokens: int
    bottleneck_dim: int
    embedding_dim: int
    init_std: float
    output_dim: int
    _target_: str = "{0}.{1}".format(PromptEncoderAdapter.__module__, PromptEncoderAdapter.__name__)


class ParallelLinearAdapterWeightTying(ParallelLinearAdapter):
    """
    Extends parallel linear adapter for weight tying by providing a position embedding and convenience methods for tying weights
    """

    def __init__(
        self,
        in_features: int,
        out_features: int,
        dim: int,
        activation: str = 'swish',
        norm_position: Optional[str] = 'post',
        norm_type: Optional[str] = 'mixedfusedlayernorm',
        column_init_method: str = 'xavier',  # TODO: (@adithyare) should rename this to input_init_method to be more precise.
        row_init_method: str = 'zero',  # TODO: (@adithyare) should rename this to output_init_method to be more precise.
        gather_output: bool = True,
        dropout: float = 0.0,
        num_position_embeddings: int = 1,
        dim_position_embeddings: int = 1024,
        position_embedding_strategy: Optional[str] = "add",
    ):
        self.position_embeddings = None
        self.mlp = None
        self.position_embedding_strategy = position_embedding_strategy
        assert self.position_embedding_strategy in ["add", "concat", "mlpconcat", "biasadd", None]
        if self.position_embedding_strategy == "concat":
            in_features += dim_position_embeddings
        elif self.position_embedding_strategy == "mlpconcat":
            in_features += dim_position_embeddings
        elif self.position_embedding_strategy == "biasadd":
            assert (
                out_features == dim_position_embeddings
            ), "adapter output feature size should match position emb size to bias add"
        elif self.position_embedding_strategy == "add":
            assert (
                in_features == dim_position_embeddings
            ), "adapter input feature size should match position emb size to add"
        super().__init__(
            in_features,
            out_features,
            dim,
            activation,
            norm_position,
            norm_type,
            column_init_method,
            row_init_method,
            gather_output,
            dropout,
        )
        if self.position_embedding_strategy:
            self.position_embeddings = torch.nn.Embedding(num_position_embeddings, dim_position_embeddings)
            self.position_embeddings.weight.data.fill_(0.0)
        if self.position_embedding_strategy == "mlpconcat":
            self.mlp = torch.nn.Sequential(
                torch.nn.Linear(dim_position_embeddings, dim_position_embeddings, bias=False),
                torch.nn.GELU(),
                torch.nn.Linear(dim_position_embeddings, dim_position_embeddings, bias=False),
            )
        self.register_buffer("position_id", torch.LongTensor([1]), persistent=False)

    def set_position(self, position_id):
        self.position_id *= position_id

    def tie_weights(self, position_id, adapter):

        self.set_position(position_id)
        if self.linear_in:
            self.linear_in.weight = adapter.linear_in.weight
        if self.linear_out:
            self.linear_out.weight = adapter.linear_out.weight
        if self.layer_norm:
            self.layer_norm.weight = adapter.layer_norm.weight
            self.layer_norm.bias = adapter.layer_norm.bias
        if self.mlp:
            self.mlp[0].weight = adapter.mlp[0].weight
            self.mlp[2].weight = adapter.mlp[2].weight
        if self.position_embeddings:
            self.position_embeddings.weight = adapter.position_embeddings.weight

        return True

    def forward(self, x):

        if self.position_embedding_strategy:
            pos = self.position_embeddings(self.position_id).unsqueeze(0)
            if self.position_embedding_strategy == "add":
                pos = pos.expand_as(x)
                x = x + pos

            elif self.position_embedding_strategy == "concat":
                pos = pos.expand(x.shape[0], x.shape[1], pos.shape[2])
                x = torch.cat((x, pos), dim=2)
            elif self.position_embedding_strategy == "mlpconcat":
                pos = pos.expand(x.shape[0], x.shape[1], pos.shape[2])
                pos = self.mlp(pos)
                x = torch.cat((x, pos), dim=2)

        if self.norm_position == 'pre':
            x = self.layer_norm(x)

        x, _ = self.linear_in(x)  # (@adithyare) ColumnLinear returns output and bias, we are ignoring the bias term.
        x = self.activation(x)
        x, _ = self.linear_out(x)
        if self.norm_position == 'post':
            x = self.layer_norm(x)

        if self.position_embedding_strategy == "biasadd":
            pos = pos.expand_as(x)
            x = x + pos

        # Add dropout if available
        if self.dropout is not None:
            x = self.dropout(x)

        return x


@dataclass
class ParallelLinearAdapterWeightTyingConfig:
    in_features: int
    out_features: int
    dim: int
    activation: str = 'swish'
    norm_position: Optional[str] = 'post'
    norm_type: Optional[str] = 'mixedfusedlayernorm'
    column_init_method: str = 'xavier'
    row_init_method: str = 'zero'
    gather_output: bool = True
    dropout: float = 0.0
    num_position_embeddings: int = 1
    dim_position_embeddings: int = 1024
    position_embedding_strategy: Optional[str] = "concat"
    _target_: str = "{0}.{1}".format(
        ParallelLinearAdapterWeightTying.__module__, ParallelLinearAdapterWeightTying.__name__
    )


class LoraKQVAdapterWeightTying(ParallelLinearAdapterWeightTying):
    """
    TODO 
    """

    pass


@dataclass
class LoraKQVAdapterWeightTyingConfig(ParallelLinearAdapterWeightTyingConfig):
    _target_: str = "{0}.{1}".format(LoraKQVAdapterWeightTying.__module__, LoraKQVAdapterWeightTying.__name__)<|MERGE_RESOLUTION|>--- conflicted
+++ resolved
@@ -68,12 +68,12 @@
 
 
 class InfusedAdapter(nn.Module, AdapterModuleUtil):
-<<<<<<< HEAD
-    def __init__(self, model_parallel_config: ModelParallelConfig, in_features: int, **kwargs) -> None:
-=======
-    def __init__(self, in_features: int, **kwargs) -> None:
->>>>>>> b1030d5b
+    def __init__(self, in_features: int, model_parallel_config: Optional[ModelParallelConfig], **kwargs) -> None:
         super().__init__()
+
+        if model_parallel_config is None:
+            model_parallel_config = ModelParallelConfig()
+
         self.scalers = nn.Parameter(torch.ones(in_features))
 
         # cast all parameters when using amp O2 training
@@ -113,7 +113,6 @@
 class ParallelLinearAdapter(nn.Module, AdapterModuleUtil):
     def __init__(
         self,
-        model_parallel_config: ModelParallelConfig,
         in_features: int,
         out_features: int,
         dim: int,
@@ -124,10 +123,7 @@
         row_init_method: str = 'zero',  # TODO: (@adithyare) should rename this to output_init_method to be more precise.
         gather_output: bool = True,
         dropout: float = 0.0,
-<<<<<<< HEAD
-=======
         model_parallel_config: Optional[ModelParallelConfig] = None,
->>>>>>> b1030d5b
         **kwargs,
     ):
         super().__init__()
@@ -140,14 +136,11 @@
         self.activation = activation_registry[activation]()
         self.norm_position = norm_position
 
-<<<<<<< HEAD
-=======
         # megatron_gpt_peft_models will provide this arg, but deprecated ones do not.
         # in case this arg is not provided, use the dummy default config.
         if model_parallel_config is None:
             model_parallel_config = ModelParallelConfig()
 
->>>>>>> b1030d5b
         self.linear_in = ColumnParallelLinear(
             in_features,
             dim,
@@ -296,19 +289,12 @@
 
     def __init__(
         self,
-<<<<<<< HEAD
-        model_parallel_config: ModelParallelConfig,
-=======
->>>>>>> b1030d5b
         virtual_tokens: int,
         bottleneck_dim: int,
         embedding_dim: int,
         init_std: float,
         output_dim: int,
-<<<<<<< HEAD
-=======
         model_parallel_config: Optional[ModelParallelConfig] = None,
->>>>>>> b1030d5b
         **kwargs,
     ):
         """
