--- conflicted
+++ resolved
@@ -329,12 +329,8 @@
         # (@adithyare) the persistent=False will not pollute the indices into the state_dict of this module.
         self.register_buffer("indices", torch.LongTensor(list(range(self.virtual_tokens))), persistent=False)
         self.embedding = torch.nn.Embedding(self.virtual_tokens, self.embedding_dim)
-<<<<<<< HEAD
-        self.inference_table = InferenceTable("taskname", self.output_dim, self.virtual_tokens)
-=======
         self.register_buffer("inference_table", torch.Tensor(self.virtual_tokens, self.output_dim), persistent=True)
         self.is_inference_ready = False
->>>>>>> 4f947ced
         self.first = ColumnParallelLinear(
             self.embedding_dim,
             self.bottleneck_dim,
