--- conflicted
+++ resolved
@@ -68,13 +68,10 @@
     LORA_KV_ADAPTER = "lora_kv_adapter"
     LORA_Q_ADAPTER = "lora_q_adapter"
     MULTIMODAL_PROJECTOR_ADAPTER = "mm_projector_adapter"
-<<<<<<< HEAD
+    PARALLEL_LINEAR_ADAPTER = "parallel_linear_adapter"
     LORA_DENSE_ATTENTION_ADAPTER = "lora_dense_attention_adapter"
     LORA_Hto4H_ADAPTER = "lora_hto4h_adapter"
     LORA_4HtoH_ADAPTER = "lora_4htoh_adapter"
-=======
-    PARALLEL_LINEAR_ADAPTER = "parallel_linear_adapter"
->>>>>>> 0fb851c8
 
 
 class InfusedAdapter(nn.Module, AdapterModuleUtil):
