# Copyright (c) 2022, NVIDIA CORPORATION.  All rights reserved.
#
# Licensed under the Apache License, Version 2.0 (the "License");
# you may not use this file except in compliance with the License.
# You may obtain a copy of the License at
#
#     http://www.apache.org/licenses/LICENSE-2.0
#
# Unless required by applicable law or agreed to in writing, software
# distributed under the License is distributed on an "AS IS" BASIS,
# WITHOUT WARRANTIES OR CONDITIONS OF ANY KIND, either express or implied.
# See the License for the specific language governing permissions and
# limitations under the License.

"""Transformer based language model."""
from ast import Mod

import torch

from nemo.collections.nlp.modules.common.megatron.adapters.parallel_adapters import (
    AdapterName,
    PromptEncoderAdapterConfig,
)
from nemo.collections.nlp.modules.common.megatron.layer_type import LayerType
from nemo.collections.nlp.modules.common.megatron.module import MegatronModule
from nemo.collections.nlp.modules.common.megatron.position_embedding import (
    ALiBiRelativePositionEmbedding,
    KERPLERelativePositionEmbedding,
    RotaryEmbedding,
    SandwichRelativePositionEmbedding,
)
from nemo.collections.nlp.modules.common.megatron.transformer import ParallelTransformer
from nemo.collections.nlp.modules.common.megatron.utils import (
    ApexGuardDefaults,
    get_linear_layer,
    init_method_normal,
    scaled_init_method_normal,
)
from nemo.collections.nlp.parts import utils_funcs
from nemo.core import adapter_mixins

try:
    from apex.transformer.enums import AttnMaskType

    HAVE_APEX = True

except (ImportError, ModuleNotFoundError):

    HAVE_APEX = False

    # fake missing classes with None attributes
    AttnMaskType = ApexGuardDefaults()
    LayerType = ApexGuardDefaults()

try:
    from megatron.core import ModelParallelConfig, parallel_state, tensor_parallel

    HAVE_MEGATRON_CORE = True

except (ImportError, ModuleNotFoundError):

    ModelParallelConfig = ApexGuardDefaults

    HAVE_MEGATRON_CORE = False


def get_language_model(
    config: ModelParallelConfig,
    hidden_size,
    ffn_hidden_size,
    num_layers,
    max_position_embeddings,
    num_tokentypes,
    add_pooler,
    vocab_size,
    num_attention_heads,
    encoder_attn_mask_type,
    apply_query_key_layer_scaling=False,
    kv_channels=None,
    init_method=None,
    scaled_init_method=None,
    add_decoder=False,
    decoder_attn_mask_type=AttnMaskType.causal,
    pre_process=True,
    post_process=True,
    init_method_std=0.02,
    megatron_amp_O2=False,
    hidden_dropout=0.1,
    attention_dropout=0.1,
    ffn_dropout=0.0,
    precision=16,
    fp32_residual_connection=False,
    activations_checkpoint_method=None,
    activations_checkpoint_num_layers=1,
    normalization='layernorm',
    layernorm_epsilon=1e-5,
    bias_activation_fusion=True,
    masked_softmax_fusion=True,
    activation='gelu',
    headscale=False,
    transformer_block_type='pre_ln',
    normalize_attention_scores=True,
    position_embedding_type='learned_absolute',
    attention_type='multihead',
    share_embeddings_and_output_weights=True,
    rotary_percentage=1.0,
    multi_query_attention=False,
    bias_dropout_add_fusion=True,
    bias=True,
    persist_layer_norm=False,
    openai_gelu=False,
    onnx_safe=False,
    megatron_legacy=False,
    activations_checkpoint_granularity=None,
    activations_checkpoint_layers_per_pipeline=None,
    transformer_engine=False,
    fp8=False,
    fp8_e4m3=False,
    fp8_hybrid=False,
    fp8_margin=0,
    fp8_interval=1,
    fp8_amax_history_len=1,
    fp8_amax_compute_algo='most_recent',
    reduce_amax=True,
    use_emha=False,
    ub_tp_comm_overlap=False,
    use_flash_attention=False,
    seq_len_interpolation_factor=None,
<<<<<<< HEAD
    context_parallel=False,
=======
    rotary_base=10000,
>>>>>>> 96100454
):
    """Build language model and return along with the key to save."""

    if kv_channels is None:
        assert (
            hidden_size % num_attention_heads == 0
        ), 'hidden_size must be divisible by num_attention_heads if kv_channels is None'
        kv_channels = hidden_size // num_attention_heads

    if init_method is None:
        init_method = init_method_normal(init_method_std)

    if scaled_init_method is None:
        scaled_init_method = scaled_init_method_normal(init_method_std, num_layers)

    # Language model.
    language_model = TransformerLanguageModel(
        config=config,
        init_method=init_method,
        output_layer_init_method=scaled_init_method,
        encoder_attn_mask_type=encoder_attn_mask_type,
        num_tokentypes=num_tokentypes,
        vocab_size=vocab_size,
        max_position_embeddings=max_position_embeddings,
        hidden_size=hidden_size,
        num_layers=num_layers,
        num_attention_heads=num_attention_heads,
        apply_query_key_layer_scaling=apply_query_key_layer_scaling,
        kv_channels=kv_channels,
        ffn_hidden_size=ffn_hidden_size,
        add_decoder=add_decoder,
        decoder_attn_mask_type=decoder_attn_mask_type,
        add_pooler=add_pooler,
        pre_process=pre_process,
        post_process=post_process,
        megatron_amp_O2=megatron_amp_O2,
        hidden_dropout=hidden_dropout,
        attention_dropout=attention_dropout,
        ffn_dropout=ffn_dropout,
        precision=precision,
        fp32_residual_connection=fp32_residual_connection,
        activations_checkpoint_method=activations_checkpoint_method,
        activations_checkpoint_num_layers=activations_checkpoint_num_layers,
        normalization=normalization,
        layernorm_epsilon=layernorm_epsilon,
        bias_activation_fusion=bias_activation_fusion,
        bias_dropout_add_fusion=bias_dropout_add_fusion,
        bias=bias,
        rotary_percentage=rotary_percentage,
        share_embeddings_and_output_weights=share_embeddings_and_output_weights,
        masked_softmax_fusion=masked_softmax_fusion,
        activation=activation,
        headscale=headscale,
        transformer_block_type=transformer_block_type,
        normalize_attention_scores=normalize_attention_scores,
        position_embedding_type=position_embedding_type,
        multi_query_attention=multi_query_attention,
        persist_layer_norm=persist_layer_norm,
        openai_gelu=openai_gelu,
        onnx_safe=onnx_safe,
        megatron_legacy=megatron_legacy,
        activations_checkpoint_granularity=activations_checkpoint_granularity,
        activations_checkpoint_layers_per_pipeline=activations_checkpoint_layers_per_pipeline,
        transformer_engine=transformer_engine,
        fp8=fp8,
        fp8_e4m3=fp8_e4m3,
        fp8_hybrid=fp8_hybrid,
        fp8_margin=fp8_margin,
        fp8_interval=fp8_interval,
        fp8_amax_history_len=fp8_amax_history_len,
        fp8_amax_compute_algo=fp8_amax_compute_algo,
        reduce_amax=reduce_amax,
        use_emha=use_emha,
        ub_tp_comm_overlap=ub_tp_comm_overlap,
        use_flash_attention=use_flash_attention,
        seq_len_interpolation_factor=seq_len_interpolation_factor,
<<<<<<< HEAD
        context_parallel=context_parallel,
=======
        rotary_base=rotary_base,
>>>>>>> 96100454
    )
    # key used for checkpoints.
    language_model_key = 'language_model'

    return language_model, language_model_key


class Pooler(MegatronModule):
    """Pooler layer.

    Pool hidden states of a specific token (for example start of the
    sequence) and add a linear transformation followed by a tanh.

    Arguments:
        hidden_size: hidden size
        init_method: weight initialization method for the linear layer.
            bias is set to zero.
    """

    def __init__(self, hidden_size, init_method, sequence_parallel=False):
        super(Pooler, self).__init__()
        self.dense = get_linear_layer(hidden_size, hidden_size, init_method)
        self.sequence_parallel = sequence_parallel

    def forward(self, hidden_states, sequence_index=0):
        # hidden_states: [s, b, h] prompt_embeddings
        # sequence_index: index of the token to pool.

        # gather data along sequence dimensions
        # same pooler is run on all tensor parallel nodes
        if self.sequence_parallel:
            hidden_states = tensor_parallel.mappings.gather_from_sequence_parallel_region(hidden_states)

        pooled = hidden_states[sequence_index, :, :]
        pooled = self.dense(pooled)
        pooled = torch.tanh(pooled)
        return pooled


class Embedding(MegatronModule):
    """Language model embeddings.

    Arguments:
        hidden_size: hidden size
        vocab_size: vocabulary size
        max_sequence_length: maximum size of sequence. This
                             is used for positional embedding
        embedding_dropout_prob: dropout probability for embeddings
        init_method: weight initialization method
        num_tokentypes: size of the token-type embeddings. 0 value
                        will ignore this embedding
        position_embedding_type: position embedding type determines whether we instantiate a learnable position embedding table.
    """

    def __init__(
        self,
        config: ModelParallelConfig,
        hidden_size,
        vocab_size,
        max_sequence_length,
        embedding_dropout_prob,
        init_method,
        num_tokentypes=0,
        dtype=torch.float32,
        fp32_residual_connection=False,
        position_embedding_type='learned_absolute',
        transpose_batch_sequence=True,
    ):
        super(Embedding, self).__init__(config=config)

        self.hidden_size = hidden_size
        self.init_method = init_method
        self.num_tokentypes = num_tokentypes
        self.position_embedding_type = position_embedding_type
        self.transpose_batch_sequence = transpose_batch_sequence

        # Word embeddings (parallel).
        self.word_embeddings = tensor_parallel.VocabParallelEmbedding(
            vocab_size, self.hidden_size, init_method=self.init_method, config=config,
        )
        self._word_embeddings_key = 'word_embeddings'

        if self.position_embedding_type == 'learned_absolute':
            # Position embedding (serial).
            self.position_embeddings = torch.nn.Embedding(max_sequence_length, self.hidden_size, dtype=dtype)
            self._position_embeddings_key = 'position_embeddings'
            # Initialize the position embeddings.
            self.init_method(self.position_embeddings.weight)

        # Token type embedding.
        # Add this as an optional field that can be added through
        # method call so we can load a pretrain model without
        # token types and add them as needed.
        self._tokentype_embeddings_key = 'tokentype_embeddings'
        if self.num_tokentypes > 0:
            self.tokentype_embeddings = torch.nn.Embedding(self.num_tokentypes, self.hidden_size, dtype=dtype)
            # Initialize the token-type embeddings.
            self.init_method(self.tokentype_embeddings.weight)
        else:
            self.tokentype_embeddings = None

        self.fp32_residual_connection = fp32_residual_connection
        self.sequence_parallel = config.sequence_parallel

        # Embeddings dropout
        self.embedding_dropout = torch.nn.Dropout(embedding_dropout_prob)

    def zero_parameters(self):
        """Zero out all parameters in embedding."""
        self.word_embeddings.weight.data.fill_(0)
        self.word_embeddings.weight.shared = True
        if self.position_embedding_type == 'learned_absolute':
            self.position_embeddings.weight.data.fill_(0)
            self.position_embeddings.weight.shared = True
        if self.num_tokentypes > 0:
            self.tokentype_embeddings.weight.data.fill_(0)
            self.tokentype_embeddings.weight.shared = True

    def add_tokentype_embeddings(self, num_tokentypes):
        """Add token-type embedding. This function is provided so we can add
        token-type embeddings in case the pretrained model does not have it.
        This allows us to load the model normally and then add this embedding.
        """
        if self.tokentype_embeddings is not None:
            raise Exception('tokentype embeddings is already initialized')
        if torch.distributed.get_rank() == 0:
            print('adding embedding for {} tokentypes'.format(num_tokentypes), flush=True)
        self.num_tokentypes = num_tokentypes
        self.tokentype_embeddings = torch.nn.Embedding(num_tokentypes, self.hidden_size)
        # Initialize the token-type embeddings.
        self.init_method(self.tokentype_embeddings.weight)

    def forward(self, input_ids, position_ids=None, token_type_ids=None):
        # Embeddings.
        words_embeddings = self.word_embeddings(input_ids)
        if self.position_embedding_type == 'learned_absolute':
            assert position_ids is not None
            position_embeddings = self.position_embeddings(position_ids)
            embeddings = words_embeddings + position_embeddings
        else:
            embeddings = words_embeddings
        if token_type_ids is not None:
            assert self.tokentype_embeddings is not None
            embeddings = embeddings + self.tokentype_embeddings(token_type_ids)
        else:
            assert self.tokentype_embeddings is None

        # Data format change to avoid explicit tranposes : [b s h] --> [s b h].
        if self.transpose_batch_sequence:
            embeddings = embeddings.transpose(0, 1).contiguous()

        # If the input flag for fp32 residual connection is set, convert for float.
        if self.fp32_residual_connection:
            embeddings = embeddings.float()

        # Dropout.
        if self.sequence_parallel:
            embeddings = tensor_parallel.mappings.scatter_to_sequence_parallel_region(embeddings)
            with tensor_parallel.random.get_cuda_rng_tracker().fork():
                embeddings = self.embedding_dropout(embeddings)
        else:
            embeddings = self.embedding_dropout(embeddings)

        return embeddings

    def state_dict_for_save_checkpoint(self, destination=None, prefix='', keep_vars=False):
        """For easy load."""

        state_dict_ = {}
        state_dict_[self._word_embeddings_key] = self.word_embeddings.state_dict(destination, prefix, keep_vars)
        if self.position_embedding_type == 'learned_absolute':
            state_dict_[self._position_embeddings_key] = self.position_embeddings.state_dict(
                destination, prefix, keep_vars
            )
        if self.num_tokentypes > 0:
            state_dict_[self._tokentype_embeddings_key] = self.tokentype_embeddings.state_dict(
                destination, prefix, keep_vars
            )

        return state_dict_

    def load_state_dict(self, state_dict, strict=True):
        """Customized load."""

        # Word embedding.
        if self._word_embeddings_key in state_dict:
            state_dict_ = state_dict[self._word_embeddings_key]
        else:
            # for backward compatibility.
            state_dict_ = {}
            for key in state_dict.keys():
                if 'word_embeddings' in key:
                    state_dict_[key.split('word_embeddings.')[1]] = state_dict[key]
        self.word_embeddings.load_state_dict(state_dict_, strict=strict)

        if self.position_embedding_type == 'learned_absolute':
            # Position embedding.
            if self._position_embeddings_key in state_dict:
                state_dict_ = state_dict[self._position_embeddings_key]
            else:
                # for backward compatibility.
                state_dict_ = {}
                for key in state_dict.keys():
                    if 'position_embeddings' in key:
                        state_dict_[key.split('position_embeddings.')[1]] = state_dict[key]
            self.position_embeddings.load_state_dict(state_dict_, strict=strict)

        # Tokentype embedding.
        if self.num_tokentypes > 0:
            state_dict_ = {}
            if self._tokentype_embeddings_key in state_dict:
                state_dict_ = state_dict[self._tokentype_embeddings_key]
            else:
                # for backward compatibility.
                for key in state_dict.keys():
                    if 'tokentype_embeddings' in key:
                        state_dict_[key.split('tokentype_embeddings.')[1]] = state_dict[key]
            if len(state_dict_.keys()) > 0:
                self.tokentype_embeddings.load_state_dict(state_dict_, strict=strict)
            else:
                print(
                    '***WARNING*** expected tokentype embeddings in the ' 'checkpoint but could not find it',
                    flush=True,
                )


class TransformerLanguageModel(MegatronModule, adapter_mixins.AdapterModuleMixin):
    """Transformer language model.

    Arguments:
        transformer_hparams: transformer hyperparameters
        vocab_size: vocabulary size
        max_sequence_length: maximum size of sequence. This
                             is used for positional embedding
        embedding_dropout_prob: dropout probability for embeddings
        num_tokentypes: size of the token-type embeddings. 0 value
                        will ignore this embedding
    """

    def __init__(
        self,
        config: ModelParallelConfig,
        init_method,
        output_layer_init_method,
        encoder_attn_mask_type,
        vocab_size,
        max_position_embeddings,
        hidden_size,
        ffn_hidden_size,
        num_layers,
        num_tokentypes,
        num_attention_heads,
        apply_query_key_layer_scaling=True,
        kv_channels=None,
        add_decoder=False,
        decoder_attn_mask_type=AttnMaskType.causal,
        add_pooler=False,
        pre_process=True,
        post_process=True,
        megatron_amp_O2=False,
        hidden_dropout=0.1,
        attention_dropout=0.1,
        ffn_dropout=0.0,
        precision=16,
        fp32_residual_connection=False,
        activations_checkpoint_method=None,
        activations_checkpoint_num_layers=1,
        normalization='layernorm',
        layernorm_epsilon=1e-5,
        bias_activation_fusion=True,
        bias_dropout_add_fusion=True,
        bias=True,
        masked_softmax_fusion=True,
        activation='gelu',
        headscale=False,
        transformer_block_type='pre_ln',
        normalize_attention_scores=True,
        position_embedding_type='learned_absolute',
        rotary_percentage=1.0,
        multi_query_attention=False,
        share_embeddings_and_output_weights=True,
        persist_layer_norm=False,
        openai_gelu=False,
        onnx_safe=False,
        megatron_legacy=False,
        activations_checkpoint_granularity=None,
        activations_checkpoint_layers_per_pipeline=None,
        transformer_engine=False,
        fp8=False,
        fp8_e4m3=False,
        fp8_hybrid=False,
        fp8_margin=0,
        fp8_interval=1,
        fp8_amax_history_len=1,
        fp8_amax_compute_algo='most_recent',
        reduce_amax=True,
        use_emha=False,
        ub_tp_comm_overlap=False,
        use_flash_attention=False,
        seq_len_interpolation_factor=None,
<<<<<<< HEAD
        context_parallel=False,
=======
        rotary_base=10000,
>>>>>>> 96100454
    ):
        super(TransformerLanguageModel, self).__init__(
            config=config, share_token_embeddings=share_embeddings_and_output_weights
        )

        self.pre_process = pre_process
        self.post_process = post_process
        self.hidden_size = hidden_size
        self.num_layers = num_layers
        self.vocab_size = vocab_size
        self.max_position_embeddings = max_position_embeddings
        self.num_tokentypes = num_tokentypes
        self.init_method = init_method
        self.encoder_attn_mask_type = encoder_attn_mask_type
        self.add_decoder = add_decoder
        self.decoder_attn_mask_type = decoder_attn_mask_type
        self.add_pooler = add_pooler
        self.hidden_dropout = hidden_dropout
        self.output_layer_init_method = output_layer_init_method
        self.position_embedding_type = position_embedding_type
        self.share_embeddings_and_output_weights = share_embeddings_and_output_weights
        self.sequence_parallel = config.sequence_parallel
        self.dtype = utils_funcs.torch_dtype_from_precision(precision, megatron_amp_O2)
        self.context_parallel = context_parallel
        if kv_channels is None:

            assert (
                hidden_size % num_attention_heads == 0
            ), 'hidden_size must be divisible by num_attention_heads if kv_channels is None'
            kv_channels = hidden_size // num_attention_heads

        # Embeddings.
        if self.pre_process:
            self.embedding = Embedding(
                config=config,
                hidden_size=self.hidden_size,
                vocab_size=self.vocab_size,
                max_sequence_length=self.max_position_embeddings,
                init_method=self.init_method,
                num_tokentypes=self.num_tokentypes,
                embedding_dropout_prob=self.hidden_dropout,
                position_embedding_type=position_embedding_type,
                fp32_residual_connection=fp32_residual_connection,
                dtype=self.dtype,
            )
            self._embedding_key = 'embedding'

        if position_embedding_type == 'rope':
            rotary_dim = self.hidden_size // num_attention_heads if kv_channels is None else kv_channels
            assert 0 < rotary_percentage <= 1
            if rotary_percentage < 1:
                rotary_dim = int(rotary_dim * rotary_percentage)
            self.rotary_pos_emb = RotaryEmbedding(
                rotary_dim,
                seq_len_interpolation_factor=seq_len_interpolation_factor,
                pretrained_max_position_embeddings=max_position_embeddings,
                rotary_base=rotary_base,
            )

        elif position_embedding_type == 'alibi':
            # TODO: If this is used for encoder-decodemax_position_embeddingsr model, implement proper logic and following
            # addition for decoder. Currently it is only used for decoder model only.
            # Encoder-decoder model, such as T5 is implemented in token_level_encoder_decoder.py
            self.encoder_relative_position_embedding = ALiBiRelativePositionEmbedding(
                bidirectional=encoder_attn_mask_type != AttnMaskType.causal,
                num_attention_heads=num_attention_heads,
                layer_type=LayerType.encoder,
                num_attention_heads_alibi=None,
                max_seq_len=max_position_embeddings,
            )

        elif position_embedding_type == 'kerple':
            # TODO: If this is used for encoder-decodemax_position_embeddingsr model, implement proper logic and following
            # addition for decoder. Currently it is only used for decoder model only.
            # Encoder-decoder model, such as T5 is implemented in token_level_encoder_decoder.py
            self.encoder_relative_position_embedding = KERPLERelativePositionEmbedding(
                bidirectional=encoder_attn_mask_type != AttnMaskType.causal,
                num_attention_heads=num_attention_heads,
                layer_type=LayerType.encoder,
                num_attention_heads_kerple=None,
                max_seq_len=max_position_embeddings,
            )
            assert use_flash_attention == False  # flash-attention not supported with kerple at this point

        elif position_embedding_type == 'sandwich':
            self.encoder_relative_position_embedding = SandwichRelativePositionEmbedding(
                bidirectional=encoder_attn_mask_type != AttnMaskType.causal,
                num_attention_heads=num_attention_heads,
                layer_type=LayerType.encoder,
                hidden_size=self.hidden_size // num_attention_heads if kv_channels is None else kv_channels,
                max_seq_len=max_position_embeddings,
            )

        # Transformer.
        self.encoder = ParallelTransformer(
            config=config,
            init_method=self.init_method,
            output_layer_init_method=self.output_layer_init_method,
            num_layers=self.num_layers,
            hidden_size=self.hidden_size,
            num_attention_heads=num_attention_heads,
            apply_query_key_layer_scaling=apply_query_key_layer_scaling,
            kv_channels=kv_channels,
            ffn_hidden_size=ffn_hidden_size,
            self_attn_mask_type=self.encoder_attn_mask_type,
            pre_process=self.pre_process,
            post_process=self.post_process,
            precision=precision,
            fp32_residual_connection=fp32_residual_connection,
            activations_checkpoint_method=activations_checkpoint_method,
            activations_checkpoint_num_layers=activations_checkpoint_num_layers,
            normalization=normalization,
            layernorm_epsilon=layernorm_epsilon,
            hidden_dropout=hidden_dropout,
            attention_dropout=attention_dropout,
            ffn_dropout=ffn_dropout,
            megatron_amp_O2=megatron_amp_O2,
            persist_layer_norm=persist_layer_norm,
            openai_gelu=openai_gelu,
            onnx_safe=onnx_safe,
            bias=bias,
            bias_activation_fusion=bias_activation_fusion,
            bias_dropout_add_fusion=bias_dropout_add_fusion,
            masked_softmax_fusion=masked_softmax_fusion,
            activation=activation,
            headscale=headscale,
            transformer_block_type=transformer_block_type,
            normalize_attention_scores=normalize_attention_scores,
            multi_query_attention=multi_query_attention,
            megatron_legacy=megatron_legacy,
            activations_checkpoint_granularity=activations_checkpoint_granularity,
            activations_checkpoint_layers_per_pipeline=activations_checkpoint_layers_per_pipeline,
            transformer_engine=transformer_engine,
            fp8=fp8,
            fp8_e4m3=fp8_e4m3,
            fp8_hybrid=fp8_hybrid,
            fp8_margin=fp8_margin,
            fp8_interval=fp8_interval,
            fp8_amax_history_len=fp8_amax_history_len,
            fp8_amax_compute_algo=fp8_amax_compute_algo,
            reduce_amax=reduce_amax,
            use_emha=use_emha,
            ub_tp_comm_overlap=ub_tp_comm_overlap,
            position_embedding_type=position_embedding_type,
            use_flash_attention=use_flash_attention,
        )
        self._encoder_key = 'encoder'

        # Decoder
        if self.add_decoder:
            self.decoder = ParallelTransformer(
                config=config,
                layer_type=LayerType.decoder,
                self_attn_mask_type=self.decoder_attn_mask_type,
                init_method=self.init_method,
                output_layer_init_method=self.output_layer_init_method,
                num_layers=self.num_layers,
                hidden_size=self.hidden_size,
                num_attention_heads=num_attention_heads,
                apply_query_key_layer_scaling=apply_query_key_layer_scaling,
                kv_channels=kv_channels,
                ffn_hidden_size=ffn_hidden_size,
                pre_process=self.pre_process,
                post_process=self.post_process,
                precision=precision,
                fp32_residual_connection=fp32_residual_connection,
                activations_checkpoint_method=activations_checkpoint_method,
                activations_checkpoint_num_layers=activations_checkpoint_num_layers,
                normalization=normalization,
                layernorm_epsilon=layernorm_epsilon,
                hidden_dropout=hidden_dropout,
                attention_dropout=attention_dropout,
                megatron_amp_O2=megatron_amp_O2,
                bias_activation_fusion=bias_activation_fusion,
                bias_dropout_add_fusion=bias_dropout_add_fusion,
                masked_softmax_fusion=masked_softmax_fusion,
                persist_layer_norm=persist_layer_norm,
                openai_gelu=openai_gelu,
                onnx_safe=onnx_safe,
                megatron_legacy=megatron_legacy,
                activations_checkpoint_granularity=activations_checkpoint_granularity,
                activations_checkpoint_layers_per_pipeline=activations_checkpoint_layers_per_pipeline,
                transformer_engine=transformer_engine,
                position_embedding_type=position_embedding_type,
                use_flash_attention=use_flash_attention,
            )
            self._decoder_key = 'decoder'

        if self.post_process:
            # Pooler.
            if self.add_pooler:
                self.pooler = Pooler(self.hidden_size, self.init_method, sequence_parallel=self.sequence_parallel)
                self._pooler_key = 'pooler'

            if not self.share_embeddings_and_output_weights:
                self.output_layer = tensor_parallel.ColumnParallelLinear(
                    self.hidden_size,
                    self.vocab_size,
                    config=config,
                    bias=False,  # Setting bias to False always to keep it consistent with embedding tying that also does not have a bias.
                    init_method=self.init_method,
                )
                self._output_layer_key = 'output_layer'
        self.set_accepted_adapter_types([PromptEncoderAdapterConfig._target_])

    def set_input_tensor(self, input_tensor):
        """ See megatron.model.transformer.set_input_tensor()"""
        # This is usually handled in schedules.py but some inference code still
        # gives us non-lists or None
        if not isinstance(input_tensor, list):
            input_tensor = [input_tensor]

        self.encoder.set_input_tensor(input_tensor[0])

    def get_position_embedding_on_this_context_parallel_rank(self, position_embedding, seq_dim):
        cp_size = parallel_state.get_context_parallel_world_size()
        cp_rank = parallel_state.get_context_parallel_rank()
        cp_idx = torch.tensor([cp_rank, (2 * cp_size - cp_rank - 1)], device=position_embedding.device)
        position_embedding = position_embedding.view(
            *position_embedding.shape[:seq_dim], 2 * cp_size, -1, *position_embedding.shape[(seq_dim + 1) :]
        )
        position_embedding = position_embedding.index_select(seq_dim, cp_idx)
        position_embedding = position_embedding.view(
            *position_embedding.shape[:seq_dim], -1, *position_embedding.shape[(seq_dim + 2) :]
        )
        return position_embedding

    def forward(
        self,
        enc_input_ids,
        enc_position_ids,
        enc_attn_mask,
        dec_input_ids=None,
        dec_position_ids=None,
        dec_attn_mask=None,
        enc_dec_attn_mask=None,
        token_type_ids=None,
        layer_past=None,
        get_key_value=False,
        pooling_sequence_index=0,
        enc_hidden_states=None,
        output_enc_hidden_only=False,
        encoder_input=None,
        set_inference_key_value_memory=False,
        inference_max_sequence_len=None,
        checkpoint_activations_all_layers=None,
    ):
        # Embeddings.
        if self.pre_process and encoder_input is None:

            encoder_input = self.embedding(enc_input_ids, enc_position_ids, token_type_ids=token_type_ids)
            if self.is_adapter_available():
                _sq, _bs, _hs = encoder_input.size()
                ptuning_adapter = self.get_adapter_module(AdapterName.PTUNING_ADAPTER)
                v = ptuning_adapter.virtual_tokens
                if ptuning_adapter and _sq >= v:  # The sequence should be longer the v to insert virtual embeddings.
                    virtual_embeddings = ptuning_adapter(_bs)
                    encoder_input = encoder_input[
                        v:, :, :
                    ]  # the first v tokens are pads so that they can be swapped out with virtual embeddings.
                    encoder_input = torch.concat([virtual_embeddings, encoder_input], dim=0)
        else:
            pass

        # enc_attn_mask: [1, 1, s, s]
        if inference_max_sequence_len is not None:
            enc_seq_length = inference_max_sequence_len
        elif self.encoder.input_tensor is not None:
            if self.sequence_parallel:
                enc_seq_length = (
                    self.encoder.input_tensor.size(0) * parallel_state.get_tensor_model_parallel_world_size()
                )
            else:
                enc_seq_length = self.encoder.input_tensor.size(0)
        else:
            if self.sequence_parallel:
                enc_seq_length = encoder_input.size(0) * parallel_state.get_tensor_model_parallel_world_size()
            else:
                enc_seq_length = encoder_input.size(0)

        if self.context_parallel:
            enc_seq_length = enc_seq_length * parallel_state.get_context_parallel_world_size()

        rotary_pos_emb = None
        encoder_self_attention_relative_position_bias = None
        if self.position_embedding_type == 'rope':
            rotary_pos_emb = self.rotary_pos_emb(enc_seq_length)

            if self.context_parallel:
                rotary_pos_emb = self.get_position_embedding_on_this_context_parallel_rank(rotary_pos_emb, 0)
        elif (
            self.position_embedding_type == 'alibi'
            or self.position_embedding_type == 'sandwich'
            or self.position_embedding_type == 'kerple'
        ):
            encoder_self_attention_relative_position_bias = self.encoder_relative_position_embedding(
                query_seq_length=enc_seq_length, key_seq_length=enc_seq_length,
            )
            # causal attention bias: [1, head, 1, k]
            # non-causal attention bias: [1, head, q, k]

            if self.context_parallel and encoder_self_attention_relative_position_bias.shape[-2] > 1:
                encoder_self_attention_relative_position_bias = self.get_position_embedding_on_this_context_parallel_rank(
                    encoder_self_attention_relative_position_bias, 2
                )

        # encoder.
        if enc_hidden_states is None:
            encoder_output = self.encoder(
                encoder_input,
                enc_attn_mask,
                layer_past=layer_past,
                get_key_value=get_key_value,
                set_inference_key_value_memory=set_inference_key_value_memory,
                inference_max_sequence_len=inference_max_sequence_len,
                checkpoint_activations_all_layers=checkpoint_activations_all_layers,
                rotary_pos_emb=(rotary_pos_emb, None, None)
                if rotary_pos_emb is not None
                else None,  # This assumes that this being used as a GPT/BERT model only (no cross-attention)
                self_attention_relative_position_bias=encoder_self_attention_relative_position_bias,
            )
        else:
            encoder_output = enc_hidden_states.to(encoder_input.dtype)

        if self.post_process:
            if self.add_pooler:
                pooled_output = self.pooler(encoder_output, pooling_sequence_index)

        # output_enc_hidden_only refers to when we just need the encoder's
        # output. For example, it is helpful to compute
        # similarity between two sequences by average pooling
        if not self.add_decoder or output_enc_hidden_only:
            if self.add_pooler and self.post_process:
                return encoder_output, pooled_output
            else:
                return encoder_output

        # Decoder Embedding
        dec_embedding_output = self.embedding(dec_input_ids, dec_position_ids)
        # decoder
        decoder_output = self.decoder(
            dec_embedding_output,
            dec_attn_mask,
            layer_past=layer_past,
            get_key_value=get_key_value,
            encoder_output=encoder_output,
            enc_dec_attn_mask=enc_dec_attn_mask,
            set_inference_key_value_memory=set_inference_key_value_memory,
            inference_max_sequence_len=inference_max_sequence_len,
            checkpoint_activations_all_layers=checkpoint_activations_all_layers,
        )

        if self.add_pooler and self.post_process:
            return decoder_output, encoder_output, pooled_output
        else:
            return decoder_output, encoder_output

    def state_dict_for_save_checkpoint(self, destination=None, prefix='', keep_vars=False):
        """For easy load."""

        state_dict_ = {}
        if self.pre_process:
            state_dict_[self._embedding_key] = self.embedding.state_dict_for_save_checkpoint(
                destination, prefix, keep_vars
            )

        state_dict_[self._encoder_key] = self.encoder.state_dict_for_save_checkpoint(destination, prefix, keep_vars)
        if self.post_process:
            if self.add_pooler:
                state_dict_[self._pooler_key] = self.pooler.state_dict_for_save_checkpoint(
                    destination, prefix, keep_vars
                )
        if self.add_decoder:
            state_dict_[self._decoder_key] = self.decoder.state_dict_for_save_checkpoint(
                destination, prefix, keep_vars
            )

        return state_dict_

    def load_state_dict(self, state_dict, strict=True):
        """Customized load."""

        # Embedding.
        if self.pre_process:
            if self._embedding_key in state_dict:
                state_dict_ = state_dict[self._embedding_key]
            else:
                # for backward compatibility.
                state_dict_ = {}
                for key in state_dict.keys():
                    if '_embeddings' in key:
                        state_dict_[key] = state_dict[key]
            self.embedding.load_state_dict(state_dict_, strict=strict)

        # Encoder.
        if self._encoder_key in state_dict:
            state_dict_ = state_dict[self._encoder_key]

        # for backward compatibility.
        elif 'transformer' in state_dict:
            state_dict_ = state_dict['transformer']
        else:
            # for backward compatibility.
            state_dict_ = {}
            for key in state_dict.keys():
                if 'transformer.' in key:
                    state_dict_[key.split('transformer.')[1]] = state_dict[key]

        # for backward compatibility.
        state_dict_self_attention = {}
        for key in state_dict_.keys():
            if '.attention.' in key:
                state_dict_self_attention[key.replace(".attention.", ".self_attention.")] = state_dict_[key]
            else:
                state_dict_self_attention[key] = state_dict_[key]
        state_dict_ = state_dict_self_attention

        self.encoder.load_state_dict(state_dict_, strict=strict)

        if self.post_process:
            # pooler
            if self.add_pooler:
                assert 'pooler' in state_dict, 'could not find data for pooler in the checkpoint'
                self.pooler.load_state_dict(state_dict[self._pooler_key], strict=strict)
        # decoder
        if self.add_decoder:
            assert 'decoder' in state_dict, 'could not find data for pooler in the checkpoint'
            self.decoder.load_state_dict(state_dict[self._decoder_key], strict=strict)<|MERGE_RESOLUTION|>--- conflicted
+++ resolved
@@ -126,11 +126,8 @@
     ub_tp_comm_overlap=False,
     use_flash_attention=False,
     seq_len_interpolation_factor=None,
-<<<<<<< HEAD
+    rotary_base=10000,
     context_parallel=False,
-=======
-    rotary_base=10000,
->>>>>>> 96100454
 ):
     """Build language model and return along with the key to save."""
 
@@ -207,11 +204,8 @@
         ub_tp_comm_overlap=ub_tp_comm_overlap,
         use_flash_attention=use_flash_attention,
         seq_len_interpolation_factor=seq_len_interpolation_factor,
-<<<<<<< HEAD
+        rotary_base=rotary_base,
         context_parallel=context_parallel,
-=======
-        rotary_base=rotary_base,
->>>>>>> 96100454
     )
     # key used for checkpoints.
     language_model_key = 'language_model'
@@ -512,11 +506,8 @@
         ub_tp_comm_overlap=False,
         use_flash_attention=False,
         seq_len_interpolation_factor=None,
-<<<<<<< HEAD
+        rotary_base=10000,
         context_parallel=False,
-=======
-        rotary_base=10000,
->>>>>>> 96100454
     ):
         super(TransformerLanguageModel, self).__init__(
             config=config, share_token_embeddings=share_embeddings_and_output_weights
