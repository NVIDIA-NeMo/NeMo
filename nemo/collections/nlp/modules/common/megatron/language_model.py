# Copyright (c) 2022, NVIDIA CORPORATION.  All rights reserved.
#
# Licensed under the Apache License, Version 2.0 (the "License");
# you may not use this file except in compliance with the License.
# You may obtain a copy of the License at
#
#     http://www.apache.org/licenses/LICENSE-2.0
#
# Unless required by applicable law or agreed to in writing, software
# distributed under the License is distributed on an "AS IS" BASIS,
# WITHOUT WARRANTIES OR CONDITIONS OF ANY KIND, either express or implied.
# See the License for the specific language governing permissions and
# limitations under the License.

"""Transformer based language model."""
import torch

from nemo.collections.nlp.modules.common.megatron.layer_type import LayerType
from nemo.collections.nlp.modules.common.megatron.module import MegatronModule
from nemo.collections.nlp.modules.common.megatron.transformer import ParallelTransformer
from nemo.collections.nlp.modules.common.megatron.utils import (
    ApexGuardDefaults,
    get_linear_layer,
    init_method_normal,
    scaled_init_method_normal,
)

try:
    from apex.transformer import tensor_parallel
    from apex.transformer.enums import AttnMaskType

    HAVE_APEX = True
except (ImportError, ModuleNotFoundError):
    HAVE_APEX = False

    # fake missing classes with None attributes
    AttnMaskType = ApexGuardDefaults()
    LayerType = ApexGuardDefaults()


def get_language_model(
    hidden_size,
    ffn_hidden_size,
    num_layers,
    max_position_embeddings,
    num_tokentypes,
    add_pooler,
    vocab_size,
    num_attention_heads,
    encoder_attn_mask_type,
    apply_query_key_layer_scaling=True,
    kv_channels=None,
    init_method=None,
    scaled_init_method=None,
    add_decoder=False,
    decoder_attn_mask_type=AttnMaskType.causal,
    pre_process=True,
    post_process=True,
    init_method_std=0.02,
    use_cpu_initialization=False,
    hidden_dropout=0.1,
    precision=16,
    fp32_residual_connection=False,
    activations_checkpoint_method=None,
    activations_checkpoint_num_layers=1,
    layernorm_epsilon=1e-5,
    bias_activation_fusion=True,
    masked_softmax_fusion=True,
    bias_dropout_add_fusion=True,
    gradient_accumulation_fusion=False,
    persist_layer_norm=False,
    openai_gelu=False,
    onnx_safe=False,
    megatron_legacy=False,
    activations_checkpoint_granularity=None,
    sequence_parallel=False,
<<<<<<< HEAD
    transformer_engine=False,
    fp8=False,
    fp8_e4m3=False,
    fp8_hybrid=False,
    fp8_margin=0,
    fp8_interval=1,
=======
    gradient_accumulation_fusion=False,
>>>>>>> 987674e2
):
    """Build language model and return along with the key to save."""

    if kv_channels is None:
        assert (
            hidden_size % num_attention_heads == 0
        ), 'hidden_size must be divisible by num_attention_heads if kv_channels is None'
        kv_channels = hidden_size // num_attention_heads

    if init_method is None:
        init_method = init_method_normal(init_method_std)

    if scaled_init_method is None:
        scaled_init_method = scaled_init_method_normal(init_method_std, num_layers)

    # Language model.
    language_model = TransformerLanguageModel(
        init_method=init_method,
        output_layer_init_method=scaled_init_method,
        encoder_attn_mask_type=encoder_attn_mask_type,
        num_tokentypes=num_tokentypes,
        vocab_size=vocab_size,
        max_position_embeddings=max_position_embeddings,
        hidden_size=hidden_size,
        num_layers=num_layers,
        num_attention_heads=num_attention_heads,
        apply_query_key_layer_scaling=apply_query_key_layer_scaling,
        kv_channels=kv_channels,
        ffn_hidden_size=ffn_hidden_size,
        add_decoder=add_decoder,
        decoder_attn_mask_type=decoder_attn_mask_type,
        add_pooler=add_pooler,
        pre_process=pre_process,
        post_process=post_process,
        use_cpu_initialization=use_cpu_initialization,
        hidden_dropout=hidden_dropout,
        precision=precision,
        fp32_residual_connection=fp32_residual_connection,
        activations_checkpoint_method=activations_checkpoint_method,
        activations_checkpoint_num_layers=activations_checkpoint_num_layers,
        layernorm_epsilon=layernorm_epsilon,
        bias_activation_fusion=bias_activation_fusion,
        bias_dropout_add_fusion=bias_dropout_add_fusion,
        masked_softmax_fusion=masked_softmax_fusion,
        gradient_accumulation_fusion=gradient_accumulation_fusion,
        persist_layer_norm=persist_layer_norm,
        openai_gelu=openai_gelu,
        onnx_safe=onnx_safe,
        megatron_legacy=megatron_legacy,
        activations_checkpoint_granularity=activations_checkpoint_granularity,
        sequence_parallel=sequence_parallel,
<<<<<<< HEAD
        transformer_engine=transformer_engine,
        fp8=fp8,
        fp8_e4m3=fp8_e4m3,
        fp8_hybrid=fp8_hybrid,
        fp8_margin=fp8_margin,
        fp8_interval=fp8_interval,
=======
        gradient_accumulation_fusion=gradient_accumulation_fusion,
>>>>>>> 987674e2
    )
    # key used for checkpoints.
    language_model_key = 'language_model'

    return language_model, language_model_key


class Pooler(MegatronModule):
    """Pooler layer.

    Pool hidden states of a specific token (for example start of the
    sequence) and add a linear transformation followed by a tanh.

    Arguments:
        hidden_size: hidden size
        init_method: weight initialization method for the linear layer.
            bias is set to zero.
    """

    def __init__(self, hidden_size, init_method, sequence_parallel=False):
        super(Pooler, self).__init__()
        self.dense = get_linear_layer(hidden_size, hidden_size, init_method)
        self.sequence_parallel = sequence_parallel

    def forward(self, hidden_states, sequence_index=0):
        # hidden_states: [s, b, h] prompt_embeddings
        # sequence_index: index of the token to pool.

        # gather data along sequence dimensions
        # same pooler is run on all tensor parallel nodes
        if self.sequence_parallel:
            hidden_states = tensor_parallel.gather_from_sequence_parallel_region()

<<<<<<< HEAD
        pooled = hidden_states[:, sequence_index, :]
=======
        pooled = hidden_states[sequence_index, :, :]
>>>>>>> 987674e2
        pooled = self.dense(pooled)
        pooled = torch.tanh(pooled)
        return pooled


class Embedding(MegatronModule):
    """Language model embeddings.

    Arguments:
        hidden_size: hidden size
        vocab_size: vocabulary size
        max_sequence_length: maximum size of sequence. This
                             is used for positional embedding
        embedding_dropout_prob: dropout probability for embeddings
        init_method: weight initialization method
        num_tokentypes: size of the token-type embeddings. 0 value
                        will ignore this embedding
        use_cpu_initialization: whether to initialize the weights in CPU
        position_embedding_type: position embedding type determines whether we instantiate a learnable position embedding table.
    """

    def __init__(
        self,
        hidden_size,
        vocab_size,
        max_sequence_length,
        embedding_dropout_prob,
        init_method,
        num_tokentypes=0,
        use_cpu_initialization=False,
        fp32_residual_connection=False,
        sequence_parallel=False,
        position_embedding_type='learned_absolute',
<<<<<<< HEAD
=======
        transpose_batch_sequence=True,
>>>>>>> 987674e2
    ):
        super(Embedding, self).__init__()

        self.hidden_size = hidden_size
        self.init_method = init_method
        self.num_tokentypes = num_tokentypes
        self.position_embedding_type = position_embedding_type
<<<<<<< HEAD
=======
        self.transpose_batch_sequence = transpose_batch_sequence
>>>>>>> 987674e2

        # Word embeddings (parallel).
        self.word_embeddings = tensor_parallel.VocabParallelEmbedding(
            vocab_size, self.hidden_size, init_method=self.init_method, use_cpu_initialization=use_cpu_initialization,
        )
        self._word_embeddings_key = 'word_embeddings'

        if self.position_embedding_type == 'learned_absolute':
            # Position embedding (serial).
            self.position_embeddings = torch.nn.Embedding(max_sequence_length, self.hidden_size)
            self._position_embeddings_key = 'position_embeddings'
            # Initialize the position embeddings.
            self.init_method(self.position_embeddings.weight)

        # Token type embedding.
        # Add this as an optional field that can be added through
        # method call so we can load a pretrain model without
        # token types and add them as needed.
        self._tokentype_embeddings_key = 'tokentype_embeddings'
        if self.num_tokentypes > 0:
            self.tokentype_embeddings = torch.nn.Embedding(self.num_tokentypes, self.hidden_size)
            # Initialize the token-type embeddings.
            self.init_method(self.tokentype_embeddings.weight)
        else:
            self.tokentype_embeddings = None

        self.fp32_residual_connection = fp32_residual_connection
        self.sequence_parallel = sequence_parallel

        # Embeddings dropout
        self.embedding_dropout = torch.nn.Dropout(embedding_dropout_prob)

    def zero_parameters(self):
        """Zero out all parameters in embedding."""
        self.word_embeddings.weight.data.fill_(0)
        self.word_embeddings.weight.shared = True
        if self.position_embedding_type == 'learned_absolute':
            self.position_embeddings.weight.data.fill_(0)
            self.position_embeddings.weight.shared = True
        if self.num_tokentypes > 0:
            self.tokentype_embeddings.weight.data.fill_(0)
            self.tokentype_embeddings.weight.shared = True

    def add_tokentype_embeddings(self, num_tokentypes):
        """Add token-type embedding. This function is provided so we can add
        token-type embeddings in case the pretrained model does not have it.
        This allows us to load the model normally and then add this embedding.
        """
        if self.tokentype_embeddings is not None:
            raise Exception('tokentype embeddings is already initialized')
        if torch.distributed.get_rank() == 0:
            print('adding embedding for {} tokentypes'.format(num_tokentypes), flush=True)
        self.num_tokentypes = num_tokentypes
        self.tokentype_embeddings = torch.nn.Embedding(num_tokentypes, self.hidden_size)
        # Initialize the token-type embeddings.
        self.init_method(self.tokentype_embeddings.weight)

    def forward(self, input_ids, position_ids, token_type_ids=None):
        # Embeddings.
        words_embeddings = self.word_embeddings(input_ids)
        if self.position_embedding_type == 'learned_absolute':
            position_embeddings = self.position_embeddings(position_ids)
            embeddings = words_embeddings + position_embeddings
        else:
            embeddings = words_embeddings
        if token_type_ids is not None:
            assert self.tokentype_embeddings is not None
            embeddings = embeddings + self.tokentype_embeddings(token_type_ids)
        else:
            assert self.tokentype_embeddings is None

        # Data format change to avoid explicit tranposes : [b s h] --> [s b h].
<<<<<<< HEAD
        embeddings = embeddings.transpose(0, 1).contiguous()
=======
        if self.transpose_batch_sequence:
            embeddings = embeddings.transpose(0, 1).contiguous()
>>>>>>> 987674e2

        # If the input flag for fp32 residual connection is set, convert for float.
        if self.fp32_residual_connection:
            embeddings = embeddings.float()

        # Dropout.
        if self.sequence_parallel:
            embeddings = tensor_parallel.mappings.scatter_to_sequence_parallel_region(embeddings)
            with tensor_parallel.random.get_cuda_rng_tracker().fork():
                embeddings = self.embedding_dropout(embeddings)
        else:
            embeddings = self.embedding_dropout(embeddings)

        return embeddings

    def state_dict_for_save_checkpoint(self, destination=None, prefix='', keep_vars=False):
        """For easy load."""

        state_dict_ = {}
        state_dict_[self._word_embeddings_key] = self.word_embeddings.state_dict(destination, prefix, keep_vars)
        if self.position_embedding_type == 'learned_absolute':
            state_dict_[self._position_embeddings_key] = self.position_embeddings.state_dict(
                destination, prefix, keep_vars
            )
        if self.num_tokentypes > 0:
            state_dict_[self._tokentype_embeddings_key] = self.tokentype_embeddings.state_dict(
                destination, prefix, keep_vars
            )

        return state_dict_

    def load_state_dict(self, state_dict, strict=True):
        """Customized load."""

        # Word embedding.
        if self._word_embeddings_key in state_dict:
            state_dict_ = state_dict[self._word_embeddings_key]
        else:
            # for backward compatibility.
            state_dict_ = {}
            for key in state_dict.keys():
                if 'word_embeddings' in key:
                    state_dict_[key.split('word_embeddings.')[1]] = state_dict[key]
        self.word_embeddings.load_state_dict(state_dict_, strict=strict)

        if self.position_embedding_type == 'learned_absolute':
            # Position embedding.
            if self._position_embeddings_key in state_dict:
                state_dict_ = state_dict[self._position_embeddings_key]
            else:
                # for backward compatibility.
                state_dict_ = {}
                for key in state_dict.keys():
                    if 'position_embeddings' in key:
                        state_dict_[key.split('position_embeddings.')[1]] = state_dict[key]
            self.position_embeddings.load_state_dict(state_dict_, strict=strict)

        # Tokentype embedding.
        if self.num_tokentypes > 0:
            state_dict_ = {}
            if self._tokentype_embeddings_key in state_dict:
                state_dict_ = state_dict[self._tokentype_embeddings_key]
            else:
                # for backward compatibility.
                for key in state_dict.keys():
                    if 'tokentype_embeddings' in key:
                        state_dict_[key.split('tokentype_embeddings.')[1]] = state_dict[key]
            if len(state_dict_.keys()) > 0:
                self.tokentype_embeddings.load_state_dict(state_dict_, strict=strict)
            else:
                print(
                    '***WARNING*** expected tokentype embeddings in the ' 'checkpoint but could not find it',
                    flush=True,
                )


class TransformerLanguageModel(MegatronModule):
    """Transformer language model.

    Arguments:
        transformer_hparams: transformer hyperparameters
        vocab_size: vocabulary size
        max_sequence_length: maximum size of sequence. This
                             is used for positional embedding
        embedding_dropout_prob: dropout probability for embeddings
        num_tokentypes: size of the token-type embeddings. 0 value
                        will ignore this embedding
    """

    def __init__(
        self,
        init_method,
        output_layer_init_method,
        encoder_attn_mask_type,
        vocab_size,
        max_position_embeddings,
        hidden_size,
        ffn_hidden_size,
        num_layers,
        num_tokentypes,
        num_attention_heads,
        apply_query_key_layer_scaling=True,
        kv_channels=None,
        add_decoder=False,
        decoder_attn_mask_type=AttnMaskType.causal,
        add_pooler=False,
        pre_process=True,
        post_process=True,
        use_cpu_initialization=False,
        hidden_dropout=0.1,
        precision=16,
        fp32_residual_connection=False,
        activations_checkpoint_method=None,
        activations_checkpoint_num_layers=1,
        layernorm_epsilon=1e-5,
        bias_activation_fusion=True,
        bias_dropout_add_fusion=True,
        masked_softmax_fusion=True,
        gradient_accumulation_fusion=False,
        persist_layer_norm=False,
        openai_gelu=False,
        onnx_safe=False,
        megatron_legacy=False,
        activations_checkpoint_granularity=None,
        sequence_parallel=False,
<<<<<<< HEAD
        transformer_engine=False,
        fp8=False,
        fp8_e4m3=False,
        fp8_hybrid=False,
        fp8_margin=0,
        fp8_interval=1,
=======
        gradient_accumulation_fusion=False,
>>>>>>> 987674e2
    ):
        super(TransformerLanguageModel, self).__init__()

        self.pre_process = pre_process
        self.post_process = post_process
        self.hidden_size = hidden_size
        self.num_layers = num_layers
        self.vocab_size = vocab_size
        self.max_position_embeddings = max_position_embeddings
        self.num_tokentypes = num_tokentypes
        self.init_method = init_method
        self.encoder_attn_mask_type = encoder_attn_mask_type
        self.add_decoder = add_decoder
        self.decoder_attn_mask_type = decoder_attn_mask_type
        self.add_pooler = add_pooler
        self.hidden_dropout = hidden_dropout
        self.output_layer_init_method = output_layer_init_method

        if kv_channels is None:

            assert (
                hidden_size % num_attention_heads == 0
            ), 'hidden_size must be divisible by num_attention_heads if kv_channels is None'
            kv_channels = hidden_size // num_attention_heads

        # Embeddings.
        if self.pre_process:
            self.embedding = Embedding(
                hidden_size=self.hidden_size,
                vocab_size=self.vocab_size,
                max_sequence_length=self.max_position_embeddings,
                init_method=self.init_method,
                num_tokentypes=self.num_tokentypes,
                use_cpu_initialization=use_cpu_initialization,
                embedding_dropout_prob=self.hidden_dropout,
                sequence_parallel=sequence_parallel,
                fp32_residual_connection=fp32_residual_connection,
            )
            self._embedding_key = 'embedding'

        # Transformer.
        self.encoder = ParallelTransformer(
            init_method=self.init_method,
            output_layer_init_method=self.output_layer_init_method,
            num_layers=self.num_layers,
            hidden_size=self.hidden_size,
            num_attention_heads=num_attention_heads,
            apply_query_key_layer_scaling=apply_query_key_layer_scaling,
            kv_channels=kv_channels,
            ffn_hidden_size=ffn_hidden_size,
            self_attn_mask_type=self.encoder_attn_mask_type,
            pre_process=self.pre_process,
            post_process=self.post_process,
            precision=precision,
            fp32_residual_connection=fp32_residual_connection,
            activations_checkpoint_method=activations_checkpoint_method,
            activations_checkpoint_num_layers=activations_checkpoint_num_layers,
            layernorm_epsilon=layernorm_epsilon,
            hidden_dropout=hidden_dropout,
            use_cpu_initialization=use_cpu_initialization,
            persist_layer_norm=persist_layer_norm,
            openai_gelu=openai_gelu,
            onnx_safe=onnx_safe,
            bias_activation_fusion=bias_activation_fusion,
            bias_dropout_add_fusion=bias_dropout_add_fusion,
            masked_softmax_fusion=masked_softmax_fusion,
            gradient_accumulation_fusion=gradient_accumulation_fusion,
            megatron_legacy=megatron_legacy,
            sequence_parallel=sequence_parallel,
            activations_checkpoint_granularity=activations_checkpoint_granularity,
<<<<<<< HEAD
            transformer_engine=transformer_engine,
            fp8=fp8,
            fp8_e4m3=fp8_e4m3,
            fp8_hybrid=fp8_hybrid,
            fp8_margin=fp8_margin,
            fp8_interval=fp8_interval,
=======
            gradient_accumulation_fusion=gradient_accumulation_fusion,
>>>>>>> 987674e2
        )
        self._encoder_key = 'encoder'

        # Decoder
        if self.add_decoder:
            self.decoder = ParallelTransformer(
                layer_type=LayerType.decoder,
                self_attn_mask_type=self.decoder_attn_mask_type,
                init_method=self.init_method,
                output_layer_init_method=self.output_layer_init_method,
                num_layers=self.num_layers,
                hidden_size=self.hidden_size,
                num_attention_heads=num_attention_heads,
                apply_query_key_layer_scaling=apply_query_key_layer_scaling,
                kv_channels=kv_channels,
                ffn_hidden_size=ffn_hidden_size,
                pre_process=self.pre_process,
                post_process=self.post_process,
                precision=precision,
                fp32_residual_connection=fp32_residual_connection,
                activations_checkpoint_method=activations_checkpoint_method,
                activations_checkpoint_num_layers=activations_checkpoint_num_layers,
                layernorm_epsilon=layernorm_epsilon,
                hidden_dropout=hidden_dropout,
                use_cpu_initialization=use_cpu_initialization,
                bias_activation_fusion=bias_activation_fusion,
                bias_dropout_add_fusion=bias_dropout_add_fusion,
                masked_softmax_fusion=masked_softmax_fusion,
                gradient_accumulation_fusion=gradient_accumulation_fusion,
                persist_layer_norm=persist_layer_norm,
                openai_gelu=openai_gelu,
                onnx_safe=onnx_safe,
                megatron_legacy=megatron_legacy,
                sequence_parallel=sequence_parallel,
                activations_checkpoint_granularity=activations_checkpoint_granularity,
<<<<<<< HEAD
                transformer_engine=transformer_engine,
=======
                gradient_accumulation_fusion=gradient_accumulation_fusion,
>>>>>>> 987674e2
            )
            self._decoder_key = 'decoder'

        if self.post_process:
            # Pooler.
            if self.add_pooler:
                self.pooler = Pooler(self.hidden_size, self.init_method, sequence_parallel=sequence_parallel)
                self._pooler_key = 'pooler'

    def set_input_tensor(self, input_tensor):
        """ See megatron.model.transformer.set_input_tensor()"""
        # This is usually handled in schedules.py but some inference code still
        # gives us non-lists or None
        if not isinstance(input_tensor, list):
            input_tensor = [input_tensor]

        self.encoder.set_input_tensor(input_tensor[0])

    def forward(
        self,
        enc_input_ids,
        enc_position_ids,
        enc_attn_mask,
        dec_input_ids=None,
        dec_position_ids=None,
        dec_attn_mask=None,
        enc_dec_attn_mask=None,
        token_type_ids=None,
        layer_past=None,
        get_key_value=False,
        pooling_sequence_index=0,
        enc_hidden_states=None,
        output_enc_hidden_only=False,
        encoder_input=None,
        set_inference_key_value_memory=False,
        inference_max_sequence_len=None,
    ):
        # Embeddings.
        if self.pre_process and encoder_input is None:
            encoder_input = self.embedding(enc_input_ids, enc_position_ids, token_type_ids=token_type_ids)
        else:
            pass

        # encoder_input: [s, b, h]

        # enc_attn_mask: [1, 1, s, s]

        # encoder.
        if enc_hidden_states is None:
            encoder_output = self.encoder(
                encoder_input,
                enc_attn_mask,
                layer_past=layer_past,
                get_key_value=get_key_value,
                set_inference_key_value_memory=set_inference_key_value_memory,
                inference_max_sequence_len=inference_max_sequence_len,
            )
        else:
            encoder_output = enc_hidden_states.to(encoder_input.dtype)

        if self.post_process:
            if self.add_pooler:
                pooled_output = self.pooler(encoder_output, pooling_sequence_index)

        # output_enc_hidden_only refers to when we just need the encoder's
        # output. For example, it is helpful to compute
        # similarity between two sequences by average pooling
        if not self.add_decoder or output_enc_hidden_only:
            if self.add_pooler and self.post_process:
                return encoder_output, pooled_output
            else:
                return encoder_output

        # Decoder Embedding
        dec_embedding_output = self.embedding(dec_input_ids, dec_position_ids)
        # decoder
        decoder_output = self.decoder(
            dec_embedding_output,
            dec_attn_mask,
            layer_past=layer_past,
            get_key_value=get_key_value,
            encoder_output=encoder_output,
            enc_dec_attn_mask=enc_dec_attn_mask,
            set_inference_key_value_memory=set_inference_key_value_memory,
            inference_max_sequence_len=inference_max_sequence_len,
        )

        if self.add_pooler and self.post_process:
            return decoder_output, encoder_output, pooled_output
        else:
            return decoder_output, encoder_output

    def state_dict_for_save_checkpoint(self, destination=None, prefix='', keep_vars=False):
        """For easy load."""

        state_dict_ = {}
        if self.pre_process:
            state_dict_[self._embedding_key] = self.embedding.state_dict_for_save_checkpoint(
                destination, prefix, keep_vars
            )

        state_dict_[self._encoder_key] = self.encoder.state_dict_for_save_checkpoint(destination, prefix, keep_vars)
        if self.post_process:
            if self.add_pooler:
                state_dict_[self._pooler_key] = self.pooler.state_dict_for_save_checkpoint(
                    destination, prefix, keep_vars
                )
        if self.add_decoder:
            state_dict_[self._decoder_key] = self.decoder.state_dict_for_save_checkpoint(
                destination, prefix, keep_vars
            )

        return state_dict_

    def load_state_dict(self, state_dict, strict=True):
        """Customized load."""

        # Embedding.
        if self.pre_process:
            if self._embedding_key in state_dict:
                state_dict_ = state_dict[self._embedding_key]
            else:
                # for backward compatibility.
                state_dict_ = {}
                for key in state_dict.keys():
                    if '_embeddings' in key:
                        state_dict_[key] = state_dict[key]
            self.embedding.load_state_dict(state_dict_, strict=strict)

        # Encoder.
        if self._encoder_key in state_dict:
            state_dict_ = state_dict[self._encoder_key]

        # for backward compatibility.
        elif 'transformer' in state_dict:
            state_dict_ = state_dict['transformer']
        else:
            # for backward compatibility.
            state_dict_ = {}
            for key in state_dict.keys():
                if 'transformer.' in key:
                    state_dict_[key.split('transformer.')[1]] = state_dict[key]

        # for backward compatibility.
        state_dict_self_attention = {}
        for key in state_dict_.keys():
            if '.attention.' in key:
                state_dict_self_attention[key.replace(".attention.", ".self_attention.")] = state_dict_[key]
            else:
                state_dict_self_attention[key] = state_dict_[key]
        state_dict_ = state_dict_self_attention

        self.encoder.load_state_dict(state_dict_, strict=strict)

        if self.post_process:
            # pooler
            if self.add_pooler:
                assert 'pooler' in state_dict, 'could not find data for pooler in the checkpoint'
                self.pooler.load_state_dict(state_dict[self._pooler_key], strict=strict)
        # decoder
        if self.add_decoder:
            assert 'decoder' in state_dict, 'could not find data for pooler in the checkpoint'
            self.decoder.load_state_dict(state_dict[self._decoder_key], strict=strict)<|MERGE_RESOLUTION|>--- conflicted
+++ resolved
@@ -74,16 +74,15 @@
     megatron_legacy=False,
     activations_checkpoint_granularity=None,
     sequence_parallel=False,
-<<<<<<< HEAD
     transformer_engine=False,
     fp8=False,
     fp8_e4m3=False,
     fp8_hybrid=False,
     fp8_margin=0,
     fp8_interval=1,
-=======
-    gradient_accumulation_fusion=False,
->>>>>>> 987674e2
+    fp8_amax_history_len=1,
+    fp8_amax_compute_algo='most_recent',
+    fp8_wgrad=True,
 ):
     """Build language model and return along with the key to save."""
 
@@ -135,16 +134,15 @@
         megatron_legacy=megatron_legacy,
         activations_checkpoint_granularity=activations_checkpoint_granularity,
         sequence_parallel=sequence_parallel,
-<<<<<<< HEAD
         transformer_engine=transformer_engine,
         fp8=fp8,
         fp8_e4m3=fp8_e4m3,
         fp8_hybrid=fp8_hybrid,
         fp8_margin=fp8_margin,
         fp8_interval=fp8_interval,
-=======
-        gradient_accumulation_fusion=gradient_accumulation_fusion,
->>>>>>> 987674e2
+        fp8_amax_history_len=fp8_amax_history_len,
+        fp8_amax_compute_algo=fp8_amax_compute_algo,
+        fp8_wgrad=fp8_wgrad,
     )
     # key used for checkpoints.
     language_model_key = 'language_model'
@@ -178,11 +176,7 @@
         if self.sequence_parallel:
             hidden_states = tensor_parallel.gather_from_sequence_parallel_region()
 
-<<<<<<< HEAD
-        pooled = hidden_states[:, sequence_index, :]
-=======
         pooled = hidden_states[sequence_index, :, :]
->>>>>>> 987674e2
         pooled = self.dense(pooled)
         pooled = torch.tanh(pooled)
         return pooled
@@ -216,10 +210,7 @@
         fp32_residual_connection=False,
         sequence_parallel=False,
         position_embedding_type='learned_absolute',
-<<<<<<< HEAD
-=======
         transpose_batch_sequence=True,
->>>>>>> 987674e2
     ):
         super(Embedding, self).__init__()
 
@@ -227,10 +218,7 @@
         self.init_method = init_method
         self.num_tokentypes = num_tokentypes
         self.position_embedding_type = position_embedding_type
-<<<<<<< HEAD
-=======
         self.transpose_batch_sequence = transpose_batch_sequence
->>>>>>> 987674e2
 
         # Word embeddings (parallel).
         self.word_embeddings = tensor_parallel.VocabParallelEmbedding(
@@ -303,12 +291,8 @@
             assert self.tokentype_embeddings is None
 
         # Data format change to avoid explicit tranposes : [b s h] --> [s b h].
-<<<<<<< HEAD
-        embeddings = embeddings.transpose(0, 1).contiguous()
-=======
         if self.transpose_batch_sequence:
             embeddings = embeddings.transpose(0, 1).contiguous()
->>>>>>> 987674e2
 
         # If the input flag for fp32 residual connection is set, convert for float.
         if self.fp32_residual_connection:
@@ -434,16 +418,15 @@
         megatron_legacy=False,
         activations_checkpoint_granularity=None,
         sequence_parallel=False,
-<<<<<<< HEAD
         transformer_engine=False,
         fp8=False,
         fp8_e4m3=False,
         fp8_hybrid=False,
         fp8_margin=0,
         fp8_interval=1,
-=======
-        gradient_accumulation_fusion=False,
->>>>>>> 987674e2
+        fp8_amax_history_len=1,
+        fp8_amax_compute_algo='most_recent',
+        fp8_wgrad=True,
     ):
         super(TransformerLanguageModel, self).__init__()
 
@@ -514,16 +497,15 @@
             megatron_legacy=megatron_legacy,
             sequence_parallel=sequence_parallel,
             activations_checkpoint_granularity=activations_checkpoint_granularity,
-<<<<<<< HEAD
             transformer_engine=transformer_engine,
             fp8=fp8,
             fp8_e4m3=fp8_e4m3,
             fp8_hybrid=fp8_hybrid,
             fp8_margin=fp8_margin,
             fp8_interval=fp8_interval,
-=======
-            gradient_accumulation_fusion=gradient_accumulation_fusion,
->>>>>>> 987674e2
+            fp8_amax_history_len=fp8_amax_history_len,
+            fp8_amax_compute_algo=fp8_amax_compute_algo,
+            fp8_wgrad=fp8_wgrad,
         )
         self._encoder_key = 'encoder'
 
@@ -559,11 +541,7 @@
                 megatron_legacy=megatron_legacy,
                 sequence_parallel=sequence_parallel,
                 activations_checkpoint_granularity=activations_checkpoint_granularity,
-<<<<<<< HEAD
                 transformer_engine=transformer_engine,
-=======
-                gradient_accumulation_fusion=gradient_accumulation_fusion,
->>>>>>> 987674e2
             )
             self._decoder_key = 'decoder'
 
