# Copyright 2018 The Google AI Language Team Authors and
# The HuggingFace Inc. team.
# Copyright (c) 2020, NVIDIA CORPORATION.  All rights reserved.
#
# Licensed under the Apache License, Version 2.0 (the "License");
# you may not use this file except in compliance with the License.
# You may obtain a copy of the License at
#
#     http://www.apache.org/licenses/LICENSE-2.0
#
# Unless required by applicable law or agreed to in writing, software
# distributed under the License is distributed on an "AS IS" BASIS,
# WITHOUT WARRANTIES OR CONDITIONS OF ANY KIND, either express or implied.
# See the License for the specific language governing permissions and
# limitations under the License.

import os

import torch
from megatron import get_args, initialize_megatron
from megatron.checkpointing import set_checkpoint_version
from megatron.model import get_language_model
from megatron.model.bert_model import bert_attention_mask_func, bert_extended_attention_mask, bert_position_ids
from megatron.mpu import get_model_parallel_group, model_parallel_is_initialized
from omegaconf import OmegaConf

from nemo.collections.nlp.modules.common.bert_module import BertModule
from nemo.core.classes import typecheck
from nemo.utils import logging
from nemo.utils.app_state import AppState

__all__ = ['MegatronBertEncoder']


<<<<<<< HEAD
=======
def complete_lazy_init(self):
    # finish megatron-lm initialization
    if hasattr(self, "_lazy_init_fn") and self._lazy_init_fn is not None:
        self._lazy_init_fn()
        self._lazy_init_fn = None


@experimental
>>>>>>> c5cd85f4
class MegatronBertEncoder(BertModule):
    """
    MegatronBERT wraps around the Megatron Language model
    from https://github.com/NVIDIA/Megatron-LM

    Args:
        config_file (str): path to model configuration file.
        vocab_file (str): path to vocabulary file.
        tokenizer_type (str): tokenizer type, currently only 'BertWordPieceLowerCase' supported.
    """

    def __init__(self, model_name, config, vocab_file, model_parallel_size=None, model_parallel_rank=None):

        super().__init__()

        self._model_parallel_size = model_parallel_size
        self._model_parallel_rank = model_parallel_rank
        self._restore_path = None
        self._app_state = None
        self._model_name = model_name

        if not os.path.exists(vocab_file):
            raise ValueError(f'Vocab file not found at {vocab_file}')

        config["vocab_file"] = vocab_file
        config['tokenizer_type'] = 'BertWordPieceLowerCase'
        config['lazy_mpu_init'] = True
        config['onnx_safe'] = True

        # if 'model_parallel_size' in config:
        if self._model_parallel_size is not None:
            app_state = AppState()
            self._app_state = app_state

            # must be set for model parallel megatron-lm
            os.environ["WORLD_SIZE"] = str(app_state.world_size)
            os.environ["RANK"] = str(self._model_parallel_rank)

            # used to set model_parallel_size in megatron-lm argparser
            def _update_model_parallel_arg(parser):
                parser.set_defaults(model_parallel_size=self._model_parallel_size)
                return parser

            extra_args_provider = _update_model_parallel_arg
        else:
            extra_args_provider = None

        # Initialize part of Megatron global state that is needed for its constructor.
        # We set 'lazy_mpu_init' flag on to make Megatron do only the initialization that does not depend
        # on ddp be initialized yet (and we don't want Megatron to initialize DDP itself either)
        # and to return a hook for us to call after PTL has torch.distributed initialized.
        # (or if no PTL in case of inference - then we'll initialize torch.distributed)
        # We call and clear this hook on first call to forward()
        self._lazy_init_fn = initialize_megatron(
            extra_args_provider=extra_args_provider, args_defaults=config, ignore_unknown_args=True
        )

        # read Megatron arguments back
        args = get_args()
        logging.info(f'Megatron-lm argparse args: {args}')

        self.language_model, self._language_model_key = get_language_model(
            attention_mask_func=bert_attention_mask_func, num_tokentypes=2, add_pooler=False
        )

        self.config = OmegaConf.create(config)
        # key used for checkpoints
        self._hidden_size = self.language_model.hidden_size

    def complete_lazy_init(self):
        # finish megatron-lm initialization
        if hasattr(self, "_lazy_init_fn") and self._lazy_init_fn is not None:
            self._lazy_init_fn()
            self._lazy_init_fn = None

    @property
    def hidden_size(self):
        """
        Property returning hidden size.

        Returns:
            Hidden size.
        """
        return self._hidden_size

    @typecheck()
    def forward(self, input_ids, attention_mask, token_type_ids):
        self.complete_lazy_init()

        extended_attention_mask = bert_extended_attention_mask(attention_mask)
        position_ids = bert_position_ids(input_ids)

        sequence_output = self.language_model(
            input_ids=input_ids,
            position_ids=position_ids,
            attention_mask=extended_attention_mask,
            tokentype_ids=token_type_ids,
        )
        return sequence_output

    def _load_checkpoint(self, filename):
        """Helper function for loading megatron checkpoints.

        Args:
            filename (str): Path to megatron checkpoint.
        """
        state_dict = torch.load(filename, map_location='cpu')
        if 'checkpoint_version' in state_dict:
            if state_dict['checkpoint_version'] is not None:
                set_checkpoint_version(state_dict['checkpoint_version'])
        else:
            logging.warning('Megatron-lm checkpoint version not found. Setting checkpoint_version to 0.')
            set_checkpoint_version(0)
        # to load from Megatron pretrained checkpoint
        if 'model' in state_dict:
            self.language_model.load_state_dict(state_dict['model'][self._language_model_key])
        else:
            self.load_state_dict(state_dict)
        logging.info(f"Checkpoint loaded from from {filename}")

    def restore_weights(self, restore_path: str):
        """Restores module/model's weights.
           For model parallel checkpoints the directory structure
           should be restore_path/mp_rank_0X/model_optim_rng.pt

        Args:
            restore_path (str): restore_path should a file or a directory if using model parallel
        """
        self._restore_path = restore_path

        if os.path.isfile(restore_path):
            self._load_checkpoint(restore_path)
        elif os.path.isdir(restore_path):
            # need model parallel groups to restore model parallel checkpoints
            if model_parallel_is_initialized():
                model_parallel_rank = torch.distributed.get_rank(group=get_model_parallel_group())
                mp_restore_path = f'{restore_path}/mp_rank_{model_parallel_rank:02d}/model_optim_rng.pt'
                self._load_checkpoint(mp_restore_path)
            else:
                logging.info(f'torch.distributed not initialized yet. Will not restore model parallel checkpoint')
        else:
            logging.error(f'restore_path: {restore_path} must be a file or directory.')<|MERGE_RESOLUTION|>--- conflicted
+++ resolved
@@ -32,8 +32,6 @@
 __all__ = ['MegatronBertEncoder']
 
 
-<<<<<<< HEAD
-=======
 def complete_lazy_init(self):
     # finish megatron-lm initialization
     if hasattr(self, "_lazy_init_fn") and self._lazy_init_fn is not None:
@@ -41,8 +39,6 @@
         self._lazy_init_fn = None
 
 
-@experimental
->>>>>>> c5cd85f4
 class MegatronBertEncoder(BertModule):
     """
     MegatronBERT wraps around the Megatron Language model
