--- conflicted
+++ resolved
@@ -225,12 +225,9 @@
         logging.info(f"Downloading from {url} to {path}")
         downloaded_path = wget.download(url)
         if not os.path.exists(downloaded_path):
-<<<<<<< HEAD
-            raise FileNotFoundError(f"Download failed: {downloaded_path}")
-=======
-            raise FileNotFoundError(f"Downloaded file not found: {downloaded_path}")
->>>>>>> 06684a67
-        shutil.move(downloaded_path, path)
+          raise FileNotFoundError(f"Downloaded file not found: {downloaded_path}")
+
+  shutil.move(downloaded_path, path)
     # wait until the master process downloads the file and writes it to the cache dir
     if torch.distributed.is_initialized():
         torch.distributed.barrier()
