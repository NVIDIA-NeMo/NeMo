--- conflicted
+++ resolved
@@ -31,11 +31,8 @@
     parallel_lm_logits,
     scaled_init_method_normal,
 )
-<<<<<<< HEAD
 from nemo.core.classes.exportable import Exportable
-=======
 from nemo.collections.nlp.modules.common.megatron.vocab_parallel_cross_entropy import vocab_parallel_cross_entropy
->>>>>>> e345322f
 
 try:
     from apex.transformer import tensor_parallel, parallel_state
