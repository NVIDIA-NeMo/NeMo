--- conflicted
+++ resolved
@@ -98,12 +98,8 @@
         embedding_dropout=0.1,
         add_encoder=True,
         add_decoder=True,
-<<<<<<< HEAD
-=======
-        num_self_attention_per_cross_attention=1,
         share_token_embeddings=True,
         share_decoder_tokens_head_embeddings=True,
->>>>>>> 59d635cf
     ):
         super(MegatronTokenLevelEncoderDecoderModule, self).__init__()
 
@@ -116,23 +112,8 @@
         self.precision = precision
         self.add_encoder = add_encoder
         self.add_decoder = add_decoder
-<<<<<<< HEAD
-=======
-        self.normalization = normalization
-        self.position_embedding_type = position_embedding_type
-        self.relative_attention_num_buckets = relative_attention_num_buckets
-        self.relative_attention_max_distance = relative_attention_max_distance
         self.share_token_embeddings = share_token_embeddings
         self.share_decoder_tokens_head_embeddings = share_decoder_tokens_head_embeddings
-
-        if self.position_embedding_type == 'learned_absolute':
-            add_position_embedding = True
-        elif self.position_embedding_type == 'relative':
-            add_position_embedding = False
-        else:
-            raise ValueError('Unknown position embeeding type. Options: ' '[learned_absolute | relative]')
-        self.relative_position_bias_self_attention_only = relative_position_bias_self_attention_only
->>>>>>> 59d635cf
 
         encoder_kv_channels, decoder_kv_channels = self._validate_config()
 
@@ -286,30 +267,24 @@
         )
         self._enc_dec_model_key = "enc_dec_model"
 
-<<<<<<< HEAD
-        self.initialize_word_embeddings(
-            init_method=init_method_normal(embedding_init_method_std),
-            vocab_size=vocab_size,
-            hidden_size=encoder_cfg.hidden_size,
-        )
-=======
-        # NOTE: Update here when adding support in PP > 1 (function has to be called)
         if self.share_token_embeddings:
+            # This is only relevant for PP > 1.
             self.initialize_word_embeddings(
-                init_method=init_method_normal(init_method_std), vocab_size=vocab_size, hidden_size=hidden_size
+                init_method=init_method_normal(embedding_init_method_std),
+                vocab_size=vocab_size,
+                hidden_size=encoder_cfg.hidden_size,
             )
->>>>>>> 59d635cf
 
         if add_decoder and post_process:
             if share_decoder_tokens_head_embeddings:
                 self.tokens_head = MegatronTokenLevelHead(self.word_embeddings_weight().size(0), parallel_output)
             else:
                 self.tokens_head = tensor_parallel.ColumnParallelLinear(
-                    input_size=hidden_size,
+                    input_size=decoder_cfg.hidden_size,
                     output_size=vocab_size,
                     bias=False,
                     gather_output=not self.parallel_output,
-                    init_method=init_method_normal(init_method_std),
+                    init_method=init_method_normal(decoder_cfg.init_method_std),
                     use_cpu_initialization=use_cpu_initialization,
                 )
 
@@ -331,30 +306,13 @@
                 f"Encoder and decoder hidden_size must be equal, but got encoder: {encoder_cfg.hidden_size} and decoder: {decoder_cfg.hidden_size}"
             )
 
-    # TODO: (sandeepsub) - this can be removed one we rebase to sequence parallel that contains the RPE refactor.
-    def _validate_position_embedding_type(self, encoder_cfg, decoder_cfg):
-        if encoder_cfg.get('position_embedding_type', 'learned_absolute') != decoder_cfg.get(
-            'position_embedding_type', 'learned_absolute'
-        ):
-            raise ValueError(
-                f"Encoder and decoder position_embedding_type must be the same, but got encoder: {encoder_cfg.position_embedding_type} and decoder: {decoder_cfg.position_embedding_type}"
-            )
-
-        if encoder_cfg.get('position_embedding_type', 'learned_absolute') == 'relative':
-            if encoder_cfg.relative_attention_num_buckets != decoder_cfg.relative_attention_num_buckets:
-                raise ValueError(
-                    f"Encoder and decoder relative_attention_num_buckets must be equal, but got encoder: {encoder_cfg.relative_attention_num_buckets} and decoder: {decoder_cfg.relative_attention_num_buckets}"
-                )
-            if encoder_cfg.relative_attention_max_distance != decoder_cfg.relative_attention_max_distance:
-                raise ValueError(
-                    f"Encoder and decoder relative_attention_max_distance must be equal, but got encoder: {encoder_cfg.relative_attention_max_distance} and decoder: {decoder_cfg.relative_attention_max_distance}"
-                )
-
     def _validate_config(self):
         encoder_kv_channels = self._validate_kv_channels(self.encoder_cfg)
         decoder_kv_channels = self._validate_kv_channels(self.decoder_cfg)
         self._validate_enc_dec_hidden_size(self.encoder_cfg, self.decoder_cfg)
-        self._validate_position_embedding_type(self.encoder_cfg, self.decoder_cfg)
+        if parallel_state.get_pipeline_model_parallel_world_size() > 1:
+            assert self.share_token_embeddings, "Token embeddings must be shared when using pipeline model parallel size > 1"
+            assert self.share_decoder_tokens_head_embeddings, "Decoder token embeddings and the outputlayer must be shared when using pipeline model parallel size > 1"
         return encoder_kv_channels, decoder_kv_channels
 
     def set_input_tensor(self, input_tensor):
