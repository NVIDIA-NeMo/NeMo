--- conflicted
+++ resolved
@@ -93,15 +93,6 @@
         post_process=True,
         fp16_cross_entropy=False,
         use_cpu_initialization=False,
-<<<<<<< HEAD
-=======
-        hidden_dropout=0.1,
-        attention_dropout=0.1,
-        position_embedding_type='learned_absolute',
-        relative_attention_num_buckets=32,
-        relative_attention_max_distance=128,
-        relative_position_bias_self_attention_only=False,
->>>>>>> f1bf6c27
         precision=16,
         embedding_init_method_std=0.02,
         embedding_dropout=0.1,
@@ -119,19 +110,8 @@
         self.precision = precision
         self.add_encoder = add_encoder
         self.add_decoder = add_decoder
-<<<<<<< HEAD
-=======
-        self.normalization = normalization
-        self.position_embedding_type = position_embedding_type
-        self.relative_attention_num_buckets = relative_attention_num_buckets
-        self.relative_attention_max_distance = relative_attention_max_distance
-        self.relative_position_bias_self_attention_only = relative_position_bias_self_attention_only
->>>>>>> f1bf6c27
 
         encoder_kv_channels, decoder_kv_channels = self._validate_config()
-
-        # TODO: This should eventually be encoder and decoder embedding specific.
-        add_position_embedding = encoder_cfg.get('position_embedding_type', 'learned_absolute') == 'learned_absolute'
 
         encoder, decoder = None, None
         if add_encoder:
@@ -143,21 +123,16 @@
                     init_method=init_method_normal(embedding_init_method_std),
                     num_tokentypes=num_tokentypes,
                     use_cpu_initialization=use_cpu_initialization,
-<<<<<<< HEAD
                     embedding_dropout_prob=embedding_dropout,
-                    add_position_embedding=add_position_embedding,
-=======
-                    embedding_dropout_prob=hidden_dropout,
-                    position_embedding_type=position_embedding_type,
->>>>>>> f1bf6c27
+                    position_embedding_type=encoder_cfg.get('position_embedding_type', 'learned_absolute'),
                 )
                 self._encoder_embedding_key = "encoder_embedding"
                 if self.position_embedding_type == 'relative':
                     self.encoder_relative_position_embedding = T5RelativePositionEmbedding(
-                        init_method=init_method_normal(init_method_std),
-                        num_attention_heads=num_attention_heads,
-                        relative_position_num_buckets=relative_attention_num_buckets,
-                        relative_position_max_distance=relative_attention_max_distance,
+                        init_method=init_method_normal(embedding_init_method_std),
+                        num_attention_heads=encoder_cfg.num_attention_heads,
+                        relative_position_num_buckets=encoder_cfg.relative_attention_num_buckets,
+                        relative_position_max_distance=encoder_cfg.relative_attention_max_distance,
                         bidirectional=True,
                     )
                     self._encoder_relative_position_embedding_key = "encoder_relative_position_embedding"
@@ -177,16 +152,8 @@
                 post_process=post_process,
                 init_method_std=encoder_cfg.init_method_std,
                 use_cpu_initialization=use_cpu_initialization,
-<<<<<<< HEAD
                 hidden_dropout=encoder_cfg.hidden_dropout,
                 attention_dropout=encoder_cfg.attention_dropout,
-                position_embedding_type=encoder_cfg.get('position_embedding_type', 'learned_absolute'),
-                relative_attention_num_buckets=encoder_cfg.get('relative_attention_num_buckets', 32),
-                relative_attention_max_distance=encoder_cfg.get('relative_attention_max_distance', 128),
-=======
-                hidden_dropout=hidden_dropout,
-                attention_dropout=attention_dropout,
->>>>>>> f1bf6c27
                 precision=precision,
                 fp32_residual_connection=encoder_cfg.fp32_residual_connection,
                 activations_checkpoint_method=encoder_cfg.activations_checkpoint_method,
@@ -225,13 +192,8 @@
                         init_method=init_method_normal(embedding_init_method_std),
                         num_tokentypes=num_tokentypes,
                         use_cpu_initialization=use_cpu_initialization,
-<<<<<<< HEAD
                         embedding_dropout_prob=embedding_dropout,
-                        add_position_embedding=add_position_embedding,
-=======
-                        embedding_dropout_prob=hidden_dropout,
-                        position_embedding_type=position_embedding_type,
->>>>>>> f1bf6c27
+                        position_embedding_type=decoder_cfg.get('position_embedding_type', 'learned_absolute'),
                     )
                     self.decoder_embedding.zero_parameters()
 
@@ -239,19 +201,19 @@
                 # TODO (sandeepsub): When implementing RPE for PP > 2, this should not be inside `pre_process`. It should exist on all ranks and be synchronized manually.
                 if self.position_embedding_type == 'relative':
                     self.decoder_relative_position_embedding = T5RelativePositionEmbedding(
-                        init_method=init_method_normal(init_method_std),
-                        num_attention_heads=num_attention_heads,
-                        relative_position_num_buckets=relative_attention_num_buckets,
-                        relative_position_max_distance=relative_attention_max_distance,
+                        init_method=init_method_normal(embedding_init_method_std),
+                        num_attention_heads=decoder_cfg.num_attention_heads,
+                        relative_position_num_buckets=decoder_cfg.relative_attention_num_buckets,
+                        relative_position_max_distance=decoder_cfg.relative_attention_max_distance,
                         bidirectional=False,
                     )
                     self._decoder_relative_position_embedding_key = "decoder_relative_position_embedding"
                     if not self.relative_position_bias_self_attention_only:
                         self.decoder_cross_attention_relative_position_embedding = T5RelativePositionEmbedding(
-                            init_method=init_method_normal(init_method_std),
-                            num_attention_heads=num_attention_heads,
-                            relative_position_num_buckets=relative_attention_num_buckets,
-                            relative_position_max_distance=relative_attention_max_distance,
+                            init_method=init_method_normal(embedding_init_method_std),
+                            num_attention_heads=decoder_cfg.num_attention_heads,
+                            relative_position_num_buckets=decoder_cfg.relative_attention_num_buckets,
+                            relative_position_max_distance=decoder_cfg.relative_attention_max_distance,
                             bidirectional=True,
                         )
                         self._decoder_cross_attention_relative_position_embedding_key = (
@@ -273,16 +235,8 @@
                 post_process=post_process,
                 init_method_std=decoder_cfg.init_method_std,
                 use_cpu_initialization=use_cpu_initialization,
-<<<<<<< HEAD
                 hidden_dropout=decoder_cfg.hidden_dropout,
                 attention_dropout=decoder_cfg.attention_dropout,
-                position_embedding_type=decoder_cfg.get('position_embedding_type', 'learned_absolute'),
-                relative_attention_num_buckets=decoder_cfg.get('relative_attention_num_buckets', 32),
-                relative_attention_max_distance=decoder_cfg.get('relative_attention_max_distance', 128),
-=======
-                hidden_dropout=hidden_dropout,
-                attention_dropout=attention_dropout,
->>>>>>> f1bf6c27
                 precision=precision,
                 fp32_residual_connection=decoder_cfg.fp32_residual_connection,
                 activations_checkpoint_method=decoder_cfg.activations_checkpoint_method,
