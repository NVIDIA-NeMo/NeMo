--- conflicted
+++ resolved
@@ -227,20 +227,14 @@
                     hidden_size, layernorm_epsilon, persist_layer_norm, config.sequence_parallel
                 )
             elif normalization == 'layernorm1p':
-<<<<<<< HEAD
                 if HAVE_APEX:
                     self.input_layernorm = LayerNorm1P(
-                        hidden_size, layernorm_epsilon, sequence_parallel_enabled=sequence_parallel
+                        hidden_size, layernorm_epsilon, sequence_parallel_enabled=config.sequence_parallel
                     )
                 else:
                     self.input_layernorm = LayerNorm1P(
                         hidden_size, layernorm_epsilon
                     )
-=======
-                self.input_layernorm = LayerNorm1P(
-                    hidden_size, layernorm_epsilon, sequence_parallel_enabled=config.sequence_parallel
-                )
->>>>>>> d6357fd4
             elif normalization == 'low_precision_layernorm':
                 self.input_layernorm = LPLayerNorm(hidden_size, layernorm_epsilon)
             else:
@@ -292,20 +286,14 @@
                         hidden_size, layernorm_epsilon, persist_layer_norm, config.sequence_parallel
                     )
                 elif normalization == 'layernorm1p':
-<<<<<<< HEAD
                     if HAVE_APEX:
                         self.post_attention_layernorm = LayerNorm1P(
-                            hidden_size, layernorm_epsilon, sequence_parallel_enabled=sequence_parallel
+                            hidden_size, layernorm_epsilon, sequence_parallel_enabled=config.sequence_parallel
                         )
                     else:
                         self.post_attention_layernorm = LayerNorm1P(
                             hidden_size, layernorm_epsilon
                         )
-=======
-                    self.post_attention_layernorm = LayerNorm1P(
-                        hidden_size, layernorm_epsilon, sequence_parallel_enabled=config.sequence_parallel
-                    )
->>>>>>> d6357fd4
                 elif normalization == 'low_precision_layernorm':
                     self.post_attention_layernorm = LPLayerNorm(hidden_size, layernorm_epsilon)
                 else:
@@ -326,20 +314,14 @@
                     hidden_size, layernorm_epsilon, persist_layer_norm, config.sequence_parallel
                 )
             elif normalization == 'layernorm1p':
-<<<<<<< HEAD
                 if HAVE_APEX:
                     self.post_attention_layernorm = LayerNorm1P(
-                        hidden_size, layernorm_epsilon, sequence_parallel_enabled=sequence_parallel
+                        hidden_size, layernorm_epsilon, sequence_parallel_enabled=config.sequence_parallel
                     )
                 else:
                     self.post_attention_layernorm = LayerNorm1P(
                         hidden_size, layernorm_epsilon
                     )
-=======
-                self.post_attention_layernorm = LayerNorm1P(
-                    hidden_size, layernorm_epsilon, sequence_parallel_enabled=config.sequence_parallel
-                )
->>>>>>> d6357fd4
             elif normalization == 'low_precision_layernorm':
                 self.post_attention_layernorm = LPLayerNorm(hidden_size, layernorm_epsilon)
             else:
@@ -376,20 +358,14 @@
                         hidden_size, layernorm_epsilon, persist_layer_norm, config.sequence_parallel
                     )
                 elif normalization == 'layernorm1p':
-<<<<<<< HEAD
                     if HAVE_APEX:
                         self.post_inter_attention_normformer_norm = LayerNorm1P(
-                            hidden_size, layernorm_epsilon, sequence_parallel_enabled=sequence_parallel
+                            hidden_size, layernorm_epsilon, sequence_parallel_enabled=config.sequence_parallel
                         )
                     else:
                         self.post_inter_attention_normformer_norm = LayerNorm1P(
                             hidden_size, layernorm_epsilon
                         )
-=======
-                    self.post_inter_attention_normformer_norm = LayerNorm1P(
-                        hidden_size, layernorm_epsilon, sequence_parallel_enabled=config.sequence_parallel
-                    )
->>>>>>> d6357fd4
                 else:
                     self.post_inter_attention_normformer_norm = MixedFusedRMSNorm(hidden_size, layernorm_epsilon)
 
@@ -399,20 +375,14 @@
                     hidden_size, layernorm_epsilon, persist_layer_norm, config.sequence_parallel
                 )
             elif normalization == 'layernorm1p':
-<<<<<<< HEAD
                 if HAVE_APEX:
                     self.post_inter_attention_layernorm = LayerNorm1P(
-                        hidden_size, layernorm_epsilon, sequence_parallel_enabled=sequence_parallel
+                        hidden_size, layernorm_epsilon, sequence_parallel_enabled=config.sequence_parallel
                     )
                 else:
                     self.post_inter_attention_layernorm = LayerNorm1P(
                         hidden_size, layernorm_epsilon
                     )
-=======
-                self.post_inter_attention_layernorm = LayerNorm1P(
-                    hidden_size, layernorm_epsilon, sequence_parallel_enabled=config.sequence_parallel
-                )
->>>>>>> d6357fd4
             else:
                 self.post_inter_attention_layernorm = MixedFusedRMSNorm(hidden_size, layernorm_epsilon)
         elif (
@@ -444,20 +414,14 @@
                         hidden_size, layernorm_epsilon, persist_layer_norm, config.sequence_parallel
                     )
                 elif normalization == 'layernorm1p':
-<<<<<<< HEAD
                     if HAVE_APEX:
                         self.post_inter_attention_normformer_norm = LayerNorm1P(
-                            hidden_size, layernorm_epsilon, sequence_parallel_enabled=sequence_parallel
+                            hidden_size, layernorm_epsilon, sequence_parallel_enabled=config.sequence_parallel
                         )
                     else:
                         self.post_inter_attention_normformer_norm = LayerNorm1P(
                             hidden_size, layernorm_epsilon
                         )
-=======
-                    self.post_inter_attention_normformer_norm = LayerNorm1P(
-                        hidden_size, layernorm_epsilon, sequence_parallel_enabled=config.sequence_parallel
-                    )
->>>>>>> d6357fd4
                 else:
                     self.post_inter_attention_normformer_norm = MixedFusedRMSNorm(hidden_size, layernorm_epsilon)
 
@@ -467,20 +431,14 @@
                     hidden_size, layernorm_epsilon, persist_layer_norm, config.sequence_parallel
                 )
             elif normalization == 'layernorm1p':
-<<<<<<< HEAD
                 if HAVE_APEX:
                     self.post_inter_attention_layernorm = LayerNorm1P(
-                        hidden_size, layernorm_epsilon, sequence_parallel_enabled=sequence_parallel
+                        hidden_size, layernorm_epsilon, sequence_parallel_enabled=config.sequence_parallel
                     )
                 else:
                     self.post_inter_attention_layernorm = LayerNorm1P(
                         hidden_size, layernorm_epsilon
                     )
-=======
-                self.post_inter_attention_layernorm = LayerNorm1P(
-                    hidden_size, layernorm_epsilon, sequence_parallel_enabled=config.sequence_parallel
-                )
->>>>>>> d6357fd4
             else:
                 self.post_inter_attention_layernorm = MixedFusedRMSNorm(hidden_size, layernorm_epsilon)
 
@@ -1245,20 +1203,14 @@
                     hidden_size, layernorm_epsilon, persist_layer_norm, sequence_parallel=config.sequence_parallel
                 )
             elif normalization == 'layernorm1p':
-<<<<<<< HEAD
                 if HAVE_APEX:
                     self.final_layernorm = LayerNorm1P(
-                        hidden_size, layernorm_epsilon, sequence_parallel_enabled=sequence_parallel
+                        hidden_size, layernorm_epsilon, sequence_parallel_enabled=config.sequence_parallel
                     )
                 else:
                     self.final_layernorm = LayerNorm1P(
                         hidden_size, layernorm_epsilon
                     )
-=======
-                self.final_layernorm = LayerNorm1P(
-                    hidden_size, layernorm_epsilon, sequence_parallel_enabled=config.sequence_parallel
-                )
->>>>>>> d6357fd4
             elif normalization == 'low_precision_layernorm':
                 self.final_layernorm = LPLayerNorm(hidden_size, layernorm_epsilon)
             else:
