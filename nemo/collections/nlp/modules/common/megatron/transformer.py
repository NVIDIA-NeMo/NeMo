# coding=utf-8
# Copyright (c) 2020, NVIDIA CORPORATION.  All rights reserved.
#
# Licensed under the Apache License, Version 2.0 (the "License");
# you may not use this file except in compliance with the License.
# You may obtain a copy of the License at
#
#     http://www.apache.org/licenses/LICENSE-2.0
#
# Unless required by applicable law or agreed to in writing, software
# distributed under the License is distributed on an "AS IS" BASIS,
# WITHOUT WARRANTIES OR CONDITIONS OF ANY KIND, either express or implied.
# See the License for the specific language governing permissions and
# limitations under the License.

"""Transformer."""
import math
from contextlib import nullcontext
from typing import Any, Callable, Optional

import torch
import torch.nn.functional as F
from einops import rearrange, repeat

from nemo.collections.nlp.modules.common.megatron.fused_bias_dropout_add import (
    bias_dropout_add,
    bias_dropout_add_fused_inference,
    bias_dropout_add_fused_train,
    dropout_add,
)
from nemo.collections.nlp.modules.common.megatron.fused_bias_geglu import fused_bias_geglu
from nemo.collections.nlp.modules.common.megatron.fused_bias_gelu import fused_bias_gelu
from nemo.collections.nlp.modules.common.megatron.fused_layer_norm import get_layer_norm
from nemo.collections.nlp.modules.common.megatron.layer_norm_1p import LayerNorm1P
from nemo.collections.nlp.modules.common.megatron.layer_type import LayerType
from nemo.collections.nlp.modules.common.megatron.module import MegatronModule
from nemo.collections.nlp.modules.common.megatron.rotary_pos_embedding import apply_rotary_pos_emb
from nemo.collections.nlp.modules.common.megatron.utils import ApexGuardDefaults, attention_mask_func, erf_gelu
from nemo.core import adapter_mixins
from nemo.utils import logging

try:
    from apex.transformer import parallel_state, tensor_parallel
    from apex.transformer.enums import AttnMaskType, AttnType, ModelType
    from apex.transformer.functional.fused_softmax import FusedScaleMaskSoftmax
    from apex.transformer.utils import divide as safe_divide
    from apex.transformer.parallel_state import get_tensor_model_parallel_world_size
    from apex.normalization import MixedFusedRMSNorm

    HAVE_APEX = True

except (ImportError, ModuleNotFoundError):

    HAVE_APEX = False

    # fake missing classes with None attributes
    ModelType = AttnMaskType = AttnType = LayerType = ApexGuardDefaults()

try:
    from transformer_engine.pytorch import TransformerLayer, fp8_autocast
    from transformer_engine.common import recipe
    from transformer_engine.pytorch.distributed import checkpoint as te_checkpoint

    HAVE_TE = True

except:
    HAVE_TE = False

    # fake missing class
    class TransformerLayer(ApexGuardDefaults):
        def __init__(self):
            super().__init__()

            logging.warning(
                "Transformer Engine was not found. transformer_engine.pytorch.transformer.TransformerLayer will not work. Please see the NeMo README for installation instructions: https://github.com/NVIDIA/NeMo#megatron-gpt."
            )


""" We use the following notation throughout this file:
     h: hidden size
     n: number of attention heads
     p: number of model parallel partitions
     np: n/p
     hp: h/p
     hn: h/n
     b: batch size
     s: sequence length
     l: number of layers
    Transformer takes input of size [s, b, h] and returns a
    tensor of the same size. We use the following arguments:
        hyperparameters: transformer hyperparameters
"""

if HAVE_APEX:

    class ColumnLinear(tensor_parallel.ColumnParallelLinear):
        # redefine forward only for non-parallel inference
        def forward(self, input_):
            world_size = get_tensor_model_parallel_world_size()
            if input_.requires_grad or world_size > 1:
                return tensor_parallel.ColumnParallelLinear.forward(self, input_)

            # Matrix multiply.
            output = torch.matmul(input_, self.weight.t())
            if not self.skip_bias_add and self.bias is not None:
                output = output + self.bias

            output_bias = self.bias if self.skip_bias_add else None

            return output, output_bias


else:

    class ColumnLinear(ApexGuardDefaults):
        def __init__(self):
            super().__init__()

            logging.warning(
                "Apex was not found. ColumnLinear will not work. Please see the NeMo README for installation instructions: https://github.com/NVIDIA/NeMo#megatron-gpt."
            )


class ParallelMLP(MegatronModule):
    """MLP.

    MLP will take the input with h hidden state, project it to 4*h
    hidden dimension, perform nonlinear transformation, and project the
    state back into h hidden dimension.
    """

    def __init__(
        self,
        init_method,
        output_layer_init_method,
        hidden_size,
        ffn_hidden_size,
        use_cpu_initialization=False,
        bias_activation_fusion=True,
        openai_gelu=False,
        onnx_safe=False,
        activation='gelu',
        bias=True,
        transformer_block_type='pre_ln',
        normalization='layernorm',
        layernorm_epsilon=1e-5,
        persist_layer_norm=False,
        sequence_parallel=False,
        gradient_accumulation_fusion=False,
    ):
        super(ParallelMLP, self).__init__()
        self.activation = activation
        self.bias = bias
        self.transformer_block_type = transformer_block_type
        self.normalization = normalization
        self.layernorm_epsilon = layernorm_epsilon
        self.persist_layer_norm = persist_layer_norm

        if activation not in ['gelu', 'geglu', 'reglu', 'swiglu']:
            raise ValueError(f"Activation {activation} not supported. Only gelu, geglu, reglu, swiglu are supported.")

        no_async_tensor_model_parallel_allreduce = (
            parallel_state.get_tensor_model_parallel_world_size() == 1 or sequence_parallel
        )
        # Project to 4h.
        self.dense_h_to_4h = ColumnLinear(
            hidden_size,
            ffn_hidden_size,  # NOTE: When using geglu, divide ffn dim by 2/3 to keep overall params the same.
            gather_output=False,
            init_method=init_method,
            skip_bias_add=True,
            use_cpu_initialization=use_cpu_initialization,
            bias=bias,
            sequence_parallel_enabled=sequence_parallel,
            no_async_tensor_model_parallel_allreduce=no_async_tensor_model_parallel_allreduce,
            gradient_accumulation_fusion=gradient_accumulation_fusion,
        )

        if activation in ['geglu', 'reglu', 'swiglu']:
            # Separate linear layer for *GLU activations.
            # Source: https://github.com/huggingface/transformers/blob/bee361c6f1f7704f8c688895f2f86f6e5ff84727/src/transformers/models/t5/modeling_t5.py#L292
            self.dense_h_to_4h_2 = ColumnLinear(
                hidden_size,
                ffn_hidden_size,  # NOTE: When using *glu, divide ffn dim by 2/3 to keep overall params the same.
                gather_output=False,
                init_method=init_method,
                skip_bias_add=True,
                use_cpu_initialization=use_cpu_initialization,
                bias=bias,
                sequence_parallel_enabled=sequence_parallel,
                no_async_tensor_model_parallel_allreduce=no_async_tensor_model_parallel_allreduce,
                gradient_accumulation_fusion=gradient_accumulation_fusion,
            )

        self.glu_activation_family = activation in ['geglu', 'reglu', 'swiglu']
        bias_activation_fusion_unavailable = activation in ['reglu', 'swiglu']

        if bias_activation_fusion_unavailable and bias_activation_fusion:
            raise ValueError(
                f"Cannot use bias_activation_fusion with {activation} activation. Please turn bias gelu fusion off."
            )

        if self.glu_activation_family and openai_gelu:
            raise ValueError(
                f"Cannot use openai_gelu with specificed activation function : {activation} Please turn openai gelu off."
            )

        if self.glu_activation_family and onnx_safe:
            raise ValueError(
                f"Cannot use onnx_safe with specificed activation function : {activation} Please turn onnx safe off."
            )

        if bias_activation_fusion and not bias:
            raise ValueError(
                f"Cannot use bias_activation_fusion without bias terms. Please set bias=True or bias_activation_fusion=False."
            )

        self.bias_activation_fusion = bias_activation_fusion

        if activation in ["gelu", "geglu"]:
            self.activation_func = F.gelu
        elif openai_gelu:
            self.activation_func = openai_gelu
        elif onnx_safe:
            self.activation_func = erf_gelu
        elif activation == "reglu":
            self.activation_func = F.relu
        elif activation == "swiglu":
            # SiLU or sigmoid linear unit is the same as swish with beta = 1 (which is what https://arxiv.org/pdf/2002.05202.pdf uses.)
            self.activation_func = F.silu

        # Project back to h.
        self.dense_4h_to_h = tensor_parallel.RowParallelLinear(
            ffn_hidden_size,
            hidden_size,
            input_is_parallel=True,
            init_method=output_layer_init_method,
            skip_bias_add=True,
            use_cpu_initialization=use_cpu_initialization,
            bias=bias,
            sequence_parallel_enabled=sequence_parallel,
            gradient_accumulation_fusion=gradient_accumulation_fusion,
        )

        # Normformer normalization
        if transformer_block_type == 'normformer':
            if normalization == 'layernorm':
                self.normalization = get_layer_norm(
                    ffn_hidden_size // get_tensor_model_parallel_world_size(), layernorm_epsilon, persist_layer_norm
                )
            elif normalization == 'layernorm1p':
                self.normalization = LayerNorm1P(
                    ffn_hidden_size // get_tensor_model_parallel_world_size(),
                    layernorm_epsilon,
                    sequence_parallel_enabled=sequence_parallel,
                )
            else:
                self.normalization = MixedFusedRMSNorm(
                    ffn_hidden_size // get_tensor_model_parallel_world_size(), layernorm_epsilon
                )

    def forward(self, hidden_states, infused_adapter=None):

        # [s, b, 4hp]
        intermediate_parallel, bias_parallel = self.dense_h_to_4h(hidden_states)

        if self.glu_activation_family:
            intermediate_parallel_2, bias_parallel_2 = self.dense_h_to_4h_2(hidden_states)

        if self.bias_activation_fusion:
            if self.activation == 'gelu':
                intermediate_parallel = fused_bias_gelu(intermediate_parallel, bias_parallel)
            elif self.activation == 'geglu':
                intermediate_parallel = fused_bias_geglu(
                    intermediate_parallel, bias_parallel, intermediate_parallel_2, bias_parallel_2
                )

        elif self.activation in ['reglu', 'swiglu'] or (
            self.glu_activation_family and not self.bias_activation_fusion
        ):
            if bias_parallel is not None:
                intermediate_parallel = self.activation_func(intermediate_parallel + bias_parallel) * (
                    intermediate_parallel_2 + bias_parallel_2
                )
            else:
                intermediate_parallel = self.activation_func(intermediate_parallel) * intermediate_parallel_2

        else:
            if bias_parallel is not None:
                intermediate_parallel = self.activation_func(intermediate_parallel + bias_parallel)
            else:
                intermediate_parallel = self.activation_func(intermediate_parallel)

        if infused_adapter:
            intermediate_parallel = infused_adapter(intermediate_parallel)

        # Normformer normalization
        if self.transformer_block_type == 'normformer':
            intermediate_parallel = self.normalization(intermediate_parallel)

        # [s, b, h]
        output, output_bias = self.dense_4h_to_h(intermediate_parallel)
        return output, output_bias


class CoreAttention(MegatronModule):
    """ Region where selective activation recomputation is applied.
        See Figure 3. in Reducing Activation Recomputation in Large Transformer Models
        https://arxiv.org/pdf/2205.05198.pdf for more details.

    """

    def __init__(
        self,
        layer_number,
        num_attention_heads,
        hidden_size,
        attention_type=AttnType.self_attn,
        attn_mask_type=AttnMaskType.padding,
        precision=16,
        apply_query_key_layer_scaling=True,
        kv_channels=None,
        masked_softmax_fusion=True,
        attention_dropout=0.1,
        sequence_parallel=False,
    ):

        super(CoreAttention, self).__init__()

        self.precision = precision
        self.fp16 = precision == 16
        self.bf16 = precision == 'bf16'

        self.apply_query_key_layer_scaling = apply_query_key_layer_scaling
        self.attention_softmax_in_fp32 = False
        if self.apply_query_key_layer_scaling:
            self.attention_softmax_in_fp32 = True
        self.layer_number = max(1, layer_number)
        self.attention_type = attention_type
        self.attn_mask_type = attn_mask_type
        self.sequence_parallel = sequence_parallel

        if kv_channels is None:
            assert (
                hidden_size % num_attention_heads == 0
            ), 'hidden_size must be divisible by num_attention_heads if kv_channels is None'
            kv_channels = hidden_size // num_attention_heads

        projection_size = kv_channels * num_attention_heads

        # Per attention head and per partition values.
        world_size = parallel_state.get_tensor_model_parallel_world_size()
        self.hidden_size_per_partition = safe_divide(projection_size, world_size)
        self.hidden_size_per_attention_head = safe_divide(projection_size, num_attention_heads)
        self.num_attention_heads_per_partition = safe_divide(num_attention_heads, world_size)
        self.num_attention_heads_partition_offset = (
            self.num_attention_heads_per_partition * parallel_state.get_tensor_model_parallel_rank()
        )

        coeff = None
        self.norm_factor = math.sqrt(self.hidden_size_per_attention_head)
        if self.apply_query_key_layer_scaling:
            coeff = self.layer_number
            self.norm_factor *= coeff

        self.scale_mask_softmax = FusedScaleMaskSoftmax(
            self.fp16,
            self.bf16,
            self.attn_mask_type,
            masked_softmax_fusion,
            attention_mask_func,
            self.attention_softmax_in_fp32,
            coeff,
        )

        # Dropout. Note that for a single iteration, this layer will generate
        # different outputs on different number of parallel partitions but
        # on average it should not be partition dependent.
        self.attention_dropout = torch.nn.Dropout(attention_dropout)

    def forward(
        self,
        query_layer,
        key_layer,
        value_layer,
        attention_mask,
        layer_past=None,
        get_key_value=False,
        rotary_pos_emb=None,
        relative_position_bias=None,
        headscale_tensor=None,
    ):

        # ===================================
        # Raw attention scores. [b, np, s, s]
        # ===================================

        # [b, np, sq, sk]
        output_size = (query_layer.size(1), query_layer.size(2), query_layer.size(0), key_layer.size(0))

        # TODO: figure out how to do this
        # apply relative positional encoding (rotary embedding)
        if rotary_pos_emb is not None:
            q_pos_emb, k_pos_emb = rotary_pos_emb

            query_layer = apply_rotary_pos_emb(query_layer, q_pos_emb)
            key_layer = apply_rotary_pos_emb(key_layer, k_pos_emb)
            # TODO, can apply positional embedding to value_layer so it has
            # absolute positional embedding.
            # otherwise, only relative positional embedding takes effect
            # value_layer = apply_rotary_pos_emb(value_layer, k_pos_emb)

        # [sq, b, np, hn] -> [sq, b * np, hn]
        query_layer = query_layer.view(output_size[2], output_size[0] * output_size[1], -1)
        # [sk, b, np, hn] -> [sk, b * np, hn]
        key_layer = key_layer.view(output_size[3], output_size[0] * output_size[1], -1)

        # preallocting input tensor: [b * np, sq, sk]
        matmul_input_buffer = torch.empty(
            output_size[0] * output_size[1],
            output_size[2],
            output_size[3],
            dtype=query_layer.dtype,
            device=torch.cuda.current_device(),
        )

        # Raw attention scores. [b * np, sq, sk]
        matmul_result = torch.baddbmm(
            matmul_input_buffer,
            query_layer.transpose(0, 1),  # [b * np, sq, hn]
            key_layer.transpose(0, 1).transpose(1, 2),  # [b * np, hn, sk]
            beta=0.0,
            alpha=(1.0 / self.norm_factor),
        )

        # change view to [b, np, sq, sk]
        attention_scores = matmul_result.view(*output_size)

        if relative_position_bias is not None:
            attention_scores += relative_position_bias[
                :,
                self.num_attention_heads_partition_offset : self.num_attention_heads_partition_offset
                + self.num_attention_heads_per_partition,
                : attention_scores.size(2),
                : attention_scores.size(3),
            ]

        # ==================================================
        # Update attention mask for inference. [b, np, sq, sk]
        # ==================================================

        if get_key_value:
            with torch.no_grad():
                if layer_past is not None:
                    attention_mask = attention_mask[
                        ..., attention_scores.size(3) - 1, : attention_scores.size(3)
                    ].unsqueeze(2)
                else:
                    attention_mask = attention_mask[..., : attention_scores.size(3), : attention_scores.size(3)]

        # ===========================
        # Attention probs and dropout
        # ===========================

        # attention scores and attention mask [b, np, sq, sk]
        attention_probs = self.scale_mask_softmax(attention_scores, attention_mask)

        # This is actually dropping out entire tokens to attend to, which might
        # seem a bit unusual, but is taken from the original Transformer paper.

        if not self.sequence_parallel:
            with tensor_parallel.random.get_cuda_rng_tracker().fork():
                attention_probs = self.attention_dropout(attention_probs)
        else:
            attention_probs = self.attention_dropout(attention_probs)

        # =========================
        # Context layer. [sq, b, hp]
        # =========================

        # value_layer -> context layer.
        # [sk, b, np, hn] --> [b, np, sq, hn]

        # context layer shape: [b, np, sq, hn]
        output_size = (value_layer.size(1), value_layer.size(2), query_layer.size(0), value_layer.size(3))

        # change view [sk, b * np, hn]
        value_layer = value_layer.view(value_layer.size(0), output_size[0] * output_size[1], -1)

        # change view [b * np, sq, sk]
        attention_probs = attention_probs.view(output_size[0] * output_size[1], output_size[2], -1)

        # matmul: [b * np, sq, hn]
        context_layer = torch.bmm(attention_probs, value_layer.transpose(0, 1))

        # change view [b, np, sq, hn]
        context_layer = context_layer.view(*output_size)

        if headscale_tensor is not None:
            context_layer = context_layer * headscale_tensor

        # [b, np, sq, hn] --> [sq, b, np, hn]
        context_layer = context_layer.permute(2, 0, 1, 3).contiguous()

        # [sq, b, np, hn] --> [sq, b, hp]
        new_context_layer_shape = context_layer.size()[:-2] + (self.hidden_size_per_partition,)
        context_layer = context_layer.view(*new_context_layer_shape)

        return context_layer


class ParallelAttention(MegatronModule):
    """Parallel self-attention layer abstract class.

    Self-attention layer takes input with size [s, b, h]
    and returns output of the same size.
    """

    def __init__(
        self,
        init_method,
        output_layer_init_method,
        layer_number,
        num_attention_heads,
        hidden_size,
        attention_type=AttnType.self_attn,
        attn_mask_type=AttnMaskType.padding,
        precision=16,
        apply_query_key_layer_scaling=True,
        kv_channels=None,
        use_cpu_initialization=False,
        masked_softmax_fusion=True,
        attention_dropout=0.1,
        layer_type=None,
        megatron_legacy=False,
        bias=True,
        headscale=False,
        activations_checkpoint_granularity=None,
        sequence_parallel=False,
        gradient_accumulation_fusion=False,
    ):
        super(ParallelAttention, self).__init__()

        self.layer_number = max(1, layer_number)
        self.attention_type = attention_type
        self.attn_mask_type = attn_mask_type

        self.megatron_legacy = megatron_legacy

        if kv_channels is None:
            assert (
                hidden_size % num_attention_heads == 0
            ), 'hidden_size must be divisible by num_attention_heads if kv_channels is None'
            kv_channels = hidden_size // num_attention_heads
        projection_size = kv_channels * num_attention_heads

        # Per attention head and per partition values.
        world_size = parallel_state.get_tensor_model_parallel_world_size()
        self.hidden_size_per_attention_head = safe_divide(projection_size, num_attention_heads)
        self.num_attention_heads_per_partition = safe_divide(num_attention_heads, world_size)
        self.num_attention_heads_partition_offset = (
            self.num_attention_heads_per_partition * parallel_state.get_tensor_model_parallel_rank()
        )

        no_async_tensor_model_parallel_allreduce = (
            parallel_state.get_tensor_model_parallel_world_size() == 1 or sequence_parallel
        )

        # Strided linear layer.
        if attention_type == AttnType.self_attn:
            self.query_key_value = ColumnLinear(
                hidden_size,
                3 * projection_size,
                gather_output=False,
                init_method=init_method,
                use_cpu_initialization=use_cpu_initialization,
                bias=bias,
                sequence_parallel_enabled=sequence_parallel,
                no_async_tensor_model_parallel_allreduce=no_async_tensor_model_parallel_allreduce,
                gradient_accumulation_fusion=gradient_accumulation_fusion,
            )
        else:
            assert attention_type == AttnType.cross_attn
            self.query = ColumnLinear(
                hidden_size,
                projection_size,
                gather_output=False,
                init_method=init_method,
                bias=bias,
                sequence_parallel_enabled=sequence_parallel,
                no_async_tensor_model_parallel_allreduce=no_async_tensor_model_parallel_allreduce,
                gradient_accumulation_fusion=gradient_accumulation_fusion,
            )

            self.key_value = ColumnLinear(
                hidden_size,
                2 * projection_size,
                gather_output=False,
                init_method=init_method,
                bias=bias,
                sequence_parallel_enabled=sequence_parallel,
                no_async_tensor_model_parallel_allreduce=no_async_tensor_model_parallel_allreduce,
                gradient_accumulation_fusion=gradient_accumulation_fusion,
            )

        self.core_attention = CoreAttention(
            layer_number=self.layer_number,
            num_attention_heads=num_attention_heads,
            hidden_size=hidden_size,
            attention_type=self.attention_type,
            attn_mask_type=self.attn_mask_type,
            precision=precision,
            apply_query_key_layer_scaling=apply_query_key_layer_scaling,
            kv_channels=kv_channels,
            masked_softmax_fusion=masked_softmax_fusion,
            attention_dropout=attention_dropout,
            sequence_parallel=sequence_parallel,
        )

        # Output.
        self.dense = tensor_parallel.RowParallelLinear(
            projection_size,
            hidden_size,
            input_is_parallel=True,
            init_method=output_layer_init_method,
            skip_bias_add=True,
            use_cpu_initialization=use_cpu_initialization,
            bias=bias,
            sequence_parallel_enabled=sequence_parallel,
            gradient_accumulation_fusion=gradient_accumulation_fusion,
        )

        self.headscale = headscale
        if headscale:
            self.head_scale_tensor = torch.nn.Parameter(
                torch.ones(1, self.num_attention_heads_per_partition, 1, 1), requires_grad=True
            )

        # Inference key-value memory
        self.inference_key_memory = None
        self.inference_value_memory = None
        self.inference_current_sequence_len = 0

        # relative position embedding
        self.layer_type = layer_type

    def _checkpointed_attention_forward(
        self,
        query_layer,
        key_layer,
        value_layer,
        attention_mask,
        rotary_pos_emb=None,
        relative_position_bias=None,
        headscale_tensor=None,
    ):
        """Forward method with activation checkpointing."""

        def custom_forward(*inputs):
            if len(inputs) == 7:
                query_layer = inputs[0]
                key_layer = inputs[1]
                value_layer = inputs[2]
                attention_mask = inputs[3]
                rotary_pos_emb = inputs[4]
                relative_position_bias = inputs[5]
                headscale_tensor = inputs[6]
            elif len(inputs) == 8:
                query_layer = inputs[0]
                key_layer = inputs[1]
                value_layer = inputs[2]
                attention_mask = inputs[3]
                rotary_pos_emb = (inputs[4], inputs[5])
                relative_position_bias = inputs[6]
                headscale_tensor = inputs[7]
            else:
                raise ValueError('unexpected number of inputs')
            output_ = self.core_attention(
                query_layer,
                key_layer,
                value_layer,
                attention_mask,
                rotary_pos_emb=rotary_pos_emb,
                relative_position_bias=relative_position_bias,
                headscale_tensor=headscale_tensor,
            )
            return output_

        if rotary_pos_emb is None:
            rot_tuple = (rotary_pos_emb,)
        else:
            rot_tuple = (rotary_pos_emb[0], rotary_pos_emb[1])

        hidden_states = tensor_parallel.checkpoint(
            custom_forward,
            False,
            query_layer,
            key_layer,
            value_layer,
            attention_mask,
            *rot_tuple,
            relative_position_bias,
            headscale_tensor,
        )

        return hidden_states

    def _allocate_memory(self, inference_max_sequence_len, batch_size, dtype):
        return torch.empty(
            inference_max_sequence_len,
            batch_size,
            self.num_attention_heads_per_partition,
            self.hidden_size_per_attention_head,
            dtype=dtype,
            device=torch.cuda.current_device(),
        )

    def _transpose_last_dim(self, mixed_layer, num_splits, num_splits_first):
        input_shape = mixed_layer.size()
        if num_splits_first:
            """[s, b, num_splits * np * hn]
            -->(view) [s, b, num_splits, np, hn]
            -->(tranpose) [s, b, np, num_splits, hn]
            -->(view) [s, b, np * num_splits * hn] """

            intermediate_shape = input_shape[:-1] + (
                num_splits,
                self.num_attention_heads_per_partition,
                self.hidden_size_per_attention_head,
            )

            mixed_layer = mixed_layer.view(*intermediate_shape)
            mixed_layer = mixed_layer.transpose(-2, -3).contiguous()
        else:
            """[s, b, np * hn * num_splits]
            -->(view) [s, b, np, hn, num_splits]
            -->(tranpose) [s, b, np, num_splits, hn]
            -->(view) [s, b, np * num_splits * hn] """

            intermediate_shape = input_shape[:-1] + (
                self.num_attention_heads_per_partition,
                self.hidden_size_per_attention_head,
                num_splits,
            )

            mixed_layer = mixed_layer.view(*intermediate_shape)
            mixed_layer = mixed_layer.transpose(-1, -2).contiguous()
        mixed_layer = mixed_layer.view(*input_shape)

        return mixed_layer

    def forward(
        self,
        hidden_states,
        attention_mask,
        layer_past=None,
        get_key_value=False,
        encoder_output=None,
        set_inference_key_value_memory=False,
        inference_max_sequence_len=None,
        rotary_pos_emb=None,  # rotary positional embedding
        relative_position_bias=None,
<<<<<<< HEAD
        checkpoint_core_attention=False,
=======
        key_infused_adapter=None,
        value_infused_adapter=None,
>>>>>>> b118d643
    ):
        # hidden_states: [sq, b, h]

        # =================================================
        # Pre-allocate memory for key-values for inference.
        # =================================================
        if set_inference_key_value_memory:
            assert inference_max_sequence_len and inference_max_sequence_len > 0
            self.inference_key_memory = self._allocate_memory(
                inference_max_sequence_len, hidden_states.size(1), hidden_states.dtype
            )
            self.inference_value_memory = self._allocate_memory(
                inference_max_sequence_len, hidden_states.size(1), hidden_states.dtype
            )
            self.inference_current_sequence_len = 0

        # Some consistency check.
        if inference_max_sequence_len:
            assert self.inference_current_sequence_len < self.inference_key_memory.size(0)
            assert inference_max_sequence_len == self.inference_key_memory.size(0)
        # This is added for safety. In case inference_max_sequence_len
        # is not provided, make sure there is no potential memory left
        # from previous inference.
        if not inference_max_sequence_len:
            self.inference_key_memory = None
            self.inference_value_memory = None

        # =====================
        # Query, Key, and Value
        # =====================

        if self.attention_type == AttnType.self_attn:
            # Attention heads [sq, b, h] --> [sq, b, (np * 3 * hn)]
            mixed_x_layer, _ = self.query_key_value(hidden_states)

            # [sq, b, (np * 3 * hn)] --> [sq, b, np, 3 * hn]
            new_tensor_shape = mixed_x_layer.size()[:-1] + (
                self.num_attention_heads_per_partition,
                3 * self.hidden_size_per_attention_head,
            )
            if self.megatron_legacy:
                mixed_x_layer = self._transpose_last_dim(mixed_x_layer, 3, True)
            mixed_x_layer = mixed_x_layer.view(*new_tensor_shape)

            # [sq, b, np, 3 * hn] --> 3 [sq, b, np, hn]
            (query_layer, key_layer, value_layer) = tensor_parallel.split_tensor_along_last_dim(mixed_x_layer, 3)
        else:
            # Attention heads [sk, b, h] --> [sk, b, (np * 2 * hn)]
            mixed_kv_layer, _ = self.key_value(encoder_output)

            # [sk, b, (np * 2 * hn)] --> [sk, b, np, 2 * hn]
            new_tensor_shape = mixed_kv_layer.size()[:-1] + (
                self.num_attention_heads_per_partition,
                2 * self.hidden_size_per_attention_head,
            )
            mixed_kv_layer = mixed_kv_layer.view(*new_tensor_shape)

            # [sk, b, np, 2 * hn] --> 2 [sk, b, np, hn]
            (key_layer, value_layer) = tensor_parallel.split_tensor_along_last_dim(mixed_kv_layer, 2)

            # Attention head [sq, b, h] --> [sq, b, hp]
            query_layer, _ = self.query(hidden_states)
            # [sq, b, hp] --> [sq, b, np, hn]
            new_tensor_shape = query_layer.size()[:-1] + (
                self.num_attention_heads_per_partition,
                self.hidden_size_per_attention_head,
            )
            query_layer = query_layer.view(*new_tensor_shape)

        if key_infused_adapter:
            kls = key_layer.shape
            key_layer = key_infused_adapter(key_layer.reshape(kls[0], kls[1], -1))
            key_layer = key_layer.reshape(kls)
        if value_infused_adapter:
            vls = value_layer.shape
            value_layer = value_infused_adapter(value_layer.reshape(vls[0], vls[1], -1))
            value_layer = value_layer.reshape(vls)

        # ===================================================
        # Adjust key, value, and attention mask for inference
        # ===================================================

        # duplicate the pos_emb for self attention
        if rotary_pos_emb is not None:
            rotary_pos_emb = rotary_pos_emb if isinstance(rotary_pos_emb, tuple) else ((rotary_pos_emb,) * 2)

        if inference_max_sequence_len:
            # Adjust the range variables.
            start = self.inference_current_sequence_len
            self.inference_current_sequence_len += key_layer.size(0)
            end = self.inference_current_sequence_len
            # Copy key and values.
            self.inference_key_memory[start:end, ...] = key_layer
            self.inference_value_memory[start:end, ...] = value_layer
            key_layer = self.inference_key_memory[:end, ...]
            value_layer = self.inference_value_memory[:end, ...]
            # Adjust attention mask - no need for this here we do it in text_generation_utils.py
            attention_mask = attention_mask[..., start:end, :end]
            # adjust the key rotary positional embedding
            if rotary_pos_emb is not None:
                q_pos_emb, k_pos_emb = rotary_pos_emb
                if not set_inference_key_value_memory:
                    # In inference, we compute one token at a time.
                    # Select the correct positional embedding.
                    q_pos_emb = q_pos_emb[end - 1 : end]
                k_pos_emb = k_pos_emb[:end, :, :, :]
                rotary_pos_emb = (q_pos_emb, k_pos_emb)

        if layer_past is not None:
            past_key, past_value = layer_past
            key_layer = torch.cat((past_key.type_as(key_layer), key_layer), dim=0)
            value_layer = torch.cat((past_value.type_as(value_layer), value_layer), dim=0)

        if get_key_value:
            present = (key_layer, value_layer)

        if checkpoint_core_attention:
            context_layer = self._checkpointed_attention_forward(
                query_layer,
                key_layer,
                value_layer,
                attention_mask,
                rotary_pos_emb=rotary_pos_emb,
                relative_position_bias=relative_position_bias,
                headscale_tensor=self.head_scale_tensor if self.headscale else None,
            )
        else:
            context_layer = self.core_attention(
                query_layer,
                key_layer,
                value_layer,
                attention_mask,
                layer_past=layer_past,
                get_key_value=get_key_value,
                rotary_pos_emb=rotary_pos_emb,
                relative_position_bias=relative_position_bias,
                headscale_tensor=self.head_scale_tensor if self.headscale else None,
            )

        # =================
        # Output. [sq, b, h]
        # =================

        output, bias = self.dense(context_layer)

        if get_key_value:
            output = [output, present]

        return output, bias


# TODO: Figure this out
class ParallelChunkedCrossAttention(MegatronModule):
    """Parallel chunked cross-attention layer class.

    Self-attention layer takes input with size [b, s, h]
    and returns output of the same size.
    """

    def __init__(
        self,
        init_method,
        output_layer_init_method,
        layer_number,
        num_attention_heads,
        hidden_size,
        precision=16,
        apply_query_key_layer_scaling=True,
        kv_channels=None,
        use_cpu_initialization=False,
        masked_softmax_fusion=True,
        attention_dropout=0.1,
        megatron_legacy=False,
        chunk_size=64,  # each chunk, how many tokens
        bias=True,
        headscale=False,
        gradient_accumulation_fusion=False,
    ):
        super(ParallelChunkedCrossAttention, self).__init__()
        self.cross_attention = ParallelAttention(
            init_method=init_method,
            output_layer_init_method=output_layer_init_method,
            layer_number=layer_number,
            num_attention_heads=num_attention_heads,
            hidden_size=hidden_size,
            attention_type=AttnType.cross_attn,
            attn_mask_type=AttnMaskType.padding,
            precision=precision,
            apply_query_key_layer_scaling=apply_query_key_layer_scaling,
            kv_channels=kv_channels,
            use_cpu_initialization=use_cpu_initialization,
            masked_softmax_fusion=masked_softmax_fusion,
            attention_dropout=attention_dropout,
            megatron_legacy=megatron_legacy,
            bias=bias,
            headscale=headscale,
            gradient_accumulation_fusion=gradient_accumulation_fusion,
        )
        self.chunk_size = chunk_size

    def forward(
        self,
        hidden_states,
        attention_mask,
        encoder_output=None,
        set_inference_key_value_memory=False,
        inference_max_sequence_len=None,
        rotary_pos_emb=None,
    ):
        # hidden_states is assumed to have dimension [token length, batch, dimension]
        # derive variables
        # encoder_output here is the retrieved context
        context = encoder_output
        # context is assumed to have dimension [num_chunks, num_neighbors, context_token_len, batch, dimension]
        chunk_size = self.chunk_size
        b, n, dim = (
            hidden_states.shape[1],
            hidden_states.shape[0],
            hidden_states.shape[2],
        )
        default_bias = self.cross_attention.dense.bias
        if set_inference_key_value_memory:
            seq_index = (n // chunk_size) * chunk_size
            self.current_len = n
        elif inference_max_sequence_len is not None:
            # only handles single token increment
            assert n == 1
            self.current_len += n
            token_pos = (self.current_len - 1) % chunk_size
            chunk_id = self.current_len // chunk_size
            if chunk_id <= 0:
                # if sequence length less than chunk size, do an early return
                return torch.zeros_like(hidden_states), default_bias
            causal_padding = chunk_size - 1
            # pad it as a full chunk, put it at the end of the chunk position
            hidden_states = F.pad(hidden_states, (0, 0, 0, 0, causal_padding, 0), value=0.0)
            # only use the relevant context
            context = context[chunk_id - 1 : chunk_id, :, :, :, :]
            attention_mask = rearrange(attention_mask, '(b k) 1 q v -> b k 1 q v', b=b)
            # select the relevant chunk attn mask
            attention_mask = attention_mask[:, chunk_id - 1]
            seq_index = chunk_size
        else:
            # this is normal forward without inference
            seq_index = (n // chunk_size) * chunk_size

        # if sequence length less than chunk size, do an early return
        if n < self.chunk_size and set_inference_key_value_memory and inference_max_sequence_len is not None:
            return torch.zeros_like(hidden_states), default_bias

        num_chunks, num_retrieved = (
            context.shape[-5],
            context.shape[-4],
        )

        # causal padding
        causal_padding = chunk_size - 1

        x = F.pad(hidden_states, (0, 0, 0, 0, -causal_padding, causal_padding), value=0.0)

        # remove sequence which is ahead of the neighbors retrieved (during inference)

        # seq_index = (n // chunk_size) * chunk_size
        x, x_remainder = x[:seq_index], x[seq_index:]

        seq_remain_len = x_remainder.shape[0]

        # take care of rotary positional embedding
        # make sure queries positions are properly shifted to the future

        q_pos_emb, k_pos_emb = rotary_pos_emb
        # currently implementation is broken
        # q need to extend to causal_padding, and just do
        # q_pos_emb = F.pad(q_pos_emb, (0, 0, -causal_padding, 0), value = 0.)
        if inference_max_sequence_len is not None and not set_inference_key_value_memory:
            q_pos_emb = F.pad(
                q_pos_emb, (0, 0, 0, 0, 0, 0, -causal_padding - token_pos, -causal_padding + token_pos), value=0.0
            )
        else:
            q_pos_emb = F.pad(q_pos_emb, (0, 0, 0, 0, 0, 0, -causal_padding, 0), value=0.0)

        k_pos_emb = repeat(k_pos_emb, 'n b h d -> (r n) b h d', r=num_retrieved)
        rotary_pos_emb = (q_pos_emb, k_pos_emb)

        # make sure number context chunks is enough
        assert x.shape[0] // chunk_size == num_chunks

        # reshape so we have chunk to chunk attention, without breaking causality
        x = rearrange(x, '(k n) b d -> n (b k) d', k=num_chunks)
        context = rearrange(context, 'k r n b d -> (r n) (b k) d')
        # cross attention
        out, bias = self.cross_attention(x, attention_mask, encoder_output=context, rotary_pos_emb=rotary_pos_emb)

        # reshape back to original sequence

        out = rearrange(out, 'n (b k) d -> (k n) b d', b=b)

        # pad back to original, with 0s at the beginning (which will be added to the residual and be fine)

        out = F.pad(out, (0, 0, 0, 0, causal_padding, -causal_padding + seq_remain_len), value=0.0)
        if not set_inference_key_value_memory and inference_max_sequence_len is not None:
            out = out[-1:]
        return out, bias


def get_bias_dropout_add(training):
    def _bias_dropout_add(x, bias, residual, prob):
        return bias_dropout_add(x, bias, residual, prob, training)

    return _bias_dropout_add


def get_dropout_add(training):
    def _dropout_add(x, bias, residual, prob):
        assert bias is None
        return dropout_add(x, bias, residual, prob, training)

    return _dropout_add


class ParallelTransformerLayer_(MegatronModule, adapter_mixins.AdapterModuleMixin):
    """A single transformer layer.

    Transformer layer takes input with size [s, b, h] and returns an
    output of the same size.
    """

    def __init__(
        self,
        init_method,
        output_layer_init_method,
        layer_number,
        hidden_size,
        ffn_hidden_size,
        num_attention_heads,
        layer_type=LayerType.encoder,
        self_attn_mask_type=AttnMaskType.padding,
        fp32_residual_connection=False,
        precision=16,
        apply_query_key_layer_scaling=True,
        kv_channels=None,
        layernorm_epsilon=1e-5,
        hidden_dropout=0.1,
        persist_layer_norm=False,
        use_cpu_initialization=False,
        bias_activation_fusion=True,
        bias_dropout_add_fusion=True,
        masked_softmax_fusion=True,
        gradient_accumulation_fusion=False,
        openai_gelu=False,
        onnx_safe=False,
        attention_dropout=0.1,
        activation='gelu',
        megatron_legacy=False,
        bias=True,
        chunk_size=64,
        normalization='layernorm',
        transformer_block_type='pre_ln',
        headscale=False,
        activations_checkpoint_granularity=None,
        sequence_parallel=False,
    ):
        super(ParallelTransformerLayer_, self).__init__()

        if kv_channels is None:
            assert (
                hidden_size % num_attention_heads == 0
            ), 'hidden_size must be divisible by num_attention_heads if kv_channels is None'
            kv_channels = hidden_size // num_attention_heads

        self.layer_number = layer_number
        self.layer_type = layer_type
        self.bias = bias
        self.transformer_block_type = transformer_block_type

        if not bias and bias_dropout_add_fusion:
            raise ValueError(
                'bias_dropout_add_fusion=True requires bias=True, found bias=False. Either set both to True or both to False.'
            )

        if normalization not in ['layernorm', 'layernorm1p', 'rmsnorm']:
            raise ValueError(f'normalization must be "layernorm", "layernorm1p" or "rmsnorm", found {normalization}')

        if transformer_block_type not in ['pre_ln', 'post_ln', 'normformer']:
            raise ValueError(
                f'transformer_block_type must be either "pre_ln" or "post_ln" or "normformer", found {transformer_block_type}'
            )

        self.fp32_residual_connection = fp32_residual_connection  # if true move residual connections to fp32
        self.hidden_dropout = hidden_dropout
        self.attention_dropout = attention_dropout
        self.bias_dropout_add_fusion = bias_dropout_add_fusion  # if true, enable bias dropout fusion

        # Self attention.
        # retrieval_decoder_after_self_attn skips the self attention
        if self.layer_type != LayerType.retrieval_decoder_after_self_attn:
            # Layernorm on the input data.
            if normalization == 'layernorm':
                self.input_layernorm = get_layer_norm(
                    hidden_size, layernorm_epsilon, persist_layer_norm, sequence_parallel
                )
            elif normalization == 'layernorm1p':
                self.input_layernorm = LayerNorm1P(
                    hidden_size, layernorm_epsilon, sequence_parallel_enabled=sequence_parallel
                )
            else:
                self.input_layernorm = MixedFusedRMSNorm(hidden_size, layernorm_epsilon)

            self.self_attention = ParallelAttention(
                init_method=init_method,
                output_layer_init_method=output_layer_init_method,
                layer_number=layer_number,
                num_attention_heads=num_attention_heads,
                hidden_size=hidden_size,
                attention_type=AttnType.self_attn,
                attn_mask_type=self_attn_mask_type,
                precision=precision,
                apply_query_key_layer_scaling=apply_query_key_layer_scaling,
                kv_channels=kv_channels,
                use_cpu_initialization=use_cpu_initialization,
                masked_softmax_fusion=masked_softmax_fusion,
                attention_dropout=attention_dropout,
                layer_type=layer_type,
                megatron_legacy=megatron_legacy,
                bias=bias,
                headscale=headscale,
                activations_checkpoint_granularity=activations_checkpoint_granularity,
                sequence_parallel=sequence_parallel,
                gradient_accumulation_fusion=gradient_accumulation_fusion,
            )

            if transformer_block_type == 'normformer':
                if normalization == 'layernorm':
                    self.post_attention_normformer_norm = get_layer_norm(
                        hidden_size, layernorm_epsilon, persist_layer_norm
                    )
                else:
                    self.post_attention_normformer_norm = MixedFusedRMSNorm(hidden_size, layernorm_epsilon)

            if self.layer_type != LayerType.decoder_pre_mlp or self.transformer_block_type != 'post_ln':
                #  the post_attention_layernorm is used for layermorm after mlp
                # don't need it for decoder_pre_mlp and post_ln
                if normalization == 'layernorm':
                    self.post_attention_layernorm = get_layer_norm(
                        hidden_size, layernorm_epsilon, persist_layer_norm, sequence_parallel
                    )
                elif normalization == 'layernorm1p':
                    self.post_attention_layernorm = LayerNorm1P(
                        hidden_size, layernorm_epsilon, sequence_parallel_enabled=sequence_parallel
                    )
                else:
                    self.post_attention_layernorm = MixedFusedRMSNorm(hidden_size, layernorm_epsilon)

        if self.layer_type == LayerType.decoder_pre_mlp:
            # skip MLP and cross attention
            return

        # the post_attention_layernorm is used for layermorm after mlp
        # need it for post_ln
        if self.layer_type == LayerType.retrieval_decoder_after_self_attn and self.transformer_block_type == 'post_ln':
            # Layernorm on the attention output
            if normalization == 'layernorm':
                self.post_attention_layernorm = get_layer_norm(
                    hidden_size, layernorm_epsilon, persist_layer_norm, sequence_parallel
                )
            elif normalization == 'layernorm1p':
                self.post_attention_layernorm = LayerNorm1P(
                    hidden_size, layernorm_epsilon, sequence_parallel_enabled=sequence_parallel
                )
            else:
                self.post_attention_layernorm = MixedFusedRMSNorm(hidden_size, layernorm_epsilon)

        if self.layer_type == LayerType.decoder or self.layer_type == LayerType.retrieval_encoder:
            self.inter_attention = ParallelAttention(
                init_method=init_method,
                output_layer_init_method=output_layer_init_method,
                layer_number=layer_number,
                num_attention_heads=num_attention_heads,
                hidden_size=hidden_size,
                attention_type=AttnType.cross_attn,
                attn_mask_type=AttnMaskType.padding,
                precision=precision,
                apply_query_key_layer_scaling=apply_query_key_layer_scaling,
                kv_channels=kv_channels,
                use_cpu_initialization=use_cpu_initialization,
                masked_softmax_fusion=masked_softmax_fusion,
                attention_dropout=attention_dropout,
                megatron_legacy=megatron_legacy,
                bias=bias,
                headscale=headscale,
                sequence_parallel=sequence_parallel,
                gradient_accumulation_fusion=gradient_accumulation_fusion,
            )
            # Normformer normalization
            if transformer_block_type == 'normformer':
                if normalization == 'layernorm':
                    self.post_inter_attention_normformer_norm = get_layer_norm(
                        hidden_size, layernorm_epsilon, persist_layer_norm, sequence_parallel
                    )
                elif normalization == 'layernorm1p':
                    self.post_inter_attention_normformer_norm = LayerNorm1P(
                        hidden_size, layernorm_epsilon, sequence_parallel_enabled=sequence_parallel
                    )
                else:
                    self.post_inter_attention_normformer_norm = MixedFusedRMSNorm(hidden_size, layernorm_epsilon)

            # Layernorm on the attention output.
            if normalization == 'layernorm':
                self.post_inter_attention_layernorm = get_layer_norm(
                    hidden_size, layernorm_epsilon, persist_layer_norm, sequence_parallel
                )
            elif normalization == 'layernorm1p':
                self.post_inter_attention_layernorm = LayerNorm1P(
                    hidden_size, layernorm_epsilon, sequence_parallel_enabled=sequence_parallel
                )
            else:
                self.post_inter_attention_layernorm = MixedFusedRMSNorm(hidden_size, layernorm_epsilon)
        elif (
            self.layer_type == LayerType.retrieval_decoder
            or self.layer_type == LayerType.retrieval_decoder_after_self_attn
        ):
            self.inter_attention = ParallelChunkedCrossAttention(
                init_method=init_method,
                output_layer_init_method=output_layer_init_method,
                layer_number=layer_number,
                num_attention_heads=num_attention_heads,
                hidden_size=hidden_size,
                precision=precision,
                apply_query_key_layer_scaling=apply_query_key_layer_scaling,
                kv_channels=kv_channels,
                use_cpu_initialization=use_cpu_initialization,
                masked_softmax_fusion=masked_softmax_fusion,
                attention_dropout=attention_dropout,
                megatron_legacy=megatron_legacy,
                chunk_size=chunk_size,
                bias=bias,
                headscale=headscale,
                gradient_accumulation_fusion=gradient_accumulation_fusion,
            )
            # Normformer normalization
            if transformer_block_type == 'normformer':
                if normalization == 'layernorm':
                    self.post_inter_attention_normformer_norm = get_layer_norm(
                        hidden_size, layernorm_epsilon, persist_layer_norm, sequence_parallel
                    )
                elif normalization == 'layernorm1p':
                    self.post_inter_attention_normformer_norm = LayerNorm1P(
                        hidden_size, layernorm_epsilon, sequence_parallel_enabled=sequence_parallel
                    )
                else:
                    self.post_inter_attention_normformer_norm = MixedFusedRMSNorm(hidden_size, layernorm_epsilon)

            # Layernorm on the attention output.
            if normalization == 'layernorm':
                self.post_inter_attention_layernorm = get_layer_norm(
                    hidden_size, layernorm_epsilon, persist_layer_norm, sequence_parallel
                )
            elif normalization == 'layernorm1p':
                self.post_inter_attention_layernorm = LayerNorm1P(
                    hidden_size, layernorm_epsilon, sequence_parallel_enabled=sequence_parallel
                )
            else:
                self.post_inter_attention_layernorm = MixedFusedRMSNorm(hidden_size, layernorm_epsilon)

        # MLP
        self.mlp = ParallelMLP(
            init_method=init_method,
            output_layer_init_method=output_layer_init_method,
            hidden_size=hidden_size,
            ffn_hidden_size=ffn_hidden_size,
            use_cpu_initialization=use_cpu_initialization,
            bias_activation_fusion=bias_activation_fusion,
            openai_gelu=openai_gelu,
            onnx_safe=onnx_safe,
            activation=activation,
            bias=bias,
            transformer_block_type=transformer_block_type,
            normalization=normalization,
            layernorm_epsilon=layernorm_epsilon,
            persist_layer_norm=persist_layer_norm,
            sequence_parallel=sequence_parallel,
            gradient_accumulation_fusion=gradient_accumulation_fusion,
        )

    def _get_bias_droput_add_func(self, transformer_block_type='pre_ln', position_after='attention'):
        """
        Returns a function that potentially fuses the dropout and bias addition.

        This function is particularly helpful for the normformer architecture that does not the fused kernel after attention layers, but can after the MLP.
        """
        # Normformer activations at this point have no bias vector since they've gone through another normalization layer.
        if transformer_block_type == 'normformer' and position_after == 'attention':
            bias_dropout_add_func = get_dropout_add(self.training)
        # Bias dropout add fused kernel
        elif self.bias and self.bias_dropout_add_fusion:
            if self.training:
                bias_dropout_add_func = bias_dropout_add_fused_train
            else:
                bias_dropout_add_func = bias_dropout_add_fused_inference
        # Bias dropout add non-fused kernel
        elif self.bias and not self.bias_dropout_add_fusion:
            bias_dropout_add_func = get_bias_dropout_add(self.training)
        # Dropout add non-fused kernel for a model without bias terms.
        else:
            bias_dropout_add_func = get_dropout_add(self.training)

        return bias_dropout_add_func

    def forward(
        self,
        hidden_states,
        attention_mask,
        encoder_output=None,
        enc_dec_attn_mask=None,
        layer_past=None,
        get_key_value=False,
        set_inference_key_value_memory=False,
        inference_max_sequence_len=None,
        rotary_pos_emb=None,  # list of positional embedding tensors, first one self attention, second one and third one are for cross attention (q, k)
        self_attention_relative_position_bias=None,
        cross_attention_relative_position_bias=None,
        checkpoint_core_attention=False,
    ):
        # Self attention.
        if rotary_pos_emb is not None:
            # self attention pos_emb is (q, q)
            self_attention_pos_emb = (rotary_pos_emb[0], rotary_pos_emb[0])
            cross_attention_pos_emb = (rotary_pos_emb[1], rotary_pos_emb[2])
        else:
            self_attention_pos_emb = None
            cross_attention_pos_emb = None

        if self.layer_type != LayerType.retrieval_decoder_after_self_attn:
            # hidden_states: [b, s, h]

            # Pre-LN: x -> LN -> MHA -> Residual -> LN -> MLP -> Residual
            # Post-LN: x -> MHA -> Residual -> LN -> MLP -> Residual -> LN
            # Normformer: x -> LN -> MHA -> LN -> Residual -> MLP (w/LN) -> Residual

            residual = hidden_states
            # Layer norm at the beginning of the transformer layer.
            if self.transformer_block_type in ['pre_ln', 'normformer']:
                hidden_states = self.input_layernorm(hidden_states)

            if self.is_adapter_available():
                key_infused_adapter = (
                    self.adapter_layer['key_infused_adapter'] if 'key_infused_adapter' in self.adapter_layer else None
                )
                value_infused_adapter = (
                    self.adapter_layer['value_infused_adapter']
                    if 'value_infused_adapter' in self.adapter_layer
                    else None
                )
            else:
                key_infused_adapter, value_infused_adapter = None, None

            attention_output, attention_bias = self.self_attention(
                hidden_states,
                attention_mask,
                layer_past=layer_past,
                get_key_value=get_key_value,
                set_inference_key_value_memory=set_inference_key_value_memory,
                inference_max_sequence_len=inference_max_sequence_len,
                rotary_pos_emb=self_attention_pos_emb,
                relative_position_bias=self_attention_relative_position_bias,
<<<<<<< HEAD
                checkpoint_core_attention=checkpoint_core_attention,
=======
                key_infused_adapter=key_infused_adapter,
                value_infused_adapter=value_infused_adapter,
>>>>>>> b118d643
            )

            if get_key_value:
                attention_output, presents = attention_output

            # If normformer, apply norm on the output of the self attention.
            if self.transformer_block_type == 'normformer':
                # Normformer normalization
                attention_output = (
                    attention_output + attention_bias if attention_bias is not None else attention_output
                )
                attention_output = self.post_attention_normformer_norm(attention_output)
                attention_bias = None

            # jit scripting for a nn.module (with dropout) is not
            # trigerring the fusion kernel. For now, we use two
            # different nn.functional routines to account for varying
            # dropout semantics during training and inference phases.

            bias_dropout_add_func = self._get_bias_droput_add_func(
                transformer_block_type=self.transformer_block_type, position_after='attention'
            )
            if attention_bias is not None:
                attention_bias = attention_bias.expand_as(residual)

            layernorm_input = bias_dropout_add_func(attention_output, attention_bias, residual, self.hidden_dropout)

            if self.is_adapter_available():  # TODO: (@adithyre) need to find the correct place for this adapter
                adapter_1 = self.adapter_layer['adapter_1'] if 'adapter_1' in self.adapter_layer else None
                if adapter_1:
                    strategy = adapter_1.adapter_strategy
                    layernorm_input = self.forward_single_enabled_adapter_(
                        layernorm_input, adapter_1, adapter_name='adapter_1', adapter_strategy=strategy
                    )

            # Post-LN normalization after residual
            if self.transformer_block_type == 'post_ln':
                normalization_output = self.input_layernorm(layernorm_input)
                layernorm_input = normalization_output
            elif self.transformer_block_type in ['pre_ln', 'normformer']:
                # Layer norm post the self attention.
                normalization_output = self.post_attention_layernorm(layernorm_input)
        else:
            layernorm_input, normalization_output = hidden_states

        if self.layer_type == LayerType.decoder_pre_mlp:
            return layernorm_input, normalization_output

        if (
            self.layer_type == LayerType.decoder
            or self.layer_type == LayerType.retrieval_decoder
            or self.layer_type == LayerType.retrieval_encoder
            or self.layer_type == LayerType.retrieval_decoder_after_self_attn
        ):
            if (
                self.layer_type == LayerType.retrieval_decoder
                or self.layer_type == LayerType.retrieval_decoder_after_self_attn
            ):
                attention_output, attention_bias = self.inter_attention(
                    normalization_output,
                    enc_dec_attn_mask,
                    encoder_output=encoder_output,
                    rotary_pos_emb=cross_attention_pos_emb,
                    set_inference_key_value_memory=set_inference_key_value_memory,
                    inference_max_sequence_len=inference_max_sequence_len,
                    checkpoint_core_attention=checkpoint_core_attention,
                )
            else:
                if self.is_adapter_available():
                    inter_key_infused_adapter = (
                        self.adapter_layer['inter_key_infused_adapter']
                        if 'inter_key_infused_adapter' in self.adapter_layer
                        else None
                    )
                    inter_value_infused_adapter = (
                        self.adapter_layer['inter_value_infused_adapter']
                        if 'inter_value_infused_adapter' in self.adapter_layer
                        else None
                    )
                else:
                    inter_key_infused_adapter, inter_value_infused_adapter = None, None

                attention_output, attention_bias = self.inter_attention(
                    normalization_output,
                    enc_dec_attn_mask,
                    encoder_output=encoder_output,
                    rotary_pos_emb=cross_attention_pos_emb,
                    relative_position_bias=cross_attention_relative_position_bias,
<<<<<<< HEAD
                    checkpoint_core_attention=checkpoint_core_attention,
=======
                    key_infused_adapter=inter_key_infused_adapter,
                    value_infused_adapter=inter_value_infused_adapter,
>>>>>>> b118d643
                )

            # If normformer, apply norm on the output of the self attention.
            if self.transformer_block_type == 'normformer':
                # Normformer normalization
                attention_output = (
                    attention_output + attention_bias if attention_bias is not None else attention_output
                )
                attention_output = self.post_inter_attention_normformer_norm(attention_output)
                attention_bias = None

            residual = layernorm_input

            bias_dropout_add_func = self._get_bias_droput_add_func(
                transformer_block_type=self.transformer_block_type, position_after='attention'
            )

            layernorm_input = bias_dropout_add_func(attention_output, attention_bias, residual, self.hidden_dropout)
            normalization_output = self.post_inter_attention_layernorm(layernorm_input)
            # Post-LN normalization after residual
            if self.transformer_block_type == 'post_ln':
                layernorm_input = normalization_output
        # MLP.
        if self.is_adapter_available():
            mlp_infused_adapter = (
                self.adapter_layer['mlp_infused_adapter'] if 'mlp_infused_adapter' in self.adapter_layer else None
            )
        else:
            mlp_infused_adapter = None

        mlp_output, mlp_bias = self.mlp(normalization_output, infused_adapter=mlp_infused_adapter)

        residual = layernorm_input

        bias_dropout_add_func = self._get_bias_droput_add_func(
            transformer_block_type=self.transformer_block_type, position_after='mlp'
        )

        output = bias_dropout_add_func(mlp_output, mlp_bias, residual, self.hidden_dropout)

        if self.transformer_block_type == 'post_ln':
            output = self.post_attention_layernorm(output)

        if get_key_value:
            output = [output, presents]

        if (
            self.is_adapter_available()
        ):  # TODO: (@adithyre) was able to move adapter_2 back to the end of the transformer after ptl 1.7 update.
            adapter_2 = self.adapter_layer['adapter_2'] if 'adapter_2' in self.adapter_layer else None
            if adapter_2:
                strategy = adapter_2.adapter_strategy
                output = self.forward_single_enabled_adapter_(
                    output, adapter_2, adapter_name='adapter_2', adapter_strategy=strategy
                )

        return output


class ParallelTransformerLayer(ParallelTransformerLayer_):
    def __init__(
        self,
        init_method,
        output_layer_init_method,
        layer_number,
        hidden_size,
        ffn_hidden_size,
        num_attention_heads,
        layer_type=LayerType.encoder,
        self_attn_mask_type=AttnMaskType.padding,
        fp32_residual_connection=False,
        precision=16,
        apply_query_key_layer_scaling=True,
        kv_channels=None,
        layernorm_epsilon=1e-5,
        hidden_dropout=0.1,
        bias_dropout_add_fusion=True,
        persist_layer_norm=False,
        use_cpu_initialization=False,
        bias_activation_fusion=True,
        openai_gelu=False,
        onnx_safe=False,
        masked_softmax_fusion=True,
        attention_dropout=0.1,
        activation='gelu',
        megatron_legacy=False,
        bias=True,
        chunk_size=64,
        normalization='layernorm',
        transformer_block_type='pre_ln',
        headscale=False,
        activations_checkpoint_granularity=None,
        sequence_parallel=False,
        gradient_accumulation_fusion=False,
    ):
        super(ParallelTransformerLayer, self).__init__(
            init_method=init_method,
            output_layer_init_method=output_layer_init_method,
            layer_number=layer_number,
            hidden_size=hidden_size,
            ffn_hidden_size=ffn_hidden_size,
            num_attention_heads=num_attention_heads,
            layer_type=layer_type,
            self_attn_mask_type=self_attn_mask_type,
            fp32_residual_connection=fp32_residual_connection,
            precision=precision,
            apply_query_key_layer_scaling=apply_query_key_layer_scaling,
            kv_channels=kv_channels,
            layernorm_epsilon=layernorm_epsilon,
            hidden_dropout=hidden_dropout,
            bias_dropout_add_fusion=bias_dropout_add_fusion,
            persist_layer_norm=persist_layer_norm,
            use_cpu_initialization=use_cpu_initialization,
            bias_activation_fusion=bias_activation_fusion,
            openai_gelu=openai_gelu,
            onnx_safe=onnx_safe,
            masked_softmax_fusion=masked_softmax_fusion,
            attention_dropout=attention_dropout,
            activation=activation,
            megatron_legacy=megatron_legacy,
            bias=bias,
            chunk_size=chunk_size,
            normalization=normalization,
            transformer_block_type=transformer_block_type,
            headscale=headscale,
            activations_checkpoint_granularity=activations_checkpoint_granularity,
            sequence_parallel=sequence_parallel,
            gradient_accumulation_fusion=gradient_accumulation_fusion,
        )

        if precision == 32:
            self.dtype = torch.float32
        elif precision == 16:
            self.dtype = torch.float16
        elif precision == 'bf16':
            self.dtype = torch.bfloat16
        else:
            raise ValueError

    def forward(
        self,
        hidden_states,
        attention_mask,
        encoder_output=None,
        enc_dec_attn_mask=None,
        rotary_pos_emb=None,
        layer_past=None,
        get_key_value=False,
        set_inference_key_value_memory=False,
        inference_max_sequence_len=None,
        self_attention_relative_position_bias=None,
        cross_attention_relative_position_bias=None,
        checkpoint_core_attention=False,
    ):
        if self.dtype == torch.float32:
            return super().forward(
                hidden_states,
                attention_mask,
                encoder_output,
                enc_dec_attn_mask,
                layer_past,
                get_key_value,
                set_inference_key_value_memory,
                inference_max_sequence_len,
                rotary_pos_emb,
                self_attention_relative_position_bias,
                cross_attention_relative_position_bias,
                checkpoint_core_attention,
            )
        with torch.autocast(device_type="cuda", dtype=self.dtype):
            return super().forward(
                hidden_states,
                attention_mask,
                encoder_output,
                enc_dec_attn_mask,
                layer_past,
                get_key_value,
                set_inference_key_value_memory,
                inference_max_sequence_len,
                rotary_pos_emb,
                self_attention_relative_position_bias,
                cross_attention_relative_position_bias,
                checkpoint_core_attention,
            )


class AutocastTransformerLayer(TransformerLayer):
    def __init__(
        self,
        hidden_size: int,
        ffn_hidden_size: int,
        layernorm_epsilon: float,
        num_attention_heads: int,
        init_method: Callable,
        output_layer_init_method: Callable,
        hidden_dropout: float,
        attention_dropout: float,
        layer_number: Optional[int] = None,
        kv_channels: Optional[int] = None,
        self_attn_mask_type: str = "causal",
        tp_group: Optional[Any] = None,
        tp_size: int = 1,
        params_dtype: torch.dtype = torch.float32,
        get_rng_state_tracker: Optional[Callable] = None,
        fuse_wgrad_accumulation: bool = False,
        apply_query_key_layer_scaling: bool = True,
        attention_softmax_in_fp32: bool = False,
        seq_length: Optional[int] = None,
        micro_batch_size: Optional[int] = None,
        sequence_parallel: bool = False,
        apply_residual_connection_post_layernorm: bool = False,
        output_layernorm: bool = False,
        layer_type: str = "encoder",
        drop_path_rate: float = 0,
        use_emha: bool = False,
        autocast_dtype: Any = 16,
    ) -> None:
        super().__init__(
            hidden_size=hidden_size,
            ffn_hidden_size=ffn_hidden_size,
            layernorm_epsilon=layernorm_epsilon,
            num_attention_heads=num_attention_heads,
            init_method=init_method,
            output_layer_init_method=output_layer_init_method,
            hidden_dropout=hidden_dropout,
            attention_dropout=attention_dropout,
            layer_number=layer_number,
            kv_channels=kv_channels,
            self_attn_mask_type=self_attn_mask_type,
            tp_group=tp_group,
            tp_size=tp_size,
            params_dtype=params_dtype,
            get_rng_state_tracker=get_rng_state_tracker,
            fuse_wgrad_accumulation=fuse_wgrad_accumulation,
            apply_query_key_layer_scaling=apply_query_key_layer_scaling,
            attention_softmax_in_fp32=attention_softmax_in_fp32,
            seq_length=seq_length,
            micro_batch_size=micro_batch_size,
            sequence_parallel=sequence_parallel,
            apply_residual_connection_post_layernorm=apply_residual_connection_post_layernorm,
            output_layernorm=output_layernorm,
            layer_type=layer_type,
            drop_path_rate=drop_path_rate,
            set_parallel_mode=tp_size>1,
            fuse_qkv_params=True,
        )
            #use_emha=use_emha,

        if autocast_dtype == 32:
            self.dtype = torch.float32
        elif autocast_dtype == 16:
            self.dtype = torch.float16
        elif autocast_dtype == 'bf16':
            self.dtype = torch.bfloat16
        else:
            raise ValueError

    def forward(
        self,
        hidden_states: torch.Tensor,
        attention_mask: torch.Tensor,
        encoder_output: Optional[torch.Tensor] = None,
        enc_dec_attn_mask: Optional[torch.Tensor] = None,
        inference_params: Optional[Any] = None,
        is_first_microbatch: Optional[bool] = None,
        checkpoint_core_attention: Optional[bool] = False,
    ) -> torch.Tensor:
        if self.dtype == torch.float32:
            return super().forward(
                hidden_states,
                attention_mask,
                encoder_output=encoder_output,
                enc_dec_attn_mask=enc_dec_attn_mask,
                inference_params=inference_params,
                is_first_microbatch=is_first_microbatch,
                checkpoint_core_attention=checkpoint_core_attention,
            )
        with torch.autocast(device_type="cuda", dtype=self.dtype):
            return super().forward(
                hidden_states,
                attention_mask,
                encoder_output=encoder_output,
                enc_dec_attn_mask=enc_dec_attn_mask,
                inference_params=inference_params,
                is_first_microbatch=is_first_microbatch,
                checkpoint_core_attention=checkpoint_core_attention,
            )


class ParallelTransformer(MegatronModule):
    """Transformer class."""

    def __init__(
        self,
        init_method,
        output_layer_init_method,
        num_layers,
        hidden_size,
        ffn_hidden_size,
        num_attention_heads,
        apply_query_key_layer_scaling=True,
        kv_channels=None,
        layer_type=LayerType.encoder,  # it can be a list of types or single type
        self_attn_mask_type=AttnMaskType.padding,
        pre_process=True,
        post_process=True,
        precision=16,
        fp32_residual_connection=False,
        activations_checkpoint_method=None,
        activations_checkpoint_num_layers=None,
        layernorm_epsilon=1e-5,
        hidden_dropout=0.1,
        attention_dropout=0.1,
        use_cpu_initialization=False,
        bias_activation_fusion=True,
        bias_dropout_add_fusion=True,
        masked_softmax_fusion=True,
        gradient_accumulation_fusion=False,
        persist_layer_norm=False,
        openai_gelu=False,
        onnx_safe=False,
        activation='gelu',
        model_type=ModelType.encoder_or_decoder,
        megatron_legacy=False,
        bias=True,
        chunk_size=64,
        normalization='layernorm',
        transformer_block_type='pre_ln',
        headscale=False,
        layer_number_offset=0,  # this is use only for attention norm_factor scaling
        activations_checkpoint_granularity=None,
        activations_checkpoint_layers_per_pipeline=None,
        sequence_parallel=False,
        transformer_engine=False,
        fp8=False,
        fp8_e4m3=False,
        fp8_hybrid=False,
        fp8_margin=0,
        fp8_interval=1,
        fp8_amax_history_len=1,
        fp8_amax_compute_algo='most_recent',
        use_emha=False,
    ):
        super(ParallelTransformer, self).__init__()

        if kv_channels is None:
            assert (
                hidden_size % num_attention_heads == 0
            ), 'hidden_size must be divisible by num_attention_heads if kv_channels is None'
            kv_channels = hidden_size // num_attention_heads

        self.fp32_residual_connection = fp32_residual_connection
        self.pre_process = pre_process
        self.post_process = post_process
        self.input_tensor = None
        self.self_attn_mask_type = self_attn_mask_type
        self.model_type = model_type
        self.normalization = normalization
        self.transformer_block_type = transformer_block_type
        self.layer_type = layer_type

        self.activations_checkpoint_method = activations_checkpoint_method
        self.activations_checkpoint_num_layers = activations_checkpoint_num_layers
        self.activations_checkpoint_granularity = activations_checkpoint_granularity
        self.activations_checkpoint_layers_per_pipeline = activations_checkpoint_layers_per_pipeline

        if self.activations_checkpoint_granularity:
            if self.activations_checkpoint_granularity == 'selective':
                if self.activations_checkpoint_method == 'uniform':
                    logging.info(
                        (
                            f'Using uniform activation checkpointing with granularity selective forces all layers to use checkpointing.'
                        )
                    )
                elif self.activations_checkpoint_method == 'block':
                    logging.info(
                        (
                            f'Using block activation checkpointing requires activations_checkpoint_num_layers to be set.'
                            f'Got: {self.activations_checkpoint_num_layers}. Setting to 1 by default.'
                        )
                    )
                else:
                    raise ValueError(
                        f'activations_checkpoint_method should be "uniform" or "block" when using granularity selective.'
                    )
            elif self.activations_checkpoint_granularity == 'full':
                if self.activations_checkpoint_method in ['uniform', 'block']:
                    if not self.activations_checkpoint_num_layers:
                        logging.info(
                            (
                                f'Using uniform or block activation checkpointing requires activations_checkpoint_num_layers to be set.'
                                f'Got: {self.activations_checkpoint_num_layers}. Setting to 1 by default.'
                            )
                        )
                else:
                    raise ValueError(
                        f'activations_checkpoint_method should be "uniform" or "block" when using granularity full.'
                    )
            else:
                raise ValueError(f'activations_checkpoint_granularity should be "selective" or "full".')

        self.sequence_parallel = sequence_parallel
        self.transformer_engine = transformer_engine
        self.fp8 = fp8
        self.fp8_e4m3 = fp8_e4m3
        self.fp8_hybrid = fp8_hybrid
        self.fp8_margin = fp8_margin
        self.fp8_interval = fp8_interval
        self.fp8_amax_history_len = fp8_amax_history_len
        self.fp8_amax_compute_algo = fp8_amax_compute_algo

        self.fp8_recipe = None

        if self.fp8:
            if self.fp8_e4m3:
                fp8_format = recipe.Format.E4M3
            elif self.fp8_hybrid:
                fp8_format = recipe.Format.HYBRID
            self.fp8_recipe = recipe.DelayedScaling(
                margin=self.fp8_margin,
                interval=self.fp8_interval,
                fp8_format=fp8_format,
                amax_history_len=self.fp8_amax_history_len,
                amax_compute_algo=self.fp8_amax_compute_algo,
            )

        self.is_first_microbatch = True
        self.microbatch_count = 0  # transformer engine forward needs to know if it is working on the first microbatch
        self.checkpoint_core_attention = (
            activations_checkpoint_granularity == 'selective'
        )  # transformer engine forward allows for more granular selective checkpointing

        if self.model_type == ModelType.encoder_or_decoder:
            assert (
                num_layers % parallel_state.get_pipeline_model_parallel_world_size() == 0
            ), 'num_layers must be divisible by pipeline_model_parallel_size'

        # TODO: Add similar assert for encoder-decoder.

        self.num_layers = self.get_num_layers(num_layers)
        # Transformer layers.
        def build_layer(layer_number):
            if isinstance(layer_type, list):
                lt = layer_type[layer_number - 1]
            else:
                lt = layer_type

            if self.transformer_engine:
                return AutocastTransformerLayer(
                    hidden_size=hidden_size,
                    ffn_hidden_size=ffn_hidden_size,
                    layernorm_epsilon=layernorm_epsilon,
                    num_attention_heads=num_attention_heads,
                    init_method=init_method,
                    output_layer_init_method=output_layer_init_method,
                    hidden_dropout=hidden_dropout,
                    attention_dropout=attention_dropout,
                    layer_number=layer_number + layer_number_offset,
                    kv_channels=kv_channels,
                    self_attn_mask_type=self_attn_mask_type.name,
                    tp_size=parallel_state.get_tensor_model_parallel_world_size(),
                    params_dtype=torch.float32,  # dtype params are initialized in
                    get_rng_state_tracker=tensor_parallel.random.get_cuda_rng_tracker,
                    fuse_wgrad_accumulation=gradient_accumulation_fusion,
                    apply_query_key_layer_scaling=apply_query_key_layer_scaling,
                    seq_length=None,  # used for jit warmup
                    micro_batch_size=None,  # used for jit warmup
                    sequence_parallel=sequence_parallel,
                    apply_residual_connection_post_layernorm=False,
                    autocast_dtype=precision,
                    use_emha=use_emha,
                )
            else:
                return ParallelTransformerLayer(
                    init_method=init_method,
                    output_layer_init_method=output_layer_init_method,
                    layer_number=layer_number + layer_number_offset,
                    hidden_size=hidden_size,
                    ffn_hidden_size=ffn_hidden_size,
                    num_attention_heads=num_attention_heads,
                    apply_query_key_layer_scaling=apply_query_key_layer_scaling,
                    kv_channels=kv_channels,
                    layer_type=lt,
                    self_attn_mask_type=self_attn_mask_type,
                    precision=precision,
                    fp32_residual_connection=fp32_residual_connection,
                    layernorm_epsilon=layernorm_epsilon,
                    hidden_dropout=hidden_dropout,
                    attention_dropout=attention_dropout,
                    use_cpu_initialization=use_cpu_initialization,
                    bias_activation_fusion=bias_activation_fusion,
                    bias_dropout_add_fusion=bias_dropout_add_fusion,
                    masked_softmax_fusion=masked_softmax_fusion,
                    gradient_accumulation_fusion=gradient_accumulation_fusion,
                    persist_layer_norm=persist_layer_norm,
                    openai_gelu=openai_gelu,
                    onnx_safe=onnx_safe,
                    activation=activation,
                    megatron_legacy=megatron_legacy,
                    bias=bias,
                    chunk_size=chunk_size,
                    normalization=normalization,
                    transformer_block_type=transformer_block_type,
                    headscale=headscale,
                    activations_checkpoint_granularity=activations_checkpoint_granularity,
                    sequence_parallel=sequence_parallel,
                )

        if parallel_state.get_virtual_pipeline_model_parallel_world_size() is not None:
            assert num_layers % parallel_state.get_virtual_pipeline_model_parallel_world_size() == 0, (
                'num_layers_per_stage must be divisible by ' 'virtual_pipeline_model_parallel_size'
            )
            assert self.model_type != ModelType.encoder_or_decoder
            # Number of layers in each model chunk is the number of layers in the stage,
            # divided by the number of model chunks in a stage.
            self.num_layers = self.num_layers // parallel_state.get_virtual_pipeline_model_parallel_world_size()
            # With 8 layers, 2 stages, and 4 model chunks, we want an assignment of
            # layers to stages like (each list is a model chunk):
            # Stage 0: [0]  [2]  [4]  [6]
            # Stage 1: [1]  [3]  [5]  [7]
            # With 8 layers, 2 stages, and 2 virtual stages, we want an assignment of
            # layers to stages like (each list is a model chunk):
            # Stage 0: [0, 1]  [4, 5]
            # Stage 1: [2, 3]  [6, 7]
            offset = parallel_state.get_virtual_pipeline_model_parallel_rank() * (
                num_layers // parallel_state.get_virtual_pipeline_model_parallel_world_size()
            ) + (parallel_state.get_pipeline_model_parallel_rank() * self.num_layers)
        else:
            # Each stage gets a contiguous set of layers.
            if (
                self.model_type == ModelType.encoder_and_decoder
                and parallel_state.get_pipeline_model_parallel_world_size() > 1
            ):
                pipeline_rank = parallel_state.get_pipeline_model_parallel_rank()
                if layer_type == LayerType.encoder:
                    offset = pipeline_rank * self.num_layers
                else:
                    num_ranks_in_enc = parallel_state.get_pipeline_model_parallel_split_rank()
                    offset = (pipeline_rank - num_ranks_in_enc) * self.num_layers
            else:
                offset = parallel_state.get_pipeline_model_parallel_rank() * self.num_layers

        self.layers = torch.nn.ModuleList([build_layer(i + 1 + offset) for i in range(self.num_layers)])

        if self.post_process and self.transformer_block_type != 'post_ln':
            # Final layer norm before output.
            if normalization == 'layernorm':
                self.final_layernorm = get_layer_norm(
                    hidden_size, layernorm_epsilon, persist_layer_norm, sequence_parallel=sequence_parallel
                )
            elif normalization == 'layernorm1p':
                self.final_layernorm = LayerNorm1P(
                    hidden_size, layernorm_epsilon, sequence_parallel_enabled=sequence_parallel
                )
            else:
                self.final_layernorm = MixedFusedRMSNorm(hidden_size, layernorm_epsilon)

    def _get_layer(self, layer_number):
        return self.layers[layer_number]

    def get_num_layers(self, num_layers):
        """Compute the number of transformer layers resident on the current rank."""
        if parallel_state.get_pipeline_model_parallel_world_size() > 1:
            if self.model_type == ModelType.encoder_and_decoder:
                assert parallel_state.get_pipeline_model_parallel_split_rank() is not None
                num_ranks_in_encoder = parallel_state.get_pipeline_model_parallel_split_rank()
                num_ranks_in_decoder = parallel_state.get_pipeline_model_parallel_world_size() - num_ranks_in_encoder
                if self.layer_type == LayerType.encoder:
                    assert (
                        num_layers % num_ranks_in_encoder == 0
                    ), 'num_layers must be divisible by number of ranks given to encoder'
                elif self.layer_type == LayerType.decoder:
                    assert (
                        num_layers % num_ranks_in_decoder == 0
                    ), 'num_layers must be divisible by number of ranks given to decoder'
                else:
                    raise ValueError(f"Unknown layer type {self.layer_type}")

                if parallel_state.is_pipeline_stage_before_split():
                    num_layers = num_layers // num_ranks_in_encoder
                else:
                    num_layers = num_layers // num_ranks_in_decoder
            else:
                assert (
                    num_layers % parallel_state.get_pipeline_model_parallel_world_size() == 0
                ), 'num_layers must be divisible by pipeline_model_parallel_size'
                num_layers = num_layers // parallel_state.get_pipeline_model_parallel_world_size()

        return num_layers

    def _checkpointed_forward(
        self,
        hidden_states,
        attention_mask,
        encoder_output,
        enc_dec_attn_mask,
        rotary_pos_emb,
        self_attention_relative_position_bias,
        cross_attention_relative_position_bias,
        checkpoint_activations_all_layers,
    ):
        """Forward method with activation checkpointing."""

        def custom(start, end):
            if self.transformer_engine:

                def custom_forward(*inputs):
                    hidden_states = inputs[0]
                    attention_mask = inputs[1]
                    encoder_output = inputs[2]
                    enc_dec_attn_mask = inputs[3]
                    rotary_pos_emb = inputs[4]
                    self_attention_relative_position_bias = inputs[5]
                    cross_attention_relative_position_bias = inputs[6]
                    for index in range(start, end):
                        layer = self._get_layer(index)
                        hidden_states = layer(
                            hidden_states,
                            attention_mask,
                            encoder_output=encoder_output,
                            enc_dec_attn_mask=enc_dec_attn_mask,
                            inference_params=None,
                            is_first_microbatch=self.is_first_microbatch,
                            checkpoint_core_attention=False,
                        )

                    return hidden_states

            else:

                def custom_forward(*inputs):
                    if len(inputs) == 9:
                        hidden_states = inputs[0]
                        attention_mask = inputs[1]
                        encoder_output = inputs[2]
                        enc_dec_attn_mask = inputs[3]
                        rotary_pos_emb = (inputs[4], inputs[5], inputs[6])
                        self_attention_relative_position_bias = inputs[7]
                        cross_attention_relative_position_bias = inputs[8]
                    elif len(inputs) == 10:
                        hidden_states = (inputs[0], inputs[1])
                        attention_mask = inputs[2]
                        encoder_output = inputs[3]
                        enc_dec_attn_mask = inputs[4]
                        rotary_pos_emb = (inputs[5], inputs[6], inputs[7])
                        self_attention_relative_position_bias = inputs[8]
                        cross_attention_relative_position_bias = inputs[9]
                    else:
                        hidden_states = inputs[0]
                        attention_mask = inputs[1]
                        encoder_output = inputs[2]
                        enc_dec_attn_mask = inputs[3]
                        rotary_pos_emb = inputs[4]
                        self_attention_relative_position_bias = inputs[5]
                        cross_attention_relative_position_bias = inputs[6]
                    for index in range(start, end):
                        layer = self._get_layer(index)
                        hidden_states = layer(
                            hidden_states,
                            attention_mask,
                            encoder_output,
                            enc_dec_attn_mask,
                            rotary_pos_emb,
                            self_attention_relative_position_bias,
                            cross_attention_relative_position_bias,
                        )
                        if isinstance(hidden_states, tuple):
                            pass
                        else:
                            hidden_states = hidden_states.contiguous()
                    return hidden_states

            return custom_forward

        # Make sure memory is freed.
        tensor_parallel.reset_checkpointed_activations_memory_buffer()

        if self.activations_checkpoint_method == 'uniform':
            # Uniformly divide the total number of Transformer layers and checkpoint
            # the input activation of each divided chunk.
            # A method to further reduce memory usage reducing checkpoints.
            l = 0
            while l < self.num_layers:
                if isinstance(hidden_states, tuple):
                    hidden_tuple = (hidden_states[0], hidden_states[1])
                else:
                    hidden_tuple = (hidden_states,)
                middle_tuple = (
                    attention_mask,
                    encoder_output,
                    enc_dec_attn_mask,
                )

                if rotary_pos_emb is None:
                    rot_tuple = (rotary_pos_emb,)
                else:
                    rot_tuple = (rotary_pos_emb[0], rotary_pos_emb[1], rotary_pos_emb[2])

                final_tuple = (self_attention_relative_position_bias, cross_attention_relative_position_bias)
                arg_tuple = hidden_tuple + middle_tuple + rot_tuple + final_tuple

                if self.transformer_engine:
                    hidden_states = te_checkpoint(
                        custom(l, l+self.activations_checkpoint_num_layers),
                        False,
                        tensor_parallel.random.get_cuda_rng_tracker,
                        parallel_state.get_tensor_model_parallel_group(),
                        *arg_tuple
                        )
                else:
                    hidden_states = tensor_parallel.checkpoint(
                        custom(l, l + self.activations_checkpoint_num_layers), False, *arg_tuple
                    )
                l += self.activations_checkpoint_num_layers
        elif self.activations_checkpoint_method == 'block':
            # When pipeline-parallel size > 1 and 'num_micro_batches_with_partial_activation_checkpoints' = int,
            # pipeline scheduling can force to checkpoint all layers or partial layers in a micro-batch.
            if checkpoint_activations_all_layers:
                activations_checkpoint_num_layers = self.num_layers
            else:
                activations_checkpoint_num_layers = self.activations_checkpoint_num_layers
                if (
                    parallel_state.get_pipeline_model_parallel_world_size() > 0
                    and self.activations_checkpoint_layers_per_pipeline is not None
                ):
                    # Decrease the number of layers to checkpoint at later pipeline stages
                    activations_checkpoint_num_layers -= int(
                        parallel_state.get_pipeline_model_parallel_rank()
                        * self.activations_checkpoint_layers_per_pipeline
                    )
            # Checkpoint the input activation of only a set number of individual
            # Transformer layers and skip the rest.
            # A method fully use the device memory removing redundant re-computation.
            for l in range(self.num_layers):
                if isinstance(hidden_states, tuple):
                    hidden_tuple = (hidden_states[0], hidden_states[1])
                else:
                    hidden_tuple = (hidden_states,)
                middle_tuple = (
                    attention_mask,
                    encoder_output,
                    enc_dec_attn_mask,
                )

                if rotary_pos_emb is None:
                    rot_tuple = (rotary_pos_emb,)
                else:
                    rot_tuple = (rotary_pos_emb[0], rotary_pos_emb[1], rotary_pos_emb[2])

                final_tuple = (self_attention_relative_position_bias, cross_attention_relative_position_bias)
                arg_tuple = hidden_tuple + middle_tuple + rot_tuple + final_tuple

                if l < activations_checkpoint_num_layers:
                    if self.transformer_engine:
                        hidden_states = te_checkpoint(
                            custom(l, l + 1),
                            False,
                            tensor_parallel.random.get_cuda_rng_tracker,
                            parallel_state.get_tensor_model_parallel_group(),
                            *arg_tuple
                            )
                    else:
                        hidden_states = tensor_parallel.checkpoint(custom(l, l + 1), False, *arg_tuple)
                else:
                    hidden_states = custom(l, l + 1)(*arg_tuple)
        else:
            raise ValueError("Invalid activation checkpoint method.")

        return hidden_states

    def set_input_tensor(self, input_tensor):
        """Set input tensor to be used instead of forward()'s input.

        When doing pipeline parallelism the input from the previous
        stage comes from communication, not from the input, so the
        model's forward_step_func won't have it. This function is thus
        used by internal code to bypass the input provided by the
        forward_step_func"""
        self.input_tensor = input_tensor

    def forward(
        self,
        hidden_states,
        attention_mask,
        layer_past=None,
        get_key_value=False,
        encoder_output=None,
        enc_dec_attn_mask=None,
        set_inference_key_value_memory=False,
        inference_max_sequence_len=None,
        rotary_pos_emb=None,  # list of positional embedding tensors, first one self attention, second one and third one are for cross attention (q, k)
        retrieved_emb=None,  # tensor of retrieved embedding of shape [b, k, r, n, d]
        self_attention_relative_position_bias=None,
        cross_attention_relative_position_bias=None,
        checkpoint_activations_all_layers=None,
    ):
        # Checks.
        if inference_max_sequence_len:
            assert self.activations_checkpoint_method is None, 'inference does not work with activation checkpointing'

        if layer_past is not None:
            assert get_key_value, 'for not None values in layer_past, ' 'expected get_key_value to be set'
        if get_key_value:
            assert self.activations_checkpoint_method is None, (
                'get_key_value does not work with ' 'activation checkpointing'
            )

        if not self.pre_process:
            # See set_input_tensor()
            hidden_states = self.input_tensor

        # TODO: @Yi Dong, what should this be?
        if retrieved_emb is not None:
            assert len(retrieved_emb.shape) == 5
            # this is retrieval decoder, need special transpose
            encoder_output = rearrange(retrieved_emb, 'b k r n d -> k r n b d').contiguous()

        """
        is_first_microbatch is an optimization parameter for transformer engine.
        It indicates if the current step in the forward pass is the first in a gradient accumulation cycle.
        If set, FP8 weights are cached and some minor optimizations are applied to fuse_wgrad_accumulation
        """
        from apex.transformer.pipeline_parallel.utils import _GLOBAL_NUM_MICROBATCHES_CALCULATOR

        num_micro_batches = getattr(_GLOBAL_NUM_MICROBATCHES_CALCULATOR, 'num_micro_batches', 1)

        if self.sequence_parallel:
            rng_context = tensor_parallel.random.get_cuda_rng_tracker().fork()
        else:
            rng_context = nullcontext()

        with rng_context:
            # fp8_autocast will not do anything if TE or FP8 isn't used
            with fp8_autocast(
                enabled=self.fp8, fp8_recipe=self.fp8_recipe, fp8_group=parallel_state.get_data_parallel_group(),
            ):
                if self.activations_checkpoint_granularity == 'full':
                    hidden_states = self._checkpointed_forward(
                        hidden_states,
                        attention_mask,
                        encoder_output,
                        enc_dec_attn_mask,
                        rotary_pos_emb,
                        self_attention_relative_position_bias,
                        cross_attention_relative_position_bias,
                        checkpoint_activations_all_layers,
                    )
                else:
                    if get_key_value:
                        presents = []

                    for index in range(self.num_layers):
                        layer = self._get_layer(index)
                        past = None

                        if layer_past is not None:
                            past = layer_past[index]

                        if self.activations_checkpoint_granularity == 'selective':
                            # When pipeline-parallel size > 1 and 'num_micro_batches_with_partial_activation_checkpoints' = int,
                            # pipeline scheduling can force to checkpoint all layers or partial layers in a micro-batch.
                            if (
                                checkpoint_activations_all_layers == True
                                or self.activations_checkpoint_method == 'uniform'
                            ):
                                checkpoint_core_attention = True
                            elif self.activations_checkpoint_method == 'block':
                                activations_checkpoint_num_layers = self.activations_checkpoint_num_layers
                                # Decrease the number of layers to checkpoint at later pipeline stages
                                if self.activations_checkpoint_layers_per_pipeline is not None:
                                    activations_checkpoint_num_layers -= int(
                                        parallel_state.get_pipeline_model_parallel_rank()
                                        * self.activations_checkpoint_layers_per_pipeline
                                    )
                                checkpoint_core_attention = index < activations_checkpoint_num_layers
                        else:
                            checkpoint_core_attention = False

                        if self.transformer_engine:

                            inference_params = None

                            hidden_states = layer(
                                hidden_states,
                                attention_mask,
                                encoder_output=encoder_output,
                                enc_dec_attn_mask=enc_dec_attn_mask,
                                inference_params=inference_params,
                                is_first_microbatch=self.is_first_microbatch,
                                checkpoint_core_attention=checkpoint_core_attention,
                            )

                        else:
                            hidden_states = layer(
                                hidden_states,
                                attention_mask,
                                encoder_output=encoder_output,
                                enc_dec_attn_mask=enc_dec_attn_mask,
                                layer_past=past,
                                get_key_value=get_key_value,
                                set_inference_key_value_memory=set_inference_key_value_memory,
                                inference_max_sequence_len=inference_max_sequence_len,
                                rotary_pos_emb=rotary_pos_emb,
                                self_attention_relative_position_bias=self_attention_relative_position_bias,
                                cross_attention_relative_position_bias=cross_attention_relative_position_bias,
                                checkpoint_core_attention=checkpoint_core_attention,
                            )

        # Skip counter update for eval and activation checkpointing
        if torch.is_grad_enabled() and self.training:
            self.microbatch_count += 1
            if self.microbatch_count % num_micro_batches == 0:
                self.microbatch_count = 0
                self.is_first_microbatch = True
            else:
                self.is_first_microbatch = False

        output = hidden_states

        # Final layer norm.
        if self.post_process:
            # only apply the final_layernorm for pre-ln
            if self.transformer_block_type != 'post_ln':
                output = self.final_layernorm(hidden_states)

        if get_key_value:
            output = [output, presents]

        return output<|MERGE_RESOLUTION|>--- conflicted
+++ resolved
@@ -760,12 +760,9 @@
         inference_max_sequence_len=None,
         rotary_pos_emb=None,  # rotary positional embedding
         relative_position_bias=None,
-<<<<<<< HEAD
         checkpoint_core_attention=False,
-=======
         key_infused_adapter=None,
         value_infused_adapter=None,
->>>>>>> b118d643
     ):
         # hidden_states: [sq, b, h]
 
@@ -1431,12 +1428,9 @@
                 inference_max_sequence_len=inference_max_sequence_len,
                 rotary_pos_emb=self_attention_pos_emb,
                 relative_position_bias=self_attention_relative_position_bias,
-<<<<<<< HEAD
                 checkpoint_core_attention=checkpoint_core_attention,
-=======
                 key_infused_adapter=key_infused_adapter,
                 value_infused_adapter=value_infused_adapter,
->>>>>>> b118d643
             )
 
             if get_key_value:
@@ -1525,12 +1519,9 @@
                     encoder_output=encoder_output,
                     rotary_pos_emb=cross_attention_pos_emb,
                     relative_position_bias=cross_attention_relative_position_bias,
-<<<<<<< HEAD
                     checkpoint_core_attention=checkpoint_core_attention,
-=======
                     key_infused_adapter=inter_key_infused_adapter,
                     value_infused_adapter=inter_value_infused_adapter,
->>>>>>> b118d643
                 )
 
             # If normformer, apply norm on the output of the self attention.
@@ -1774,10 +1765,10 @@
             output_layernorm=output_layernorm,
             layer_type=layer_type,
             drop_path_rate=drop_path_rate,
-            set_parallel_mode=tp_size>1,
+            set_parallel_mode=tp_size > 1,
             fuse_qkv_params=True,
         )
-            #use_emha=use_emha,
+        # use_emha=use_emha,
 
         if autocast_dtype == 32:
             self.dtype = torch.float32
@@ -2234,12 +2225,12 @@
 
                 if self.transformer_engine:
                     hidden_states = te_checkpoint(
-                        custom(l, l+self.activations_checkpoint_num_layers),
+                        custom(l, l + self.activations_checkpoint_num_layers),
                         False,
                         tensor_parallel.random.get_cuda_rng_tracker,
                         parallel_state.get_tensor_model_parallel_group(),
-                        *arg_tuple
-                        )
+                        *arg_tuple,
+                    )
                 else:
                     hidden_states = tensor_parallel.checkpoint(
                         custom(l, l + self.activations_checkpoint_num_layers), False, *arg_tuple
@@ -2290,8 +2281,8 @@
                             False,
                             tensor_parallel.random.get_cuda_rng_tracker,
                             parallel_state.get_tensor_model_parallel_group(),
-                            *arg_tuple
-                            )
+                            *arg_tuple,
+                        )
                     else:
                         hidden_states = tensor_parallel.checkpoint(custom(l, l + 1), False, *arg_tuple)
                 else:
