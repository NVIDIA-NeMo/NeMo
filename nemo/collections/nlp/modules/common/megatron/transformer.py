--- conflicted
+++ resolved
@@ -789,13 +789,10 @@
         activation='gelu',
         megatron_legacy=False,
         bias=True,
-<<<<<<< HEAD
         chunk_size=64,
-=======
         normalization='layernorm',
         transformer_block_type='pre_ln',
         headscale=False,
->>>>>>> 4c14b200
     ):
         super(ParallelTransformerLayer_, self).__init__()
 
@@ -896,10 +893,12 @@
                     )
                 else:
                     self.post_inter_attention_normformer_norm = MixedFusedRMSNorm(hidden_size, layernorm_epsilon)
-
-            # Layernorm on the attention output.
-<<<<<<< HEAD
-            self.post_inter_attention_layernorm = get_layer_norm(hidden_size, layernorm_epsilon, persist_layer_norm)
+            if normalization == 'layernorm':
+                self.post_inter_attention_layernorm = get_layer_norm(
+                    hidden_size, layernorm_epsilon, persist_layer_norm
+                )
+            else:
+                self.post_inter_attention_layernorm = MixedFusedRMSNorm(hidden_size, layernorm_epsilon)
         elif self.layer_type == LayerType.retrieval_decoder:
             self.inter_attention = ParallelChunkedCrossAttention(
                 init_method=init_method,
@@ -917,16 +916,12 @@
                 chunk_size=chunk_size,
                 bias=bias,
             )
-            # Layernorm on the attention output.
-            self.post_inter_attention_layernorm = get_layer_norm(hidden_size, layernorm_epsilon, persist_layer_norm)
-=======
             if normalization == 'layernorm':
                 self.post_inter_attention_layernorm = get_layer_norm(
                     hidden_size, layernorm_epsilon, persist_layer_norm
                 )
             else:
                 self.post_inter_attention_layernorm = MixedFusedRMSNorm(hidden_size, layernorm_epsilon)
->>>>>>> 4c14b200
 
         # MLP
         self.mlp = ParallelMLP(
@@ -1048,14 +1043,10 @@
             or self.layer_type == LayerType.retrieval_encoder
         ):
             attention_output, attention_bias = self.inter_attention(
-<<<<<<< HEAD
-                layernorm_output,
+                normalization_output,
                 enc_dec_attn_mask,
                 encoder_output=encoder_output,
                 rotary_pos_emb=cross_attention_pos_emb,
-=======
-                normalization_output, enc_dec_attn_mask, encoder_output=encoder_output
->>>>>>> 4c14b200
             )
             # If normformer, apply norm on the output of the self attention.
             if self.transformer_block_type == 'normformer':
@@ -1187,13 +1178,10 @@
         model_type=ModelType.encoder_or_decoder,
         megatron_legacy=False,
         bias=True,
-<<<<<<< HEAD
         chunk_size=64,
-=======
         normalization='layernorm',
         transformer_block_type='pre_ln',
         headscale=False,
->>>>>>> 4c14b200
     ):
         super(ParallelTransformer, self).__init__()
 
@@ -1256,13 +1244,10 @@
                 activation=activation,
                 megatron_legacy=megatron_legacy,
                 bias=bias,
-<<<<<<< HEAD
                 chunk_size=chunk_size,
-=======
                 normalization=normalization,
                 transformer_block_type=transformer_block_type,
                 headscale=headscale,
->>>>>>> 4c14b200
             )
 
         if parallel_state.get_virtual_pipeline_model_parallel_world_size() is not None:
