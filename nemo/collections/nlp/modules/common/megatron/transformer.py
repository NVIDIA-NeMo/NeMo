# coding=utf-8
# Copyright (c) 2020, NVIDIA CORPORATION.  All rights reserved.
#
# Licensed under the Apache License, Version 2.0 (the "License");
# you may not use this file except in compliance with the License.
# You may obtain a copy of the License at
#
#     http://www.apache.org/licenses/LICENSE-2.0
#
# Unless required by applicable law or agreed to in writing, software
# distributed under the License is distributed on an "AS IS" BASIS,
# WITHOUT WARRANTIES OR CONDITIONS OF ANY KIND, either express or implied.
# See the License for the specific language governing permissions and
# limitations under the License.

"""Transformer."""
import math
from contextlib import nullcontext

import torch
import torch.nn.functional as F
from einops import rearrange, repeat

from nemo.collections.nlp.modules.common.megatron.fused_bias_dropout_add import (
    bias_dropout_add,
    bias_dropout_add_fused_inference,
    bias_dropout_add_fused_train,
    dropout_add,
)
from nemo.collections.nlp.modules.common.megatron.fused_bias_geglu import fused_bias_geglu
from nemo.collections.nlp.modules.common.megatron.fused_bias_gelu import fused_bias_gelu
from nemo.collections.nlp.modules.common.megatron.fused_layer_norm import get_layer_norm
from nemo.collections.nlp.modules.common.megatron.layer_norm_1p import LayerNorm1P
from nemo.collections.nlp.modules.common.megatron.layer_type import LayerType
from nemo.collections.nlp.modules.common.megatron.module import MegatronModule
from nemo.collections.nlp.modules.common.megatron.rotary_pos_embedding import apply_rotary_pos_emb
from nemo.collections.nlp.modules.common.megatron.utils import ApexGuardDefaults, attention_mask_func, erf_gelu
from nemo.collections.nlp.modules.common.megatron.utils import openai_gelu as openai_gelu_func
from nemo.core import adapter_mixins
from nemo.utils import logging

try:
    from apex.transformer import parallel_state, tensor_parallel
    from apex.transformer.enums import AttnMaskType, AttnType, ModelType
    from apex.transformer.functional.fused_softmax import FusedScaleMaskSoftmax
    from apex.transformer.utils import divide as safe_divide
    from apex.transformer.parallel_state import get_tensor_model_parallel_world_size
    from apex.normalization import MixedFusedRMSNorm

    HAVE_APEX = True

except (ImportError, ModuleNotFoundError):

    HAVE_APEX = False

    # fake missing classes with None attributes
    ModelType = AttnMaskType = AttnType = LayerType = ApexGuardDefaults()


""" We use the following notation throughout this file:
     h: hidden size
     n: number of attention heads
     p: number of model parallel partitions
     np: n/p
     hp: h/p
     hn: h/n
     b: batch size
     s: sequence length
     l: number of layers
    Transformer takes input of size [s, b, h] and returns a
    tensor of the same size. We use the following arguments:
        hyperparameters: transformer hyperparameters
"""

if HAVE_APEX:

    class ColumnLinear(tensor_parallel.ColumnParallelLinear):
        # redefine forward only for non-parallel inference
        def forward(self, input_):
            world_size = get_tensor_model_parallel_world_size()
            if input_.requires_grad or world_size > 1:
                return tensor_parallel.ColumnParallelLinear.forward(self, input_)

            # Matrix multiply.
            output = torch.matmul(input_, self.weight.t())
            if not self.skip_bias_add and self.bias is not None:
                output = output + self.bias

            output_bias = self.bias if self.skip_bias_add else None

            return output, output_bias


else:

    class ColumnLinear(ApexGuardDefaults):
        def __init__(self):
            super().__init__()

            logging.warning(
                "Apex was not found. ColumnLinear will not work. Please see the NeMo README for installation instructions: https://github.com/NVIDIA/NeMo#megatron-gpt."
            )


class ParallelMLP(MegatronModule):
    """MLP.

    MLP will take the input with h hidden state, project it to 4*h
    hidden dimension, perform nonlinear transformation, and project the
    state back into h hidden dimension.
    """

    def __init__(
        self,
        init_method,
        output_layer_init_method,
        hidden_size,
        ffn_hidden_size,
        use_cpu_initialization=False,
        bias_activation_fusion=True,
        openai_gelu=False,
        onnx_safe=False,
        activation='gelu',
        bias=True,
        transformer_block_type='pre_ln',
        normalization='layernorm',
        layernorm_epsilon=1e-5,
        persist_layer_norm=False,
        sequence_parallel=False,
        gradient_accumulation_fusion=False,
        dropout=0.0,
    ):
        super(ParallelMLP, self).__init__()
        self.activation = activation
        self.bias = bias
        self.transformer_block_type = transformer_block_type
        self.normalization = normalization
        self.layernorm_epsilon = layernorm_epsilon
        self.persist_layer_norm = persist_layer_norm
<<<<<<< HEAD
        self.activation = activation
        self.dropout = dropout
=======
>>>>>>> a71712bd

        if activation not in ['gelu', 'geglu', 'reglu', 'swiglu']:
            raise ValueError(f"Activation {activation} not supported. Only gelu, geglu, reglu, swiglu are supported.")

        no_async_tensor_model_parallel_allreduce = (
            parallel_state.get_tensor_model_parallel_world_size() == 1 or sequence_parallel
        )
        # Project to 4h.
        self.dense_h_to_4h = ColumnLinear(
            hidden_size,
            ffn_hidden_size,  # NOTE: When using geglu, divide ffn dim by 2/3 to keep overall params the same.
            gather_output=False,
            init_method=init_method,
            skip_bias_add=True,
            use_cpu_initialization=use_cpu_initialization,
            bias=bias,
            sequence_parallel_enabled=sequence_parallel,
            no_async_tensor_model_parallel_allreduce=no_async_tensor_model_parallel_allreduce,
            gradient_accumulation_fusion=gradient_accumulation_fusion,
        )

        if activation in ['geglu', 'reglu', 'swiglu']:
            # Separate linear layer for *GLU activations.
            # Source: https://github.com/huggingface/transformers/blob/bee361c6f1f7704f8c688895f2f86f6e5ff84727/src/transformers/models/t5/modeling_t5.py#L292
            self.dense_h_to_4h_2 = ColumnLinear(
                hidden_size,
                ffn_hidden_size,  # NOTE: When using *glu, divide ffn dim by 2/3 to keep overall params the same.
                gather_output=False,
                init_method=init_method,
                skip_bias_add=True,
                use_cpu_initialization=use_cpu_initialization,
                bias=bias,
                sequence_parallel_enabled=sequence_parallel,
                no_async_tensor_model_parallel_allreduce=no_async_tensor_model_parallel_allreduce,
                gradient_accumulation_fusion=gradient_accumulation_fusion,
            )

        self.glu_activation_family = activation in ['geglu', 'reglu', 'swiglu']
        bias_activation_fusion_unavailable = activation in ['reglu', 'swiglu']

        if bias_activation_fusion_unavailable and bias_activation_fusion:
            raise ValueError(
                f"Cannot use bias_activation_fusion with {activation} activation. Please turn bias gelu fusion off."
            )

        if self.glu_activation_family and onnx_safe and self.bias_activation_fusion:
            raise ValueError(
                f"Cannot use onnx_safe with specificed activation function and bias_activation_fusion : {activation} Please turn onnx safe off."
            )

        if bias_activation_fusion and not bias:
            raise ValueError(
                f"Cannot use bias_activation_fusion without bias terms. Please set bias=True or bias_activation_fusion=False."
            )

        self.bias_activation_fusion = bias_activation_fusion

        # Give openai_gelu precedence over other activations if set, for HF compatibility. Normally this is off and shouldn't affect regular model training.
        if openai_gelu:
            self.activation_func = openai_gelu_func
        elif activation in ["gelu", "geglu"]:
            self.activation_func = F.gelu
        elif onnx_safe:
            self.activation_func = erf_gelu
        elif activation == "reglu":
            self.activation_func = F.relu
        elif activation == "swiglu":
            # SiLU or sigmoid linear unit is the same as swish with beta = 1 (which is what https://arxiv.org/pdf/2002.05202.pdf uses.)
            self.activation_func = F.silu

        # Project back to h.
        self.dense_4h_to_h = tensor_parallel.RowParallelLinear(
            ffn_hidden_size,
            hidden_size,
            input_is_parallel=True,
            init_method=output_layer_init_method,
            skip_bias_add=True,
            use_cpu_initialization=use_cpu_initialization,
            bias=bias,
            sequence_parallel_enabled=sequence_parallel,
            gradient_accumulation_fusion=gradient_accumulation_fusion,
        )

        # Normformer normalization
        if transformer_block_type == 'normformer':
            if normalization == 'layernorm':
                self.normalization = get_layer_norm(
                    ffn_hidden_size // get_tensor_model_parallel_world_size(), layernorm_epsilon, persist_layer_norm
                )
            elif normalization == 'layernorm1p':
                self.normalization = LayerNorm1P(
                    ffn_hidden_size // get_tensor_model_parallel_world_size(),
                    layernorm_epsilon,
                    sequence_parallel_enabled=sequence_parallel,
                )
            else:
                self.normalization = MixedFusedRMSNorm(
                    ffn_hidden_size // get_tensor_model_parallel_world_size(), layernorm_epsilon
                )

    def forward(self, hidden_states, infused_adapter=None):

        # [s, b, 4hp]
        intermediate_parallel, bias_parallel = self.dense_h_to_4h(hidden_states)

        if self.glu_activation_family:
            intermediate_parallel_2, bias_parallel_2 = self.dense_h_to_4h_2(hidden_states)

        if self.bias_activation_fusion:
            if self.activation == 'gelu':
                intermediate_parallel = fused_bias_gelu(intermediate_parallel, bias_parallel)
            elif self.activation == 'geglu':
                intermediate_parallel = fused_bias_geglu(
                    intermediate_parallel, bias_parallel, intermediate_parallel_2, bias_parallel_2
                )

        elif self.activation in ['reglu', 'swiglu'] or (
            self.glu_activation_family and not self.bias_activation_fusion
        ):
            if bias_parallel is not None:
                intermediate_parallel = self.activation_func(intermediate_parallel + bias_parallel) * (
                    intermediate_parallel_2 + bias_parallel_2
                )
            else:
                intermediate_parallel = self.activation_func(intermediate_parallel) * intermediate_parallel_2

        else:
            if bias_parallel is not None:
                intermediate_parallel = self.activation_func(intermediate_parallel + bias_parallel)
            else:
                intermediate_parallel = self.activation_func(intermediate_parallel)

<<<<<<< HEAD
        if self.dropout > 0:
            intermediate_parallel = F.dropout(intermediate_parallel, p=self.dropout, training=self.training)
=======
        if infused_adapter:
            intermediate_parallel = infused_adapter(intermediate_parallel)
>>>>>>> a71712bd

        # Normformer normalization
        if self.transformer_block_type == 'normformer':
            intermediate_parallel = self.normalization(intermediate_parallel)

        # [s, b, h]
        output, output_bias = self.dense_4h_to_h(intermediate_parallel)
        return output, output_bias


class CoreAttention(MegatronModule):
    """ Region where selective activation recomputation is applied.
        See Figure 3. in Reducing Activation Recomputation in Large Transformer Models
        https://arxiv.org/pdf/2205.05198.pdf for more details.

    """

    def __init__(
        self,
        layer_number,
        num_attention_heads,
        hidden_size,
        attention_type=AttnType.self_attn,
        attn_mask_type=AttnMaskType.padding,
        precision=16,
        apply_query_key_layer_scaling=True,
        kv_channels=None,
        masked_softmax_fusion=True,
        attention_dropout=0.1,
        sequence_parallel=False,
        normalize_attention_scores=True,
    ):

        super(CoreAttention, self).__init__()

        self.precision = precision
        self.fp16 = precision == 16
        self.bf16 = precision == 'bf16'

        self.apply_query_key_layer_scaling = apply_query_key_layer_scaling
        self.attention_softmax_in_fp32 = False
        if self.apply_query_key_layer_scaling:
            self.attention_softmax_in_fp32 = True
        self.layer_number = max(1, layer_number)
        self.attention_type = attention_type
        self.attn_mask_type = attn_mask_type
        self.sequence_parallel = sequence_parallel
        # If True, will scale attention scores by 1 / sqrt(hidden_size_per_attention_head).
        # This arg is been provided mostly to support weight conversion of Huggingface models. (ex: T5v1.1)
        self.normalize_attention_scores = normalize_attention_scores

        if kv_channels is None:
            assert (
                hidden_size % num_attention_heads == 0
            ), 'hidden_size must be divisible by num_attention_heads if kv_channels is None'
            kv_channels = hidden_size // num_attention_heads

        projection_size = kv_channels * num_attention_heads

        # Per attention head and per partition values.
        world_size = parallel_state.get_tensor_model_parallel_world_size()
        self.hidden_size_per_partition = safe_divide(projection_size, world_size)
        self.hidden_size_per_attention_head = safe_divide(projection_size, num_attention_heads)
        self.num_attention_heads_per_partition = safe_divide(num_attention_heads, world_size)
        self.num_attention_heads_partition_offset = (
            self.num_attention_heads_per_partition * parallel_state.get_tensor_model_parallel_rank()
        )

        coeff = None
        self.norm_factor = math.sqrt(self.hidden_size_per_attention_head)
        if self.apply_query_key_layer_scaling:
            coeff = self.layer_number
            self.norm_factor *= coeff

        self.scale_mask_softmax = FusedScaleMaskSoftmax(
            self.fp16,
            self.bf16,
            self.attn_mask_type,
            masked_softmax_fusion,
            attention_mask_func,
            self.attention_softmax_in_fp32,
            coeff,
        )

        # Dropout. Note that for a single iteration, this layer will generate
        # different outputs on different number of parallel partitions but
        # on average it should not be partition dependent.
        self.attention_dropout = torch.nn.Dropout(attention_dropout)

    def forward(
        self,
        query_layer,
        key_layer,
        value_layer,
        attention_mask,
        layer_past=None,
        get_key_value=False,
        rotary_pos_emb=None,
        relative_position_bias=None,
        headscale_tensor=None,
    ):

        # ===================================
        # Raw attention scores. [b, np, s, s]
        # ===================================

        # [b, np, sq, sk]
        output_size = (query_layer.size(1), query_layer.size(2), query_layer.size(0), key_layer.size(0))

        # TODO: figure out how to do this
        # apply relative positional encoding (rotary embedding)
        if rotary_pos_emb is not None:
            q_pos_emb, k_pos_emb = rotary_pos_emb

            query_layer = apply_rotary_pos_emb(query_layer, q_pos_emb)
            key_layer = apply_rotary_pos_emb(key_layer, k_pos_emb)
            # TODO, can apply positional embedding to value_layer so it has
            # absolute positional embedding.
            # otherwise, only relative positional embedding takes effect
            # value_layer = apply_rotary_pos_emb(value_layer, k_pos_emb)

        # [sq, b, np, hn] -> [sq, b * np, hn]
        query_layer = query_layer.view(output_size[2], output_size[0] * output_size[1], -1)
        # [sk, b, np, hn] -> [sk, b * np, hn]
        key_layer = key_layer.view(output_size[3], output_size[0] * output_size[1], -1)

        # preallocting input tensor: [b * np, sq, sk]
        matmul_input_buffer = torch.empty(
            output_size[0] * output_size[1],
            output_size[2],
            output_size[3],
            dtype=query_layer.dtype,
            device=torch.cuda.current_device(),
        )

        # Raw attention scores. [b * np, sq, sk]
        matmul_result = torch.baddbmm(
            matmul_input_buffer,
            query_layer.transpose(0, 1),  # [b * np, sq, hn]
            key_layer.transpose(0, 1).transpose(1, 2),  # [b * np, hn, sk]
            beta=0.0,
            alpha=(1.0 / self.norm_factor) if self.normalize_attention_scores else 1.0,
        )

        # change view to [b, np, sq, sk]
        attention_scores = matmul_result.view(*output_size)

        if relative_position_bias is not None:
            attention_scores += relative_position_bias[
                :,
                self.num_attention_heads_partition_offset : self.num_attention_heads_partition_offset
                + self.num_attention_heads_per_partition,
                : attention_scores.size(2),
                : attention_scores.size(3),
            ]

        # ==================================================
        # Update attention mask for inference. [b, np, sq, sk]
        # ==================================================

        if get_key_value:
            with torch.no_grad():
                if layer_past is not None:
                    attention_mask = attention_mask[
                        ..., attention_scores.size(3) - 1, : attention_scores.size(3)
                    ].unsqueeze(2)
                else:
                    attention_mask = attention_mask[..., : attention_scores.size(3), : attention_scores.size(3)]

        # ===========================
        # Attention probs and dropout
        # ===========================

        # attention scores and attention mask [b, np, sq, sk]
        attention_probs = self.scale_mask_softmax(attention_scores, attention_mask)

        # This is actually dropping out entire tokens to attend to, which might
        # seem a bit unusual, but is taken from the original Transformer paper.

        if not self.sequence_parallel:
            with tensor_parallel.random.get_cuda_rng_tracker().fork():
                attention_probs = self.attention_dropout(attention_probs)
        else:
            attention_probs = self.attention_dropout(attention_probs)

        # =========================
        # Context layer. [sq, b, hp]
        # =========================

        # value_layer -> context layer.
        # [sk, b, np, hn] --> [b, np, sq, hn]

        # context layer shape: [b, np, sq, hn]
        output_size = (value_layer.size(1), value_layer.size(2), query_layer.size(0), value_layer.size(3))

        # change view [sk, b * np, hn]
        value_layer = value_layer.view(value_layer.size(0), output_size[0] * output_size[1], -1)

        # change view [b * np, sq, sk]
        attention_probs = attention_probs.view(output_size[0] * output_size[1], output_size[2], -1)

        # matmul: [b * np, sq, hn]
        context_layer = torch.bmm(attention_probs, value_layer.transpose(0, 1))

        # change view [b, np, sq, hn]
        context_layer = context_layer.view(*output_size)

        if headscale_tensor is not None:
            context_layer = context_layer * headscale_tensor

        # [b, np, sq, hn] --> [sq, b, np, hn]
        context_layer = context_layer.permute(2, 0, 1, 3).contiguous()

        # [sq, b, np, hn] --> [sq, b, hp]
        new_context_layer_shape = context_layer.size()[:-2] + (self.hidden_size_per_partition,)
        context_layer = context_layer.view(*new_context_layer_shape)

        return context_layer


class ParallelAttention(MegatronModule):
    """Parallel self-attention layer abstract class.

    Self-attention layer takes input with size [s, b, h]
    and returns output of the same size.
    """

    def __init__(
        self,
        init_method,
        output_layer_init_method,
        layer_number,
        num_attention_heads,
        hidden_size,
        attention_type=AttnType.self_attn,
        attn_mask_type=AttnMaskType.padding,
        precision=16,
        apply_query_key_layer_scaling=True,
        kv_channels=None,
        use_cpu_initialization=False,
        masked_softmax_fusion=True,
        attention_dropout=0.1,
        layer_type=None,
        megatron_legacy=False,
        bias=True,
        headscale=False,
        activations_checkpoint_granularity=None,
        sequence_parallel=False,
        gradient_accumulation_fusion=False,
        normalize_attention_scores=True,
    ):
        super(ParallelAttention, self).__init__()

        self.layer_number = max(1, layer_number)
        self.attention_type = attention_type
        self.attn_mask_type = attn_mask_type
        self.normalize_attention_scores = normalize_attention_scores

        self.megatron_legacy = megatron_legacy

        if kv_channels is None:
            assert (
                hidden_size % num_attention_heads == 0
            ), 'hidden_size must be divisible by num_attention_heads if kv_channels is None'
            kv_channels = hidden_size // num_attention_heads
        projection_size = kv_channels * num_attention_heads

        # Per attention head and per partition values.
        world_size = parallel_state.get_tensor_model_parallel_world_size()
        self.hidden_size_per_attention_head = safe_divide(projection_size, num_attention_heads)
        self.num_attention_heads_per_partition = safe_divide(num_attention_heads, world_size)
        self.num_attention_heads_partition_offset = (
            self.num_attention_heads_per_partition * parallel_state.get_tensor_model_parallel_rank()
        )

        no_async_tensor_model_parallel_allreduce = (
            parallel_state.get_tensor_model_parallel_world_size() == 1 or sequence_parallel
        )

        # Strided linear layer.
        if attention_type == AttnType.self_attn:
            self.query_key_value = ColumnLinear(
                hidden_size,
                3 * projection_size,
                gather_output=False,
                init_method=init_method,
                use_cpu_initialization=use_cpu_initialization,
                bias=bias,
                sequence_parallel_enabled=sequence_parallel,
                no_async_tensor_model_parallel_allreduce=no_async_tensor_model_parallel_allreduce,
                gradient_accumulation_fusion=gradient_accumulation_fusion,
            )
        else:
            assert attention_type == AttnType.cross_attn
            self.query = ColumnLinear(
                hidden_size,
                projection_size,
                gather_output=False,
                init_method=init_method,
                bias=bias,
                sequence_parallel_enabled=sequence_parallel,
                no_async_tensor_model_parallel_allreduce=no_async_tensor_model_parallel_allreduce,
                gradient_accumulation_fusion=gradient_accumulation_fusion,
            )

            self.key_value = ColumnLinear(
                hidden_size,
                2 * projection_size,
                gather_output=False,
                init_method=init_method,
                bias=bias,
                sequence_parallel_enabled=sequence_parallel,
                no_async_tensor_model_parallel_allreduce=no_async_tensor_model_parallel_allreduce,
                gradient_accumulation_fusion=gradient_accumulation_fusion,
            )

        self.core_attention = CoreAttention(
            layer_number=self.layer_number,
            num_attention_heads=num_attention_heads,
            hidden_size=hidden_size,
            attention_type=self.attention_type,
            attn_mask_type=self.attn_mask_type,
            precision=precision,
            apply_query_key_layer_scaling=apply_query_key_layer_scaling,
            kv_channels=kv_channels,
            masked_softmax_fusion=masked_softmax_fusion,
            attention_dropout=attention_dropout,
            sequence_parallel=sequence_parallel,
            normalize_attention_scores=normalize_attention_scores,
        )
        self.checkpoint_core_attention = activations_checkpoint_granularity == 'selective'

        # Output.
        self.dense = tensor_parallel.RowParallelLinear(
            projection_size,
            hidden_size,
            input_is_parallel=True,
            init_method=output_layer_init_method,
            skip_bias_add=True,
            use_cpu_initialization=use_cpu_initialization,
            bias=bias,
            sequence_parallel_enabled=sequence_parallel,
            gradient_accumulation_fusion=gradient_accumulation_fusion,
        )

        self.headscale = headscale
        if headscale:
            self.head_scale_tensor = torch.nn.Parameter(
                torch.ones(1, self.num_attention_heads_per_partition, 1, 1), requires_grad=True
            )

        # Inference key-value memory
        self.inference_key_memory = None
        self.inference_value_memory = None
        self.inference_current_sequence_len = 0

        # relative position embedding
        self.layer_type = layer_type

    def _checkpointed_attention_forward(
        self,
        query_layer,
        key_layer,
        value_layer,
        attention_mask,
        rotary_pos_emb=None,
        relative_position_bias=None,
        headscale_tensor=None,
    ):
        """Forward method with activation checkpointing."""

        def custom_forward(*inputs):
            if len(inputs) == 7:
                query_layer = inputs[0]
                key_layer = inputs[1]
                value_layer = inputs[2]
                attention_mask = inputs[3]
                rotary_pos_emb = inputs[4]
                relative_position_bias = inputs[5]
                headscale_tensor = inputs[6]
            elif len(inputs) == 8:
                query_layer = inputs[0]
                key_layer = inputs[1]
                value_layer = inputs[2]
                attention_mask = inputs[3]
                rotary_pos_emb = (inputs[4], inputs[5])
                relative_position_bias = inputs[6]
                headscale_tensor = inputs[7]
            else:
                raise ValueError('unexpected number of inputs')
            output_ = self.core_attention(
                query_layer,
                key_layer,
                value_layer,
                attention_mask,
                rotary_pos_emb=rotary_pos_emb,
                relative_position_bias=relative_position_bias,
                headscale_tensor=headscale_tensor,
            )
            return output_

        if rotary_pos_emb is None:
            rot_tuple = (rotary_pos_emb,)
        else:
            rot_tuple = (rotary_pos_emb[0], rotary_pos_emb[1])

        hidden_states = tensor_parallel.checkpoint(
            custom_forward,
            False,
            query_layer,
            key_layer,
            value_layer,
            attention_mask,
            *rot_tuple,
            relative_position_bias,
            headscale_tensor,
        )

        return hidden_states

    def _allocate_memory(self, inference_max_sequence_len, batch_size, dtype):
        return torch.empty(
            inference_max_sequence_len,
            batch_size,
            self.num_attention_heads_per_partition,
            self.hidden_size_per_attention_head,
            dtype=dtype,
            device=torch.cuda.current_device(),
        )

    def _transpose_last_dim(self, mixed_layer, num_splits, num_splits_first):
        input_shape = mixed_layer.size()
        if num_splits_first:
            """[s, b, num_splits * np * hn]
            -->(view) [s, b, num_splits, np, hn]
            -->(tranpose) [s, b, np, num_splits, hn]
            -->(view) [s, b, np * num_splits * hn] """

            intermediate_shape = input_shape[:-1] + (
                num_splits,
                self.num_attention_heads_per_partition,
                self.hidden_size_per_attention_head,
            )

            mixed_layer = mixed_layer.view(*intermediate_shape)
            mixed_layer = mixed_layer.transpose(-2, -3).contiguous()
        else:
            """[s, b, np * hn * num_splits]
            -->(view) [s, b, np, hn, num_splits]
            -->(tranpose) [s, b, np, num_splits, hn]
            -->(view) [s, b, np * num_splits * hn] """

            intermediate_shape = input_shape[:-1] + (
                self.num_attention_heads_per_partition,
                self.hidden_size_per_attention_head,
                num_splits,
            )

            mixed_layer = mixed_layer.view(*intermediate_shape)
            mixed_layer = mixed_layer.transpose(-1, -2).contiguous()
        mixed_layer = mixed_layer.view(*input_shape)

        return mixed_layer

    def forward(
        self,
        hidden_states,
        attention_mask,
        layer_past=None,
        get_key_value=False,
        encoder_output=None,
        set_inference_key_value_memory=False,
        inference_max_sequence_len=None,
        rotary_pos_emb=None,  # rotary positional embedding
        relative_position_bias=None,
        key_infused_adapter=None,
        value_infused_adapter=None,
    ):
        # hidden_states: [sq, b, h]

        # =================================================
        # Pre-allocate memory for key-values for inference.
        # =================================================
        if set_inference_key_value_memory:
            assert inference_max_sequence_len and inference_max_sequence_len > 0
            self.inference_key_memory = self._allocate_memory(
                inference_max_sequence_len, hidden_states.size(1), hidden_states.dtype
            )
            self.inference_value_memory = self._allocate_memory(
                inference_max_sequence_len, hidden_states.size(1), hidden_states.dtype
            )
            self.inference_current_sequence_len = 0

        # Some consistency check.
        if inference_max_sequence_len:
            assert self.inference_current_sequence_len < self.inference_key_memory.size(0)
            assert inference_max_sequence_len == self.inference_key_memory.size(0)
        # This is added for safety. In case inference_max_sequence_len
        # is not provided, make sure there is no potential memory left
        # from previous inference.
        if not inference_max_sequence_len:
            self.inference_key_memory = None
            self.inference_value_memory = None

        # =====================
        # Query, Key, and Value
        # =====================

        if self.attention_type == AttnType.self_attn:
            # Attention heads [sq, b, h] --> [sq, b, (np * 3 * hn)]
            mixed_x_layer, _ = self.query_key_value(hidden_states)

            # [sq, b, (np * 3 * hn)] --> [sq, b, np, 3 * hn]
            new_tensor_shape = mixed_x_layer.size()[:-1] + (
                self.num_attention_heads_per_partition,
                3 * self.hidden_size_per_attention_head,
            )
            if self.megatron_legacy:
                mixed_x_layer = self._transpose_last_dim(mixed_x_layer, 3, True)
            mixed_x_layer = mixed_x_layer.view(*new_tensor_shape)

            # [sq, b, np, 3 * hn] --> 3 [sq, b, np, hn]
            (query_layer, key_layer, value_layer) = tensor_parallel.split_tensor_along_last_dim(mixed_x_layer, 3)
        else:
            # Attention heads [sk, b, h] --> [sk, b, (np * 2 * hn)]
            mixed_kv_layer, _ = self.key_value(encoder_output)

            # [sk, b, (np * 2 * hn)] --> [sk, b, np, 2 * hn]
            new_tensor_shape = mixed_kv_layer.size()[:-1] + (
                self.num_attention_heads_per_partition,
                2 * self.hidden_size_per_attention_head,
            )
            if self.megatron_legacy:
                mixed_kv_layer = self._transpose_last_dim(mixed_kv_layer, 2, True)
            mixed_kv_layer = mixed_kv_layer.view(*new_tensor_shape)

            # [sk, b, np, 2 * hn] --> 2 [sk, b, np, hn]
            (key_layer, value_layer) = tensor_parallel.split_tensor_along_last_dim(mixed_kv_layer, 2)

            # Attention head [sq, b, h] --> [sq, b, hp]
            query_layer, _ = self.query(hidden_states)
            # [sq, b, hp] --> [sq, b, np, hn]
            new_tensor_shape = query_layer.size()[:-1] + (
                self.num_attention_heads_per_partition,
                self.hidden_size_per_attention_head,
            )
            query_layer = query_layer.view(*new_tensor_shape)

        if key_infused_adapter:
            kls = key_layer.shape
            key_layer = key_infused_adapter(key_layer.reshape(kls[0], kls[1], -1))
            key_layer = key_layer.reshape(kls)
        if value_infused_adapter:
            vls = value_layer.shape
            value_layer = value_infused_adapter(value_layer.reshape(vls[0], vls[1], -1))
            value_layer = value_layer.reshape(vls)

        # ===================================================
        # Adjust key, value, and attention mask for inference
        # ===================================================

        # duplicate the pos_emb for self attention
        if rotary_pos_emb is not None:
            rotary_pos_emb = rotary_pos_emb if isinstance(rotary_pos_emb, tuple) else ((rotary_pos_emb,) * 2)

        if inference_max_sequence_len:
            # Adjust the range variables.
            start = self.inference_current_sequence_len
            self.inference_current_sequence_len += key_layer.size(0)
            end = self.inference_current_sequence_len
            # Copy key and values.
            self.inference_key_memory[start:end, ...] = key_layer
            self.inference_value_memory[start:end, ...] = value_layer
            key_layer = self.inference_key_memory[:end, ...]
            value_layer = self.inference_value_memory[:end, ...]
            # Adjust attention mask
            attention_mask = attention_mask[..., start:end, :end]
            # adjust the key rotary positional embedding
            if rotary_pos_emb is not None:
                q_pos_emb, k_pos_emb = rotary_pos_emb
                if not set_inference_key_value_memory:
                    # In inference, we compute one token at a time.
                    # Select the correct positional embedding.
                    q_pos_emb = q_pos_emb[end - 1 : end]
                k_pos_emb = k_pos_emb[:end, :, :, :]
                rotary_pos_emb = (q_pos_emb, k_pos_emb)

        if layer_past is not None:
            past_key, past_value = layer_past
            key_layer = torch.cat((past_key.type_as(key_layer), key_layer), dim=0)
            value_layer = torch.cat((past_value.type_as(value_layer), value_layer), dim=0)

        if get_key_value:
            present = (key_layer, value_layer)

        if self.checkpoint_core_attention:
            context_layer = self._checkpointed_attention_forward(
                query_layer,
                key_layer,
                value_layer,
                attention_mask,
                rotary_pos_emb=rotary_pos_emb,
                relative_position_bias=relative_position_bias,
                headscale_tensor=self.head_scale_tensor if self.headscale else None,
            )
        else:
            context_layer = self.core_attention(
                query_layer,
                key_layer,
                value_layer,
                attention_mask,
                layer_past=layer_past,
                get_key_value=get_key_value,
                rotary_pos_emb=rotary_pos_emb,
                relative_position_bias=relative_position_bias,
                headscale_tensor=self.head_scale_tensor if self.headscale else None,
            )

        # =================
        # Output. [sq, b, h]
        # =================

        output, bias = self.dense(context_layer)

        if get_key_value:
            output = [output, present]

        return output, bias


# TODO: Figure this out
class ParallelChunkedCrossAttention(MegatronModule):
    """Parallel chunked cross-attention layer class.

    Self-attention layer takes input with size [b, s, h]
    and returns output of the same size.
    """

    def __init__(
        self,
        init_method,
        output_layer_init_method,
        layer_number,
        num_attention_heads,
        hidden_size,
        precision=16,
        apply_query_key_layer_scaling=True,
        kv_channels=None,
        use_cpu_initialization=False,
        masked_softmax_fusion=True,
        attention_dropout=0.1,
        megatron_legacy=False,
        chunk_size=64,  # each chunk, how many tokens
        bias=True,
        headscale=False,
        gradient_accumulation_fusion=False,
        normalize_attention_scores=True,
    ):
        super(ParallelChunkedCrossAttention, self).__init__()
        self.cross_attention = ParallelAttention(
            init_method=init_method,
            output_layer_init_method=output_layer_init_method,
            layer_number=layer_number,
            num_attention_heads=num_attention_heads,
            hidden_size=hidden_size,
            attention_type=AttnType.cross_attn,
            attn_mask_type=AttnMaskType.padding,
            precision=precision,
            apply_query_key_layer_scaling=apply_query_key_layer_scaling,
            kv_channels=kv_channels,
            use_cpu_initialization=use_cpu_initialization,
            masked_softmax_fusion=masked_softmax_fusion,
            attention_dropout=attention_dropout,
            megatron_legacy=megatron_legacy,
            bias=bias,
            headscale=headscale,
            gradient_accumulation_fusion=gradient_accumulation_fusion,
            normalize_attention_scores=normalize_attention_scores,
        )
        self.chunk_size = chunk_size

    def forward(
        self,
        hidden_states,
        attention_mask,
        encoder_output=None,
        set_inference_key_value_memory=False,
        inference_max_sequence_len=None,
        rotary_pos_emb=None,
    ):
        # hidden_states is assumed to have dimension [token length, batch, dimension]
        # derive variables
        # encoder_output here is the retrieved context
        context = encoder_output
        # context is assumed to have dimension [num_chunks, num_neighbors, context_token_len, batch, dimension]
        chunk_size = self.chunk_size
        b, n, dim = (
            hidden_states.shape[1],
            hidden_states.shape[0],
            hidden_states.shape[2],
        )
        default_bias = self.cross_attention.dense.bias
        if set_inference_key_value_memory:
            seq_index = (n // chunk_size) * chunk_size
            self.current_len = n
        elif inference_max_sequence_len is not None:
            # only handles single token increment
            assert n == 1
            self.current_len += n
            token_pos = (self.current_len - 1) % chunk_size
            chunk_id = self.current_len // chunk_size
            if chunk_id <= 0:
                # if sequence length less than chunk size, do an early return
                return torch.zeros_like(hidden_states), default_bias
            causal_padding = chunk_size - 1
            # pad it as a full chunk, put it at the end of the chunk position
            hidden_states = F.pad(hidden_states, (0, 0, 0, 0, causal_padding, 0), value=0.0)
            # only use the relevant context
            context = context[chunk_id - 1 : chunk_id, :, :, :, :]
            attention_mask = rearrange(attention_mask, '(b k) 1 q v -> b k 1 q v', b=b)
            # select the relevant chunk attn mask
            attention_mask = attention_mask[:, chunk_id - 1]
            seq_index = chunk_size
        else:
            # this is normal forward without inference
            seq_index = (n // chunk_size) * chunk_size

        # if sequence length less than chunk size, do an early return
        if n < self.chunk_size and set_inference_key_value_memory and inference_max_sequence_len is not None:
            return torch.zeros_like(hidden_states), default_bias

        num_chunks, num_retrieved = (
            context.shape[-5],
            context.shape[-4],
        )

        # causal padding
        causal_padding = chunk_size - 1

        x = F.pad(hidden_states, (0, 0, 0, 0, -causal_padding, causal_padding), value=0.0)

        # remove sequence which is ahead of the neighbors retrieved (during inference)

        # seq_index = (n // chunk_size) * chunk_size
        x, x_remainder = x[:seq_index], x[seq_index:]

        seq_remain_len = x_remainder.shape[0]

        # take care of rotary positional embedding
        # make sure queries positions are properly shifted to the future

        q_pos_emb, k_pos_emb = rotary_pos_emb
        # currently implementation is broken
        # q need to extend to causal_padding, and just do
        # q_pos_emb = F.pad(q_pos_emb, (0, 0, -causal_padding, 0), value = 0.)
        if inference_max_sequence_len is not None and not set_inference_key_value_memory:
            q_pos_emb = F.pad(
                q_pos_emb, (0, 0, 0, 0, 0, 0, -causal_padding - token_pos, -causal_padding + token_pos), value=0.0
            )
        else:
            q_pos_emb = F.pad(q_pos_emb, (0, 0, 0, 0, 0, 0, -causal_padding, 0), value=0.0)

        k_pos_emb = repeat(k_pos_emb, 'n b h d -> (r n) b h d', r=num_retrieved)
        rotary_pos_emb = (q_pos_emb, k_pos_emb)

        # make sure number context chunks is enough
        assert x.shape[0] // chunk_size == num_chunks

        # reshape so we have chunk to chunk attention, without breaking causality
        x = rearrange(x, '(k n) b d -> n (b k) d', k=num_chunks)
        context = rearrange(context, 'k r n b d -> (r n) (b k) d')
        # cross attention
        out, bias = self.cross_attention(x, attention_mask, encoder_output=context, rotary_pos_emb=rotary_pos_emb)

        # reshape back to original sequence

        out = rearrange(out, 'n (b k) d -> (k n) b d', b=b)

        # pad back to original, with 0s at the beginning (which will be added to the residual and be fine)

        out = F.pad(out, (0, 0, 0, 0, causal_padding, -causal_padding + seq_remain_len), value=0.0)
        if not set_inference_key_value_memory and inference_max_sequence_len is not None:
            out = out[-1:]
        return out, bias


def get_bias_dropout_add(training):
    def _bias_dropout_add(x, bias, residual, prob):
        return bias_dropout_add(x, bias, residual, prob, training)

    return _bias_dropout_add


def get_dropout_add(training):
    def _dropout_add(x, bias, residual, prob):
        assert bias is None
        return dropout_add(x, bias, residual, prob, training)

    return _dropout_add


class ParallelTransformerLayer_(MegatronModule, adapter_mixins.AdapterModuleMixin):
    """A single transformer layer.

    Transformer layer takes input with size [s, b, h] and returns an
    output of the same size.
    """

    def __init__(
        self,
        init_method,
        output_layer_init_method,
        layer_number,
        hidden_size,
        ffn_hidden_size,
        num_attention_heads,
        layer_type=LayerType.encoder,
        self_attn_mask_type=AttnMaskType.padding,
        fp32_residual_connection=False,
        precision=16,
        apply_query_key_layer_scaling=True,
        kv_channels=None,
        layernorm_epsilon=1e-5,
        hidden_dropout=0.1,
        bias_dropout_fusion=True,
        persist_layer_norm=False,
        use_cpu_initialization=False,
        bias_activation_fusion=True,
        openai_gelu=False,
        onnx_safe=False,
        masked_softmax_fusion=True,
        attention_dropout=0.1,
        ffn_dropout=0.0,
        activation='gelu',
        megatron_legacy=False,
        bias=True,
        chunk_size=64,
        normalization='layernorm',
        transformer_block_type='pre_ln',
        headscale=False,
        activations_checkpoint_granularity=None,
        sequence_parallel=False,
        gradient_accumulation_fusion=False,
        normalize_attention_scores=True,
    ):
        super(ParallelTransformerLayer_, self).__init__()

        if kv_channels is None:
            assert (
                hidden_size % num_attention_heads == 0
            ), 'hidden_size must be divisible by num_attention_heads if kv_channels is None'
            kv_channels = hidden_size // num_attention_heads

        self.layer_number = layer_number
        self.layer_type = layer_type
        self.bias = bias
        self.transformer_block_type = transformer_block_type

        if not bias and bias_dropout_fusion:
            raise ValueError(
                'bias_dropout_fusion=True requires bias=True, found bias=False. Either set both to True or both to False.'
            )

        if normalization not in ['layernorm', 'layernorm1p', 'rmsnorm']:
            raise ValueError(f'normalization must be "layernorm", "layernorm1p" or "rmsnorm", found {normalization}')

        if transformer_block_type not in ['pre_ln', 'post_ln', 'normformer']:
            raise ValueError(
                f'transformer_block_type must be either "pre_ln" or "post_ln" or "normformer", found {transformer_block_type}'
            )

        self.fp32_residual_connection = fp32_residual_connection  # if true move residual connections to fp32

        self.hidden_dropout = hidden_dropout
        self.attention_dropout = attention_dropout
        self.bias_dropout_fusion = bias_dropout_fusion  # if true, enable bias dropout fusion

        # Self attention.
        # retrieval_decoder_after_self_attn skips the self attention
        if self.layer_type != LayerType.retrieval_decoder_after_self_attn:
            # Layernorm on the input data.
            if normalization == 'layernorm':
                self.input_layernorm = get_layer_norm(
                    hidden_size, layernorm_epsilon, persist_layer_norm, sequence_parallel
                )
            elif normalization == 'layernorm1p':
                self.input_layernorm = LayerNorm1P(
                    hidden_size, layernorm_epsilon, sequence_parallel_enabled=sequence_parallel
                )
            else:
                self.input_layernorm = MixedFusedRMSNorm(hidden_size, layernorm_epsilon)

            self.self_attention = ParallelAttention(
                init_method=init_method,
                output_layer_init_method=output_layer_init_method,
                layer_number=layer_number,
                num_attention_heads=num_attention_heads,
                hidden_size=hidden_size,
                attention_type=AttnType.self_attn,
                attn_mask_type=self_attn_mask_type,
                precision=precision,
                apply_query_key_layer_scaling=apply_query_key_layer_scaling,
                kv_channels=kv_channels,
                use_cpu_initialization=use_cpu_initialization,
                masked_softmax_fusion=masked_softmax_fusion,
                attention_dropout=attention_dropout,
                layer_type=layer_type,
                megatron_legacy=megatron_legacy,
                bias=bias,
                headscale=headscale,
                activations_checkpoint_granularity=activations_checkpoint_granularity,
                sequence_parallel=sequence_parallel,
                gradient_accumulation_fusion=gradient_accumulation_fusion,
                normalize_attention_scores=normalize_attention_scores,
            )

            if transformer_block_type == 'normformer':
                if normalization == 'layernorm':
                    self.post_attention_normformer_norm = get_layer_norm(
                        hidden_size, layernorm_epsilon, persist_layer_norm
                    )
                else:
                    self.post_attention_normformer_norm = MixedFusedRMSNorm(hidden_size, layernorm_epsilon)

            if self.layer_type != LayerType.decoder_pre_mlp or self.transformer_block_type != 'post_ln':
                #  the post_attention_layernorm is used for layermorm after mlp
                # don't need it for decoder_pre_mlp and post_ln
                if normalization == 'layernorm':
                    self.post_attention_layernorm = get_layer_norm(
                        hidden_size, layernorm_epsilon, persist_layer_norm, sequence_parallel
                    )
                elif normalization == 'layernorm1p':
                    self.post_attention_layernorm = LayerNorm1P(
                        hidden_size, layernorm_epsilon, sequence_parallel_enabled=sequence_parallel
                    )
                else:
                    self.post_attention_layernorm = MixedFusedRMSNorm(hidden_size, layernorm_epsilon)

        if self.layer_type == LayerType.decoder_pre_mlp:
            # skip MLP and cross attention
            return

        # the post_attention_layernorm is used for layermorm after mlp
        # need it for post_ln
        if self.layer_type == LayerType.retrieval_decoder_after_self_attn and self.transformer_block_type == 'post_ln':
            # Layernorm on the attention output
            if normalization == 'layernorm':
                self.post_attention_layernorm = get_layer_norm(
                    hidden_size, layernorm_epsilon, persist_layer_norm, sequence_parallel
                )
            elif normalization == 'layernorm1p':
                self.post_attention_layernorm = LayerNorm1P(
                    hidden_size, layernorm_epsilon, sequence_parallel_enabled=sequence_parallel
                )
            else:
                self.post_attention_layernorm = MixedFusedRMSNorm(hidden_size, layernorm_epsilon)

        if self.layer_type == LayerType.decoder or self.layer_type == LayerType.retrieval_encoder:
            self.inter_attention = ParallelAttention(
                init_method=init_method,
                output_layer_init_method=output_layer_init_method,
                layer_number=layer_number,
                num_attention_heads=num_attention_heads,
                hidden_size=hidden_size,
                attention_type=AttnType.cross_attn,
                attn_mask_type=AttnMaskType.padding,
                precision=precision,
                apply_query_key_layer_scaling=apply_query_key_layer_scaling,
                kv_channels=kv_channels,
                use_cpu_initialization=use_cpu_initialization,
                masked_softmax_fusion=masked_softmax_fusion,
                attention_dropout=attention_dropout,
                megatron_legacy=megatron_legacy,
                bias=bias,
                headscale=headscale,
                activations_checkpoint_granularity=activations_checkpoint_granularity,
                sequence_parallel=sequence_parallel,
                gradient_accumulation_fusion=gradient_accumulation_fusion,
                normalize_attention_scores=normalize_attention_scores,
            )
            # Normformer normalization
            if transformer_block_type == 'normformer':
                if normalization == 'layernorm':
                    self.post_inter_attention_normformer_norm = get_layer_norm(
                        hidden_size, layernorm_epsilon, persist_layer_norm, sequence_parallel
                    )
                elif normalization == 'layernorm1p':
                    self.post_inter_attention_normformer_norm = LayerNorm1P(
                        hidden_size, layernorm_epsilon, sequence_parallel_enabled=sequence_parallel
                    )
                else:
                    self.post_inter_attention_normformer_norm = MixedFusedRMSNorm(hidden_size, layernorm_epsilon)

            # Layernorm on the attention output.
            if normalization == 'layernorm':
                self.post_inter_attention_layernorm = get_layer_norm(
                    hidden_size, layernorm_epsilon, persist_layer_norm, sequence_parallel
                )
            elif normalization == 'layernorm1p':
                self.post_inter_attention_layernorm = LayerNorm1P(
                    hidden_size, layernorm_epsilon, sequence_parallel_enabled=sequence_parallel
                )
            else:
                self.post_inter_attention_layernorm = MixedFusedRMSNorm(hidden_size, layernorm_epsilon)
        elif (
            self.layer_type == LayerType.retrieval_decoder
            or self.layer_type == LayerType.retrieval_decoder_after_self_attn
        ):
            self.inter_attention = ParallelChunkedCrossAttention(
                init_method=init_method,
                output_layer_init_method=output_layer_init_method,
                layer_number=layer_number,
                num_attention_heads=num_attention_heads,
                hidden_size=hidden_size,
                precision=precision,
                apply_query_key_layer_scaling=apply_query_key_layer_scaling,
                kv_channels=kv_channels,
                use_cpu_initialization=use_cpu_initialization,
                masked_softmax_fusion=masked_softmax_fusion,
                attention_dropout=attention_dropout,
                megatron_legacy=megatron_legacy,
                chunk_size=chunk_size,
                bias=bias,
                headscale=headscale,
                gradient_accumulation_fusion=gradient_accumulation_fusion,
            )
            # Normformer normalization
            if transformer_block_type == 'normformer':
                if normalization == 'layernorm':
                    self.post_inter_attention_normformer_norm = get_layer_norm(
                        hidden_size, layernorm_epsilon, persist_layer_norm, sequence_parallel
                    )
                elif normalization == 'layernorm1p':
                    self.post_inter_attention_normformer_norm = LayerNorm1P(
                        hidden_size, layernorm_epsilon, sequence_parallel_enabled=sequence_parallel
                    )
                else:
                    self.post_inter_attention_normformer_norm = MixedFusedRMSNorm(hidden_size, layernorm_epsilon)

            # Layernorm on the attention output.
            if normalization == 'layernorm':
                self.post_inter_attention_layernorm = get_layer_norm(
                    hidden_size, layernorm_epsilon, persist_layer_norm, sequence_parallel
                )
            elif normalization == 'layernorm1p':
                self.post_inter_attention_layernorm = LayerNorm1P(
                    hidden_size, layernorm_epsilon, sequence_parallel_enabled=sequence_parallel
                )
            else:
                self.post_inter_attention_layernorm = MixedFusedRMSNorm(hidden_size, layernorm_epsilon)

        # MLP
        self.mlp = ParallelMLP(
            init_method=init_method,
            output_layer_init_method=output_layer_init_method,
            hidden_size=hidden_size,
            ffn_hidden_size=ffn_hidden_size,
            use_cpu_initialization=use_cpu_initialization,
            bias_activation_fusion=bias_activation_fusion,
            openai_gelu=openai_gelu,
            onnx_safe=onnx_safe,
            activation=activation,
            bias=bias,
            transformer_block_type=transformer_block_type,
            normalization=normalization,
            layernorm_epsilon=layernorm_epsilon,
            persist_layer_norm=persist_layer_norm,
            sequence_parallel=sequence_parallel,
            gradient_accumulation_fusion=gradient_accumulation_fusion,
            dropout=ffn_dropout,
        )

    def _get_bias_droput_add_func(self, transformer_block_type='pre_ln', position_after='attention'):
        """
        Returns a function that potentially fuses the dropout and bias addition.

        This function is particularly helpful for the normformer architecture that does not the fused kernel after attention layers, but can after the MLP.
        """
        # Normformer activations at this point have no bias vector since they've gone through another normalization layer.
        if transformer_block_type == 'normformer' and position_after == 'attention':
            bias_dropout_add_func = get_dropout_add(self.training)
        # Bias dropout add fused kernel
        elif self.bias and self.bias_dropout_fusion:
            if self.training:
                bias_dropout_add_func = bias_dropout_add_fused_train
            else:
                bias_dropout_add_func = bias_dropout_add_fused_inference
        # Bias dropout add non-fused kernel
        elif self.bias and not self.bias_dropout_fusion:
            bias_dropout_add_func = get_bias_dropout_add(self.training)
        # Dropout add non-fused kernel for a model without bias terms.
        else:
            bias_dropout_add_func = get_dropout_add(self.training)

        return bias_dropout_add_func

    def forward(
        self,
        hidden_states,
        attention_mask,
        encoder_output=None,
        enc_dec_attn_mask=None,
        layer_past=None,
        get_key_value=False,
        set_inference_key_value_memory=False,
        inference_max_sequence_len=None,
        rotary_pos_emb=None,  # list of positional embedding tensors, first one self attention, second one and third one are for cross attention (q, k)
        self_attention_relative_position_bias=None,
        cross_attention_relative_position_bias=None,
    ):
        # Self attention.
        if rotary_pos_emb is not None:
            # self attention pos_emb is (q, q)
            self_attention_pos_emb = (rotary_pos_emb[0], rotary_pos_emb[0])
            cross_attention_pos_emb = (rotary_pos_emb[1], rotary_pos_emb[2])
        else:
            self_attention_pos_emb = None
            cross_attention_pos_emb = None

        if self.layer_type != LayerType.retrieval_decoder_after_self_attn:
            # hidden_states: [b, s, h]

            # Pre-LN: x -> LN -> MHA -> Residual -> LN -> MLP -> Residual
            # Post-LN: x -> MHA -> Residual -> LN -> MLP -> Residual -> LN
            # Normformer: x -> LN -> MHA -> LN -> Residual -> MLP (w/LN) -> Residual

            residual = hidden_states
            # Layer norm at the beginning of the transformer layer.
            if self.transformer_block_type in ['pre_ln', 'normformer']:
                hidden_states = self.input_layernorm(hidden_states)

            if self.is_adapter_available():
                key_infused_adapter = (
                    self.adapter_layer['key_infused_adapter'] if 'key_infused_adapter' in self.adapter_layer else None
                )
                value_infused_adapter = (
                    self.adapter_layer['value_infused_adapter']
                    if 'value_infused_adapter' in self.adapter_layer
                    else None
                )
            else:
                key_infused_adapter, value_infused_adapter = None, None

            attention_output, attention_bias = self.self_attention(
                hidden_states,
                attention_mask,
                layer_past=layer_past,
                get_key_value=get_key_value,
                set_inference_key_value_memory=set_inference_key_value_memory,
                inference_max_sequence_len=inference_max_sequence_len,
                rotary_pos_emb=self_attention_pos_emb,
                relative_position_bias=self_attention_relative_position_bias,
                key_infused_adapter=key_infused_adapter,
                value_infused_adapter=value_infused_adapter,
            )

            if get_key_value:
                attention_output, presents = attention_output

            # If normformer, apply norm on the output of the self attention.
            if self.transformer_block_type == 'normformer':
                # Normformer normalization
                attention_output = (
                    attention_output + attention_bias if attention_bias is not None else attention_output
                )
                attention_output = self.post_attention_normformer_norm(attention_output)
                attention_bias = None

            # jit scripting for a nn.module (with dropout) is not
            # trigerring the fusion kernel. For now, we use two
            # different nn.functional routines to account for varying
            # dropout semantics during training and inference phases.

            bias_dropout_add_func = self._get_bias_droput_add_func(
                transformer_block_type=self.transformer_block_type, position_after='attention'
            )
            if attention_bias is not None:
                attention_bias = attention_bias.expand_as(residual)

            layernorm_input = bias_dropout_add_func(attention_output, attention_bias, residual, self.hidden_dropout)
            # print(f"Layer: {self.layer_number} Attention checksum {layernorm_input.sum()}")

            if self.is_adapter_available():  # TODO: (@adithyre) need to find the correct place for this adapter
                adapter_1 = self.adapter_layer['adapter_1'] if 'adapter_1' in self.adapter_layer else None
                if adapter_1:
                    strategy = adapter_1.adapter_strategy
                    layernorm_input = self.forward_single_enabled_adapter_(
                        layernorm_input, adapter_1, adapter_name='adapter_1', adapter_strategy=strategy
                    )

            # Post-LN normalization after residual
            if self.transformer_block_type == 'post_ln':
                normalization_output = self.input_layernorm(layernorm_input)
                layernorm_input = normalization_output
            elif self.transformer_block_type in ['pre_ln', 'normformer']:
                # Layer norm post the self attention.
                normalization_output = self.post_attention_layernorm(layernorm_input)
        else:
            layernorm_input, normalization_output = hidden_states

        if self.layer_type == LayerType.decoder_pre_mlp:
            return layernorm_input, normalization_output

        if (
            self.layer_type == LayerType.decoder
            or self.layer_type == LayerType.retrieval_decoder
            or self.layer_type == LayerType.retrieval_encoder
            or self.layer_type == LayerType.retrieval_decoder_after_self_attn
        ):
            if (
                self.layer_type == LayerType.retrieval_decoder
                or self.layer_type == LayerType.retrieval_decoder_after_self_attn
            ):
                attention_output, attention_bias = self.inter_attention(
                    normalization_output,
                    enc_dec_attn_mask,
                    encoder_output=encoder_output,
                    rotary_pos_emb=cross_attention_pos_emb,
                    set_inference_key_value_memory=set_inference_key_value_memory,
                    inference_max_sequence_len=inference_max_sequence_len,
                )
            else:
                if self.is_adapter_available():
                    inter_key_infused_adapter = (
                        self.adapter_layer['inter_key_infused_adapter']
                        if 'inter_key_infused_adapter' in self.adapter_layer
                        else None
                    )
                    inter_value_infused_adapter = (
                        self.adapter_layer['inter_value_infused_adapter']
                        if 'inter_value_infused_adapter' in self.adapter_layer
                        else None
                    )
                else:
                    inter_key_infused_adapter, inter_value_infused_adapter = None, None

                attention_output, attention_bias = self.inter_attention(
                    normalization_output,
                    enc_dec_attn_mask,
                    encoder_output=encoder_output,
                    rotary_pos_emb=cross_attention_pos_emb,
                    relative_position_bias=cross_attention_relative_position_bias,
                    key_infused_adapter=inter_key_infused_adapter,
                    value_infused_adapter=inter_value_infused_adapter,
                )

            # If normformer, apply norm on the output of the self attention.
            if self.transformer_block_type == 'normformer':
                # Normformer normalization
                attention_output = (
                    attention_output + attention_bias if attention_bias is not None else attention_output
                )
                attention_output = self.post_inter_attention_normformer_norm(attention_output)
                attention_bias = None

            residual = layernorm_input

            bias_dropout_add_func = self._get_bias_droput_add_func(
                transformer_block_type=self.transformer_block_type, position_after='attention'
            )

            layernorm_input = bias_dropout_add_func(attention_output, attention_bias, residual, self.hidden_dropout)
            # print(f"Layer: {self.layer_number} Cross-Attention checksum {layernorm_input.sum()}")
            normalization_output = self.post_inter_attention_layernorm(layernorm_input)
            # Post-LN normalization after residual
            if self.transformer_block_type == 'post_ln':
                layernorm_input = normalization_output
        # MLP.
        if self.is_adapter_available():
            mlp_infused_adapter = (
                self.adapter_layer['mlp_infused_adapter'] if 'mlp_infused_adapter' in self.adapter_layer else None
            )
        else:
            mlp_infused_adapter = None

        mlp_output, mlp_bias = self.mlp(normalization_output, infused_adapter=mlp_infused_adapter)

        residual = layernorm_input

        bias_dropout_add_func = self._get_bias_droput_add_func(
            transformer_block_type=self.transformer_block_type, position_after='mlp'
        )

        output = bias_dropout_add_func(mlp_output, mlp_bias, residual, self.hidden_dropout)
        # print(f"Layer: {self.layer_number} MLP + Dropout + Residual checksum {output.sum()}")

        if self.transformer_block_type == 'post_ln':
            output = self.post_attention_layernorm(output)

        if get_key_value:
            output = [output, presents]

        if (
            self.is_adapter_available()
        ):  # TODO: (@adithyre) was able to move adapter_2 back to the end of the transformer after ptl 1.7 update.
            adapter_2 = self.adapter_layer['adapter_2'] if 'adapter_2' in self.adapter_layer else None
            if adapter_2:
                strategy = adapter_2.adapter_strategy
                output = self.forward_single_enabled_adapter_(
                    output, adapter_2, adapter_name='adapter_2', adapter_strategy=strategy
                )

        return output


class ParallelTransformerLayer(ParallelTransformerLayer_):
    def __init__(self, **kwargs):
        super(ParallelTransformerLayer, self).__init__(**kwargs)

        if kwargs['precision'] == 32:
            self.dtype = torch.float32
        elif kwargs['precision'] == 16:
            self.dtype = torch.float16
        elif kwargs['precision'] == 'bf16':
            self.dtype = torch.bfloat16
        else:
            raise ValueError

    def forward(
        self,
        hidden_states,
        attention_mask,
        encoder_output=None,
        enc_dec_attn_mask=None,
        rotary_pos_emb=None,
        layer_past=None,
        get_key_value=False,
        set_inference_key_value_memory=False,
        inference_max_sequence_len=None,
        self_attention_relative_position_bias=None,
        cross_attention_relative_position_bias=None,
    ):
        if self.dtype == torch.float32:
            return super().forward(
                hidden_states,
                attention_mask,
                encoder_output,
                enc_dec_attn_mask,
                layer_past,
                get_key_value,
                set_inference_key_value_memory,
                inference_max_sequence_len,
                rotary_pos_emb,
                self_attention_relative_position_bias,
                cross_attention_relative_position_bias,
            )
        with torch.autocast(device_type="cuda", dtype=self.dtype):
            return super().forward(
                hidden_states,
                attention_mask,
                encoder_output,
                enc_dec_attn_mask,
                layer_past,
                get_key_value,
                set_inference_key_value_memory,
                inference_max_sequence_len,
                rotary_pos_emb,
                self_attention_relative_position_bias,
                cross_attention_relative_position_bias,
            )


class ParallelTransformer(MegatronModule):
    """Transformer class."""

    def __init__(
        self,
        init_method,
        output_layer_init_method,
        num_layers,
        hidden_size,
        ffn_hidden_size,
        num_attention_heads,
        apply_query_key_layer_scaling=True,
        kv_channels=None,
        layer_type=LayerType.encoder,  # it can be a list of types or single type
        self_attn_mask_type=AttnMaskType.padding,
        pre_process=True,
        post_process=True,
        precision=16,
        fp32_residual_connection=False,
        activations_checkpoint_method=None,
        activations_checkpoint_num_layers=None,
        layernorm_epsilon=1e-5,
        hidden_dropout=0.1,
        attention_dropout=0.1,
        ffn_dropout=0.0,
        use_cpu_initialization=False,
        bias_activation_fusion=True,
        bias_dropout_fusion=True,
        masked_softmax_fusion=True,
        persist_layer_norm=False,
        openai_gelu=False,
        onnx_safe=False,
        activation='gelu',
        model_type=ModelType.encoder_or_decoder,
        megatron_legacy=False,
        bias=True,
        chunk_size=64,
        normalization='layernorm',
        transformer_block_type='pre_ln',
        headscale=False,
        layer_number_offset=0,  # this is use only for attention norm_factor scaling
        activations_checkpoint_granularity=None,
        sequence_parallel=False,
        gradient_accumulation_fusion=False,
        normalize_attention_scores=True,
    ):
        super(ParallelTransformer, self).__init__()

        if kv_channels is None:
            assert (
                hidden_size % num_attention_heads == 0
            ), 'hidden_size must be divisible by num_attention_heads if kv_channels is None'
            kv_channels = hidden_size // num_attention_heads

        self.fp32_residual_connection = fp32_residual_connection
        self.pre_process = pre_process
        self.post_process = post_process
        self.input_tensor = None
        self.self_attn_mask_type = self_attn_mask_type
        self.model_type = model_type
        self.normalization = normalization
        self.transformer_block_type = transformer_block_type
        self.layer_type = layer_type

        self.activations_checkpoint_method = activations_checkpoint_method
        self.activations_checkpoint_num_layers = activations_checkpoint_num_layers
        self.activations_checkpoint_granularity = activations_checkpoint_granularity

        if self.activations_checkpoint_granularity:
            if self.activations_checkpoint_granularity == 'selective':
                if self.activations_checkpoint_num_layers:
                    raise ValueError(
                        f'When using selective activation checkpointing, activations_checkpoint_num_layers should be None, got: {activations_checkpoint_num_layers}.'
                    )
                if self.activations_checkpoint_method:
                    raise ValueError(
                        f'When using selective activation checkpointing, activations_checkpoint_method should be None, got: {activations_checkpoint_method}.'
                    )
            elif self.activations_checkpoint_granularity == 'full':
                if self.activations_checkpoint_method in ['uniform', 'block']:
                    if not self.activations_checkpoint_num_layers:
                        logging.info(
                            (
                                f'Using uniform or block activation checkpointing requires activations_checkpoint_num_layers to be set.'
                                f'Got: {self.activations_checkpoint_num_layers}. Setting to 1 by default.'
                            )
                        )
                else:
                    raise ValueError(
                        f'activations_checkpoint_method should be "uniform" or "block" when using granularity full.'
                    )
            else:
                raise ValueError(f'activations_checkpoint_granularity should be "selective" or "full".')

        self.sequence_parallel = sequence_parallel

        if self.model_type == ModelType.encoder_or_decoder:
            assert (
                num_layers % parallel_state.get_pipeline_model_parallel_world_size() == 0
            ), 'num_layers must be divisible by pipeline_model_parallel_size'

        # TODO: Add similar assert for encoder-decoder.

        self.num_layers = self.get_num_layers(num_layers)
        # Transformer layers.
        def build_layer(layer_number):
            if isinstance(layer_type, list):
                lt = layer_type[layer_number - 1]
            else:
                lt = layer_type
            return ParallelTransformerLayer(
                init_method=init_method,
                output_layer_init_method=output_layer_init_method,
                layer_number=layer_number + layer_number_offset,
                hidden_size=hidden_size,
                ffn_hidden_size=ffn_hidden_size,
                num_attention_heads=num_attention_heads,
                apply_query_key_layer_scaling=apply_query_key_layer_scaling,
                kv_channels=kv_channels,
                layer_type=lt,
                self_attn_mask_type=self_attn_mask_type,
                precision=precision,
                fp32_residual_connection=fp32_residual_connection,
                layernorm_epsilon=layernorm_epsilon,
                hidden_dropout=hidden_dropout,
                attention_dropout=attention_dropout,
                ffn_dropout=ffn_dropout,
                use_cpu_initialization=use_cpu_initialization,
                bias_activation_fusion=bias_activation_fusion,
                bias_dropout_fusion=bias_dropout_fusion,
                masked_softmax_fusion=masked_softmax_fusion,
                persist_layer_norm=persist_layer_norm,
                openai_gelu=openai_gelu,
                onnx_safe=onnx_safe,
                activation=activation,
                megatron_legacy=megatron_legacy,
                bias=bias,
                chunk_size=chunk_size,
                normalization=normalization,
                transformer_block_type=transformer_block_type,
                headscale=headscale,
                activations_checkpoint_granularity=activations_checkpoint_granularity,
                sequence_parallel=sequence_parallel,
                gradient_accumulation_fusion=gradient_accumulation_fusion,
                normalize_attention_scores=normalize_attention_scores,
            )

        if parallel_state.get_virtual_pipeline_model_parallel_world_size() is not None:
            assert num_layers % parallel_state.get_virtual_pipeline_model_parallel_world_size() == 0, (
                'num_layers_per_stage must be divisible by ' 'virtual_pipeline_model_parallel_size'
            )
            assert self.model_type != ModelType.encoder_or_decoder
            # Number of layers in each model chunk is the number of layers in the stage,
            # divided by the number of model chunks in a stage.
            self.num_layers = self.num_layers // parallel_state.get_virtual_pipeline_model_parallel_world_size()
            # With 8 layers, 2 stages, and 4 model chunks, we want an assignment of
            # layers to stages like (each list is a model chunk):
            # Stage 0: [0]  [2]  [4]  [6]
            # Stage 1: [1]  [3]  [5]  [7]
            # With 8 layers, 2 stages, and 2 virtual stages, we want an assignment of
            # layers to stages like (each list is a model chunk):
            # Stage 0: [0, 1]  [4, 5]
            # Stage 1: [2, 3]  [6, 7]
            offset = parallel_state.get_virtual_pipeline_model_parallel_rank() * (
                num_layers // parallel_state.get_virtual_pipeline_model_parallel_world_size()
            ) + (parallel_state.get_pipeline_model_parallel_rank() * self.num_layers)
        else:
            # Each stage gets a contiguous set of layers.
            if (
                self.model_type == ModelType.encoder_and_decoder
                and parallel_state.get_pipeline_model_parallel_world_size() > 1
            ):
                pipeline_rank = parallel_state.get_pipeline_model_parallel_rank()
                if layer_type == LayerType.encoder:
                    offset = pipeline_rank * self.num_layers
                else:
                    num_ranks_in_enc = parallel_state.get_pipeline_model_parallel_split_rank()
                    offset = (pipeline_rank - num_ranks_in_enc) * self.num_layers
            else:
                offset = parallel_state.get_pipeline_model_parallel_rank() * self.num_layers

        self.layers = torch.nn.ModuleList([build_layer(i + 1 + offset) for i in range(self.num_layers)])

        if self.post_process and self.transformer_block_type != 'post_ln':
            # Final layer norm before output.
            if normalization == 'layernorm':
                self.final_layernorm = get_layer_norm(
                    hidden_size, layernorm_epsilon, persist_layer_norm, sequence_parallel=sequence_parallel
                )
            elif normalization == 'layernorm1p':
                self.final_layernorm = LayerNorm1P(
                    hidden_size, layernorm_epsilon, sequence_parallel_enabled=sequence_parallel
                )
            else:
                self.final_layernorm = MixedFusedRMSNorm(hidden_size, layernorm_epsilon)

    def _get_layer(self, layer_number):
        return self.layers[layer_number]

    def get_num_layers(self, num_layers):
        """Compute the number of transformer layers resident on the current rank."""
        if parallel_state.get_pipeline_model_parallel_world_size() > 1:
            if self.model_type == ModelType.encoder_and_decoder:
                assert parallel_state.get_pipeline_model_parallel_split_rank() is not None
                num_ranks_in_encoder = parallel_state.get_pipeline_model_parallel_split_rank()
                num_ranks_in_decoder = parallel_state.get_pipeline_model_parallel_world_size() - num_ranks_in_encoder
                if self.layer_type == LayerType.encoder:
                    assert (
                        num_layers % num_ranks_in_encoder == 0
                    ), 'num_layers must be divisible by number of ranks given to encoder'
                elif self.layer_type == LayerType.decoder:
                    assert (
                        num_layers % num_ranks_in_decoder == 0
                    ), 'num_layers must be divisible by number of ranks given to decoder'
                else:
                    raise ValueError(f"Unknown layer type {self.layer_type}")

                if parallel_state.is_pipeline_stage_before_split():
                    num_layers = num_layers // num_ranks_in_encoder
                else:
                    num_layers = num_layers // num_ranks_in_decoder
            else:
                assert (
                    num_layers % parallel_state.get_pipeline_model_parallel_world_size() == 0
                ), 'num_layers must be divisible by pipeline_model_parallel_size'
                num_layers = num_layers // parallel_state.get_pipeline_model_parallel_world_size()

        return num_layers

    def _checkpointed_forward(
        self,
        hidden_states,
        attention_mask,
        encoder_output,
        enc_dec_attn_mask,
        rotary_pos_emb,
        self_attention_relative_position_bias,
        cross_attention_relative_position_bias,
    ):
        """Forward method with activation checkpointing."""

        def custom(start, end):
            def custom_forward(*inputs):
                if len(inputs) == 9:
                    x_ = inputs[0]
                    attention_mask = inputs[1]
                    encoder_output = inputs[2]
                    enc_dec_attn_mask = inputs[3]
                    rotary_pos_emb = (inputs[4], inputs[5], inputs[6])
                    self_attention_relative_position_bias = inputs[7]
                    cross_attention_relative_position_bias = inputs[8]
                elif len(inputs) == 10:
                    x_ = (inputs[0], inputs[1])
                    attention_mask = inputs[2]
                    encoder_output = inputs[3]
                    enc_dec_attn_mask = inputs[4]
                    rotary_pos_emb = (inputs[5], inputs[6], inputs[7])
                    self_attention_relative_position_bias = inputs[8]
                    cross_attention_relative_position_bias = inputs[9]
                else:
                    x_ = inputs[0]
                    attention_mask = inputs[1]
                    encoder_output = inputs[2]
                    enc_dec_attn_mask = inputs[3]
                    rotary_pos_emb = inputs[4]
                    self_attention_relative_position_bias = inputs[5]
                    cross_attention_relative_position_bias = inputs[6]
                for index in range(start, end):
                    layer = self._get_layer(index)
                    x_ = layer(
                        x_,
                        attention_mask,
                        encoder_output,
                        enc_dec_attn_mask,
                        rotary_pos_emb,
                        self_attention_relative_position_bias,
                        cross_attention_relative_position_bias,
                    )
                    if isinstance(x_, tuple):
                        pass
                    else:
                        x_ = x_.contiguous()
                return x_

            return custom_forward

        # Make sure memory is freed.
        tensor_parallel.reset_checkpointed_activations_memory_buffer()

        if self.activations_checkpoint_method == 'uniform':
            # Uniformly divide the total number of Transformer layers and checkpoint
            # the input activation of each divided chunk.
            # A method to further reduce memory usage reducing checkpoints.
            l = 0
            while l < self.num_layers:
                if isinstance(hidden_states, tuple):
                    hidden_tuple = (hidden_states[0], hidden_states[1])
                else:
                    hidden_tuple = (hidden_states,)
                middle_tuple = (
                    attention_mask,
                    encoder_output,
                    enc_dec_attn_mask,
                )

                if rotary_pos_emb is None:
                    rot_tuple = (rotary_pos_emb,)
                else:
                    rot_tuple = (rotary_pos_emb[0], rotary_pos_emb[1], rotary_pos_emb[2])

                final_tuple = (self_attention_relative_position_bias, cross_attention_relative_position_bias)
                arg_tuple = hidden_tuple + middle_tuple + rot_tuple + final_tuple

                hidden_states = tensor_parallel.checkpoint(
                    custom(l, l + self.activations_checkpoint_num_layers), False, *arg_tuple
                )
                l += self.activations_checkpoint_num_layers
        elif self.activations_checkpoint_method == 'block':
            # Checkpoint the input activation of only a set number of individual
            # Transformer layers and skip the rest.
            # A method fully use the device memory removing redundant re-computation.
            for l in range(self.num_layers):
                if isinstance(hidden_states, tuple):
                    hidden_tuple = (hidden_states[0], hidden_states[1])
                else:
                    hidden_tuple = (hidden_states,)
                middle_tuple = (
                    attention_mask,
                    encoder_output,
                    enc_dec_attn_mask,
                )

                if rotary_pos_emb is None:
                    rot_tuple = (rotary_pos_emb,)
                else:
                    rot_tuple = (rotary_pos_emb[0], rotary_pos_emb[1], rotary_pos_emb[2])

                final_tuple = (self_attention_relative_position_bias, cross_attention_relative_position_bias)
                arg_tuple = hidden_tuple + middle_tuple + rot_tuple + final_tuple

                if l < self.activations_checkpoint_num_layers:
                    hidden_states = tensor_parallel.checkpoint(custom(l, l + 1), False, *arg_tuple)
                else:
                    hidden_states = custom(l, l + 1)(*arg_tuple)
        else:
            raise ValueError("Invalid activation checkpoint method.")

        return hidden_states

    def set_input_tensor(self, input_tensor):
        """Set input tensor to be used instead of forward()'s input.

        When doing pipeline parallelism the input from the previous
        stage comes from communication, not from the input, so the
        model's forward_step_func won't have it. This function is thus
        used by internal code to bypass the input provided by the
        forward_step_func"""
        self.input_tensor = input_tensor

    def forward(
        self,
        hidden_states,
        attention_mask,
        layer_past=None,
        get_key_value=False,
        encoder_output=None,
        enc_dec_attn_mask=None,
        set_inference_key_value_memory=False,
        inference_max_sequence_len=None,
        rotary_pos_emb=None,  # list of positional embedding tensors, first one self attention, second one and third one are for cross attention (q, k)
        retrieved_emb=None,  # tensor of retrieved embedding of shape [b, k, r, n, d]
        self_attention_relative_position_bias=None,
        cross_attention_relative_position_bias=None,
    ):
        # Checks.
        if inference_max_sequence_len:
            assert self.activations_checkpoint_method is None, 'inference does not work with activation checkpointing'

        if layer_past is not None:
            assert get_key_value, 'for not None values in layer_past, ' 'expected get_key_value to be set'
        if get_key_value:
            assert self.activations_checkpoint_method is None, (
                'get_key_value does not work with ' 'activation checkpointing'
            )

        if not self.pre_process:
            # See set_input_tensor()
            hidden_states = self.input_tensor

        # TODO: @Yi Dong, what should this be?
        if retrieved_emb is not None:
            assert len(retrieved_emb.shape) == 5
            # this is retrieval decoder, need special transpose
            encoder_output = rearrange(retrieved_emb, 'b k r n d -> k r n b d').contiguous()

        if self.sequence_parallel:
            rng_context = tensor_parallel.random.get_cuda_rng_tracker().fork()
        else:
            rng_context = nullcontext()

        with rng_context:
            if self.activations_checkpoint_granularity == 'full':
                hidden_states = self._checkpointed_forward(
                    hidden_states,
                    attention_mask,
                    encoder_output,
                    enc_dec_attn_mask,
                    rotary_pos_emb,
                    self_attention_relative_position_bias,
                    cross_attention_relative_position_bias,
                )

            else:
                if get_key_value:
                    presents = []
                for index in range(self.num_layers):
                    layer = self._get_layer(index)
                    past = None
                    if layer_past is not None:
                        past = layer_past[index]
                    hidden_states = layer(
                        hidden_states,
                        attention_mask,
                        encoder_output=encoder_output,
                        enc_dec_attn_mask=enc_dec_attn_mask,
                        layer_past=past,
                        get_key_value=get_key_value,
                        set_inference_key_value_memory=set_inference_key_value_memory,
                        inference_max_sequence_len=inference_max_sequence_len,
                        rotary_pos_emb=rotary_pos_emb,
                        self_attention_relative_position_bias=self_attention_relative_position_bias,
                        cross_attention_relative_position_bias=cross_attention_relative_position_bias,
                    )
                    # print(f'Layer {index + 1} checksum : {hidden_states.sum().item()}')

        output = hidden_states
        # Final layer norm.
        if self.post_process:
            # only apply the final_layernorm for pre-ln
            if self.transformer_block_type != 'post_ln':
                output = self.final_layernorm(hidden_states)

        if get_key_value:
            output = [output, presents]

        return output<|MERGE_RESOLUTION|>--- conflicted
+++ resolved
@@ -137,11 +137,8 @@
         self.normalization = normalization
         self.layernorm_epsilon = layernorm_epsilon
         self.persist_layer_norm = persist_layer_norm
-<<<<<<< HEAD
         self.activation = activation
         self.dropout = dropout
-=======
->>>>>>> a71712bd
 
         if activation not in ['gelu', 'geglu', 'reglu', 'swiglu']:
             raise ValueError(f"Activation {activation} not supported. Only gelu, geglu, reglu, swiglu are supported.")
@@ -274,13 +271,11 @@
             else:
                 intermediate_parallel = self.activation_func(intermediate_parallel)
 
-<<<<<<< HEAD
         if self.dropout > 0:
             intermediate_parallel = F.dropout(intermediate_parallel, p=self.dropout, training=self.training)
-=======
+
         if infused_adapter:
             intermediate_parallel = infused_adapter(intermediate_parallel)
->>>>>>> a71712bd
 
         # Normformer normalization
         if self.transformer_block_type == 'normformer':
