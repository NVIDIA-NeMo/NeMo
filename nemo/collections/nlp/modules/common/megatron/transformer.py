# coding=utf-8
# Copyright (c) 2020, NVIDIA CORPORATION.  All rights reserved.
#
# Licensed under the Apache License, Version 2.0 (the "License");
# you may not use this file except in compliance with the License.
# You may obtain a copy of the License at
#
#     http://www.apache.org/licenses/LICENSE-2.0
#
# Unless required by applicable law or agreed to in writing, software
# distributed under the License is distributed on an "AS IS" BASIS,
# WITHOUT WARRANTIES OR CONDITIONS OF ANY KIND, either express or implied.
# See the License for the specific language governing permissions and
# limitations under the License.

"""Transformer."""
import math
from contextlib import nullcontext
from typing import Any, Callable, Optional

import torch
import torch.nn.functional as F
from einops import rearrange, repeat

from nemo.collections.nlp.modules.common.megatron.fused_bias_dropout_add import (
    bias_dropout_add,
    bias_dropout_add_fused_inference,
    bias_dropout_add_fused_train,
    dropout_add,
)
from nemo.collections.nlp.modules.common.megatron.fused_bias_geglu import fused_bias_geglu
from nemo.collections.nlp.modules.common.megatron.fused_bias_gelu import fused_bias_gelu
from nemo.collections.nlp.modules.common.megatron.fused_layer_norm import get_layer_norm
from nemo.collections.nlp.modules.common.megatron.fused_softmax import MatchedScaleMaskSoftmax
from nemo.collections.nlp.modules.common.megatron.layer_norm_1p import LayerNorm1P
from nemo.collections.nlp.modules.common.megatron.layer_type import LayerType
from nemo.collections.nlp.modules.common.megatron.module import MegatronModule
from nemo.collections.nlp.modules.common.megatron.rotary_pos_embedding import apply_rotary_pos_emb
from nemo.collections.nlp.modules.common.megatron.utils import ApexGuardDefaults, attention_mask_func, erf_gelu
from nemo.collections.nlp.modules.common.megatron.utils import openai_gelu as openai_gelu_func
from nemo.core import adapter_mixins
from nemo.utils import logging

try:
    from apex.transformer import parallel_state, tensor_parallel
    from apex.transformer.enums import AttnMaskType, AttnType, ModelType
    from apex.transformer.utils import divide as safe_divide
    from apex.transformer.parallel_state import get_tensor_model_parallel_world_size
    from apex.normalization import MixedFusedRMSNorm

    HAVE_APEX = True

except (ImportError, ModuleNotFoundError):

    HAVE_APEX = False

    # fake missing classes with None attributes
    ModelType = AttnMaskType = AttnType = LayerType = ApexGuardDefaults()

try:
    from transformer_engine.pytorch import TransformerLayer, fp8_autocast
    from transformer_engine.common import recipe
    from transformer_engine.pytorch.distributed import checkpoint as te_checkpoint

    HAVE_TE = True

except:
    HAVE_TE = False

    # fake missing class
    class TransformerLayer(ApexGuardDefaults):
        def __init__(self):
            super().__init__()

            logging.warning(
                "Transformer Engine was not found. transformer_engine.pytorch.transformer.TransformerLayer will not work. Please see the NeMo README for installation instructions: https://github.com/NVIDIA/NeMo#megatron-gpt."
            )


""" We use the following notation throughout this file:
     h: hidden size
     n: number of attention heads
     p: number of model parallel partitions
     np: n/p
     hp: h/p
     hn: h/n
     b: batch size
     s: sequence length
     l: number of layers
    Transformer takes input of size [s, b, h] and returns a
    tensor of the same size. We use the following arguments:
        hyperparameters: transformer hyperparameters
"""

if HAVE_APEX:

    class ColumnLinear(tensor_parallel.ColumnParallelLinear):
        # redefine forward only for non-parallel inference
        def forward(self, input_):
            world_size = get_tensor_model_parallel_world_size()
            if input_.requires_grad or world_size > 1:
                return tensor_parallel.ColumnParallelLinear.forward(self, input_)

            # Matrix multiply.
            output = torch.matmul(input_, self.weight.t())
            if not self.skip_bias_add and self.bias is not None:
                output = output + self.bias

            output_bias = self.bias if self.skip_bias_add else None

            return output, output_bias


else:

    class ColumnLinear(ApexGuardDefaults):
        def __init__(self):
            super().__init__()

            logging.warning(
                "Apex was not found. ColumnLinear will not work. Please see the NeMo README for installation instructions: https://github.com/NVIDIA/NeMo#megatron-gpt."
            )


class ParallelMLP(MegatronModule):
    """MLP.

    MLP will take the input with h hidden state, project it to 4*h
    hidden dimension, perform nonlinear transformation, and project the
    state back into h hidden dimension.
    """

    def __init__(
        self,
        init_method,
        output_layer_init_method,
        hidden_size,
        ffn_hidden_size,
        use_cpu_initialization=False,
        bias_activation_fusion=True,
        openai_gelu=False,
        onnx_safe=False,
        activation='gelu',
        bias=True,
        transformer_block_type='pre_ln',
        normalization='layernorm',
        layernorm_epsilon=1e-5,
        persist_layer_norm=False,
        sequence_parallel=False,
        gradient_accumulation_fusion=False,
        dropout=0.0,
    ):
        super(ParallelMLP, self).__init__()
        self.activation = activation
        self.bias = bias
        self.transformer_block_type = transformer_block_type
        self.normalization = normalization
        self.layernorm_epsilon = layernorm_epsilon
        self.persist_layer_norm = persist_layer_norm
        self.activation = activation
        self.dropout = dropout

        if activation not in ['gelu', 'geglu', 'reglu', 'swiglu']:
            raise ValueError(f"Activation {activation} not supported. Only gelu, geglu, reglu, swiglu are supported.")

        no_async_tensor_model_parallel_allreduce = (
            parallel_state.get_tensor_model_parallel_world_size() == 1 or sequence_parallel
        )
        # Project to 4h.
        self.dense_h_to_4h = ColumnLinear(
            hidden_size,
            ffn_hidden_size,  # NOTE: When using geglu, divide ffn dim by 2/3 to keep overall params the same.
            gather_output=False,
            init_method=init_method,
            skip_bias_add=True,
            use_cpu_initialization=use_cpu_initialization,
            bias=bias,
            sequence_parallel_enabled=sequence_parallel,
            no_async_tensor_model_parallel_allreduce=no_async_tensor_model_parallel_allreduce,
            gradient_accumulation_fusion=gradient_accumulation_fusion,
        )

        if activation in ['geglu', 'reglu', 'swiglu']:
            # Separate linear layer for *GLU activations.
            # Source: https://github.com/huggingface/transformers/blob/bee361c6f1f7704f8c688895f2f86f6e5ff84727/src/transformers/models/t5/modeling_t5.py#L292
            self.dense_h_to_4h_2 = ColumnLinear(
                hidden_size,
                ffn_hidden_size,  # NOTE: When using *glu, divide ffn dim by 2/3 to keep overall params the same.
                gather_output=False,
                init_method=init_method,
                skip_bias_add=True,
                use_cpu_initialization=use_cpu_initialization,
                bias=bias,
                sequence_parallel_enabled=sequence_parallel,
                no_async_tensor_model_parallel_allreduce=no_async_tensor_model_parallel_allreduce,
                gradient_accumulation_fusion=gradient_accumulation_fusion,
            )

        self.glu_activation_family = activation in ['geglu', 'reglu', 'swiglu']
        bias_activation_fusion_unavailable = activation in ['reglu', 'swiglu']

        if bias_activation_fusion_unavailable and bias_activation_fusion:
            raise ValueError(
                f"Cannot use bias_activation_fusion with {activation} activation. Please turn bias gelu fusion off."
            )

        if self.glu_activation_family and onnx_safe and self.bias_activation_fusion:
            raise ValueError(
                f"Cannot use onnx_safe with specificed activation function and bias_activation_fusion : {activation} Please turn onnx safe off."
            )

        if bias_activation_fusion and not bias:
            raise ValueError(
                f"Cannot use bias_activation_fusion without bias terms. Please set bias=True or bias_activation_fusion=False."
            )

        self.bias_activation_fusion = bias_activation_fusion

        # Give openai_gelu precedence over other activations if set, for HF compatibility. Normally this is off and shouldn't affect regular model training.
        if openai_gelu:
            self.activation_func = openai_gelu_func
        elif activation in ["gelu", "geglu"]:
            self.activation_func = F.gelu
        elif onnx_safe:
            self.activation_func = erf_gelu
        elif activation == "reglu":
            self.activation_func = F.relu
        elif activation == "swiglu":
            # SiLU or sigmoid linear unit is the same as swish with beta = 1 (which is what https://arxiv.org/pdf/2002.05202.pdf uses.)
            self.activation_func = F.silu

        # Project back to h.
        self.dense_4h_to_h = tensor_parallel.RowParallelLinear(
            ffn_hidden_size,
            hidden_size,
            input_is_parallel=True,
            init_method=output_layer_init_method,
            skip_bias_add=True,
            use_cpu_initialization=use_cpu_initialization,
            bias=bias,
            sequence_parallel_enabled=sequence_parallel,
            gradient_accumulation_fusion=gradient_accumulation_fusion,
        )

        # Normformer normalization
        if transformer_block_type == 'normformer':
            if normalization == 'layernorm':
                self.normalization = get_layer_norm(
                    ffn_hidden_size // get_tensor_model_parallel_world_size(), layernorm_epsilon, persist_layer_norm
                )
            elif normalization == 'layernorm1p':
                self.normalization = LayerNorm1P(
                    ffn_hidden_size // get_tensor_model_parallel_world_size(),
                    layernorm_epsilon,
                    sequence_parallel_enabled=sequence_parallel,
                )
            else:
                self.normalization = MixedFusedRMSNorm(
                    ffn_hidden_size // get_tensor_model_parallel_world_size(), layernorm_epsilon
                )

    def forward(self, hidden_states, infused_adapter=None):

        # [s, b, 4hp]
        intermediate_parallel, bias_parallel = self.dense_h_to_4h(hidden_states)

        if self.glu_activation_family:
            intermediate_parallel_2, bias_parallel_2 = self.dense_h_to_4h_2(hidden_states)

        if self.bias_activation_fusion:
            if self.activation == 'gelu':
                intermediate_parallel = fused_bias_gelu(intermediate_parallel, bias_parallel)
            elif self.activation == 'geglu':
                intermediate_parallel = fused_bias_geglu(
                    intermediate_parallel, bias_parallel, intermediate_parallel_2, bias_parallel_2
                )

        elif self.activation in ['reglu', 'swiglu'] or (
            self.glu_activation_family and not self.bias_activation_fusion
        ):
            if bias_parallel is not None:
                intermediate_parallel = self.activation_func(intermediate_parallel + bias_parallel) * (
                    intermediate_parallel_2 + bias_parallel_2
                )
            else:
                intermediate_parallel = self.activation_func(intermediate_parallel) * intermediate_parallel_2

        else:
            if bias_parallel is not None:
                intermediate_parallel = self.activation_func(intermediate_parallel + bias_parallel)
            else:
                intermediate_parallel = self.activation_func(intermediate_parallel)

        if self.dropout > 0:
            intermediate_parallel = F.dropout(intermediate_parallel, p=self.dropout, training=self.training)

        if infused_adapter:
            intermediate_parallel = infused_adapter(intermediate_parallel)

        # Normformer normalization
        if self.transformer_block_type == 'normformer':
            intermediate_parallel = self.normalization(intermediate_parallel)

        # [s, b, h]
        output, output_bias = self.dense_4h_to_h(intermediate_parallel)
        return output, output_bias


class CoreAttention(MegatronModule):
    """ Region where selective activation recomputation is applied.
        See Figure 3. in Reducing Activation Recomputation in Large Transformer Models
        https://arxiv.org/pdf/2205.05198.pdf for more details.

    """

    def __init__(
        self,
        layer_number,
        num_attention_heads,
        hidden_size,
        attention_type=AttnType.self_attn,
        attn_mask_type=AttnMaskType.padding,
        precision=16,
        apply_query_key_layer_scaling=True,
        kv_channels=None,
        masked_softmax_fusion=True,
        attention_dropout=0.1,
        sequence_parallel=False,
        normalize_attention_scores=True,
    ):

        super(CoreAttention, self).__init__()

        self.precision = precision
        self.fp16 = precision == 16
        self.bf16 = precision == 'bf16'

        self.apply_query_key_layer_scaling = apply_query_key_layer_scaling
        self.attention_softmax_in_fp32 = False
        if self.apply_query_key_layer_scaling:
            self.attention_softmax_in_fp32 = True
        self.layer_number = max(1, layer_number)
        self.attention_type = attention_type
        self.attn_mask_type = attn_mask_type
        self.sequence_parallel = sequence_parallel
        # If True, will scale attention scores by 1 / sqrt(hidden_size_per_attention_head).
        # This arg is been provided mostly to support weight conversion of Huggingface models. (ex: T5v1.1)
        self.normalize_attention_scores = normalize_attention_scores

        if kv_channels is None:
            assert (
                hidden_size % num_attention_heads == 0
            ), 'hidden_size must be divisible by num_attention_heads if kv_channels is None'
            kv_channels = hidden_size // num_attention_heads

        projection_size = kv_channels * num_attention_heads

        # Per attention head and per partition values.
        world_size = parallel_state.get_tensor_model_parallel_world_size()
        self.hidden_size_per_partition = safe_divide(projection_size, world_size)
        self.hidden_size_per_attention_head = safe_divide(projection_size, num_attention_heads)
        self.num_attention_heads_per_partition = safe_divide(num_attention_heads, world_size)
        self.num_attention_heads_partition_offset = (
            self.num_attention_heads_per_partition * parallel_state.get_tensor_model_parallel_rank()
        )

        coeff = None
        self.norm_factor = math.sqrt(self.hidden_size_per_attention_head)
        if self.apply_query_key_layer_scaling:
            coeff = self.layer_number
            self.norm_factor *= coeff

        self.scale_mask_softmax = MatchedScaleMaskSoftmax(
            self.fp16,
            self.bf16,
            self.attn_mask_type,
            masked_softmax_fusion,
            attention_mask_func,
            self.attention_softmax_in_fp32,
            coeff,
        )

        # Dropout. Note that for a single iteration, this layer will generate
        # different outputs on different number of parallel partitions but
        # on average it should not be partition dependent.
        self.attention_dropout = torch.nn.Dropout(attention_dropout)

    def forward(
        self,
        query_layer,
        key_layer,
        value_layer,
        attention_mask,
        layer_past=None,
        get_key_value=False,
        rotary_pos_emb=None,
        relative_position_bias=None,
        headscale_tensor=None,
    ):

        # ===================================
        # Raw attention scores. [b, np, s, s]
        # ===================================

        # [b, np, sq, sk]
        output_size = (query_layer.size(1), query_layer.size(2), query_layer.size(0), key_layer.size(0))

        # TODO: figure out how to do this
        # apply relative positional encoding (rotary embedding)
        if rotary_pos_emb is not None:
            q_pos_emb, k_pos_emb = rotary_pos_emb

            query_layer = apply_rotary_pos_emb(query_layer, q_pos_emb)
            key_layer = apply_rotary_pos_emb(key_layer, k_pos_emb)
            # TODO, can apply positional embedding to value_layer so it has
            # absolute positional embedding.
            # otherwise, only relative positional embedding takes effect
            # value_layer = apply_rotary_pos_emb(value_layer, k_pos_emb)

        # [sq, b, np, hn] -> [sq, b * np, hn]
        query_layer = query_layer.view(output_size[2], output_size[0] * output_size[1], -1)
        # [sk, b, np, hn] -> [sk, b * np, hn]
        key_layer = key_layer.view(output_size[3], output_size[0] * output_size[1], -1)

        # preallocting input tensor: [b * np, sq, sk]
        matmul_input_buffer = torch.empty(
            output_size[0] * output_size[1],
            output_size[2],
            output_size[3],
            dtype=query_layer.dtype,
            device=torch.cuda.current_device(),
        )

        # Raw attention scores. [b * np, sq, sk]
        matmul_result = torch.baddbmm(
            matmul_input_buffer,
            query_layer.transpose(0, 1),  # [b * np, sq, hn]
            key_layer.transpose(0, 1).transpose(1, 2),  # [b * np, hn, sk]
            beta=0.0,
            alpha=(1.0 / self.norm_factor) if self.normalize_attention_scores else 1.0,
        )

        # change view to [b, np, sq, sk]
        attention_scores = matmul_result.view(*output_size)

        if relative_position_bias is not None:
            attention_scores += relative_position_bias[
                :,
                self.num_attention_heads_partition_offset : self.num_attention_heads_partition_offset
                + self.num_attention_heads_per_partition,
                : attention_scores.size(2),
                : attention_scores.size(3),
            ]

        # ==================================================
        # Update attention mask for inference. [b, np, sq, sk]
        # ==================================================

        if get_key_value:
            with torch.no_grad():
                if layer_past is not None:
                    attention_mask = attention_mask[
                        ..., attention_scores.size(3) - 1, : attention_scores.size(3)
                    ].unsqueeze(2)
                else:
                    attention_mask = attention_mask[..., : attention_scores.size(3), : attention_scores.size(3)]

        # ===========================
        # Attention probs and dropout
        # ===========================

        # attention scores and attention mask [b, np, sq, sk]
        attention_probs = self.scale_mask_softmax(attention_scores, attention_mask)

        # This is actually dropping out entire tokens to attend to, which might
        # seem a bit unusual, but is taken from the original Transformer paper.

        if not self.sequence_parallel:
            with tensor_parallel.random.get_cuda_rng_tracker().fork():
                attention_probs = self.attention_dropout(attention_probs)
        else:
            attention_probs = self.attention_dropout(attention_probs)

        # =========================
        # Context layer. [sq, b, hp]
        # =========================

        # value_layer -> context layer.
        # [sk, b, np, hn] --> [b, np, sq, hn]

        # context layer shape: [b, np, sq, hn]
        output_size = (value_layer.size(1), value_layer.size(2), query_layer.size(0), value_layer.size(3))

        # change view [sk, b * np, hn]
        value_layer = value_layer.view(value_layer.size(0), output_size[0] * output_size[1], -1)

        # change view [b * np, sq, sk]
        attention_probs = attention_probs.view(output_size[0] * output_size[1], output_size[2], -1)

        # matmul: [b * np, sq, hn]
        context_layer = torch.bmm(attention_probs, value_layer.transpose(0, 1))

        # change view [b, np, sq, hn]
        context_layer = context_layer.view(*output_size)

        if headscale_tensor is not None:
            context_layer = context_layer * headscale_tensor

        # [b, np, sq, hn] --> [sq, b, np, hn]
        context_layer = context_layer.permute(2, 0, 1, 3).contiguous()

        # [sq, b, np, hn] --> [sq, b, hp]
        new_context_layer_shape = context_layer.size()[:-2] + (self.hidden_size_per_partition,)
        context_layer = context_layer.view(*new_context_layer_shape)

        return context_layer


class ParallelAttention(MegatronModule):
    """Parallel self-attention layer abstract class.

    Self-attention layer takes input with size [s, b, h]
    and returns output of the same size.
    """

    def __init__(
        self,
        init_method,
        output_layer_init_method,
        layer_number,
        num_attention_heads,
        hidden_size,
        attention_type=AttnType.self_attn,
        attn_mask_type=AttnMaskType.padding,
        precision=16,
        apply_query_key_layer_scaling=True,
        kv_channels=None,
        use_cpu_initialization=False,
        masked_softmax_fusion=True,
        attention_dropout=0.1,
        layer_type=None,
        megatron_legacy=False,
        bias=True,
        headscale=False,
        activations_checkpoint_granularity=None,
        sequence_parallel=False,
        gradient_accumulation_fusion=False,
        normalize_attention_scores=True,
    ):
        super(ParallelAttention, self).__init__()

        self.layer_number = max(1, layer_number)
        self.attention_type = attention_type
        self.attn_mask_type = attn_mask_type
        self.normalize_attention_scores = normalize_attention_scores

        self.megatron_legacy = megatron_legacy

        if kv_channels is None:
            assert (
                hidden_size % num_attention_heads == 0
            ), 'hidden_size must be divisible by num_attention_heads if kv_channels is None'
            kv_channels = hidden_size // num_attention_heads
        projection_size = kv_channels * num_attention_heads

        # Per attention head and per partition values.
        world_size = parallel_state.get_tensor_model_parallel_world_size()
        self.hidden_size_per_attention_head = safe_divide(projection_size, num_attention_heads)
        self.num_attention_heads_per_partition = safe_divide(num_attention_heads, world_size)
        self.num_attention_heads_partition_offset = (
            self.num_attention_heads_per_partition * parallel_state.get_tensor_model_parallel_rank()
        )

        no_async_tensor_model_parallel_allreduce = (
            parallel_state.get_tensor_model_parallel_world_size() == 1 or sequence_parallel
        )

        # Strided linear layer.
        if attention_type == AttnType.self_attn:
            self.query_key_value = ColumnLinear(
                hidden_size,
                3 * projection_size,
                gather_output=False,
                init_method=init_method,
                use_cpu_initialization=use_cpu_initialization,
                bias=bias,
                sequence_parallel_enabled=sequence_parallel,
                no_async_tensor_model_parallel_allreduce=no_async_tensor_model_parallel_allreduce,
                gradient_accumulation_fusion=gradient_accumulation_fusion,
            )
        else:
            assert attention_type == AttnType.cross_attn
            self.query = ColumnLinear(
                hidden_size,
                projection_size,
                gather_output=False,
                init_method=init_method,
                bias=bias,
                sequence_parallel_enabled=sequence_parallel,
                no_async_tensor_model_parallel_allreduce=no_async_tensor_model_parallel_allreduce,
                gradient_accumulation_fusion=gradient_accumulation_fusion,
            )

            self.key_value = ColumnLinear(
                hidden_size,
                2 * projection_size,
                gather_output=False,
                init_method=init_method,
                bias=bias,
                sequence_parallel_enabled=sequence_parallel,
                no_async_tensor_model_parallel_allreduce=no_async_tensor_model_parallel_allreduce,
                gradient_accumulation_fusion=gradient_accumulation_fusion,
            )

        self.core_attention = CoreAttention(
            layer_number=self.layer_number,
            num_attention_heads=num_attention_heads,
            hidden_size=hidden_size,
            attention_type=self.attention_type,
            attn_mask_type=self.attn_mask_type,
            precision=precision,
            apply_query_key_layer_scaling=apply_query_key_layer_scaling,
            kv_channels=kv_channels,
            masked_softmax_fusion=masked_softmax_fusion,
            attention_dropout=attention_dropout,
            sequence_parallel=sequence_parallel,
            normalize_attention_scores=normalize_attention_scores,
        )

        # Output.
        self.dense = tensor_parallel.RowParallelLinear(
            projection_size,
            hidden_size,
            input_is_parallel=True,
            init_method=output_layer_init_method,
            skip_bias_add=True,
            use_cpu_initialization=use_cpu_initialization,
            bias=bias,
            sequence_parallel_enabled=sequence_parallel,
            gradient_accumulation_fusion=gradient_accumulation_fusion,
        )

        self.headscale = headscale
        if headscale:
            self.head_scale_tensor = torch.nn.Parameter(
                torch.ones(1, self.num_attention_heads_per_partition, 1, 1), requires_grad=True
            )

        # Inference key-value memory
        self.inference_key_memory = None
        self.inference_value_memory = None
        self.inference_current_sequence_len = 0

        # relative position embedding
        self.layer_type = layer_type

    def _checkpointed_attention_forward(
        self,
        query_layer,
        key_layer,
        value_layer,
        attention_mask,
        rotary_pos_emb=None,
        relative_position_bias=None,
        headscale_tensor=None,
    ):
        """Forward method with activation checkpointing."""

        def custom_forward(*inputs):
            if len(inputs) == 7:
                query_layer = inputs[0]
                key_layer = inputs[1]
                value_layer = inputs[2]
                attention_mask = inputs[3]
                rotary_pos_emb = inputs[4]
                relative_position_bias = inputs[5]
                headscale_tensor = inputs[6]
            elif len(inputs) == 8:
                query_layer = inputs[0]
                key_layer = inputs[1]
                value_layer = inputs[2]
                attention_mask = inputs[3]
                rotary_pos_emb = (inputs[4], inputs[5])
                relative_position_bias = inputs[6]
                headscale_tensor = inputs[7]
            else:
                raise ValueError('unexpected number of inputs')
            output_ = self.core_attention(
                query_layer,
                key_layer,
                value_layer,
                attention_mask,
                rotary_pos_emb=rotary_pos_emb,
                relative_position_bias=relative_position_bias,
                headscale_tensor=headscale_tensor,
            )
            return output_

        if rotary_pos_emb is None:
            rot_tuple = (rotary_pos_emb,)
        else:
            rot_tuple = (rotary_pos_emb[0], rotary_pos_emb[1])

        hidden_states = tensor_parallel.checkpoint(
            custom_forward,
            False,
            query_layer,
            key_layer,
            value_layer,
            attention_mask,
            *rot_tuple,
            relative_position_bias,
            headscale_tensor,
        )

        return hidden_states

    def _allocate_memory(self, inference_max_sequence_len, batch_size, dtype):
        return torch.empty(
            inference_max_sequence_len,
            batch_size,
            self.num_attention_heads_per_partition,
            self.hidden_size_per_attention_head,
            dtype=dtype,
            device=torch.cuda.current_device(),
        )

    def _transpose_last_dim(self, mixed_layer, num_splits, num_splits_first):
        input_shape = mixed_layer.size()
        if num_splits_first:
            """[s, b, num_splits * np * hn]
            -->(view) [s, b, num_splits, np, hn]
            -->(tranpose) [s, b, np, num_splits, hn]
            -->(view) [s, b, np * num_splits * hn] """

            intermediate_shape = input_shape[:-1] + (
                num_splits,
                self.num_attention_heads_per_partition,
                self.hidden_size_per_attention_head,
            )

            mixed_layer = mixed_layer.view(*intermediate_shape)
            mixed_layer = mixed_layer.transpose(-2, -3).contiguous()
        else:
            """[s, b, np * hn * num_splits]
            -->(view) [s, b, np, hn, num_splits]
            -->(tranpose) [s, b, np, num_splits, hn]
            -->(view) [s, b, np * num_splits * hn] """

            intermediate_shape = input_shape[:-1] + (
                self.num_attention_heads_per_partition,
                self.hidden_size_per_attention_head,
                num_splits,
            )

            mixed_layer = mixed_layer.view(*intermediate_shape)
            mixed_layer = mixed_layer.transpose(-1, -2).contiguous()
        mixed_layer = mixed_layer.view(*input_shape)

        return mixed_layer

    def forward(
        self,
        hidden_states,
        attention_mask,
        layer_past=None,
        get_key_value=False,
        encoder_output=None,
        set_inference_key_value_memory=False,
        inference_max_sequence_len=None,
        rotary_pos_emb=None,  # rotary positional embedding
        relative_position_bias=None,
        checkpoint_core_attention=False,
        key_infused_adapter=None,
        value_infused_adapter=None,
    ):
        # hidden_states: [sq, b, h]

        # =================================================
        # Pre-allocate memory for key-values for inference.
        # =================================================
        if set_inference_key_value_memory:
            assert inference_max_sequence_len and inference_max_sequence_len > 0
            self.inference_key_memory = self._allocate_memory(
                inference_max_sequence_len, hidden_states.size(1), hidden_states.dtype
            )
            self.inference_value_memory = self._allocate_memory(
                inference_max_sequence_len, hidden_states.size(1), hidden_states.dtype
            )
            self.inference_current_sequence_len = 0

        # Some consistency check.
        if inference_max_sequence_len:
            assert self.inference_current_sequence_len < self.inference_key_memory.size(0)
            assert inference_max_sequence_len == self.inference_key_memory.size(0)
        # This is added for safety. In case inference_max_sequence_len
        # is not provided, make sure there is no potential memory left
        # from previous inference.
        if not inference_max_sequence_len:
            self.inference_key_memory = None
            self.inference_value_memory = None

        # =====================
        # Query, Key, and Value
        # =====================

        if self.attention_type == AttnType.self_attn:
            # Attention heads [sq, b, h] --> [sq, b, (np * 3 * hn)]
            mixed_x_layer, _ = self.query_key_value(hidden_states)

            # [sq, b, (np * 3 * hn)] --> [sq, b, np, 3 * hn]
            new_tensor_shape = mixed_x_layer.size()[:-1] + (
                self.num_attention_heads_per_partition,
                3 * self.hidden_size_per_attention_head,
            )
            if self.megatron_legacy:
                mixed_x_layer = self._transpose_last_dim(mixed_x_layer, 3, True)
            mixed_x_layer = mixed_x_layer.view(*new_tensor_shape)

            # [sq, b, np, 3 * hn] --> 3 [sq, b, np, hn]
            (query_layer, key_layer, value_layer) = tensor_parallel.split_tensor_along_last_dim(mixed_x_layer, 3)
        else:
            # Attention heads [sk, b, h] --> [sk, b, (np * 2 * hn)]
            mixed_kv_layer, _ = self.key_value(encoder_output)

            # [sk, b, (np * 2 * hn)] --> [sk, b, np, 2 * hn]
            new_tensor_shape = mixed_kv_layer.size()[:-1] + (
                self.num_attention_heads_per_partition,
                2 * self.hidden_size_per_attention_head,
            )
            if self.megatron_legacy:
                mixed_kv_layer = self._transpose_last_dim(mixed_kv_layer, 2, True)
            mixed_kv_layer = mixed_kv_layer.view(*new_tensor_shape)

            # [sk, b, np, 2 * hn] --> 2 [sk, b, np, hn]
            (key_layer, value_layer) = tensor_parallel.split_tensor_along_last_dim(mixed_kv_layer, 2)

            # Attention head [sq, b, h] --> [sq, b, hp]
            query_layer, _ = self.query(hidden_states)
            # [sq, b, hp] --> [sq, b, np, hn]
            new_tensor_shape = query_layer.size()[:-1] + (
                self.num_attention_heads_per_partition,
                self.hidden_size_per_attention_head,
            )
            query_layer = query_layer.view(*new_tensor_shape)

        if key_infused_adapter:
            kls = key_layer.shape
            key_layer = key_infused_adapter(key_layer.reshape(kls[0], kls[1], -1))
            key_layer = key_layer.reshape(kls)
        if value_infused_adapter:
            vls = value_layer.shape
            value_layer = value_infused_adapter(value_layer.reshape(vls[0], vls[1], -1))
            value_layer = value_layer.reshape(vls)

        # ===================================================
        # Adjust key, value, and attention mask for inference
        # ===================================================

        # duplicate the pos_emb for self attention
        if rotary_pos_emb is not None:
            rotary_pos_emb = rotary_pos_emb if isinstance(rotary_pos_emb, tuple) else ((rotary_pos_emb,) * 2)

        if inference_max_sequence_len:
            # Adjust the range variables.
            start = self.inference_current_sequence_len
            self.inference_current_sequence_len += key_layer.size(0)
            end = self.inference_current_sequence_len
            # Copy key and values.
            self.inference_key_memory[start:end, ...] = key_layer
            self.inference_value_memory[start:end, ...] = value_layer
            key_layer = self.inference_key_memory[:end, ...]
            value_layer = self.inference_value_memory[:end, ...]
            # Adjust attention mask
            attention_mask = attention_mask[..., start:end, :end]
            # adjust the key rotary positional embedding
            if rotary_pos_emb is not None:
                q_pos_emb, k_pos_emb = rotary_pos_emb
                if not set_inference_key_value_memory:
                    # In inference, we compute one token at a time.
                    # Select the correct positional embedding.
                    q_pos_emb = q_pos_emb[end - 1 : end]
                k_pos_emb = k_pos_emb[:end, :, :, :]
                rotary_pos_emb = (q_pos_emb, k_pos_emb)

        if layer_past is not None:
            past_key, past_value = layer_past
            key_layer = torch.cat((past_key.type_as(key_layer), key_layer), dim=0)
            value_layer = torch.cat((past_value.type_as(value_layer), value_layer), dim=0)

        if get_key_value:
            present = (key_layer, value_layer)

        if checkpoint_core_attention:
            context_layer = self._checkpointed_attention_forward(
                query_layer,
                key_layer,
                value_layer,
                attention_mask,
                rotary_pos_emb=rotary_pos_emb,
                relative_position_bias=relative_position_bias,
                headscale_tensor=self.head_scale_tensor if self.headscale else None,
            )
        else:
            context_layer = self.core_attention(
                query_layer,
                key_layer,
                value_layer,
                attention_mask,
                layer_past=layer_past,
                get_key_value=get_key_value,
                rotary_pos_emb=rotary_pos_emb,
                relative_position_bias=relative_position_bias,
                headscale_tensor=self.head_scale_tensor if self.headscale else None,
            )

        # =================
        # Output. [sq, b, h]
        # =================

        output, bias = self.dense(context_layer)

        if get_key_value:
            output = [output, present]

        return output, bias


# TODO: Figure this out
class ParallelChunkedCrossAttention(MegatronModule):
    """Parallel chunked cross-attention layer class.

    Self-attention layer takes input with size [b, s, h]
    and returns output of the same size.
    """

    def __init__(
        self,
        init_method,
        output_layer_init_method,
        layer_number,
        num_attention_heads,
        hidden_size,
        precision=16,
        apply_query_key_layer_scaling=True,
        kv_channels=None,
        use_cpu_initialization=False,
        masked_softmax_fusion=True,
        attention_dropout=0.1,
        megatron_legacy=False,
        chunk_size=64,  # each chunk, how many tokens
        bias=True,
        headscale=False,
        gradient_accumulation_fusion=False,
        normalize_attention_scores=True,
    ):
        super(ParallelChunkedCrossAttention, self).__init__()
        self.cross_attention = ParallelAttention(
            init_method=init_method,
            output_layer_init_method=output_layer_init_method,
            layer_number=layer_number,
            num_attention_heads=num_attention_heads,
            hidden_size=hidden_size,
            attention_type=AttnType.cross_attn,
            attn_mask_type=AttnMaskType.padding,
            precision=precision,
            apply_query_key_layer_scaling=apply_query_key_layer_scaling,
            kv_channels=kv_channels,
            use_cpu_initialization=use_cpu_initialization,
            masked_softmax_fusion=masked_softmax_fusion,
            attention_dropout=attention_dropout,
            megatron_legacy=megatron_legacy,
            bias=bias,
            headscale=headscale,
            gradient_accumulation_fusion=gradient_accumulation_fusion,
            normalize_attention_scores=normalize_attention_scores,
        )
        self.chunk_size = chunk_size

    def forward(
        self,
        hidden_states,
        attention_mask,
        encoder_output=None,
        set_inference_key_value_memory=False,
        inference_max_sequence_len=None,
        rotary_pos_emb=None,
    ):
        # hidden_states is assumed to have dimension [token length, batch, dimension]
        # derive variables
        # encoder_output here is the retrieved context
        context = encoder_output
        # context is assumed to have dimension [num_chunks, num_neighbors, context_token_len, batch, dimension]
        chunk_size = self.chunk_size
        b, n, dim = (
            hidden_states.shape[1],
            hidden_states.shape[0],
            hidden_states.shape[2],
        )
        default_bias = self.cross_attention.dense.bias
        if set_inference_key_value_memory:
            seq_index = (n // chunk_size) * chunk_size
            self.current_len = n
        elif inference_max_sequence_len is not None:
            # only handles single token increment
            assert n == 1
            self.current_len += n
            token_pos = (self.current_len - 1) % chunk_size
            chunk_id = self.current_len // chunk_size
            if chunk_id <= 0:
                # if sequence length less than chunk size, do an early return
                return torch.zeros_like(hidden_states), default_bias
            causal_padding = chunk_size - 1
            # pad it as a full chunk, put it at the end of the chunk position
            hidden_states = F.pad(hidden_states, (0, 0, 0, 0, causal_padding, 0), value=0.0)
            # only use the relevant context
            context = context[chunk_id - 1 : chunk_id, :, :, :, :]
            attention_mask = rearrange(attention_mask, '(b k) 1 q v -> b k 1 q v', b=b)
            # select the relevant chunk attn mask
            attention_mask = attention_mask[:, chunk_id - 1]
            seq_index = chunk_size
        else:
            # this is normal forward without inference
            seq_index = (n // chunk_size) * chunk_size

        # if sequence length less than chunk size, do an early return
        if n < self.chunk_size and set_inference_key_value_memory and inference_max_sequence_len is not None:
            return torch.zeros_like(hidden_states), default_bias

        num_chunks, num_retrieved = (
            context.shape[-5],
            context.shape[-4],
        )

        # causal padding
        causal_padding = chunk_size - 1

        x = F.pad(hidden_states, (0, 0, 0, 0, -causal_padding, causal_padding), value=0.0)

        # remove sequence which is ahead of the neighbors retrieved (during inference)

        # seq_index = (n // chunk_size) * chunk_size
        x, x_remainder = x[:seq_index], x[seq_index:]

        seq_remain_len = x_remainder.shape[0]

        # take care of rotary positional embedding
        # make sure queries positions are properly shifted to the future

        q_pos_emb, k_pos_emb = rotary_pos_emb
        # currently implementation is broken
        # q need to extend to causal_padding, and just do
        # q_pos_emb = F.pad(q_pos_emb, (0, 0, -causal_padding, 0), value = 0.)
        if inference_max_sequence_len is not None and not set_inference_key_value_memory:
            q_pos_emb = F.pad(
                q_pos_emb, (0, 0, 0, 0, 0, 0, -causal_padding - token_pos, -causal_padding + token_pos), value=0.0
            )
        else:
            q_pos_emb = F.pad(q_pos_emb, (0, 0, 0, 0, 0, 0, -causal_padding, 0), value=0.0)

        k_pos_emb = repeat(k_pos_emb, 'n b h d -> (r n) b h d', r=num_retrieved)
        rotary_pos_emb = (q_pos_emb, k_pos_emb)

        # make sure number context chunks is enough
        assert x.shape[0] // chunk_size == num_chunks

        # reshape so we have chunk to chunk attention, without breaking causality
        x = rearrange(x, '(k n) b d -> n (b k) d', k=num_chunks)
        context = rearrange(context, 'k r n b d -> (r n) (b k) d')
        # cross attention
        out, bias = self.cross_attention(x, attention_mask, encoder_output=context, rotary_pos_emb=rotary_pos_emb)

        # reshape back to original sequence

        out = rearrange(out, 'n (b k) d -> (k n) b d', b=b)

        # pad back to original, with 0s at the beginning (which will be added to the residual and be fine)

        out = F.pad(out, (0, 0, 0, 0, causal_padding, -causal_padding + seq_remain_len), value=0.0)
        if not set_inference_key_value_memory and inference_max_sequence_len is not None:
            out = out[-1:]
        return out, bias


def get_bias_dropout_add(training):
    def _bias_dropout_add(x, bias, residual, prob):
        return bias_dropout_add(x, bias, residual, prob, training)

    return _bias_dropout_add


def get_dropout_add(training):
    def _dropout_add(x, bias, residual, prob):
        assert bias is None
        return dropout_add(x, bias, residual, prob, training)

    return _dropout_add


class ParallelTransformerLayer_(MegatronModule, adapter_mixins.AdapterModuleMixin):
    """A single transformer layer.

    Transformer layer takes input with size [s, b, h] and returns an
    output of the same size.
    """

    def __init__(
        self,
        init_method,
        output_layer_init_method,
        layer_number,
        hidden_size,
        ffn_hidden_size,
        num_attention_heads,
        layer_type=LayerType.encoder,
        self_attn_mask_type=AttnMaskType.padding,
        fp32_residual_connection=False,
        precision=16,
        apply_query_key_layer_scaling=True,
        kv_channels=None,
        layernorm_epsilon=1e-5,
        hidden_dropout=0.1,
        persist_layer_norm=False,
        use_cpu_initialization=False,
        bias_activation_fusion=True,
        bias_dropout_add_fusion=True,
        masked_softmax_fusion=True,
        gradient_accumulation_fusion=False,
        openai_gelu=False,
        onnx_safe=False,
        attention_dropout=0.1,
        ffn_dropout=0.0,
        activation='gelu',
        megatron_legacy=False,
        bias=True,
        chunk_size=64,
        normalization='layernorm',
        transformer_block_type='pre_ln',
        headscale=False,
        activations_checkpoint_granularity=None,
        sequence_parallel=False,
<<<<<<< HEAD
=======
        gradient_accumulation_fusion=False,
        normalize_attention_scores=True,
>>>>>>> d933ee83
    ):
        super(ParallelTransformerLayer_, self).__init__()

        if kv_channels is None:
            assert (
                hidden_size % num_attention_heads == 0
            ), 'hidden_size must be divisible by num_attention_heads if kv_channels is None'
            kv_channels = hidden_size // num_attention_heads

        self.layer_number = layer_number
        self.layer_type = layer_type
        self.bias = bias
        self.transformer_block_type = transformer_block_type

        if not bias and bias_dropout_add_fusion:
            raise ValueError(
                'bias_dropout_add_fusion=True requires bias=True, found bias=False. Either set both to True or both to False.'
            )

        if normalization not in ['layernorm', 'layernorm1p', 'rmsnorm']:
            raise ValueError(f'normalization must be "layernorm", "layernorm1p" or "rmsnorm", found {normalization}')

        if transformer_block_type not in ['pre_ln', 'post_ln', 'normformer']:
            raise ValueError(
                f'transformer_block_type must be either "pre_ln" or "post_ln" or "normformer", found {transformer_block_type}'
            )

        self.fp32_residual_connection = fp32_residual_connection  # if true move residual connections to fp32
        self.hidden_dropout = hidden_dropout
        self.attention_dropout = attention_dropout
        self.bias_dropout_add_fusion = bias_dropout_add_fusion  # if true, enable bias dropout fusion

        # Self attention.
        # retrieval_decoder_after_self_attn skips the self attention
        if self.layer_type != LayerType.retrieval_decoder_after_self_attn:
            # Layernorm on the input data.
            if normalization == 'layernorm':
                self.input_layernorm = get_layer_norm(
                    hidden_size, layernorm_epsilon, persist_layer_norm, sequence_parallel
                )
            elif normalization == 'layernorm1p':
                self.input_layernorm = LayerNorm1P(
                    hidden_size, layernorm_epsilon, sequence_parallel_enabled=sequence_parallel
                )
            else:
                self.input_layernorm = MixedFusedRMSNorm(hidden_size, layernorm_epsilon)

            self.self_attention = ParallelAttention(
                init_method=init_method,
                output_layer_init_method=output_layer_init_method,
                layer_number=layer_number,
                num_attention_heads=num_attention_heads,
                hidden_size=hidden_size,
                attention_type=AttnType.self_attn,
                attn_mask_type=self_attn_mask_type,
                precision=precision,
                apply_query_key_layer_scaling=apply_query_key_layer_scaling,
                kv_channels=kv_channels,
                use_cpu_initialization=use_cpu_initialization,
                masked_softmax_fusion=masked_softmax_fusion,
                attention_dropout=attention_dropout,
                layer_type=layer_type,
                megatron_legacy=megatron_legacy,
                bias=bias,
                headscale=headscale,
                activations_checkpoint_granularity=activations_checkpoint_granularity,
                sequence_parallel=sequence_parallel,
                gradient_accumulation_fusion=gradient_accumulation_fusion,
                normalize_attention_scores=normalize_attention_scores,
            )

            if transformer_block_type == 'normformer':
                if normalization == 'layernorm':
                    self.post_attention_normformer_norm = get_layer_norm(
                        hidden_size, layernorm_epsilon, persist_layer_norm
                    )
                else:
                    self.post_attention_normformer_norm = MixedFusedRMSNorm(hidden_size, layernorm_epsilon)

            if self.layer_type != LayerType.decoder_pre_mlp or self.transformer_block_type != 'post_ln':
                #  the post_attention_layernorm is used for layermorm after mlp
                # don't need it for decoder_pre_mlp and post_ln
                if normalization == 'layernorm':
                    self.post_attention_layernorm = get_layer_norm(
                        hidden_size, layernorm_epsilon, persist_layer_norm, sequence_parallel
                    )
                elif normalization == 'layernorm1p':
                    self.post_attention_layernorm = LayerNorm1P(
                        hidden_size, layernorm_epsilon, sequence_parallel_enabled=sequence_parallel
                    )
                else:
                    self.post_attention_layernorm = MixedFusedRMSNorm(hidden_size, layernorm_epsilon)

        if self.layer_type == LayerType.decoder_pre_mlp:
            # skip MLP and cross attention
            return

        # the post_attention_layernorm is used for layermorm after mlp
        # need it for post_ln
        if self.layer_type == LayerType.retrieval_decoder_after_self_attn and self.transformer_block_type == 'post_ln':
            # Layernorm on the attention output
            if normalization == 'layernorm':
                self.post_attention_layernorm = get_layer_norm(
                    hidden_size, layernorm_epsilon, persist_layer_norm, sequence_parallel
                )
            elif normalization == 'layernorm1p':
                self.post_attention_layernorm = LayerNorm1P(
                    hidden_size, layernorm_epsilon, sequence_parallel_enabled=sequence_parallel
                )
            else:
                self.post_attention_layernorm = MixedFusedRMSNorm(hidden_size, layernorm_epsilon)

        if self.layer_type == LayerType.decoder or self.layer_type == LayerType.retrieval_encoder:
            self.inter_attention = ParallelAttention(
                init_method=init_method,
                output_layer_init_method=output_layer_init_method,
                layer_number=layer_number,
                num_attention_heads=num_attention_heads,
                hidden_size=hidden_size,
                attention_type=AttnType.cross_attn,
                attn_mask_type=AttnMaskType.padding,
                precision=precision,
                apply_query_key_layer_scaling=apply_query_key_layer_scaling,
                kv_channels=kv_channels,
                use_cpu_initialization=use_cpu_initialization,
                masked_softmax_fusion=masked_softmax_fusion,
                attention_dropout=attention_dropout,
                megatron_legacy=megatron_legacy,
                bias=bias,
                headscale=headscale,
                sequence_parallel=sequence_parallel,
                gradient_accumulation_fusion=gradient_accumulation_fusion,
                normalize_attention_scores=normalize_attention_scores,
            )
            # Normformer normalization
            if transformer_block_type == 'normformer':
                if normalization == 'layernorm':
                    self.post_inter_attention_normformer_norm = get_layer_norm(
                        hidden_size, layernorm_epsilon, persist_layer_norm, sequence_parallel
                    )
                elif normalization == 'layernorm1p':
                    self.post_inter_attention_normformer_norm = LayerNorm1P(
                        hidden_size, layernorm_epsilon, sequence_parallel_enabled=sequence_parallel
                    )
                else:
                    self.post_inter_attention_normformer_norm = MixedFusedRMSNorm(hidden_size, layernorm_epsilon)

            # Layernorm on the attention output.
            if normalization == 'layernorm':
                self.post_inter_attention_layernorm = get_layer_norm(
                    hidden_size, layernorm_epsilon, persist_layer_norm, sequence_parallel
                )
            elif normalization == 'layernorm1p':
                self.post_inter_attention_layernorm = LayerNorm1P(
                    hidden_size, layernorm_epsilon, sequence_parallel_enabled=sequence_parallel
                )
            else:
                self.post_inter_attention_layernorm = MixedFusedRMSNorm(hidden_size, layernorm_epsilon)
        elif (
            self.layer_type == LayerType.retrieval_decoder
            or self.layer_type == LayerType.retrieval_decoder_after_self_attn
        ):
            self.inter_attention = ParallelChunkedCrossAttention(
                init_method=init_method,
                output_layer_init_method=output_layer_init_method,
                layer_number=layer_number,
                num_attention_heads=num_attention_heads,
                hidden_size=hidden_size,
                precision=precision,
                apply_query_key_layer_scaling=apply_query_key_layer_scaling,
                kv_channels=kv_channels,
                use_cpu_initialization=use_cpu_initialization,
                masked_softmax_fusion=masked_softmax_fusion,
                attention_dropout=attention_dropout,
                megatron_legacy=megatron_legacy,
                chunk_size=chunk_size,
                bias=bias,
                headscale=headscale,
                gradient_accumulation_fusion=gradient_accumulation_fusion,
            )
            # Normformer normalization
            if transformer_block_type == 'normformer':
                if normalization == 'layernorm':
                    self.post_inter_attention_normformer_norm = get_layer_norm(
                        hidden_size, layernorm_epsilon, persist_layer_norm, sequence_parallel
                    )
                elif normalization == 'layernorm1p':
                    self.post_inter_attention_normformer_norm = LayerNorm1P(
                        hidden_size, layernorm_epsilon, sequence_parallel_enabled=sequence_parallel
                    )
                else:
                    self.post_inter_attention_normformer_norm = MixedFusedRMSNorm(hidden_size, layernorm_epsilon)

            # Layernorm on the attention output.
            if normalization == 'layernorm':
                self.post_inter_attention_layernorm = get_layer_norm(
                    hidden_size, layernorm_epsilon, persist_layer_norm, sequence_parallel
                )
            elif normalization == 'layernorm1p':
                self.post_inter_attention_layernorm = LayerNorm1P(
                    hidden_size, layernorm_epsilon, sequence_parallel_enabled=sequence_parallel
                )
            else:
                self.post_inter_attention_layernorm = MixedFusedRMSNorm(hidden_size, layernorm_epsilon)

        # MLP
        self.mlp = ParallelMLP(
            init_method=init_method,
            output_layer_init_method=output_layer_init_method,
            hidden_size=hidden_size,
            ffn_hidden_size=ffn_hidden_size,
            use_cpu_initialization=use_cpu_initialization,
            bias_activation_fusion=bias_activation_fusion,
            openai_gelu=openai_gelu,
            onnx_safe=onnx_safe,
            activation=activation,
            bias=bias,
            transformer_block_type=transformer_block_type,
            normalization=normalization,
            layernorm_epsilon=layernorm_epsilon,
            persist_layer_norm=persist_layer_norm,
            sequence_parallel=sequence_parallel,
            gradient_accumulation_fusion=gradient_accumulation_fusion,
            dropout=ffn_dropout,
        )

    def _get_bias_droput_add_func(self, transformer_block_type='pre_ln', position_after='attention'):
        """
        Returns a function that potentially fuses the dropout and bias addition.

        This function is particularly helpful for the normformer architecture that does not the fused kernel after attention layers, but can after the MLP.
        """
        # Normformer activations at this point have no bias vector since they've gone through another normalization layer.
        if transformer_block_type == 'normformer' and position_after == 'attention':
            bias_dropout_add_func = get_dropout_add(self.training)
        # Bias dropout add fused kernel
        elif self.bias and self.bias_dropout_add_fusion:
            if self.training:
                bias_dropout_add_func = bias_dropout_add_fused_train
            else:
                bias_dropout_add_func = bias_dropout_add_fused_inference
        # Bias dropout add non-fused kernel
        elif self.bias and not self.bias_dropout_add_fusion:
            bias_dropout_add_func = get_bias_dropout_add(self.training)
        # Dropout add non-fused kernel for a model without bias terms.
        else:
            bias_dropout_add_func = get_dropout_add(self.training)

        return bias_dropout_add_func

    def forward(
        self,
        hidden_states,
        attention_mask,
        encoder_output=None,
        enc_dec_attn_mask=None,
        layer_past=None,
        get_key_value=False,
        set_inference_key_value_memory=False,
        inference_max_sequence_len=None,
        rotary_pos_emb=None,  # list of positional embedding tensors, first one self attention, second one and third one are for cross attention (q, k)
        self_attention_relative_position_bias=None,
        cross_attention_relative_position_bias=None,
        checkpoint_core_attention=False,
    ):
        # Self attention.
        if rotary_pos_emb is not None:
            # self attention pos_emb is (q, q)
            self_attention_pos_emb = (rotary_pos_emb[0], rotary_pos_emb[0])
            cross_attention_pos_emb = (rotary_pos_emb[1], rotary_pos_emb[2])
        else:
            self_attention_pos_emb = None
            cross_attention_pos_emb = None

        if self.layer_type != LayerType.retrieval_decoder_after_self_attn:
            # hidden_states: [b, s, h]

            # Pre-LN: x -> LN -> MHA -> Residual -> LN -> MLP -> Residual
            # Post-LN: x -> MHA -> Residual -> LN -> MLP -> Residual -> LN
            # Normformer: x -> LN -> MHA -> LN -> Residual -> MLP (w/LN) -> Residual

            residual = hidden_states
            # Layer norm at the beginning of the transformer layer.
            if self.transformer_block_type in ['pre_ln', 'normformer']:
                hidden_states = self.input_layernorm(hidden_states)

            if self.is_adapter_available():
                key_infused_adapter = (
                    self.adapter_layer['key_infused_adapter'] if 'key_infused_adapter' in self.adapter_layer else None
                )
                value_infused_adapter = (
                    self.adapter_layer['value_infused_adapter']
                    if 'value_infused_adapter' in self.adapter_layer
                    else None
                )
            else:
                key_infused_adapter, value_infused_adapter = None, None

            attention_output, attention_bias = self.self_attention(
                hidden_states,
                attention_mask,
                layer_past=layer_past,
                get_key_value=get_key_value,
                set_inference_key_value_memory=set_inference_key_value_memory,
                inference_max_sequence_len=inference_max_sequence_len,
                rotary_pos_emb=self_attention_pos_emb,
                relative_position_bias=self_attention_relative_position_bias,
                checkpoint_core_attention=checkpoint_core_attention,
                key_infused_adapter=key_infused_adapter,
                value_infused_adapter=value_infused_adapter,
            )

            if get_key_value:
                attention_output, presents = attention_output

            # If normformer, apply norm on the output of the self attention.
            if self.transformer_block_type == 'normformer':
                # Normformer normalization
                attention_output = (
                    attention_output + attention_bias if attention_bias is not None else attention_output
                )
                attention_output = self.post_attention_normformer_norm(attention_output)
                attention_bias = None

            # jit scripting for a nn.module (with dropout) is not
            # trigerring the fusion kernel. For now, we use two
            # different nn.functional routines to account for varying
            # dropout semantics during training and inference phases.

            bias_dropout_add_func = self._get_bias_droput_add_func(
                transformer_block_type=self.transformer_block_type, position_after='attention'
            )
            if attention_bias is not None:
                attention_bias = attention_bias.expand_as(residual)

            layernorm_input = bias_dropout_add_func(attention_output, attention_bias, residual, self.hidden_dropout)
            # print(f"Layer: {self.layer_number} Attention checksum {layernorm_input.sum()}")

            if self.is_adapter_available():  # TODO: (@adithyre) need to find the correct place for this adapter
                adapter_1 = self.adapter_layer['adapter_1'] if 'adapter_1' in self.adapter_layer else None
                if adapter_1:
                    strategy = adapter_1.adapter_strategy
                    layernorm_input = self.forward_single_enabled_adapter_(
                        layernorm_input, adapter_1, adapter_name='adapter_1', adapter_strategy=strategy
                    )

            # Post-LN normalization after residual
            if self.transformer_block_type == 'post_ln':
                normalization_output = self.input_layernorm(layernorm_input)
                layernorm_input = normalization_output
            elif self.transformer_block_type in ['pre_ln', 'normformer']:
                # Layer norm post the self attention.
                normalization_output = self.post_attention_layernorm(layernorm_input)
        else:
            layernorm_input, normalization_output = hidden_states

        if self.layer_type == LayerType.decoder_pre_mlp:
            return layernorm_input, normalization_output

        if (
            self.layer_type == LayerType.decoder
            or self.layer_type == LayerType.retrieval_decoder
            or self.layer_type == LayerType.retrieval_encoder
            or self.layer_type == LayerType.retrieval_decoder_after_self_attn
        ):
            if (
                self.layer_type == LayerType.retrieval_decoder
                or self.layer_type == LayerType.retrieval_decoder_after_self_attn
            ):
                attention_output, attention_bias = self.inter_attention(
                    normalization_output,
                    enc_dec_attn_mask,
                    encoder_output=encoder_output,
                    rotary_pos_emb=cross_attention_pos_emb,
                    set_inference_key_value_memory=set_inference_key_value_memory,
                    inference_max_sequence_len=inference_max_sequence_len,
                    checkpoint_core_attention=checkpoint_core_attention,
                )
            else:
                if self.is_adapter_available():
                    inter_key_infused_adapter = (
                        self.adapter_layer['inter_key_infused_adapter']
                        if 'inter_key_infused_adapter' in self.adapter_layer
                        else None
                    )
                    inter_value_infused_adapter = (
                        self.adapter_layer['inter_value_infused_adapter']
                        if 'inter_value_infused_adapter' in self.adapter_layer
                        else None
                    )
                else:
                    inter_key_infused_adapter, inter_value_infused_adapter = None, None

                attention_output, attention_bias = self.inter_attention(
                    normalization_output,
                    enc_dec_attn_mask,
                    encoder_output=encoder_output,
                    rotary_pos_emb=cross_attention_pos_emb,
                    relative_position_bias=cross_attention_relative_position_bias,
                    checkpoint_core_attention=checkpoint_core_attention,
                    key_infused_adapter=inter_key_infused_adapter,
                    value_infused_adapter=inter_value_infused_adapter,
                )

            # If normformer, apply norm on the output of the self attention.
            if self.transformer_block_type == 'normformer':
                # Normformer normalization
                attention_output = (
                    attention_output + attention_bias if attention_bias is not None else attention_output
                )
                attention_output = self.post_inter_attention_normformer_norm(attention_output)
                attention_bias = None

            residual = layernorm_input

            bias_dropout_add_func = self._get_bias_droput_add_func(
                transformer_block_type=self.transformer_block_type, position_after='attention'
            )

            layernorm_input = bias_dropout_add_func(attention_output, attention_bias, residual, self.hidden_dropout)
            # print(f"Layer: {self.layer_number} Cross-Attention checksum {layernorm_input.sum()}")
            normalization_output = self.post_inter_attention_layernorm(layernorm_input)
            # Post-LN normalization after residual
            if self.transformer_block_type == 'post_ln':
                layernorm_input = normalization_output
        # MLP.
        if self.is_adapter_available():
            mlp_infused_adapter = (
                self.adapter_layer['mlp_infused_adapter'] if 'mlp_infused_adapter' in self.adapter_layer else None
            )
        else:
            mlp_infused_adapter = None

        mlp_output, mlp_bias = self.mlp(normalization_output, infused_adapter=mlp_infused_adapter)

        residual = layernorm_input

        bias_dropout_add_func = self._get_bias_droput_add_func(
            transformer_block_type=self.transformer_block_type, position_after='mlp'
        )

        output = bias_dropout_add_func(mlp_output, mlp_bias, residual, self.hidden_dropout)
        # print(f"Layer: {self.layer_number} MLP + Dropout + Residual checksum {output.sum()}")

        if self.transformer_block_type == 'post_ln':
            output = self.post_attention_layernorm(output)

        if get_key_value:
            output = [output, presents]

        if (
            self.is_adapter_available()
        ):  # TODO: (@adithyre) was able to move adapter_2 back to the end of the transformer after ptl 1.7 update.
            adapter_2 = self.adapter_layer['adapter_2'] if 'adapter_2' in self.adapter_layer else None
            if adapter_2:
                strategy = adapter_2.adapter_strategy
                output = self.forward_single_enabled_adapter_(
                    output, adapter_2, adapter_name='adapter_2', adapter_strategy=strategy
                )

        return output


class ParallelTransformerLayer(ParallelTransformerLayer_):
    def __init__(
        self,
        init_method,
        output_layer_init_method,
        layer_number,
        hidden_size,
        ffn_hidden_size,
        num_attention_heads,
        layer_type=LayerType.encoder,
        self_attn_mask_type=AttnMaskType.padding,
        fp32_residual_connection=False,
        precision=16,
        apply_query_key_layer_scaling=True,
        kv_channels=None,
        layernorm_epsilon=1e-5,
        hidden_dropout=0.1,
        bias_dropout_add_fusion=True,
        persist_layer_norm=False,
        use_cpu_initialization=False,
        bias_activation_fusion=True,
        openai_gelu=False,
        onnx_safe=False,
        masked_softmax_fusion=True,
        attention_dropout=0.1,
        activation='gelu',
        megatron_legacy=False,
        bias=True,
        chunk_size=64,
        normalization='layernorm',
        transformer_block_type='pre_ln',
        headscale=False,
        activations_checkpoint_granularity=None,
        sequence_parallel=False,
        gradient_accumulation_fusion=False,
    ):
        super(ParallelTransformerLayer, self).__init__(
            init_method=init_method,
            output_layer_init_method=output_layer_init_method,
            layer_number=layer_number,
            hidden_size=hidden_size,
            ffn_hidden_size=ffn_hidden_size,
            num_attention_heads=num_attention_heads,
            layer_type=layer_type,
            self_attn_mask_type=self_attn_mask_type,
            fp32_residual_connection=fp32_residual_connection,
            precision=precision,
            apply_query_key_layer_scaling=apply_query_key_layer_scaling,
            kv_channels=kv_channels,
            layernorm_epsilon=layernorm_epsilon,
            hidden_dropout=hidden_dropout,
            bias_dropout_add_fusion=bias_dropout_add_fusion,
            persist_layer_norm=persist_layer_norm,
            use_cpu_initialization=use_cpu_initialization,
            bias_activation_fusion=bias_activation_fusion,
            openai_gelu=openai_gelu,
            onnx_safe=onnx_safe,
            masked_softmax_fusion=masked_softmax_fusion,
            attention_dropout=attention_dropout,
            activation=activation,
            megatron_legacy=megatron_legacy,
            bias=bias,
            chunk_size=chunk_size,
            normalization=normalization,
            transformer_block_type=transformer_block_type,
            headscale=headscale,
            activations_checkpoint_granularity=activations_checkpoint_granularity,
            sequence_parallel=sequence_parallel,
            gradient_accumulation_fusion=gradient_accumulation_fusion,
        )

        if precision == 32:
            self.dtype = torch.float32
        elif precision == 16:
            self.dtype = torch.float16
        elif precision == 'bf16':
            self.dtype = torch.bfloat16
        else:
            raise ValueError

    def forward(
        self,
        hidden_states,
        attention_mask,
        encoder_output=None,
        enc_dec_attn_mask=None,
        rotary_pos_emb=None,
        layer_past=None,
        get_key_value=False,
        set_inference_key_value_memory=False,
        inference_max_sequence_len=None,
        self_attention_relative_position_bias=None,
        cross_attention_relative_position_bias=None,
        checkpoint_core_attention=False,
    ):
        if self.dtype == torch.float32:
            return super().forward(
                hidden_states,
                attention_mask,
                encoder_output,
                enc_dec_attn_mask,
                layer_past,
                get_key_value,
                set_inference_key_value_memory,
                inference_max_sequence_len,
                rotary_pos_emb,
                self_attention_relative_position_bias,
                cross_attention_relative_position_bias,
                checkpoint_core_attention,
            )
        with torch.autocast(device_type="cuda", dtype=self.dtype):
            return super().forward(
                hidden_states,
                attention_mask,
                encoder_output,
                enc_dec_attn_mask,
                layer_past,
                get_key_value,
                set_inference_key_value_memory,
                inference_max_sequence_len,
                rotary_pos_emb,
                self_attention_relative_position_bias,
                cross_attention_relative_position_bias,
                checkpoint_core_attention,
            )


class AutocastTransformerLayer(TransformerLayer):
    def __init__(
        self,
        hidden_size: int,
        ffn_hidden_size: int,
        layernorm_epsilon: float,
        num_attention_heads: int,
        init_method: Callable,
        output_layer_init_method: Callable,
        hidden_dropout: float,
        attention_dropout: float,
        layer_number: Optional[int] = None,
        kv_channels: Optional[int] = None,
        self_attn_mask_type: str = "causal",
        tp_group: Optional[Any] = None,
        tp_size: int = 1,
        params_dtype: torch.dtype = torch.float32,
        get_rng_state_tracker: Optional[Callable] = None,
        fuse_wgrad_accumulation: bool = False,
        apply_query_key_layer_scaling: bool = True,
        attention_softmax_in_fp32: bool = False,
        seq_length: Optional[int] = None,
        micro_batch_size: Optional[int] = None,
        sequence_parallel: bool = False,
        apply_residual_connection_post_layernorm: bool = False,
        output_layernorm: bool = False,
        layer_type: str = "encoder",
        drop_path_rate: float = 0,
        use_emha: bool = False,
        autocast_dtype: Any = 16,
    ) -> None:
        super().__init__(
            hidden_size=hidden_size,
            ffn_hidden_size=ffn_hidden_size,
            layernorm_epsilon=layernorm_epsilon,
            num_attention_heads=num_attention_heads,
            init_method=init_method,
            output_layer_init_method=output_layer_init_method,
            hidden_dropout=hidden_dropout,
            attention_dropout=attention_dropout,
            layer_number=layer_number,
            kv_channels=kv_channels,
            self_attn_mask_type=self_attn_mask_type,
            tp_group=tp_group,
            tp_size=tp_size,
            params_dtype=params_dtype,
            get_rng_state_tracker=get_rng_state_tracker,
            fuse_wgrad_accumulation=fuse_wgrad_accumulation,
            apply_query_key_layer_scaling=apply_query_key_layer_scaling,
            attention_softmax_in_fp32=attention_softmax_in_fp32,
            seq_length=seq_length,
            micro_batch_size=micro_batch_size,
            sequence_parallel=sequence_parallel,
            apply_residual_connection_post_layernorm=apply_residual_connection_post_layernorm,
            output_layernorm=output_layernorm,
            layer_type=layer_type,
            drop_path_rate=drop_path_rate,
            set_parallel_mode=tp_size > 1,
            fuse_qkv_params=True,
        )
        # use_emha=use_emha,

        if autocast_dtype == 32:
            self.dtype = torch.float32
        elif autocast_dtype == 16:
            self.dtype = torch.float16
        elif autocast_dtype == 'bf16':
            self.dtype = torch.bfloat16
        else:
            raise ValueError

    def forward(
        self,
        hidden_states: torch.Tensor,
        attention_mask: torch.Tensor,
        encoder_output: Optional[torch.Tensor] = None,
        enc_dec_attn_mask: Optional[torch.Tensor] = None,
        inference_params: Optional[Any] = None,
        is_first_microbatch: Optional[bool] = None,
        checkpoint_core_attention: Optional[bool] = False,
    ) -> torch.Tensor:
        if self.dtype == torch.float32:
            return super().forward(
                hidden_states,
                attention_mask,
                encoder_output=encoder_output,
                enc_dec_attn_mask=enc_dec_attn_mask,
                inference_params=inference_params,
                is_first_microbatch=is_first_microbatch,
                checkpoint_core_attention=checkpoint_core_attention,
            )
        with torch.autocast(device_type="cuda", dtype=self.dtype):
            return super().forward(
                hidden_states,
                attention_mask,
                encoder_output=encoder_output,
                enc_dec_attn_mask=enc_dec_attn_mask,
                inference_params=inference_params,
                is_first_microbatch=is_first_microbatch,
                checkpoint_core_attention=checkpoint_core_attention,
            )


class ParallelTransformer(MegatronModule):
    """Transformer class."""

    def __init__(
        self,
        init_method,
        output_layer_init_method,
        num_layers,
        hidden_size,
        ffn_hidden_size,
        num_attention_heads,
        apply_query_key_layer_scaling=True,
        kv_channels=None,
        layer_type=LayerType.encoder,  # it can be a list of types or single type
        self_attn_mask_type=AttnMaskType.padding,
        pre_process=True,
        post_process=True,
        precision=16,
        fp32_residual_connection=False,
        activations_checkpoint_method=None,
        activations_checkpoint_num_layers=None,
        layernorm_epsilon=1e-5,
        hidden_dropout=0.1,
        attention_dropout=0.1,
        ffn_dropout=0.0,
        use_cpu_initialization=False,
        bias_activation_fusion=True,
        bias_dropout_add_fusion=True,
        masked_softmax_fusion=True,
        gradient_accumulation_fusion=False,
        persist_layer_norm=False,
        openai_gelu=False,
        onnx_safe=False,
        activation='gelu',
        model_type=ModelType.encoder_or_decoder,
        megatron_legacy=False,
        bias=True,
        chunk_size=64,
        normalization='layernorm',
        transformer_block_type='pre_ln',
        headscale=False,
        layer_number_offset=0,  # this is use only for attention norm_factor scaling
        activations_checkpoint_granularity=None,
        activations_checkpoint_layers_per_pipeline=None,
        sequence_parallel=False,
<<<<<<< HEAD
        transformer_engine=False,
        fp8=False,
        fp8_e4m3=False,
        fp8_hybrid=False,
        fp8_margin=0,
        fp8_interval=1,
        fp8_amax_history_len=1,
        fp8_amax_compute_algo='most_recent',
        use_emha=False,
=======
        gradient_accumulation_fusion=False,
        normalize_attention_scores=True,
>>>>>>> d933ee83
    ):
        super(ParallelTransformer, self).__init__()

        if kv_channels is None:
            assert (
                hidden_size % num_attention_heads == 0
            ), 'hidden_size must be divisible by num_attention_heads if kv_channels is None'
            kv_channels = hidden_size // num_attention_heads

        self.fp32_residual_connection = fp32_residual_connection
        self.pre_process = pre_process
        self.post_process = post_process
        self.input_tensor = None
        self.self_attn_mask_type = self_attn_mask_type
        self.model_type = model_type
        self.normalization = normalization
        self.transformer_block_type = transformer_block_type
        self.layer_type = layer_type

        self.activations_checkpoint_method = activations_checkpoint_method
        self.activations_checkpoint_num_layers = activations_checkpoint_num_layers
        self.activations_checkpoint_granularity = activations_checkpoint_granularity
        self.activations_checkpoint_layers_per_pipeline = activations_checkpoint_layers_per_pipeline

        if self.activations_checkpoint_granularity:
            if self.activations_checkpoint_granularity == 'selective':
                if self.activations_checkpoint_method == 'uniform':
                    logging.info(
                        (
                            f'Using uniform activation checkpointing with granularity selective forces all layers to use checkpointing.'
                        )
                    )
                elif self.activations_checkpoint_method == 'block':
                    logging.info(
                        (
                            f'Using block activation checkpointing requires activations_checkpoint_num_layers to be set.'
                            f'Got: {self.activations_checkpoint_num_layers}. Setting to 1 by default.'
                        )
                    )
                else:
                    raise ValueError(
                        f'activations_checkpoint_method should be "uniform" or "block" when using granularity selective.'
                    )
            elif self.activations_checkpoint_granularity == 'full':
                if self.activations_checkpoint_method in ['uniform', 'block']:
                    if not self.activations_checkpoint_num_layers:
                        logging.info(
                            (
                                f'Using uniform or block activation checkpointing requires activations_checkpoint_num_layers to be set.'
                                f'Got: {self.activations_checkpoint_num_layers}. Setting to 1 by default.'
                            )
                        )
                else:
                    raise ValueError(
                        f'activations_checkpoint_method should be "uniform" or "block" when using granularity full.'
                    )
            else:
                raise ValueError(f'activations_checkpoint_granularity should be "selective" or "full".')

        self.sequence_parallel = sequence_parallel
        self.transformer_engine = transformer_engine
        self.fp8 = fp8
        self.fp8_e4m3 = fp8_e4m3
        self.fp8_hybrid = fp8_hybrid
        self.fp8_margin = fp8_margin
        self.fp8_interval = fp8_interval
        self.fp8_amax_history_len = fp8_amax_history_len
        self.fp8_amax_compute_algo = fp8_amax_compute_algo

        self.fp8_recipe = None

        if self.fp8:
            if self.fp8_e4m3:
                fp8_format = recipe.Format.E4M3
            elif self.fp8_hybrid:
                fp8_format = recipe.Format.HYBRID
            self.fp8_recipe = recipe.DelayedScaling(
                margin=self.fp8_margin,
                interval=self.fp8_interval,
                fp8_format=fp8_format,
                amax_history_len=self.fp8_amax_history_len,
                amax_compute_algo=self.fp8_amax_compute_algo,
            )

        self.is_first_microbatch = True
        self.microbatch_count = 0  # transformer engine forward needs to know if it is working on the first microbatch
        self.checkpoint_core_attention = (
            activations_checkpoint_granularity == 'selective'
        )  # transformer engine forward allows for more granular selective checkpointing

        if self.model_type == ModelType.encoder_or_decoder:
            assert (
                num_layers % parallel_state.get_pipeline_model_parallel_world_size() == 0
            ), 'num_layers must be divisible by pipeline_model_parallel_size'

        # TODO: Add similar assert for encoder-decoder.

        self.num_layers = self.get_num_layers(num_layers)
        # Transformer layers.
        def build_layer(layer_number):
            if isinstance(layer_type, list):
                lt = layer_type[layer_number - 1]
            else:
                lt = layer_type
<<<<<<< HEAD

            if self.transformer_engine:
                return AutocastTransformerLayer(
                    hidden_size=hidden_size,
                    ffn_hidden_size=ffn_hidden_size,
                    layernorm_epsilon=layernorm_epsilon,
                    num_attention_heads=num_attention_heads,
                    init_method=init_method,
                    output_layer_init_method=output_layer_init_method,
                    hidden_dropout=hidden_dropout,
                    attention_dropout=attention_dropout,
                    layer_number=layer_number + layer_number_offset,
                    kv_channels=kv_channels,
                    self_attn_mask_type=self_attn_mask_type.name,
                    tp_size=parallel_state.get_tensor_model_parallel_world_size(),
                    params_dtype=torch.float32,  # dtype params are initialized in
                    get_rng_state_tracker=tensor_parallel.random.get_cuda_rng_tracker,
                    fuse_wgrad_accumulation=gradient_accumulation_fusion,
                    apply_query_key_layer_scaling=apply_query_key_layer_scaling,
                    seq_length=None,  # used for jit warmup
                    micro_batch_size=None,  # used for jit warmup
                    sequence_parallel=sequence_parallel,
                    apply_residual_connection_post_layernorm=False,
                    autocast_dtype=precision,
                    use_emha=use_emha,
                )
            else:
                return ParallelTransformerLayer(
                    init_method=init_method,
                    output_layer_init_method=output_layer_init_method,
                    layer_number=layer_number + layer_number_offset,
                    hidden_size=hidden_size,
                    ffn_hidden_size=ffn_hidden_size,
                    num_attention_heads=num_attention_heads,
                    apply_query_key_layer_scaling=apply_query_key_layer_scaling,
                    kv_channels=kv_channels,
                    layer_type=lt,
                    self_attn_mask_type=self_attn_mask_type,
                    precision=precision,
                    fp32_residual_connection=fp32_residual_connection,
                    layernorm_epsilon=layernorm_epsilon,
                    hidden_dropout=hidden_dropout,
                    attention_dropout=attention_dropout,
                    use_cpu_initialization=use_cpu_initialization,
                    bias_activation_fusion=bias_activation_fusion,
                    bias_dropout_add_fusion=bias_dropout_add_fusion,
                    masked_softmax_fusion=masked_softmax_fusion,
                    gradient_accumulation_fusion=gradient_accumulation_fusion,
                    persist_layer_norm=persist_layer_norm,
                    openai_gelu=openai_gelu,
                    onnx_safe=onnx_safe,
                    activation=activation,
                    megatron_legacy=megatron_legacy,
                    bias=bias,
                    chunk_size=chunk_size,
                    normalization=normalization,
                    transformer_block_type=transformer_block_type,
                    headscale=headscale,
                    activations_checkpoint_granularity=activations_checkpoint_granularity,
                    sequence_parallel=sequence_parallel,
                )
=======
            return ParallelTransformerLayer(
                init_method=init_method,
                output_layer_init_method=output_layer_init_method,
                layer_number=layer_number + layer_number_offset,
                hidden_size=hidden_size,
                ffn_hidden_size=ffn_hidden_size,
                num_attention_heads=num_attention_heads,
                apply_query_key_layer_scaling=apply_query_key_layer_scaling,
                kv_channels=kv_channels,
                layer_type=lt,
                self_attn_mask_type=self_attn_mask_type,
                precision=precision,
                fp32_residual_connection=fp32_residual_connection,
                layernorm_epsilon=layernorm_epsilon,
                hidden_dropout=hidden_dropout,
                attention_dropout=attention_dropout,
                ffn_dropout=ffn_dropout,
                use_cpu_initialization=use_cpu_initialization,
                bias_activation_fusion=bias_activation_fusion,
                bias_dropout_fusion=bias_dropout_fusion,
                masked_softmax_fusion=masked_softmax_fusion,
                persist_layer_norm=persist_layer_norm,
                openai_gelu=openai_gelu,
                onnx_safe=onnx_safe,
                activation=activation,
                megatron_legacy=megatron_legacy,
                bias=bias,
                chunk_size=chunk_size,
                normalization=normalization,
                transformer_block_type=transformer_block_type,
                headscale=headscale,
                activations_checkpoint_granularity=activations_checkpoint_granularity,
                sequence_parallel=sequence_parallel,
                gradient_accumulation_fusion=gradient_accumulation_fusion,
                normalize_attention_scores=normalize_attention_scores,
            )
>>>>>>> d933ee83

        if parallel_state.get_virtual_pipeline_model_parallel_world_size() is not None:
            assert num_layers % parallel_state.get_virtual_pipeline_model_parallel_world_size() == 0, (
                'num_layers_per_stage must be divisible by ' 'virtual_pipeline_model_parallel_size'
            )

            assert self.model_type.value != 2, f'virtual pipeline parallel currently only supported for GPT'

            # Number of layers in each model chunk is the number of layers in the stage,
            # divided by the number of model chunks in a stage.
            self.num_layers = self.num_layers // parallel_state.get_virtual_pipeline_model_parallel_world_size()
            # With 8 layers, 2 stages, and 4 model chunks, we want an assignment of
            # layers to stages like (each list is a model chunk):
            # Stage 0: [0]  [2]  [4]  [6]
            # Stage 1: [1]  [3]  [5]  [7]
            # With 8 layers, 2 stages, and 2 virtual stages, we want an assignment of
            # layers to stages like (each list is a model chunk):
            # Stage 0: [0, 1]  [4, 5]
            # Stage 1: [2, 3]  [6, 7]
            offset = parallel_state.get_virtual_pipeline_model_parallel_rank() * (
                num_layers // parallel_state.get_virtual_pipeline_model_parallel_world_size()
            ) + (parallel_state.get_pipeline_model_parallel_rank() * self.num_layers)
        else:
            # Each stage gets a contiguous set of layers.
            if (
                self.model_type == ModelType.encoder_and_decoder
                and parallel_state.get_pipeline_model_parallel_world_size() > 1
            ):
                pipeline_rank = parallel_state.get_pipeline_model_parallel_rank()
                if layer_type == LayerType.encoder:
                    offset = pipeline_rank * self.num_layers
                else:
                    num_ranks_in_enc = parallel_state.get_pipeline_model_parallel_split_rank()
                    offset = (pipeline_rank - num_ranks_in_enc) * self.num_layers
            else:
                offset = parallel_state.get_pipeline_model_parallel_rank() * self.num_layers

        self.layers = torch.nn.ModuleList([build_layer(i + 1 + offset) for i in range(self.num_layers)])

        if self.post_process and self.transformer_block_type != 'post_ln':
            # Final layer norm before output.
            if normalization == 'layernorm':
                self.final_layernorm = get_layer_norm(
                    hidden_size, layernorm_epsilon, persist_layer_norm, sequence_parallel=sequence_parallel
                )
            elif normalization == 'layernorm1p':
                self.final_layernorm = LayerNorm1P(
                    hidden_size, layernorm_epsilon, sequence_parallel_enabled=sequence_parallel
                )
            else:
                self.final_layernorm = MixedFusedRMSNorm(hidden_size, layernorm_epsilon)

    def _get_layer(self, layer_number):
        return self.layers[layer_number]

    def get_num_layers(self, num_layers):
        """Compute the number of transformer layers resident on the current rank."""
        if parallel_state.get_pipeline_model_parallel_world_size() > 1:
            if self.model_type == ModelType.encoder_and_decoder:
                assert parallel_state.get_pipeline_model_parallel_split_rank() is not None
                num_ranks_in_encoder = parallel_state.get_pipeline_model_parallel_split_rank()
                num_ranks_in_decoder = parallel_state.get_pipeline_model_parallel_world_size() - num_ranks_in_encoder
                if self.layer_type == LayerType.encoder:
                    assert (
                        num_layers % num_ranks_in_encoder == 0
                    ), 'num_layers must be divisible by number of ranks given to encoder'
                elif self.layer_type == LayerType.decoder:
                    assert (
                        num_layers % num_ranks_in_decoder == 0
                    ), 'num_layers must be divisible by number of ranks given to decoder'
                else:
                    raise ValueError(f"Unknown layer type {self.layer_type}")

                if parallel_state.is_pipeline_stage_before_split():
                    num_layers = num_layers // num_ranks_in_encoder
                else:
                    num_layers = num_layers // num_ranks_in_decoder
            else:
                assert (
                    num_layers % parallel_state.get_pipeline_model_parallel_world_size() == 0
                ), 'num_layers must be divisible by pipeline_model_parallel_size'
                num_layers = num_layers // parallel_state.get_pipeline_model_parallel_world_size()

        return num_layers

    def _checkpointed_forward(
        self,
        hidden_states,
        attention_mask,
        encoder_output,
        enc_dec_attn_mask,
        rotary_pos_emb,
        self_attention_relative_position_bias,
        cross_attention_relative_position_bias,
        checkpoint_activations_all_layers,
    ):
        """Forward method with activation checkpointing."""

        def custom(start, end):
            if self.transformer_engine:

                def custom_forward(*inputs):
                    hidden_states = inputs[0]
                    attention_mask = inputs[1]
                    encoder_output = inputs[2]
                    enc_dec_attn_mask = inputs[3]
                    rotary_pos_emb = inputs[4]
                    self_attention_relative_position_bias = inputs[5]
                    cross_attention_relative_position_bias = inputs[6]
                    for index in range(start, end):
                        layer = self._get_layer(index)
                        hidden_states = layer(
                            hidden_states,
                            attention_mask,
                            encoder_output=encoder_output,
                            enc_dec_attn_mask=enc_dec_attn_mask,
                            inference_params=None,
                            is_first_microbatch=self.is_first_microbatch,
                            checkpoint_core_attention=False,
                        )

                    return hidden_states

            else:

                def custom_forward(*inputs):
                    if len(inputs) == 9:
                        hidden_states = inputs[0]
                        attention_mask = inputs[1]
                        encoder_output = inputs[2]
                        enc_dec_attn_mask = inputs[3]
                        rotary_pos_emb = (inputs[4], inputs[5], inputs[6])
                        self_attention_relative_position_bias = inputs[7]
                        cross_attention_relative_position_bias = inputs[8]
                    elif len(inputs) == 10:
                        hidden_states = (inputs[0], inputs[1])
                        attention_mask = inputs[2]
                        encoder_output = inputs[3]
                        enc_dec_attn_mask = inputs[4]
                        rotary_pos_emb = (inputs[5], inputs[6], inputs[7])
                        self_attention_relative_position_bias = inputs[8]
                        cross_attention_relative_position_bias = inputs[9]
                    else:
                        hidden_states = inputs[0]
                        attention_mask = inputs[1]
                        encoder_output = inputs[2]
                        enc_dec_attn_mask = inputs[3]
                        rotary_pos_emb = inputs[4]
                        self_attention_relative_position_bias = inputs[5]
                        cross_attention_relative_position_bias = inputs[6]
                    for index in range(start, end):
                        layer = self._get_layer(index)
                        hidden_states = layer(
                            hidden_states,
                            attention_mask,
                            encoder_output,
                            enc_dec_attn_mask,
                            rotary_pos_emb,
                            self_attention_relative_position_bias,
                            cross_attention_relative_position_bias,
                        )
                        if isinstance(hidden_states, tuple):
                            pass
                        else:
                            hidden_states = hidden_states.contiguous()
                    return hidden_states

            return custom_forward

        # Make sure memory is freed.
        tensor_parallel.reset_checkpointed_activations_memory_buffer()

        if self.activations_checkpoint_method == 'uniform':
            # Uniformly divide the total number of Transformer layers and checkpoint
            # the input activation of each divided chunk.
            # A method to further reduce memory usage reducing checkpoints.
            l = 0
            while l < self.num_layers:
                if isinstance(hidden_states, tuple):
                    hidden_tuple = (hidden_states[0], hidden_states[1])
                else:
                    hidden_tuple = (hidden_states,)
                middle_tuple = (
                    attention_mask,
                    encoder_output,
                    enc_dec_attn_mask,
                )

                if rotary_pos_emb is None:
                    rot_tuple = (rotary_pos_emb,)
                else:
                    rot_tuple = (rotary_pos_emb[0], rotary_pos_emb[1], rotary_pos_emb[2])

                final_tuple = (self_attention_relative_position_bias, cross_attention_relative_position_bias)
                arg_tuple = hidden_tuple + middle_tuple + rot_tuple + final_tuple

                if self.transformer_engine:
                    hidden_states = te_checkpoint(
                        custom(l, l + self.activations_checkpoint_num_layers),
                        False,
                        tensor_parallel.random.get_cuda_rng_tracker,
                        parallel_state.get_tensor_model_parallel_group(),
                        *arg_tuple,
                    )
                else:
                    hidden_states = tensor_parallel.checkpoint(
                        custom(l, l + self.activations_checkpoint_num_layers), False, *arg_tuple
                    )
                l += self.activations_checkpoint_num_layers
        elif self.activations_checkpoint_method == 'block':
            # When pipeline-parallel size > 1 and 'num_micro_batches_with_partial_activation_checkpoints' = int,
            # pipeline scheduling can force to checkpoint all layers or partial layers in a micro-batch.
            if checkpoint_activations_all_layers:
                activations_checkpoint_num_layers = self.num_layers
            else:
                activations_checkpoint_num_layers = self.activations_checkpoint_num_layers
                if (
                    parallel_state.get_pipeline_model_parallel_world_size() > 0
                    and self.activations_checkpoint_layers_per_pipeline is not None
                ):
                    # Decrease the number of layers to checkpoint at later pipeline stages
                    activations_checkpoint_num_layers -= int(
                        parallel_state.get_pipeline_model_parallel_rank()
                        * self.activations_checkpoint_layers_per_pipeline
                    )
            # Checkpoint the input activation of only a set number of individual
            # Transformer layers and skip the rest.
            # A method fully use the device memory removing redundant re-computation.
            for l in range(self.num_layers):
                if isinstance(hidden_states, tuple):
                    hidden_tuple = (hidden_states[0], hidden_states[1])
                else:
                    hidden_tuple = (hidden_states,)
                middle_tuple = (
                    attention_mask,
                    encoder_output,
                    enc_dec_attn_mask,
                )

                if rotary_pos_emb is None:
                    rot_tuple = (rotary_pos_emb,)
                else:
                    rot_tuple = (rotary_pos_emb[0], rotary_pos_emb[1], rotary_pos_emb[2])

                final_tuple = (self_attention_relative_position_bias, cross_attention_relative_position_bias)
                arg_tuple = hidden_tuple + middle_tuple + rot_tuple + final_tuple

                if l < activations_checkpoint_num_layers:
                    if self.transformer_engine:
                        hidden_states = te_checkpoint(
                            custom(l, l + 1),
                            False,
                            tensor_parallel.random.get_cuda_rng_tracker,
                            parallel_state.get_tensor_model_parallel_group(),
                            *arg_tuple,
                        )
                    else:
                        hidden_states = tensor_parallel.checkpoint(custom(l, l + 1), False, *arg_tuple)
                else:
                    hidden_states = custom(l, l + 1)(*arg_tuple)
        else:
            raise ValueError("Invalid activation checkpoint method.")

        return hidden_states

    def set_input_tensor(self, input_tensor):
        """Set input tensor to be used instead of forward()'s input.

        When doing pipeline parallelism the input from the previous
        stage comes from communication, not from the input, so the
        model's forward_step_func won't have it. This function is thus
        used by internal code to bypass the input provided by the
        forward_step_func"""
        self.input_tensor = input_tensor

    def forward(
        self,
        hidden_states,
        attention_mask,
        layer_past=None,
        get_key_value=False,
        encoder_output=None,
        enc_dec_attn_mask=None,
        set_inference_key_value_memory=False,
        inference_max_sequence_len=None,
        rotary_pos_emb=None,  # list of positional embedding tensors, first one self attention, second one and third one are for cross attention (q, k)
        retrieved_emb=None,  # tensor of retrieved embedding of shape [b, k, r, n, d]
        self_attention_relative_position_bias=None,
        cross_attention_relative_position_bias=None,
        checkpoint_activations_all_layers=None,
    ):
        # Checks.
        if inference_max_sequence_len:
            assert self.activations_checkpoint_method is None, 'inference does not work with activation checkpointing'

        if layer_past is not None:
            assert get_key_value, 'for not None values in layer_past, ' 'expected get_key_value to be set'
        if get_key_value:
            assert self.activations_checkpoint_method is None, (
                'get_key_value does not work with ' 'activation checkpointing'
            )

        if not self.pre_process:
            # See set_input_tensor()
            hidden_states = self.input_tensor

        # TODO: @Yi Dong, what should this be?
        if retrieved_emb is not None:
            assert len(retrieved_emb.shape) == 5
            # this is retrieval decoder, need special transpose
            encoder_output = rearrange(retrieved_emb, 'b k r n d -> k r n b d').contiguous()

        """
        is_first_microbatch is an optimization parameter for transformer engine.
        It indicates if the current step in the forward pass is the first in a gradient accumulation cycle.
        If set, FP8 weights are cached and some minor optimizations are applied to fuse_wgrad_accumulation
        """
        from apex.transformer.pipeline_parallel.utils import _GLOBAL_NUM_MICROBATCHES_CALCULATOR

        num_micro_batches = getattr(_GLOBAL_NUM_MICROBATCHES_CALCULATOR, 'num_micro_batches', 1)

        if self.sequence_parallel:
            rng_context = tensor_parallel.random.get_cuda_rng_tracker().fork()
        else:
            rng_context = nullcontext()

        with rng_context:
            # fp8_autocast will not do anything if TE or FP8 isn't used
            fp8_group = None
            if parallel_state.model_parallel_is_initialized():
                fp8_group = parallel_state.get_data_parallel_group()
            with fp8_autocast(
                enabled=self.fp8, fp8_recipe=self.fp8_recipe, fp8_group=fp8_group,
            ):
                if self.activations_checkpoint_granularity == 'full':
                    hidden_states = self._checkpointed_forward(
                        hidden_states,
                        attention_mask,
                        encoder_output,
                        enc_dec_attn_mask,
                        rotary_pos_emb,
                        self_attention_relative_position_bias,
                        cross_attention_relative_position_bias,
                        checkpoint_activations_all_layers,
                    )
                else:
                    if get_key_value:
                        presents = []

                    for index in range(self.num_layers):
                        layer = self._get_layer(index)
                        past = None

                        if layer_past is not None:
                            past = layer_past[index]

                        if self.activations_checkpoint_granularity == 'selective':
                            # When pipeline-parallel size > 1 and 'num_micro_batches_with_partial_activation_checkpoints' = int,
                            # pipeline scheduling can force to checkpoint all layers or partial layers in a micro-batch.
                            if (
                                checkpoint_activations_all_layers == True
                                or self.activations_checkpoint_method == 'uniform'
                            ):
                                checkpoint_core_attention = True
                            elif self.activations_checkpoint_method == 'block':
                                activations_checkpoint_num_layers = self.activations_checkpoint_num_layers
                                # Decrease the number of layers to checkpoint at later pipeline stages
                                if self.activations_checkpoint_layers_per_pipeline is not None:
                                    activations_checkpoint_num_layers -= int(
                                        parallel_state.get_pipeline_model_parallel_rank()
                                        * self.activations_checkpoint_layers_per_pipeline
                                    )
                                checkpoint_core_attention = index < activations_checkpoint_num_layers
                        else:
                            checkpoint_core_attention = False

                        if self.transformer_engine:

                            inference_params = None

                            hidden_states = layer(
                                hidden_states,
                                attention_mask,
                                encoder_output=encoder_output,
                                enc_dec_attn_mask=enc_dec_attn_mask,
                                inference_params=inference_params,
                                is_first_microbatch=self.is_first_microbatch,
                                checkpoint_core_attention=checkpoint_core_attention,
                            )

                        else:
                            hidden_states = layer(
                                hidden_states,
                                attention_mask,
                                encoder_output=encoder_output,
                                enc_dec_attn_mask=enc_dec_attn_mask,
                                layer_past=past,
                                get_key_value=get_key_value,
                                set_inference_key_value_memory=set_inference_key_value_memory,
                                inference_max_sequence_len=inference_max_sequence_len,
                                rotary_pos_emb=rotary_pos_emb,
                                self_attention_relative_position_bias=self_attention_relative_position_bias,
                                cross_attention_relative_position_bias=cross_attention_relative_position_bias,
                                checkpoint_core_attention=checkpoint_core_attention,
                            )

        # Skip counter update for eval and activation checkpointing
        if torch.is_grad_enabled() and self.training:
            self.microbatch_count += 1
            if self.microbatch_count % num_micro_batches == 0:
                self.microbatch_count = 0
                self.is_first_microbatch = True
            else:
                self.is_first_microbatch = False

        output = hidden_states

        # Final layer norm.
        if self.post_process:
            # only apply the final_layernorm for pre-ln
            if self.transformer_block_type != 'post_ln':
                output = self.final_layernorm(hidden_states)

        if get_key_value:
            output = [output, presents]

        return output<|MERGE_RESOLUTION|>--- conflicted
+++ resolved
@@ -1139,11 +1139,7 @@
         headscale=False,
         activations_checkpoint_granularity=None,
         sequence_parallel=False,
-<<<<<<< HEAD
-=======
-        gradient_accumulation_fusion=False,
         normalize_attention_scores=True,
->>>>>>> d933ee83
     ):
         super(ParallelTransformerLayer_, self).__init__()
 
@@ -1882,7 +1878,6 @@
         activations_checkpoint_granularity=None,
         activations_checkpoint_layers_per_pipeline=None,
         sequence_parallel=False,
-<<<<<<< HEAD
         transformer_engine=False,
         fp8=False,
         fp8_e4m3=False,
@@ -1892,10 +1887,7 @@
         fp8_amax_history_len=1,
         fp8_amax_compute_algo='most_recent',
         use_emha=False,
-=======
-        gradient_accumulation_fusion=False,
         normalize_attention_scores=True,
->>>>>>> d933ee83
     ):
         super(ParallelTransformer, self).__init__()
 
@@ -2000,7 +1992,6 @@
                 lt = layer_type[layer_number - 1]
             else:
                 lt = layer_type
-<<<<<<< HEAD
 
             if self.transformer_engine:
                 return AutocastTransformerLayer(
@@ -2061,45 +2052,8 @@
                     headscale=headscale,
                     activations_checkpoint_granularity=activations_checkpoint_granularity,
                     sequence_parallel=sequence_parallel,
-                )
-=======
-            return ParallelTransformerLayer(
-                init_method=init_method,
-                output_layer_init_method=output_layer_init_method,
-                layer_number=layer_number + layer_number_offset,
-                hidden_size=hidden_size,
-                ffn_hidden_size=ffn_hidden_size,
-                num_attention_heads=num_attention_heads,
-                apply_query_key_layer_scaling=apply_query_key_layer_scaling,
-                kv_channels=kv_channels,
-                layer_type=lt,
-                self_attn_mask_type=self_attn_mask_type,
-                precision=precision,
-                fp32_residual_connection=fp32_residual_connection,
-                layernorm_epsilon=layernorm_epsilon,
-                hidden_dropout=hidden_dropout,
-                attention_dropout=attention_dropout,
-                ffn_dropout=ffn_dropout,
-                use_cpu_initialization=use_cpu_initialization,
-                bias_activation_fusion=bias_activation_fusion,
-                bias_dropout_fusion=bias_dropout_fusion,
-                masked_softmax_fusion=masked_softmax_fusion,
-                persist_layer_norm=persist_layer_norm,
-                openai_gelu=openai_gelu,
-                onnx_safe=onnx_safe,
-                activation=activation,
-                megatron_legacy=megatron_legacy,
-                bias=bias,
-                chunk_size=chunk_size,
-                normalization=normalization,
-                transformer_block_type=transformer_block_type,
-                headscale=headscale,
-                activations_checkpoint_granularity=activations_checkpoint_granularity,
-                sequence_parallel=sequence_parallel,
-                gradient_accumulation_fusion=gradient_accumulation_fusion,
-                normalize_attention_scores=normalize_attention_scores,
-            )
->>>>>>> d933ee83
+                    normalize_attention_scores=normalize_attention_scores,
+                )
 
         if parallel_state.get_virtual_pipeline_model_parallel_world_size() is not None:
             assert num_layers % parallel_state.get_virtual_pipeline_model_parallel_world_size() == 0, (
