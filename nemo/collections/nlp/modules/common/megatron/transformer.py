# coding=utf-8
# Copyright (c) 2020, NVIDIA CORPORATION.  All rights reserved.
#
# Licensed under the Apache License, Version 2.0 (the "License");
# you may not use this file except in compliance with the License.
# You may obtain a copy of the License at
#
#     http://www.apache.org/licenses/LICENSE-2.0
#
# Unless required by applicable law or agreed to in writing, software
# distributed under the License is distributed on an "AS IS" BASIS,
# WITHOUT WARRANTIES OR CONDITIONS OF ANY KIND, either express or implied.
# See the License for the specific language governing permissions and
# limitations under the License.

"""Transformer."""
import math
from contextlib import nullcontext

import torch
import torch.nn.functional as F
from einops import rearrange, repeat

from nemo.collections.nlp.modules.common.megatron.fused_bias_dropout_add import (
    bias_dropout_add,
    bias_dropout_add_fused_inference,
    bias_dropout_add_fused_train,
    dropout_add,
)
from nemo.collections.nlp.modules.common.megatron.fused_bias_geglu import fused_bias_geglu
from nemo.collections.nlp.modules.common.megatron.fused_bias_gelu import fused_bias_gelu
from nemo.collections.nlp.modules.common.megatron.fused_layer_norm import get_layer_norm
from nemo.collections.nlp.modules.common.megatron.layer_type import LayerType
from nemo.collections.nlp.modules.common.megatron.module import MegatronModule
from nemo.collections.nlp.modules.common.megatron.rotary_pos_embedding import apply_rotary_pos_emb
from nemo.collections.nlp.modules.common.megatron.utils import ApexGuardDefaults, attention_mask_func, erf_gelu
from nemo.utils import logging

try:
    from apex.transformer import parallel_state, tensor_parallel
    from apex.transformer.enums import AttnMaskType, AttnType, ModelType
    from apex.transformer.functional.fused_softmax import FusedScaleMaskSoftmax
    from apex.transformer.utils import divide as safe_divide
    from apex.transformer.parallel_state import get_tensor_model_parallel_world_size
    from apex.normalization import MixedFusedRMSNorm

    HAVE_APEX = True

except (ImportError, ModuleNotFoundError):

    HAVE_APEX = False

    # fake missing classes with None attributes
    ModelType = AttnMaskType = AttnType = LayerType = ApexGuardDefaults()


""" We use the following notation throughout this file:
     h: hidden size
     n: number of attention heads
     p: number of model parallel partitions
     np: n/p
     hp: h/p
     hn: h/n
     b: batch size
     s: sequence length
     l: number of layers
    Transformer takes input of size [s, b, h] and returns a
    tensor of the same size. We use the following arguments:
        hyperparameters: transformer hyperparameters
"""

if HAVE_APEX:

    class ColumnLinear(tensor_parallel.ColumnParallelLinear):
        # redefine forward only for non-parallel inference
        def forward(self, input_):
            world_size = get_tensor_model_parallel_world_size()
            if input_.requires_grad or world_size > 1:
                return tensor_parallel.ColumnParallelLinear.forward(self, input_)

            # Matrix multiply.
            output = torch.matmul(input_, self.weight.t())
            if not self.skip_bias_add and self.bias is not None:
                output = output + self.bias

            output_bias = self.bias if self.skip_bias_add else None

            return output, output_bias


else:

    class ColumnLinear(ApexGuardDefaults):
        def __init__(self):
            super().__init__()

            logging.warning(
                "Apex was not found. ColumnLinear will not work. Please see the NeMo README for installation instructions: https://github.com/NVIDIA/NeMo#megatron-gpt."
            )


class ParallelMLP(MegatronModule):
    """MLP.

    MLP will take the input with h hidden state, project it to 4*h
    hidden dimension, perform nonlinear transformation, and project the
    state back into h hidden dimension.
    """

    def __init__(
        self,
        init_method,
        output_layer_init_method,
        hidden_size,
        ffn_hidden_size,
        use_cpu_initialization=False,
        bias_activation_fusion=True,
        openai_gelu=False,
        onnx_safe=False,
        activation='gelu',
        bias=True,
        transformer_block_type='pre_ln',
        normalization='layernorm',
        layernorm_epsilon=1e-5,
        persist_layer_norm=False,
        sequence_parallel=False,
        gradient_accumulation_fusion=False,
    ):
        super(ParallelMLP, self).__init__()
        self.activation = activation
        self.bias = bias
        self.transformer_block_type = transformer_block_type
        self.normalization = normalization
        self.layernorm_epsilon = layernorm_epsilon
        self.persist_layer_norm = persist_layer_norm
        self.activation = activation

        if activation not in ['gelu', 'geglu', 'reglu', 'swiglu']:
            raise ValueError(f"Activation {activation} not supported. Only gelu, geglu, reglu, swiglu are supported.")

        no_async_tensor_model_parallel_allreduce = (
            parallel_state.get_tensor_model_parallel_world_size() == 1 or sequence_parallel
        )
        # Project to 4h.
        self.dense_h_to_4h = ColumnLinear(
            hidden_size,
            ffn_hidden_size,  # NOTE: When using geglu, divide ffn dim by 2/3 to keep overall params the same.
            gather_output=False,
            init_method=init_method,
            skip_bias_add=True,
            use_cpu_initialization=use_cpu_initialization,
            bias=bias,
            sequence_parallel_enabled=sequence_parallel,
            no_async_tensor_model_parallel_allreduce=no_async_tensor_model_parallel_allreduce,
            gradient_accumulation_fusion=gradient_accumulation_fusion,
        )

        if activation in ['geglu', 'reglu', 'swiglu']:
            # Separate linear layer for *GLU activations.
            # Source: https://github.com/huggingface/transformers/blob/bee361c6f1f7704f8c688895f2f86f6e5ff84727/src/transformers/models/t5/modeling_t5.py#L292
            self.dense_h_to_4h_2 = ColumnLinear(
                hidden_size,
                ffn_hidden_size,  # NOTE: When using *glu, divide ffn dim by 2/3 to keep overall params the same.
                gather_output=False,
                init_method=init_method,
                skip_bias_add=True,
                use_cpu_initialization=use_cpu_initialization,
                bias=bias,
                sequence_parallel_enabled=sequence_parallel,
                no_async_tensor_model_parallel_allreduce=no_async_tensor_model_parallel_allreduce,
                gradient_accumulation_fusion=gradient_accumulation_fusion,
            )

        self.glu_activation_family = activation in ['geglu', 'reglu', 'swiglu']
        bias_activation_fusion_unavailable = activation in ['reglu', 'swiglu']

        if bias_activation_fusion_unavailable and bias_activation_fusion:
            raise ValueError(
                f"Cannot use bias_activation_fusion with {activation} activation. Please turn bias gelu fusion off."
            )

        if self.glu_activation_family and openai_gelu:
            raise ValueError(
                f"Cannot use openai_gelu with specificed activation function : {activation} Please turn openai gelu off."
            )

        if self.glu_activation_family and onnx_safe:
            raise ValueError(
                f"Cannot use onnx_safe with specificed activation function : {activation} Please turn onnx safe off."
            )

        if bias_activation_fusion and not bias:
            raise ValueError(
                f"Cannot use bias_activation_fusion without bias terms. Please set bias=True or bias_activation_fusion=False."
            )

        self.bias_activation_fusion = bias_activation_fusion

        if activation in ["gelu", "geglu"]:
            self.activation_func = F.gelu
        elif openai_gelu:
            self.activation_func = openai_gelu
        elif onnx_safe:
            self.activation_func = erf_gelu
        elif activation == "reglu":
            self.activation_func = F.relu
        elif activation == "swiglu":
            # SiLU or sigmoid linear unit is the same as swish with beta = 1 (which is what https://arxiv.org/pdf/2002.05202.pdf uses.)
            self.activation_func = F.silu

        # Project back to h.
        self.dense_4h_to_h = tensor_parallel.RowParallelLinear(
            ffn_hidden_size,
            hidden_size,
            input_is_parallel=True,
            init_method=output_layer_init_method,
            skip_bias_add=True,
            use_cpu_initialization=use_cpu_initialization,
            bias=bias,
            sequence_parallel_enabled=sequence_parallel,
            gradient_accumulation_fusion=gradient_accumulation_fusion,
        )

        # Normformer normalization
        if transformer_block_type == 'normformer':
            if normalization == 'layernorm':
                self.normalization = get_layer_norm(
                    ffn_hidden_size // get_tensor_model_parallel_world_size(), layernorm_epsilon, persist_layer_norm
                )
            else:
                self.normalization = MixedFusedRMSNorm(
                    ffn_hidden_size // get_tensor_model_parallel_world_size(), layernorm_epsilon
                )

    def forward(self, hidden_states):

        # [s, b, 4hp]
        intermediate_parallel, bias_parallel = self.dense_h_to_4h(hidden_states)

        if self.glu_activation_family:
            intermediate_parallel_2, bias_parallel_2 = self.dense_h_to_4h_2(hidden_states)

        if self.bias_activation_fusion:
            if self.activation == 'gelu':
                intermediate_parallel = fused_bias_gelu(intermediate_parallel, bias_parallel)
            elif self.activation == 'geglu':
                intermediate_parallel = fused_bias_geglu(
                    intermediate_parallel, bias_parallel, intermediate_parallel_2, bias_parallel_2
                )

        elif self.activation in ['reglu', 'swiglu'] or (
            self.glu_activation_family and not self.bias_activation_fusion
        ):
            if bias_parallel is not None:
                intermediate_parallel = self.activation_func(intermediate_parallel + bias_parallel) * (
                    intermediate_parallel_2 + bias_parallel_2
                )
            else:
                intermediate_parallel = self.activation_func(intermediate_parallel) * intermediate_parallel_2

        else:
            if bias_parallel is not None:
                intermediate_parallel = self.activation_func(intermediate_parallel + bias_parallel)
            else:
                intermediate_parallel = self.activation_func(intermediate_parallel)

        # Normformer normalization
        if self.transformer_block_type == 'normformer':
            intermediate_parallel = self.normalization(intermediate_parallel)

        # [s, b, h]
        output, output_bias = self.dense_4h_to_h(intermediate_parallel)
        return output, output_bias


class CoreAttention(MegatronModule):
    """ Region where selective activation recomputation is applied.
        See Figure 3. in Reducing Activation Recomputation in Large Transformer Models 
        https://arxiv.org/pdf/2205.05198.pdf for more details.

    """

    def __init__(
        self,
        layer_number,
        num_attention_heads,
        hidden_size,
        attention_type=AttnType.self_attn,
        attn_mask_type=AttnMaskType.padding,
        precision=16,
        apply_query_key_layer_scaling=True,
        kv_channels=None,
        masked_softmax_fusion=True,
        attention_dropout=0.1,
        headscale=False,
        sequence_parallel=False,
    ):

        super(CoreAttention, self).__init__()

        self.precision = precision
        self.fp16 = precision == 16
        self.bf16 = precision == 'bf16'

        self.apply_query_key_layer_scaling = apply_query_key_layer_scaling
        self.attention_softmax_in_fp32 = False
        if self.apply_query_key_layer_scaling:
            self.attention_softmax_in_fp32 = True
        self.layer_number = max(1, layer_number)
        self.attention_type = attention_type
        self.attn_mask_type = attn_mask_type
        self.sequence_parallel = sequence_parallel

        if kv_channels is None:
            assert (
                hidden_size % num_attention_heads == 0
            ), 'hidden_size must be divisible by num_attention_heads if kv_channels is None'
            kv_channels = hidden_size // num_attention_heads

        projection_size = kv_channels * num_attention_heads

        # Per attention head and per partition values.
        world_size = parallel_state.get_tensor_model_parallel_world_size()
        self.hidden_size_per_partition = safe_divide(projection_size, world_size)
        self.hidden_size_per_attention_head = safe_divide(projection_size, num_attention_heads)
        self.num_attention_heads_per_partition = safe_divide(num_attention_heads, world_size)
        self.num_attention_heads_partition_offset = (
            self.num_attention_heads_per_partition * parallel_state.get_tensor_model_parallel_rank()
        )

        self.headscale = headscale
        if headscale:
            self.head_scale_tensor = torch.nn.Parameter(
                torch.ones(1, self.num_attention_heads_per_partition, 1, 1), requires_grad=True
            )

        coeff = None
        self.norm_factor = math.sqrt(self.hidden_size_per_attention_head)
        if self.apply_query_key_layer_scaling:
            coeff = self.layer_number
            self.norm_factor *= coeff

        self.scale_mask_softmax = FusedScaleMaskSoftmax(
            self.fp16,
            self.bf16,
            self.attn_mask_type,
            masked_softmax_fusion,
            attention_mask_func,
            self.attention_softmax_in_fp32,
            coeff,
        )

        # Dropout. Note that for a single iteration, this layer will generate
        # different outputs on different number of parallel partitions but
        # on average it should not be partition dependent.
        self.attention_dropout = torch.nn.Dropout(attention_dropout)

    def forward(
        self,
        query_layer,
        key_layer,
        value_layer,
        attention_mask,
        layer_past=None,
        get_key_value=False,
        rotary_pos_emb=None,
        relative_position_bias=None,
    ):

        # ===================================
        # Raw attention scores. [b, np, s, s]
        # ===================================

        # [b, np, sq, sk]
        output_size = (query_layer.size(1), query_layer.size(2), query_layer.size(0), key_layer.size(0))

        # TODO: figure out how to do this
        # apply relative positional encoding (rotary embedding)
        if rotary_pos_emb is not None:
            q_pos_emb, k_pos_emb = rotary_pos_emb

            query_layer = apply_rotary_pos_emb(query_layer, q_pos_emb)
            key_layer = apply_rotary_pos_emb(key_layer, k_pos_emb)
            # TODO, can apply positional embedding to value_layer so it has
            # absolute positional embedding.
            # otherwise, only relative positional embedding takes effect
            # value_layer = apply_rotary_pos_emb(value_layer, k_pos_emb)

        # [sq, b, np, hn] -> [sq, b * np, hn]
        query_layer = query_layer.view(output_size[2], output_size[0] * output_size[1], -1)
        # [sk, b, np, hn] -> [sk, b * np, hn]
        key_layer = key_layer.view(output_size[3], output_size[0] * output_size[1], -1)

        # preallocting input tensor: [b * np, sq, sk]
        matmul_input_buffer = torch.empty(
            output_size[0] * output_size[1],
            output_size[2],
            output_size[3],
            dtype=query_layer.dtype,
            device=torch.cuda.current_device(),
        )

        # Raw attention scores. [b * np, sq, sk]
        matmul_result = torch.baddbmm(
            matmul_input_buffer,
            query_layer.transpose(0, 1),  # [b * np, sq, hn]
            key_layer.transpose(0, 1).transpose(1, 2),  # [b * np, hn, sk]
            beta=0.0,
            alpha=(1.0 / self.norm_factor),
        )

        # change view to [b, np, sq, sk]
        attention_scores = matmul_result.view(*output_size)

        if relative_position_bias is not None:
            attention_scores += relative_position_bias[
                :,
                self.num_attention_heads_partition_offset : self.num_attention_heads_partition_offset
                + self.num_attention_heads_per_partition,
                : attention_scores.size(2),
                : attention_scores.size(3),
            ]

        # ==================================================
        # Update attention mask for inference. [b, np, sq, sk]
        # ==================================================

        if get_key_value:
            with torch.no_grad():
                if layer_past is not None:
                    attention_mask = attention_mask[
                        ..., attention_scores.size(3) - 1, : attention_scores.size(3)
                    ].unsqueeze(2)
                else:
                    attention_mask = attention_mask[..., : attention_scores.size(3), : attention_scores.size(3)]

        # ===========================
        # Attention probs and dropout
        # ===========================

        # attention scores and attention mask [b, np, sq, sk]
        attention_probs = self.scale_mask_softmax(attention_scores, attention_mask)

        # This is actually dropping out entire tokens to attend to, which might
        # seem a bit unusual, but is taken from the original Transformer paper.

        if not self.sequence_parallel:
            with tensor_parallel.random.get_cuda_rng_tracker().fork():
                attention_probs = self.attention_dropout(attention_probs)
        else:
            attention_probs = self.attention_dropout(attention_probs)

        # =========================
        # Context layer. [sq, b, hp]
        # =========================

        # value_layer -> context layer.
        # [sk, b, np, hn] --> [b, np, sq, hn]

        # context layer shape: [b, np, sq, hn]
        output_size = (value_layer.size(1), value_layer.size(2), query_layer.size(0), value_layer.size(3))

        # change view [sk, b * np, hn]
        value_layer = value_layer.view(value_layer.size(0), output_size[0] * output_size[1], -1)

        # change view [b * np, sq, sk]
        attention_probs = attention_probs.view(output_size[0] * output_size[1], output_size[2], -1)

        # matmul: [b * np, sq, hn]
        context_layer = torch.bmm(attention_probs, value_layer.transpose(0, 1))

        # change view [b, np, sq, hn]
        context_layer = context_layer.view(*output_size)

        if self.headscale:
            context_layer = context_layer * self.head_scale_tensor

        # [b, np, sq, hn] --> [sq, b, np, hn]
        context_layer = context_layer.permute(2, 0, 1, 3).contiguous()

        # [sq, b, np, hn] --> [sq, b, hp]
        new_context_layer_shape = context_layer.size()[:-2] + (self.hidden_size_per_partition,)
        context_layer = context_layer.view(*new_context_layer_shape)

        return context_layer


class ParallelAttention(MegatronModule):
    """Parallel self-attention layer abstract class.

    Self-attention layer takes input with size [s, b, h]
    and returns output of the same size.
    """

    def __init__(
        self,
        init_method,
        output_layer_init_method,
        layer_number,
        num_attention_heads,
        hidden_size,
        attention_type=AttnType.self_attn,
        attn_mask_type=AttnMaskType.padding,
        precision=16,
        apply_query_key_layer_scaling=True,
        kv_channels=None,
        use_cpu_initialization=False,
        masked_softmax_fusion=True,
        attention_dropout=0.1,
        layer_type=None,
        megatron_legacy=False,
        bias=True,
        headscale=False,
        activations_checkpoint_granularity=None,
        sequence_parallel=False,
        gradient_accumulation_fusion=False,
    ):
        super(ParallelAttention, self).__init__()

        self.layer_number = max(1, layer_number)
        self.attention_type = attention_type
        self.attn_mask_type = attn_mask_type

        self.megatron_legacy = megatron_legacy

        if kv_channels is None:
            assert (
                hidden_size % num_attention_heads == 0
            ), 'hidden_size must be divisible by num_attention_heads if kv_channels is None'
            kv_channels = hidden_size // num_attention_heads
        projection_size = kv_channels * num_attention_heads

        # Per attention head and per partition values.
        world_size = parallel_state.get_tensor_model_parallel_world_size()
        self.hidden_size_per_attention_head = safe_divide(projection_size, num_attention_heads)
        self.num_attention_heads_per_partition = safe_divide(num_attention_heads, world_size)
        self.num_attention_heads_partition_offset = (
            self.num_attention_heads_per_partition * parallel_state.get_tensor_model_parallel_rank()
        )

        no_async_tensor_model_parallel_allreduce = (
            parallel_state.get_tensor_model_parallel_world_size() == 1 or sequence_parallel
        )

        # Strided linear layer.
        if attention_type == AttnType.self_attn:
            self.query_key_value = ColumnLinear(
                hidden_size,
                3 * projection_size,
                gather_output=False,
                init_method=init_method,
                use_cpu_initialization=use_cpu_initialization,
                bias=bias,
                sequence_parallel_enabled=sequence_parallel,
                no_async_tensor_model_parallel_allreduce=no_async_tensor_model_parallel_allreduce,
                gradient_accumulation_fusion=gradient_accumulation_fusion,
            )
        else:
            assert attention_type == AttnType.cross_attn
            self.query = ColumnLinear(
                hidden_size,
                projection_size,
                gather_output=False,
                init_method=init_method,
                bias=bias,
                sequence_parallel_enabled=sequence_parallel,
                no_async_tensor_model_parallel_allreduce=no_async_tensor_model_parallel_allreduce,
                gradient_accumulation_fusion=gradient_accumulation_fusion,
            )

            self.key_value = ColumnLinear(
                hidden_size,
                2 * projection_size,
                gather_output=False,
                init_method=init_method,
                bias=bias,
                sequence_parallel_enabled=sequence_parallel,
                no_async_tensor_model_parallel_allreduce=no_async_tensor_model_parallel_allreduce,
                gradient_accumulation_fusion=gradient_accumulation_fusion,
            )

        self.core_attention = CoreAttention(
            layer_number=self.layer_number,
            num_attention_heads=num_attention_heads,
            hidden_size=hidden_size,
            attention_type=self.attention_type,
            attn_mask_type=self.attn_mask_type,
            precision=precision,
            apply_query_key_layer_scaling=apply_query_key_layer_scaling,
            kv_channels=kv_channels,
            masked_softmax_fusion=masked_softmax_fusion,
            attention_dropout=attention_dropout,
            headscale=headscale,
            sequence_parallel=sequence_parallel,
        )
        self.checkpoint_core_attention = activations_checkpoint_granularity == 'selective'

        # Output.
        self.dense = tensor_parallel.RowParallelLinear(
            projection_size,
            hidden_size,
            input_is_parallel=True,
            init_method=output_layer_init_method,
            skip_bias_add=True,
            use_cpu_initialization=use_cpu_initialization,
            bias=bias,
            sequence_parallel_enabled=sequence_parallel,
            gradient_accumulation_fusion=gradient_accumulation_fusion,
        )

        # Inference key-value memory
        self.inference_key_memory = None
        self.inference_value_memory = None
        self.inference_current_sequence_len = 0

        # relative position embedding
        self.layer_type = layer_type

    def _checkpointed_attention_forward(
        self, query_layer, key_layer, value_layer, attention_mask, rotary_pos_emb=None, relative_position_bias=None
    ):
        """Forward method with activation checkpointing."""

        def custom_forward(*inputs):
            query_layer = inputs[0]
            key_layer = inputs[1]
            value_layer = inputs[2]
            attention_mask = inputs[3]
            rotary_pos_emb = inputs[4]
            relative_position_bias = inputs[5]
            output_ = self.core_attention(
                query_layer,
                key_layer,
                value_layer,
                attention_mask,
                rotary_pos_emb=rotary_pos_emb,
                relative_position_bias=relative_position_bias,
            )
            return output_

        hidden_states = tensor_parallel.checkpoint(
            custom_forward,
            False,
            query_layer,
            key_layer,
            value_layer,
            attention_mask,
            rotary_pos_emb,
            relative_position_bias,
        )

        return hidden_states

    def _allocate_memory(self, inference_max_sequence_len, batch_size, dtype):
        return torch.empty(
            inference_max_sequence_len,
            batch_size,
            self.num_attention_heads_per_partition,
            self.hidden_size_per_attention_head,
            dtype=dtype,
            device=torch.cuda.current_device(),
        )

    def _transpose_last_dim(self, mixed_layer, num_splits, num_splits_first):
        input_shape = mixed_layer.size()
        if num_splits_first:
            """[s, b, num_splits * np * hn]
            -->(view) [s, b, num_splits, np, hn]
            -->(tranpose) [s, b, np, num_splits, hn]
            -->(view) [s, b, np * num_splits * hn] """

            intermediate_shape = input_shape[:-1] + (
                num_splits,
                self.num_attention_heads_per_partition,
                self.hidden_size_per_attention_head,
            )

            mixed_layer = mixed_layer.view(*intermediate_shape)
            mixed_layer = mixed_layer.transpose(-2, -3).contiguous()
        else:
            """[s, b, np * hn * num_splits]
            -->(view) [s, b, np, hn, num_splits]
            -->(tranpose) [s, b, np, num_splits, hn]
            -->(view) [s, b, np * num_splits * hn] """

            intermediate_shape = input_shape[:-1] + (
                self.num_attention_heads_per_partition,
                self.hidden_size_per_attention_head,
                num_splits,
            )

            mixed_layer = mixed_layer.view(*intermediate_shape)
            mixed_layer = mixed_layer.transpose(-1, -2).contiguous()
        mixed_layer = mixed_layer.view(*input_shape)

        return mixed_layer

    def forward(
        self,
        hidden_states,
        attention_mask,
        layer_past=None,
        get_key_value=False,
        encoder_output=None,
        set_inference_key_value_memory=False,
        inference_max_sequence_len=None,
        rotary_pos_emb=None,  # rotary positional embedding
        relative_position_bias=None,
    ):
        # hidden_states: [sq, b, h]

        # =================================================
        # Pre-allocate memory for key-values for inference.
        # =================================================
        if set_inference_key_value_memory:
            assert inference_max_sequence_len and inference_max_sequence_len > 0
            self.inference_key_memory = self._allocate_memory(
                inference_max_sequence_len, hidden_states.size(1), hidden_states.dtype
            )
            self.inference_value_memory = self._allocate_memory(
                inference_max_sequence_len, hidden_states.size(1), hidden_states.dtype
            )
            self.inference_current_sequence_len = 0

        # Some consistency check.
        if inference_max_sequence_len:
            assert self.inference_current_sequence_len < self.inference_key_memory.size(0)
            assert inference_max_sequence_len == self.inference_key_memory.size(0)
        # This is added for safety. In case inference_max_sequence_len
        # is not provided, make sure there is no potential memory left
        # from previous inference.
        if not inference_max_sequence_len:
            self.inference_key_memory = None
            self.inference_value_memory = None

        # =====================
        # Query, Key, and Value
        # =====================

        if self.attention_type == AttnType.self_attn:
            # Attention heads [sq, b, h] --> [sq, b, (np * 3 * hn)]
            mixed_x_layer, _ = self.query_key_value(hidden_states)

            # [sq, b, (np * 3 * hn)] --> [sq, b, np, 3 * hn]
            new_tensor_shape = mixed_x_layer.size()[:-1] + (
                self.num_attention_heads_per_partition,
                3 * self.hidden_size_per_attention_head,
            )
            if self.megatron_legacy:
                mixed_x_layer = self._transpose_last_dim(mixed_x_layer, 3, True)
            mixed_x_layer = mixed_x_layer.view(*new_tensor_shape)

            # [sq, b, np, 3 * hn] --> 3 [sq, b, np, hn]
            (query_layer, key_layer, value_layer) = tensor_parallel.split_tensor_along_last_dim(mixed_x_layer, 3)
        else:
            # Attention heads [sk, b, h] --> [sk, b, (np * 2 * hn)]
            mixed_kv_layer, _ = self.key_value(encoder_output)

            # [sk, b, (np * 2 * hn)] --> [sk, b, np, 2 * hn]
            new_tensor_shape = mixed_kv_layer.size()[:-1] + (
                self.num_attention_heads_per_partition,
                2 * self.hidden_size_per_attention_head,
            )
            mixed_kv_layer = mixed_kv_layer.view(*new_tensor_shape)

            # [sk, b, np, 2 * hn] --> 2 [sk, b, np, hn]
            (key_layer, value_layer) = tensor_parallel.split_tensor_along_last_dim(mixed_kv_layer, 2)

            # Attention head [sq, b, h] --> [sq, b, hp]
            query_layer, _ = self.query(hidden_states)
            # [sq, b, hp] --> [sq, b, np, hn]
            new_tensor_shape = query_layer.size()[:-1] + (
                self.num_attention_heads_per_partition,
                self.hidden_size_per_attention_head,
            )
            query_layer = query_layer.view(*new_tensor_shape)

        # ===================================================
        # Adjust key, value, and attention mask for inference
        # ===================================================

        # duplicate the pos_emb for self attention
        if rotary_pos_emb is not None:
            rotary_pos_emb = rotary_pos_emb if isinstance(rotary_pos_emb, tuple) else ((rotary_pos_emb,) * 2)

        if inference_max_sequence_len:
            # Adjust the range variables.
            start = self.inference_current_sequence_len
            self.inference_current_sequence_len += key_layer.size(0)
            end = self.inference_current_sequence_len
            # Copy key and values.
            self.inference_key_memory[start:end, ...] = key_layer
            self.inference_value_memory[start:end, ...] = value_layer
            key_layer = self.inference_key_memory[:end, ...]
            value_layer = self.inference_value_memory[:end, ...]
            # Adjust attention mask
            attention_mask = attention_mask[..., start:end, :end]
            # adjust the key rotary positional embedding
            if rotary_pos_emb is not None:
                q_pos_emb, k_pos_emb = rotary_pos_emb
                if not set_inference_key_value_memory:
                    # In inference, we compute one token at a time.
                    # Select the correct positional embedding.
                    q_pos_emb = q_pos_emb[end - 1 : end]
                k_pos_emb = k_pos_emb[:end, :, :, :]
                rotary_pos_emb = (q_pos_emb, k_pos_emb)

        if layer_past is not None:
            past_key, past_value = layer_past
            key_layer = torch.cat((past_key.type_as(key_layer), key_layer), dim=0)
            value_layer = torch.cat((past_value.type_as(value_layer), value_layer), dim=0)

        if get_key_value:
            present = (key_layer, value_layer)

        if self.checkpoint_core_attention:
            context_layer = self._checkpointed_attention_forward(
                query_layer,
                key_layer,
                value_layer,
                attention_mask,
                rotary_pos_emb=rotary_pos_emb,
                relative_position_bias=relative_position_bias,
            )
        else:
            context_layer = self.core_attention(
                query_layer,
                key_layer,
                value_layer,
                attention_mask,
                layer_past=layer_past,
                get_key_value=get_key_value,
                rotary_pos_emb=rotary_pos_emb,
                relative_position_bias=relative_position_bias,
            )

        # =================
        # Output. [sq, b, h]
        # =================

        output, bias = self.dense(context_layer)

        if get_key_value:
            output = [output, present]

        return output, bias


# TODO: Figure this out
class ParallelChunkedCrossAttention(MegatronModule):
    """Parallel chunked cross-attention layer class.

    Self-attention layer takes input with size [b, s, h]
    and returns output of the same size.
    """

    def __init__(
        self,
        init_method,
        output_layer_init_method,
        layer_number,
        num_attention_heads,
        hidden_size,
        precision=16,
        apply_query_key_layer_scaling=True,
        kv_channels=None,
        use_cpu_initialization=False,
        masked_softmax_fusion=True,
        attention_dropout=0.1,
        megatron_legacy=False,
        chunk_size=64,  # each chunk, how many tokens
        bias=True,
        headscale=False,
        gradient_accumulation_fusion=False,
    ):
        super(ParallelChunkedCrossAttention, self).__init__()
        self.cross_attention = ParallelAttention(
            init_method=init_method,
            output_layer_init_method=output_layer_init_method,
            layer_number=layer_number,
            num_attention_heads=num_attention_heads,
            hidden_size=hidden_size,
            attention_type=AttnType.cross_attn,
            attn_mask_type=AttnMaskType.padding,
            precision=precision,
            apply_query_key_layer_scaling=apply_query_key_layer_scaling,
            kv_channels=kv_channels,
            use_cpu_initialization=use_cpu_initialization,
            masked_softmax_fusion=masked_softmax_fusion,
            attention_dropout=attention_dropout,
            megatron_legacy=megatron_legacy,
            bias=bias,
            headscale=headscale,
            gradient_accumulation_fusion=gradient_accumulation_fusion,
        )
        self.chunk_size = chunk_size

    def forward(
        self,
        hidden_states,
        attention_mask,
        encoder_output=None,
        set_inference_key_value_memory=False,
        inference_max_sequence_len=None,
        rotary_pos_emb=None,
    ):
        # hidden_states is assumed to have dimension [token length, batch, dimension]
        # derive variables
        # encoder_output here is the retrieved context
        context = encoder_output
        # context is assumed to have dimension [num_chunks, num_neighbors, context_token_len, batch, dimension]
        chunk_size = self.chunk_size
        b, n, dim = (
            hidden_states.shape[1],
            hidden_states.shape[0],
            hidden_states.shape[2],
        )
        empty_bias = torch.zeros(dim, dtype=hidden_states.dtype, device=hidden_states.device)
        if set_inference_key_value_memory:
            seq_index = (n // chunk_size) * chunk_size
            self.current_len = n
        elif inference_max_sequence_len is not None:
            # only handles single token increment
            assert n == 1
            self.current_len += n
            token_pos = (self.current_len - 1) % chunk_size
            chunk_id = self.current_len // chunk_size
            if chunk_id <= 0:
                # if sequence length less than chunk size, do an early return
                return torch.zeros_like(hidden_states), empty_bias
            causal_padding = chunk_size - 1
            # pad it as a full chunk, put it at the end of the chunk position
            hidden_states = F.pad(hidden_states, (0, 0, 0, 0, causal_padding, 0), value=0.0)
            # only use the relevant context
            context = context[chunk_id - 1 : chunk_id, :, :, :, :]
            attention_mask = rearrange(attention_mask, '(b k) 1 q v -> b k 1 q v', b=b)
            # select the relevant chunk attn mask
            attention_mask = attention_mask[:, chunk_id - 1]
            seq_index = chunk_size
        else:
            # this is normal forward without inference
            seq_index = (n // chunk_size) * chunk_size

        # if sequence length less than chunk size, do an early return
        if n < self.chunk_size and set_inference_key_value_memory and inference_max_sequence_len is not None:
            return torch.zeros_like(hidden_states), empty_bias

        num_chunks, num_retrieved = (
            context.shape[-5],
            context.shape[-4],
        )

        # causal padding
        causal_padding = chunk_size - 1

        x = F.pad(hidden_states, (0, 0, 0, 0, -causal_padding, causal_padding), value=0.0)

        # remove sequence which is ahead of the neighbors retrieved (during inference)

        # seq_index = (n // chunk_size) * chunk_size
        x, x_remainder = x[:seq_index], x[seq_index:]

        seq_remain_len = x_remainder.shape[0]

        # take care of rotary positional embedding
        # make sure queries positions are properly shifted to the future

        q_pos_emb, k_pos_emb = rotary_pos_emb
        # currently implementation is broken
        # q need to extend to causal_padding, and just do
        # q_pos_emb = F.pad(q_pos_emb, (0, 0, -causal_padding, 0), value = 0.)
        if inference_max_sequence_len is not None and not set_inference_key_value_memory:
            q_pos_emb = F.pad(
                q_pos_emb, (0, 0, 0, 0, 0, 0, -causal_padding - token_pos, -causal_padding + token_pos), value=0.0
            )
        else:
            q_pos_emb = F.pad(q_pos_emb, (0, 0, 0, 0, 0, 0, -causal_padding, 0), value=0.0)

        k_pos_emb = repeat(k_pos_emb, 'n b h d -> (r n) b h d', r=num_retrieved)
        rotary_pos_emb = (q_pos_emb, k_pos_emb)

        # make sure number context chunks is enough
        assert x.shape[0] // chunk_size == num_chunks

        # reshape so we have chunk to chunk attention, without breaking causality
        x = rearrange(x, '(k n) b d -> n (b k) d', k=num_chunks)
        context = rearrange(context, 'k r n b d -> (r n) (b k) d')
        # cross attention
        out, bias = self.cross_attention(x, attention_mask, encoder_output=context, rotary_pos_emb=rotary_pos_emb)

        # reshape back to original sequence

        out = rearrange(out, 'n (b k) d -> (k n) b d', b=b)

        # pad back to original, with 0s at the beginning (which will be added to the residual and be fine)

        out = F.pad(out, (0, 0, 0, 0, causal_padding, -causal_padding + seq_remain_len), value=0.0)
        if not set_inference_key_value_memory and inference_max_sequence_len is not None:
            out = out[-1:]
        return out, bias


def get_bias_dropout_add(training):
    def _bias_dropout_add(x, bias, residual, prob):
        return bias_dropout_add(x, bias, residual, prob, training)

    return _bias_dropout_add


def get_dropout_add(training):
    def _dropout_add(x, bias, residual, prob):
        assert bias is None
        return dropout_add(x, bias, residual, prob, training)

    return _dropout_add


class ParallelTransformerLayer_(MegatronModule):
    """A single transformer layer.

    Transformer layer takes input with size [s, b, h] and returns an
    output of the same size.
    """

    def __init__(
        self,
        init_method,
        output_layer_init_method,
        layer_number,
        hidden_size,
        ffn_hidden_size,
        num_attention_heads,
        layer_type=LayerType.encoder,
        self_attn_mask_type=AttnMaskType.padding,
        fp32_residual_connection=False,
        precision=16,
        apply_query_key_layer_scaling=True,
        kv_channels=None,
        layernorm_epsilon=1e-5,
        hidden_dropout=0.1,
        bias_dropout_fusion=True,
        persist_layer_norm=False,
        use_cpu_initialization=False,
        bias_activation_fusion=True,
        openai_gelu=False,
        onnx_safe=False,
        masked_softmax_fusion=True,
        attention_dropout=0.1,
        activation='gelu',
        megatron_legacy=False,
        bias=True,
        chunk_size=64,
        normalization='layernorm',
        transformer_block_type='pre_ln',
        headscale=False,
        activations_checkpoint_granularity=None,
        sequence_parallel=False,
        gradient_accumulation_fusion=False,
    ):
        super(ParallelTransformerLayer_, self).__init__()

        if kv_channels is None:
            assert (
                hidden_size % num_attention_heads == 0
            ), 'hidden_size must be divisible by num_attention_heads if kv_channels is None'
            kv_channels = hidden_size // num_attention_heads

        self.layer_number = layer_number
        self.layer_type = layer_type
        self.bias = bias
        self.transformer_block_type = transformer_block_type

        if not bias and bias_dropout_fusion:
            raise ValueError(
                'bias_dropout_fusion=True requires bias=True, found bias=False. Either set both to True or both to False.'
            )

        if normalization not in ['layernorm', 'rmsnorm']:
            raise ValueError(f'normalization must be either "layernorm" or "rmsnorm", found {normalization}')

        if transformer_block_type not in ['pre_ln', 'post_ln', 'normformer']:
            raise ValueError(
                f'transformer_block_type must be either "pre_ln" or "post_ln" or "normformer", found {transformer_block_type}'
            )

        self.fp32_residual_connection = fp32_residual_connection  # if true move residual connections to fp32

        self.hidden_dropout = hidden_dropout
        self.attention_dropout = attention_dropout
        self.bias_dropout_fusion = bias_dropout_fusion  # if true, enable bias dropout fusion

        # Self attention.
        # retrieval_decoder_after_self_attn skips the self attention
        if self.layer_type != LayerType.retrieval_decoder_after_self_attn:
            # Layernorm on the input data.
            if normalization == 'layernorm':
                self.input_layernorm = get_layer_norm(
                    hidden_size, layernorm_epsilon, persist_layer_norm, sequence_parallel
                )
            else:
                self.input_layernorm = MixedFusedRMSNorm(hidden_size, layernorm_epsilon)

            self.self_attention = ParallelAttention(
                init_method=init_method,
                output_layer_init_method=output_layer_init_method,
                layer_number=layer_number,
                num_attention_heads=num_attention_heads,
                hidden_size=hidden_size,
                attention_type=AttnType.self_attn,
                attn_mask_type=self_attn_mask_type,
                precision=precision,
                apply_query_key_layer_scaling=apply_query_key_layer_scaling,
                kv_channels=kv_channels,
                use_cpu_initialization=use_cpu_initialization,
                masked_softmax_fusion=masked_softmax_fusion,
                attention_dropout=attention_dropout,
                layer_type=layer_type,
                megatron_legacy=megatron_legacy,
                bias=bias,
                headscale=headscale,
                activations_checkpoint_granularity=activations_checkpoint_granularity,
                sequence_parallel=sequence_parallel,
                gradient_accumulation_fusion=gradient_accumulation_fusion,
            )

            if transformer_block_type == 'normformer':
                if normalization == 'layernorm':
                    self.post_attention_normformer_norm = get_layer_norm(
                        hidden_size, layernorm_epsilon, persist_layer_norm
                    )
                else:
                    self.post_attention_normformer_norm = MixedFusedRMSNorm(hidden_size, layernorm_epsilon)

            if self.layer_type != LayerType.decoder_pre_mlp or self.transformer_block_type != 'post_ln':
                #  the post_attention_layernorm is used for layermorm after mlp
                # don't need it for decoder_pre_mlp and post_ln
                if normalization == 'layernorm':
                    self.post_attention_layernorm = get_layer_norm(
                        hidden_size, layernorm_epsilon, persist_layer_norm, sequence_parallel
                    )
                else:
                    self.post_attention_layernorm = MixedFusedRMSNorm(hidden_size, layernorm_epsilon)

        if self.layer_type == LayerType.decoder_pre_mlp:
            # skip MLP and cross attention
            return

        # the post_attention_layernorm is used for layermorm after mlp
        # need it for post_ln
        if self.layer_type == LayerType.retrieval_decoder_after_self_attn and self.transformer_block_type == 'post_ln':
            # Layernorm on the attention output
            if normalization == 'layernorm':
                self.post_attention_layernorm = get_layer_norm(
                    hidden_size, layernorm_epsilon, persist_layer_norm, sequence_parallel
                )
            else:
                self.post_attention_layernorm = MixedFusedRMSNorm(hidden_size, layernorm_epsilon)

        if self.layer_type == LayerType.decoder or self.layer_type == LayerType.retrieval_encoder:
            self.inter_attention = ParallelAttention(
                init_method=init_method,
                output_layer_init_method=output_layer_init_method,
                layer_number=layer_number,
                num_attention_heads=num_attention_heads,
                hidden_size=hidden_size,
                attention_type=AttnType.cross_attn,
                attn_mask_type=AttnMaskType.padding,
                precision=precision,
                apply_query_key_layer_scaling=apply_query_key_layer_scaling,
                kv_channels=kv_channels,
                use_cpu_initialization=use_cpu_initialization,
                masked_softmax_fusion=masked_softmax_fusion,
                attention_dropout=attention_dropout,
                megatron_legacy=megatron_legacy,
                bias=bias,
                headscale=headscale,
                activations_checkpoint_granularity=activations_checkpoint_granularity,
                sequence_parallel=sequence_parallel,
                gradient_accumulation_fusion=gradient_accumulation_fusion,
            )
            # Normformer normalization
            if transformer_block_type == 'normformer':
                if normalization == 'layernorm':
                    self.post_inter_attention_normformer_norm = get_layer_norm(
                        hidden_size, layernorm_epsilon, persist_layer_norm, sequence_parallel
                    )
                else:
                    self.post_inter_attention_normformer_norm = MixedFusedRMSNorm(hidden_size, layernorm_epsilon)

            # Layernorm on the attention output.
            if normalization == 'layernorm':
                self.post_inter_attention_layernorm = get_layer_norm(
                    hidden_size, layernorm_epsilon, persist_layer_norm, sequence_parallel
                )
            else:
                self.post_inter_attention_layernorm = MixedFusedRMSNorm(hidden_size, layernorm_epsilon)
        elif (
            self.layer_type == LayerType.retrieval_decoder
            or self.layer_type == LayerType.retrieval_decoder_after_self_attn
        ):
            self.inter_attention = ParallelChunkedCrossAttention(
                init_method=init_method,
                output_layer_init_method=output_layer_init_method,
                layer_number=layer_number,
                num_attention_heads=num_attention_heads,
                hidden_size=hidden_size,
                precision=precision,
                apply_query_key_layer_scaling=apply_query_key_layer_scaling,
                kv_channels=kv_channels,
                use_cpu_initialization=use_cpu_initialization,
                masked_softmax_fusion=masked_softmax_fusion,
                attention_dropout=attention_dropout,
                megatron_legacy=megatron_legacy,
                chunk_size=chunk_size,
                bias=bias,
                headscale=headscale,
                gradient_accumulation_fusion=gradient_accumulation_fusion,
            )
            # Normformer normalization
            if transformer_block_type == 'normformer':
                if normalization == 'layernorm':
                    self.post_inter_attention_normformer_norm = get_layer_norm(
                        hidden_size, layernorm_epsilon, persist_layer_norm, sequence_parallel
                    )
                else:
                    self.post_inter_attention_normformer_norm = MixedFusedRMSNorm(hidden_size, layernorm_epsilon)

            # Layernorm on the attention output.
            if normalization == 'layernorm':
                self.post_inter_attention_layernorm = get_layer_norm(
                    hidden_size, layernorm_epsilon, persist_layer_norm, sequence_parallel
                )
            else:
                self.post_inter_attention_layernorm = MixedFusedRMSNorm(hidden_size, layernorm_epsilon)

        # MLP
        self.mlp = ParallelMLP(
            init_method=init_method,
            output_layer_init_method=output_layer_init_method,
            hidden_size=hidden_size,
            ffn_hidden_size=ffn_hidden_size,
            use_cpu_initialization=use_cpu_initialization,
            bias_activation_fusion=bias_activation_fusion,
            openai_gelu=openai_gelu,
            onnx_safe=onnx_safe,
            activation=activation,
            bias=bias,
            transformer_block_type=transformer_block_type,
            normalization=normalization,
            layernorm_epsilon=layernorm_epsilon,
            persist_layer_norm=persist_layer_norm,
            sequence_parallel=sequence_parallel,
            gradient_accumulation_fusion=gradient_accumulation_fusion,
        )

    def _get_bias_droput_add_func(self, transformer_block_type='pre_ln', position_after='attention'):
        """
        Returns a function that potentially fuses the dropout and bias addition.

        This function is particularly helpful for the normformer architecture that does not the fused kernel after attention layers, but can after the MLP.
        """
        # Normformer activations at this point have no bias vector since they've gone through another normalization layer.
        if transformer_block_type == 'normformer' and position_after == 'attention':
            bias_dropout_add_func = get_dropout_add(self.training)
        # Bias dropout add fused kernel
        elif self.bias and self.bias_dropout_fusion:
            if self.training:
                bias_dropout_add_func = bias_dropout_add_fused_train
            else:
                bias_dropout_add_func = bias_dropout_add_fused_inference
        # Bias dropout add non-fused kernel
        elif self.bias and not self.bias_dropout_fusion:
            bias_dropout_add_func = get_bias_dropout_add(self.training)
        # Dropout add non-fused kernel for a model without bias terms.
        else:
            bias_dropout_add_func = get_dropout_add(self.training)

        return bias_dropout_add_func

    def forward(
        self,
        hidden_states,
        attention_mask,
        encoder_output=None,
        enc_dec_attn_mask=None,
        layer_past=None,
        get_key_value=False,
        set_inference_key_value_memory=False,
        inference_max_sequence_len=None,
        rotary_pos_emb=None,  # list of positional embedding tensors, first one self attention, second one and third one are for cross attention (q, k)
        self_attention_relative_position_bias=None,
        cross_attention_relative_position_bias=None,
    ):
        # Self attention.
        if rotary_pos_emb is not None:
            # self attention pos_emb is (q, q)
            self_attention_pos_emb = (rotary_pos_emb[0], rotary_pos_emb[0])
            cross_attention_pos_emb = (rotary_pos_emb[1], rotary_pos_emb[2])
        else:
            self_attention_pos_emb = None
            cross_attention_pos_emb = None

        if self.layer_type != LayerType.retrieval_decoder_after_self_attn:
            # hidden_states: [b, s, h]

            # Pre-LN: x -> LN -> MHA -> Residual -> LN -> MLP -> Residual
            # Post-LN: x -> MHA -> Residual -> LN -> MLP -> Residual -> LN
            # Normformer: x -> LN -> MHA -> LN -> Residual -> MLP (w/LN) -> Residual

            residual = hidden_states
            # Layer norm at the beginning of the transformer layer.
            if self.transformer_block_type in ['pre_ln', 'normformer']:
                hidden_states = self.input_layernorm(hidden_states)

            attention_output, attention_bias = self.self_attention(
                hidden_states,
                attention_mask,
                layer_past=layer_past,
                get_key_value=get_key_value,
                set_inference_key_value_memory=set_inference_key_value_memory,
                inference_max_sequence_len=inference_max_sequence_len,
                rotary_pos_emb=self_attention_pos_emb,
                relative_position_bias=self_attention_relative_position_bias,
            )

            if get_key_value:
                attention_output, presents = attention_output

            # If normformer, apply norm on the output of the self attention.
            if self.transformer_block_type == 'normformer':
                # Normformer normalization
                attention_output = (
                    attention_output + attention_bias if attention_bias is not None else attention_output
                )
                attention_output = self.post_attention_normformer_norm(attention_output)
                attention_bias = None

            # jit scripting for a nn.module (with dropout) is not
            # trigerring the fusion kernel. For now, we use two
            # different nn.functional routines to account for varying
            # dropout semantics during training and inference phases.

            bias_dropout_add_func = self._get_bias_droput_add_func(
                transformer_block_type=self.transformer_block_type, position_after='attention'
            )
            if attention_bias is not None:
                attention_bias = attention_bias.expand_as(residual)

            layernorm_input = bias_dropout_add_func(attention_output, attention_bias, residual, self.hidden_dropout)

            # Post-LN normalization after residual
            if self.transformer_block_type == 'post_ln':
                normalization_output = self.input_layernorm(layernorm_input)
                layernorm_input = normalization_output
            elif self.transformer_block_type in ['pre_ln', 'normformer']:
                # Layer norm post the self attention.
                normalization_output = self.post_attention_layernorm(layernorm_input)
        else:
            layernorm_input, normalization_output = hidden_states

        if self.layer_type == LayerType.decoder_pre_mlp:
            return layernorm_input, normalization_output

        if (
            self.layer_type == LayerType.decoder
            or self.layer_type == LayerType.retrieval_decoder
            or self.layer_type == LayerType.retrieval_encoder
            or self.layer_type == LayerType.retrieval_decoder_after_self_attn
        ):
            if (
                self.layer_type == LayerType.retrieval_decoder
                or self.layer_type == LayerType.retrieval_decoder_after_self_attn
            ):
                attention_output, attention_bias = self.inter_attention(
                    normalization_output,
                    enc_dec_attn_mask,
                    encoder_output=encoder_output,
                    rotary_pos_emb=cross_attention_pos_emb,
                    set_inference_key_value_memory=set_inference_key_value_memory,
                    inference_max_sequence_len=inference_max_sequence_len,
                )
            else:
                attention_output, attention_bias = self.inter_attention(
                    normalization_output,
                    enc_dec_attn_mask,
                    encoder_output=encoder_output,
                    rotary_pos_emb=cross_attention_pos_emb,
                    relative_position_bias=cross_attention_relative_position_bias,
                )

            # If normformer, apply norm on the output of the self attention.
            if self.transformer_block_type == 'normformer':
                # Normformer normalization
                attention_output = (
                    attention_output + attention_bias if attention_bias is not None else attention_output
                )
                attention_output = self.post_inter_attention_normformer_norm(attention_output)
                attention_bias = None

            residual = layernorm_input

            bias_dropout_add_func = self._get_bias_droput_add_func(
                transformer_block_type=self.transformer_block_type, position_after='attention'
            )

            layernorm_input = bias_dropout_add_func(attention_output, attention_bias, residual, self.hidden_dropout)
            normalization_output = self.post_inter_attention_layernorm(layernorm_input)
            # Post-LN normalization after residual
            if self.transformer_block_type == 'post_ln':
                layernorm_input = normalization_output
        # MLP.
        mlp_output, mlp_bias = self.mlp(normalization_output)

        residual = layernorm_input

        bias_dropout_add_func = self._get_bias_droput_add_func(
            transformer_block_type=self.transformer_block_type, position_after='mlp'
        )

        output = bias_dropout_add_func(mlp_output, mlp_bias, residual, self.hidden_dropout)

        if self.transformer_block_type == 'post_ln':
            output = self.post_attention_layernorm(output)

        if get_key_value:
            output = [output, presents]

        return output


class ParallelTransformerLayer(ParallelTransformerLayer_):
    def __init__(self, **kwargs):
        super(ParallelTransformerLayer, self).__init__(**kwargs)

        if kwargs['precision'] == 32:
            self.dtype = torch.float32
        elif kwargs['precision'] == 16:
            self.dtype = torch.float16
        elif kwargs['precision'] == 'bf16':
            self.dtype = torch.bfloat16
        else:
            raise ValueError

    def forward(
        self,
        hidden_states,
        attention_mask,
        encoder_output=None,
        enc_dec_attn_mask=None,
        rotary_pos_emb=None,
        layer_past=None,
        get_key_value=False,
        set_inference_key_value_memory=False,
        inference_max_sequence_len=None,
        self_attention_relative_position_bias=None,
        cross_attention_relative_position_bias=None,
    ):
        if self.dtype == torch.float32:
            return super().forward(
                hidden_states,
                attention_mask,
                encoder_output,
                enc_dec_attn_mask,
                layer_past,
                get_key_value,
                set_inference_key_value_memory,
                inference_max_sequence_len,
                rotary_pos_emb,
                self_attention_relative_position_bias,
                cross_attention_relative_position_bias,
            )
        with torch.autocast(device_type="cuda", dtype=self.dtype):
            return super().forward(
                hidden_states,
                attention_mask,
                encoder_output,
                enc_dec_attn_mask,
                layer_past,
                get_key_value,
                set_inference_key_value_memory,
                inference_max_sequence_len,
                rotary_pos_emb,
                self_attention_relative_position_bias,
                cross_attention_relative_position_bias,
            )


class ParallelTransformer(MegatronModule):
    """Transformer class."""

    def __init__(
        self,
        init_method,
        output_layer_init_method,
        num_layers,
        hidden_size,
        ffn_hidden_size,
        num_attention_heads,
        apply_query_key_layer_scaling=True,
        kv_channels=None,
        layer_type=LayerType.encoder,  # it can be a list of types or single type
        self_attn_mask_type=AttnMaskType.padding,
        pre_process=True,
        post_process=True,
        precision=16,
        fp32_residual_connection=False,
        activations_checkpoint_method=None,
        activations_checkpoint_num_layers=None,
        layernorm_epsilon=1e-5,
        hidden_dropout=0.1,
        attention_dropout=0.1,
        use_cpu_initialization=False,
        bias_activation_fusion=True,
        bias_dropout_fusion=True,
        masked_softmax_fusion=True,
        persist_layer_norm=False,
        openai_gelu=False,
        onnx_safe=False,
        activation='gelu',
        model_type=ModelType.encoder_or_decoder,
        megatron_legacy=False,
        bias=True,
        chunk_size=64,
        normalization='layernorm',
        transformer_block_type='pre_ln',
        headscale=False,
        layer_number_offset=0,  # this is use only for attention norm_factor scaling
        activations_checkpoint_granularity=None,
        sequence_parallel=False,
        gradient_accumulation_fusion=False,
    ):
        super(ParallelTransformer, self).__init__()

        if kv_channels is None:
            assert (
                hidden_size % num_attention_heads == 0
            ), 'hidden_size must be divisible by num_attention_heads if kv_channels is None'
            kv_channels = hidden_size // num_attention_heads

        self.fp32_residual_connection = fp32_residual_connection
        self.pre_process = pre_process
        self.post_process = post_process
        self.input_tensor = None
        self.self_attn_mask_type = self_attn_mask_type
        self.model_type = model_type
        self.normalization = normalization
        self.transformer_block_type = transformer_block_type
<<<<<<< HEAD
        self.position_embedding_type = position_embedding_type
        self.layer_type = layer_type
=======
>>>>>>> f1bf6c27

        self.activations_checkpoint_method = activations_checkpoint_method
        self.activations_checkpoint_num_layers = activations_checkpoint_num_layers
        self.activations_checkpoint_granularity = activations_checkpoint_granularity

        if self.activations_checkpoint_granularity:
            if self.activations_checkpoint_granularity == 'selective':
                if self.activations_checkpoint_num_layers:
                    raise ValueError(
                        f'When using selective activation checkpointing, activations_checkpoint_num_layers should be None, got: {activations_checkpoint_num_layers}.'
                    )
                if self.activations_checkpoint_method:
                    raise ValueError(
                        f'When using selective activation checkpointing, activations_checkpoint_method should be None, got: {activations_checkpoint_method}.'
                    )
            elif self.activations_checkpoint_granularity == 'full':
                if self.activations_checkpoint_method in ['uniform', 'block']:
                    if not self.activations_checkpoint_num_layers:
                        logging.info(
                            (
                                f'Using uniform or block activation checkpointing requires activations_checkpoint_num_layers to be set.'
                                f'Got: {self.activations_checkpoint_num_layers}. Setting to 1 by default.'
                            )
                        )
                else:
                    raise ValueError(
                        f'activations_checkpoint_method should be "uniform" or "block" when using granularity full.'
                    )
            else:
                raise ValueError(f'activations_checkpoint_granularity should be "selective" or "full".')

        self.sequence_parallel = sequence_parallel

        if self.model_type == ModelType.encoder_or_decoder:
            assert (
                num_layers % parallel_state.get_pipeline_model_parallel_world_size() == 0
            ), 'num_layers must be divisible by pipeline_model_parallel_size'

        # TODO: Add similar assert for encoder-decoder.

        self.num_layers = self.get_num_layers(num_layers)
        # Transformer layers.
        def build_layer(layer_number):
            if isinstance(layer_type, list):
                lt = layer_type[layer_number - 1]
            else:
                lt = layer_type
            return ParallelTransformerLayer(
                init_method=init_method,
                output_layer_init_method=output_layer_init_method,
                layer_number=layer_number + layer_number_offset,
                hidden_size=hidden_size,
                ffn_hidden_size=ffn_hidden_size,
                num_attention_heads=num_attention_heads,
                apply_query_key_layer_scaling=apply_query_key_layer_scaling,
                kv_channels=kv_channels,
                layer_type=lt,
                self_attn_mask_type=self_attn_mask_type,
                precision=precision,
                fp32_residual_connection=fp32_residual_connection,
                layernorm_epsilon=layernorm_epsilon,
                hidden_dropout=hidden_dropout,
                attention_dropout=attention_dropout,
                use_cpu_initialization=use_cpu_initialization,
                bias_activation_fusion=bias_activation_fusion,
                bias_dropout_fusion=bias_dropout_fusion,
                masked_softmax_fusion=masked_softmax_fusion,
                persist_layer_norm=persist_layer_norm,
                openai_gelu=openai_gelu,
                onnx_safe=onnx_safe,
                activation=activation,
                megatron_legacy=megatron_legacy,
                bias=bias,
                chunk_size=chunk_size,
                normalization=normalization,
                transformer_block_type=transformer_block_type,
                headscale=headscale,
                activations_checkpoint_granularity=activations_checkpoint_granularity,
                sequence_parallel=sequence_parallel,
                gradient_accumulation_fusion=gradient_accumulation_fusion,
            )

        if parallel_state.get_virtual_pipeline_model_parallel_world_size() is not None:
            assert num_layers % parallel_state.get_virtual_pipeline_model_parallel_world_size() == 0, (
                'num_layers_per_stage must be divisible by ' 'virtual_pipeline_model_parallel_size'
            )
            assert self.model_type != ModelType.encoder_or_decoder
            # Number of layers in each model chunk is the number of layers in the stage,
            # divided by the number of model chunks in a stage.
            self.num_layers = self.num_layers // parallel_state.get_virtual_pipeline_model_parallel_world_size()
            # With 8 layers, 2 stages, and 4 model chunks, we want an assignment of
            # layers to stages like (each list is a model chunk):
            # Stage 0: [0]  [2]  [4]  [6]
            # Stage 1: [1]  [3]  [5]  [7]
            # With 8 layers, 2 stages, and 2 virtual stages, we want an assignment of
            # layers to stages like (each list is a model chunk):
            # Stage 0: [0, 1]  [4, 5]
            # Stage 1: [2, 3]  [6, 7]
            offset = parallel_state.get_virtual_pipeline_model_parallel_rank() * (
                num_layers // parallel_state.get_virtual_pipeline_model_parallel_world_size()
            ) + (parallel_state.get_pipeline_model_parallel_rank() * self.num_layers)
        else:
            # Each stage gets a contiguous set of layers.
            if (
                self.model_type == ModelType.encoder_and_decoder
                and parallel_state.get_pipeline_model_parallel_world_size() > 1
            ):
                pipeline_rank = parallel_state.get_pipeline_model_parallel_rank()
                if layer_type == LayerType.encoder:
                    offset = pipeline_rank * self.num_layers
                else:
                    num_ranks_in_enc = parallel_state.get_pipeline_model_parallel_split_rank()
                    offset = (pipeline_rank - num_ranks_in_enc) * self.num_layers
            else:
                offset = parallel_state.get_pipeline_model_parallel_rank() * self.num_layers

        self.layers = torch.nn.ModuleList([build_layer(i + 1 + offset) for i in range(self.num_layers)])

        if self.post_process and self.transformer_block_type != 'post_ln':
            # Final layer norm before output.
            if normalization == 'layernorm':
                self.final_layernorm = get_layer_norm(
                    hidden_size, layernorm_epsilon, persist_layer_norm, sequence_parallel=sequence_parallel
                )
            else:
                self.final_layernorm = MixedFusedRMSNorm(hidden_size, layernorm_epsilon)

    def _get_layer(self, layer_number):
        return self.layers[layer_number]

    def get_num_layers(self, num_layers):
        """Compute the number of transformer layers resident on the current rank."""
        if parallel_state.get_pipeline_model_parallel_world_size() > 1:
            if self.model_type == ModelType.encoder_and_decoder:
                assert parallel_state.get_pipeline_model_parallel_split_rank() is not None
                num_ranks_in_encoder = parallel_state.get_pipeline_model_parallel_split_rank()
                num_ranks_in_decoder = parallel_state.get_pipeline_model_parallel_world_size() - num_ranks_in_encoder
                if self.layer_type == LayerType.encoder:
                    assert (
                        num_layers % num_ranks_in_encoder == 0
                    ), 'num_layers must be divisible by number of ranks given to encoder'
                elif self.layer_type == LayerType.decoder:
                    assert (
                        num_layers % num_ranks_in_decoder == 0
                    ), 'num_layers must be divisible by number of ranks given to decoder'
                else:
                    raise ValueError(f"Unknown layer type {self.layer_type}")

                if parallel_state.is_pipeline_stage_before_split():
                    num_layers = num_layers // num_ranks_in_encoder
                else:
                    num_layers = num_layers // num_ranks_in_decoder
            else:
                assert (
                    num_layers % parallel_state.get_pipeline_model_parallel_world_size() == 0
                ), 'num_layers must be divisible by pipeline_model_parallel_size'
                num_layers = num_layers // parallel_state.get_pipeline_model_parallel_world_size()

        return num_layers

    def _checkpointed_forward(
        self,
        hidden_states,
        attention_mask,
        encoder_output,
        enc_dec_attn_mask,
        rotary_pos_emb,
        self_attention_relative_position_bias,
        cross_attention_relative_position_bias,
    ):
        """Forward method with activation checkpointing."""

        def custom(start, end):
            def custom_forward(*inputs):
                x_ = inputs[0]
                attention_mask = inputs[1]
                encoder_output = inputs[2]
                enc_dec_attn_mask = inputs[3]
                rotary_pos_emb = inputs[4]
                self_attention_relative_position_bias = inputs[5]
                cross_attention_relative_position_bias = inputs[6]
                for index in range(start, end):
                    layer = self._get_layer(index)
                    x_ = layer(
                        x_,
                        attention_mask,
                        encoder_output,
                        enc_dec_attn_mask,
                        rotary_pos_emb,
                        self_attention_relative_position_bias,
                        cross_attention_relative_position_bias,
                    )
                return x_

            return custom_forward

        # Make sure memory is freed.
        tensor_parallel.reset_checkpointed_activations_memory_buffer()

        if self.activations_checkpoint_method == 'uniform':
            # Uniformly divide the total number of Transformer layers and checkpoint
            # the input activation of each divided chunk.
            # A method to further reduce memory usage reducing checkpoints.
            l = 0
            while l < self.num_layers:
                hidden_states = tensor_parallel.checkpoint(
                    custom(l, l + self.activations_checkpoint_num_layers),
                    False,
                    hidden_states,
                    attention_mask,
                    encoder_output,
                    enc_dec_attn_mask,
                    rotary_pos_emb,
                    self_attention_relative_position_bias,
                    cross_attention_relative_position_bias,
                )
                l += self.activations_checkpoint_num_layers
        elif self.activations_checkpoint_method == 'block':
            # Checkpoint the input activation of only a set number of individual
            # Transformer layers and skip the rest.
            # A method fully use the device memory removing redundant re-computation.
            for l in range(self.num_layers):
                if l < self.activations_checkpoint_num_layers:
                    hidden_states = tensor_parallel.checkpoint(
                        custom(l, l + 1),
                        False,
                        hidden_states,
                        attention_mask,
                        encoder_output,
                        enc_dec_attn_mask,
                        rotary_pos_emb,
                        self_attention_relative_position_bias,
                        cross_attention_relative_position_bias,
                    )
                else:
                    hidden_states = custom(l, l + 1)(
                        hidden_states,
                        attention_mask,
                        encoder_output,
                        enc_dec_attn_mask,
                        rotary_pos_emb,
                        self_attention_relative_position_bias,
                        cross_attention_relative_position_bias,
                    )
        else:
            raise ValueError("Invalid activation checkpoint method.")

        return hidden_states

    def set_input_tensor(self, input_tensor):
        """Set input tensor to be used instead of forward()'s input.

        When doing pipeline parallelism the input from the previous
        stage comes from communication, not from the input, so the
        model's forward_step_func won't have it. This function is thus
        used by internal code to bypass the input provided by the
        forward_step_func"""
        self.input_tensor = input_tensor

    def forward(
        self,
        hidden_states,
        attention_mask,
        layer_past=None,
        get_key_value=False,
        encoder_output=None,
        enc_dec_attn_mask=None,
        set_inference_key_value_memory=False,
        inference_max_sequence_len=None,
        rotary_pos_emb=None,  # list of positional embedding tensors, first one self attention, second one and third one are for cross attention (q, k)
        retrieved_emb=None,  # tensor of retrieved embedding of shape [b, k, r, n, d]
        self_attention_relative_position_bias=None,
        cross_attention_relative_position_bias=None,
    ):
        # Checks.
        if inference_max_sequence_len:
            assert self.activations_checkpoint_method is None, 'inference does not work with activation checkpointing'

        if layer_past is not None:
            assert get_key_value, 'for not None values in layer_past, ' 'expected get_key_value to be set'
        if get_key_value:
            assert self.activations_checkpoint_method is None, (
                'get_key_value does not work with ' 'activation checkpointing'
            )

        if not self.pre_process:
            # See set_input_tensor()
            hidden_states = self.input_tensor

        # TODO: @Yi Dong, what should this be?
        if retrieved_emb is not None:
            assert len(retrieved_emb.shape) == 5
            # this is retrieval decoder, need special transpose
            encoder_output = rearrange(retrieved_emb, 'b k r n d -> k r n b d').contiguous()

        if self.sequence_parallel:
            rng_context = tensor_parallel.random.get_cuda_rng_tracker().fork()
        else:
            rng_context = nullcontext()

        with rng_context:
            if self.activations_checkpoint_granularity == 'full':
                hidden_states = self._checkpointed_forward(
                    hidden_states,
                    attention_mask,
                    encoder_output,
                    enc_dec_attn_mask,
                    rotary_pos_emb,
                    self_attention_relative_position_bias,
                    cross_attention_relative_position_bias,
                )

            else:
                if get_key_value:
                    presents = []
                for index in range(self.num_layers):
                    layer = self._get_layer(index)
                    past = None
                    if layer_past is not None:
                        past = layer_past[index]
                    hidden_states = layer(
                        hidden_states,
                        attention_mask,
                        encoder_output=encoder_output,
                        enc_dec_attn_mask=enc_dec_attn_mask,
                        layer_past=past,
                        get_key_value=get_key_value,
                        set_inference_key_value_memory=set_inference_key_value_memory,
                        inference_max_sequence_len=inference_max_sequence_len,
                        rotary_pos_emb=rotary_pos_emb,
                        self_attention_relative_position_bias=self_attention_relative_position_bias,
                        cross_attention_relative_position_bias=cross_attention_relative_position_bias,
                    )

        output = hidden_states
        # Final layer norm.
        if self.post_process:
            # only apply the final_layernorm for pre-ln
            if self.transformer_block_type != 'post_ln':
                output = self.final_layernorm(hidden_states)

        if get_key_value:
            output = [output, presents]

        return output<|MERGE_RESOLUTION|>--- conflicted
+++ resolved
@@ -1545,11 +1545,6 @@
         self.model_type = model_type
         self.normalization = normalization
         self.transformer_block_type = transformer_block_type
-<<<<<<< HEAD
-        self.position_embedding_type = position_embedding_type
-        self.layer_type = layer_type
-=======
->>>>>>> f1bf6c27
 
         self.activations_checkpoint_method = activations_checkpoint_method
         self.activations_checkpoint_num_layers = activations_checkpoint_num_layers
