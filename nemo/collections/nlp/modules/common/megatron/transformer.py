--- conflicted
+++ resolved
@@ -2192,19 +2192,10 @@
             else:
                 if get_key_value:
                     presents = []
-<<<<<<< HEAD
-                
-                # fp8_autocast will not do anything if TE or FP8 isn't used
-                with fp8_autocast(
-                    enabled=self.fp8,
-                    fp8_recipe=self.fp8_recipe,
-                    fp8_group=parallel_state.get_data_parallel_group(),
-=======
 
                 # fp8_autocast will not do anything if TE or FP8 isn't used
                 with fp8_autocast(
                     enabled=self.fp8, fp8_recipe=self.fp8_recipe, fp8_group=parallel_state.get_data_parallel_group(),
->>>>>>> d5a195e0
                 ):
                     for index in range(self.num_layers):
                         layer = self._get_layer(index)
