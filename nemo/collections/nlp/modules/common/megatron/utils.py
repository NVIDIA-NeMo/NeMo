# Copyright (c) 2022, NVIDIA CORPORATION.  All rights reserved.
#
# Licensed under the Apache License, Version 2.0 (the "License");
# you may not use this file except in compliance with the License.
# You may obtain a copy of the License at
#
#     http://www.apache.org/licenses/LICENSE-2.0
#
# Unless required by applicable law or agreed to in writing, software
# distributed under the License is distributed on an "AS IS" BASIS,
# WITHOUT WARRANTIES OR CONDITIONS OF ANY KIND, either express or implied.
# See the License for the specific language governing permissions and
# limitations under the License.

"""Utilities for models."""

import math
from typing import Dict, List, Union

import torch

try:
    from apex.normalization.fused_layer_norm import FusedLayerNorm  # NOQA
    from apex.transformer import parallel_state, tensor_parallel
    from apex.transformer.enums import AttnMaskType
    from apex.transformer.pipeline_parallel.schedules.common import listify_model
    from apex.transformer.tensor_parallel.layers import linear_with_grad_accumulation_and_async_allreduce
<<<<<<< HEAD
=======
    from apex.contrib.layer_norm.layer_norm import FastLayerNorm
>>>>>>> 987674e2

    HAVE_APEX = True
except (ImportError, ModuleNotFoundError):
    HAVE_APEX = False


class ApexGuardDefaults(object):
    """
    This class can be used to replace missing classes when apex is missing.
    """

    def __init__(self):
        super().__init__()

    def __getattr__(self, item):
        return None


def parallel_lm_logits(
    input_: torch.Tensor,
    word_embeddings_weight: torch.Tensor,
    parallel_output: bool,
    bias: torch.Tensor = None,
    async_tensor_model_parallel_allreduce: bool = False,
    sequence_parallel: bool = False,
    gradient_accumulation_fusion: bool = False,
):
    """Language Model logits using word embedding weights.

    Args:
        input_ (torch.Tensor): [b, s, h]
        word_embeddings_weight (torch.Tensor): [(padded) vocab size, h]
        parallel_output (bool): False will gather logits from tensor model parallel region
        bias (torch.Tensor, optional): bias tensor. Defaults to None.
        async_tensor_model_parallel_allreduce (bool, optional): TODO: understand this flag. Defaults to False.
        sequence_parallel (bool, optional): If True will use sequence parallelism. Defaults to False.
        gradient_accumulation_fusioa (bool, optional): If True fuse gradient accumulation to WGRAD GEMM

    Returns:
        torch.Tensor: [b, s, (padded) vocab size]
    """

    tensor_model_parallel = parallel_state.get_tensor_model_parallel_world_size() > 1

    # async grad allreduce can only be used when not using sequence parallelism
    async_grad_allreduce = async_tensor_model_parallel_allreduce and tensor_model_parallel and not sequence_parallel

    # copy input_ to model parallel region if needed
    if async_tensor_model_parallel_allreduce or sequence_parallel:
        input_parallel = input_

    else:
        input_parallel = tensor_parallel.copy_to_tensor_model_parallel_region(input_)

    # Matrix multiply.
    logits_parallel = linear_with_grad_accumulation_and_async_allreduce(
        input=input_parallel,
        weight=word_embeddings_weight,
        bias=bias,
        gradient_accumulation_fusion=gradient_accumulation_fusion,
        async_grad_allreduce=async_grad_allreduce,
        sequence_parallel_enabled=sequence_parallel,
    )

    # Gather if needed.
    if parallel_output:
        return logits_parallel
    else:
        return tensor_parallel.gather_from_tensor_model_parallel_region(logits_parallel)


def init_method_normal(sigma):
    """Init method based on N(0, sigma)."""

    def init_(tensor):
        return torch.nn.init.normal_(tensor, mean=0.0, std=sigma)

    return init_


def scaled_init_method_normal(sigma, num_layers):
    """Init method based on N(0, sigma/sqrt(2*num_layers)."""
    std = sigma / math.sqrt(2.0 * num_layers)

    def init_(tensor):
        return torch.nn.init.normal_(tensor, mean=0.0, std=std)

    return init_


def attention_mask_func(attention_scores, attention_mask):
    attention_scores.masked_fill_(attention_mask, -10000.0)
    return attention_scores


def get_linear_layer(rows, columns, init_method):
    """Simple linear layer with weight initialization."""
    layer = torch.nn.Linear(rows, columns)
    init_method(layer.weight)
    with torch.no_grad():
        layer.bias.zero_()
    return layer


@torch.jit.script
def gelu_impl(x):
    """OpenAI's gelu implementation."""
    return 0.5 * x * (1.0 + torch.tanh(0.7978845608028654 * x * (1.0 + 0.044715 * x * x)))


def openai_gelu(x):
    return gelu_impl(x)


# This is actually Python equivalent of torch.nn.functional.gelu(), also with type hints for ONNX exporter
@torch.jit.script
def erf_gelu(x):
    return x * 0.5 * (torch.erf(x / 1.41421).to(dtype=x.dtype) + torch.ones_like(x).to(dtype=x.dtype))


def average_losses_across_data_parallel_group(losses):
    """Reduce a tensor of losses across all GPUs."""
    averaged_losses = torch.cat([loss.clone().detach().view(1) for loss in losses])
    torch.distributed.all_reduce(averaged_losses, group=parallel_state.get_data_parallel_group())
    averaged_losses = averaged_losses / torch.distributed.get_world_size(
        group=parallel_state.get_data_parallel_group()
    )

    return averaged_losses


def get_ltor_masks_and_position_ids(data, eod_token, reset_position_ids, reset_attention_mask, eod_mask_loss):
    """Build masks and position id for left to right model."""

    # Extract batch size and sequence length.
    micro_batch_size, seq_length = data.size()

    # Attention mask (lower triangular).
    if reset_attention_mask:
        att_mask_batch = micro_batch_size
    else:
        att_mask_batch = 1
    attention_mask = torch.tril(torch.ones((att_mask_batch, seq_length, seq_length), device=data.device)).view(
        att_mask_batch, 1, seq_length, seq_length
    )

    # Loss mask.
    loss_mask = torch.ones(data.size(), dtype=torch.float, device=data.device)
    if eod_mask_loss:
        loss_mask[data == eod_token] = 0.0

    # Position ids.
    position_ids = torch.arange(seq_length, dtype=torch.long, device=data.device)
    position_ids = position_ids.unsqueeze(0).repeat(micro_batch_size, 1)
    # We need to clone as the ids will be modifed based on batch index.
    if reset_position_ids:
        position_ids = position_ids.clone()

    if reset_position_ids or reset_attention_mask:
        # Loop through the batches:
        for b in range(micro_batch_size):

            # Find indecies where EOD token is.
            eod_index = position_ids[b, data[b] == eod_token]
            # Detach indecies from positions if going to modify positions.
            if reset_position_ids:
                eod_index = eod_index.clone()

            # Loop through EOD indicies:
            prev_index = 0
            for j in range(eod_index.size()[0]):
                i = eod_index[j]
                # Mask attention loss.
                if reset_attention_mask:
                    attention_mask[b, 0, (i + 1) :, : (i + 1)] = 0
                # Reset positions.
                if reset_position_ids:
                    position_ids[b, (i + 1) :] -= i + 1 - prev_index
                    prev_index = i + 1

    # Convert attention mask to binary:
    attention_mask = attention_mask < 0.5

    return attention_mask, loss_mask, position_ids


def attn_mask_postprocess(attn_mask):
    # [b, 1, s, s]
    # Attn_masks for enc-dec attn and dec attn is None when trying to get just the encoder hidden states.
    if attn_mask is None:
        return None
    extended_attention_mask = attn_mask.unsqueeze(1)
    return extended_attention_mask


def enc_dec_extended_attention_mask(attention_mask_list):

    return [attn_mask_postprocess(attn_mask) for attn_mask in attention_mask_list]


def build_position_ids(token_ids):
    # Create position ids
    seq_length = token_ids.size(1)
    position_ids = torch.arange(seq_length, dtype=torch.long, device=token_ids.device)
    position_ids = position_ids.unsqueeze(0).expand_as(token_ids).clone()

    return position_ids


def make_attention_mask_3d(source_mask, target_mask):
    """
    Returns a 3-dimensional (3-D) attention mask
    :param source_block: 2-D array
    :param target_block: 2-D array
    """
    mask = target_mask[:, None, :] * source_mask[:, :, None]
    return mask


def make_inference_attention_mask_3d(source_block, target_block, pad_id):
    """
    Returns a 3-dimensional (3-D) attention mask
    :param source_block: 2-D array
    :param target_block: 2-D array
    """
    # mask = (target_block[:, None, :] != pad_id) * (source_block[:, :, None] != pad_id)
    return make_attention_mask_3d(source_block != pad_id, target_block != pad_id)


def make_inference_history_mask_3d(block):
    batch, length = block.shape
    arange = torch.arange(length, device=block.device)
    history_mask = (arange[None,] <= arange[:, None])[
        None,
    ]
    history_mask = history_mask.expand(batch, length, length)
    return history_mask


def build_attention_mask_3d_padding(source_mask, target_mask):
    """
    Returns a 3D joint attention mask for Megatron given two 2D masks
    :param source_mask - True for non-masked, else masked [batch, src length]
    :param target_mask - True for non-masked, else masked [batch, tgt length]
    """
    mask = make_attention_mask_3d(source_mask, target_mask)
    # invert mask for Megatron
    return mask < 0.5


def build_attention_mask_3d_causal(source_mask, target_mask):
    """
    Returns a 3D joint attention mask for Megatron given two 2D masks
    :param source_mask - True for non-masked, else masked [batch, src length]
    :param target_mask - True for non-masked, else masked [batch, tgt length]
    """
    causal_mask = make_inference_history_mask_3d(target_mask)
    mask = make_attention_mask_3d(source_mask, target_mask)
    mask = mask * causal_mask
    # invert mask for Megatron
    return mask < 0.5


def build_attention_mask_3d(source_mask, target_mask, attn_mask_type):
    """
    Returns a 3D attention mask for Megatron given two 2D masks
    :param source_mask - < 0.5 for non-masked, else masked [batch, src length]
    :param target_mask - < 0.5 for non-masked, else masked [batch, tgt length]
    :param attn_mask_type - AttnMaskType enum
    """
    if attn_mask_type == AttnMaskType.padding:
        mask = build_attention_mask_3d_padding(source_mask, target_mask)
    elif attn_mask_type == AttnMaskType.causal:
        mask = build_attention_mask_3d_causal(source_mask, target_mask)
    else:
        raise ValueError(f"Unsupported attention mask attn_mask_type = {attn_mask_type}")

    return mask


def get_params_for_weight_decay_optimization(
    model: Union[torch.nn.Module, List[torch.nn.Module]],
) -> Dict[str, torch.nn.Parameter]:
    """Divide params into with-weight-decay and without-weight-decay groups.

    Layernorms and biases will have no weight decay but the rest will.
    """
    modules = listify_model(model)
    weight_decay_params = {'params': []}
    no_weight_decay_params = {'params': [], 'weight_decay': 0.0}
    for module in modules:
        for module_ in module.modules():
            if isinstance(module_, (FusedLayerNorm, FastLayerNorm)):
                no_weight_decay_params['params'].extend(
                    [p for p in list(module_._parameters.values()) if p is not None]
                )
            else:
                weight_decay_params['params'].extend(
                    [p for n, p in list(module_._parameters.items()) if p is not None and n != 'bias']
                )
                no_weight_decay_params['params'].extend(
                    [p for n, p in list(module_._parameters.items()) if p is not None and n == 'bias']
                )

    return weight_decay_params, no_weight_decay_params<|MERGE_RESOLUTION|>--- conflicted
+++ resolved
@@ -25,10 +25,7 @@
     from apex.transformer.enums import AttnMaskType
     from apex.transformer.pipeline_parallel.schedules.common import listify_model
     from apex.transformer.tensor_parallel.layers import linear_with_grad_accumulation_and_async_allreduce
-<<<<<<< HEAD
-=======
     from apex.contrib.layer_norm.layer_norm import FastLayerNorm
->>>>>>> 987674e2
 
     HAVE_APEX = True
 except (ImportError, ModuleNotFoundError):
