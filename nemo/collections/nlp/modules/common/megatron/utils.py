--- conflicted
+++ resolved
@@ -18,13 +18,9 @@
 from typing import Dict, Iterator, List, Tuple, Union
 
 import torch
-<<<<<<< HEAD
-from nemo.utils import logging, logging_mode
-=======
 import torch.nn as nn
 
 from torch import Tensor
->>>>>>> 1fede572
 
 try:
     from apex.normalization import MixedFusedRMSNorm
