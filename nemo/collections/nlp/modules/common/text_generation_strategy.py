--- conflicted
+++ resolved
@@ -332,26 +332,17 @@
         DEFAULT_IMAGE_TOKEN,
         preprocess_llama_2,
         preprocess_multimodal,
-<<<<<<< HEAD
-=======
         preprocess_nv_dpo,
->>>>>>> 05d5218c
         preprocess_nvgpt,
         preprocess_v1,
     )
 
     list_data_dict = []
-<<<<<<< HEAD
-    if multimodal_cfg["conv_template"] == "nvgpt":
-        record = {
-            'system': 'A chat between a curious user and an artificial intelligence assistant. The assistant gives helpful, detailed, and polite answers to the user\'s questions.\n\n',
-=======
     if multimodal_cfg["conv_template"] in ["nvgpt", "nv_steerlm", "nv_dpo"]:
         record = {
             'system': '\n'
             if multimodal_cfg["conv_template"] == 'nv_dpo'
             else 'A chat between a curious user and an artificial intelligence assistant. The assistant gives helpful, detailed, and polite answers to the user\'s questions.\n\n',
->>>>>>> 05d5218c
             'conversations': [{'from': 'User', 'value': prompt}, {'from': 'Assistant', 'value': '',},],
         }
 
@@ -363,14 +354,10 @@
         sources = preprocess_multimodal(
             copy.deepcopy(list_data_dict), multimodal_cfg, num_media_latents
         )  # HARDCODED FOR NOW
-<<<<<<< HEAD
-        data_dict = preprocess_nvgpt(sources, tokenizer, multimodal_cfg)
-=======
         if multimodal_cfg["conv_template"] in ["nvgpt", "nv_steerlm"]:
             data_dict = preprocess_nvgpt(sources, tokenizer, multimodal_cfg)
         else:
             data_dict = preprocess_nv_dpo(sources, tokenizer, multimodal_cfg)
->>>>>>> 05d5218c
 
     elif multimodal_cfg["conv_template"] == "llama_2":
         record = {
