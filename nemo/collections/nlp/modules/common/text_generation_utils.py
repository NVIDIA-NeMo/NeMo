--- conflicted
+++ resolved
@@ -524,9 +524,15 @@
         micro_batch_size=micro_batch_size,
         data_parallel_size=1,
     )
-    assert model.cfg.sequence_parallel == False, 'sequence_parallel should be False during inference. Disable it in the model config if restoring from nemo or in hparams.yaml if restoring from PTL checkpoint'
-    assert model.cfg.activations_checkpoint_granularity == None, 'activations_checkpoint_granularity should be None during inference. Disable it in the model config if restoring from nemo or in hparams.yaml if restoring from PTL checkpoint'
-    assert model.cfg.activations_checkpoint_method == None, 'activations_checkpoint_method should be None during inference. Disable it in the model config if restoring from nemo or in hparams.yaml if restoring from PTL checkpoint'
+    assert (
+        model.cfg.sequence_parallel == False
+    ), 'sequence_parallel should be False during inference. Disable it in the model config if restoring from nemo or in hparams.yaml if restoring from PTL checkpoint'
+    assert (
+        model.cfg.activations_checkpoint_granularity == None
+    ), 'activations_checkpoint_granularity should be None during inference. Disable it in the model config if restoring from nemo or in hparams.yaml if restoring from PTL checkpoint'
+    assert (
+        model.cfg.activations_checkpoint_method == None
+    ), 'activations_checkpoint_method should be None during inference. Disable it in the model config if restoring from nemo or in hparams.yaml if restoring from PTL checkpoint'
 
     tokenizer = model.tokenizer
     # initialize the batch
@@ -549,43 +555,10 @@
         maxlen = inference_strategy.clip_max_len(maxlen)
 
         lengths = torch.ones([batch_size]).long().cuda() * maxlen
-        prev_context_length=0
+        prev_context_length = 0
         while context_length < maxlen:
-<<<<<<< HEAD
-            if not model.cfg.transformer_engine:
-                # types2use = None
-                if counter == 0:
-                    # Allocate memory for the entire context.
-                    set_inference_key_value_memory = True
-                    tokens2use = tokens[:, :context_length]
-                    positions2use = position_ids[:, :context_length]
-
-                    # not using type2use. uncomment it if it is used
-                    # if type_ids is not None:
-                    #     types2use = type_ids[:, :context_length]
-                else:
-                    # Set this to false so the memory is not reallocated.
-                    set_inference_key_value_memory = False
-                    tokens2use = tokens[:, context_length - 1].view(batch_size, -1)
-                    positions2use = position_ids[:, context_length - 1].view(batch_size, -1)
-
-                    # not using type2use. uncomment it if it is used
-                    # if type_ids is not None:
-                    #     types2use = type_ids[:, context_length - 1].view(batch_size, -1)
-                attention_mask_repeat = torch.concat([attention_mask for _ in range(micro_batch_size)])
-            else:
-                set_inference_key_value_memory = False
-                tokens2use = tokens[:, :context_length]
-                positions2use = position_ids[:, :context_length]
-                attentions2use = attention_mask[:, :, :context_length, :context_length]
-                attention_mask_repeat = torch.concat([attentions2use for _ in range(micro_batch_size)])
-
-            setkey_value_array = torch.tensor(
-                [set_inference_key_value_memory] * micro_batch_size, device=torch.cuda.current_device()
-=======
             batch, tensor_shape = inference_strategy.prepare_batch_at_step(
                 tokens, maxlen, micro_batch_size, counter, context_length
->>>>>>> b118d643
             )
             output = inference_strategy.forward_step(batch, tensor_shape)
 
