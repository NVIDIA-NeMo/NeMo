--- conflicted
+++ resolved
@@ -900,7 +900,6 @@
     token_ids = torch.multinomial(log_probs.exp(), num_samples=1).view(-1)
     log_probs = log_probs.gather(1, token_ids.unsqueeze(1)).squeeze(1)
 
-<<<<<<< HEAD
     return log_probs, token_ids
 
 
@@ -938,7 +937,4 @@
     param alpha: params of the penalty
     return: tensor with the penalty value
     """
-    return ((5 + lengths) / 6).pow(alpha)
-=======
-    return log_probs, token_ids
->>>>>>> ff501bd8
+    return ((5 + lengths) / 6).pow(alpha)