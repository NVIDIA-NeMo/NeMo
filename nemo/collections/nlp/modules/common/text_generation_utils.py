--- conflicted
+++ resolved
@@ -700,29 +700,23 @@
             output = inference_strategy.forward_step(batch, tensor_shape)
 
             if parallel_state.is_pipeline_last_stage():
-<<<<<<< HEAD
-                output = output[0]['logits']
-                if _convert_to_float(model):
-                    output = output.float()
-
-                output = tensor_parallel.gather_from_tensor_model_parallel_region(output)
-                assert output is not None
-                logits = output[:, -1].view(batch_size, -1).contiguous()
-=======
 
                 if compute_logprob:
-                    output = output[0]['logits'].float()
+                    output = output[0]['logits']
+                    if _convert_to_float(model):
+                        output = output.float()
                     output = tensor_parallel.gather_from_tensor_model_parallel_region(output)
                     assert output is not None
                     output = output.float()
                     logits = output[:, -1].view(batch_size, -1).contiguous()
 
                 else:
-                    logits = output[0]['logits'][:, -1].float()
+                    logits = output[0]['logits'][:, -1]
+                    if _convert_to_float(model):
+                        logits = logits.float()
                     logits = tensor_parallel.gather_from_tensor_model_parallel_region(logits)
                     assert logits is not None
                     logits = logits.view(batch_size, -1).float().contiguous()
->>>>>>> ce8ddebb
 
                 # make sure it will generate at least min_length
                 min_length = extra.get('min_tokens_to_generate', 0)
