--- conflicted
+++ resolved
@@ -430,24 +430,17 @@
         if parallel_state.is_pipeline_first_stage():
             src = parallel_state.get_pipeline_model_parallel_last_rank()
             group = parallel_state.get_embedding_group()
-<<<<<<< HEAD
+
             if compute_logprob:
-                output_logits = torch.empty(
-                    tokens.size(0), context_length - 1, dtype=torch.float32, device=torch.device("cuda")
-                )
+                precision = model._trainer.precision
+                if precision in [16, "16"]:
+                    dtype = torch.float16
+                elif precision == "bf16":
+                    dtype = torch.bfloat16
+                else:
+                    dtype = torch.float32
+                output_logits = torch.empty(tokens.size(0), context_length - 1, dtype=dtype, device=torch.device("cuda"))
                 torch.distributed.broadcast(output_logits, src, group)
-=======
-
-            precision = model._trainer.precision
-            if precision in [16, "16"]:
-                dtype = torch.float16
-            elif precision == "bf16":
-                dtype = torch.bfloat16
-            else:
-                dtype = torch.float32
-            output_logits = torch.empty(tokens.size(0), context_length - 1, dtype=dtype, device=torch.device("cuda"))
-            torch.distributed.broadcast(output_logits, src, group)
->>>>>>> 9827c9b1
 
             if all_probs:
                 src = parallel_state.get_pipeline_model_parallel_last_rank()
@@ -695,27 +688,18 @@
             output = inference_strategy.forward_step(batch, tensor_shape)
 
             if parallel_state.is_pipeline_last_stage():
-<<<<<<< HEAD
 
                 if compute_logprob:
-                    output = output[0]['logits'].float()
+                    output = output[0]['logits']
                     output = tensor_parallel.gather_from_tensor_model_parallel_region(output)
                     assert output is not None
-                    output = output.float()
                     logits = output[:, -1].view(batch_size, -1).contiguous()
 
                 else:
-                    logits = output[0]['logits'][:, -1].float()
+                    logits = output[0]['logits'][:, -1]
                     logits = tensor_parallel.gather_from_tensor_model_parallel_region(logits)
                     assert logits is not None
-                    logits = logits.view(batch_size, -1).float().contiguous()
-=======
-                output = output[0]['logits']
-
-                output = tensor_parallel.gather_from_tensor_model_parallel_region(output)
-                assert output is not None
-                logits = output[:, -1].view(batch_size, -1).contiguous()
->>>>>>> 9827c9b1
+                    logits = logits.view(batch_size, -1).contiguous()
 
                 # make sure it will generate at least min_length
                 min_length = extra.get('min_tokens_to_generate', 0)
