# Copyright (c) 2020, NVIDIA CORPORATION.  All rights reserved.
#
# Licensed under the Apache License, Version 2.0 (the "License");
# you may not use this file except in compliance with the License.
# You may obtain a copy of the License at
#
#     http://www.apache.org/licenses/LICENSE-2.0
#
# Unless required by applicable law or agreed to in writing, software
# distributed under the License is distributed on an "AS IS" BASIS,
# WITHOUT WARRANTIES OR CONDITIONS OF ANY KIND, either express or implied.
# See the License for the specific language governing permissions and
# limitations under the License.

from typing import Dict, Optional

from torch import nn as nn

from nemo.collections.common.parts import MultiLayerPerceptron, transformer_weights_init
from nemo.core.classes import NeuralModule, typecheck
from nemo.core.neural_types import ChannelType, LogitsType, NeuralType
from nemo.utils.decorators import experimental

__all__ = ['TokenClassifier']

ACT2FN = {"gelu": nn.functional.gelu, "relu": nn.functional.relu}


@experimental
class TokenClassifier(NeuralModule):
    """
    A module to perform token level classification tasks such as Named entity recognition.
    """

    @property
    def input_types(self) -> Optional[Dict[str, NeuralType]]:
        """
        Returns definitions of module input ports.
        """
        return {"hidden_states": NeuralType(('B', 'T', 'D'), ChannelType())}

    @property
    def output_types(self) -> Optional[Dict[str, NeuralType]]:
        """
        Returns definitions of module output ports.
        """
        return {"logits": NeuralType(('B', 'T', 'C'), LogitsType())}

    def __init__(
        self,
<<<<<<< HEAD
        hidden_size: object,
        num_classes: object,
        activation: object = 'relu',
        log_softmax: object = True,
        dropout: object = 0.0,
        use_transformer_init: object = True,
    ) -> object:
=======
        hidden_size: int,
        num_classes: int,
        num_layers: int = 1,
        activation: str = 'relu',
        log_softmax: bool = True,
        dropout: float = 0.0,
        use_transformer_pretrained: bool = True,
    ) -> None:

        """
        Initializes the Token Classifier module.

        Args:
            :param hidden_size: the size of the hidden dimension
            :param num_classes: number of classes
            :param num_layers: number of fully connected layers in the multilayer perceptron (MLP)
            :param activation: activation to usee between fully connected layers in the MLP
            :param log_softmax: whether to apply softmax to the output of the MLP
            :param dropout: dropout to apply to the input hidden states
            :param use_transformer_pretrained: whether to use pre-trained transformer weights for weights initialization
        """
>>>>>>> 6fe54c40
        super().__init__()
        if activation not in ACT2FN:
            raise ValueError(f'activation "{activation}" not found')
        self.dense = nn.Linear(hidden_size, hidden_size)
        self.act = ACT2FN[activation]
        self.norm = nn.LayerNorm(hidden_size, eps=1e-12)
        self.mlp = MultiLayerPerceptron(
            hidden_size, num_classes, num_layers=num_layers, activation=activation, log_softmax=log_softmax
        )
        self.dropout = nn.Dropout(dropout)
        if use_transformer_init:
            self.apply(lambda module: transformer_weights_init(module, xavier=False))

    @typecheck()
    def forward(self, hidden_states):
        """
        Performs the forward step of the module.
        Args:
            :param hidden_states: batch of hidden states (for example, from the BERT encoder module)
                [BATCH_SIZE x SEQ_LENGTH x HIDDEN_SIZE]
            :return: logits value for each class [BATCH_SIZE x SEQ_LENGTH x NUM_CLASSES]
        """
        hidden_states = self.dropout(hidden_states)
        hidden_states = self.dense(hidden_states)
        hidden_states = self.act(hidden_states)
        transform = self.norm(hidden_states)
        logits = self.mlp(transform)
        return logits

    def save_to(self, save_path: str):
        """
        Saves the module to the specified path.
        Args:
            :param save_path: Path to where to save the module.
        """
        pass

    @classmethod
    def restore_from(cls, restore_path: str):
        """
        Restores the module from the specified path.
        Args:
            :param restore_path: Path to restore the module from.
        """
        pass<|MERGE_RESOLUTION|>--- conflicted
+++ resolved
@@ -48,22 +48,13 @@
 
     def __init__(
         self,
-<<<<<<< HEAD
-        hidden_size: object,
-        num_classes: object,
-        activation: object = 'relu',
-        log_softmax: object = True,
-        dropout: object = 0.0,
-        use_transformer_init: object = True,
-    ) -> object:
-=======
         hidden_size: int,
         num_classes: int,
         num_layers: int = 1,
         activation: str = 'relu',
         log_softmax: bool = True,
         dropout: float = 0.0,
-        use_transformer_pretrained: bool = True,
+        use_transformer_init: bool = True,
     ) -> None:
 
         """
@@ -76,9 +67,8 @@
             :param activation: activation to usee between fully connected layers in the MLP
             :param log_softmax: whether to apply softmax to the output of the MLP
             :param dropout: dropout to apply to the input hidden states
-            :param use_transformer_pretrained: whether to use pre-trained transformer weights for weights initialization
+            :param use_transformer_init: whether to initialize the weights of the classifier head with the same approach used in Transformer
         """
->>>>>>> 6fe54c40
         super().__init__()
         if activation not in ACT2FN:
             raise ValueError(f'activation "{activation}" not found')
