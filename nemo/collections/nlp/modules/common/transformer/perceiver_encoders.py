# Copyright (c) 2021, NVIDIA CORPORATION.  All rights reserved.
#
# Licensed under the Apache License, Version 2.0 (the "License");
# you may not use this file except in compliance with the License.
# You may obtain a copy of the License at
#
#     http://www.apache.org/licenses/LICENSE-2.0
#
# Unless required by applicable law or agreed to in writing, software
# distributed under the License is distributed on an "AS IS" BASIS,
# WITHOUT WARRANTIES OR CONDITIONS OF ANY KIND, either express or implied.
# See the License for the specific language governing permissions and
# limitations under the License.

import copy

import torch

from nemo.collections.nlp.modules.common.transformer.transformer_decoders import TransformerDecoder
from nemo.collections.nlp.modules.common.transformer.transformer_encoders import TransformerEncoder
from nemo.collections.nlp.modules.common.transformer.transformer_modules import AttentionBridge

__all__ = ["PerceiverEncoder"]


class PerceiverEncoder(torch.nn.Module):
    def __init__(
        self,
        num_layers: int,
        hidden_size: int,
        inner_size: int,
        mask_future: bool = False,
        num_attention_heads: int = 1,
        attn_score_dropout: float = 0.0,
        attn_layer_dropout: float = 0.0,
        ffn_dropout: float = 0.0,
        hidden_act: str = "relu",
        pre_ln: bool = False,
        pre_ln_final_layer_norm: bool = True,
        hidden_steps: int = 32,
        hidden_init_method: str = "default",
        hidden_blocks: int = 2,
    ):
        super().__init__()

        self._hidden_steps = hidden_steps
        self._hidden_init_method = hidden_init_method
        self._hidden_blocks = hidden_blocks

        if self._hidden_init_method == "default":
            self._hidden_init_method = "params"

        if self.hidden_init_method not in self.supported_init_methods:
            raise ValueError(
                "Unknown hidden_init_method = {hidden_init_method}, supported methods are {supported_init_methods}".format(
                    hidden_init_method=self.hidden_init_method, supported_init_methods=self.supported_init_methods,
                )
            )

        if self.hidden_init_method == "params":
            # learnable initial hidden values
            self.init_hidden = torch.nn.Parameter(torch.nn.init.xavier_normal_(torch.empty(hidden_steps, hidden_size)))
            self.init_cross_att = TransformerDecoder(
                num_layers=1,
                hidden_size=hidden_size,
                inner_size=inner_size,
                num_attention_heads=num_attention_heads,
                attn_score_dropout=attn_score_dropout,
                attn_layer_dropout=attn_layer_dropout,
                ffn_dropout=ffn_dropout,
                hidden_act=hidden_act,
                pre_ln=pre_ln,
                pre_ln_final_layer_norm=pre_ln_final_layer_norm,
            )
        elif self.hidden_init_method == "bridge":
            # initialize latent with attention bridge
            self.att_bridge = AttentionBridge(hidden_size=hidden_size, k=hidden_steps, bridge_size=inner_size,)

        # cross-attention encoder
        layer = TransformerDecoder(
            num_layers=1,
            hidden_size=hidden_size,
            inner_size=inner_size,
            num_attention_heads=num_attention_heads,
            attn_score_dropout=attn_score_dropout,
            attn_layer_dropout=attn_layer_dropout,
            ffn_dropout=ffn_dropout,
            hidden_act=hidden_act,
            pre_ln=pre_ln,
            pre_ln_final_layer_norm=pre_ln_final_layer_norm,
        )
        self.cross_att_layers = torch.nn.ModuleList([copy.deepcopy(layer) for _ in range(hidden_blocks)])

        # self-attention encoder
        layer = TransformerEncoder(
            num_layers=num_layers,
            hidden_size=hidden_size,
            inner_size=inner_size,
            mask_future=mask_future,
            num_attention_heads=num_attention_heads,
            attn_score_dropout=attn_score_dropout,
            attn_layer_dropout=attn_layer_dropout,
            ffn_dropout=ffn_dropout,
            hidden_act=hidden_act,
            pre_ln=pre_ln,
            pre_ln_final_layer_norm=pre_ln_final_layer_norm,
        )
        self.self_att_layers = torch.nn.ModuleList([copy.deepcopy(layer) for _ in range(hidden_blocks)])

    @property
    def supported_init_methods(self):
        return ["params", "bridge"]

    @property
    def hidden_steps(self):
        return self._hidden_steps

    @property
    def hidden_blocks(self):
        return self._hidden_blocks

    @property
    def hidden_init_method(self):
        return self._hidden_init_method

    def forward(self, encoder_states, encoder_mask):
        """
        Args:
            encoder_states: output of the encoder (B x L_enc x H)
            encoder_mask: encoder inputs mask (B x L_enc)
        """
        # all hidden values are active
        hidden_mask = torch.ones(
            encoder_states.shape[0], self._hidden_steps, dtype=encoder_mask.dtype, device=encoder_mask.device
        )

        # initialize hidden state
        if self._hidden_init_method == "params":
            # initialize latent with learned parameters
            hidden_states = self.init_hidden.unsqueeze(0).expand(encoder_states.shape[0], -1, -1)
            hidden_states = self.init_cross_att(
                decoder_states=hidden_states,
                decoder_mask=hidden_mask,
                encoder_states=encoder_states,
                encoder_mask=encoder_mask,
            )
        elif self._hidden_init_method == "bridge":
            # initialize latent with attention bridge
            hidden_states = self.att_bridge(hidden=encoder_states, hidden_mask=encoder_mask,)

        # apply block (cross-attention, self-attention) multiple times
        # for block in range(self._hidden_blocks):
        for self_att, cross_att in zip(self.self_att_layers, self.cross_att_layers):
            residual = hidden_states

            # cross attention of hidden over encoder states
            hidden_states = cross_att(
                decoder_states=hidden_states,
                decoder_mask=hidden_mask,
                encoder_states=encoder_states,
                encoder_mask=encoder_mask,
            )

            # self-attention over hidden
            hidden_states = self_att(encoder_states=hidden_states, encoder_mask=hidden_mask,)

            # residual connection
            hidden_states += residual

<<<<<<< HEAD
=======
        return hidden_states, hidden_mask


class MaxPoolingPerceiverEncoder(PerceiverEncoder):
    def __init__(
        self,
        num_layers: int,
        hidden_size: int,
        inner_size: int,
        mask_future: bool = False,
        num_attention_heads: int = 1,
        attn_score_dropout: float = 0.0,
        attn_layer_dropout: float = 0.0,
        ffn_dropout: float = 0.0,
        hidden_act: str = "relu",
        pre_ln: bool = False,
        pre_ln_final_layer_norm: bool = True,
        hidden_steps: int = 32,
        hidden_init_method: str = "default",
        hidden_blocks: int = 2,
    ):
        super().__init__(
            num_layers=num_layers,
            hidden_size=hidden_size,
            inner_size=inner_size,
            mask_future=mask_future,
            num_attention_heads=num_attention_heads,
            attn_score_dropout=attn_score_dropout,
            attn_layer_dropout=attn_layer_dropout,
            ffn_dropout=ffn_dropout,
            hidden_act=hidden_act,
            pre_ln=pre_ln,
            pre_ln_final_layer_norm=pre_ln_final_layer_norm,
            hidden_steps=hidden_steps,
            hidden_init_method=hidden_init_method,
            hidden_blocks=hidden_blocks,
        )

        # pooling layer
        self.max_pool = torch.nn.MaxPool1d(kernel_size=2, stride=2,)

    def forward(self, encoder_states, encoder_mask):
        """
        Args:
            encoder_states: output of the encoder (B x L_enc x H)
            encoder_mask: encoder inputs mask (B x L_enc)
        """
        # all hidden values are active
        hidden_mask = torch.ones(
            encoder_states.shape[0], self._hidden_steps, dtype=encoder_mask.dtype, device=encoder_mask.device
        )

        # initialize hidden state
        if self._hidden_init_method == "params":
            # initialize latent with learned parameters
            hidden_states = self.init_hidden.unsqueeze(0).expand(encoder_states.shape[0], -1, -1)
            hidden_states = self.init_cross_att(
                decoder_states=hidden_states,
                decoder_mask=hidden_mask,
                encoder_states=encoder_states,
                encoder_mask=encoder_mask,
            )
        elif self._hidden_init_method == "bridge":
            # initialize latent with attention bridge
            hidden_states = self.att_bridge(hidden=encoder_states, hidden_mask=encoder_mask,)

        # apply block (cross-attention, self-attention) multiple times
        # for block in range(self._hidden_blocks):
        for self_att, cross_att in zip(self.self_att_layers, self.cross_att_layers):
            residual = hidden_states

            # cross attention of hidden over encoder states
            hidden_states = cross_att(
                decoder_states=hidden_states,
                decoder_mask=hidden_mask,
                encoder_states=encoder_states,
                encoder_mask=encoder_mask,
            )

            # max pool reduction if possible
            if hidden_states.shape[1] >= 2:
                # max pool hidden states
                hidden_states = hidden_states.permute(0, 2, 1)
                hidden_states = self.max_pool(hidden_states)
                hidden_states = hidden_states.permute(0, 2, 1)

                residual = residual.permute(0, 2, 1)
                residual = self.max_pool(residual)
                residual = residual.permute(0, 2, 1)

                # max pool mask
                hidden_mask = (
                    self.max_pool(hidden_mask.unsqueeze(0).type_as(hidden_states)).squeeze(0).type_as(hidden_mask)
                )

            # self-attention over hidden
            hidden_states = self_att(encoder_states=hidden_states, encoder_mask=hidden_mask,)

            # residual connection
            hidden_states += residual

            # # max pool reduction if possible
            # if hidden_states.shape[1] >= 2:
            #     # max pool hidden states
            #     hidden_states = hidden_states.permute(0, 2, 1)
            #     hidden_states = self.max_pool(hidden_states)
            #     hidden_states = hidden_states.permute(0, 2, 1)

            #     # max pool mask
            #     hidden_mask = self.max_pool(
            #         hidden_mask.unsqueeze(0).type_as(hidden_states)
            #         ).squeeze(0).type_as(hidden_mask)

>>>>>>> 226e9ebc
        return hidden_states, hidden_mask<|MERGE_RESOLUTION|>--- conflicted
+++ resolved
@@ -167,120 +167,4 @@
             # residual connection
             hidden_states += residual
 
-<<<<<<< HEAD
-=======
-        return hidden_states, hidden_mask
-
-
-class MaxPoolingPerceiverEncoder(PerceiverEncoder):
-    def __init__(
-        self,
-        num_layers: int,
-        hidden_size: int,
-        inner_size: int,
-        mask_future: bool = False,
-        num_attention_heads: int = 1,
-        attn_score_dropout: float = 0.0,
-        attn_layer_dropout: float = 0.0,
-        ffn_dropout: float = 0.0,
-        hidden_act: str = "relu",
-        pre_ln: bool = False,
-        pre_ln_final_layer_norm: bool = True,
-        hidden_steps: int = 32,
-        hidden_init_method: str = "default",
-        hidden_blocks: int = 2,
-    ):
-        super().__init__(
-            num_layers=num_layers,
-            hidden_size=hidden_size,
-            inner_size=inner_size,
-            mask_future=mask_future,
-            num_attention_heads=num_attention_heads,
-            attn_score_dropout=attn_score_dropout,
-            attn_layer_dropout=attn_layer_dropout,
-            ffn_dropout=ffn_dropout,
-            hidden_act=hidden_act,
-            pre_ln=pre_ln,
-            pre_ln_final_layer_norm=pre_ln_final_layer_norm,
-            hidden_steps=hidden_steps,
-            hidden_init_method=hidden_init_method,
-            hidden_blocks=hidden_blocks,
-        )
-
-        # pooling layer
-        self.max_pool = torch.nn.MaxPool1d(kernel_size=2, stride=2,)
-
-    def forward(self, encoder_states, encoder_mask):
-        """
-        Args:
-            encoder_states: output of the encoder (B x L_enc x H)
-            encoder_mask: encoder inputs mask (B x L_enc)
-        """
-        # all hidden values are active
-        hidden_mask = torch.ones(
-            encoder_states.shape[0], self._hidden_steps, dtype=encoder_mask.dtype, device=encoder_mask.device
-        )
-
-        # initialize hidden state
-        if self._hidden_init_method == "params":
-            # initialize latent with learned parameters
-            hidden_states = self.init_hidden.unsqueeze(0).expand(encoder_states.shape[0], -1, -1)
-            hidden_states = self.init_cross_att(
-                decoder_states=hidden_states,
-                decoder_mask=hidden_mask,
-                encoder_states=encoder_states,
-                encoder_mask=encoder_mask,
-            )
-        elif self._hidden_init_method == "bridge":
-            # initialize latent with attention bridge
-            hidden_states = self.att_bridge(hidden=encoder_states, hidden_mask=encoder_mask,)
-
-        # apply block (cross-attention, self-attention) multiple times
-        # for block in range(self._hidden_blocks):
-        for self_att, cross_att in zip(self.self_att_layers, self.cross_att_layers):
-            residual = hidden_states
-
-            # cross attention of hidden over encoder states
-            hidden_states = cross_att(
-                decoder_states=hidden_states,
-                decoder_mask=hidden_mask,
-                encoder_states=encoder_states,
-                encoder_mask=encoder_mask,
-            )
-
-            # max pool reduction if possible
-            if hidden_states.shape[1] >= 2:
-                # max pool hidden states
-                hidden_states = hidden_states.permute(0, 2, 1)
-                hidden_states = self.max_pool(hidden_states)
-                hidden_states = hidden_states.permute(0, 2, 1)
-
-                residual = residual.permute(0, 2, 1)
-                residual = self.max_pool(residual)
-                residual = residual.permute(0, 2, 1)
-
-                # max pool mask
-                hidden_mask = (
-                    self.max_pool(hidden_mask.unsqueeze(0).type_as(hidden_states)).squeeze(0).type_as(hidden_mask)
-                )
-
-            # self-attention over hidden
-            hidden_states = self_att(encoder_states=hidden_states, encoder_mask=hidden_mask,)
-
-            # residual connection
-            hidden_states += residual
-
-            # # max pool reduction if possible
-            # if hidden_states.shape[1] >= 2:
-            #     # max pool hidden states
-            #     hidden_states = hidden_states.permute(0, 2, 1)
-            #     hidden_states = self.max_pool(hidden_states)
-            #     hidden_states = hidden_states.permute(0, 2, 1)
-
-            #     # max pool mask
-            #     hidden_mask = self.max_pool(
-            #         hidden_mask.unsqueeze(0).type_as(hidden_states)
-            #         ).squeeze(0).type_as(hidden_mask)
-
->>>>>>> 226e9ebc
         return hidden_states, hidden_mask