--- conflicted
+++ resolved
@@ -41,7 +41,6 @@
 
     def __init__(
         self,
-<<<<<<< HEAD
         hidden_size: int,
         inner_size: int,
         num_attention_heads: int = 1,
@@ -49,16 +48,7 @@
         attn_layer_dropout: float = 0.0,
         ffn_dropout: float = 0.0,
         hidden_act: str = "relu",
-=======
-        hidden_size,
-        inner_size,
-        num_attention_heads=1,
-        attn_score_dropout=0,
-        attn_layer_dropout=0,
-        ffn_dropout=0,
-        hidden_act="relu",
-        pre_ln=False,
->>>>>>> 631eaf98
+        pre_ln=False
     ):
         super().__init__()
         self.pre_ln = pre_ln
