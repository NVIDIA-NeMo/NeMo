# =============================================================================
# Copyright 2019 AI Applications Design Team at NVIDIA. All Rights Reserved.
#
# Licensed under the Apache License, Version 2.0 (the "License");
# you may not use this file except in compliance with the License.
# You may obtain a copy of the License at
#
#     http://www.apache.org/licenses/LICENSE-2.0
#
# Unless required by applicable law or agreed to in writing, software
# distributed under the License is distributed on an "AS IS" BASIS,
# WITHOUT WARRANTIES OR CONDITIONS OF ANY KIND, either express or implied.
# See the License for the specific language governing permissions and
# limitations under the License.
# =============================================================================

from nemo.collections.nlp.data import SquadDataset
from nemo.collections.nlp.nm.data_layers.text_datalayer import TextDataLayer
from nemo.core import AxisType, BatchTag, NeuralType, TimeTag

__all__ = ['BertQuestionAnsweringDataLayer']


class BertQuestionAnsweringDataLayer(TextDataLayer):
    """
    Creates the data layer to use for Question Answering classification task.

    Args:
        data_dir (str): Directory that contains train.*.json and dev.*.json.
        tokenizer (obj): Tokenizer object, e.g. NemoBertTokenizer.
        version_2_with_negative (bool): True if training should allow
            unanswerable questions.
        doc_stride (int): When splitting up a long document into chunks,
            how much stride to take between chunks.
        max_query_length (iny): All training files which have a duration less
            than min_duration are dropped. Can't be used if the `utt2dur` file
            does not exist. Defaults to None.
        max_seq_length (int): All training files which have a duration more
            than max_duration are dropped. Can't be used if the `utt2dur` file
            does not exist. Defaults to None.
        mode (str): Use "train" or "dev" to define between
            training and evaluation.
        batch_size (int): Batch size. Defaults to 64.
        dataset_type (class): Question Answering class.
            Defaults to SquadDataset.
    """

    @property
    def output_ports(self):
        """Returns definitions of module output ports.

            input_ids:
                0: AxisType(BatchTag)

                1: AxisType(TimeTag)

            input_type_ids:
                0: AxisType(BatchTag)

                1: AxisType(TimeTag)

            input_mask:
                0: AxisType(BatchTag)

                1: AxisType(TimeTag)

            start_positions:
                0: AxisType(BatchTag)

            end_positions:
                0: AxisType(BatchTag)

            unique_ids:
                0: AxisType(BatchTag)

        """
        return {
            "input_ids": NeuralType({0: AxisType(BatchTag), 1: AxisType(TimeTag)}),
            "input_type_ids": NeuralType({0: AxisType(BatchTag), 1: AxisType(TimeTag)}),
            "input_mask": NeuralType({0: AxisType(BatchTag), 1: AxisType(TimeTag)}),
            "start_positions": NeuralType({0: AxisType(BatchTag)}),
            "end_positions": NeuralType({0: AxisType(BatchTag)}),
            "unique_ids": NeuralType({0: AxisType(BatchTag)}),
        }

    def __init__(
        self,
        data_dir,
        tokenizer,
        version_2_with_negative,
        doc_stride,
        max_query_length,
        max_seq_length,
        shuffle=False,
        mode="train",
        batch_size=64,
        dataset_type=SquadDataset,
        shuffle=False,
    ):
        dataset_params = {
            'data_dir': data_dir,
            'mode': mode,
            'tokenizer': tokenizer,
            'version_2_with_negative': version_2_with_negative,
            'max_query_length': max_query_length,
            'max_seq_length': max_seq_length,
            'doc_stride': doc_stride,
        }

<<<<<<< HEAD
        super().__init__(dataset_type, dataset_params, batch_size, shuffle=shuffle)
=======
        super().__init__(dataset_type, dataset_params, batch_size, shuffle)
>>>>>>> e8e9770e
<|MERGE_RESOLUTION|>--- conflicted
+++ resolved
@@ -91,7 +91,6 @@
         doc_stride,
         max_query_length,
         max_seq_length,
-        shuffle=False,
         mode="train",
         batch_size=64,
         dataset_type=SquadDataset,
@@ -107,8 +106,4 @@
             'doc_stride': doc_stride,
         }
 
-<<<<<<< HEAD
-        super().__init__(dataset_type, dataset_params, batch_size, shuffle=shuffle)
-=======
-        super().__init__(dataset_type, dataset_params, batch_size, shuffle)
->>>>>>> e8e9770e
+        super().__init__(dataset_type, dataset_params, batch_size, shuffle=shuffle)