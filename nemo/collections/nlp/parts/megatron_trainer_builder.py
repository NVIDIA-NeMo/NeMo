# Copyright (c) 2023, NVIDIA CORPORATION & AFFILIATES.  All rights reserved.
#
# Licensed under the Apache License, Version 2.0 (the "License");
# you may not use this file except in compliance with the License.
# You may obtain a copy of the License at
#
#     http://www.apache.org/licenses/LICENSE-2.0
#
# Unless required by applicable law or agreed to in writing, software
# distributed under the License is distributed on an "AS IS" BASIS,
# WITHOUT WARRANTIES OR CONDITIONS OF ANY KIND, either express or implied.
# See the License for the specific language governing permissions and
# limitations under the License.

import sys
from typing import Optional, Union

from lightning_fabric.utilities.exceptions import MisconfigurationException
from omegaconf import DictConfig
from pytorch_lightning import Trainer
from pytorch_lightning.callbacks import ModelSummary
from pytorch_lightning.plugins.environments import TorchElasticEnvironment

from nemo.collections.nlp.parts.nlp_overrides import (
    CustomProgressBar,
    FSDPMixedPrecisionPlugin,
    GradScaler,
    MegatronHalfPrecisionPlugin,
    NLPDDPStrategy,
    NLPDDPStrategyNotebook,
    NLPFSDPStrategy,
    PipelineMixedPrecisionPlugin,
)
from nemo.utils import logging
from nemo.utils.callbacks.dist_ckpt_io import (
    AsyncFinalizableCheckpointIO,
    AsyncFinalizerCallback,
    DistributedCheckpointIO,
)


class MegatronTrainerBuilder:
    """
    Builder type to hide complex configuration of PTL Trainers for Megatron LLM models.
    Can be extended to change behavior for a specific model.
    """

    def __init__(self, cfg: DictConfig) -> None:
        self.cfg = cfg

    def _training_strategy(self) -> Union[NLPDDPStrategy, NLPFSDPStrategy]:
        """
        Returns a DDP or a FSDP strategy passed to Trainer.strategy.
        """
        # check interactive environment
        _IS_INTERACTIVE = hasattr(sys, "ps1") or bool(sys.flags.interactive)
        if _IS_INTERACTIVE and self.cfg.trainer.devices == 1:
            logging.info("Detected interactive environment, using NLPDDPStrategyNotebook")
            return NLPDDPStrategyNotebook(no_ddp_communication_hook=True, find_unused_parameters=False,)

        if self.cfg.model.get('fsdp', False):
            assert (
                not self.cfg.model.optim.get('name') == 'distributed_fused_adam'
                and not self.cfg.model.optim.get('name') == 'mcore_distributed_optim'
            ), 'Distributed optimizer cannot be used with FSDP.'
            sharded_checkpoint = self.cfg.model.get('fsdp_sharded_checkpoint', False)
            if self.cfg.model.get('tensor_model_parallel_size', 1) > 1:
                assert not sharded_checkpoint, 'FSDP sharded checkpoint is not supported when TP size > 1.'
            if self.cfg.model.get('megatron_amp_O2', False):
                logging.info('Torch FSDP is not compatible with O2 precision recipe. Setting O2 `False`.')
                self.cfg.model.megatron_amp_O2 = False
            return NLPFSDPStrategy(
                limit_all_gathers=self.cfg.model.get('fsdp_limit_all_gathers', True),
                sharding_strategy=self.cfg.model.get('fsdp_sharding_strategy', 'full'),
                cpu_offload=self.cfg.model.get('fsdp_cpu_offload', False),
                grad_reduce_dtype=self.cfg.model.get('fsdp_grad_reduce_dtype', 32),
                sharded_checkpoint=sharded_checkpoint,
                precision=self.cfg.trainer.precision,
                nccl_communicator_config_path=self.cfg.model.get('nccl_communicator_config_path', None),
                sharp=self.cfg.model.get('sharp', False),
                use_orig_params=self.cfg.model.get('fsdp_use_orig_params', False),
            )

        return NLPDDPStrategy(
            no_ddp_communication_hook=True,
            gradient_as_bucket_view=self.cfg.model.gradient_as_bucket_view,
            find_unused_parameters=False,
            nccl_communicator_config_path=self.cfg.model.get('nccl_communicator_config_path', None),
            sharp=self.cfg.model.get('sharp', False),
        )

    def _grad_scaler(self) -> GradScaler:
        """
        Returns a scaler for precision plugins.
        """
        return GradScaler(
            init_scale=self.cfg.model.get('native_amp_init_scale', 2 ** 32),
            growth_interval=self.cfg.model.get('native_amp_growth_interval', 1000),
            hysteresis=self.cfg.model.get('hysteresis', 2),
        )

    def _plugins(self) -> list:
        """
        Returns:
            plugins: list of plugins passed to Trainer.plugins including precision plugins.
        """
        megatron_amp_O2 = self.cfg.model.get('megatron_amp_O2', False)
        with_distributed_adam = (
            (
                self.cfg.model.optim.get('name') == 'distributed_fused_adam'
                or self.cfg.model.optim.get('name') == 'mcore_distributed_optim'
            )
            if self.cfg.model.get('optim')
            else False
        )

        plugins = []
        if self.cfg.trainer.precision in [16, '16', 'bf16', '16-mixed', 'bf16-mixed']:
            scaler = None
            if self.cfg.trainer.precision in [16, '16', '16-mixed']:
                if not self.cfg.model.get('fsdp', False):
                    scaler = self._grad_scaler()
                plugin_precision = '16-mixed'
            else:
                plugin_precision = 'bf16-mixed'

            if megatron_amp_O2 and not with_distributed_adam:
                plugins.append(MegatronHalfPrecisionPlugin(precision=plugin_precision, device='cuda', scaler=scaler))
            else:
                if self.cfg.model.get('fsdp', False):
                    plugins.append(FSDPMixedPrecisionPlugin(precision=plugin_precision, scaler=scaler))
                else:
                    plugins.append(
                        PipelineMixedPrecisionPlugin(precision=plugin_precision, device='cuda', scaler=scaler)
                    )
            self.cfg.trainer.precision = None

        if self.cfg.get('cluster_type', None) == 'BCP':
            plugins.append(TorchElasticEnvironment())

        # Use dist-ckt for non-FSDP MCore models
        use_dist_ckpt = not self.cfg.model.get('fsdp', False) and (
            self.cfg.model.get('mcore_gpt', False) or self.cfg.model.get('mcore_bert', False)
        )
        async_save = self.cfg.exp_manager.checkpoint_callback_params.get('async_save', False)
        if use_dist_ckpt:
<<<<<<< HEAD
            checkpoint_io = DistributedCheckpointIO(self.cfg.model.get('dist_ckpt_format', 'zarr'), async_save)
            if async_save:
                checkpoint_io = AsyncFinalizableCheckpointIO(checkpoint_io)
            plugins.append(checkpoint_io)
        elif async_save:
            raise MisconfigurationException(
                'exp_manager.checkpoint_callback_params.async_save=True without'
                'distributed checkpoints is currently not supported'
            )
=======
            plugins.append(DistributedCheckpointIO.from_config(self.cfg.model))
>>>>>>> 7a23bfa3

        return plugins

    def _callbacks(self, callbacks: Optional[list]) -> list:
        """
        Returns:
            callbacks: list of callbacks passed to Trainer.callbacks.
        """
        if callbacks is None:
            callbacks = []
        # enable_progress_bar is True by default. If cfg.trainer.enable_progress_bar=False, CustomProgressBar is not appended to callbacks
        if 'enable_progress_bar' not in self.cfg.trainer or self.cfg.trainer.enable_progress_bar:
            callbacks.append(CustomProgressBar())

        if self.cfg.exp_manager.checkpoint_callback_params.get('async_save', False):
            callbacks.append(AsyncFinalizerCallback())
        return callbacks

    def create_trainer(self, callbacks=None) -> Trainer:
        # cfg.trainer.precision becomes None in Trainer if precision_plugins exist since both precision plugins and precision
        precision = self.cfg.trainer.precision
        strategy = self._training_strategy()
        plugins = self._plugins()
        callbacks = self._callbacks(callbacks)
        trainer = Trainer(plugins=plugins, strategy=strategy, **self.cfg.trainer, callbacks=callbacks)
        # Restore the precision value after Trainer is built.
        self.cfg.trainer.precision = precision
        return trainer


class MegatronBertTrainerBuilder(MegatronTrainerBuilder):
    """Builder for BERT model Trainer with overrides."""

    def _grad_scaler(self) -> GradScaler:
        return GradScaler(
            init_scale=self.cfg.model.get('native_amp_init_scale', 2 ** 32),
            growth_interval=self.cfg.model.get('native_amp_growth_interval', 1000),
        )


class MegatronT5TrainerBuilder(MegatronTrainerBuilder):
    """Builder for T5 model Trainer with overrides."""

    def _callbacks(self, callbacks: Optional[list]) -> list:
        callbacks = super()._callbacks(callbacks)
        callbacks.append(ModelSummary(max_depth=3))
        return callbacks

    def create_trainer(self, callbacks=None) -> Trainer:
        strategy = self._training_strategy()
        plugins = self._plugins()
        callbacks = self._callbacks(callbacks)
        return Trainer(plugins=plugins, strategy=strategy, **self.cfg.trainer, callbacks=callbacks)


class MegatronStableDiffusionTrainerBuilder(MegatronTrainerBuilder):
    """Builder for SD model Trainer with overrides."""

    def _training_strategy(self) -> NLPDDPStrategy:
        """
        Returns a ddp strategy passed to Trainer.strategy.
        """
        ddp_overlap = self.cfg.model.get("ddp_overlap", True)
        if ddp_overlap:
            return NLPDDPStrategy(
                no_ddp_communication_hook=False,
                gradient_as_bucket_view=self.cfg.model.gradient_as_bucket_view,
                find_unused_parameters=True,
                bucket_cap_mb=256,
            )
        else:
            return NLPDDPStrategy(
                no_ddp_communication_hook=True,
                gradient_as_bucket_view=self.cfg.model.gradient_as_bucket_view,
                find_unused_parameters=False,
            )


class MegatronLMPPTrainerBuilder(MegatronTrainerBuilder):
    """Builder for scripts where grad scaler is turned off for pipeline parallel LM model. E.g. PEFT tuning scripts"""

    def _grad_scaler(self) -> GradScaler:
        return GradScaler(
            init_scale=self.cfg.model.get("native_amp_init_scale", 2 ** 32),
            growth_interval=self.cfg.model.get("native_amp_growth_interval", 1000),
            hysteresis=self.cfg.model.get("hysteresis", 2),
            enabled=False if self.cfg.model.pipeline_model_parallel_size > 1 else True,
        )<|MERGE_RESOLUTION|>--- conflicted
+++ resolved
@@ -144,8 +144,7 @@
         )
         async_save = self.cfg.exp_manager.checkpoint_callback_params.get('async_save', False)
         if use_dist_ckpt:
-<<<<<<< HEAD
-            checkpoint_io = DistributedCheckpointIO(self.cfg.model.get('dist_ckpt_format', 'zarr'), async_save)
+            checkpoint_io = DistributedCheckpointIO.from_config(self.cfg.model, async_save)
             if async_save:
                 checkpoint_io = AsyncFinalizableCheckpointIO(checkpoint_io)
             plugins.append(checkpoint_io)
@@ -154,9 +153,6 @@
                 'exp_manager.checkpoint_callback_params.async_save=True without'
                 'distributed checkpoints is currently not supported'
             )
-=======
-            plugins.append(DistributedCheckpointIO.from_config(self.cfg.model))
->>>>>>> 7a23bfa3
 
         return plugins
 
