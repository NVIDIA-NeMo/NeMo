--- conflicted
+++ resolved
@@ -32,15 +32,11 @@
     PipelineMixedPrecisionPlugin,
 )
 from nemo.utils import logging
-<<<<<<< HEAD
 from nemo.utils.callbacks.dist_ckpt_io import (
     AsyncFinalizableCheckpointIO,
     AsyncFinalizerCallback,
     DistributedCheckpointIO,
 )
-=======
-from nemo.utils.callbacks.dist_ckpt_io import DistributedCheckpointIO
->>>>>>> 3f272dc0
 
 
 class MegatronTrainerBuilder:
@@ -140,7 +136,6 @@
         use_dist_ckpt = not self.cfg.model.get('fsdp', False) and (
             self.cfg.model.get('mcore_gpt', False) or self.cfg.model.get('mcore_bert', False)
         )
-<<<<<<< HEAD
         async_save = self.cfg.exp_manager.checkpoint_callback_params.get('async_save', False)
         if use_dist_ckpt:
             checkpoint_io = DistributedCheckpointIO(self.cfg.model.get('dist_ckpt_format', 'zarr'), async_save)
@@ -150,12 +145,8 @@
         elif async_save:
             raise MisconfigurationException(
                 'exp_manager.checkpoint_callback_params.async_save=True without'
-                'distributed checkoints is currently not supported'
-            )
-=======
-        if use_dist_ckpt:
-            plugins.append(DistributedCheckpointIO(self.cfg.model.get('dist_ckpt_format', 'zarr')))
->>>>>>> 3f272dc0
+                'distributed checkpoints is currently not supported'
+            )
 
         return plugins
 
