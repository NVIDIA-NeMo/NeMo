# Copyright (c) 2023, NVIDIA CORPORATION & AFFILIATES.  All rights reserved.
#
# Licensed under the Apache License, Version 2.0 (the "License");
# you may not use this file except in compliance with the License.
# You may obtain a copy of the License at
#
#     http://www.apache.org/licenses/LICENSE-2.0
#
# Unless required by applicable law or agreed to in writing, software
# distributed under the License is distributed on an "AS IS" BASIS,
# WITHOUT WARRANTIES OR CONDITIONS OF ANY KIND, either express or implied.
# See the License for the specific language governing permissions and
# limitations under the License.

from omegaconf import DictConfig
from pytorch_lightning import Trainer
from pytorch_lightning.callbacks import ModelSummary
from pytorch_lightning.plugins.environments import TorchElasticEnvironment

from nemo.collections.nlp.parts.nlp_overrides import (
    CustomProgressBar,
    GradScaler,
    MegatronHalfPrecisionPlugin,
    NLPDDPStrategy,
    PipelineMixedPrecisionPlugin, NLPDDPStrategyNotebook,
)
from nemo.utils import logging
import sys

class MegatronTrainerBuilder:
    """
    Builder type to hide complex configuration of PTL Trainers for Megatron LLM models.
    Can be extended to change behavior for a specific model.
    """

    def __init__(self, cfg: DictConfig) -> None:
        self.cfg = cfg

    def _training_strategy(self) -> NLPDDPStrategy:
        """
        Returns a ddp strategy passed to Trainer.strategy.
        """
        # check interactive environment
        _IS_INTERACTIVE = hasattr(sys, "ps1") or bool(sys.flags.interactive)
        if _IS_INTERACTIVE and self.cfg.trainer.devices == 1:
            logging.info("Detected interactive environment, using NLPDDPStrategyNotebook")
            return NLPDDPStrategyNotebook(
                no_ddp_communication_hook=True,
                find_unused_parameters=False,
            )

        return NLPDDPStrategy(
            no_ddp_communication_hook=True,
            gradient_as_bucket_view=self.cfg.model.gradient_as_bucket_view,
            find_unused_parameters=False,
        )

    def _grad_scaler(self) -> GradScaler:
        """
        Returns a scaler for precision plugins.
        """
        return GradScaler(
            init_scale=self.cfg.model.get('native_amp_init_scale', 2 ** 32),
            growth_interval=self.cfg.model.get('native_amp_growth_interval', 1000),
            hysteresis=self.cfg.model.get('hysteresis', 2),
        )

    def _plugins(self) -> list:
        """
        Returns:
            plugins: list of plugins passed to Trainer.plugins including precision plugins.
        """
        megatron_amp_o2 = self.cfg.model.get('megatron_amp_O2', False)
        with_distributed_adam = (
            self.cfg.model.optim.get('name') == 'distributed_fused_adam' if self.cfg.model.get('optim') else False
        )

        plugins = []
        if self.cfg.trainer.precision in [16, '16', 'bf16', '16-mixed', 'bf16-mixed']:
            scaler = None
            if self.cfg.trainer.precision in [16, '16', '16-mixed']:
                scaler = self._grad_scaler()
                plugin_precision = '16-mixed'
            else:
                plugin_precision = 'bf16-mixed'

            if megatron_amp_o2 and not with_distributed_adam:
                plugins.append(MegatronHalfPrecisionPlugin(precision=plugin_precision, device='cuda', scaler=scaler))
            else:
                plugins.append(PipelineMixedPrecisionPlugin(precision=plugin_precision, device='cuda', scaler=scaler))

        if self.cfg.get('cluster_type', None) == 'BCP':
            plugins.append(TorchElasticEnvironment())

        return plugins

    def create_trainer(self) -> Trainer:
        strategy = self._training_strategy()
        plugins = self._plugins()
        return Trainer(plugins=plugins, strategy=strategy, **self.cfg.trainer, callbacks=[CustomProgressBar()])


class MegatronBertTrainerBuilder(MegatronTrainerBuilder):
    """Builder for BERT model Trainer with overrides."""

    def _grad_scaler(self) -> GradScaler:
        return GradScaler(
            init_scale=self.cfg.model.get('native_amp_init_scale', 2 ** 32),
            growth_interval=self.cfg.model.get('native_amp_growth_interval', 1000),
        )


class MegatronT5TrainerBuilder(MegatronTrainerBuilder):
    """Builder for T5 model Trainer with overrides."""

    def create_trainer(self) -> Trainer:
        strategy = self._training_strategy()
        plugins = self._plugins()
<<<<<<< HEAD
        return Trainer(plugins=plugins, strategy=strategy, **self.cfg.trainer, callbacks=[ModelSummary(max_depth=3)])

class MegatronLMPPTrainerBuilder(MegatronTrainerBuilder):
    """Builder for scripts where grad scaler is turned off for pipeline parallel LM model. E.g. PEFT tuning scripts"""
    def _grad_scaler(self) -> GradScaler:
        return GradScaler(
            init_scale=self.cfg.model.get("native_amp_init_scale", 2 ** 32),
            growth_interval=self.cfg.model.get("native_amp_growth_interval", 1000),
            hysteresis=self.cfg.model.get("hysteresis", 2),
            enabled=False if self.cfg.model.pipeline_model_parallel_size > 1 else True,
=======
        return Trainer(
            plugins=plugins,
            strategy=strategy,
            **self.cfg.trainer,
            callbacks=[ModelSummary(max_depth=3), CustomProgressBar()]
>>>>>>> af34a958
        )<|MERGE_RESOLUTION|>--- conflicted
+++ resolved
@@ -116,8 +116,12 @@
     def create_trainer(self) -> Trainer:
         strategy = self._training_strategy()
         plugins = self._plugins()
-<<<<<<< HEAD
-        return Trainer(plugins=plugins, strategy=strategy, **self.cfg.trainer, callbacks=[ModelSummary(max_depth=3)])
+        return Trainer(
+            plugins=plugins,
+            strategy=strategy,
+            **self.cfg.trainer,
+            callbacks=[ModelSummary(max_depth=3), CustomProgressBar()]
+        )
 
 class MegatronLMPPTrainerBuilder(MegatronTrainerBuilder):
     """Builder for scripts where grad scaler is turned off for pipeline parallel LM model. E.g. PEFT tuning scripts"""
@@ -127,11 +131,4 @@
             growth_interval=self.cfg.model.get("native_amp_growth_interval", 1000),
             hysteresis=self.cfg.model.get("hysteresis", 2),
             enabled=False if self.cfg.model.pipeline_model_parallel_size > 1 else True,
-=======
-        return Trainer(
-            plugins=plugins,
-            strategy=strategy,
-            **self.cfg.trainer,
-            callbacks=[ModelSummary(max_depth=3), CustomProgressBar()]
->>>>>>> af34a958
-        )+        )
