--- conflicted
+++ resolved
@@ -360,14 +360,10 @@
             assert filepath.endswith(
                 '.nemo'
             ), "Inferring peft scheme is only supported for .nemo checkpoints. Please supply the `peft_cfgs` argument."
-<<<<<<< HEAD
             peft_cfg_cls_lst = [PEFT_CONFIG_MAP[s] for s in conf.peft.peft_scheme.split(",")]
             peft_cfgs = [_peft_cfg(conf) for _peft_cfg in peft_cfg_cls_lst]
-        if self.cfg.megatron_amp_O2:
-=======
-            peft_cfgs = [PEFT_CONFIG_MAP[conf.peft.peft_scheme](conf)]
         if getattr(self, 'megatron_amp_O2', False):
->>>>>>> 1c73e1bf
+
             state_dict = {replace_prefix(k, 'model.', 'model.module.'): v for k, v in state_dict.items()}
         self.add_adapter(peft_cfgs)
         if not self.ptuning_only_and_non_first_stage:
