--- conflicted
+++ resolved
@@ -503,11 +503,7 @@
 
         with open_dict(cfg):
             cfg.inference.add_BOS = peft_cfg.data.test_ds.add_bos
-<<<<<<< HEAD
             cfg.inference.tokens_to_generate = peft_cfg.data.test_ds.get("tokens_to_generate", 1)
 
-=======
-            cfg.inference.tokens_to_generate = peft_cfg.data.test_ds.tokens_to_generate
         peft_cfg.megatron_amp_O2 = False  # always evaluate with O1
->>>>>>> 81cfcc63
         return peft_cfg