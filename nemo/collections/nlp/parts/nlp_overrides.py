# Copyright (c) 2021, NVIDIA CORPORATION.  All rights reserved.
#
# Licensed under the Apache License, Version 2.0 (the "License");
# you may not use this file except in compliance with the License.
# You may obtain a copy of the License at
#
#     http://www.apache.org/licenses/LICENSE-2.0
#
# Unless required by applicable law or agreed to in writing, software
# distributed under the License is distributed on an "AS IS" BASIS,
# WITHOUT WARRANTIES OR CONDITIONS OF ANY KIND, either express or implied.
# See the License for the specific language governing permissions and
# limitations under the License.

import functools
import itertools
import os
import re
import shutil
import tempfile
from collections import OrderedDict, defaultdict
from contextlib import contextmanager
from pathlib import Path
from typing import Any, Callable, Dict, Generator, Iterator, List, Literal, Mapping, Optional, Sized, Union

import pytorch_lightning as pl
import torch
from lightning_fabric.plugins import TorchCheckpointIO
from lightning_fabric.utilities.cloud_io import get_filesystem
from lightning_fabric.utilities.optimizer import _optimizer_to_device
from omegaconf import OmegaConf
from pytorch_lightning.callbacks.progress import TQDMProgressBar
from pytorch_lightning.callbacks.progress.tqdm_progress import _update_n
from pytorch_lightning.core.optimizer import LightningOptimizer
from pytorch_lightning.loops.fetchers import _DataFetcher
from pytorch_lightning.plugins import ClusterEnvironment
from pytorch_lightning.plugins.io.checkpoint_plugin import CheckpointIO
from pytorch_lightning.plugins.io.wrapper import _WrappingCheckpointIO
from pytorch_lightning.plugins.precision import MixedPrecisionPlugin
from pytorch_lightning.plugins.precision.fsdp import FSDPPrecision
from pytorch_lightning.strategies import DDPStrategy, FSDPStrategy
from pytorch_lightning.trainer.states import TrainerFn
from pytorch_lightning.trainer.trainer import Trainer
from torch._C._distributed_c10d import ReduceOp
from torch.distributed.algorithms.ddp_comm_hooks.debugging_hooks import noop_hook
from torch.distributed.fsdp import BackwardPrefetch, FullStateDictConfig
from torch.distributed.fsdp import FullyShardedDataParallel as FSDP
from torch.distributed.fsdp import (
    MixedPrecision,
    OptimStateKeyType,
    ShardedStateDictConfig,
    ShardingStrategy,
    StateDictType,
)
from torch.distributed.fsdp.api import FullOptimStateDictConfig, ShardedOptimStateDictConfig
from torch.distributed.fsdp.wrap import transformer_auto_wrap_policy
from torch.nn.parallel import DistributedDataParallel

try:
    from torch.cuda.amp.grad_scaler import _refresh_per_optimizer_state
except ImportError:
    # since PyTorch 2.3 the path has changed
    from torch.amp.grad_scaler import _refresh_per_optimizer_state

from nemo.collections.multimodal.modules.stable_diffusion.attention import BasicTransformerBlock
from nemo.collections.nlp.modules.common.megatron.module import Float16Module
from nemo.collections.nlp.modules.common.megatron.transformer import AutocastTransformerLayer, ParallelTransformerLayer
from nemo.collections.nlp.parts import utils_funcs
from nemo.core.connectors.save_restore_connector import SaveRestoreConnector
from nemo.core.optim import MainParamsOptimizerWrapper
from nemo.core.optim.optimizers import init_optimizer_states
from nemo.utils import AppState, logging
from nemo.utils.model_utils import ckpt_to_dir, inject_model_parallel_rank, uninject_model_parallel_rank

try:
    from apex.transformer.pipeline_parallel.utils import get_num_microbatches
    from nemo.core.optim.distributed_adam import MegatronDistributedFusedAdam

    HAVE_APEX = True

except (ImportError, ModuleNotFoundError):

    HAVE_APEX = False


try:
    import amp_C

    HAVE_AMP_C = True

except (ImportError, ModuleNotFoundError):

    HAVE_AMP_C = False

try:
    from megatron.core import dist_checkpointing, parallel_state
    from megatron.core.dist_checkpointing.dict_utils import dict_list_map_outplace
    from megatron.core.dist_checkpointing.optimizer import (
        get_param_id_to_sharded_param_map,
        make_sharded_optimizer_tensor,
        optim_state_to_sharding_state,
    )
    from megatron.core.dist_checkpointing.strategies import tensorstore
    from megatron.core.tensor_parallel.layers import param_is_not_tensor_parallel_duplicate
    from megatron.core.transformer.module import Float16Module as MCoreFloat16Module
    from megatron.core.transformer.transformer_layer import TransformerLayer as MCoreTransformerLayer
    from nemo.utils.callbacks.dist_ckpt_io import DistributedCheckpointIO

    HAVE_MEGATRON_CORE = True

except (ImportError, ModuleNotFoundError):

    HAVE_MEGATRON_CORE = False

NEMO_MEGATRON_MODEL_PARALLEL_APPSTATE_OVERRIDE = "NEMO_MEGATRON_MODEL_PARALLEL_APPSTATE_OVERRIDE"


def init_model_parallel(
    sharp: bool, nccl_communicator_config_path: str = None, distributed_timeout_minutes: int = 30
) -> None:
    """ Initializes Megatron-LM model parallel if using model parallelism.

    Args:
        sharp: Apply SHARP to NCCL data-parallel communication.
        nccl_communicator_config_path: Path to the yaml NCCL communication process group config file.
    """
    app_state = AppState()

    # we initialize megatron-lm model parallel and data parallel groups
    # after initializing DDP with PTL.
    if app_state.model_parallel_size is not None:
        # destroy groups in case they have already been created
        # this happens with multiple calls to trainer.test for example
        parallel_state.destroy_model_parallel()
        if torch.distributed.is_initialized():
            parallel_state.initialize_model_parallel(
                tensor_model_parallel_size=app_state.tensor_model_parallel_size,
                pipeline_model_parallel_size=app_state.pipeline_model_parallel_size,
                virtual_pipeline_model_parallel_size=app_state.virtual_pipeline_model_parallel_size,
                pipeline_model_parallel_split_rank=app_state.pipeline_model_parallel_split_rank,
                context_parallel_size=app_state.context_parallel_size,
                nccl_communicator_config_path=nccl_communicator_config_path,
                use_sharp=sharp,
                expert_model_parallel_size=app_state.expert_model_parallel_size,
                order='tp-pp-dp' if app_state.use_tp_pp_dp_mapping else 'tp-cp-ep-dp-pp',
                distributed_timeout_minutes=distributed_timeout_minutes,
            )

            # assert that fake tp and pp rank match after model parallel init
            assert app_state.tensor_model_parallel_rank == parallel_state.get_tensor_model_parallel_rank()
            assert app_state.pipeline_model_parallel_rank == parallel_state.get_pipeline_model_parallel_rank()

            app_state.tensor_model_parallel_group = parallel_state.get_tensor_model_parallel_group()
            app_state.data_parallel_group = parallel_state.get_data_parallel_group()
            app_state.data_parallel_rank = parallel_state.get_data_parallel_rank()
            app_state.data_parallel_size = parallel_state.get_data_parallel_world_size()
            app_state.pipeline_model_parallel_group = parallel_state.get_pipeline_model_parallel_group()

            # create MPI process group for UCX-based communication APIs
            if app_state.init_mpi_proc_group:
                torch.distributed.new_group(backend='mpi')


class NLPDDPStrategy(DDPStrategy):
    """ DDP plugin for Pytorch Lightning. Needed to customize DDP for model parallel models.

    Args:
        no_ddp_communication_hook: Disable DDP communication hook when using AMP-O2
        with FP32 gradient accumulation.
        nccl_communicator_config_path: Path to the yaml file with NCCL communicator options
        sharp: Apply SHARP to NCCL data-parallel communication.
    """

    def __init__(
        self,
        parallel_devices: Optional[List[torch.device]] = None,
        cluster_environment: ClusterEnvironment = None,
        checkpoint_io: Optional[CheckpointIO] = None,
        no_ddp_communication_hook: bool = False,
        nccl_communicator_config_path: Optional[str] = None,
        sharp: bool = False,
        **kwargs: Union[Any, Dict[str, Any]],
    ) -> None:
        if not HAVE_APEX:
            raise ImportError(
                "Apex was not found. Please see the NeMo README for installation instructions: https://github.com/NVIDIA/NeMo#megatron-gpt."
            )

        if not HAVE_MEGATRON_CORE:
            raise ImportError(
                "megatron-core was not found. Please see the NeMo README for installation instructions: https://github.com/NVIDIA/NeMo#megatron-gpt."
            )
        super().__init__(parallel_devices, cluster_environment, checkpoint_io, **kwargs)

        self.no_ddp_communication_hook = no_ddp_communication_hook
        self.nccl_communicator_config_path = nccl_communicator_config_path
        self.sharp = sharp

    def setup(self, trainer: "pl.Trainer") -> None:
        """
        Override setup() of DDPStrategy to avoid _sync_module_states(self.model) during eval as it can cause PP > 1 to hang
        due to assumption in DDPStrategy class that the same model is replicated across GPUs
        """
        trainer_fn = trainer.state.fn
        if trainer_fn == TrainerFn.FITTING:
            super().setup(trainer)
        else:
            assert self.accelerator is not None
            self.accelerator.setup(trainer)

            # move the model to the correct device
            self.model_to_device()
            self.setup_precision_plugin()
            assert self.model is not None

    def setup_distributed(self, global_rank: int = None, world_size: int = None) -> None:
        # call PTL init ddp
        super().setup_distributed()

        # init model parallel if needed
        if not parallel_state.model_parallel_is_initialized():
            app_state = AppState()

            if app_state.model_parallel_size is not None:
                init_model_parallel(
                    self.sharp,
                    self.nccl_communicator_config_path,
                    distributed_timeout_minutes=self._timeout.total_seconds() / 60,
                )

    def configure_ddp(self):
        """ Override LightningModule ddp if using model parallel.
            Sets find_unused_parameters to False to use activation-checkpoint-recomputation.
        """

        if (hasattr(self.model, 'megatron_amp_O2') and self.model.megatron_amp_O2) or (
            hasattr(self.model, 'with_distributed_adam') and self.model.with_distributed_adam
        ):
            # do not use DDP if using megatron amp O2 or distributed optimizer
            self._model = self.model
        else:
            app_state = AppState()

            if app_state.model_parallel_size is not None:

                logging.info(f"Configuring DDP for model parallelism.")

                # With model parallelism, multiple GPUs form a large "logical GPU"
                # this means that data parallel groups span multiple GPUs
                # and are non-trivial
                # TODO: for megatron-lm self.model is a list
                # Removing self.pre_configure_ddp() as DDP's 'find_unused_parameters' now defaults
                # to False in PTL 2.0 and hence pre_configure_ddp() is removed in ddp.py
                # self.pre_configure_ddp()
                # device_ids = self.determine_ddp_device_ids()
                self._model = DistributedDataParallel(
                    self.model,
                    process_group=parallel_state.get_data_parallel_group(with_context_parallel=True),
                    **self._ddp_kwargs,
                )

                if self.no_ddp_communication_hook:
                    # When using custom gradient accumulation and allreduce, disable
                    # DDP communication hook that works on the gradient bucket.
                    # Instead, use the custom gradient function and communication hook,
                    # which is defined in the master optimizer wrapper.
                    self._model.require_backward_grad_sync = False
                    self._model.register_comm_hook(None, noop_hook)

            else:
                super().configure_ddp()

    def optimizer_sharded_state_dict(self, unsharded_optim_state=None):
        """
        Sharded state dictionary for an MainParamsOptimizerWrapper.
        Used to save and load the optimizer state when training with distributed_checkpoint.
        Returns:
            dict: The sharded state dictionary for the optimizer
        Raises:
            ValueError: If a parameter ID does not match any model sharded parameter.
        """

        optimizer = self.lightning_module.optimizers(use_pl_optimizer=False)

        model_sharded_state_dict = self.lightning_module.sharded_state_dict()

        # remove _extra_state
        model_sharded_state_dict = {
            key: value for key, value in model_sharded_state_dict.items() if not key.endswith('_extra_state')
        }

        if isinstance(optimizer, MegatronDistributedFusedAdam):
            return optimizer.sharded_state_dict(model_sharded_state_dict, unsharded_optim_state)
        elif not isinstance(optimizer, MainParamsOptimizerWrapper):
            # Regular optimizer, e.g. Adam or FusedAdam
            init_optimizer_states(optimizer)
            optimizer_state_dict = optimizer.state_dict()
            id_to_sharded_param_map = get_param_id_to_sharded_param_map(
                model_sharded_state_dict=model_sharded_state_dict,
                optim_params_iter=itertools.chain.from_iterable(g['params'] for g in optimizer.param_groups),
            )
            optim_state_to_sharding_state(optimizer_state_dict, id_to_sharded_param_map)
            return optimizer_state_dict

        # MainParamsOptimizerWrapper
        init_optimizer_states(optimizer.optimizer)

        optimizer_state_dict = optimizer.state_dict()

        id_to_sharded_param_map = get_param_id_to_sharded_param_map(
            model_sharded_state_dict=model_sharded_state_dict,
            optim_params_iter=itertools.chain.from_iterable(g for g in optimizer.float16_groups),
        )

        # Convert fp32_from_fp16_params
        assert len(optimizer_state_dict['fp32_from_fp16_params']) == len(
            optimizer_state_dict['optimizer']['param_groups']
        )

        def get_safe(param_id):
            try:
                return id_to_sharded_param_map[param_id]
            except KeyError as e:
                raise ValueError(f'Param id {param_id} does not match any model sharded param') from e

        optimizer_state_dict['fp32_from_fp16_params'] = [
            [
                make_sharded_optimizer_tensor(get_safe(param_id), fp32_param, prefix=f'optimizer.state.fp32_param')
                for param_id, fp32_param in zip(state_group['params'], fp32_group)
            ]
            for fp32_group, state_group in zip(
                optimizer_state_dict['fp32_from_fp16_params'], optimizer_state_dict['optimizer']['param_groups']
            )
        ]

        # Convert state
        optim_state_to_sharding_state(optimizer_state_dict['optimizer'], id_to_sharded_param_map)

        return optimizer_state_dict

    def save_checkpoint(
        self, checkpoint: Dict[str, Any], filepath: Union[str, Path], storage_options: Optional[Any] = None
    ) -> None:
        app_state = AppState()
        """ PTL method which we override to accomodate distributed checkpoints and 
            the legacy model parallel checkpoints.

            When using megatron core, the distributed checkpointing library expects save functions to be
            called on every rank and internally does the rank checking.
        """
        # check if using distributed checkpointing
        if self.use_distributed_checkpointing:
            assert (
                len(checkpoint['optimizer_states']) == 1
            ), "Currently only support checkpointing 1 distributed optimizer per time!"
            # converts the optimizer states to their sharded equivalents
            sharded_optim_state = self.optimizer_sharded_state_dict(
                unsharded_optim_state=checkpoint['optimizer_states'][0]
            )
            checkpoint['optimizer_states'] = [sharded_optim_state]
            # remove device state_dict
            checkpoint['state_dict'] = OrderedDict([])

            self.checkpoint_io.save_checkpoint(checkpoint, ckpt_to_dir(filepath), storage_options=storage_options)
        else:
            # PTL override to accomodate model parallel checkpoints
            filepath = inject_model_parallel_rank(filepath)
            if self.is_global_zero or app_state.data_parallel_rank == 0:
                self.checkpoint_io.save_checkpoint(checkpoint, filepath, storage_options=storage_options)

    # PTL 2.2 supports non strict loading of the ckpt with the strict arg (https://github.com/Lightning-AI/pytorch-lightning/pull/19404)
    def load_model_state_dict(self, checkpoint: Mapping[str, Any], strict: bool = True) -> None:
        # if using distributed checkpointing, the state dict logic is at the model level
        if self.use_distributed_checkpointing:
            return

        # legacy state dict logic, does not use megatron core
        else:

            # Release strict state dict matching when using Megatron AMP-O2 to skip matching
            # half-precision module wrapper module.
            # TODO: Refactor this to be more generic.
            model_key = None
            model_attr = None
            if hasattr(self.lightning_module, 'model'):
                model_key = 'model'
                model_attr = self.lightning_module.model
            elif hasattr(self.lightning_module, 'enc_dec_model'):
                model_key = 'enc_dec_model'
                model_attr = self.lightning_module.enc_dec_model
            if model_key is not None:
                if isinstance(model_attr, Float16Module) or isinstance(model_attr, MCoreFloat16Module):
                    new_state_dict = {}
                    for key in checkpoint['state_dict'].keys():
                        new_key = key.replace(f'{model_key}.', f'{model_key}.module.', 1)
                        new_state_dict[new_key] = checkpoint['state_dict'][key]
                    checkpoint['state_dict'] = new_state_dict

            self.lightning_module.load_state_dict(checkpoint["state_dict"], strict=strict)

    def _fix_tensors_device(self, ckpt: Dict) -> Dict:
        """ Ensure checkpoint tensors are on the correct device."""
        assert torch.cuda.is_initialized(), (torch.cuda.is_available(), torch.cuda.is_initialized())
        cur_dev = torch.device("cuda", index=torch.cuda.current_device())

        def _fix_device(t):
            if isinstance(t, torch.Tensor) and t.is_cuda and t.device != cur_dev:
                t = t.to(cur_dev)
            return t

        return dict_list_map_outplace(_fix_device, ckpt)

    def load_checkpoint(self, checkpoint_path: Union[str, Path]) -> Dict[str, Any]:
        """ PTL method which we override to integrate distributed checkpoints for model parallel models.
            In order to load distributed checkpoints we need to provide the sharded_state_dict to 
            the distributed load function. We get the sharded_state_dict from self.lightning_module
            which makes it convenient to have the loading logic happen at the strategy level.
        """

        fs = get_filesystem(checkpoint_path)

        # Check if using distributed checkpointing
        if self.use_distributed_checkpointing:
            # Distributed checkpoints must be directories.
            if not fs.isdir(checkpoint_path):
                raise ValueError(f'Distributed checkpoints should be a directory. Found: {checkpoint_path}.')

            sharded_state_dict = self.lightning_module.sharded_state_dict()

            checkpoint = {}

            # after dist_checkpointing.load, sharded tensors will be replaced with tensors
            checkpoint['state_dict'] = sharded_state_dict
            checkpoint['optimizer_states'] = [self.optimizer_sharded_state_dict()]
            return self.checkpoint_io.load_checkpoint(checkpoint_path, sharded_state_dict=checkpoint)

        # Legacy model parallel checkpointing logic, does not use megatron core
        else:
            # Try to read the checkpoint at `path`. If not exist, do not restore checkpoint.
            checkpoint_path = inject_model_parallel_rank(checkpoint_path)
            if not fs.exists(checkpoint_path):
                raise FileNotFoundError(f"Checkpoint at {checkpoint_path} not found. Aborting training.")
            torch.cuda.empty_cache()
            return self.checkpoint_io.load_checkpoint(checkpoint_path)

    def remove_checkpoint(self, filepath: Union[str, Path]) -> None:
        # check if filepath is a distributed checkpoint
        if self.use_distributed_checkpointing and self.is_global_zero:
            self.checkpoint_io.remove_checkpoint(ckpt_to_dir(filepath))

        # legacy checkpoint logic, does not use megatron core
        else:
            app_state = AppState()
            # PTL override to accomodate model parallel checkpoints
            filepath = inject_model_parallel_rank(filepath)
            if self.is_global_zero or app_state.data_parallel_rank == 0:
                logging.info(f'Removing checkpoint: {filepath}')
                self.checkpoint_io.remove_checkpoint(filepath)

    @property
    def use_distributed_checkpointing(self):
<<<<<<< HEAD
        checkpoint_io = self.checkpoint_io
        while isinstance(checkpoint_io, _WrappingCheckpointIO):
            checkpoint_io = checkpoint_io.checkpoint_io
        use_dist_ckpt = HAVE_MEGATRON_CORE and isinstance(checkpoint_io, DistributedCheckpointIO)
=======
        has_dist_ckpt_io = HAVE_MEGATRON_CORE and isinstance(self.checkpoint_io, DistributedCheckpointIO)
>>>>>>> 366d6d2e
        has_sharded_state_dict = (
            hasattr(self.lightning_module, 'sharded_state_dict')
            and self.lightning_module.sharded_state_dict() is not None
        )
        if has_sharded_state_dict and not has_dist_ckpt_io:
            logging.warning(
                'Distributed checkpoints requires DistributedCheckpointIO plugin to be used. Setting up a default now.'
            )
            self.checkpoint_io = DistributedCheckpointIO(
                self.lightning_module.cfg.get('dist_ckpt_format', 'zarr')
            )
        if not has_sharded_state_dict and has_dist_ckpt_io:
            logging.warning('DistributedCheckpointIO configured but should not be used. Reverting back to TorchCheckpointIO')
            self.checkpoint_io = TorchCheckpointIO()
        return has_sharded_state_dict

    @property
    def distributed_sampler_kwargs(self):
        app_state = AppState()
        if app_state.model_parallel_size is not None:
            # When using model parallel, data parallel groups are non-trivial and they
            # correspond to the logical GPUs. This means that the GPUs that form a
            # single logical GPU all need to get the same batch of data.
            distributed_sampler_kwargs = dict(
                num_replicas=app_state.data_parallel_size, rank=app_state.data_parallel_rank
            )
            return distributed_sampler_kwargs

        else:
            return super(NLPDDPStrategy, self).distributed_sampler_kwargs

    @property
    def restore_checkpoint_after_setup(self) -> bool:
        """ This needs to be True for distributed checkpointing because
            we require the model to have configured the optimizer before 
            deserializing the checkpoint.
        """
        return True


class NLPDDPStrategyNotebook(NLPDDPStrategy):
    """ Version of NLPDDPStrategy to be used in a Jupyter Notebook
    A large portion of Megatron code has DDP dependency, so it has been necessary to use NLPDDPStrategy even for
    single-GPU training (e.g. in a Jupyter notebook)
    A PTL 2.0 changes has prevented DDPStrategy to be used in a notebook.
    This version of NLPDDPStrategy enables megatron training in a notebook in PTL 2.0.
    """

    def _configure_launcher(self):
        self._launcher = None


def _get_sharded_state_dict_context(module: torch.nn.Module, rank0_only: bool = False) -> Generator[None, None, None]:
    state_dict_config = ShardedStateDictConfig(offload_to_cpu=True)
    optim_state_dict_config = ShardedOptimStateDictConfig(offload_to_cpu=True)
    state_dict_type_context = FSDP.state_dict_type(
        module=module,
        state_dict_type=StateDictType.SHARDED_STATE_DICT,
        state_dict_config=state_dict_config,
        optim_state_dict_config=optim_state_dict_config,
    )
    return state_dict_type_context


def _get_full_state_dict_context(module: torch.nn.Module, rank0_only: bool = False) -> Generator[None, None, None]:
    # Store checkpoint at rank0 only when using DP=1 and non-shrded checkpoint.
    # When TP > 1, all data-parallel rank0 should generate and save checkpoints.
    optim_state_dict_config = FullOptimStateDictConfig(offload_to_cpu=True, rank0_only=rank0_only)
    state_dict_config = FullStateDictConfig(offload_to_cpu=True, rank0_only=rank0_only)
    state_dict_type_context = FSDP.state_dict_type(
        module=module,
        state_dict_type=StateDictType.FULL_STATE_DICT,
        state_dict_config=state_dict_config,
        optim_state_dict_config=optim_state_dict_config,
    )
    return state_dict_type_context


class NLPFSDPStrategy(FSDPStrategy):
    """ FSDP plugin for Pytorch Lightning with the support for tensor-parallelism.

    Args:
        sharding_strategy: FSDP parameter sharding strategy.
        grad_reduce_dtype: Data type for FSDP gradient shard ReduceScatter.
        sharded_checkpoint: Store/load FSDP-sharded checkpoints.
        precision: Precision recipe to be used with FSDP.
    """

    def __init__(
        self,
        sharding_strategy: str = 'full',
        grad_reduce_dtype: Union[int, str] = None,
        sharded_checkpoint: bool = False,
        precision: Union[int, str] = 'bf16-mixed',
        nccl_communicator_config_path: Optional[str] = None,
        sharp: bool = False,
        set_buffer_dtype: Optional[str] = None,
        **kwargs: Union[Any, Dict[str, Any]],
    ) -> None:
        if not HAVE_APEX:
            raise ImportError(
                "Apex was not found. Please see the NeMo README for installation instructions: https://github.com/NVIDIA/NeMo#megatron-gpt."
            )

        if not HAVE_MEGATRON_CORE:
            raise ImportError(
                "megatron-core was not found. Please see the NeMo README for installation instructions: https://github.com/NVIDIA/NeMo#megatron-gpt."
            )

        # Set the mixed precision recipe
        kwargs['mixed_precision'] = self._set_mixed_precision_recipe(
            precision, grad_reduce_dtype, set_buffer_dtype=set_buffer_dtype
        )
        # Use the default FSDP backward-prefetch policy for proper communication overlap.
        kwargs['backward_prefetch'] = BackwardPrefetch.BACKWARD_PRE

        # Set FSDP wrapping policy: use Transformer layer module as the FSDP sharding granularity.
        self.fsdp_wrap_module = {
            MCoreTransformerLayer,
            AutocastTransformerLayer,
            ParallelTransformerLayer,
            BasicTransformerBlock,
        }
        kwargs['auto_wrap_policy'] = functools.partial(
            transformer_auto_wrap_policy, transformer_layer_cls=self.fsdp_wrap_module
        )

        # Set FSDP sharding strategy.
        fsdp_sharding_strategy = {
            'full': ShardingStrategy.FULL_SHARD,
            'hybrid': ShardingStrategy.HYBRID_SHARD,
            'grad': ShardingStrategy.SHARD_GRAD_OP,
        }
        assert sharding_strategy in list(fsdp_sharding_strategy.keys()), "Not a supported sharding strategy."
        assert sharding_strategy != 'hybrid', "Hybrid sharding is currrently not supported."
        kwargs['sharding_strategy'] = fsdp_sharding_strategy[sharding_strategy]

        # Set FSDP state dict configs
        self.sharded_checkpoint = sharded_checkpoint
        self.state_dict_context = (
            _get_sharded_state_dict_context if sharded_checkpoint else _get_full_state_dict_context
        )

        self.nccl_communicator_config_path = nccl_communicator_config_path
        self.sharp = sharp
        self.sharding_strategy = sharding_strategy
        super().__init__(**kwargs)

    def _set_mixed_precision_recipe(
        self, precision: Union[int, str], grad_reduce_dtype: Union[int, str], set_buffer_dtype: Union[int, str]
    ) -> MixedPrecision:
        """
        Set FSDP mixed precision recipe.
        `param_dtype` sets the data type for computation in forward and backpropagation, and the parameter
        data type for optimizer execution is maintained in the full precision.
        `buffer_dtype` is only valid when a module has buffers by `register_buffer` method, which is not
        shared by FSDP.
        `reduce_dtype` sets gradient reduction data type.
        """
        if precision in ["16-true", "16-mixed", 16]:
            param_dtype = reduce_dtype = buffer_dtype = torch.float16
        elif precision in ["bf16-true", "bf16-mixed", "bf16"]:
            param_dtype = reduce_dtype = buffer_dtype = torch.bfloat16
        elif precision == 32:
            param_dtype = reduce_dtype = buffer_dtype = torch.float
        else:
            raise ValueError(f"Was unable to infer precision type, received {precision!r}.")
        # Over-write gradient reduction dtype to support bf16 computation with fp32 grad reduction
        if grad_reduce_dtype is not None:
            reduce_dtype = utils_funcs.torch_dtype_from_precision(grad_reduce_dtype, None)
        if set_buffer_dtype is not None:
            buffer_dtype = utils_funcs.torch_dtype_from_precision(buffer_dtype, None)
        return MixedPrecision(param_dtype=param_dtype, reduce_dtype=reduce_dtype, buffer_dtype=buffer_dtype,)

    def setup_environment(self) -> None:
        """
        Overriding to set parallel states.
        """
        super().setup_environment()

        # init model parallel if needed
        if not parallel_state.model_parallel_is_initialized():
            app_state = AppState()
            assert app_state.pipeline_model_parallel_size == 1, "FSDP does not support pipeline parallelism"
            if self.sharding_strategy == ShardingStrategy.HYBRID_SHARD:
                assert (
                    app_state.tensor_model_parallel_size == 1
                ), "FSDP hybrid sharding cannot be used when tensor_model_parallel_size > 1."
            init_model_parallel(self.sharp, self.nccl_communicator_config_path)
            # Set the FSDP process group as DP process group
            self._process_group = parallel_state.get_data_parallel_group()

        # Set the params to omit from sharding.
        self.kwargs["ignored_states"] = []
        if parallel_state.get_tensor_model_parallel_world_size() > 1:
            for p in self.model.parameters():
                # Ignore sequence-parallel params to facilitate TP domain gradient reduction.
                if getattr(p, "sequence_parallel", False):
                    self.kwargs["ignored_states"].append(p)
                else:
                    # Ignore params with TP-duplicate to facilitate gradient norm calculation.
                    is_not_tp_duplicate = torch.tensor(
                        int(param_is_not_tensor_parallel_duplicate(p)),
                        dtype=torch.int8,
                        device=torch.cuda.current_device(),
                    )
                    torch.distributed.all_reduce(
                        is_not_tp_duplicate, op=ReduceOp.MIN, group=parallel_state.get_tensor_model_parallel_group()
                    )
                    if is_not_tp_duplicate == 0:
                        self.kwargs["ignored_states"].append(p)

    def lightning_module_state_dict(self) -> Dict[str, Any]:
        """
        Store the model state dict in one of full or sharded format.
        """
        assert self.lightning_module is not None
        # Store checkpoint at rank0 only when using DP=1 and non-shrded checkpoint.
        rank0_only = (
            True
            if (not self.sharded_checkpoint and parallel_state.get_tensor_model_parallel_world_size() == 1)
            else False
        )
        with self.state_dict_context(self.model, rank0_only=rank0_only):
            state_dict = self.lightning_module.state_dict()
        return state_dict

    def optimizer_state(self, optimizer: torch.optim.Optimizer) -> Dict[str, torch.Tensor]:
        """
        Store the full optimizer state dict in one of full or sharded format.
        """
        if isinstance(optimizer, LightningOptimizer):
            optimizer = optimizer._optimizer
        with self.state_dict_context(self.model):
            optim_state_dict = FSDP.optim_state_dict(self.model, optimizer)
        return optim_state_dict

    def load_model_state_dict(self, checkpoint: Mapping[str, Any], strict=None) -> None:
        # Release strict state dict matching when using Megatron AMP-O2 to skip matching
        # half-precision module wrapper module.
        # TODO: Refactor this to be more generic.
        model_key = None
        model_attr = None
        if hasattr(self.lightning_module, 'model'):
            model_key = 'model'
            model_attr = self.lightning_module.model
        elif hasattr(self.lightning_module, 'enc_dec_model'):
            model_key = 'enc_dec_model'
            model_attr = self.lightning_module.enc_dec_model
        if model_key is not None:
            if isinstance(model_attr, Float16Module) or isinstance(model_attr, MCoreFloat16Module):
                new_state_dict = {}
                for key in checkpoint['state_dict'].keys():
                    new_key = key.replace(f'{model_key}.', f'{model_key}.module.', 1)
                    new_state_dict[new_key] = checkpoint['state_dict'][key]
                checkpoint['state_dict'] = new_state_dict

        with self.state_dict_context(self.model):
            self.lightning_module.load_state_dict(checkpoint["state_dict"])

    def load_optimizer_state_dict(self, checkpoint: Mapping[str, Any]) -> None:
        """
        Re-key the full optimizer state dict to sharded optimizer state dict
        """

        def _get_osd(opt_state):
            temp_opt_state = opt_state
            while True:
                if "state" in temp_opt_state:
                    return temp_opt_state
                assert isinstance(temp_opt_state, dict), "Fail to find optimizer state dict."
                temp_opt_state = temp_opt_state[list(temp_opt_state.keys())[0]]

        optimizer_states = checkpoint["optimizer_states"]
        for optimizer, opt_state in zip(self.optimizers, optimizer_states):
            with self.state_dict_context(self.model):
                temp_osd = _get_osd(opt_state)
                if isinstance(list(temp_osd["state"].keys())[0], int):
                    # Normal optimizer state dict without FSDP
                    try:
                        with FSDP.summon_full_params(self.model, writeback=True, rank0_only=False):
                            # rekey the osd stored from non-FSDP model
                            rekeyed_osd = FSDP.rekey_optim_state_dict(
                                temp_osd, OptimStateKeyType.PARAM_NAME, self.model,
                            )
                        temp_osd = FSDP.shard_full_optim_state_dict(rekeyed_osd, self.model)
                    except Exception as e:
                        print(f"Failed to load optimzier state dicts. Errored with {e}")
                        exit(1)
                # Shard optimizer state dict
                sharded_osd = FSDP.optim_state_dict_to_load(
                    optim_state_dict=temp_osd, model=self.model, optim=optimizer,
                )

                optimizer.load_state_dict(sharded_osd)
                _optimizer_to_device(optimizer, self.root_device)

    def save_checkpoint(
        self, checkpoint: Dict[str, Any], filepath: Union[str, Path], storage_options: Optional[Any] = None
    ) -> None:
        """ Store checkpoints
            1. In case of sharded checkpoint, all ranks store unique checkpoints.
            2. In case of non-sharded checkpoint, all data-parallel rank 0 store checkpoints.
        """
        app_state = AppState()
        filepath = inject_model_parallel_rank(filepath, fsdp_sharded_ckpt=self.sharded_checkpoint)
        if not self.sharded_checkpoint:
            if app_state.data_parallel_rank == 0:
                self.checkpoint_io.save_checkpoint(checkpoint, filepath, storage_options=storage_options)
        else:
            self.checkpoint_io.save_checkpoint(checkpoint, filepath, storage_options=storage_options)

    def load_checkpoint(self, checkpoint_path: Union[str, Path]) -> Dict[str, Any]:
        """ Load checkpoints
        """
        # 1. Load normal or FSDP-sharded checkpoints.
        fs = get_filesystem(checkpoint_path)

        # Try to read the checkpoint at `path`. If not exist, do not restore checkpoint.
        checkpoint_path = inject_model_parallel_rank(checkpoint_path, fsdp_sharded_ckpt=self.sharded_checkpoint)
        if not fs.exists(checkpoint_path):
            raise FileNotFoundError(f"Checkpoint at {checkpoint_path} not found. Aborting training.")
        torch.cuda.empty_cache()

        from torch.distributed._shard.api import load_with_process_group

        with load_with_process_group(process_group=parallel_state.get_data_parallel_group()):
            checkpoint = self.checkpoint_io.load_checkpoint(checkpoint_path)
        return checkpoint

    def remove_checkpoint(self, filepath: Union[str, Path]) -> None:
        """ Remove checkpoints
        """
        # legacy checkpoint logic, does not use megatron core
        app_state = AppState()
        # PTL override to accomodate model parallel checkpoints
        filepath = inject_model_parallel_rank(filepath, fsdp_sharded_ckpt=self.sharded_checkpoint)
        if self.sharded_checkpoint:
            logging.info(f'Removing checkpoint: {filepath}')
            self.checkpoint_io.remove_checkpoint(filepath)
        else:
            if app_state.data_parallel_rank == 0:
                logging.info(f'Removing checkpoint: {filepath}')
                self.checkpoint_io.remove_checkpoint(filepath)

    @property
    def restore_checkpoint_after_setup(self) -> bool:
        """ When loading FSDP-sharded checkpoint, need to restore checkpoint after configuring
            FSDP sharding to match FSDP-sharded format between the checkpoint and the current
            model and optimizer.
        """
        return True


class NLPSaveRestoreConnector(SaveRestoreConnector):
    def __init__(self) -> None:
        if not HAVE_APEX:
            logging.warning(
                "Apex was not found. Please see the NeMo README for installation instructions: https://github.com/NVIDIA/apex\n"
                "Megatron-based models require Apex to function correctly."
            )
            # raise ImportError(
            #    "Apex was not found. Please see the NeMo README for installation instructions: https://github.com/NVIDIA/NeMo#megatron-gpt."
            # )
        if not HAVE_MEGATRON_CORE:
            logging.warning(
                "megatron-core was not found. Please see the NeMo README for installation instructions: https://github.com/NVIDIA/NeMo#megatron-gpt."
            )
        super().__init__()

    def save_to(self, model, save_path: str):
        app_state = AppState()

        # Check if using distributed checkpointing
        if model.cfg.get("fsdp", False):
            dist_ckpt = False
        else:
            dist_ckpt = hasattr(model, 'sharded_state_dict') and model.sharded_state_dict() is not None

        dist_ckpt_dir = None

        if (app_state.model_parallel_size is not None and app_state.model_parallel_size > 1) or dist_ckpt:

            dir_name = os.path.dirname(save_path)

            # dist ckpt calls save on every rank
            if dist_ckpt:
                # model weights is a directory
                dist_ckpt_dir = ckpt_to_dir(os.path.join(dir_name, self.model_weights_ckpt))

                sharded_state_dict = model.sharded_state_dict()
                # dist checkpoint needs torch.distributed to save the checkpoint
                if not parallel_state.is_initialized():

                    def dummy():
                        return

                    if model.trainer.strategy.launcher is not None:
                        model.trainer.strategy.launcher.launch(dummy, trainer=model.trainer)
                    model.trainer.strategy.setup_environment()
                checkpoint_io = DistributedCheckpointIO(model.cfg.get('dist_ckpt_format', 'zarr'))
                checkpoint_io.save_checkpoint(sharded_state_dict, dist_ckpt_dir)

            else:

                # first we save the weights for each model parallel rank
                if app_state.data_parallel_rank == 0:
                    if app_state.pipeline_model_parallel_size == 1:
                        mp_model_weights = os.path.join(
                            dir_name, f'mp_rank_{app_state.tensor_model_parallel_rank:02d}_' + self.model_weights_ckpt
                        )
                    else:
                        mp_model_weights = os.path.join(
                            dir_name,
                            f'tp_rank_{app_state.tensor_model_parallel_rank:02d}_pp_rank_{app_state.pipeline_model_parallel_rank:03d}_'
                            + self.model_weights_ckpt,
                        )

                    self._save_state_dict_to_disk(model.state_dict(), mp_model_weights)

            if torch.distributed.is_initialized():
                torch.distributed.barrier()

            # create nemo file from folder with all mp_ranks checkpoints
            if (
                app_state.pipeline_model_parallel_rank == 0
                and app_state.tensor_model_parallel_rank == 0
                and app_state.data_parallel_rank == 0
            ):
                with tempfile.TemporaryDirectory() as tmpdir:

                    if dist_ckpt:
                        shutil.move(str(dist_ckpt_dir), tmpdir)

                    elif app_state.pipeline_model_parallel_size == 1:
                        # move weights to the tmpdir
                        for tp_rank in range(app_state.tensor_model_parallel_size):
                            os.makedirs(os.path.join(tmpdir, f'mp_rank_{tp_rank:02d}'))
                            mp_model_weights = os.path.join(
                                dir_name, f'mp_rank_{tp_rank:02d}_' + self.model_weights_ckpt
                            )
                            shutil.move(
                                mp_model_weights,
                                os.path.join(tmpdir, f'mp_rank_{tp_rank:02d}', self.model_weights_ckpt),
                            )
                    else:
                        # move weights to the tmpdir
                        for tp_rank, pp_rank in itertools.product(
                            range(app_state.tensor_model_parallel_size), range(app_state.pipeline_model_parallel_size),
                        ):
                            os.makedirs(os.path.join(tmpdir, f'tp_rank_{tp_rank:02d}_pp_rank_{pp_rank:03d}'))
                            mp_model_weights = os.path.join(
                                dir_name, f'tp_rank_{tp_rank:02d}_pp_rank_{pp_rank:03d}_' + self.model_weights_ckpt
                            )
                            shutil.move(
                                mp_model_weights,
                                os.path.join(
                                    tmpdir, f'tp_rank_{tp_rank:02d}_pp_rank_{pp_rank:03d}', self.model_weights_ckpt
                                ),
                            )

                    # create config and artifacts in tmpdir
                    config_yaml = os.path.join(tmpdir, self.model_config_yaml)
                    model.to_config_file(path2yaml_file=config_yaml)
                    if hasattr(model, 'artifacts') and model.artifacts is not None:
                        self._handle_artifacts(model, nemo_file_folder=tmpdir)
                        self._update_artifact_paths(model, path2yaml_file=config_yaml)

                    # create tar file
                    if self.pack_nemo_file:
                        self._make_nemo_file_from_folder(save_path, tmpdir)
                    else:
                        # Get the folder path from the save_path and move all values inside the tmpdir to the folder
                        folder_path = os.path.dirname(save_path)

                        for file in os.listdir(tmpdir):
                            shutil.move(os.path.join(tmpdir, file), folder_path)

        else:
            return super().save_to(model, save_path)

    def modify_state_dict(self, conf, state_dict):
        if conf.get('megatron_legacy', False):
            new_state_dict = {}
            for key in state_dict.keys():
                new_key = key.replace('bert_model.language_model', 'bert_model.model.language_model')
                new_key = new_key.replace('transformer', 'encoder')
                new_key = new_key.replace('.attention.', '.self_attention.')
                new_state_dict[new_key] = state_dict[key]
            state_dict = new_state_dict

        if conf.get('megatron_amp_O2', False):
            new_state_dict = {}
            for key in state_dict.keys():
                new_key = key.replace('model.', 'model.module.', 1)
                new_state_dict[new_key] = state_dict[key]
            state_dict = new_state_dict

        new_state_dict = {}
        for key in state_dict.keys():
            new_key = key.replace(
                'word_embeddings.adapter_layer.mm_linear_adapter.linear',
                'word_embeddings.adapter_layer.mm_projector_adapter.mm_projector',
                1,
            )
            new_state_dict[new_key] = state_dict[key]
        state_dict = new_state_dict

        # compatibility for inductor in inference
        if not conf.get('inductor', False):
            new_state_dict = {}
            for key in state_dict.keys():
                new_key = key.replace('._orig_mod', '', 1)
                new_state_dict[new_key] = state_dict[key]
            state_dict = new_state_dict

        # Modify state key for Dreambooth inference
        if (
            conf.get('target')
            == 'nemo.collections.multimodal.models.text_to_image.stable_diffusion.ldm.ddpm.MegatronLatentDiffusion'
        ):
            new_state_dict = {}
            for key in state_dict.keys():
                new_key = key.replace('unet', 'model.diffusion_model')
                new_key = new_key.replace('vae', 'first_stage_model')
                new_key = new_key.replace('text_encoder', 'cond_stage_model')
                new_key = new_key.replace('.noise_scheduler', '')
                new_state_dict[new_key] = state_dict[key]
            state_dict = new_state_dict

        loaded_keys = state_dict.keys()
        if 'model.model.diffusion_model.input_blocks.1.0.in_layers.2.weight' in loaded_keys:
            new_state_dict = {}
            # GroupNormOpt fuses activation function to one layer, thus the indexing of weights are shifted for following
            def should_process(key):
                base_str = "model.model.diffusion_model."
                blocks = ["input_blocks", "middle_block", "output_blocks"]
                for block in blocks:
                    for layer_type in ["in_layers", "out_layers"]:
                        for index in [2, 3]:  # The layers index.
                            for param in ["weight", "bias"]:
                                if block == 'middle_block':
                                    for num in [0, 2]:
                                        template = f"{base_str}{block}.{num}.{layer_type}.{index}.{param}"
                                        if key == template:
                                            return True
                                else:
                                    for num in range(12):  # 12 blocks, adjust as needed.
                                        template = f"{base_str}{block}.{num}.0.{layer_type}.{index}.{param}"
                                        if key == template:
                                            return True
                return False

            for key_ in state_dict.keys():
                if key_ == "model.cond_stage_model.transformer.text_model.embeddings.position_ids":
                    continue
                if should_process(key_):
                    s = key_.split('.')
                    idx = int(s[-2])
                    new_key_ = ".".join(s[:-2] + [str(int(idx - 1))] + [s[-1]])
                    new_state_dict[new_key_] = state_dict[key_]
                else:
                    new_state_dict[key_] = state_dict[key_]
            state_dict = new_state_dict

        return state_dict

    def _load_state_dict_from_disk(self, model_weights, map_location=None):
        # if model_weights with the extension removed is a directory, we assume it is a distributed checkpoint
        # we need to defer loading the state dict so we return None
        uninject_model_weights = uninject_model_parallel_rank(model_weights)

        # legacy model_weights will have mp rank injected
        if os.path.isfile(model_weights):
            return super()._load_state_dict_from_disk(model_weights, map_location)

        # dist checkpoint will be a dir
        elif os.path.isdir(os.path.splitext(uninject_model_weights)[0]):
            return None
        else:
            raise ValueError(f'Expected {model_weights} to be a file or directory.')

    def restore_from(
        self,
        calling_cls,
        restore_path: str,
        override_config_path: Optional[Union[OmegaConf, str]] = None,
        map_location: Optional[torch.device] = None,
        strict: bool = True,
        return_config: bool = False,
        trainer: Trainer = None,
    ):
        """
        Restores model instance (weights and configuration) into .nemo file

        Args:
            restore_path: path to .nemo file from which model should be instantiated
            override_config_path: path to a yaml config that will override the internal
                config file or an OmegaConf / DictConfig object representing the model config.
            map_location: Optional torch.device() to map the instantiated model to a device.
                By default (None), it will select a GPU if available, falling back to CPU otherwise.
            strict: Passed to load_state_dict. By default True
            return_config: If set to true, will return just the underlying config of the restored
                model as an OmegaConf DictConfig object without instantiating the model.

        Example:
            ```
            model = nemo.collections.nlp.models.TextClassification.restore_from('asr.nemo')
            assert isinstance(model, nemo.collections.nlp.models.TextClassification)
            ```

        Returns:
            An instance of type cls or its underlying config (if return_config is set).
        """

        # Get path where the command is executed - the artifacts will be "retrieved" there
        # (original .nemo behavior)
        loaded_params = super().load_config_and_state_dict(
            calling_cls, restore_path, override_config_path, map_location, strict, return_config, trainer,
        )
        if not isinstance(loaded_params, tuple) or return_config is True:
            return loaded_params
        conf, instance, state_dict = loaded_params

        # if we're using dist checkpointing then state_dict will be None
        if state_dict is None:
            # dist checkpointing needs torch.distributed to load the checkpoint
            if not parallel_state.is_initialized():

                def dummy():
                    return

                if trainer.strategy.launcher is not None:
                    trainer.strategy.launcher.launch(dummy, trainer=trainer)
                trainer.strategy.setup_environment()

            with tempfile.TemporaryDirectory() as tmpdir:
                # Check if self.model_extracted_dir is set, and is a valid path
                if self.model_extracted_dir is not None and os.path.isdir(self.model_extracted_dir):
                    # Log that NeMo will use the provided `model_extracted_dir`
                    logging.info(
                        f"Restoration will occur within pre-extracted directory : " f"`{self.model_extracted_dir}`."
                    )

                    # Override `tmpdir` above with the pre-extracted `model_extracted_dir`
                    tmpdir = self.model_extracted_dir

                else:
                    # Extract the nemo file into the temporary directory
                    self._unpack_nemo_file(
                        path2file=restore_path, out_folder=tmpdir, extract_config_only=return_config is True
                    )
                checkpoint = {}
                sharded_state_dict = instance.sharded_state_dict()
                checkpoint['state_dict'] = sharded_state_dict
                # remove model weights extension
                tmp_model_weights_ckpt = os.path.join(tmpdir, self.model_weights_ckpt)
                tmp_model_weights_dir = os.path.splitext(tmp_model_weights_ckpt)[0]
                assert os.path.isdir(tmp_model_weights_dir), f'Expected {tmp_model_weights_dir} to be a directory.'
                checkpoint_io = DistributedCheckpointIO(conf.get('dist_ckpt_format', 'zarr'))
                checkpoint = checkpoint_io.load_checkpoint(tmp_model_weights_dir, sharded_state_dict=checkpoint)
                instance.on_load_checkpoint(checkpoint)
                if hasattr(instance, 'setup_transformer_engine_tp_groups'):
                    instance.setup_transformer_engine_tp_groups()

        else:
            state_dict = self.modify_state_dict(conf, state_dict)
            super().load_instance_with_state_dict(instance, state_dict, strict)
        logging.info(f'Model {instance.__class__.__name__} was successfully restored from {restore_path}.')
        return instance


class PipelineMixedPrecisionPlugin(MixedPrecisionPlugin):
    """ Overrides PTL autocasting to not wrap training/val/test_step.
        We do this because we have the megatron-core fwd/bwd functions in training_step.
        This means .backward is being called in training_step so we do not want the whole
        step wrapped in autocast.

        We instead wrap the fwd_output_and_loss_func that is passed to the megatron-core fwd/bwd functions.
    """

    def __init__(
        self,
        precision: Literal["16-mixed", "bf16-mixed", '16', 'bf16', 16],
        device: str,
        scaler: Optional[torch.cuda.amp.GradScaler] = None,
    ) -> None:
        # MixedPrecisionPlugin class in PTL >= 2.0 takes only "16-mixed" or "bf16-mixed" for precision arg
        if precision in ['16-mixed', '16', 16]:
            plugin_precision = '16-mixed'
        elif precision in ['bf16-mixed', 'bf16']:
            plugin_precision = 'bf16-mixed'
        else:
            raise RuntimeError(
                "precision expected to be one of: "
                "['16-mixed', '16', 16, 'bf16-mixed', 'bf16']"
                f" but {precision} found"
            )
        super().__init__(plugin_precision, device, scaler=scaler)
        dtype = None
        if precision in ['16-mixed', '16', 16]:
            dtype = torch.float16
        elif precision in ['bf16-mixed', 'bf16']:
            dtype = torch.bfloat16

        torch.set_autocast_gpu_dtype(dtype)

    @contextmanager
    def forward_context(self) -> Generator[None, None, None]:
        """Have the PTL context manager do nothing."""
        yield


class FSDPMixedPrecisionPlugin(FSDPPrecision):
    """ Overrides PTL autocasting to not wrap training/val/test_step.
        We do this because we have the megatron-core fwd/bwd functions in training_step.
        This means .backward is being called in training_step so we do not want the whole
        step wrapped in autocast.

        We instead wrap the fwd_output_and_loss_func that is passed to the megatron-core fwd/bwd functions.
    """

    def __init__(
        self,
        precision: Literal['16-mixed', 'bf16-mixed', '16', 'bf16', 16],
        scaler: Optional['ShardedGradScaler'] = None,
    ) -> None:
        if precision in ['16-mixed', '16', 16]:
            plugin_precision = '16-mixed'
        elif precision in ['bf16-mixed', 'bf16']:
            plugin_precision = 'bf16-mixed'
        else:
            raise RuntimeError(
                "precision expected to be one of: "
                "['16-mixed', '16', 16, 'bf16-mixed', 'bf16']"
                f" but {precision} found"
            )
        super().__init__(precision=plugin_precision, scaler=scaler)

    @contextmanager
    def forward_context(self) -> Generator[None, None, None]:
        """Have the PTL context manager do nothing."""
        yield


class GradScaler(torch.cuda.amp.GradScaler):
    """
    Gradient sclaer for model-parallel inf check. The inf in gradients are checked across tensor-parallel
    ranks in (1) executing optimizer step and (2) gradient scaler update.

    """

    def __init__(
        self,
        init_scale=2.0 ** 16,
        growth_factor=2.0,
        backoff_factor=0.5,
        growth_interval=2000,
        enabled=True,
        hysteresis=1,
    ):
        super().__init__(
            init_scale=init_scale,
            growth_factor=growth_factor,
            backoff_factor=backoff_factor,
            growth_interval=growth_interval,
            enabled=enabled,
        )
        self.optimizer_update_skipped: Optional[bool] = None
        self.hysteresis = hysteresis

    def _lazy_init_scale_growth_tracker(self, dev):
        super()._lazy_init_scale_growth_tracker(dev)
        if HAVE_AMP_C:
            self._hysteresis_tracker = torch.tensor([self.hysteresis], dtype=torch.int32, device=dev)
        else:
            self._hysteresis_tracker = self.hysteresis

    def _unscale_grads_(self, optimizer, *args):
        if getattr(optimizer, "_custom_amp_unscale_grads", False):
            return optimizer.unscale_grads(*args)
        else:
            return super()._unscale_grads_(optimizer, *args)

    def _maybe_opt_step(self, optimizer, optimizer_state, *args, **kwargs):
        retval = None
        found_infs = tuple(optimizer_state["found_inf_per_device"].values())
        found_inf = torch.stack(found_infs).sum(dim=0, keepdim=True)

        # Update across all model parallel instances.
        torch.distributed.all_reduce(
            found_inf, op=torch.distributed.ReduceOp.MAX, group=parallel_state.get_model_parallel_group()
        )

        self._found_infs_cpu = found_inf.item()
        self._found_infs_cuda = found_inf
        if self._found_infs_cpu == 0:
            retval = optimizer.step(*args, **kwargs)
            self.optimizer_update_skipped = False
        else:
            self.optimizer_update_skipped = True
        return retval

    def update(self, new_scale=None):
        """
        Updates to native grad scaler update function.
        1. Check inf across model-parallel ranks.
        2. Update hysteresis tracker.
        3. Apply hysteresis to grad scale update.
        """
        if not self._enabled:
            return

        _scale, _growth_tracker = self._check_scale_growth_tracker("update")

        if new_scale is not None:
            # Accept a new user-defined scale.
            if isinstance(new_scale, float):
                self._scale.fill_(new_scale)  # type: ignore[union-attr]
            else:
                reason = "new_scale should be a float or a 1-element torch.cuda.FloatTensor with requires_grad=False."
                assert isinstance(new_scale, torch.cuda.FloatTensor), reason  # type: ignore[attr-defined]
                assert new_scale.numel() == 1, reason
                assert new_scale.requires_grad is False, reason
                self._scale.copy_(new_scale)  # type: ignore[union-attr]
        else:
            # Consume shared inf/nan data collected from optimizers to update the scale.
            # If all found_inf tensors are on the same device as self._scale, this operation is asynchronous.
            found_infs = [
                found_inf.to(device=_scale.device, non_blocking=True)
                for state in self._per_optimizer_states.values()
                for found_inf in state["found_inf_per_device"].values()
            ]

            assert len(found_infs) > 0, "No inf checks were recorded prior to update."

            found_inf_combined = found_infs[0]

            # Update across all model parallel instances.
            torch.distributed.all_reduce(
                found_inf_combined, op=torch.distributed.ReduceOp.MAX, group=parallel_state.get_model_parallel_group()
            )

            if len(found_infs) > 1:
                for i in range(1, len(found_infs)):
                    found_inf = found_infs[i]
                    # Update across all model parallel instances.
                    torch.distributed.all_reduce(
                        found_inf, op=torch.distributed.ReduceOp.MAX, group=parallel_state.get_model_parallel_group()
                    )
                    found_inf_combined += found_inf

            if HAVE_AMP_C:
                amp_C.update_scale_hysteresis(
                    _scale,
                    _growth_tracker,
                    self._hysteresis_tracker,
                    found_inf_combined,
                    self._growth_factor,
                    self._backoff_factor,
                    self._growth_interval,
                    self.hysteresis,
                )
            else:
                if found_inf_combined > 0:
                    self._hysteresis_tracker -= 1
                    if self._hysteresis_tracker <= 0:
                        # When hysteresis becomes zero, follow the native grad scale update rule.
                        # Increase scale and reset growth tracker
                        torch._amp_update_scale_(
                            _scale,
                            _growth_tracker,
                            found_inf_combined,
                            self._growth_factor,
                            self._backoff_factor,
                            self._growth_interval,
                        )
                    else:
                        # Only reset the growth tracker when hysteresis is larger than zero
                        _growth_tracker.fill_(0.0)
                else:
                    # When no inf found, follow the native grad scale update rule.
                    # Increment growth_tracker, update scale when growth tracker reaches the interval, and
                    # reset the hysteresis tracker.
                    torch._amp_update_scale_(
                        _scale,
                        _growth_tracker,
                        found_inf_combined,
                        self._growth_factor,
                        self._backoff_factor,
                        self._growth_interval,
                    )
                    self._hysteresis_tracker = self.hysteresis

        # To prepare for next iteration, clear the data collected from optimizers this iteration.
        self._per_optimizer_states = defaultdict(_refresh_per_optimizer_state)

    def state_dict(self):
        """
        Add hysteresis_tracker to the native functions' state_dict
        """
        return (
            {
                "scale": self.get_scale(),
                "growth_factor": self._growth_factor,
                "backoff_factor": self._backoff_factor,
                "growth_interval": self._growth_interval,
                "_growth_tracker": self._get_growth_tracker(),
                "_hysteresis_tracker": self._hysteresis_tracker,
            }
            if self._enabled
            else {}
        )

    def load_state_dict(self, state_dict):
        """
        Load hysteresis_tracker in addition to the state dict of the native function
        """
        if not self._enabled:
            return

        if len(state_dict) == 0:
            raise RuntimeError(
                "The source state dict is empty, possibly because it was saved "
                "from a disabled instance of GradScaler."
            )

        self._init_scale = state_dict["scale"]
        if self._scale is not None:
            self._scale.fill_(state_dict["scale"])
        self._growth_factor = state_dict["growth_factor"]
        self._backoff_factor = state_dict["backoff_factor"]
        self._growth_interval = state_dict["growth_interval"]
        self._init_growth_tracker = state_dict["_growth_tracker"]
        if self._growth_tracker is not None:
            self._growth_tracker.fill_(state_dict["_growth_tracker"])
        if "_hysterisis_tracker" in state_dict:
            self._hysteresis_tracker = state_dict["_hysterisis_tracker"]
        else:
            if HAVE_AMP_C:
                self._hysteresis_tracker = torch.tensor([1], dtype=torch.int32, device="cuda")
            else:
                self._hysteresis_tracker = 1


class MegatronHalfPrecisionPlugin(MixedPrecisionPlugin):
    """
    Plugin for Half (FP16 and BF16) precision training.
    This plugin assumes the use of the optimizer with master parameters (fp32).
    This plugin uses half-precision at all operators in the model so need of input precision
    at each layer operator.

    Args:
        precision: Whether to use ``torch.float16`` (``16``) or ``torch.bfloat16`` (``'bf16'``).
        device: The device for ``torch.autocast``.
        scaler: An optional :class:`torch.cuda.amp.GradScaler` to use.
    """

    def __init__(
        self, precision: Union[str, int], device: str, scaler: Optional[torch.cuda.amp.GradScaler] = None
    ) -> None:
        super().__init__(precision, device, scaler)
        dtype = None
        # MixedPrecisionPlugin class in PTL >= 2.0 takes only "16-mixed" or "bf16-mixed" for precision arg
        if precision == "16-mixed":
            dtype = torch.float16
        elif precision == "bf16-mixed":
            dtype = torch.bfloat16

        torch.set_autocast_gpu_dtype(dtype)

    def optimizer_step(
        self,
        optimizer: torch.optim.Optimizer,
        model: Union["pl.LightningModule", torch.nn.Module],
        closure: Callable[[], Any],
        **kwargs: Any,
    ) -> None:
        assert isinstance(
            optimizer, MainParamsOptimizerWrapper
        ), "MegatronHalfPrecisionPlugin supports only the optimizer with master parameters"

        if self.scaler is None:
            assert optimizer.fp32_grad_accumulation, "BF16 uses FP32 grad accumulation"
            _ = closure()
            self._after_closure(model, optimizer)
            return optimizer.step(**kwargs)

        assert not optimizer.fp32_grad_accumulation, "FP16 uses FP16 grad accumulation"
        closure_result = closure()

        # TODO: Add an option for merged all-reduce

        # cast fp16 grads to fp32 and copy to main grads, which are used for unscale and param update
        optimizer.copy_model_grads_to_main_grads()
        # `unscale` after the closure is executed but before the `on_before_optimizer_step` hook.
        # unscale main (fp32) gradients
        self.scaler.unscale_(optimizer)
        self._after_closure(model, optimizer)
        skipped_backward = closure_result is None
        # in manual optimization, the closure does not return a value
        if not isinstance(model, pl.LightningModule) or not model.automatic_optimization or not skipped_backward:
            # note: the scaler will skip the `optimizer.step` if nonfinite gradients are found
            self.scaler.step(optimizer, **kwargs)
            self.scaler.update()

    @contextmanager
    def forward_context(self) -> Generator[None, None, None]:
        """ No explicit precision casting. Inputs are supposed to be manually casted """
        try:
            yield
        finally:
            pass


class GlobalBatchDataFetcher(_DataFetcher):
    """ Overrides PTL DataFetcher. Used to fetch global batches."""

    def __init__(self, prefetch_batches: int = 0, store_on_device: bool = False) -> None:

        if not HAVE_APEX:
            logging.warning("Apex was not found. Using model parallel or megatron models will error out.")
        if not HAVE_MEGATRON_CORE:
            logging.warning("Megatron-core was not found. Using model parallel or megatron models will error out..")

        super().__init__(prefetch_batches=prefetch_batches, store_on_device=store_on_device)

    def _fetch_next_batch(self, iterator: Iterator) -> None:
        start_output = self.on_fetch_start()
        batch = [next(iterator) for _ in range(get_num_microbatches())]
        self.fetched += 1
        if not self.prefetch_batches and self._has_len:
            # when we don't prefetch but the dataloader is sized, we use the length for `done`
            dataloader = self.dataloader
            assert isinstance(dataloader, Sized)  # `_has_len` is True
            self.done = self.fetched >= len(dataloader)
        self.on_fetch_end(batch, start_output)


class CustomProgressBar(TQDMProgressBar):
    """
    Add CustomProgressBar to remove 's/it' and display progress per step instead of per microbatch
    for megatron models
    """

    def get_current_epoch_step(self, trainer):
        """
        Get the value of step within an epoch
        """
        return trainer.fit_loop.epoch_loop.automatic_optimization.optim_progress.optimizer.step.current.completed

    def init_train_tqdm(self):
        """
        Override bar_format to not have 's/it'
        """
        self.bar = super().init_train_tqdm()
        self.bar.bar_format = "{desc}: {percentage:3.0f}%|{bar}| {n_fmt}/{total_fmt} [{elapsed}<{remaining}{postfix}]"
        return self.bar

    def on_train_epoch_start(self, trainer, *_):
        # Use trainer.max_steps as the num_training_batches since len(dataloader) aka num_training_batches is returned as the total num of micro batches
        # instead of total num of global batches with this PR: https://github.com/NVIDIA/NeMo/pull/8426
        num_training_batches = trainer.max_steps
        self.train_progress_bar.reset(num_training_batches)
        self.train_progress_bar.initial = 0
        self.train_progress_bar.set_description(f"Epoch {trainer.current_epoch}")

    def on_train_batch_end(self, trainer, pl_module, *_, **__):
        """
        Override parent class on_train_batch_end to update progress bar per global batch instead of per microbatch
        """
        n = self.get_current_epoch_step(trainer)
        if self._should_update(n, self.train_progress_bar.total):
            _update_n(self.train_progress_bar, n)
            self.train_progress_bar.set_postfix(self.get_metrics(trainer, pl_module))<|MERGE_RESOLUTION|>--- conflicted
+++ resolved
@@ -459,14 +459,10 @@
 
     @property
     def use_distributed_checkpointing(self):
-<<<<<<< HEAD
         checkpoint_io = self.checkpoint_io
         while isinstance(checkpoint_io, _WrappingCheckpointIO):
             checkpoint_io = checkpoint_io.checkpoint_io
-        use_dist_ckpt = HAVE_MEGATRON_CORE and isinstance(checkpoint_io, DistributedCheckpointIO)
-=======
         has_dist_ckpt_io = HAVE_MEGATRON_CORE and isinstance(self.checkpoint_io, DistributedCheckpointIO)
->>>>>>> 366d6d2e
         has_sharded_state_dict = (
             hasattr(self.lightning_module, 'sharded_state_dict')
             and self.lightning_module.sharded_state_dict() is not None
