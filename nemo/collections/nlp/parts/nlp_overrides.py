# Copyright (c) 2021, NVIDIA CORPORATION.  All rights reserved.
#
# Licensed under the Apache License, Version 2.0 (the "License");
# you may not use this file except in compliance with the License.
# You may obtain a copy of the License at
#
#     http://www.apache.org/licenses/LICENSE-2.0
#
# Unless required by applicable law or agreed to in writing, software
# distributed under the License is distributed on an "AS IS" BASIS,
# WITHOUT WARRANTIES OR CONDITIONS OF ANY KIND, either express or implied.
# See the License for the specific language governing permissions and
# limitations under the License.

import functools
import itertools
import os
import re
import shutil
import tempfile
from collections import OrderedDict, defaultdict
from contextlib import contextmanager
from pathlib import Path
from typing import Any, Callable, Dict, Generator, Iterator, List, Literal, Mapping, Optional, Sized, Union

import pytorch_lightning as pl
import torch
from lightning_fabric.plugins import TorchCheckpointIO
from lightning_fabric.utilities.cloud_io import get_filesystem
from lightning_fabric.utilities.optimizer import _optimizer_to_device
from omegaconf import OmegaConf
from pytorch_lightning.callbacks.progress import TQDMProgressBar
from pytorch_lightning.callbacks.progress.tqdm_progress import _update_n
from pytorch_lightning.core.optimizer import LightningOptimizer
from pytorch_lightning.loops.fetchers import _DataFetcher
from pytorch_lightning.plugins import ClusterEnvironment
from pytorch_lightning.plugins.io.checkpoint_plugin import CheckpointIO
from pytorch_lightning.plugins.io.wrapper import _WrappingCheckpointIO
from pytorch_lightning.plugins.precision import MixedPrecisionPlugin
from pytorch_lightning.plugins.precision.fsdp import FSDPPrecision
from pytorch_lightning.strategies import DDPStrategy, FSDPStrategy
from pytorch_lightning.trainer.states import TrainerFn
from pytorch_lightning.trainer.trainer import Trainer
from torch._C._distributed_c10d import ReduceOp
from torch.distributed.algorithms.ddp_comm_hooks.debugging_hooks import noop_hook
from torch.distributed.fsdp import BackwardPrefetch, FullStateDictConfig
from torch.distributed.fsdp import FullyShardedDataParallel as FSDP
from torch.distributed.fsdp import (
    MixedPrecision,
    OptimStateKeyType,
    ShardedStateDictConfig,
    ShardingStrategy,
    StateDictType,
)
from torch.distributed.fsdp.api import FullOptimStateDictConfig, ShardedOptimStateDictConfig
from torch.distributed.fsdp.wrap import transformer_auto_wrap_policy
from torch.nn.parallel import DistributedDataParallel

from nemo.utils.get_rank import is_global_rank_zero

try:
    from torch.cuda.amp.grad_scaler import _refresh_per_optimizer_state
except ImportError:
    # since PyTorch 2.3 the path has changed
    from torch.amp.grad_scaler import _refresh_per_optimizer_state

from nemo.collections.nlp.modules.common.megatron.module import Float16Module
from nemo.collections.nlp.modules.common.megatron.transformer import AutocastTransformerLayer, ParallelTransformerLayer
from nemo.collections.nlp.parts import utils_funcs
from nemo.core.connectors.save_restore_connector import SaveRestoreConnector
from nemo.core.optim import MainParamsOptimizerWrapper
from nemo.core.optim.optimizers import init_optimizer_states
from nemo.utils import AppState, logging
from nemo.utils.model_utils import ckpt_to_dir, inject_model_parallel_rank, uninject_model_parallel_rank

try:

    from nemo.core.optim.distributed_adam import MegatronDistributedFusedAdam
    from nemo.core.optim.mcore_optim import McoreDistributedOptimizer

    HAVE_APEX = True

except (ImportError, ModuleNotFoundError):

    HAVE_APEX = False


try:
    import amp_C

    HAVE_AMP_C = True

except (ImportError, ModuleNotFoundError):

    HAVE_AMP_C = False

try:
    from megatron.core import dist_checkpointing, parallel_state
    from megatron.core.dist_checkpointing.dict_utils import dict_list_map_outplace
    from megatron.core.dist_checkpointing.mapping import LocalNonpersitentObject
    from megatron.core.dist_checkpointing.optimizer import (
        get_param_id_to_sharded_param_map,
        make_sharded_optimizer_tensor,
        optim_state_to_sharding_state,
    )
    from megatron.core.dist_checkpointing.strategies import tensorstore
    from megatron.core.tensor_parallel.layers import param_is_not_tensor_parallel_duplicate
    from megatron.core.transformer.module import Float16Module as MCoreFloat16Module
    from megatron.core.transformer.transformer_layer import TransformerLayer as MCoreTransformerLayer
    from nemo.utils.callbacks.dist_ckpt_io import DistributedCheckpointIO

    HAVE_MEGATRON_CORE = True

except (ImportError, ModuleNotFoundError):

    HAVE_MEGATRON_CORE = False

try:
    from megatron.core.num_microbatches_calculator import get_num_microbatches

except (ImportError, ModuleNotFoundError):
    logging.warning("Megatron num_microbatches_calculator not found, using Apex version.")
    from apex.transformer.pipeline_parallel.utils import get_num_microbatches


try:
    from modelopt.torch.opt.plugins import restore_sharded_modelopt_state, save_sharded_modelopt_state

    HAVE_MODELOPT = True

except Exception:
    HAVE_MODELOPT = False

NEMO_MEGATRON_MODEL_PARALLEL_APPSTATE_OVERRIDE = "NEMO_MEGATRON_MODEL_PARALLEL_APPSTATE_OVERRIDE"


def init_model_parallel(
    sharp: bool, nccl_communicator_config_path: str = None, distributed_timeout_minutes: int = 30
) -> None:
    """Initializes Megatron-LM model parallel if using model parallelism.

    Args:
        sharp: Apply SHARP to NCCL data-parallel communication.
        nccl_communicator_config_path: Path to the yaml NCCL communication process group config file.
    """
    app_state = AppState()

    # we initialize megatron-lm model parallel and data parallel groups
    # after initializing DDP with PTL.
    if app_state.model_parallel_size is not None:
        # destroy groups in case they have already been created
        # this happens with multiple calls to trainer.test for example
        parallel_state.destroy_model_parallel()
        if torch.distributed.is_initialized():
            parallel_state.initialize_model_parallel(
                tensor_model_parallel_size=app_state.tensor_model_parallel_size,
                pipeline_model_parallel_size=app_state.pipeline_model_parallel_size,
                virtual_pipeline_model_parallel_size=app_state.virtual_pipeline_model_parallel_size,
                pipeline_model_parallel_split_rank=app_state.pipeline_model_parallel_split_rank,
                context_parallel_size=app_state.context_parallel_size,
                nccl_communicator_config_path=nccl_communicator_config_path,
                use_sharp=sharp,
                expert_model_parallel_size=app_state.expert_model_parallel_size,
                order='tp-pp-dp' if app_state.use_tp_pp_dp_mapping else 'tp-cp-ep-dp-pp',
                distributed_timeout_minutes=distributed_timeout_minutes,
            )

            # assert that fake tp and pp rank match after model parallel init
            assert app_state.tensor_model_parallel_rank == parallel_state.get_tensor_model_parallel_rank()
            assert app_state.pipeline_model_parallel_rank == parallel_state.get_pipeline_model_parallel_rank()

            app_state.tensor_model_parallel_group = parallel_state.get_tensor_model_parallel_group()
            app_state.data_parallel_group = parallel_state.get_data_parallel_group()
            app_state.data_parallel_rank = parallel_state.get_data_parallel_rank()
            app_state.data_parallel_size = parallel_state.get_data_parallel_world_size()
            app_state.pipeline_model_parallel_group = parallel_state.get_pipeline_model_parallel_group()

            # create MPI process group for UCX-based communication APIs
            if app_state.init_mpi_proc_group:
                torch.distributed.new_group(backend='mpi')


class NLPDDPStrategy(DDPStrategy):
    """DDP plugin for Pytorch Lightning. Needed to customize DDP for model parallel models.

    Args:
        no_ddp_communication_hook: Disable DDP communication hook when using AMP-O2
        with FP32 gradient accumulation.
        nccl_communicator_config_path: Path to the yaml file with NCCL communicator options
        sharp: Apply SHARP to NCCL data-parallel communication.
    """

    def __init__(
        self,
        parallel_devices: Optional[List[torch.device]] = None,
        cluster_environment: ClusterEnvironment = None,
        checkpoint_io: Optional[CheckpointIO] = None,
        no_ddp_communication_hook: bool = False,
        nccl_communicator_config_path: Optional[str] = None,
        sharp: bool = False,
        dist_ckpt_parallel_save: bool = False,
        save_last_n_optim_states: int = -1,
        **kwargs: Union[Any, Dict[str, Any]],
    ) -> None:
        if not HAVE_APEX:
            raise ImportError(
                "Apex was not found. Please see the NeMo README for installation instructions: https://github.com/NVIDIA/NeMo#megatron-gpt."
            )

        if not HAVE_MEGATRON_CORE:
            raise ImportError(
                "megatron-core was not found. Please see the NeMo README for installation instructions: https://github.com/NVIDIA/NeMo#megatron-gpt."
            )
        super().__init__(
            parallel_devices=parallel_devices,
            cluster_environment=cluster_environment,
            checkpoint_io=checkpoint_io,
            **kwargs,
        )

        self.no_ddp_communication_hook = no_ddp_communication_hook
        self.nccl_communicator_config_path = nccl_communicator_config_path
        self.sharp = sharp
        self._dist_ckpt_parallel_save = dist_ckpt_parallel_save
        self.save_last_n_optim_states = save_last_n_optim_states

    def setup(self, trainer: "pl.Trainer") -> None:
        """
        Override setup() of DDPStrategy to avoid _sync_module_states(self.model) during eval as it can cause PP > 1 to hang
        due to assumption in DDPStrategy class that the same model is replicated across GPUs
        """
        trainer_fn = trainer.state.fn
        if trainer_fn == TrainerFn.FITTING:
            super().setup(trainer)
        else:
            assert self.accelerator is not None
            self.accelerator.setup(trainer)

            # move the model to the correct device
            self.model_to_device()
            self.setup_precision_plugin()
            assert self.model is not None

    def setup_distributed(self, global_rank: int = None, world_size: int = None) -> None:
        # call PTL init ddp
        super().setup_distributed()

        # init model parallel if needed
        if not parallel_state.model_parallel_is_initialized():
            app_state = AppState()

            if app_state.model_parallel_size is not None:
                init_model_parallel(
                    self.sharp,
                    self.nccl_communicator_config_path,
                    distributed_timeout_minutes=self._timeout.total_seconds() / 60,
                )

    def configure_ddp(self):
        """Override LightningModule ddp if using model parallel.
        Sets find_unused_parameters to False to use activation-checkpoint-recomputation.
        """

        if (hasattr(self.model, 'megatron_amp_O2') and self.model.megatron_amp_O2) or (
            hasattr(self.model, 'with_distributed_adam') and self.model.with_distributed_adam
        ):
            # do not use DDP if using megatron amp O2 or distributed optimizer
            if self.model.use_mcore_dist_optim:
                self.model.setup_mcore_distributed_parallel()
            self._model = self.model
        else:
            app_state = AppState()

            if app_state.model_parallel_size is not None:

                logging.info(f"Configuring DDP for model parallelism.")

                # With model parallelism, multiple GPUs form a large "logical GPU"
                # this means that data parallel groups span multiple GPUs
                # and are non-trivial
                # TODO: for megatron-lm self.model is a list
                # Removing self.pre_configure_ddp() as DDP's 'find_unused_parameters' now defaults
                # to False in PTL 2.0 and hence pre_configure_ddp() is removed in ddp.py
                # self.pre_configure_ddp()
                # device_ids = self.determine_ddp_device_ids()
                self._model = DistributedDataParallel(
                    self.model,
                    process_group=parallel_state.get_data_parallel_group(with_context_parallel=True),
                    **self._ddp_kwargs,
                )

                if self.no_ddp_communication_hook:
                    # When using custom gradient accumulation and allreduce, disable
                    # DDP communication hook that works on the gradient bucket.
                    # Instead, use the custom gradient function and communication hook,
                    # which is defined in the master optimizer wrapper.
                    self._model.require_backward_grad_sync = False
                    self._model.register_comm_hook(None, noop_hook)

            else:
                super().configure_ddp()

    def optimizer_sharded_state_dict(self, unsharded_optim_state=None, is_loading=False):
        """
        Sharded state dictionary for an MainParamsOptimizerWrapper.
        Used to save and load the optimizer state when training with distributed_checkpoint.
        Returns:
            dict: The sharded state dictionary for the optimizer
        Raises:
            ValueError: If a parameter ID does not match any model sharded parameter.
        """

        optimizer = self.lightning_module.optimizers(use_pl_optimizer=False)

        model_sharded_state_dict = self.lightning_module.sharded_state_dict()

        # remove _extra_state
        model_sharded_state_dict = {
            key: value for key, value in model_sharded_state_dict.items() if not key.endswith('_extra_state')
        }
        if isinstance(optimizer, McoreDistributedOptimizer):
            return optimizer.sharded_state_dict(
                model_sharded_state_dict,
                unsharded_optim_state,
                is_loading=is_loading,
                dist_ckpt_parallel_save=self._dist_ckpt_parallel_save,
            )
        elif isinstance(optimizer, MegatronDistributedFusedAdam):
            return optimizer.sharded_state_dict(model_sharded_state_dict, unsharded_optim_state)
        elif not isinstance(optimizer, MainParamsOptimizerWrapper):
            # Regular optimizer, e.g. Adam or FusedAdam
            init_optimizer_states(optimizer)
            optimizer_state_dict = optimizer.state_dict()
            id_to_sharded_param_map = get_param_id_to_sharded_param_map(
                model_sharded_state_dict=model_sharded_state_dict,
                optim_params_iter=itertools.chain.from_iterable(g['params'] for g in optimizer.param_groups),
            )
            optim_state_to_sharding_state(optimizer_state_dict, id_to_sharded_param_map)
            return optimizer_state_dict

        # MainParamsOptimizerWrapper
        init_optimizer_states(optimizer.optimizer)

        optimizer_state_dict = optimizer.state_dict()

        id_to_sharded_param_map = get_param_id_to_sharded_param_map(
            model_sharded_state_dict=model_sharded_state_dict,
            optim_params_iter=itertools.chain.from_iterable(g for g in optimizer.float16_groups),
        )

        # Convert fp32_from_fp16_params
        assert len(optimizer_state_dict['fp32_from_fp16_params']) == len(
            optimizer_state_dict['optimizer']['param_groups']
        )

        def get_safe(param_id):
            try:
                return id_to_sharded_param_map[param_id]
            except KeyError as e:
                raise ValueError(f'Param id {param_id} does not match any model sharded param') from e

        optimizer_state_dict['fp32_from_fp16_params'] = [
            [
                make_sharded_optimizer_tensor(get_safe(param_id), fp32_param, prefix=f'optimizer.state.fp32_param')
                for param_id, fp32_param in zip(state_group['params'], fp32_group)
            ]
            for fp32_group, state_group in zip(
                optimizer_state_dict['fp32_from_fp16_params'], optimizer_state_dict['optimizer']['param_groups']
            )
        ]

        # Convert state
        optim_state_to_sharding_state(optimizer_state_dict['optimizer'], id_to_sharded_param_map)

        return optimizer_state_dict

    def save_checkpoint(
        self, checkpoint: Dict[str, Any], filepath: Union[str, Path], storage_options: Optional[Any] = None
    ) -> None:
        app_state = AppState()
        """ PTL method which we override to accomodate distributed checkpoints and 
            the legacy model parallel checkpoints.

            When using megatron core, the distributed checkpointing library expects save functions to be
            called on every rank and internally does the rank checking.
        """
        # check if using distributed checkpointing
        if self.use_distributed_checkpointing:
            assert (
                len(checkpoint['optimizer_states']) == 1
            ), "Currently only support checkpointing 1 distributed optimizer per time!"
            # converts the optimizer states to their sharded equivalents
            sharded_optim_state = self.optimizer_sharded_state_dict(
                unsharded_optim_state=checkpoint['optimizer_states'][0]
            )
            checkpoint['optimizer_states'] = [sharded_optim_state]
            # remove device state_dict
            checkpoint['state_dict'] = OrderedDict([])

            self.checkpoint_io.save_checkpoint(checkpoint, ckpt_to_dir(filepath), storage_options=storage_options)

            if HAVE_MODELOPT and hasattr(self.lightning_module, "get_model_module_list"):
                save_sharded_modelopt_state(
                    self.lightning_module.get_model_module_list(),
                    ckpt_to_dir(filepath),
                    self.unwrapped_checkpoint_io.save_sharded_strategy,
                    prefix="model.",
                )
        else:
            # PTL override to accomodate model parallel checkpoints
            filepath = inject_model_parallel_rank(filepath)
            if self.is_global_zero or app_state.data_parallel_rank == 0:
                self.checkpoint_io.save_checkpoint(checkpoint, filepath, storage_options=storage_options)

        if self.save_last_n_optim_states >= 0 and '-last' in filepath:
            self._drop_optimizer_states(filepath)
<<<<<<< HEAD
=======
        # print(f"SAVE: {self.dropped_optim_states}")
>>>>>>> f96d1c20

    # PTL 2.2 supports non strict loading of the ckpt with the strict arg (https://github.com/Lightning-AI/pytorch-lightning/pull/19404)
    def load_model_state_dict(self, checkpoint: Mapping[str, Any], strict: bool = True) -> None:
        # if using distributed checkpointing, the state dict logic is at the model level
        if self.use_distributed_checkpointing:
            return

        # legacy state dict logic, does not use megatron core
        else:

            # Release strict state dict matching when using Megatron AMP-O2 to skip matching
            # half-precision module wrapper module.
            # TODO: Refactor this to be more generic.
            model_key = None
            model_attr = None
            if hasattr(self.lightning_module, 'model'):
                model_key = 'model'
                model_attr = self.lightning_module.model
            elif hasattr(self.lightning_module, 'enc_dec_model'):
                model_key = 'enc_dec_model'
                model_attr = self.lightning_module.enc_dec_model
            if model_key is not None:
                if isinstance(model_attr, Float16Module) or isinstance(model_attr, MCoreFloat16Module):
                    new_state_dict = {}
                    for key in checkpoint['state_dict'].keys():
                        new_key = key.replace(f'{model_key}.', f'{model_key}.module.', 1)
                        new_state_dict[new_key] = checkpoint['state_dict'][key]
                    checkpoint['state_dict'] = new_state_dict

            self.lightning_module.load_state_dict(checkpoint["state_dict"], strict=strict)

    def _fix_tensors_device(self, ckpt: Dict) -> Dict:
        """Ensure checkpoint tensors are on the correct device."""
        assert torch.cuda.is_initialized(), (torch.cuda.is_available(), torch.cuda.is_initialized())
        cur_dev = torch.device("cuda", index=torch.cuda.current_device())

        def _fix_device(t):
            if isinstance(t, torch.Tensor) and t.is_cuda and t.device != cur_dev:
                t = t.to(cur_dev)
            return t

        return dict_list_map_outplace(_fix_device, ckpt)

    def _get_param_group(self, state_dict: Dict[str, Any]):
        """Return the param groups in the state dict"""
        return (
            state_dict['optimizer_states'][0]['param_groups']
            if 'optimizer' not in state_dict['optimizer_states'][0]
            else state_dict['optimizer_states'][0]['optimizer']['param_groups']
        )

    def _check_param_groups_mismatch(self, checkpoint_path: Union[str, Path], sharded_state_dict: Dict[str, Any]):
        """
        Check if the number of param groups in the checkpoint not match with the sharded_state_dict
        Returns:
            bool: True if the number of param groups does not match
        """
        common_state_dict = dist_checkpointing.load_common_state_dict(checkpoint_path)
        # @akoumparouli: check if it contains an mcore dist opt
        if common_state_dict.get('optimizer_states', [{}])[0].get('param_groups', None) is None:
            return False
        model_param_groups = self._get_param_group(common_state_dict)
        checkpoint_param_groups = self._get_param_group(sharded_state_dict)
        return len(model_param_groups) != len(checkpoint_param_groups)

    def _fix_param_groups(
        self, checkpoint_path: Union[str, Path], sharded_state_dict: Dict[str, Any]
    ) -> Dict[str, Any]:
        """
        Try to fix the param groups in the checkpoint.
        This is to fix the bug that in 24.03, all checkpoints store EP param group regardless of using EP or not.
        This function makes sure all checkpoints are compatible for loading.
        Returns:
            sharded_state_dict: Loaded dictionary for the distributed load function
        """
        common_state_dict = dist_checkpointing.load_common_state_dict(checkpoint_path)
        model_param_groups = self._get_param_group(sharded_state_dict)
        checkpoint_param_groups = self._get_param_group(common_state_dict)

        model_has_expert_param = any(param.get('is_expert', False) for param in model_param_groups)
        checkpoint_has_expert_param = any(param.get('is_expert', False) for param in checkpoint_param_groups)

        expert_index = None
        if checkpoint_has_expert_param and not model_has_expert_param:
            logging.warning(
                'Currently training the model without expert parallelism while restored checkpoint has EP params. Ignoring the EP params for restoring.'
            )
            expert_index = next(
                (index for index, entry in enumerate(checkpoint_param_groups) if entry.get('is_expert', False)),
                None,
            )
            if expert_index:
                # Temporary empty params so that loading doesn't fail
                model_param_groups.insert(expert_index, {'params': LocalNonpersitentObject([]), 'is_expert': True})
                if 'optimizer' in sharded_state_dict['optimizer_states'][0]:
                    sharded_state_dict['optimizer_states'][0]['optimizer']['param_groups'] = model_param_groups
                else:
                    sharded_state_dict['optimizer_states'][0]['param_groups'] = model_param_groups
            else:
                raise ValueError('Cannot find expert param in the checkpoint.')

        loaded_state_dict = self.checkpoint_io.load_checkpoint(checkpoint_path, sharded_state_dict=sharded_state_dict)
        if expert_index is not None:
            # Remove the temporary empty params added above
            if 'optimizer' in loaded_state_dict['optimizer_states'][0]:
                loaded_state_dict['optimizer_states'][0]['optimizer']['param_groups'].pop(expert_index)
            else:
                loaded_state_dict['optimizer_states'][0]['param_groups'].pop(expert_index)
        return loaded_state_dict

    def load_checkpoint(
        self, checkpoint_path: Union[str, Path], drop_optim_states: Optional[bool] = False
    ) -> Dict[str, Any]:
        """PTL method which we override to integrate distributed checkpoints for model parallel models.
        In order to load distributed checkpoints we need to provide the sharded_state_dict to
        the distributed load function. We get the sharded_state_dict from self.lightning_module
        which makes it convenient to have the loading logic happen at the strategy level.
        """

        fs = get_filesystem(checkpoint_path)

        # Check if using distributed checkpointing
        if self.use_distributed_checkpointing:
            # Distributed checkpoints must be directories.
            if not fs.isdir(checkpoint_path):
                raise ValueError(f'Distributed checkpoints should be a directory. Found: {checkpoint_path}.')

            if HAVE_MODELOPT and hasattr(self.lightning_module, "get_model_module_list"):
                restore_sharded_modelopt_state(
                    self.lightning_module.get_model_module_list(), checkpoint_path, prefix="model."
                )

            sharded_state_dict = self.lightning_module.sharded_state_dict()

            checkpoint = {}

            # after dist_checkpointing.load, sharded tensors will be replaced with tensors
            checkpoint['state_dict'] = sharded_state_dict
            checkpoint['optimizer_states'] = [self.optimizer_sharded_state_dict(is_loading=True)]
            if self._check_param_groups_mismatch(checkpoint_path, checkpoint):
                checkpoint = self._fix_param_groups(checkpoint_path, checkpoint)
            else:
                checkpoint = self.checkpoint_io.load_checkpoint(checkpoint_path, sharded_state_dict=checkpoint)

            if getattr(self.lightning_module, 'continue_training', False):
                checkpoint = self._integrate_original_checkpoint_data(checkpoint)

            return checkpoint

        # Legacy model parallel checkpointing logic, does not use megatron core
        else:
            # Try to read the checkpoint at `path`. If not exist, do not restore checkpoint.
            checkpoint_path = inject_model_parallel_rank(checkpoint_path)
            if not fs.exists(checkpoint_path):
                raise FileNotFoundError(f"Checkpoint at {checkpoint_path} not found. Aborting training.")
            torch.cuda.empty_cache()
            return self.checkpoint_io.load_checkpoint(checkpoint_path)

    def _integrate_original_checkpoint_data(self, checkpoint: Dict[str, Any]) -> Dict[str, Any]:
        """
        Ensures that model and optimizer weights are loaded from the checkpoint.
        All other metadata are reinitialized.
        """
        original_checkpoint = self.lightning_module.trainer._checkpoint_connector.dump_checkpoint()
        for key in checkpoint:
            if key not in ['state_dict', 'optimizer_states']:
                checkpoint[key] = original_checkpoint[key]
        if 'optimizer' in checkpoint['optimizer_states'][0]:
            checkpoint['optimizer_states'][0]['optimizer']['param_groups'] = original_checkpoint['optimizer_states'][
                0
            ]['optimizer']['param_groups']
        else:
            checkpoint['optimizer_states'][0]['param_groups'] = original_checkpoint['optimizer_states'][0][
                'param_groups'
            ]

        return checkpoint

    def _drop_optimizer_states(self, filepath: Union[str, Path], storage_options: Optional[Any] = None):
        # Get list of saved checkpoints
        checkpoints = self._get_checkpoints_list(filepath)

        # Drop optimizer states
        checkpoint_index = len(checkpoints) - self.save_last_n_optim_states - 1
        if len(checkpoints) > self.save_last_n_optim_states:
            checkpoint_path = checkpoints[checkpoint_index]

            logging.info(f"Loading '{checkpoint_path}' checkpoint to drop optimizer states...")
            checkpoint = self.load_checkpoint(checkpoint_path=checkpoint_path, drop_optim_states=True)

            # Remove the checkpoint version with optimizer steps
            self.remove_checkpoint(checkpoint_path)

            checkpoint['optimizer_states'] = [None]
            checkpoint['state_dict'] = OrderedDict([])
            checkpoint['sharded_state_dict'] = self.lightning_module.sharded_state_dict()

            # Save the checkpoint without optimizer steps
            self.checkpoint_io.save_checkpoint(checkpoint, checkpoint_path, storage_options=storage_options)

            if HAVE_MODELOPT and hasattr(self.lightning_module, "get_model_module_list"):
                save_sharded_modelopt_state(
                    self.lightning_module.get_model_module_list(),
                    checkpoint_path,
                    self.unwrapped_checkpoint_io.save_sharded_strategy,
                    prefix="model.",
                )

            logging.info(f"Successfully dropped optimizer states for '{checkpoint_path}' checkpoint.")

    def _get_checkpoints_list(self, filepath: Union[str, Path]):
        checkpoint_dir = os.path.dirname(filepath)
        checkpoints = [
            d
            for d in os.listdir(checkpoint_dir)
            if os.path.isdir(os.path.join(checkpoint_dir, d)) and '-last' not in d
        ]
        checkpoints = sorted(checkpoints, key=lambda x: int(x.split('-step=')[1].split('-')[0]))
        checkpoints = [os.path.join(checkpoint_dir, checkpoint) for checkpoint in checkpoints]

        return checkpoints

    def remove_checkpoint(self, filepath: Union[str, Path]) -> None:
        # check if filepath is a distributed checkpoint
        if self.use_distributed_checkpointing:
            if self.is_global_zero:
                self.checkpoint_io.remove_checkpoint(ckpt_to_dir(filepath))

        # legacy checkpoint logic, does not use megatron core
        else:
            app_state = AppState()
            # PTL override to accomodate model parallel checkpoints
            filepath = inject_model_parallel_rank(filepath)
            if self.is_global_zero or app_state.data_parallel_rank == 0:
                logging.info(f'Removing checkpoint: {filepath}')
                self.checkpoint_io.remove_checkpoint(filepath)

    @property
    def use_distributed_checkpointing(self):
        has_dist_ckpt_io = HAVE_MEGATRON_CORE and isinstance(self.unwrapped_checkpoint_io, DistributedCheckpointIO)
        has_sharded_state_dict = (
            hasattr(self.lightning_module, 'sharded_state_dict')
            and self.lightning_module.sharded_state_dict() is not None
        )
        if has_sharded_state_dict and not has_dist_ckpt_io:
            logging.warning(
                'Distributed checkpoints requires DistributedCheckpointIO plugin to be used. Setting up a default now.'
            )
            self.checkpoint_io = DistributedCheckpointIO.from_config(self.lightning_module.cfg)
        if not has_sharded_state_dict and has_dist_ckpt_io:
            logging.warning(
                'DistributedCheckpointIO configured but should not be used. Reverting back to TorchCheckpointIO'
            )
            self.checkpoint_io = TorchCheckpointIO()
        return has_sharded_state_dict

    @property
    def distributed_sampler_kwargs(self):
        app_state = AppState()
        if app_state.model_parallel_size is not None:
            # When using model parallel, data parallel groups are non-trivial and they
            # correspond to the logical GPUs. This means that the GPUs that form a
            # single logical GPU all need to get the same batch of data.
            distributed_sampler_kwargs = dict(
                num_replicas=app_state.data_parallel_size, rank=app_state.data_parallel_rank
            )
            return distributed_sampler_kwargs

        else:
            return super(NLPDDPStrategy, self).distributed_sampler_kwargs

    @property
    def restore_checkpoint_after_setup(self) -> bool:
        """This needs to be True for distributed checkpointing because
        we require the model to have configured the optimizer before
        deserializing the checkpoint.
        """
        return True

    @property
    def unwrapped_checkpoint_io(self) -> CheckpointIO:
        """Returns CheckpointIO unwrapped from any _WrappedCheckpointIO wrappers."""
        checkpoint_io = self.checkpoint_io
        while isinstance(checkpoint_io, _WrappingCheckpointIO):
            checkpoint_io = checkpoint_io.checkpoint_io
        return checkpoint_io


class NLPDDPStrategyNotebook(NLPDDPStrategy):
    """Version of NLPDDPStrategy to be used in a Jupyter Notebook
    A large portion of Megatron code has DDP dependency, so it has been necessary to use NLPDDPStrategy even for
    single-GPU training (e.g. in a Jupyter notebook)
    A PTL 2.0 changes has prevented DDPStrategy to be used in a notebook.
    This version of NLPDDPStrategy enables megatron training in a notebook in PTL 2.0.
    """

    def _configure_launcher(self):
        self._launcher = None


def _get_sharded_state_dict_context(module: torch.nn.Module, rank0_only: bool = False) -> Generator[None, None, None]:
    state_dict_config = ShardedStateDictConfig(offload_to_cpu=True)
    optim_state_dict_config = ShardedOptimStateDictConfig(offload_to_cpu=True)
    state_dict_type_context = FSDP.state_dict_type(
        module=module,
        state_dict_type=StateDictType.SHARDED_STATE_DICT,
        state_dict_config=state_dict_config,
        optim_state_dict_config=optim_state_dict_config,
    )
    return state_dict_type_context


def _get_full_state_dict_context(module: torch.nn.Module, rank0_only: bool = False) -> Generator[None, None, None]:
    # Store checkpoint at rank0 only when using DP=1 and non-shrded checkpoint.
    # When TP > 1, all data-parallel rank0 should generate and save checkpoints.
    optim_state_dict_config = FullOptimStateDictConfig(offload_to_cpu=True, rank0_only=rank0_only)
    state_dict_config = FullStateDictConfig(offload_to_cpu=True, rank0_only=rank0_only)
    state_dict_type_context = FSDP.state_dict_type(
        module=module,
        state_dict_type=StateDictType.FULL_STATE_DICT,
        state_dict_config=state_dict_config,
        optim_state_dict_config=optim_state_dict_config,
    )
    return state_dict_type_context


class NLPFSDPStrategy(FSDPStrategy):
    """FSDP plugin for Pytorch Lightning with the support for tensor-parallelism.

    Args:
        sharding_strategy: FSDP parameter sharding strategy.
        grad_reduce_dtype: Data type for FSDP gradient shard ReduceScatter.
        sharded_checkpoint: Store/load FSDP-sharded checkpoints.
        precision: Precision recipe to be used with FSDP.
    """

    def __init__(
        self,
        sharding_strategy: str = 'full',
        grad_reduce_dtype: Union[int, str] = None,
        sharded_checkpoint: bool = False,
        precision: Union[int, str] = 'bf16-mixed',
        nccl_communicator_config_path: Optional[str] = None,
        sharp: bool = False,
        set_buffer_dtype: Optional[str] = None,
        extra_fsdp_wrap_module: Optional[set] = None,
        **kwargs: Union[Any, Dict[str, Any]],
    ) -> None:
        if not HAVE_APEX:
            raise ImportError(
                "Apex was not found. Please see the NeMo README for installation instructions: https://github.com/NVIDIA/NeMo#megatron-gpt."
            )

        if not HAVE_MEGATRON_CORE:
            raise ImportError(
                "megatron-core was not found. Please see the NeMo README for installation instructions: https://github.com/NVIDIA/NeMo#megatron-gpt."
            )

        # Set the mixed precision recipe
        kwargs['mixed_precision'] = self._set_mixed_precision_recipe(
            precision, grad_reduce_dtype, set_buffer_dtype=set_buffer_dtype
        )
        # Use the default FSDP backward-prefetch policy for proper communication overlap.
        kwargs['backward_prefetch'] = BackwardPrefetch.BACKWARD_PRE

        # import here to prevent circular imports
        from nemo.collections.multimodal.modules.stable_diffusion.attention import BasicTransformerBlock

        # Set FSDP wrapping policy: use Transformer layer module as the FSDP sharding granularity.
        self.fsdp_wrap_module = {
            MCoreTransformerLayer,
            AutocastTransformerLayer,
            ParallelTransformerLayer,
            BasicTransformerBlock,
        }

        # if extra wrap modules are provided, use them
        if extra_fsdp_wrap_module is not None:
            self.fsdp_wrap_module.update(extra_fsdp_wrap_module)

        kwargs['auto_wrap_policy'] = functools.partial(
            transformer_auto_wrap_policy, transformer_layer_cls=self.fsdp_wrap_module
        )

        # Set FSDP sharding strategy.
        fsdp_sharding_strategy = {
            'full': ShardingStrategy.FULL_SHARD,
            'hybrid': ShardingStrategy.HYBRID_SHARD,
            'grad': ShardingStrategy.SHARD_GRAD_OP,
        }
        assert sharding_strategy in list(fsdp_sharding_strategy.keys()), "Not a supported sharding strategy."
        assert sharding_strategy != 'hybrid', "Hybrid sharding is currrently not supported."
        kwargs['sharding_strategy'] = fsdp_sharding_strategy[sharding_strategy]

        # Set FSDP state dict configs
        self.sharded_checkpoint = sharded_checkpoint
        self.state_dict_context = (
            _get_sharded_state_dict_context if sharded_checkpoint else _get_full_state_dict_context
        )

        self.nccl_communicator_config_path = nccl_communicator_config_path
        self.sharp = sharp
        self.sharding_strategy = sharding_strategy
        super().__init__(**kwargs)

    def _set_mixed_precision_recipe(
        self, precision: Union[int, str], grad_reduce_dtype: Union[int, str], set_buffer_dtype: Union[int, str]
    ) -> MixedPrecision:
        """
        Set FSDP mixed precision recipe.
        `param_dtype` sets the data type for computation in forward and backpropagation, and the parameter
        data type for optimizer execution is maintained in the full precision.
        `buffer_dtype` is only valid when a module has buffers by `register_buffer` method, which is not
        shared by FSDP.
        `reduce_dtype` sets gradient reduction data type.
        """
        if precision in ["16-true", "16-mixed", 16]:
            param_dtype = reduce_dtype = buffer_dtype = torch.float16
        elif precision in ["bf16-true", "bf16-mixed", "bf16"]:
            param_dtype = reduce_dtype = buffer_dtype = torch.bfloat16
        elif precision == 32:
            param_dtype = reduce_dtype = buffer_dtype = torch.float
        else:
            raise ValueError(f"Was unable to infer precision type, received {precision!r}.")
        # Over-write gradient reduction dtype to support bf16 computation with fp32 grad reduction
        if grad_reduce_dtype is not None:
            reduce_dtype = utils_funcs.torch_dtype_from_precision(grad_reduce_dtype, None)
        if set_buffer_dtype is not None:
            buffer_dtype = utils_funcs.torch_dtype_from_precision(buffer_dtype, None)
        return MixedPrecision(
            param_dtype=param_dtype,
            reduce_dtype=reduce_dtype,
            buffer_dtype=buffer_dtype,
        )

    def setup_environment(self) -> None:
        """
        Overriding to set parallel states.
        """
        super().setup_environment()

        # init model parallel if needed
        if not parallel_state.model_parallel_is_initialized():
            app_state = AppState()
            assert app_state.pipeline_model_parallel_size == 1, "FSDP does not support pipeline parallelism"
            if self.sharding_strategy == ShardingStrategy.HYBRID_SHARD:
                assert (
                    app_state.tensor_model_parallel_size == 1
                ), "FSDP hybrid sharding cannot be used when tensor_model_parallel_size > 1."
            init_model_parallel(self.sharp, self.nccl_communicator_config_path)
        # Set the FSDP process group as DP(+CP) process group
        self.kwargs["process_group"] = parallel_state.get_data_parallel_group(with_context_parallel=True)

        # Set the params to omit from sharding.
        self.kwargs["ignored_states"] = []
        if parallel_state.get_tensor_model_parallel_world_size() > 1:
            for p in self.model.parameters():
                # Ignore sequence-parallel params to facilitate TP domain gradient reduction.
                if getattr(p, "sequence_parallel", False):
                    self.kwargs["ignored_states"].append(p)
                else:
                    # Ignore params with TP-duplicate to facilitate gradient norm calculation.
                    is_not_tp_duplicate = torch.tensor(
                        int(param_is_not_tensor_parallel_duplicate(p)),
                        dtype=torch.int8,
                        device=torch.cuda.current_device(),
                    )
                    torch.distributed.all_reduce(
                        is_not_tp_duplicate, op=ReduceOp.MIN, group=parallel_state.get_tensor_model_parallel_group()
                    )
                    if is_not_tp_duplicate == 0:
                        self.kwargs["ignored_states"].append(p)

    def lightning_module_state_dict(self) -> Dict[str, Any]:
        """
        Store the model state dict in one of full or sharded format.
        """
        assert self.lightning_module is not None
        # Store checkpoint at rank0 only when using DP=1 and non-shrded checkpoint.
        rank0_only = (
            True
            if (not self.sharded_checkpoint and parallel_state.get_tensor_model_parallel_world_size() == 1)
            else False
        )
        with self.state_dict_context(self.model, rank0_only=rank0_only):
            state_dict = self.lightning_module.state_dict()
        return state_dict

    def optimizer_state(self, optimizer: torch.optim.Optimizer) -> Dict[str, torch.Tensor]:
        """
        Store the full optimizer state dict in one of full or sharded format.
        """
        if isinstance(optimizer, LightningOptimizer):
            optimizer = optimizer._optimizer
        with self.state_dict_context(self.model):
            optim_state_dict = FSDP.optim_state_dict(self.model, optimizer)
        return optim_state_dict

    def load_model_state_dict(self, checkpoint: Mapping[str, Any], strict=None) -> None:
        # Release strict state dict matching when using Megatron AMP-O2 to skip matching
        # half-precision module wrapper module.
        # TODO: Refactor this to be more generic.
        model_key = None
        model_attr = None
        if hasattr(self.lightning_module, 'model'):
            model_key = 'model'
            model_attr = self.lightning_module.model
        elif hasattr(self.lightning_module, 'enc_dec_model'):
            model_key = 'enc_dec_model'
            model_attr = self.lightning_module.enc_dec_model
        if model_key is not None:
            if isinstance(model_attr, Float16Module) or isinstance(model_attr, MCoreFloat16Module):
                new_state_dict = {}
                for key in checkpoint['state_dict'].keys():
                    new_key = key.replace(f'{model_key}.', f'{model_key}.module.', 1)
                    new_state_dict[new_key] = checkpoint['state_dict'][key]
                checkpoint['state_dict'] = new_state_dict

        with self.state_dict_context(self.model):
            self.lightning_module.load_state_dict(checkpoint["state_dict"])

    def load_optimizer_state_dict(self, checkpoint: Mapping[str, Any]) -> None:
        """
        Re-key the full optimizer state dict to sharded optimizer state dict
        """

        def _get_osd(opt_state):
            temp_opt_state = opt_state
            while True:
                if "state" in temp_opt_state:
                    return temp_opt_state
                assert isinstance(temp_opt_state, dict), "Fail to find optimizer state dict."
                temp_opt_state = temp_opt_state[list(temp_opt_state.keys())[0]]

        optimizer_states = checkpoint["optimizer_states"]
        for optimizer, opt_state in zip(self.optimizers, optimizer_states):
            with self.state_dict_context(self.model):
                temp_osd = _get_osd(opt_state)
                if isinstance(list(temp_osd["state"].keys())[0], int):
                    # Normal optimizer state dict without FSDP
                    try:
                        with FSDP.summon_full_params(self.model, writeback=True, rank0_only=False):
                            # rekey the osd stored from non-FSDP model
                            rekeyed_osd = FSDP.rekey_optim_state_dict(
                                temp_osd,
                                OptimStateKeyType.PARAM_NAME,
                                self.model,
                            )
                        temp_osd = FSDP.shard_full_optim_state_dict(rekeyed_osd, self.model)
                    except Exception as e:
                        print(f"Failed to load optimzier state dicts. Errored with {e}")
                        exit(1)
                # Shard optimizer state dict
                sharded_osd = FSDP.optim_state_dict_to_load(
                    optim_state_dict=temp_osd,
                    model=self.model,
                    optim=optimizer,
                )

                optimizer.load_state_dict(sharded_osd)
                _optimizer_to_device(optimizer, self.root_device)

    def save_checkpoint(
        self, checkpoint: Dict[str, Any], filepath: Union[str, Path], storage_options: Optional[Any] = None
    ) -> None:
        """Store checkpoints
        1. In case of sharded checkpoint, all ranks store unique checkpoints.
        2. In case of non-sharded checkpoint, all data-parallel rank 0 store checkpoints.
        """
        app_state = AppState()
        filepath = inject_model_parallel_rank(filepath, fsdp_sharded_ckpt=self.sharded_checkpoint)
        if not self.sharded_checkpoint:
            if app_state.data_parallel_rank == 0:
                self.checkpoint_io.save_checkpoint(checkpoint, filepath, storage_options=storage_options)
        else:
            self.checkpoint_io.save_checkpoint(checkpoint, filepath, storage_options=storage_options)

    def load_checkpoint(self, checkpoint_path: Union[str, Path]) -> Dict[str, Any]:
        """Load checkpoints"""
        # 1. Load normal or FSDP-sharded checkpoints.
        fs = get_filesystem(checkpoint_path)

        # Try to read the checkpoint at `path`. If not exist, do not restore checkpoint.
        checkpoint_path = inject_model_parallel_rank(checkpoint_path, fsdp_sharded_ckpt=self.sharded_checkpoint)
        if not fs.exists(checkpoint_path):
            raise FileNotFoundError(f"Checkpoint at {checkpoint_path} not found. Aborting training.")
        torch.cuda.empty_cache()

        from torch.distributed._shard.api import load_with_process_group

        with load_with_process_group(process_group=parallel_state.get_data_parallel_group()):
            checkpoint = self.checkpoint_io.load_checkpoint(checkpoint_path)
        return checkpoint

    def remove_checkpoint(self, filepath: Union[str, Path]) -> None:
        """Remove checkpoints"""
        # legacy checkpoint logic, does not use megatron core
        app_state = AppState()
        # PTL override to accomodate model parallel checkpoints
        filepath = inject_model_parallel_rank(filepath, fsdp_sharded_ckpt=self.sharded_checkpoint)
        if self.sharded_checkpoint:
            logging.info(f'Removing checkpoint: {filepath}')
            self.checkpoint_io.remove_checkpoint(filepath)
        else:
            if app_state.data_parallel_rank == 0:
                logging.info(f'Removing checkpoint: {filepath}')
                self.checkpoint_io.remove_checkpoint(filepath)

    @property
    def restore_checkpoint_after_setup(self) -> bool:
        """When loading FSDP-sharded checkpoint, need to restore checkpoint after configuring
        FSDP sharding to match FSDP-sharded format between the checkpoint and the current
        model and optimizer.
        """
        return True


class NLPSaveRestoreConnector(SaveRestoreConnector):
    def __init__(self) -> None:
        if not HAVE_APEX:
            logging.warning(
                "Apex was not found. Please see the NeMo README for installation instructions: https://github.com/NVIDIA/apex\n"
                "Megatron-based models require Apex to function correctly."
            )
            # raise ImportError(
            #    "Apex was not found. Please see the NeMo README for installation instructions: https://github.com/NVIDIA/NeMo#megatron-gpt."
            # )
        if not HAVE_MEGATRON_CORE:
            logging.warning(
                "megatron-core was not found. Please see the NeMo README for installation instructions: https://github.com/NVIDIA/NeMo#megatron-gpt."
            )
        super().__init__()

    def save_to(self, model, save_path: str):
        app_state = AppState()

        # Check if using distributed checkpointing
        if model.cfg.get("fsdp", False):
            dist_ckpt = False
        else:
            dist_ckpt = hasattr(model, 'sharded_state_dict') and model.sharded_state_dict() is not None

        dist_ckpt_dir = None

        if (app_state.model_parallel_size is not None and app_state.model_parallel_size > 1) or dist_ckpt:

            dir_name = os.path.dirname(save_path)

            # dist ckpt calls save on every rank
            if dist_ckpt:
                # model weights is a directory
                dist_ckpt_dir = ckpt_to_dir(os.path.join(dir_name, self.model_weights_ckpt))
                # dist checkpoint needs torch.distributed to save the checkpoint
                if not parallel_state.is_initialized():

                    def dummy():
                        return

                    if model.trainer.strategy.launcher is not None:
                        model.trainer.strategy.launcher.launch(dummy, trainer=model.trainer)
                    model.trainer.strategy.setup_environment()
                sharded_state_dict = model.sharded_state_dict()
                checkpoint_io = DistributedCheckpointIO.from_config(model.cfg, async_save=False)
                checkpoint_io.save_checkpoint(sharded_state_dict, dist_ckpt_dir)

                if HAVE_MODELOPT and hasattr(model, "get_model_module_list"):
                    while isinstance(checkpoint_io, _WrappingCheckpointIO):
                        checkpoint_io = checkpoint_io.checkpoint_io
                    save_sharded_modelopt_state(
                        model.get_model_module_list(),
                        dist_ckpt_dir,
                        checkpoint_io.save_sharded_strategy,
                        prefix="model.",
                    )

            else:

                # first we save the weights for each model parallel rank
                if app_state.data_parallel_rank == 0:
                    if app_state.pipeline_model_parallel_size == 1:
                        mp_model_weights = os.path.join(
                            dir_name, f'mp_rank_{app_state.tensor_model_parallel_rank:02d}_' + self.model_weights_ckpt
                        )
                    else:
                        mp_model_weights = os.path.join(
                            dir_name,
                            f'tp_rank_{app_state.tensor_model_parallel_rank:02d}_pp_rank_{app_state.pipeline_model_parallel_rank:03d}_'
                            + self.model_weights_ckpt,
                        )

                    self._save_state_dict_to_disk(model.state_dict(), mp_model_weights)

            if torch.distributed.is_initialized():
                torch.distributed.barrier()

            # create nemo file from folder with all mp_ranks checkpoints
            if (
                app_state.pipeline_model_parallel_rank == 0
                and app_state.tensor_model_parallel_rank == 0
                and app_state.data_parallel_rank == 0
            ):
                with tempfile.TemporaryDirectory() as tmpdir:

                    if dist_ckpt:
                        shutil.move(str(dist_ckpt_dir), tmpdir)

                    elif app_state.pipeline_model_parallel_size == 1:
                        # move weights to the tmpdir
                        for tp_rank in range(app_state.tensor_model_parallel_size):
                            os.makedirs(os.path.join(tmpdir, f'mp_rank_{tp_rank:02d}'))
                            mp_model_weights = os.path.join(
                                dir_name, f'mp_rank_{tp_rank:02d}_' + self.model_weights_ckpt
                            )
                            shutil.move(
                                mp_model_weights,
                                os.path.join(tmpdir, f'mp_rank_{tp_rank:02d}', self.model_weights_ckpt),
                            )
                    else:
                        # move weights to the tmpdir
                        for tp_rank, pp_rank in itertools.product(
                            range(app_state.tensor_model_parallel_size),
                            range(app_state.pipeline_model_parallel_size),
                        ):
                            os.makedirs(os.path.join(tmpdir, f'tp_rank_{tp_rank:02d}_pp_rank_{pp_rank:03d}'))
                            mp_model_weights = os.path.join(
                                dir_name, f'tp_rank_{tp_rank:02d}_pp_rank_{pp_rank:03d}_' + self.model_weights_ckpt
                            )
                            shutil.move(
                                mp_model_weights,
                                os.path.join(
                                    tmpdir, f'tp_rank_{tp_rank:02d}_pp_rank_{pp_rank:03d}', self.model_weights_ckpt
                                ),
                            )

                    # create config and artifacts in tmpdir
                    config_yaml = os.path.join(tmpdir, self.model_config_yaml)
                    model.to_config_file(path2yaml_file=config_yaml)
                    if hasattr(model, 'artifacts') and model.artifacts is not None:
                        self._handle_artifacts(model, nemo_file_folder=tmpdir)
                        self._update_artifact_paths(model, path2yaml_file=config_yaml)

                    # create tar file
                    if self.pack_nemo_file:
                        self._make_nemo_file_from_folder(save_path, tmpdir)
                    else:
                        # Get the folder path from the save_path and move all values inside the tmpdir to the folder
                        folder_path = os.path.dirname(save_path)

                        for file in os.listdir(tmpdir):
                            shutil.move(os.path.join(tmpdir, file), folder_path)

        else:
            return super().save_to(model, save_path)

    def modify_state_dict(self, conf, state_dict):
        if conf.get('megatron_legacy', False):
            new_state_dict = {}
            for key in state_dict.keys():
                new_key = key.replace('bert_model.language_model', 'bert_model.model.language_model')
                new_key = new_key.replace('transformer', 'encoder')
                new_key = new_key.replace('.attention.', '.self_attention.')
                new_state_dict[new_key] = state_dict[key]
            state_dict = new_state_dict

        if conf.get('megatron_amp_O2', False):
            new_state_dict = {}
            for key in state_dict.keys():
                new_key = key.replace('model.', 'model.module.', 1)
                new_state_dict[new_key] = state_dict[key]
            state_dict = new_state_dict

        new_state_dict = {}
        for key in state_dict.keys():
            new_key = key.replace(
                'word_embeddings.adapter_layer.mm_linear_adapter.linear',
                'word_embeddings.adapter_layer.mm_projector_adapter.mm_projector',
                1,
            )
            new_state_dict[new_key] = state_dict[key]
        state_dict = new_state_dict

        # compatibility for inductor in inference
        if not conf.get('inductor', False):
            new_state_dict = {}
            for key in state_dict.keys():
                new_key = key.replace('._orig_mod', '', 1)
                new_state_dict[new_key] = state_dict[key]
            state_dict = new_state_dict

        # Modify state key for Dreambooth inference
        if (
            conf.get('target')
            == 'nemo.collections.multimodal.models.text_to_image.stable_diffusion.ldm.ddpm.MegatronLatentDiffusion'
        ):
            new_state_dict = {}
            for key in state_dict.keys():
                new_key = key.replace('unet', 'model.diffusion_model')
                new_key = new_key.replace('vae', 'first_stage_model')
                new_key = new_key.replace('text_encoder', 'cond_stage_model')
                new_key = new_key.replace('.noise_scheduler', '')
                new_state_dict[new_key] = state_dict[key]
            state_dict = new_state_dict

        loaded_keys = state_dict.keys()
        if 'model.model.diffusion_model.input_blocks.1.0.in_layers.2.weight' in loaded_keys:
            new_state_dict = {}

            # GroupNormOpt fuses activation function to one layer, thus the indexing of weights are shifted for following
            def should_process(key):
                base_str = "model.model.diffusion_model."
                blocks = ["input_blocks", "middle_block", "output_blocks"]
                for block in blocks:
                    for layer_type in ["in_layers", "out_layers"]:
                        for index in [2, 3]:  # The layers index.
                            for param in ["weight", "bias"]:
                                if block == 'middle_block':
                                    for num in [0, 2]:
                                        template = f"{base_str}{block}.{num}.{layer_type}.{index}.{param}"
                                        if key == template:
                                            return True
                                else:
                                    for num in range(12):  # 12 blocks, adjust as needed.
                                        template = f"{base_str}{block}.{num}.0.{layer_type}.{index}.{param}"
                                        if key == template:
                                            return True
                return False

            for key_ in state_dict.keys():
                if key_ == "model.cond_stage_model.transformer.text_model.embeddings.position_ids":
                    continue
                if should_process(key_):
                    s = key_.split('.')
                    idx = int(s[-2])
                    new_key_ = ".".join(s[:-2] + [str(int(idx - 1))] + [s[-1]])
                    new_state_dict[new_key_] = state_dict[key_]
                else:
                    new_state_dict[key_] = state_dict[key_]
            state_dict = new_state_dict

        if conf.get('unet_config') and conf.get('unet_config').get('use_te_fp8') == False:
            # Mapping potential fp8 ckpt to fp16 model
            # remove _extra_state in fp8 if there is.
            new_state_dict = {}
            for key in state_dict.keys():
                if 'extra_state' in key:
                    continue

                ### LayerNormLinear
                # norm_to_q.layer_norm_{weight|bias} -> norm.{weight|bias}
                # norm_to_q.weight -> to_q.weight
                new_key = key.replace('norm_to_q.layer_norm_', 'norm.')
                new_key = new_key.replace('norm_to_q.weight', 'to_q.weight')

                ### LayerNormMLP
                # ff.net.layer_norm_{weight|bias} -> ff.net.0.{weight|bias}
                # ff.net.fc1_{weight|bias} -> ff.net.1.proj.{weight|bias}
                # ff.net.fc2_{weight|bias} -> ff.net.3.{weight|bias}
                new_key = new_key.replace('ff.net.layer_norm_', 'ff.net.0.')
                new_key = new_key.replace('ff.net.fc1_', 'ff.net.1.proj.')
                new_key = new_key.replace('ff.net.fc2_', 'ff.net.3.')

                new_state_dict[new_key] = state_dict[key]
            state_dict = new_state_dict

        return state_dict

    def _load_state_dict_from_disk(self, model_weights, map_location=None):
        # if model_weights with the extension removed is a directory, we assume it is a distributed checkpoint
        # we need to defer loading the state dict so we return None
        uninject_model_weights = uninject_model_parallel_rank(model_weights)

        # legacy model_weights will have mp rank injected
        if os.path.isfile(model_weights):
            return super()._load_state_dict_from_disk(model_weights, map_location)

        # dist checkpoint will be a dir
        elif os.path.isdir(os.path.splitext(uninject_model_weights)[0]):
            return None
        else:
            raise ValueError(f'Expected {model_weights} to be a file or directory.')

    def restore_from(
        self,
        calling_cls,
        restore_path: str,
        override_config_path: Optional[Union[OmegaConf, str]] = None,
        map_location: Optional[torch.device] = None,
        strict: bool = True,
        return_config: bool = False,
        trainer: Trainer = None,
        validate_access_integrity: bool = True,
    ):
        """
        Restores model instance (weights and configuration) into .nemo file

        Args:
            restore_path: path to .nemo file from which model should be instantiated
            override_config_path: path to a yaml config that will override the internal
                config file or an OmegaConf / DictConfig object representing the model config.
            map_location: Optional torch.device() to map the instantiated model to a device.
                By default (None), it will select a GPU if available, falling back to CPU otherwise.
            strict: Passed to load_state_dict. By default True
            return_config: If set to true, will return just the underlying config of the restored
                model as an OmegaConf DictConfig object without instantiating the model.

        Example:
            ```
            model = nemo.collections.nlp.models.TextClassification.restore_from('asr.nemo')
            assert isinstance(model, nemo.collections.nlp.models.TextClassification)
            ```

        Returns:
            An instance of type cls or its underlying config (if return_config is set).
        """

        # Get path where the command is executed - the artifacts will be "retrieved" there
        # (original .nemo behavior)
        loaded_params = super().load_config_and_state_dict(
            calling_cls,
            restore_path,
            override_config_path,
            map_location,
            strict,
            return_config,
            trainer,
            validate_access_integrity,
        )
        if not isinstance(loaded_params, tuple) or return_config is True:
            return loaded_params
        conf, instance, state_dict = loaded_params

        # if we're using dist checkpointing then state_dict will be None
        if state_dict is None:
            # dist checkpointing needs torch.distributed to load the checkpoint
            if not parallel_state.is_initialized():

                def dummy():
                    return

                if trainer.strategy.launcher is not None:
                    trainer.strategy.launcher.launch(dummy, trainer=trainer)
                trainer.strategy.setup_environment()

            with tempfile.TemporaryDirectory() as tmpdir:
                # Check if self.model_extracted_dir is set, and is a valid path
                if self.model_extracted_dir is not None and os.path.isdir(self.model_extracted_dir):
                    # Log that NeMo will use the provided `model_extracted_dir`
                    logging.info(
                        f"Restoration will occur within pre-extracted directory : " f"`{self.model_extracted_dir}`."
                    )

                    # Override `tmpdir` above with the pre-extracted `model_extracted_dir`
                    tmpdir = self.model_extracted_dir

                else:
                    # Extract the nemo file into the temporary directory
                    filter_fn = None
                    if return_config:
                        filter_fn = lambda name: '.yaml' in name
                    members = self._filtered_tar_info(restore_path, filter_fn=filter_fn)
                    self._unpack_nemo_file(
                        path2file=restore_path,
                        out_folder=tmpdir,
                        members=members,
                    )
                # remove model weights extension
                tmp_model_weights_ckpt = os.path.join(tmpdir, self.model_weights_ckpt)
                tmp_model_weights_dir = os.path.splitext(tmp_model_weights_ckpt)[0]
                assert os.path.isdir(tmp_model_weights_dir), f'Expected {tmp_model_weights_dir} to be a directory.'

                if HAVE_MODELOPT and hasattr(instance, "get_model_module_list"):
                    restore_sharded_modelopt_state(
                        instance.get_model_module_list(), tmp_model_weights_dir, prefix="model."
                    )

                checkpoint = {}
                sharded_state_dict = instance.sharded_state_dict()
                checkpoint['state_dict'] = sharded_state_dict

                checkpoint_io = DistributedCheckpointIO.from_config(conf)
                checkpoint = checkpoint_io.load_checkpoint(
                    tmp_model_weights_dir,
                    sharded_state_dict=checkpoint,
                    strict=strict,
                    validate_access_integrity=validate_access_integrity,
                )
                instance.on_load_checkpoint(checkpoint)
                if hasattr(instance, 'setup_transformer_engine_tp_groups'):
                    instance.setup_transformer_engine_tp_groups()

        else:
            state_dict = self.modify_state_dict(conf, state_dict)
            super().load_instance_with_state_dict(instance, state_dict, strict)
        logging.info(f'Model {instance.__class__.__name__} was successfully restored from {restore_path}.')
        return instance


class PipelineMixedPrecisionPlugin(MixedPrecisionPlugin):
    """Overrides PTL autocasting to not wrap training/val/test_step.
    We do this because we have the megatron-core fwd/bwd functions in training_step.
    This means .backward is being called in training_step so we do not want the whole
    step wrapped in autocast.

    We instead wrap the fwd_output_and_loss_func that is passed to the megatron-core fwd/bwd functions.
    """

    def __init__(
        self,
        precision: Literal["16-mixed", "bf16-mixed", '16', 'bf16', 16],
        device: str,
        scaler: Optional[torch.cuda.amp.GradScaler] = None,
    ) -> None:
        # MixedPrecisionPlugin class in PTL >= 2.0 takes only "16-mixed" or "bf16-mixed" for precision arg
        if precision in ['16-mixed', '16', 16]:
            plugin_precision = '16-mixed'
        elif precision in ['bf16-mixed', 'bf16']:
            plugin_precision = 'bf16-mixed'
        else:
            raise RuntimeError(
                "precision expected to be one of: "
                "['16-mixed', '16', 16, 'bf16-mixed', 'bf16']"
                f" but {precision} found"
            )
        super().__init__(plugin_precision, device, scaler=scaler)
        dtype = None
        if precision in ['16-mixed', '16', 16]:
            dtype = torch.float16
        elif precision in ['bf16-mixed', 'bf16']:
            dtype = torch.bfloat16

        torch.set_autocast_gpu_dtype(dtype)

    @contextmanager
    def forward_context(self) -> Generator[None, None, None]:
        """Have the PTL context manager do nothing."""
        yield


class FSDPMixedPrecisionPlugin(FSDPPrecision):
    """Overrides PTL autocasting to not wrap training/val/test_step.
    We do this because we have the megatron-core fwd/bwd functions in training_step.
    This means .backward is being called in training_step so we do not want the whole
    step wrapped in autocast.

    We instead wrap the fwd_output_and_loss_func that is passed to the megatron-core fwd/bwd functions.
    """

    def __init__(
        self,
        precision: Literal['16-mixed', 'bf16-mixed', '16', 'bf16', 16],
        scaler: Optional['ShardedGradScaler'] = None,
    ) -> None:
        if precision in ['16-mixed', '16', 16]:
            plugin_precision = '16-mixed'
        elif precision in ['bf16-mixed', 'bf16']:
            plugin_precision = 'bf16-mixed'
        else:
            raise RuntimeError(
                "precision expected to be one of: "
                "['16-mixed', '16', 16, 'bf16-mixed', 'bf16']"
                f" but {precision} found"
            )
        super().__init__(precision=plugin_precision, scaler=scaler)

    @contextmanager
    def forward_context(self) -> Generator[None, None, None]:
        """Have the PTL context manager do nothing."""
        yield


class GradScaler(torch.cuda.amp.GradScaler):
    """
    Gradient sclaer for model-parallel inf check. The inf in gradients are checked across tensor-parallel
    ranks in (1) executing optimizer step and (2) gradient scaler update.

    """

    def __init__(
        self,
        init_scale=2.0**16,
        growth_factor=2.0,
        backoff_factor=0.5,
        growth_interval=2000,
        enabled=True,
        hysteresis=1,
    ):
        super().__init__(
            init_scale=init_scale,
            growth_factor=growth_factor,
            backoff_factor=backoff_factor,
            growth_interval=growth_interval,
            enabled=enabled,
        )
        self.optimizer_update_skipped: Optional[bool] = None
        self.hysteresis = hysteresis

    def _lazy_init_scale_growth_tracker(self, dev):
        super()._lazy_init_scale_growth_tracker(dev)
        if HAVE_AMP_C:
            self._hysteresis_tracker = torch.tensor([self.hysteresis], dtype=torch.int32, device=dev)
        else:
            self._hysteresis_tracker = self.hysteresis

    def _unscale_grads_(self, optimizer, *args):
        if getattr(optimizer, "_custom_amp_unscale_grads", False):
            return optimizer.unscale_grads(*args)
        else:
            return super()._unscale_grads_(optimizer, *args)

    def _maybe_opt_step(self, optimizer, optimizer_state, *args, **kwargs):
        retval = None
        found_infs = tuple(optimizer_state["found_inf_per_device"].values())
        found_inf = torch.stack(found_infs).sum(dim=0, keepdim=True)

        # Update across all model parallel instances.
        torch.distributed.all_reduce(
            found_inf, op=torch.distributed.ReduceOp.MAX, group=parallel_state.get_model_parallel_group()
        )

        self._found_infs_cpu = found_inf.item()
        self._found_infs_cuda = found_inf
        if self._found_infs_cpu == 0:
            retval = optimizer.step(*args, **kwargs)
            self.optimizer_update_skipped = False
        else:
            self.optimizer_update_skipped = True
        return retval

    def update(self, new_scale=None):
        """
        Updates to native grad scaler update function.
        1. Check inf across model-parallel ranks.
        2. Update hysteresis tracker.
        3. Apply hysteresis to grad scale update.
        """
        if not self._enabled:
            return

        _scale, _growth_tracker = self._check_scale_growth_tracker("update")

        if new_scale is not None:
            # Accept a new user-defined scale.
            if isinstance(new_scale, float):
                self._scale.fill_(new_scale)  # type: ignore[union-attr]
            else:
                reason = "new_scale should be a float or a 1-element torch.cuda.FloatTensor with requires_grad=False."
                assert isinstance(new_scale, torch.cuda.FloatTensor), reason  # type: ignore[attr-defined]
                assert new_scale.numel() == 1, reason
                assert new_scale.requires_grad is False, reason
                self._scale.copy_(new_scale)  # type: ignore[union-attr]
        else:
            # Consume shared inf/nan data collected from optimizers to update the scale.
            # If all found_inf tensors are on the same device as self._scale, this operation is asynchronous.
            found_infs = [
                found_inf.to(device=_scale.device, non_blocking=True)
                for state in self._per_optimizer_states.values()
                for found_inf in state["found_inf_per_device"].values()
            ]

            assert len(found_infs) > 0, "No inf checks were recorded prior to update."

            found_inf_combined = found_infs[0]

            # Update across all model parallel instances.
            torch.distributed.all_reduce(
                found_inf_combined, op=torch.distributed.ReduceOp.MAX, group=parallel_state.get_model_parallel_group()
            )

            if len(found_infs) > 1:
                for i in range(1, len(found_infs)):
                    found_inf = found_infs[i]
                    # Update across all model parallel instances.
                    torch.distributed.all_reduce(
                        found_inf, op=torch.distributed.ReduceOp.MAX, group=parallel_state.get_model_parallel_group()
                    )
                    found_inf_combined += found_inf

            if HAVE_AMP_C:
                amp_C.update_scale_hysteresis(
                    _scale,
                    _growth_tracker,
                    self._hysteresis_tracker,
                    found_inf_combined,
                    self._growth_factor,
                    self._backoff_factor,
                    self._growth_interval,
                    self.hysteresis,
                )
            else:
                if found_inf_combined > 0:
                    self._hysteresis_tracker -= 1
                    if self._hysteresis_tracker <= 0:
                        # When hysteresis becomes zero, follow the native grad scale update rule.
                        # Increase scale and reset growth tracker
                        torch._amp_update_scale_(
                            _scale,
                            _growth_tracker,
                            found_inf_combined,
                            self._growth_factor,
                            self._backoff_factor,
                            self._growth_interval,
                        )
                    else:
                        # Only reset the growth tracker when hysteresis is larger than zero
                        _growth_tracker.fill_(0.0)
                else:
                    # When no inf found, follow the native grad scale update rule.
                    # Increment growth_tracker, update scale when growth tracker reaches the interval, and
                    # reset the hysteresis tracker.
                    torch._amp_update_scale_(
                        _scale,
                        _growth_tracker,
                        found_inf_combined,
                        self._growth_factor,
                        self._backoff_factor,
                        self._growth_interval,
                    )
                    self._hysteresis_tracker = self.hysteresis

        # To prepare for next iteration, clear the data collected from optimizers this iteration.
        self._per_optimizer_states = defaultdict(_refresh_per_optimizer_state)

    def state_dict(self):
        """
        Add hysteresis_tracker to the native functions' state_dict
        """
        return (
            {
                "scale": self.get_scale(),
                "growth_factor": self._growth_factor,
                "backoff_factor": self._backoff_factor,
                "growth_interval": self._growth_interval,
                "_growth_tracker": self._get_growth_tracker(),
                "_hysteresis_tracker": self._hysteresis_tracker,
            }
            if self._enabled
            else {}
        )

    def load_state_dict(self, state_dict):
        """
        Load hysteresis_tracker in addition to the state dict of the native function
        """
        if not self._enabled:
            return

        if len(state_dict) == 0:
            raise RuntimeError(
                "The source state dict is empty, possibly because it was saved "
                "from a disabled instance of GradScaler."
            )

        self._init_scale = state_dict["scale"]
        if self._scale is not None:
            self._scale.fill_(state_dict["scale"])
        self._growth_factor = state_dict["growth_factor"]
        self._backoff_factor = state_dict["backoff_factor"]
        self._growth_interval = state_dict["growth_interval"]
        self._init_growth_tracker = state_dict["_growth_tracker"]
        if self._growth_tracker is not None:
            self._growth_tracker.fill_(state_dict["_growth_tracker"])
        if "_hysterisis_tracker" in state_dict:
            self._hysteresis_tracker = state_dict["_hysterisis_tracker"]
        else:
            if HAVE_AMP_C:
                self._hysteresis_tracker = torch.tensor([1], dtype=torch.int32, device="cuda")
            else:
                self._hysteresis_tracker = 1


class MegatronHalfPrecisionPlugin(MixedPrecisionPlugin):
    """
    Plugin for Half (FP16 and BF16) precision training.
    This plugin assumes the use of the optimizer with master parameters (fp32).
    This plugin uses half-precision at all operators in the model so need of input precision
    at each layer operator.

    Args:
        precision: Whether to use ``torch.float16`` (``16``) or ``torch.bfloat16`` (``'bf16'``).
        device: The device for ``torch.autocast``.
        scaler: An optional :class:`torch.cuda.amp.GradScaler` to use.
    """

    def __init__(
        self, precision: Union[str, int], device: str, scaler: Optional[torch.cuda.amp.GradScaler] = None
    ) -> None:
        super().__init__(precision, device, scaler)
        dtype = None
        # MixedPrecisionPlugin class in PTL >= 2.0 takes only "16-mixed" or "bf16-mixed" for precision arg
        if precision == "16-mixed":
            dtype = torch.float16
        elif precision == "bf16-mixed":
            dtype = torch.bfloat16

        torch.set_autocast_gpu_dtype(dtype)

    def optimizer_step(
        self,
        optimizer: torch.optim.Optimizer,
        model: Union["pl.LightningModule", torch.nn.Module],
        closure: Callable[[], Any],
        **kwargs: Any,
    ) -> None:
        assert isinstance(
            optimizer, MainParamsOptimizerWrapper
        ), "MegatronHalfPrecisionPlugin supports only the optimizer with master parameters"

        if self.scaler is None:
            assert optimizer.fp32_grad_accumulation, "BF16 uses FP32 grad accumulation"
            _ = closure()
            self._after_closure(model, optimizer)
            return optimizer.step(**kwargs)

        assert not optimizer.fp32_grad_accumulation, "FP16 uses FP16 grad accumulation"
        closure_result = closure()

        # TODO: Add an option for merged all-reduce

        # cast fp16 grads to fp32 and copy to main grads, which are used for unscale and param update
        optimizer.copy_model_grads_to_main_grads()
        # `unscale` after the closure is executed but before the `on_before_optimizer_step` hook.
        # unscale main (fp32) gradients
        self.scaler.unscale_(optimizer)
        self._after_closure(model, optimizer)
        skipped_backward = closure_result is None
        # in manual optimization, the closure does not return a value
        if not isinstance(model, pl.LightningModule) or not model.automatic_optimization or not skipped_backward:
            # note: the scaler will skip the `optimizer.step` if nonfinite gradients are found
            self.scaler.step(optimizer, **kwargs)
            self.scaler.update()

    @contextmanager
    def forward_context(self) -> Generator[None, None, None]:
        """No explicit precision casting. Inputs are supposed to be manually casted"""
        try:
            yield
        finally:
            pass


class GlobalBatchDataFetcher(_DataFetcher):
    """Overrides PTL DataFetcher. Used to fetch global batches."""

    def __init__(self, prefetch_batches: int = 0, store_on_device: bool = False) -> None:

        if not HAVE_APEX:
            logging.warning("Apex was not found. Using model parallel or megatron models will error out.")
        if not HAVE_MEGATRON_CORE:
            logging.warning("Megatron-core was not found. Using model parallel or megatron models will error out..")

        super().__init__(prefetch_batches=prefetch_batches, store_on_device=store_on_device)

    def _fetch_next_batch(self, iterator: Iterator) -> None:
        start_output = self.on_fetch_start()
        batch = [next(iterator) for _ in range(get_num_microbatches())]
        self.fetched += 1
        if not self.prefetch_batches and self._has_len:
            # when we don't prefetch but the dataloader is sized, we use the length for `done`
            dataloader = self.dataloader
            assert isinstance(dataloader, Sized)  # `_has_len` is True
            self.done = self.fetched >= len(dataloader)
        self.on_fetch_end(batch, start_output)


class CustomProgressBar(TQDMProgressBar):
    """
    Add CustomProgressBar to remove 's/it' and display progress per step instead of per microbatch
    for megatron models
    """

    def get_current_epoch_step(self, trainer):
        """
        Get the value of step within an epoch
        """
        return trainer.fit_loop.epoch_loop.automatic_optimization.optim_progress.optimizer.step.current.completed

    def init_train_tqdm(self):
        """
        Override bar_format to not have 's/it'
        """
        self.bar = super().init_train_tqdm()
        self.bar.bar_format = "{desc}: {percentage:3.0f}%|{bar}| {n_fmt}/{total_fmt} [{elapsed}<{remaining}{postfix}]"
        return self.bar

    def on_train_epoch_start(self, trainer, *_):
        # Use trainer.max_steps as the num_training_batches since len(dataloader) aka num_training_batches is returned as the total num of micro batches
        # instead of total num of global batches with this PR: https://github.com/NVIDIA/NeMo/pull/8426
        num_training_batches = trainer.max_steps
        self.train_progress_bar.reset(num_training_batches)
        self.train_progress_bar.initial = 0
        self.train_progress_bar.set_description(f"Epoch {trainer.current_epoch}")

    def on_train_batch_end(self, trainer, pl_module, *_, **__):
        """
        Override parent class on_train_batch_end to update progress bar per global batch instead of per microbatch
        """
        n = self.get_current_epoch_step(trainer)
        if self._should_update(n, self.train_progress_bar.total):
            _update_n(self.train_progress_bar, n)
            self.train_progress_bar.set_postfix(self.get_metrics(trainer, pl_module))<|MERGE_RESOLUTION|>--- conflicted
+++ resolved
@@ -414,10 +414,6 @@
 
         if self.save_last_n_optim_states >= 0 and '-last' in filepath:
             self._drop_optimizer_states(filepath)
-<<<<<<< HEAD
-=======
-        # print(f"SAVE: {self.dropped_optim_states}")
->>>>>>> f96d1c20
 
     # PTL 2.2 supports non strict loading of the ckpt with the strict arg (https://github.com/Lightning-AI/pytorch-lightning/pull/19404)
     def load_model_state_dict(self, checkpoint: Mapping[str, Any], strict: bool = True) -> None:
