# Copyright (c) 2021, NVIDIA CORPORATION.  All rights reserved.
#
# Licensed under the Apache License, Version 2.0 (the "License");
# you may not use this file except in compliance with the License.
# You may obtain a copy of the License at
#
#     http://www.apache.org/licenses/LICENSE-2.0
#
# Unless required by applicable law or agreed to in writing, software
# distributed under the License is distributed on an "AS IS" BASIS,
# WITHOUT WARRANTIES OR CONDITIONS OF ANY KIND, either express or implied.
# See the License for the specific language governing permissions and
# limitations under the License.

import functools
import itertools
import os
import re
import shutil
import tempfile
from collections import OrderedDict, defaultdict
from contextlib import contextmanager
from pathlib import Path
from typing import Any, Callable, Dict, Generator, Iterator, List, Literal, Mapping, Optional, Sized, Union

import pytorch_lightning as pl
import torch
from lightning_fabric.plugins import TorchCheckpointIO
from lightning_fabric.utilities.cloud_io import get_filesystem
from lightning_fabric.utilities.optimizer import _optimizer_to_device
from omegaconf import OmegaConf
from pytorch_lightning.callbacks.progress import TQDMProgressBar
from pytorch_lightning.callbacks.progress.tqdm_progress import _update_n
from pytorch_lightning.core.optimizer import LightningOptimizer
from pytorch_lightning.loops.fetchers import _DataFetcher
from pytorch_lightning.plugins import ClusterEnvironment
from pytorch_lightning.plugins.io.checkpoint_plugin import CheckpointIO
from pytorch_lightning.plugins.io.wrapper import _WrappingCheckpointIO
from pytorch_lightning.plugins.precision import MixedPrecisionPlugin
from pytorch_lightning.plugins.precision.fsdp import FSDPPrecision
from pytorch_lightning.strategies import DDPStrategy, FSDPStrategy
from pytorch_lightning.trainer.states import TrainerFn
from pytorch_lightning.trainer.trainer import Trainer
from torch._C._distributed_c10d import ReduceOp
from torch.distributed.algorithms.ddp_comm_hooks.debugging_hooks import noop_hook
from torch.distributed.fsdp import BackwardPrefetch, FullStateDictConfig
from torch.distributed.fsdp import FullyShardedDataParallel as FSDP
from torch.distributed.fsdp import (
    MixedPrecision,
    OptimStateKeyType,
    ShardedStateDictConfig,
    ShardingStrategy,
    StateDictType,
)
from torch.distributed.fsdp.api import FullOptimStateDictConfig, ShardedOptimStateDictConfig
from torch.distributed.fsdp.wrap import transformer_auto_wrap_policy
from torch.nn.parallel import DistributedDataParallel

from nemo.utils.get_rank import is_global_rank_zero

try:
    from torch.cuda.amp.grad_scaler import _refresh_per_optimizer_state
except ImportError:
    # since PyTorch 2.3 the path has changed
    from torch.amp.grad_scaler import _refresh_per_optimizer_state

from nemo.collections.nlp.modules.common.megatron.module import Float16Module
from nemo.collections.nlp.modules.common.megatron.transformer import AutocastTransformerLayer, ParallelTransformerLayer
from nemo.collections.nlp.parts import utils_funcs
from nemo.core.connectors.save_restore_connector import SaveRestoreConnector
from nemo.core.optim import MainParamsOptimizerWrapper
from nemo.core.optim.optimizers import init_optimizer_states
from nemo.utils import AppState, logging
from nemo.utils.model_utils import ckpt_to_dir, inject_model_parallel_rank, uninject_model_parallel_rank

try:

    from nemo.core.optim.distributed_adam import MegatronDistributedFusedAdam
    from nemo.core.optim.mcore_optim import McoreDistributedOptimizer

    HAVE_APEX = True

except (ImportError, ModuleNotFoundError):

    HAVE_APEX = False


try:
    import amp_C

    HAVE_AMP_C = True

except (ImportError, ModuleNotFoundError):

    HAVE_AMP_C = False

try:
    from megatron.core import dist_checkpointing, parallel_state
    from megatron.core.dist_checkpointing.dict_utils import dict_list_map_outplace
    from megatron.core.dist_checkpointing.mapping import LocalNonpersitentObject
    from megatron.core.dist_checkpointing.optimizer import (
        get_param_id_to_sharded_param_map,
        make_sharded_optimizer_tensor,
        optim_state_to_sharding_state,
    )
    from megatron.core.dist_checkpointing.strategies import tensorstore
    from megatron.core.tensor_parallel.layers import param_is_not_tensor_parallel_duplicate
    from megatron.core.transformer.module import Float16Module as MCoreFloat16Module
    from megatron.core.transformer.transformer_layer import TransformerLayer as MCoreTransformerLayer
    from nemo.utils.callbacks.dist_ckpt_io import DistributedCheckpointIO

    HAVE_MEGATRON_CORE = True

except (ImportError, ModuleNotFoundError):

    HAVE_MEGATRON_CORE = False

try:
    from megatron.core.num_microbatches_calculator import get_num_microbatches

except (ImportError, ModuleNotFoundError):
    logging.warning("Megatron num_microbatches_calculator not found, using Apex version.")
    from apex.transformer.pipeline_parallel.utils import get_num_microbatches


try:
    from modelopt.torch.opt.plugins import restore_sharded_modelopt_state, save_sharded_modelopt_state

    HAVE_MODELOPT = True

except Exception:
    HAVE_MODELOPT = False

NEMO_MEGATRON_MODEL_PARALLEL_APPSTATE_OVERRIDE = "NEMO_MEGATRON_MODEL_PARALLEL_APPSTATE_OVERRIDE"


def init_model_parallel(
    sharp: bool, nccl_communicator_config_path: str = None, distributed_timeout_minutes: int = 30
) -> None:
    """Initializes Megatron-LM model parallel if using model parallelism.

    Args:
        sharp: Apply SHARP to NCCL data-parallel communication.
        nccl_communicator_config_path: Path to the yaml NCCL communication process group config file.
    """
    app_state = AppState()

    # we initialize megatron-lm model parallel and data parallel groups
    # after initializing DDP with PTL.
    if app_state.model_parallel_size is not None:
        # destroy groups in case they have already been created
        # this happens with multiple calls to trainer.test for example
        parallel_state.destroy_model_parallel()
        if torch.distributed.is_initialized():
            parallel_state.initialize_model_parallel(
                tensor_model_parallel_size=app_state.tensor_model_parallel_size,
                pipeline_model_parallel_size=app_state.pipeline_model_parallel_size,
                virtual_pipeline_model_parallel_size=app_state.virtual_pipeline_model_parallel_size,
                pipeline_model_parallel_split_rank=app_state.pipeline_model_parallel_split_rank,
                context_parallel_size=app_state.context_parallel_size,
                nccl_communicator_config_path=nccl_communicator_config_path,
                use_sharp=sharp,
                expert_model_parallel_size=app_state.expert_model_parallel_size,
                order='tp-pp-dp' if app_state.use_tp_pp_dp_mapping else 'tp-cp-ep-dp-pp',
                distributed_timeout_minutes=distributed_timeout_minutes,
            )

            # assert that fake tp and pp rank match after model parallel init
            assert app_state.tensor_model_parallel_rank == parallel_state.get_tensor_model_parallel_rank()
            assert app_state.pipeline_model_parallel_rank == parallel_state.get_pipeline_model_parallel_rank()

            app_state.tensor_model_parallel_group = parallel_state.get_tensor_model_parallel_group()
            app_state.data_parallel_group = parallel_state.get_data_parallel_group()
            app_state.data_parallel_rank = parallel_state.get_data_parallel_rank()
            app_state.data_parallel_size = parallel_state.get_data_parallel_world_size()
            app_state.pipeline_model_parallel_group = parallel_state.get_pipeline_model_parallel_group()

            # create MPI process group for UCX-based communication APIs
            if app_state.init_mpi_proc_group:
                torch.distributed.new_group(backend='mpi')


class NLPDDPStrategy(DDPStrategy):
    """DDP plugin for Pytorch Lightning. Needed to customize DDP for model parallel models.

    Args:
        no_ddp_communication_hook: Disable DDP communication hook when using AMP-O2
        with FP32 gradient accumulation.
        nccl_communicator_config_path: Path to the yaml file with NCCL communicator options
        sharp: Apply SHARP to NCCL data-parallel communication.
    """

    def __init__(
        self,
        parallel_devices: Optional[List[torch.device]] = None,
        cluster_environment: ClusterEnvironment = None,
        checkpoint_io: Optional[CheckpointIO] = None,
        no_ddp_communication_hook: bool = False,
        nccl_communicator_config_path: Optional[str] = None,
        sharp: bool = False,
        dist_ckpt_parallel_save: bool = False,
        save_last_n_optim_states: int = -1,
        **kwargs: Union[Any, Dict[str, Any]],
    ) -> None:
        if not HAVE_APEX:
            raise ImportError(
                "Apex was not found. Please see the NeMo README for installation instructions: https://github.com/NVIDIA/NeMo#megatron-gpt."
            )

        if not HAVE_MEGATRON_CORE:
            raise ImportError(
                "megatron-core was not found. Please see the NeMo README for installation instructions: https://github.com/NVIDIA/NeMo#megatron-gpt."
            )
        super().__init__(
            parallel_devices=parallel_devices,
            cluster_environment=cluster_environment,
            checkpoint_io=checkpoint_io,
            **kwargs,
        )

        self.no_ddp_communication_hook = no_ddp_communication_hook
        self.nccl_communicator_config_path = nccl_communicator_config_path
        self.sharp = sharp
        self._dist_ckpt_parallel_save = dist_ckpt_parallel_save
        self.save_last_n_optim_states = save_last_n_optim_states
        self.dropped_optim_states = 0

    def setup(self, trainer: "pl.Trainer") -> None:
        """
        Override setup() of DDPStrategy to avoid _sync_module_states(self.model) during eval as it can cause PP > 1 to hang
        due to assumption in DDPStrategy class that the same model is replicated across GPUs
        """
        trainer_fn = trainer.state.fn
        if trainer_fn == TrainerFn.FITTING:
            super().setup(trainer)
        else:
            assert self.accelerator is not None
            self.accelerator.setup(trainer)

            # move the model to the correct device
            self.model_to_device()
            self.setup_precision_plugin()
            assert self.model is not None

    def setup_distributed(self, global_rank: int = None, world_size: int = None) -> None:
        # call PTL init ddp
        super().setup_distributed()

        # init model parallel if needed
        if not parallel_state.model_parallel_is_initialized():
            app_state = AppState()

            if app_state.model_parallel_size is not None:
                init_model_parallel(
                    self.sharp,
                    self.nccl_communicator_config_path,
                    distributed_timeout_minutes=self._timeout.total_seconds() / 60,
                )

    def configure_ddp(self):
        """Override LightningModule ddp if using model parallel.
        Sets find_unused_parameters to False to use activation-checkpoint-recomputation.
        """

        if (hasattr(self.model, 'megatron_amp_O2') and self.model.megatron_amp_O2) or (
            hasattr(self.model, 'with_distributed_adam') and self.model.with_distributed_adam
        ):
            # do not use DDP if using megatron amp O2 or distributed optimizer
            if self.model.use_mcore_dist_optim:
                self.model.setup_mcore_distributed_parallel()
            self._model = self.model
        else:
            app_state = AppState()

            if app_state.model_parallel_size is not None:

                logging.info(f"Configuring DDP for model parallelism.")

                # With model parallelism, multiple GPUs form a large "logical GPU"
                # this means that data parallel groups span multiple GPUs
                # and are non-trivial
                # TODO: for megatron-lm self.model is a list
                # Removing self.pre_configure_ddp() as DDP's 'find_unused_parameters' now defaults
                # to False in PTL 2.0 and hence pre_configure_ddp() is removed in ddp.py
                # self.pre_configure_ddp()
                # device_ids = self.determine_ddp_device_ids()
                self._model = DistributedDataParallel(
                    self.model,
                    process_group=parallel_state.get_data_parallel_group(with_context_parallel=True),
                    **self._ddp_kwargs,
                )

                if self.no_ddp_communication_hook:
                    # When using custom gradient accumulation and allreduce, disable
                    # DDP communication hook that works on the gradient bucket.
                    # Instead, use the custom gradient function and communication hook,
                    # which is defined in the master optimizer wrapper.
                    self._model.require_backward_grad_sync = False
                    self._model.register_comm_hook(None, noop_hook)

            else:
                super().configure_ddp()

    def optimizer_sharded_state_dict(self, unsharded_optim_state=None, is_loading=False):
        """
        Sharded state dictionary for an MainParamsOptimizerWrapper.
        Used to save and load the optimizer state when training with distributed_checkpoint.
        Returns:
            dict: The sharded state dictionary for the optimizer
        Raises:
            ValueError: If a parameter ID does not match any model sharded parameter.
        """

        optimizer = self.lightning_module.optimizers(use_pl_optimizer=False)

        model_sharded_state_dict = self.lightning_module.sharded_state_dict()

        # remove _extra_state
        model_sharded_state_dict = {
            key: value for key, value in model_sharded_state_dict.items() if not key.endswith('_extra_state')
        }
        if isinstance(optimizer, McoreDistributedOptimizer):
            return optimizer.sharded_state_dict(
                model_sharded_state_dict,
                unsharded_optim_state,
                is_loading=is_loading,
                dist_ckpt_parallel_save=self._dist_ckpt_parallel_save,
            )
        elif isinstance(optimizer, MegatronDistributedFusedAdam):
            return optimizer.sharded_state_dict(model_sharded_state_dict, unsharded_optim_state)
        elif not isinstance(optimizer, MainParamsOptimizerWrapper):
            # Regular optimizer, e.g. Adam or FusedAdam
            init_optimizer_states(optimizer)
            optimizer_state_dict = optimizer.state_dict()
            id_to_sharded_param_map = get_param_id_to_sharded_param_map(
                model_sharded_state_dict=model_sharded_state_dict,
                optim_params_iter=itertools.chain.from_iterable(g['params'] for g in optimizer.param_groups),
            )
            optim_state_to_sharding_state(optimizer_state_dict, id_to_sharded_param_map)
            return optimizer_state_dict

        # MainParamsOptimizerWrapper
        init_optimizer_states(optimizer.optimizer)

        optimizer_state_dict = optimizer.state_dict()

        id_to_sharded_param_map = get_param_id_to_sharded_param_map(
            model_sharded_state_dict=model_sharded_state_dict,
            optim_params_iter=itertools.chain.from_iterable(g for g in optimizer.float16_groups),
        )

        # Convert fp32_from_fp16_params
        assert len(optimizer_state_dict['fp32_from_fp16_params']) == len(
            optimizer_state_dict['optimizer']['param_groups']
        )

        def get_safe(param_id):
            try:
                return id_to_sharded_param_map[param_id]
            except KeyError as e:
                raise ValueError(f'Param id {param_id} does not match any model sharded param') from e

        optimizer_state_dict['fp32_from_fp16_params'] = [
            [
                make_sharded_optimizer_tensor(get_safe(param_id), fp32_param, prefix=f'optimizer.state.fp32_param')
                for param_id, fp32_param in zip(state_group['params'], fp32_group)
            ]
            for fp32_group, state_group in zip(
                optimizer_state_dict['fp32_from_fp16_params'], optimizer_state_dict['optimizer']['param_groups']
            )
        ]

        # Convert state
        optim_state_to_sharding_state(optimizer_state_dict['optimizer'], id_to_sharded_param_map)

        return optimizer_state_dict

    def save_checkpoint(
        self, checkpoint: Dict[str, Any], filepath: Union[str, Path], storage_options: Optional[Any] = None
    ) -> None:
        app_state = AppState()
        """ PTL method which we override to accomodate distributed checkpoints and 
            the legacy model parallel checkpoints.

            When using megatron core, the distributed checkpointing library expects save functions to be
            called on every rank and internally does the rank checking.
        """
        # check if using distributed checkpointing
        if self.use_distributed_checkpointing:
            assert (
                len(checkpoint['optimizer_states']) == 1
            ), "Currently only support checkpointing 1 distributed optimizer per time!"
            # converts the optimizer states to their sharded equivalents
            sharded_optim_state = self.optimizer_sharded_state_dict(
                unsharded_optim_state=checkpoint['optimizer_states'][0]
            )
            checkpoint['optimizer_states'] = [sharded_optim_state]
            # remove device state_dict
            checkpoint['state_dict'] = OrderedDict([])
            checkpoint['hyper_parameters']['cfg']['dropped_optims'] = self.dropped_optim_states
            self.checkpoint_io.save_checkpoint(checkpoint, ckpt_to_dir(filepath), storage_options=storage_options)

            if HAVE_MODELOPT and hasattr(self.lightning_module, "get_model_module_list"):
                save_sharded_modelopt_state(
                    self.lightning_module.get_model_module_list(),
                    ckpt_to_dir(filepath),
                    self.unwrapped_checkpoint_io.save_sharded_strategy,
                    prefix="model.",
                )
        else:
            # PTL override to accomodate model parallel checkpoints
            filepath = inject_model_parallel_rank(filepath)
            if self.is_global_zero or app_state.data_parallel_rank == 0:
                self.checkpoint_io.save_checkpoint(checkpoint, filepath, storage_options=storage_options)
<<<<<<< HEAD
        
        if self.save_last_n_optim_states >= 0:
            self._drop_optimizer_states(filepath)
=======

        drop_optim = True
        if drop_optim:
            self._remove_optimizer_states(filepath)
>>>>>>> 99b08aa5

    # PTL 2.2 supports non strict loading of the ckpt with the strict arg (https://github.com/Lightning-AI/pytorch-lightning/pull/19404)
    def load_model_state_dict(self, checkpoint: Mapping[str, Any], strict: bool = True) -> None:
        # if using distributed checkpointing, the state dict logic is at the model level
        if self.use_distributed_checkpointing:
            return

        # legacy state dict logic, does not use megatron core
        else:

            # Release strict state dict matching when using Megatron AMP-O2 to skip matching
            # half-precision module wrapper module.
            # TODO: Refactor this to be more generic.
            model_key = None
            model_attr = None
            if hasattr(self.lightning_module, 'model'):
                model_key = 'model'
                model_attr = self.lightning_module.model
            elif hasattr(self.lightning_module, 'enc_dec_model'):
                model_key = 'enc_dec_model'
                model_attr = self.lightning_module.enc_dec_model
            if model_key is not None:
                if isinstance(model_attr, Float16Module) or isinstance(model_attr, MCoreFloat16Module):
                    new_state_dict = {}
                    for key in checkpoint['state_dict'].keys():
                        new_key = key.replace(f'{model_key}.', f'{model_key}.module.', 1)
                        new_state_dict[new_key] = checkpoint['state_dict'][key]
                    checkpoint['state_dict'] = new_state_dict

            self.lightning_module.load_state_dict(checkpoint["state_dict"], strict=strict)

    def _fix_tensors_device(self, ckpt: Dict) -> Dict:
        """Ensure checkpoint tensors are on the correct device."""
        assert torch.cuda.is_initialized(), (torch.cuda.is_available(), torch.cuda.is_initialized())
        cur_dev = torch.device("cuda", index=torch.cuda.current_device())

        def _fix_device(t):
            if isinstance(t, torch.Tensor) and t.is_cuda and t.device != cur_dev:
                t = t.to(cur_dev)
            return t

        return dict_list_map_outplace(_fix_device, ckpt)

    def _get_param_group(self, state_dict: Dict[str, Any]):
        """Return the param groups in the state dict"""
        return (
            state_dict['optimizer_states'][0]['param_groups']
            if 'optimizer' not in state_dict['optimizer_states'][0]
            else state_dict['optimizer_states'][0]['optimizer']['param_groups']
        )

    def _check_param_groups_mismatch(self, checkpoint_path: Union[str, Path], sharded_state_dict: Dict[str, Any]):
        """
        Check if the number of param groups in the checkpoint not match with the sharded_state_dict
        Returns:
            bool: True if the number of param groups does not match
        """
        common_state_dict = dist_checkpointing.load_common_state_dict(checkpoint_path)
        # @akoumparouli: check if it contains an mcore dist opt
        if common_state_dict.get('optimizer_states', [{}])[0].get('param_groups', None) is None:
            return False
        model_param_groups = self._get_param_group(common_state_dict)
        checkpoint_param_groups = self._get_param_group(sharded_state_dict)
        return len(model_param_groups) != len(checkpoint_param_groups)

    def _fix_param_groups(
        self, checkpoint_path: Union[str, Path], sharded_state_dict: Dict[str, Any]
    ) -> Dict[str, Any]:
        """
        Try to fix the param groups in the checkpoint.
        This is to fix the bug that in 24.03, all checkpoints store EP param group regardless of using EP or not.
        This function makes sure all checkpoints are compatible for loading.
        Returns:
            sharded_state_dict: Loaded dictionary for the distributed load function
        """
        common_state_dict = dist_checkpointing.load_common_state_dict(checkpoint_path)
        model_param_groups = self._get_param_group(sharded_state_dict)
        checkpoint_param_groups = self._get_param_group(common_state_dict)

        model_has_expert_param = any(param.get('is_expert', False) for param in model_param_groups)
        checkpoint_has_expert_param = any(param.get('is_expert', False) for param in checkpoint_param_groups)

        expert_index = None
        if checkpoint_has_expert_param and not model_has_expert_param:
            logging.warning(
                'Currently training the model without expert parallelism while restored checkpoint has EP params. Ignoring the EP params for restoring.'
            )
            expert_index = next(
                (index for index, entry in enumerate(checkpoint_param_groups) if entry.get('is_expert', False)),
                None,
            )
            if expert_index:
                # Temporary empty params so that loading doesn't fail
                model_param_groups.insert(expert_index, {'params': LocalNonpersitentObject([]), 'is_expert': True})
                if 'optimizer' in sharded_state_dict['optimizer_states'][0]:
                    sharded_state_dict['optimizer_states'][0]['optimizer']['param_groups'] = model_param_groups
                else:
                    sharded_state_dict['optimizer_states'][0]['param_groups'] = model_param_groups
            else:
                raise ValueError('Cannot find expert param in the checkpoint.')

        loaded_state_dict = self.checkpoint_io.load_checkpoint(checkpoint_path, sharded_state_dict=sharded_state_dict)
        if expert_index is not None:
            # Remove the temporary empty params added above
            if 'optimizer' in loaded_state_dict['optimizer_states'][0]:
                loaded_state_dict['optimizer_states'][0]['optimizer']['param_groups'].pop(expert_index)
            else:
                loaded_state_dict['optimizer_states'][0]['param_groups'].pop(expert_index)
        return loaded_state_dict

    def load_checkpoint(self, checkpoint_path: Union[str, Path]) -> Dict[str, Any]:
        """PTL method which we override to integrate distributed checkpoints for model parallel models.
        In order to load distributed checkpoints we need to provide the sharded_state_dict to
        the distributed load function. We get the sharded_state_dict from self.lightning_module
        which makes it convenient to have the loading logic happen at the strategy level.
        """

        fs = get_filesystem(checkpoint_path)

        # Check if using distributed checkpointing
        if self.use_distributed_checkpointing:
            # Distributed checkpoints must be directories.
            if not fs.isdir(checkpoint_path):
                raise ValueError(f'Distributed checkpoints should be a directory. Found: {checkpoint_path}.')

            if HAVE_MODELOPT and hasattr(self.lightning_module, "get_model_module_list"):
                restore_sharded_modelopt_state(
                    self.lightning_module.get_model_module_list(), checkpoint_path, prefix="model."
                )

            sharded_state_dict = self.lightning_module.sharded_state_dict()
            checkpoint = {}

            # after dist_checkpointing.load, sharded tensors will be replaced with tensors
            checkpoint['state_dict'] = sharded_state_dict
            checkpoint['optimizer_states'] = [self.optimizer_sharded_state_dict(is_loading=True)]
            if self._check_param_groups_mismatch(checkpoint_path, checkpoint):
                checkpoint = self._fix_param_groups(checkpoint_path, checkpoint)
            else:
                checkpoint = self.checkpoint_io.load_checkpoint(checkpoint_path, sharded_state_dict=checkpoint)

            if getattr(self.lightning_module, 'continue_training', False):
                checkpoint = self._integrate_original_checkpoint_data(checkpoint)
            
            self.dropped_optim_states = checkpoint['hyper_parameters']['cfg'].get('dropped_optims', 0)
            return checkpoint

        # Legacy model parallel checkpointing logic, does not use megatron core
        else:
            # Try to read the checkpoint at `path`. If not exist, do not restore checkpoint.
            checkpoint_path = inject_model_parallel_rank(checkpoint_path)
            if not fs.exists(checkpoint_path):
                raise FileNotFoundError(f"Checkpoint at {checkpoint_path} not found. Aborting training.")
            torch.cuda.empty_cache()
            return self.checkpoint_io.load_checkpoint(checkpoint_path)

    def _integrate_original_checkpoint_data(self, checkpoint: Dict[str, Any]) -> Dict[str, Any]:
        """
        Ensures that model and optimizer weights are loaded from the checkpoint.
        All other metadata are reinitialized.
        """
        original_checkpoint = self.lightning_module.trainer._checkpoint_connector.dump_checkpoint()
        for key in checkpoint:
            if key not in ['state_dict', 'optimizer_states']:
                checkpoint[key] = original_checkpoint[key]
        if 'optimizer' in checkpoint['optimizer_states'][0]:
            checkpoint['optimizer_states'][0]['optimizer']['param_groups'] = original_checkpoint['optimizer_states'][
                0
            ]['optimizer']['param_groups']
        else:
            checkpoint['optimizer_states'][0]['param_groups'] = original_checkpoint['optimizer_states'][0][
                'param_groups'
            ]

        return checkpoint
<<<<<<< HEAD
    
    def _drop_optimizer_states(self, filepath: Union[str, Path], storage_options: Optional[Any] = None):
        # Get list of saved checkpoints
=======

    def _remove_optimizer_states(self, filepath: Union[str, Path], storage_options=None):
        save_last_n_optim_states = 2
>>>>>>> 99b08aa5
        checkpoint_dir = os.path.dirname(filepath)
        checkpoints = [
            d for d in os.listdir(checkpoint_dir) if os.path.isdir(os.path.join(checkpoint_dir, d)) and 'last' not in d
        ]
        checkpoints = sorted(checkpoints, key=lambda x: int(x.split('-step=')[1].split('-')[0]))

        # Drop optimizer states
        checkpoint_index = len(checkpoints) - self.save_last_n_optim_states - 1
        if self.dropped_optim_states == checkpoint_index:
            checkpoint_path = os.path.join(checkpoint_dir, checkpoints[checkpoint_index])

            logging.info(f"Loading {checkpoint_path} checkpoint to drop optimizer states...")
            checkpoint = self.load_checkpoint(checkpoint_path=checkpoint_path)

            # Remove the checkpoint version with optimizer steps
            self.remove_checkpoint(checkpoint_path)

            checkpoint['optimizer_states'] = [None]
            checkpoint['state_dict'] = OrderedDict([])
            checkpoint['sharded_state_dict'] = self.lightning_module.sharded_state_dict()

            # Save the checkpoint without optimizer steps
            self.checkpoint_io.save_checkpoint(checkpoint, checkpoint_path, storage_options=storage_options)

            if HAVE_MODELOPT and hasattr(self.lightning_module, "get_model_module_list"):
                save_sharded_modelopt_state(
                    self.lightning_module.get_model_module_list(),
                    checkpoint_path,
                    self.unwrapped_checkpoint_io.save_sharded_strategy,
                    prefix="model.",
                )

            logging.info(f"Successfully dropped optimizer states for {checkpoint_path} checkpoint.")
            self.dropped_optim_states += 1

    def remove_checkpoint(self, filepath: Union[str, Path]) -> None:
        # check if filepath is a distributed checkpoint
        if self.use_distributed_checkpointing:
            if self.is_global_zero:
                self.checkpoint_io.remove_checkpoint(ckpt_to_dir(filepath))

        # legacy checkpoint logic, does not use megatron core
        else:
            app_state = AppState()
            # PTL override to accomodate model parallel checkpoints
            filepath = inject_model_parallel_rank(filepath)
            if self.is_global_zero or app_state.data_parallel_rank == 0:
                logging.info(f'Removing checkpoint: {filepath}')
                self.checkpoint_io.remove_checkpoint(filepath)

    @property
    def use_distributed_checkpointing(self):
        has_dist_ckpt_io = HAVE_MEGATRON_CORE and isinstance(self.unwrapped_checkpoint_io, DistributedCheckpointIO)
        has_sharded_state_dict = (
            hasattr(self.lightning_module, 'sharded_state_dict')
            and self.lightning_module.sharded_state_dict() is not None
        )
        if has_sharded_state_dict and not has_dist_ckpt_io:
            logging.warning(
                'Distributed checkpoints requires DistributedCheckpointIO plugin to be used. Setting up a default now.'
            )
            self.checkpoint_io = DistributedCheckpointIO.from_config(self.lightning_module.cfg)
        if not has_sharded_state_dict and has_dist_ckpt_io:
            logging.warning(
                'DistributedCheckpointIO configured but should not be used. Reverting back to TorchCheckpointIO'
            )
            self.checkpoint_io = TorchCheckpointIO()
        return has_sharded_state_dict

    @property
    def distributed_sampler_kwargs(self):
        app_state = AppState()
        if app_state.model_parallel_size is not None:
            # When using model parallel, data parallel groups are non-trivial and they
            # correspond to the logical GPUs. This means that the GPUs that form a
            # single logical GPU all need to get the same batch of data.
            distributed_sampler_kwargs = dict(
                num_replicas=app_state.data_parallel_size, rank=app_state.data_parallel_rank
            )
            return distributed_sampler_kwargs

        else:
            return super(NLPDDPStrategy, self).distributed_sampler_kwargs

    @property
    def restore_checkpoint_after_setup(self) -> bool:
        """This needs to be True for distributed checkpointing because
        we require the model to have configured the optimizer before
        deserializing the checkpoint.
        """
        return True

    @property
    def unwrapped_checkpoint_io(self) -> CheckpointIO:
        """Returns CheckpointIO unwrapped from any _WrappedCheckpointIO wrappers."""
        checkpoint_io = self.checkpoint_io
        while isinstance(checkpoint_io, _WrappingCheckpointIO):
            checkpoint_io = checkpoint_io.checkpoint_io
        return checkpoint_io


class NLPDDPStrategyNotebook(NLPDDPStrategy):
    """Version of NLPDDPStrategy to be used in a Jupyter Notebook
    A large portion of Megatron code has DDP dependency, so it has been necessary to use NLPDDPStrategy even for
    single-GPU training (e.g. in a Jupyter notebook)
    A PTL 2.0 changes has prevented DDPStrategy to be used in a notebook.
    This version of NLPDDPStrategy enables megatron training in a notebook in PTL 2.0.
    """

    def _configure_launcher(self):
        self._launcher = None


def _get_sharded_state_dict_context(module: torch.nn.Module, rank0_only: bool = False) -> Generator[None, None, None]:
    state_dict_config = ShardedStateDictConfig(offload_to_cpu=True)
    optim_state_dict_config = ShardedOptimStateDictConfig(offload_to_cpu=True)
    state_dict_type_context = FSDP.state_dict_type(
        module=module,
        state_dict_type=StateDictType.SHARDED_STATE_DICT,
        state_dict_config=state_dict_config,
        optim_state_dict_config=optim_state_dict_config,
    )
    return state_dict_type_context


def _get_full_state_dict_context(module: torch.nn.Module, rank0_only: bool = False) -> Generator[None, None, None]:
    # Store checkpoint at rank0 only when using DP=1 and non-shrded checkpoint.
    # When TP > 1, all data-parallel rank0 should generate and save checkpoints.
    optim_state_dict_config = FullOptimStateDictConfig(offload_to_cpu=True, rank0_only=rank0_only)
    state_dict_config = FullStateDictConfig(offload_to_cpu=True, rank0_only=rank0_only)
    state_dict_type_context = FSDP.state_dict_type(
        module=module,
        state_dict_type=StateDictType.FULL_STATE_DICT,
        state_dict_config=state_dict_config,
        optim_state_dict_config=optim_state_dict_config,
    )
    return state_dict_type_context


class NLPFSDPStrategy(FSDPStrategy):
    """FSDP plugin for Pytorch Lightning with the support for tensor-parallelism.

    Args:
        sharding_strategy: FSDP parameter sharding strategy.
        grad_reduce_dtype: Data type for FSDP gradient shard ReduceScatter.
        sharded_checkpoint: Store/load FSDP-sharded checkpoints.
        precision: Precision recipe to be used with FSDP.
    """

    def __init__(
        self,
        sharding_strategy: str = 'full',
        grad_reduce_dtype: Union[int, str] = None,
        sharded_checkpoint: bool = False,
        precision: Union[int, str] = 'bf16-mixed',
        nccl_communicator_config_path: Optional[str] = None,
        sharp: bool = False,
        set_buffer_dtype: Optional[str] = None,
        extra_fsdp_wrap_module: Optional[set] = None,
        **kwargs: Union[Any, Dict[str, Any]],
    ) -> None:
        if not HAVE_APEX:
            raise ImportError(
                "Apex was not found. Please see the NeMo README for installation instructions: https://github.com/NVIDIA/NeMo#megatron-gpt."
            )

        if not HAVE_MEGATRON_CORE:
            raise ImportError(
                "megatron-core was not found. Please see the NeMo README for installation instructions: https://github.com/NVIDIA/NeMo#megatron-gpt."
            )

        # Set the mixed precision recipe
        kwargs['mixed_precision'] = self._set_mixed_precision_recipe(
            precision, grad_reduce_dtype, set_buffer_dtype=set_buffer_dtype
        )
        # Use the default FSDP backward-prefetch policy for proper communication overlap.
        kwargs['backward_prefetch'] = BackwardPrefetch.BACKWARD_PRE

        # import here to prevent circular imports
        from nemo.collections.multimodal.modules.stable_diffusion.attention import BasicTransformerBlock

        # Set FSDP wrapping policy: use Transformer layer module as the FSDP sharding granularity.
        self.fsdp_wrap_module = {
            MCoreTransformerLayer,
            AutocastTransformerLayer,
            ParallelTransformerLayer,
            BasicTransformerBlock,
        }

        # if extra wrap modules are provided, use them
        if extra_fsdp_wrap_module is not None:
            self.fsdp_wrap_module.update(extra_fsdp_wrap_module)

        kwargs['auto_wrap_policy'] = functools.partial(
            transformer_auto_wrap_policy, transformer_layer_cls=self.fsdp_wrap_module
        )

        # Set FSDP sharding strategy.
        fsdp_sharding_strategy = {
            'full': ShardingStrategy.FULL_SHARD,
            'hybrid': ShardingStrategy.HYBRID_SHARD,
            'grad': ShardingStrategy.SHARD_GRAD_OP,
        }
        assert sharding_strategy in list(fsdp_sharding_strategy.keys()), "Not a supported sharding strategy."
        assert sharding_strategy != 'hybrid', "Hybrid sharding is currrently not supported."
        kwargs['sharding_strategy'] = fsdp_sharding_strategy[sharding_strategy]

        # Set FSDP state dict configs
        self.sharded_checkpoint = sharded_checkpoint
        self.state_dict_context = (
            _get_sharded_state_dict_context if sharded_checkpoint else _get_full_state_dict_context
        )

        self.nccl_communicator_config_path = nccl_communicator_config_path
        self.sharp = sharp
        self.sharding_strategy = sharding_strategy
        super().__init__(**kwargs)

    def _set_mixed_precision_recipe(
        self, precision: Union[int, str], grad_reduce_dtype: Union[int, str], set_buffer_dtype: Union[int, str]
    ) -> MixedPrecision:
        """
        Set FSDP mixed precision recipe.
        `param_dtype` sets the data type for computation in forward and backpropagation, and the parameter
        data type for optimizer execution is maintained in the full precision.
        `buffer_dtype` is only valid when a module has buffers by `register_buffer` method, which is not
        shared by FSDP.
        `reduce_dtype` sets gradient reduction data type.
        """
        if precision in ["16-true", "16-mixed", 16]:
            param_dtype = reduce_dtype = buffer_dtype = torch.float16
        elif precision in ["bf16-true", "bf16-mixed", "bf16"]:
            param_dtype = reduce_dtype = buffer_dtype = torch.bfloat16
        elif precision == 32:
            param_dtype = reduce_dtype = buffer_dtype = torch.float
        else:
            raise ValueError(f"Was unable to infer precision type, received {precision!r}.")
        # Over-write gradient reduction dtype to support bf16 computation with fp32 grad reduction
        if grad_reduce_dtype is not None:
            reduce_dtype = utils_funcs.torch_dtype_from_precision(grad_reduce_dtype, None)
        if set_buffer_dtype is not None:
            buffer_dtype = utils_funcs.torch_dtype_from_precision(buffer_dtype, None)
        return MixedPrecision(
            param_dtype=param_dtype,
            reduce_dtype=reduce_dtype,
            buffer_dtype=buffer_dtype,
        )

    def setup_environment(self) -> None:
        """
        Overriding to set parallel states.
        """
        super().setup_environment()

        # init model parallel if needed
        if not parallel_state.model_parallel_is_initialized():
            app_state = AppState()
            assert app_state.pipeline_model_parallel_size == 1, "FSDP does not support pipeline parallelism"
            if self.sharding_strategy == ShardingStrategy.HYBRID_SHARD:
                assert (
                    app_state.tensor_model_parallel_size == 1
                ), "FSDP hybrid sharding cannot be used when tensor_model_parallel_size > 1."
            init_model_parallel(self.sharp, self.nccl_communicator_config_path)
        # Set the FSDP process group as DP(+CP) process group
        self.kwargs["process_group"] = parallel_state.get_data_parallel_group(with_context_parallel=True)

        # Set the params to omit from sharding.
        self.kwargs["ignored_states"] = []
        if parallel_state.get_tensor_model_parallel_world_size() > 1:
            for p in self.model.parameters():
                # Ignore sequence-parallel params to facilitate TP domain gradient reduction.
                if getattr(p, "sequence_parallel", False):
                    self.kwargs["ignored_states"].append(p)
                else:
                    # Ignore params with TP-duplicate to facilitate gradient norm calculation.
                    is_not_tp_duplicate = torch.tensor(
                        int(param_is_not_tensor_parallel_duplicate(p)),
                        dtype=torch.int8,
                        device=torch.cuda.current_device(),
                    )
                    torch.distributed.all_reduce(
                        is_not_tp_duplicate, op=ReduceOp.MIN, group=parallel_state.get_tensor_model_parallel_group()
                    )
                    if is_not_tp_duplicate == 0:
                        self.kwargs["ignored_states"].append(p)

    def lightning_module_state_dict(self) -> Dict[str, Any]:
        """
        Store the model state dict in one of full or sharded format.
        """
        assert self.lightning_module is not None
        # Store checkpoint at rank0 only when using DP=1 and non-shrded checkpoint.
        rank0_only = (
            True
            if (not self.sharded_checkpoint and parallel_state.get_tensor_model_parallel_world_size() == 1)
            else False
        )
        with self.state_dict_context(self.model, rank0_only=rank0_only):
            state_dict = self.lightning_module.state_dict()
        return state_dict

    def optimizer_state(self, optimizer: torch.optim.Optimizer) -> Dict[str, torch.Tensor]:
        """
        Store the full optimizer state dict in one of full or sharded format.
        """
        if isinstance(optimizer, LightningOptimizer):
            optimizer = optimizer._optimizer
        with self.state_dict_context(self.model):
            optim_state_dict = FSDP.optim_state_dict(self.model, optimizer)
        return optim_state_dict

    def load_model_state_dict(self, checkpoint: Mapping[str, Any], strict=None) -> None:
        # Release strict state dict matching when using Megatron AMP-O2 to skip matching
        # half-precision module wrapper module.
        # TODO: Refactor this to be more generic.
        model_key = None
        model_attr = None
        if hasattr(self.lightning_module, 'model'):
            model_key = 'model'
            model_attr = self.lightning_module.model
        elif hasattr(self.lightning_module, 'enc_dec_model'):
            model_key = 'enc_dec_model'
            model_attr = self.lightning_module.enc_dec_model
        if model_key is not None:
            if isinstance(model_attr, Float16Module) or isinstance(model_attr, MCoreFloat16Module):
                new_state_dict = {}
                for key in checkpoint['state_dict'].keys():
                    new_key = key.replace(f'{model_key}.', f'{model_key}.module.', 1)
                    new_state_dict[new_key] = checkpoint['state_dict'][key]
                checkpoint['state_dict'] = new_state_dict

        with self.state_dict_context(self.model):
            self.lightning_module.load_state_dict(checkpoint["state_dict"])

    def load_optimizer_state_dict(self, checkpoint: Mapping[str, Any]) -> None:
        """
        Re-key the full optimizer state dict to sharded optimizer state dict
        """

        def _get_osd(opt_state):
            temp_opt_state = opt_state
            while True:
                if "state" in temp_opt_state:
                    return temp_opt_state
                assert isinstance(temp_opt_state, dict), "Fail to find optimizer state dict."
                temp_opt_state = temp_opt_state[list(temp_opt_state.keys())[0]]

        optimizer_states = checkpoint["optimizer_states"]
        for optimizer, opt_state in zip(self.optimizers, optimizer_states):
            with self.state_dict_context(self.model):
                temp_osd = _get_osd(opt_state)
                if isinstance(list(temp_osd["state"].keys())[0], int):
                    # Normal optimizer state dict without FSDP
                    try:
                        with FSDP.summon_full_params(self.model, writeback=True, rank0_only=False):
                            # rekey the osd stored from non-FSDP model
                            rekeyed_osd = FSDP.rekey_optim_state_dict(
                                temp_osd,
                                OptimStateKeyType.PARAM_NAME,
                                self.model,
                            )
                        temp_osd = FSDP.shard_full_optim_state_dict(rekeyed_osd, self.model)
                    except Exception as e:
                        print(f"Failed to load optimzier state dicts. Errored with {e}")
                        exit(1)
                # Shard optimizer state dict
                sharded_osd = FSDP.optim_state_dict_to_load(
                    optim_state_dict=temp_osd,
                    model=self.model,
                    optim=optimizer,
                )

                optimizer.load_state_dict(sharded_osd)
                _optimizer_to_device(optimizer, self.root_device)

    def save_checkpoint(
        self, checkpoint: Dict[str, Any], filepath: Union[str, Path], storage_options: Optional[Any] = None
    ) -> None:
        """Store checkpoints
        1. In case of sharded checkpoint, all ranks store unique checkpoints.
        2. In case of non-sharded checkpoint, all data-parallel rank 0 store checkpoints.
        """
        app_state = AppState()
        filepath = inject_model_parallel_rank(filepath, fsdp_sharded_ckpt=self.sharded_checkpoint)
        if not self.sharded_checkpoint:
            if app_state.data_parallel_rank == 0:
                self.checkpoint_io.save_checkpoint(checkpoint, filepath, storage_options=storage_options)
        else:
            self.checkpoint_io.save_checkpoint(checkpoint, filepath, storage_options=storage_options)

    def load_checkpoint(self, checkpoint_path: Union[str, Path]) -> Dict[str, Any]:
        """Load checkpoints"""
        # 1. Load normal or FSDP-sharded checkpoints.
        fs = get_filesystem(checkpoint_path)

        # Try to read the checkpoint at `path`. If not exist, do not restore checkpoint.
        checkpoint_path = inject_model_parallel_rank(checkpoint_path, fsdp_sharded_ckpt=self.sharded_checkpoint)
        if not fs.exists(checkpoint_path):
            raise FileNotFoundError(f"Checkpoint at {checkpoint_path} not found. Aborting training.")
        torch.cuda.empty_cache()

        from torch.distributed._shard.api import load_with_process_group

        with load_with_process_group(process_group=parallel_state.get_data_parallel_group()):
            checkpoint = self.checkpoint_io.load_checkpoint(checkpoint_path)
        return checkpoint

    def remove_checkpoint(self, filepath: Union[str, Path]) -> None:
        """Remove checkpoints"""
        # legacy checkpoint logic, does not use megatron core
        app_state = AppState()
        # PTL override to accomodate model parallel checkpoints
        filepath = inject_model_parallel_rank(filepath, fsdp_sharded_ckpt=self.sharded_checkpoint)
        if self.sharded_checkpoint:
            logging.info(f'Removing checkpoint: {filepath}')
            self.checkpoint_io.remove_checkpoint(filepath)
        else:
            if app_state.data_parallel_rank == 0:
                logging.info(f'Removing checkpoint: {filepath}')
                self.checkpoint_io.remove_checkpoint(filepath)

    @property
    def restore_checkpoint_after_setup(self) -> bool:
        """When loading FSDP-sharded checkpoint, need to restore checkpoint after configuring
        FSDP sharding to match FSDP-sharded format between the checkpoint and the current
        model and optimizer.
        """
        return True


class NLPSaveRestoreConnector(SaveRestoreConnector):
    def __init__(self) -> None:
        if not HAVE_APEX:
            logging.warning(
                "Apex was not found. Please see the NeMo README for installation instructions: https://github.com/NVIDIA/apex\n"
                "Megatron-based models require Apex to function correctly."
            )
            # raise ImportError(
            #    "Apex was not found. Please see the NeMo README for installation instructions: https://github.com/NVIDIA/NeMo#megatron-gpt."
            # )
        if not HAVE_MEGATRON_CORE:
            logging.warning(
                "megatron-core was not found. Please see the NeMo README for installation instructions: https://github.com/NVIDIA/NeMo#megatron-gpt."
            )
        super().__init__()

    def save_to(self, model, save_path: str):
        app_state = AppState()

        # Check if using distributed checkpointing
        if model.cfg.get("fsdp", False):
            dist_ckpt = False
        else:
            dist_ckpt = hasattr(model, 'sharded_state_dict') and model.sharded_state_dict() is not None

        dist_ckpt_dir = None

        if (app_state.model_parallel_size is not None and app_state.model_parallel_size > 1) or dist_ckpt:

            dir_name = os.path.dirname(save_path)

            # dist ckpt calls save on every rank
            if dist_ckpt:
                # model weights is a directory
                dist_ckpt_dir = ckpt_to_dir(os.path.join(dir_name, self.model_weights_ckpt))
                # dist checkpoint needs torch.distributed to save the checkpoint
                if not parallel_state.is_initialized():

                    def dummy():
                        return

                    if model.trainer.strategy.launcher is not None:
                        model.trainer.strategy.launcher.launch(dummy, trainer=model.trainer)
                    model.trainer.strategy.setup_environment()
                sharded_state_dict = model.sharded_state_dict()
                checkpoint_io = DistributedCheckpointIO.from_config(model.cfg, async_save=False)
                checkpoint_io.save_checkpoint(sharded_state_dict, dist_ckpt_dir)

                if HAVE_MODELOPT and hasattr(model, "get_model_module_list"):
                    while isinstance(checkpoint_io, _WrappingCheckpointIO):
                        checkpoint_io = checkpoint_io.checkpoint_io
                    save_sharded_modelopt_state(
                        model.get_model_module_list(),
                        dist_ckpt_dir,
                        checkpoint_io.save_sharded_strategy,
                        prefix="model.",
                    )

            else:

                # first we save the weights for each model parallel rank
                if app_state.data_parallel_rank == 0:
                    if app_state.pipeline_model_parallel_size == 1:
                        mp_model_weights = os.path.join(
                            dir_name, f'mp_rank_{app_state.tensor_model_parallel_rank:02d}_' + self.model_weights_ckpt
                        )
                    else:
                        mp_model_weights = os.path.join(
                            dir_name,
                            f'tp_rank_{app_state.tensor_model_parallel_rank:02d}_pp_rank_{app_state.pipeline_model_parallel_rank:03d}_'
                            + self.model_weights_ckpt,
                        )

                    self._save_state_dict_to_disk(model.state_dict(), mp_model_weights)

            if torch.distributed.is_initialized():
                torch.distributed.barrier()

            # create nemo file from folder with all mp_ranks checkpoints
            if (
                app_state.pipeline_model_parallel_rank == 0
                and app_state.tensor_model_parallel_rank == 0
                and app_state.data_parallel_rank == 0
            ):
                with tempfile.TemporaryDirectory() as tmpdir:

                    if dist_ckpt:
                        shutil.move(str(dist_ckpt_dir), tmpdir)

                    elif app_state.pipeline_model_parallel_size == 1:
                        # move weights to the tmpdir
                        for tp_rank in range(app_state.tensor_model_parallel_size):
                            os.makedirs(os.path.join(tmpdir, f'mp_rank_{tp_rank:02d}'))
                            mp_model_weights = os.path.join(
                                dir_name, f'mp_rank_{tp_rank:02d}_' + self.model_weights_ckpt
                            )
                            shutil.move(
                                mp_model_weights,
                                os.path.join(tmpdir, f'mp_rank_{tp_rank:02d}', self.model_weights_ckpt),
                            )
                    else:
                        # move weights to the tmpdir
                        for tp_rank, pp_rank in itertools.product(
                            range(app_state.tensor_model_parallel_size),
                            range(app_state.pipeline_model_parallel_size),
                        ):
                            os.makedirs(os.path.join(tmpdir, f'tp_rank_{tp_rank:02d}_pp_rank_{pp_rank:03d}'))
                            mp_model_weights = os.path.join(
                                dir_name, f'tp_rank_{tp_rank:02d}_pp_rank_{pp_rank:03d}_' + self.model_weights_ckpt
                            )
                            shutil.move(
                                mp_model_weights,
                                os.path.join(
                                    tmpdir, f'tp_rank_{tp_rank:02d}_pp_rank_{pp_rank:03d}', self.model_weights_ckpt
                                ),
                            )

                    # create config and artifacts in tmpdir
                    config_yaml = os.path.join(tmpdir, self.model_config_yaml)
                    model.to_config_file(path2yaml_file=config_yaml)
                    if hasattr(model, 'artifacts') and model.artifacts is not None:
                        self._handle_artifacts(model, nemo_file_folder=tmpdir)
                        self._update_artifact_paths(model, path2yaml_file=config_yaml)

                    # create tar file
                    if self.pack_nemo_file:
                        self._make_nemo_file_from_folder(save_path, tmpdir)
                    else:
                        # Get the folder path from the save_path and move all values inside the tmpdir to the folder
                        folder_path = os.path.dirname(save_path)

                        for file in os.listdir(tmpdir):
                            shutil.move(os.path.join(tmpdir, file), folder_path)

        else:
            return super().save_to(model, save_path)

    def modify_state_dict(self, conf, state_dict):
        if conf.get('megatron_legacy', False):
            new_state_dict = {}
            for key in state_dict.keys():
                new_key = key.replace('bert_model.language_model', 'bert_model.model.language_model')
                new_key = new_key.replace('transformer', 'encoder')
                new_key = new_key.replace('.attention.', '.self_attention.')
                new_state_dict[new_key] = state_dict[key]
            state_dict = new_state_dict

        if conf.get('megatron_amp_O2', False):
            new_state_dict = {}
            for key in state_dict.keys():
                new_key = key.replace('model.', 'model.module.', 1)
                new_state_dict[new_key] = state_dict[key]
            state_dict = new_state_dict

        new_state_dict = {}
        for key in state_dict.keys():
            new_key = key.replace(
                'word_embeddings.adapter_layer.mm_linear_adapter.linear',
                'word_embeddings.adapter_layer.mm_projector_adapter.mm_projector',
                1,
            )
            new_state_dict[new_key] = state_dict[key]
        state_dict = new_state_dict

        # compatibility for inductor in inference
        if not conf.get('inductor', False):
            new_state_dict = {}
            for key in state_dict.keys():
                new_key = key.replace('._orig_mod', '', 1)
                new_state_dict[new_key] = state_dict[key]
            state_dict = new_state_dict

        # Modify state key for Dreambooth inference
        if (
            conf.get('target')
            == 'nemo.collections.multimodal.models.text_to_image.stable_diffusion.ldm.ddpm.MegatronLatentDiffusion'
        ):
            new_state_dict = {}
            for key in state_dict.keys():
                new_key = key.replace('unet', 'model.diffusion_model')
                new_key = new_key.replace('vae', 'first_stage_model')
                new_key = new_key.replace('text_encoder', 'cond_stage_model')
                new_key = new_key.replace('.noise_scheduler', '')
                new_state_dict[new_key] = state_dict[key]
            state_dict = new_state_dict

        loaded_keys = state_dict.keys()
        if 'model.model.diffusion_model.input_blocks.1.0.in_layers.2.weight' in loaded_keys:
            new_state_dict = {}

            # GroupNormOpt fuses activation function to one layer, thus the indexing of weights are shifted for following
            def should_process(key):
                base_str = "model.model.diffusion_model."
                blocks = ["input_blocks", "middle_block", "output_blocks"]
                for block in blocks:
                    for layer_type in ["in_layers", "out_layers"]:
                        for index in [2, 3]:  # The layers index.
                            for param in ["weight", "bias"]:
                                if block == 'middle_block':
                                    for num in [0, 2]:
                                        template = f"{base_str}{block}.{num}.{layer_type}.{index}.{param}"
                                        if key == template:
                                            return True
                                else:
                                    for num in range(12):  # 12 blocks, adjust as needed.
                                        template = f"{base_str}{block}.{num}.0.{layer_type}.{index}.{param}"
                                        if key == template:
                                            return True
                return False

            for key_ in state_dict.keys():
                if key_ == "model.cond_stage_model.transformer.text_model.embeddings.position_ids":
                    continue
                if should_process(key_):
                    s = key_.split('.')
                    idx = int(s[-2])
                    new_key_ = ".".join(s[:-2] + [str(int(idx - 1))] + [s[-1]])
                    new_state_dict[new_key_] = state_dict[key_]
                else:
                    new_state_dict[key_] = state_dict[key_]
            state_dict = new_state_dict

        if conf.get('unet_config') and conf.get('unet_config').get('use_te_fp8') == False:
            # Mapping potential fp8 ckpt to fp16 model
            # remove _extra_state in fp8 if there is.
            new_state_dict = {}
            for key in state_dict.keys():
                if 'extra_state' in key:
                    continue

                ### LayerNormLinear
                # norm_to_q.layer_norm_{weight|bias} -> norm.{weight|bias}
                # norm_to_q.weight -> to_q.weight
                new_key = key.replace('norm_to_q.layer_norm_', 'norm.')
                new_key = new_key.replace('norm_to_q.weight', 'to_q.weight')

                ### LayerNormMLP
                # ff.net.layer_norm_{weight|bias} -> ff.net.0.{weight|bias}
                # ff.net.fc1_{weight|bias} -> ff.net.1.proj.{weight|bias}
                # ff.net.fc2_{weight|bias} -> ff.net.3.{weight|bias}
                new_key = new_key.replace('ff.net.layer_norm_', 'ff.net.0.')
                new_key = new_key.replace('ff.net.fc1_', 'ff.net.1.proj.')
                new_key = new_key.replace('ff.net.fc2_', 'ff.net.3.')

                new_state_dict[new_key] = state_dict[key]
            state_dict = new_state_dict

        return state_dict

    def _load_state_dict_from_disk(self, model_weights, map_location=None):
        # if model_weights with the extension removed is a directory, we assume it is a distributed checkpoint
        # we need to defer loading the state dict so we return None
        uninject_model_weights = uninject_model_parallel_rank(model_weights)

        # legacy model_weights will have mp rank injected
        if os.path.isfile(model_weights):
            return super()._load_state_dict_from_disk(model_weights, map_location)

        # dist checkpoint will be a dir
        elif os.path.isdir(os.path.splitext(uninject_model_weights)[0]):
            return None
        else:
            raise ValueError(f'Expected {model_weights} to be a file or directory.')

    def restore_from(
        self,
        calling_cls,
        restore_path: str,
        override_config_path: Optional[Union[OmegaConf, str]] = None,
        map_location: Optional[torch.device] = None,
        strict: bool = True,
        return_config: bool = False,
        trainer: Trainer = None,
        validate_access_integrity: bool = True,
    ):
        """
        Restores model instance (weights and configuration) into .nemo file

        Args:
            restore_path: path to .nemo file from which model should be instantiated
            override_config_path: path to a yaml config that will override the internal
                config file or an OmegaConf / DictConfig object representing the model config.
            map_location: Optional torch.device() to map the instantiated model to a device.
                By default (None), it will select a GPU if available, falling back to CPU otherwise.
            strict: Passed to load_state_dict. By default True
            return_config: If set to true, will return just the underlying config of the restored
                model as an OmegaConf DictConfig object without instantiating the model.

        Example:
            ```
            model = nemo.collections.nlp.models.TextClassification.restore_from('asr.nemo')
            assert isinstance(model, nemo.collections.nlp.models.TextClassification)
            ```

        Returns:
            An instance of type cls or its underlying config (if return_config is set).
        """

        # Get path where the command is executed - the artifacts will be "retrieved" there
        # (original .nemo behavior)
        loaded_params = super().load_config_and_state_dict(
            calling_cls,
            restore_path,
            override_config_path,
            map_location,
            strict,
            return_config,
            trainer,
            validate_access_integrity,
        )
        if not isinstance(loaded_params, tuple) or return_config is True:
            return loaded_params
        conf, instance, state_dict = loaded_params

        # if we're using dist checkpointing then state_dict will be None
        if state_dict is None:
            # dist checkpointing needs torch.distributed to load the checkpoint
            if not parallel_state.is_initialized():

                def dummy():
                    return

                if trainer.strategy.launcher is not None:
                    trainer.strategy.launcher.launch(dummy, trainer=trainer)
                trainer.strategy.setup_environment()

            with tempfile.TemporaryDirectory() as tmpdir:
                # Check if self.model_extracted_dir is set, and is a valid path
                if self.model_extracted_dir is not None and os.path.isdir(self.model_extracted_dir):
                    # Log that NeMo will use the provided `model_extracted_dir`
                    logging.info(
                        f"Restoration will occur within pre-extracted directory : " f"`{self.model_extracted_dir}`."
                    )

                    # Override `tmpdir` above with the pre-extracted `model_extracted_dir`
                    tmpdir = self.model_extracted_dir

                else:
                    # Extract the nemo file into the temporary directory
                    filter_fn = None
                    if return_config:
                        filter_fn = lambda name: '.yaml' in name
                    members = self._filtered_tar_info(restore_path, filter_fn=filter_fn)
                    self._unpack_nemo_file(
                        path2file=restore_path,
                        out_folder=tmpdir,
                        members=members,
                    )
                # remove model weights extension
                tmp_model_weights_ckpt = os.path.join(tmpdir, self.model_weights_ckpt)
                tmp_model_weights_dir = os.path.splitext(tmp_model_weights_ckpt)[0]
                assert os.path.isdir(tmp_model_weights_dir), f'Expected {tmp_model_weights_dir} to be a directory.'

                if HAVE_MODELOPT and hasattr(instance, "get_model_module_list"):
                    restore_sharded_modelopt_state(
                        instance.get_model_module_list(), tmp_model_weights_dir, prefix="model."
                    )

                checkpoint = {}
                sharded_state_dict = instance.sharded_state_dict()
                checkpoint['state_dict'] = sharded_state_dict

                checkpoint_io = DistributedCheckpointIO.from_config(conf)
                checkpoint = checkpoint_io.load_checkpoint(
                    tmp_model_weights_dir,
                    sharded_state_dict=checkpoint,
                    strict=strict,
                    validate_access_integrity=validate_access_integrity,
                )
                instance.on_load_checkpoint(checkpoint)
                if hasattr(instance, 'setup_transformer_engine_tp_groups'):
                    instance.setup_transformer_engine_tp_groups()

        else:
            state_dict = self.modify_state_dict(conf, state_dict)
            super().load_instance_with_state_dict(instance, state_dict, strict)
        logging.info(f'Model {instance.__class__.__name__} was successfully restored from {restore_path}.')
        return instance


class PipelineMixedPrecisionPlugin(MixedPrecisionPlugin):
    """Overrides PTL autocasting to not wrap training/val/test_step.
    We do this because we have the megatron-core fwd/bwd functions in training_step.
    This means .backward is being called in training_step so we do not want the whole
    step wrapped in autocast.

    We instead wrap the fwd_output_and_loss_func that is passed to the megatron-core fwd/bwd functions.
    """

    def __init__(
        self,
        precision: Literal["16-mixed", "bf16-mixed", '16', 'bf16', 16],
        device: str,
        scaler: Optional[torch.cuda.amp.GradScaler] = None,
    ) -> None:
        # MixedPrecisionPlugin class in PTL >= 2.0 takes only "16-mixed" or "bf16-mixed" for precision arg
        if precision in ['16-mixed', '16', 16]:
            plugin_precision = '16-mixed'
        elif precision in ['bf16-mixed', 'bf16']:
            plugin_precision = 'bf16-mixed'
        else:
            raise RuntimeError(
                "precision expected to be one of: "
                "['16-mixed', '16', 16, 'bf16-mixed', 'bf16']"
                f" but {precision} found"
            )
        super().__init__(plugin_precision, device, scaler=scaler)
        dtype = None
        if precision in ['16-mixed', '16', 16]:
            dtype = torch.float16
        elif precision in ['bf16-mixed', 'bf16']:
            dtype = torch.bfloat16

        torch.set_autocast_gpu_dtype(dtype)

    @contextmanager
    def forward_context(self) -> Generator[None, None, None]:
        """Have the PTL context manager do nothing."""
        yield


class FSDPMixedPrecisionPlugin(FSDPPrecision):
    """Overrides PTL autocasting to not wrap training/val/test_step.
    We do this because we have the megatron-core fwd/bwd functions in training_step.
    This means .backward is being called in training_step so we do not want the whole
    step wrapped in autocast.

    We instead wrap the fwd_output_and_loss_func that is passed to the megatron-core fwd/bwd functions.
    """

    def __init__(
        self,
        precision: Literal['16-mixed', 'bf16-mixed', '16', 'bf16', 16],
        scaler: Optional['ShardedGradScaler'] = None,
    ) -> None:
        if precision in ['16-mixed', '16', 16]:
            plugin_precision = '16-mixed'
        elif precision in ['bf16-mixed', 'bf16']:
            plugin_precision = 'bf16-mixed'
        else:
            raise RuntimeError(
                "precision expected to be one of: "
                "['16-mixed', '16', 16, 'bf16-mixed', 'bf16']"
                f" but {precision} found"
            )
        super().__init__(precision=plugin_precision, scaler=scaler)

    @contextmanager
    def forward_context(self) -> Generator[None, None, None]:
        """Have the PTL context manager do nothing."""
        yield


class GradScaler(torch.cuda.amp.GradScaler):
    """
    Gradient sclaer for model-parallel inf check. The inf in gradients are checked across tensor-parallel
    ranks in (1) executing optimizer step and (2) gradient scaler update.

    """

    def __init__(
        self,
        init_scale=2.0**16,
        growth_factor=2.0,
        backoff_factor=0.5,
        growth_interval=2000,
        enabled=True,
        hysteresis=1,
    ):
        super().__init__(
            init_scale=init_scale,
            growth_factor=growth_factor,
            backoff_factor=backoff_factor,
            growth_interval=growth_interval,
            enabled=enabled,
        )
        self.optimizer_update_skipped: Optional[bool] = None
        self.hysteresis = hysteresis

    def _lazy_init_scale_growth_tracker(self, dev):
        super()._lazy_init_scale_growth_tracker(dev)
        if HAVE_AMP_C:
            self._hysteresis_tracker = torch.tensor([self.hysteresis], dtype=torch.int32, device=dev)
        else:
            self._hysteresis_tracker = self.hysteresis

    def _unscale_grads_(self, optimizer, *args):
        if getattr(optimizer, "_custom_amp_unscale_grads", False):
            return optimizer.unscale_grads(*args)
        else:
            return super()._unscale_grads_(optimizer, *args)

    def _maybe_opt_step(self, optimizer, optimizer_state, *args, **kwargs):
        retval = None
        found_infs = tuple(optimizer_state["found_inf_per_device"].values())
        found_inf = torch.stack(found_infs).sum(dim=0, keepdim=True)

        # Update across all model parallel instances.
        torch.distributed.all_reduce(
            found_inf, op=torch.distributed.ReduceOp.MAX, group=parallel_state.get_model_parallel_group()
        )

        self._found_infs_cpu = found_inf.item()
        self._found_infs_cuda = found_inf
        if self._found_infs_cpu == 0:
            retval = optimizer.step(*args, **kwargs)
            self.optimizer_update_skipped = False
        else:
            self.optimizer_update_skipped = True
        return retval

    def update(self, new_scale=None):
        """
        Updates to native grad scaler update function.
        1. Check inf across model-parallel ranks.
        2. Update hysteresis tracker.
        3. Apply hysteresis to grad scale update.
        """
        if not self._enabled:
            return

        _scale, _growth_tracker = self._check_scale_growth_tracker("update")

        if new_scale is not None:
            # Accept a new user-defined scale.
            if isinstance(new_scale, float):
                self._scale.fill_(new_scale)  # type: ignore[union-attr]
            else:
                reason = "new_scale should be a float or a 1-element torch.cuda.FloatTensor with requires_grad=False."
                assert isinstance(new_scale, torch.cuda.FloatTensor), reason  # type: ignore[attr-defined]
                assert new_scale.numel() == 1, reason
                assert new_scale.requires_grad is False, reason
                self._scale.copy_(new_scale)  # type: ignore[union-attr]
        else:
            # Consume shared inf/nan data collected from optimizers to update the scale.
            # If all found_inf tensors are on the same device as self._scale, this operation is asynchronous.
            found_infs = [
                found_inf.to(device=_scale.device, non_blocking=True)
                for state in self._per_optimizer_states.values()
                for found_inf in state["found_inf_per_device"].values()
            ]

            assert len(found_infs) > 0, "No inf checks were recorded prior to update."

            found_inf_combined = found_infs[0]

            # Update across all model parallel instances.
            torch.distributed.all_reduce(
                found_inf_combined, op=torch.distributed.ReduceOp.MAX, group=parallel_state.get_model_parallel_group()
            )

            if len(found_infs) > 1:
                for i in range(1, len(found_infs)):
                    found_inf = found_infs[i]
                    # Update across all model parallel instances.
                    torch.distributed.all_reduce(
                        found_inf, op=torch.distributed.ReduceOp.MAX, group=parallel_state.get_model_parallel_group()
                    )
                    found_inf_combined += found_inf

            if HAVE_AMP_C:
                amp_C.update_scale_hysteresis(
                    _scale,
                    _growth_tracker,
                    self._hysteresis_tracker,
                    found_inf_combined,
                    self._growth_factor,
                    self._backoff_factor,
                    self._growth_interval,
                    self.hysteresis,
                )
            else:
                if found_inf_combined > 0:
                    self._hysteresis_tracker -= 1
                    if self._hysteresis_tracker <= 0:
                        # When hysteresis becomes zero, follow the native grad scale update rule.
                        # Increase scale and reset growth tracker
                        torch._amp_update_scale_(
                            _scale,
                            _growth_tracker,
                            found_inf_combined,
                            self._growth_factor,
                            self._backoff_factor,
                            self._growth_interval,
                        )
                    else:
                        # Only reset the growth tracker when hysteresis is larger than zero
                        _growth_tracker.fill_(0.0)
                else:
                    # When no inf found, follow the native grad scale update rule.
                    # Increment growth_tracker, update scale when growth tracker reaches the interval, and
                    # reset the hysteresis tracker.
                    torch._amp_update_scale_(
                        _scale,
                        _growth_tracker,
                        found_inf_combined,
                        self._growth_factor,
                        self._backoff_factor,
                        self._growth_interval,
                    )
                    self._hysteresis_tracker = self.hysteresis

        # To prepare for next iteration, clear the data collected from optimizers this iteration.
        self._per_optimizer_states = defaultdict(_refresh_per_optimizer_state)

    def state_dict(self):
        """
        Add hysteresis_tracker to the native functions' state_dict
        """
        return (
            {
                "scale": self.get_scale(),
                "growth_factor": self._growth_factor,
                "backoff_factor": self._backoff_factor,
                "growth_interval": self._growth_interval,
                "_growth_tracker": self._get_growth_tracker(),
                "_hysteresis_tracker": self._hysteresis_tracker,
            }
            if self._enabled
            else {}
        )

    def load_state_dict(self, state_dict):
        """
        Load hysteresis_tracker in addition to the state dict of the native function
        """
        if not self._enabled:
            return

        if len(state_dict) == 0:
            raise RuntimeError(
                "The source state dict is empty, possibly because it was saved "
                "from a disabled instance of GradScaler."
            )

        self._init_scale = state_dict["scale"]
        if self._scale is not None:
            self._scale.fill_(state_dict["scale"])
        self._growth_factor = state_dict["growth_factor"]
        self._backoff_factor = state_dict["backoff_factor"]
        self._growth_interval = state_dict["growth_interval"]
        self._init_growth_tracker = state_dict["_growth_tracker"]
        if self._growth_tracker is not None:
            self._growth_tracker.fill_(state_dict["_growth_tracker"])
        if "_hysterisis_tracker" in state_dict:
            self._hysteresis_tracker = state_dict["_hysterisis_tracker"]
        else:
            if HAVE_AMP_C:
                self._hysteresis_tracker = torch.tensor([1], dtype=torch.int32, device="cuda")
            else:
                self._hysteresis_tracker = 1


class MegatronHalfPrecisionPlugin(MixedPrecisionPlugin):
    """
    Plugin for Half (FP16 and BF16) precision training.
    This plugin assumes the use of the optimizer with master parameters (fp32).
    This plugin uses half-precision at all operators in the model so need of input precision
    at each layer operator.

    Args:
        precision: Whether to use ``torch.float16`` (``16``) or ``torch.bfloat16`` (``'bf16'``).
        device: The device for ``torch.autocast``.
        scaler: An optional :class:`torch.cuda.amp.GradScaler` to use.
    """

    def __init__(
        self, precision: Union[str, int], device: str, scaler: Optional[torch.cuda.amp.GradScaler] = None
    ) -> None:
        super().__init__(precision, device, scaler)
        dtype = None
        # MixedPrecisionPlugin class in PTL >= 2.0 takes only "16-mixed" or "bf16-mixed" for precision arg
        if precision == "16-mixed":
            dtype = torch.float16
        elif precision == "bf16-mixed":
            dtype = torch.bfloat16

        torch.set_autocast_gpu_dtype(dtype)

    def optimizer_step(
        self,
        optimizer: torch.optim.Optimizer,
        model: Union["pl.LightningModule", torch.nn.Module],
        closure: Callable[[], Any],
        **kwargs: Any,
    ) -> None:
        assert isinstance(
            optimizer, MainParamsOptimizerWrapper
        ), "MegatronHalfPrecisionPlugin supports only the optimizer with master parameters"

        if self.scaler is None:
            assert optimizer.fp32_grad_accumulation, "BF16 uses FP32 grad accumulation"
            _ = closure()
            self._after_closure(model, optimizer)
            return optimizer.step(**kwargs)

        assert not optimizer.fp32_grad_accumulation, "FP16 uses FP16 grad accumulation"
        closure_result = closure()

        # TODO: Add an option for merged all-reduce

        # cast fp16 grads to fp32 and copy to main grads, which are used for unscale and param update
        optimizer.copy_model_grads_to_main_grads()
        # `unscale` after the closure is executed but before the `on_before_optimizer_step` hook.
        # unscale main (fp32) gradients
        self.scaler.unscale_(optimizer)
        self._after_closure(model, optimizer)
        skipped_backward = closure_result is None
        # in manual optimization, the closure does not return a value
        if not isinstance(model, pl.LightningModule) or not model.automatic_optimization or not skipped_backward:
            # note: the scaler will skip the `optimizer.step` if nonfinite gradients are found
            self.scaler.step(optimizer, **kwargs)
            self.scaler.update()

    @contextmanager
    def forward_context(self) -> Generator[None, None, None]:
        """No explicit precision casting. Inputs are supposed to be manually casted"""
        try:
            yield
        finally:
            pass


class GlobalBatchDataFetcher(_DataFetcher):
    """Overrides PTL DataFetcher. Used to fetch global batches."""

    def __init__(self, prefetch_batches: int = 0, store_on_device: bool = False) -> None:

        if not HAVE_APEX:
            logging.warning("Apex was not found. Using model parallel or megatron models will error out.")
        if not HAVE_MEGATRON_CORE:
            logging.warning("Megatron-core was not found. Using model parallel or megatron models will error out..")

        super().__init__(prefetch_batches=prefetch_batches, store_on_device=store_on_device)

    def _fetch_next_batch(self, iterator: Iterator) -> None:
        start_output = self.on_fetch_start()
        batch = [next(iterator) for _ in range(get_num_microbatches())]
        self.fetched += 1
        if not self.prefetch_batches and self._has_len:
            # when we don't prefetch but the dataloader is sized, we use the length for `done`
            dataloader = self.dataloader
            assert isinstance(dataloader, Sized)  # `_has_len` is True
            self.done = self.fetched >= len(dataloader)
        self.on_fetch_end(batch, start_output)


class CustomProgressBar(TQDMProgressBar):
    """
    Add CustomProgressBar to remove 's/it' and display progress per step instead of per microbatch
    for megatron models
    """

    def get_current_epoch_step(self, trainer):
        """
        Get the value of step within an epoch
        """
        return trainer.fit_loop.epoch_loop.automatic_optimization.optim_progress.optimizer.step.current.completed

    def init_train_tqdm(self):
        """
        Override bar_format to not have 's/it'
        """
        self.bar = super().init_train_tqdm()
        self.bar.bar_format = "{desc}: {percentage:3.0f}%|{bar}| {n_fmt}/{total_fmt} [{elapsed}<{remaining}{postfix}]"
        return self.bar

    def on_train_epoch_start(self, trainer, *_):
        # Use trainer.max_steps as the num_training_batches since len(dataloader) aka num_training_batches is returned as the total num of micro batches
        # instead of total num of global batches with this PR: https://github.com/NVIDIA/NeMo/pull/8426
        num_training_batches = trainer.max_steps
        self.train_progress_bar.reset(num_training_batches)
        self.train_progress_bar.initial = 0
        self.train_progress_bar.set_description(f"Epoch {trainer.current_epoch}")

    def on_train_batch_end(self, trainer, pl_module, *_, **__):
        """
        Override parent class on_train_batch_end to update progress bar per global batch instead of per microbatch
        """
        n = self.get_current_epoch_step(trainer)
        if self._should_update(n, self.train_progress_bar.total):
            _update_n(self.train_progress_bar, n)
            self.train_progress_bar.set_postfix(self.get_metrics(trainer, pl_module))<|MERGE_RESOLUTION|>--- conflicted
+++ resolved
@@ -412,16 +412,9 @@
             filepath = inject_model_parallel_rank(filepath)
             if self.is_global_zero or app_state.data_parallel_rank == 0:
                 self.checkpoint_io.save_checkpoint(checkpoint, filepath, storage_options=storage_options)
-<<<<<<< HEAD
         
         if self.save_last_n_optim_states >= 0:
             self._drop_optimizer_states(filepath)
-=======
-
-        drop_optim = True
-        if drop_optim:
-            self._remove_optimizer_states(filepath)
->>>>>>> 99b08aa5
 
     # PTL 2.2 supports non strict loading of the ckpt with the strict arg (https://github.com/Lightning-AI/pytorch-lightning/pull/19404)
     def load_model_state_dict(self, checkpoint: Mapping[str, Any], strict: bool = True) -> None:
@@ -597,15 +590,9 @@
             ]
 
         return checkpoint
-<<<<<<< HEAD
     
     def _drop_optimizer_states(self, filepath: Union[str, Path], storage_options: Optional[Any] = None):
         # Get list of saved checkpoints
-=======
-
-    def _remove_optimizer_states(self, filepath: Union[str, Path], storage_options=None):
-        save_last_n_optim_states = 2
->>>>>>> 99b08aa5
         checkpoint_dir = os.path.dirname(filepath)
         checkpoints = [
             d for d in os.listdir(checkpoint_dir) if os.path.isdir(os.path.join(checkpoint_dir, d)) and 'last' not in d
