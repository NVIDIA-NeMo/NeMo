# Copyright (c) 2021, NVIDIA CORPORATION.  All rights reserved.
#
# Licensed under the Apache License, Version 2.0 (the "License");
# you may not use this file except in compliance with the License.
# You may obtain a copy of the License at
#
#     http://www.apache.org/licenses/LICENSE-2.0
#
# Unless required by applicable law or agreed to in writing, software
# distributed under the License is distributed on an "AS IS" BASIS,
# WITHOUT WARRANTIES OR CONDITIONS OF ANY KIND, either express or implied.
# See the License for the specific language governing permissions and
# limitations under the License.

import functools
import itertools
import os
import re
import shutil
import tempfile
from collections import OrderedDict, defaultdict
from contextlib import contextmanager
from pathlib import Path
from typing import Any, Callable, Dict, Generator, Iterator, List, Literal, Mapping, Optional, Sized, Union

import pytorch_lightning as pl
import torch
from lightning_fabric.utilities.cloud_io import get_filesystem
from lightning_fabric.utilities.optimizer import _optimizer_to_device
from megatron.core.tensor_parallel.layers import param_is_not_tensor_parallel_duplicate
<<<<<<< HEAD
from megatron.core.transformer.transformer_layer import TransformerLayer as MCoreTransformerLayer
=======
>>>>>>> dbc8a6ee
from omegaconf import OmegaConf
from pytorch_lightning.callbacks.progress import TQDMProgressBar
from pytorch_lightning.callbacks.progress.tqdm_progress import _update_n
from pytorch_lightning.core.optimizer import LightningOptimizer
from pytorch_lightning.loops.fetchers import _DataFetcher
from pytorch_lightning.plugins import ClusterEnvironment
from pytorch_lightning.plugins.io.checkpoint_plugin import CheckpointIO
<<<<<<< HEAD
from pytorch_lightning.plugins.precision import MixedPrecisionPlugin
from pytorch_lightning.strategies import DDPStrategy, FSDPStrategy, Strategy
=======
from pytorch_lightning.plugins.precision import FSDPPrecision, MixedPrecisionPlugin
from pytorch_lightning.strategies import DDPStrategy, FSDPStrategy
>>>>>>> dbc8a6ee
from pytorch_lightning.trainer.states import TrainerFn
from pytorch_lightning.trainer.trainer import Trainer
from torch._C._distributed_c10d import ReduceOp
from torch.distributed.algorithms.ddp_comm_hooks.debugging_hooks import noop_hook
from torch.distributed.fsdp import BackwardPrefetch, FullStateDictConfig
from torch.distributed.fsdp import FullyShardedDataParallel as FSDP
<<<<<<< HEAD
from torch.distributed.fsdp import MixedPrecision, OptimStateKeyType, ShardingStrategy, StateDictType
from torch.distributed.fsdp.api import FullOptimStateDictConfig
=======
from torch.distributed.fsdp import (
    MixedPrecision,
    OptimStateKeyType,
    ShardedStateDictConfig,
    ShardingStrategy,
    StateDictType,
)
from torch.distributed.fsdp.api import FullOptimStateDictConfig, ShardedOptimStateDictConfig
>>>>>>> dbc8a6ee
from torch.distributed.fsdp.wrap import transformer_auto_wrap_policy
from torch.nn.parallel import DistributedDataParallel

from nemo.collections.nlp.modules.common.megatron.module import Float16Module
from nemo.collections.nlp.modules.common.megatron.transformer import AutocastTransformerLayer, ParallelTransformerLayer
from nemo.collections.nlp.parts import utils_funcs
from nemo.core.connectors.save_restore_connector import SaveRestoreConnector
from nemo.core.optim import MainParamsOptimizerWrapper
from nemo.core.optim.optimizers import init_optimizer_states
from nemo.utils import AppState, logging
from nemo.utils.get_rank import is_global_rank_zero
from nemo.utils.model_utils import ckpt_to_dir, inject_model_parallel_rank, uninject_model_parallel_rank
from nemo.collections.multimodal.modules.stable_diffusion.attention import BasicTransformerBlock

try:
    from apex.transformer.pipeline_parallel.utils import get_num_microbatches

    from nemo.core.optim.distributed_adam import MegatronDistributedFusedAdam

    HAVE_APEX = True

except (ImportError, ModuleNotFoundError):

    HAVE_APEX = False


try:
    import amp_C

    HAVE_AMP_C = True

except (ImportError, ModuleNotFoundError):

    HAVE_AMP_C = False

try:
    from megatron.core import dist_checkpointing, parallel_state
    from megatron.core.dist_checkpointing.dict_utils import dict_list_map_outplace
    from megatron.core.dist_checkpointing.optimizer import (
        get_param_id_to_sharded_param_map,
        make_sharded_optimizer_tensor,
        optim_state_to_sharding_state,
    )
    from megatron.core.transformer.module import Float16Module as MCoreFloat16Module
    from megatron.core.transformer.transformer_layer import TransformerLayer as MCoreTransformerLayer

    HAVE_MEGATRON_CORE = True

except (ImportError, ModuleNotFoundError):

    HAVE_MEGATRON_CORE = False

NEMO_MEGATRON_MODEL_PARALLEL_APPSTATE_OVERRIDE = "NEMO_MEGATRON_MODEL_PARALLEL_APPSTATE_OVERRIDE"

def init_model_parallel(nccl_communicator_config_path: str = None) -> None:
    """ Initializes Megatron-LM model parallel if using model parallelism.

    Args:
        nccl_communicator_config_path: Path to the yaml NCCL communication process group config file.
    """
    app_state = AppState()

    # we initialize megatron-lm model parallel and data parallel groups
    # after initializing DDP with PTL.
    if app_state.model_parallel_size is not None:
        # destroy groups in case they have already been created
        # this happens with multiple calls to trainer.test for example
        parallel_state.destroy_model_parallel()
        if torch.distributed.is_initialized():
            parallel_state.initialize_model_parallel(
                tensor_model_parallel_size=app_state.tensor_model_parallel_size,
                pipeline_model_parallel_size=app_state.pipeline_model_parallel_size,
                virtual_pipeline_model_parallel_size=app_state.virtual_pipeline_model_parallel_size,
                pipeline_model_parallel_split_rank=app_state.pipeline_model_parallel_split_rank,
            )

            # assert that fake tp and pp rank match after model parallel init
            assert app_state.tensor_model_parallel_rank == parallel_state.get_tensor_model_parallel_rank()
            assert app_state.pipeline_model_parallel_rank == parallel_state.get_pipeline_model_parallel_rank()

            app_state.tensor_model_parallel_group = parallel_state.get_tensor_model_parallel_group()
            app_state.data_parallel_group = parallel_state.get_data_parallel_group()
            app_state.data_parallel_rank = parallel_state.get_data_parallel_rank()
            app_state.data_parallel_size = parallel_state.get_data_parallel_world_size()
            app_state.pipeline_model_parallel_group = parallel_state.get_pipeline_model_parallel_group()

            # create MPI process group for UCX-based communication APIs
            if app_state.init_mpi_proc_group:
                torch.distributed.new_group(backend='mpi')


class ModelParallelCheckpointStrategy(Strategy):
    """ Define model-parallel checkpoint save and resume methods shared by multiple strategies. """

    def optimizer_sharded_state_dict(self):
        """
        Sharded state dictionary for an MainParamsOptimizerWrapper.
        Used to save and load the optimizer state when training with distributed_checkpoint.
        Returns:
            dict: The sharded state dictionary for the optimizer
        Raises:
            ValueError: If a parameter ID does not match any model sharded parameter.
        """

        optimizer = self.lightning_module.optimizers(use_pl_optimizer=False)  # MainParamsOptimizerWrapper

        model_sharded_state_dict = self.lightning_module.sharded_state_dict()

        # remove _extra_state
        model_sharded_state_dict = {
            key: value for key, value in model_sharded_state_dict.items() if not key.endswith('_extra_state')
        }

        if not isinstance(optimizer, MainParamsOptimizerWrapper):
            return optimizer.sharded_state_dict(model_sharded_state_dict)

        optimizer_state_dict = optimizer.state_dict()

        id_to_sharded_param_map = get_param_id_to_sharded_param_map(
            model_sharded_state_dict=model_sharded_state_dict,
            optim_params_iter=itertools.chain.from_iterable(g for g in optimizer.float16_groups),
        )

        # Convert fp32_from_fp16_params
        assert len(optimizer_state_dict['fp32_from_fp16_params']) == len(
            optimizer_state_dict['optimizer']['param_groups']
        )

        def get_safe(param_id):
            try:
                return id_to_sharded_param_map[param_id]
            except KeyError as e:
                raise ValueError(f'Param id {param_id} does not match any model sharded param') from e

        optimizer_state_dict['fp32_from_fp16_params'] = [
            [
                make_sharded_optimizer_tensor(get_safe(param_id), fp32_param, prefix=f'optimizer.state.fp32_param')
                for param_id, fp32_param in zip(state_group['params'], fp32_group)
            ]
            for fp32_group, state_group in zip(
                optimizer_state_dict['fp32_from_fp16_params'], optimizer_state_dict['optimizer']['param_groups']
            )
        ]

        # Convert state
        optim_state_to_sharding_state(optimizer_state_dict['optimizer'], id_to_sharded_param_map)

        return optimizer_state_dict

    def save_checkpoint(
        self, checkpoint: Dict[str, Any], filepath: Union[str, Path], storage_options: Optional[Any] = None
    ) -> None:
        app_state = AppState()
        """ PTL method which we override to accomodate distributed checkpoints and 
            the legacy model parallel checkpoints.

            When using megatron core, the distributed checkpointing library expects save functions to be
            called on every rank and internally does the rank checking.
        """
        # check if using distributed checkpointing
        if (
            hasattr(self.lightning_module, 'sharded_state_dict')
            and self.lightning_module.sharded_state_dict() is not None
        ):
            # converts the optimizer states to their sharded equivalents
            checkpoint['optimizer_states'] = [self.optimizer_sharded_state_dict()]

            # dist_checkpointing expects a directory so we will name the directory
            # using the path with the file extension removed
            checkpoint_dir = ckpt_to_dir(filepath)

            fs = get_filesystem(checkpoint_dir)
            if fs.isdir(checkpoint_dir) and dist_checkpointing.check_is_distributed_checkpoint(checkpoint_dir):
                logging.info(f'Distributed checkpoint at path {checkpoint_dir} already exists, skipping saving')
                return

            if is_global_rank_zero():
                fs.makedirs(checkpoint_dir, exist_ok=True)

            # remove device state_dict
            checkpoint['state_dict'] = OrderedDict([])

            dist_checkpointing.save(sharded_state_dict=checkpoint, checkpoint_dir=checkpoint_dir)
        else:
            # PTL override to accomodate model parallel checkpoints
            filepath = inject_model_parallel_rank(filepath)
            if self.is_global_zero or app_state.data_parallel_rank == 0:
                self.checkpoint_io.save_checkpoint(checkpoint, filepath, storage_options=storage_options)

    def load_model_state_dict(self, checkpoint: Mapping[str, Any]) -> None:
        # if using distributed checkpointing, the state dict logic is at the model level
        if (
            hasattr(self.lightning_module, 'sharded_state_dict')
            and self.lightning_module.sharded_state_dict() is not None
        ):
            return

        # legacy state dict logic, does not use megatron core
        else:

            # Release strict state dict matching when using Megatron AMP-O2 to skip matching
            # half-precision module wrapper module.
            # TODO: Refactor this to be more generic.
            model_key = None
            model_attr = None
            if hasattr(self.lightning_module, 'model'):
                model_key = 'model'
                model_attr = self.lightning_module.model
            elif hasattr(self.lightning_module, 'enc_dec_model'):
                model_key = 'enc_dec_model'
                model_attr = self.lightning_module.enc_dec_model
            if model_key is not None:
                if isinstance(model_attr, Float16Module) or isinstance(model_attr, MCoreFloat16Module):
                    new_state_dict = {}
                    for key in checkpoint['state_dict'].keys():
                        new_key = key.replace(f'{model_key}.', f'{model_key}.module.', 1)
                        new_state_dict[new_key] = checkpoint['state_dict'][key]
                    checkpoint['state_dict'] = new_state_dict

            self.lightning_module.load_state_dict(checkpoint["state_dict"])

    def _fix_tensors_device(self, ckpt: Dict) -> Dict:
        """ Ensure checkpoint tensors are on the correct device."""
        assert torch.cuda.is_initialized(), (torch.cuda.is_available(), torch.cuda.is_initialized())
        cur_dev = torch.device("cuda", index=torch.cuda.current_device())

        def _fix_device(t):
            if isinstance(t, torch.Tensor) and t.is_cuda and t.device != cur_dev:
                t = t.to(cur_dev)
            return t

        return dict_list_map_outplace(_fix_device, ckpt)

    def load_checkpoint(self, checkpoint_path: Union[str, Path]) -> Dict[str, Any]:
        """ PTL method which we override to integrate distributed checkpoints for model parallel models.
            In order to load distributed checkpoints we need to provide the sharded_state_dict to
            the distributed load function. We get the sharded_state_dict from self.lightning_module
            which makes it convenient to have the loading logic happen at the strategy level.
        """

        fs = get_filesystem(checkpoint_path)

        # Check if using distributed checkpointing
        if (
            hasattr(self.lightning_module, 'sharded_state_dict')
            and self.lightning_module.sharded_state_dict() is not None
        ):

            # Distributed checkpoints must be directories.
            if not fs.isdir(checkpoint_path):
                raise ValueError(f'Distributed checkpoints should be a directory. Found: {checkpoint_path}.')

            sharded_state_dict = self.lightning_module.sharded_state_dict()

            checkpoint = {}

            # after dist_checkpointing.load, sharded tensors will be replaced with tensors
            checkpoint['state_dict'] = sharded_state_dict
            checkpoint['optimizer_states'] = [self.optimizer_sharded_state_dict()]

            checkpoint = dist_checkpointing.load(sharded_state_dict=checkpoint, checkpoint_dir=checkpoint_path)

            checkpoint = self._fix_tensors_device(checkpoint)

            return checkpoint

        # Legacy model parallel checkpointing logic, does not use megatron core
        else:
            # Try to read the checkpoint at `path`. If not exist, do not restore checkpoint.
            checkpoint_path = inject_model_parallel_rank(checkpoint_path)
            if not fs.exists(checkpoint_path):
                raise FileNotFoundError(f"Checkpoint at {checkpoint_path} not found. Aborting training.")
            torch.cuda.empty_cache()
            return self.checkpoint_io.load_checkpoint(checkpoint_path)

    def remove_checkpoint(self, filepath: Union[str, Path]) -> None:
        # check if filepath is a distributed checkpoint
        if (
            hasattr(self.lightning_module, 'sharded_state_dict')
            and self.lightning_module.sharded_state_dict() is not None
        ):
            if self.is_global_zero:
                shutil.rmtree(ckpt_to_dir(filepath))

        # legacy checkpoint logic, does not use megatron core
        else:
            app_state = AppState()
            # PTL override to accomodate model parallel checkpoints
            filepath = inject_model_parallel_rank(filepath)
            if self.is_global_zero or app_state.data_parallel_rank == 0:
                logging.info(f'Removing checkpoint: {filepath}')
                self.checkpoint_io.remove_checkpoint(filepath)

def init_model_parallel(sharp: bool, nccl_communicator_config_path: str = None) -> None:
    """ Initializes Megatron-LM model parallel if using model parallelism.

    Args:
        sharp: Apply SHARP to NCCL data-parallel communication.
        nccl_communicator_config_path: Path to the yaml NCCL communication process group config file.
    """
    app_state = AppState()

    # we initialize megatron-lm model parallel and data parallel groups
    # after initializing DDP with PTL.
    if app_state.model_parallel_size is not None:
        # destroy groups in case they have already been created
        # this happens with multiple calls to trainer.test for example
        parallel_state.destroy_model_parallel()
        if torch.distributed.is_initialized():
            parallel_state.initialize_model_parallel(
                tensor_model_parallel_size=app_state.tensor_model_parallel_size,
                pipeline_model_parallel_size=app_state.pipeline_model_parallel_size,
                virtual_pipeline_model_parallel_size=app_state.virtual_pipeline_model_parallel_size,
                pipeline_model_parallel_split_rank=app_state.pipeline_model_parallel_split_rank,
                context_parallel_size=app_state.context_parallel_size,
                nccl_communicator_config_path=nccl_communicator_config_path,
                use_sharp=sharp,
                expert_model_parallel_size=app_state.expert_model_parallel_size,
            )

            # assert that fake tp and pp rank match after model parallel init
            assert app_state.tensor_model_parallel_rank == parallel_state.get_tensor_model_parallel_rank()
            assert app_state.pipeline_model_parallel_rank == parallel_state.get_pipeline_model_parallel_rank()

            app_state.tensor_model_parallel_group = parallel_state.get_tensor_model_parallel_group()
            app_state.data_parallel_group = parallel_state.get_data_parallel_group()
            app_state.data_parallel_rank = parallel_state.get_data_parallel_rank()
            app_state.data_parallel_size = parallel_state.get_data_parallel_world_size()
            app_state.pipeline_model_parallel_group = parallel_state.get_pipeline_model_parallel_group()

            # create MPI process group for UCX-based communication APIs
            if app_state.init_mpi_proc_group:
                torch.distributed.new_group(backend='mpi')


class NLPDDPStrategy(DDPStrategy):
    """ DDP plugin for Pytorch Lightning. Needed to customize DDP for model parallel models.

    Args:
        no_ddp_communication_hook: Disable DDP communication hook when using AMP-O2
        with FP32 gradient accumulation.
        nccl_communicator_config_path: Path to the yaml file with NCCL communicator options
<<<<<<< HEAD
=======
        sharp: Apply SHARP to NCCL data-parallel communication.
>>>>>>> dbc8a6ee
    """

    def __init__(
        self,
        parallel_devices: Optional[List[torch.device]] = None,
        cluster_environment: ClusterEnvironment = None,
        checkpoint_io: Optional[CheckpointIO] = None,
        no_ddp_communication_hook: bool = False,
        nccl_communicator_config_path: Optional[str] = None,
<<<<<<< HEAD
=======
        sharp: bool = False,
        torch_dist_ckpt: bool = False,
>>>>>>> dbc8a6ee
        **kwargs: Union[Any, Dict[str, Any]],
    ) -> None:
        if not HAVE_APEX:
            raise ImportError(
                "Apex was not found. Please see the NeMo README for installation instructions: https://github.com/NVIDIA/NeMo#megatron-gpt."
            )

        if not HAVE_MEGATRON_CORE:
            raise ImportError(
                "megatron-core was not found. Please see the NeMo README for installation instructions: https://github.com/NVIDIA/NeMo#megatron-gpt."
            )
        super().__init__(parallel_devices, cluster_environment, checkpoint_io, **kwargs)

        self.no_ddp_communication_hook = no_ddp_communication_hook
        self.nccl_communicator_config_path = nccl_communicator_config_path
<<<<<<< HEAD
=======
        self.sharp = sharp
        self.torch_dist_ckpt = torch_dist_ckpt
>>>>>>> dbc8a6ee

    def setup(self, trainer: "pl.Trainer") -> None:
        """
        Override setup() of DDPStrategy to avoid _sync_module_states(self.model) during eval as it can cause PP > 1 to hang
        due to assumption in DDPStrategy class that the same model is replicated across GPUs
        """
        trainer_fn = trainer.state.fn
        if trainer_fn == TrainerFn.FITTING:
            super().setup(trainer)
        else:
            assert self.accelerator is not None
            self.accelerator.setup(trainer)

            # move the model to the correct device
            self.model_to_device()
            self.setup_precision_plugin()
            assert self.model is not None

    def setup_distributed(self, global_rank: int = None, world_size: int = None) -> None:
        # call PTL init ddp
        super().setup_distributed()

        # init model parallel if needed
        if not parallel_state.model_parallel_is_initialized():
            app_state = AppState()

            if app_state.model_parallel_size is not None:
<<<<<<< HEAD
                init_model_parallel(self.nccl_communicator_config_path)
=======
                init_model_parallel(self.sharp, self.nccl_communicator_config_path)
>>>>>>> dbc8a6ee

    def configure_ddp(self):
        """ Override LightningModule ddp if using model parallel.
            Sets find_unused_parameters to False to use activation-checkpoint-recomputation.
        """

        if (hasattr(self.model, 'megatron_amp_O2') and self.model.megatron_amp_O2) or (
            hasattr(self.model, 'with_distributed_adam') and self.model.with_distributed_adam
        ):
            # do not use DDP if using megatron amp O2 or distributed optimizer
            self._model = self.model
        else:
            app_state = AppState()

            if app_state.model_parallel_size is not None:

                logging.info(f"Configuring DDP for model parallelism.")

                # With model parallelism, multiple GPUs form a large "logical GPU"
                # this means that data parallel groups span multiple GPUs
                # and are non-trivial
                # TODO: for megatron-lm self.model is a list
                # Removing self.pre_configure_ddp() as DDP's 'find_unused_parameters' now defaults
                # to False in PTL 2.0 and hence pre_configure_ddp() is removed in ddp.py
                # self.pre_configure_ddp()
                # device_ids = self.determine_ddp_device_ids()
                self._model = DistributedDataParallel(
                    self.model,
                    process_group=parallel_state.get_data_parallel_group(with_context_parallel=True),
                    **self._ddp_kwargs,
                )

                if self.no_ddp_communication_hook:
                    # When using custom gradient accumulation and allreduce, disable
                    # DDP communication hook that works on the gradient bucket.
                    # Instead, use the custom gradient function and communication hook,
                    # which is defined in the master optimizer wrapper.
                    self._model.require_backward_grad_sync = False
                    self._model.register_comm_hook(None, noop_hook)

            else:
                super().configure_ddp()

    def optimizer_sharded_state_dict(self):
        """
        Sharded state dictionary for an MainParamsOptimizerWrapper.
        Used to save and load the optimizer state when training with distributed_checkpoint.
        Returns:
            dict: The sharded state dictionary for the optimizer
        Raises:
            ValueError: If a parameter ID does not match any model sharded parameter.
        """

        optimizer = self.lightning_module.optimizers(use_pl_optimizer=False)

        model_sharded_state_dict = self.lightning_module.sharded_state_dict()

        # remove _extra_state
        model_sharded_state_dict = {
            key: value for key, value in model_sharded_state_dict.items() if not key.endswith('_extra_state')
        }

        if isinstance(optimizer, MegatronDistributedFusedAdam):
            return optimizer.sharded_state_dict(model_sharded_state_dict)
        elif not isinstance(optimizer, MainParamsOptimizerWrapper):
            # Regular optimizer, e.g. Adam or FusedAdam
            init_optimizer_states(optimizer)
            optimizer_state_dict = optimizer.state_dict()
            id_to_sharded_param_map = get_param_id_to_sharded_param_map(
                model_sharded_state_dict=model_sharded_state_dict,
                optim_params_iter=itertools.chain.from_iterable(g['params'] for g in optimizer.param_groups),
            )
            optim_state_to_sharding_state(optimizer_state_dict, id_to_sharded_param_map)
            return optimizer_state_dict

        # MainParamsOptimizerWrapper
        init_optimizer_states(optimizer.optimizer)

        optimizer_state_dict = optimizer.state_dict()

        id_to_sharded_param_map = get_param_id_to_sharded_param_map(
            model_sharded_state_dict=model_sharded_state_dict,
            optim_params_iter=itertools.chain.from_iterable(g for g in optimizer.float16_groups),
        )

        # Convert fp32_from_fp16_params
        assert len(optimizer_state_dict['fp32_from_fp16_params']) == len(
            optimizer_state_dict['optimizer']['param_groups']
        )

        def get_safe(param_id):
            try:
                return id_to_sharded_param_map[param_id]
            except KeyError as e:
                raise ValueError(f'Param id {param_id} does not match any model sharded param') from e

        optimizer_state_dict['fp32_from_fp16_params'] = [
            [
                make_sharded_optimizer_tensor(get_safe(param_id), fp32_param, prefix=f'optimizer.state.fp32_param')
                for param_id, fp32_param in zip(state_group['params'], fp32_group)
            ]
            for fp32_group, state_group in zip(
                optimizer_state_dict['fp32_from_fp16_params'], optimizer_state_dict['optimizer']['param_groups']
            )
        ]

        # Convert state
        optim_state_to_sharding_state(optimizer_state_dict['optimizer'], id_to_sharded_param_map)

        return optimizer_state_dict

    def save_checkpoint(
        self, checkpoint: Dict[str, Any], filepath: Union[str, Path], storage_options: Optional[Any] = None
    ) -> None:
        app_state = AppState()
        """ PTL method which we override to accomodate distributed checkpoints and 
            the legacy model parallel checkpoints.

            When using megatron core, the distributed checkpointing library expects save functions to be
            called on every rank and internally does the rank checking.
        """
        # check if using distributed checkpointing
        if (
            hasattr(self.lightning_module, 'sharded_state_dict')
            and self.lightning_module.sharded_state_dict() is not None
        ):
            # converts the optimizer states to their sharded equivalents
            checkpoint['optimizer_states'] = [self.optimizer_sharded_state_dict()]

            # dist_checkpointing expects a directory so we will name the directory
            # using the path with the file extension removed
            checkpoint_dir = ckpt_to_dir(filepath)

            fs = get_filesystem(checkpoint_dir)
            if fs.isdir(checkpoint_dir) and dist_checkpointing.check_is_distributed_checkpoint(checkpoint_dir):
                logging.info(f'Distributed checkpoint at path {checkpoint_dir} already exists, skipping saving')
                return

            if is_global_rank_zero():
                fs.makedirs(checkpoint_dir, exist_ok=True)

            # remove device state_dict
            checkpoint['state_dict'] = OrderedDict([])

            sharded_strategy = ('torch_dist', 1) if self.torch_dist_ckpt else ('zarr', 1)
            dist_checkpointing.save(
                sharded_state_dict=checkpoint, checkpoint_dir=checkpoint_dir, sharded_strategy=sharded_strategy
            )
        else:
            # PTL override to accomodate model parallel checkpoints
            filepath = inject_model_parallel_rank(filepath)
            if self.is_global_zero or app_state.data_parallel_rank == 0:
                self.checkpoint_io.save_checkpoint(checkpoint, filepath, storage_options=storage_options)

    # PTL 2.2 supports non strict loading of the ckpt with the strict arg (https://github.com/Lightning-AI/pytorch-lightning/pull/19404)
    def load_model_state_dict(self, checkpoint: Mapping[str, Any], strict: bool = True) -> None:
        # if using distributed checkpointing, the state dict logic is at the model level
        if (
            hasattr(self.lightning_module, 'sharded_state_dict')
            and self.lightning_module.sharded_state_dict() is not None
        ):
            return

        # legacy state dict logic, does not use megatron core
        else:

            # Release strict state dict matching when using Megatron AMP-O2 to skip matching
            # half-precision module wrapper module.
            # TODO: Refactor this to be more generic.
            model_key = None
            model_attr = None
            if hasattr(self.lightning_module, 'model'):
                model_key = 'model'
                model_attr = self.lightning_module.model
            elif hasattr(self.lightning_module, 'enc_dec_model'):
                model_key = 'enc_dec_model'
                model_attr = self.lightning_module.enc_dec_model
            if model_key is not None:
                if isinstance(model_attr, Float16Module) or isinstance(model_attr, MCoreFloat16Module):
                    new_state_dict = {}
                    for key in checkpoint['state_dict'].keys():
                        new_key = key.replace(f'{model_key}.', f'{model_key}.module.', 1)
                        new_state_dict[new_key] = checkpoint['state_dict'][key]
                    checkpoint['state_dict'] = new_state_dict

            self.lightning_module.load_state_dict(checkpoint["state_dict"], strict=strict)

    def _fix_tensors_device(self, ckpt: Dict) -> Dict:
        """ Ensure checkpoint tensors are on the correct device."""
        assert torch.cuda.is_initialized(), (torch.cuda.is_available(), torch.cuda.is_initialized())
        cur_dev = torch.device("cuda", index=torch.cuda.current_device())

        def _fix_device(t):
            if isinstance(t, torch.Tensor) and t.is_cuda and t.device != cur_dev:
                t = t.to(cur_dev)
            return t

        return dict_list_map_outplace(_fix_device, ckpt)

    def load_checkpoint(self, checkpoint_path: Union[str, Path]) -> Dict[str, Any]:
        """ PTL method which we override to integrate distributed checkpoints for model parallel models.
            In order to load distributed checkpoints we need to provide the sharded_state_dict to
            the distributed load function. We get the sharded_state_dict from self.lightning_module
            which makes it convenient to have the loading logic happen at the strategy level.
        """

        fs = get_filesystem(checkpoint_path)

        # Check if using distributed checkpointing
        if (
            hasattr(self.lightning_module, 'sharded_state_dict')
            and self.lightning_module.sharded_state_dict() is not None
        ):

            # Distributed checkpoints must be directories.
            if not fs.isdir(checkpoint_path):
                raise ValueError(f'Distributed checkpoints should be a directory. Found: {checkpoint_path}.')

            sharded_state_dict = self.lightning_module.sharded_state_dict()

            checkpoint = {}

            # after dist_checkpointing.load, sharded tensors will be replaced with tensors
            checkpoint['state_dict'] = sharded_state_dict
            checkpoint['optimizer_states'] = [self.optimizer_sharded_state_dict()]

            checkpoint = dist_checkpointing.load(sharded_state_dict=checkpoint, checkpoint_dir=checkpoint_path)

            checkpoint = self._fix_tensors_device(checkpoint)

            return checkpoint

        # Legacy model parallel checkpointing logic, does not use megatron core
        else:
            # Try to read the checkpoint at `path`. If not exist, do not restore checkpoint.
            checkpoint_path = inject_model_parallel_rank(checkpoint_path)
            if not fs.exists(checkpoint_path):
                raise FileNotFoundError(f"Checkpoint at {checkpoint_path} not found. Aborting training.")
            torch.cuda.empty_cache()
            return self.checkpoint_io.load_checkpoint(checkpoint_path)

    def remove_checkpoint(self, filepath: Union[str, Path]) -> None:
        # check if filepath is a distributed checkpoint
        if (
            hasattr(self.lightning_module, 'sharded_state_dict')
            and self.lightning_module.sharded_state_dict() is not None
        ):
            if self.is_global_zero:
                shutil.rmtree(ckpt_to_dir(filepath), ignore_errors=True)

        # legacy checkpoint logic, does not use megatron core
        else:
            app_state = AppState()
            # PTL override to accomodate model parallel checkpoints
            filepath = inject_model_parallel_rank(filepath)
            if self.is_global_zero or app_state.data_parallel_rank == 0:
                logging.info(f'Removing checkpoint: {filepath}')
                self.checkpoint_io.remove_checkpoint(filepath)


def _get_sharded_state_dict_context(module: torch.nn.Module, rank0_only: bool = False) -> Generator[None, None, None]:
    state_dict_config = ShardedStateDictConfig(offload_to_cpu=True)
    optim_state_dict_config = ShardedOptimStateDictConfig(offload_to_cpu=True)
    state_dict_type_context = FSDP.state_dict_type(
        module=module,
        state_dict_type=StateDictType.SHARDED_STATE_DICT,
        state_dict_config=state_dict_config,
        optim_state_dict_config=optim_state_dict_config,
    )
    return state_dict_type_context


def _get_full_state_dict_context(module: torch.nn.Module, rank0_only: bool = False) -> Generator[None, None, None]:
    # Store checkpoint at rank0 only when using DP=1 and non-shrded checkpoint.
    # When TP > 1, all data-parallel rank0 should generate and save checkpoints.
    optim_state_dict_config = FullOptimStateDictConfig(offload_to_cpu=True, rank0_only=rank0_only)
    state_dict_config = FullStateDictConfig(offload_to_cpu=True, rank0_only=rank0_only)
    state_dict_type_context = FSDP.state_dict_type(
        module=module,
        state_dict_type=StateDictType.FULL_STATE_DICT,
        state_dict_config=state_dict_config,
        optim_state_dict_config=optim_state_dict_config,
    )
    return state_dict_type_context

class NLPDDPStrategy(ModelParallelCheckpointStrategy, DDPStrategy):
    """ DDP plugin for Pytorch Lightning. Needed to customize DDP for model parallel models.

    Args:
        no_ddp_communication_hook: Disable DDP communication hook when using AMP-O2
        with FP32 gradient accumulation.
    """

    def __init__(
        self,
        parallel_devices: Optional[List[torch.device]] = None,
        cluster_environment: ClusterEnvironment = None,
        checkpoint_io: Optional[CheckpointIO] = None,
        no_ddp_communication_hook: bool = False,
        **kwargs: Union[Any, Dict[str, Any]],
    ) -> None:
        if not HAVE_APEX:
            raise ImportError(
                "Apex was not found. Please see the NeMo README for installation instructions: https://github.com/NVIDIA/NeMo#megatron-gpt."
            )

        if not HAVE_MEGATRON_CORE:
            raise ImportError(
                "megatron-core was not found. Please see the NeMo README for installation instructions: https://github.com/NVIDIA/NeMo#megatron-gpt."
            )
        DDPStrategy.__init__(self, parallel_devices, cluster_environment, checkpoint_io, **kwargs)

        self.no_ddp_communication_hook = no_ddp_communication_hook

    def setup(self, trainer: "pl.Trainer") -> None:
        """
        Override setup() of DDPStrategy to avoid _sync_module_states(self.model) during eval as it can cause PP > 1 to hang
        due to assumption in DDPStrategy class that the same model is replicated across GPUs
        """
        trainer_fn = trainer.state.fn
        if trainer_fn == TrainerFn.FITTING:
            super().setup(trainer)
        else:
            assert self.accelerator is not None
            self.accelerator.setup(trainer)

            # move the model to the correct device
            self.model_to_device()
            self.setup_precision_plugin()
            assert self.model is not None

    def setup_distributed(self, global_rank: int = None, world_size: int = None) -> None:
        # call PTL init ddp
        super().setup_distributed()

        # init model parallel if needed
        if not parallel_state.model_parallel_is_initialized():
            app_state = AppState()

            if app_state.model_parallel_size is not None:
                init_model_parallel()

    def configure_ddp(self):
        """ Override LightningModule ddp if using model parallel.
            Sets find_unused_parameters to False to use activation-checkpoint-recomputation.
        """

        if (hasattr(self.model, 'megatron_amp_o2') and self.model.megatron_amp_o2) or (
            hasattr(self.model, 'with_distributed_adam') and self.model.with_distributed_adam
        ):
            # do not use DDP if using megatron amp O2 or distributed optimizer
            self._model = _LightningModuleWrapperBase(self.model)
        else:
            app_state = AppState()

            if app_state.model_parallel_size is not None:

                logging.info(f"Configuring DDP for model parallelism.")

                # With model parallelism, multiple GPUs form a large "logical GPU"
                # this means that data parallel groups span multiple GPUs
                # and are non-trivial
                # TODO: for megatron-lm self.model is a list
                # Removing self.pre_configure_ddp() as DDP's 'find_unused_parameters' now defaults
                # to False in PTL 2.0 and hence pre_configure_ddp() is removed in ddp.py
                # self.pre_configure_ddp()
                # device_ids = self.determine_ddp_device_ids()
                self._model = DistributedDataParallel(
                    _LightningModuleWrapperBase(self.model),
                    process_group=parallel_state.get_data_parallel_group(),
                    **self._ddp_kwargs,
                )

                if self.no_ddp_communication_hook:
                    # When using custom gradient accumulation and allreduce, disable
                    # DDP communication hook that works on the gradient bucket.
                    # Instead, use the custom gradient function and communication hook,
                    # which is defined in the master optimizer wrapper.
                    self._model.require_backward_grad_sync = False
                    self._model.register_comm_hook(None, noop_hook)

            else:
                super().configure_ddp()

    @property
    def distributed_sampler_kwargs(self):
        app_state = AppState()
        if app_state.model_parallel_size is not None:
            # When using model parallel, data parallel groups are non-trivial and they
            # correspond to the logical GPUs. This means that the GPUs that form a
            # single logical GPU all need to get the same batch of data.
            distributed_sampler_kwargs = dict(
                num_replicas=app_state.data_parallel_size, rank=app_state.data_parallel_rank
            )
            return distributed_sampler_kwargs

        else:
            return super(NLPDDPStrategy, self).distributed_sampler_kwargs

    @property
    def restore_checkpoint_after_setup(self) -> bool:
        """ This needs to be True for distributed checkpointing because
            we require the model to have configured the optimizer before
            deserializing the checkpoint.
        """
        return True


class NLPDDPStrategyNotebook(NLPDDPStrategy):
    """ Version of NLPDDPStrategy to be used in a Jupyter Notebook
    A large portion of Megatron code has DDP dependency, so it has been necessary to use NLPDDPStrategy even for
    single-GPU training (e.g. in a Jupyter notebook)
    A PTL 2.0 changes has prevented DDPStrategy to be used in a notebook.
    This version of NLPDDPStrategy enables megatron training in a notebook in PTL 2.0.
    """

    def _configure_launcher(self):
        self._launcher = None


<<<<<<< HEAD
=======
def _get_sharded_state_dict_context(module: torch.nn.Module, rank0_only: bool = False) -> Generator[None, None, None]:
    state_dict_config = ShardedStateDictConfig(offload_to_cpu=True)
    optim_state_dict_config = ShardedOptimStateDictConfig(offload_to_cpu=True)
    state_dict_type_context = FSDP.state_dict_type(
        module=module,
        state_dict_type=StateDictType.SHARDED_STATE_DICT,
        state_dict_config=state_dict_config,
        optim_state_dict_config=optim_state_dict_config,
    )
    return state_dict_type_context


def _get_full_state_dict_context(module: torch.nn.Module, rank0_only: bool = False) -> Generator[None, None, None]:
    # Store checkpoint at rank0 only when using DP=1 and non-shrded checkpoint.
    # When TP > 1, all data-parallel rank0 should generate and save checkpoints.
    optim_state_dict_config = FullOptimStateDictConfig(offload_to_cpu=True, rank0_only=rank0_only)
    state_dict_config = FullStateDictConfig(offload_to_cpu=True, rank0_only=rank0_only)
    state_dict_type_context = FSDP.state_dict_type(
        module=module,
        state_dict_type=StateDictType.FULL_STATE_DICT,
        state_dict_config=state_dict_config,
        optim_state_dict_config=optim_state_dict_config,
    )
    return state_dict_type_context


>>>>>>> dbc8a6ee
class NLPFSDPStrategy(FSDPStrategy):
    """ FSDP plugin for Pytorch Lightning with the support for tensor-parallelism.

    Args:
        sharding_strategy: FSDP parameter sharding strategy.
        grad_reduce_dtype: Data type for FSDP gradient shard ReduceScatter.
        sharded_checkpoint: Store/load FSDP-sharded checkpoints.
        precision: Precision recipe to be used with FSDP.
    """

    def __init__(
        self,
        sharding_strategy: str = 'full',
        grad_reduce_dtype: Union[int, str] = None,
        sharded_checkpoint: bool = False,
        precision: Union[int, str] = 'bf16-mixed',
        nccl_communicator_config_path: Optional[str] = None,
        sharp: bool = False,
<<<<<<< HEAD
        set_buffer_dtype: Union[int, str] = None,
=======
>>>>>>> dbc8a6ee
        **kwargs: Union[Any, Dict[str, Any]],
    ) -> None:
        if not HAVE_APEX:
            raise ImportError(
                "Apex was not found. Please see the NeMo README for installation instructions: https://github.com/NVIDIA/NeMo#megatron-gpt."
            )

        if not HAVE_MEGATRON_CORE:
            raise ImportError(
                "megatron-core was not found. Please see the NeMo README for installation instructions: https://github.com/NVIDIA/NeMo#megatron-gpt."
            )
<<<<<<< HEAD
        # Set the mixed precision recipe
        kwargs['mixed_precision'] = self._set_mixed_precision_recipe(precision, grad_reduce_dtype, set_buffer_dtype)
=======

        # Set the mixed precision recipe
        kwargs['mixed_precision'] = self._set_mixed_precision_recipe(precision, grad_reduce_dtype)
>>>>>>> dbc8a6ee
        # Use the default FSDP backward-prefetch policy for proper communication overlap.
        kwargs['backward_prefetch'] = BackwardPrefetch.BACKWARD_PRE

        # Set FSDP wrapping policy: use Transformer layer module as the FSDP sharding granularity.
        self.fsdp_wrap_module = {
            MCoreTransformerLayer,
            AutocastTransformerLayer,
            ParallelTransformerLayer,
<<<<<<< HEAD
            BasicTransformerBlock,
=======
>>>>>>> dbc8a6ee
        }
        kwargs['auto_wrap_policy'] = functools.partial(
            transformer_auto_wrap_policy, transformer_layer_cls=self.fsdp_wrap_module
        )

        # Set FSDP sharding strategy.
        fsdp_sharding_strategy = {
            'full': ShardingStrategy.FULL_SHARD,
            'hybrid': ShardingStrategy.HYBRID_SHARD,
            'grad': ShardingStrategy.SHARD_GRAD_OP,
        }
        assert sharding_strategy in list(fsdp_sharding_strategy.keys()), "Not a supported sharding strategy."
        assert sharding_strategy != 'hybrid', "Hybrid sharding is currrently not supported."
        kwargs['sharding_strategy'] = fsdp_sharding_strategy[sharding_strategy]

        # Set FSDP state dict configs
        self.sharded_checkpoint = sharded_checkpoint
        self.state_dict_context = (
            _get_sharded_state_dict_context if sharded_checkpoint else _get_full_state_dict_context
        )

        self.nccl_communicator_config_path = nccl_communicator_config_path
        self.sharp = sharp
<<<<<<< HEAD
        super().__init__(**kwargs)

    def _set_mixed_precision_recipe(
        self,
        precision: Union[int, str],
        grad_reduce_dtype: Union[int, str],
        set_buffer_dtype: Union[int, str] = None
=======
        self.sharding_strategy = sharding_strategy
        super().__init__(**kwargs)

    def _set_mixed_precision_recipe(
        self, precision: Union[int, str], grad_reduce_dtype: Union[int, str]
>>>>>>> dbc8a6ee
    ) -> MixedPrecision:
        """
        Set FSDP mixed precision recipe.
        `param_dtype` sets the data type for computation in forward and backpropagation, and the parameter
        data type for optimizer execution is maintained in the full precision.
        `buffer_dtype` is only valid when a module has buffers by `register_buffer` method, which is not
        shared by FSDP.
        `reduce_dtype` sets gradient reduction data type.
        """
        if precision in ["16-true", "16-mixed", 16]:
            param_dtype = reduce_dtype = buffer_dtype = torch.float16
        elif precision in ["bf16-true", "bf16-mixed", "bf16"]:
            param_dtype = reduce_dtype = buffer_dtype = torch.bfloat16
        elif precision == 32:
            param_dtype = reduce_dtype = buffer_dtype = torch.float
        else:
            raise ValueError(f"Was unable to infer precision type, received {precision!r}.")
<<<<<<< HEAD
        if set_buffer_dtype is not None:
            buffer_dtype = utils_funcs.torch_dtype_from_precision(buffer_dtype, None)
        # Over-write gradient reduction dtype to support bf16 computation with fp32 grad reduction
        if grad_reduce_dtype is not None:
            reduce_dtype = utils_funcs.torch_dtype_from_precision(grad_reduce_dtype, None)
        logging.info(f'Set up FSDP with param_dtype:{param_dtype}, reduce_dtype:{reduce_dtype}, buffer_dtype:{buffer_dtype}')
=======
        # Over-write gradient reduction dtype to support bf16 computation with fp32 grad reduction
        if grad_reduce_dtype is not None:
            reduce_dtype = utils_funcs.torch_dtype_from_precision(grad_reduce_dtype, None)
>>>>>>> dbc8a6ee
        return MixedPrecision(param_dtype=param_dtype, reduce_dtype=reduce_dtype, buffer_dtype=buffer_dtype,)

    def setup_environment(self) -> None:
        """
        Overriding to set parallel states.
        """
        super().setup_environment()

        # init model parallel if needed
        if not parallel_state.model_parallel_is_initialized():
            app_state = AppState()
            assert app_state.pipeline_model_parallel_size == 1, "FSDP does not support pipeline parallelism"
<<<<<<< HEAD
            if self.kwargs['sharding_strategy'] == ShardingStrategy.HYBRID_SHARD:
                assert (
                    app_state.tensor_model_parallel_size == 1
                ), "FSDP hybrid sharding cannot be used when tensor_model_parallel_size > 1."
            init_model_parallel(self.nccl_communicator_config_path)
=======
            if self.sharding_strategy == ShardingStrategy.HYBRID_SHARD:
                assert (
                    app_state.tensor_model_parallel_size == 1
                ), "FSDP hybrid sharding cannot be used when tensor_model_parallel_size > 1."
            init_model_parallel(self.sharp, self.nccl_communicator_config_path)
>>>>>>> dbc8a6ee
            # Set the FSDP process group as DP process group
            self._process_group = parallel_state.get_data_parallel_group()

        # Set the params to omit from sharding.
        self.kwargs["ignored_states"] = []
        if parallel_state.get_tensor_model_parallel_world_size() > 1:
            for p in self.model.parameters():
                # Ignore sequence-parallel params to facilitate TP domain gradient reduction.
                if getattr(p, "sequence_parallel", False):
                    self.kwargs["ignored_states"].append(p)
                else:
                    # Ignore params with TP-duplicate to facilitate gradient norm calculation.
                    is_not_tp_duplicate = torch.tensor(
                        int(param_is_not_tensor_parallel_duplicate(p)),
                        dtype=torch.int8,
                        device=torch.cuda.current_device(),
                    )
                    torch.distributed.all_reduce(
                        is_not_tp_duplicate, op=ReduceOp.MIN, group=parallel_state.get_tensor_model_parallel_group()
                    )
                    if is_not_tp_duplicate == 0:
                        self.kwargs["ignored_states"].append(p)

    def lightning_module_state_dict(self) -> Dict[str, Any]:
        """
        Store the model state dict in one of full or sharded format.
        """
        assert self.lightning_module is not None
        # Store checkpoint at rank0 only when using DP=1 and non-shrded checkpoint.
        rank0_only = (
            True
            if (not self.sharded_checkpoint and parallel_state.get_tensor_model_parallel_world_size() == 1)
            else False
        )
        with self.state_dict_context(self.model, rank0_only=rank0_only):
            state_dict = self.lightning_module.state_dict()
        return state_dict

    def optimizer_state(self, optimizer: torch.optim.Optimizer) -> Dict[str, torch.Tensor]:
        """
        Store the full optimizer state dict in one of full or sharded format.
        """
        if isinstance(optimizer, LightningOptimizer):
            optimizer = optimizer._optimizer
        with self.state_dict_context(self.model):
            optim_state_dict = FSDP.optim_state_dict(self.model, optimizer)
        return optim_state_dict

<<<<<<< HEAD
    def load_model_state_dict(self, checkpoint: Mapping[str, Any]) -> None:
=======
    def load_model_state_dict(self, checkpoint: Mapping[str, Any], strict=None) -> None:
>>>>>>> dbc8a6ee
        # Release strict state dict matching when using Megatron AMP-O2 to skip matching
        # half-precision module wrapper module.
        # TODO: Refactor this to be more generic.
        model_key = None
        model_attr = None
        if hasattr(self.lightning_module, 'model'):
            model_key = 'model'
            model_attr = self.lightning_module.model
        elif hasattr(self.lightning_module, 'enc_dec_model'):
            model_key = 'enc_dec_model'
            model_attr = self.lightning_module.enc_dec_model
        if model_key is not None:
            if isinstance(model_attr, Float16Module) or isinstance(model_attr, MCoreFloat16Module):
                new_state_dict = {}
                for key in checkpoint['state_dict'].keys():
                    new_key = key.replace(f'{model_key}.', f'{model_key}.module.', 1)
                    new_state_dict[new_key] = checkpoint['state_dict'][key]
                checkpoint['state_dict'] = new_state_dict

        with self.state_dict_context(self.model):
            self.lightning_module.load_state_dict(checkpoint["state_dict"])

    def load_optimizer_state_dict(self, checkpoint: Mapping[str, Any]) -> None:
        """
        Re-key the full optimizer state dict to sharded optimizer state dict
        """

        def _get_osd(opt_state):
            temp_opt_state = opt_state
            while True:
                if "state" in temp_opt_state:
                    return temp_opt_state
                assert isinstance(temp_opt_state, dict), "Fail to find optimizer state dict."
                temp_opt_state = temp_opt_state[list(temp_opt_state.keys())[0]]

        optimizer_states = checkpoint["optimizer_states"]
        for optimizer, opt_state in zip(self.optimizers, optimizer_states):
            with self.state_dict_context(self.model):
                temp_osd = _get_osd(opt_state)
                if isinstance(list(temp_osd["state"].keys())[0], int):
                    # Normal optimizer state dict without FSDP
                    try:
                        with FSDP.summon_full_params(self.model, writeback=True, rank0_only=False):
                            # rekey the osd stored from non-FSDP model
                            rekeyed_osd = FSDP.rekey_optim_state_dict(
                                temp_osd, OptimStateKeyType.PARAM_NAME, self.model,
                            )
                        temp_osd = FSDP.shard_full_optim_state_dict(rekeyed_osd, self.model)
                    except Exception as e:
                        print(f"Failed to load optimzier state dicts. Errored with {e}")
                        exit(1)
                # Shard optimizer state dict
                sharded_osd = FSDP.optim_state_dict_to_load(
                    optim_state_dict=temp_osd, model=self.model, optim=optimizer,
                )

                optimizer.load_state_dict(sharded_osd)
                _optimizer_to_device(optimizer, self.root_device)

    def save_checkpoint(
        self, checkpoint: Dict[str, Any], filepath: Union[str, Path], storage_options: Optional[Any] = None
    ) -> None:
        """ Store checkpoints
            1. In case of sharded checkpoint, all ranks store unique checkpoints.
            2. In case of non-sharded checkpoint, all data-parallel rank 0 store checkpoints.
        """
        app_state = AppState()
        filepath = inject_model_parallel_rank(filepath, fsdp_sharded_ckpt=self.sharded_checkpoint)
        if not self.sharded_checkpoint:
            if app_state.data_parallel_rank == 0:
                self.checkpoint_io.save_checkpoint(checkpoint, filepath, storage_options=storage_options)
        else:
            self.checkpoint_io.save_checkpoint(checkpoint, filepath, storage_options=storage_options)

    def load_checkpoint(self, checkpoint_path: Union[str, Path]) -> Dict[str, Any]:
        """ Load checkpoints
        """
        # 1. Load normal or FSDP-sharded checkpoints.
        fs = get_filesystem(checkpoint_path)

        # Try to read the checkpoint at `path`. If not exist, do not restore checkpoint.
        checkpoint_path = inject_model_parallel_rank(checkpoint_path, fsdp_sharded_ckpt=self.sharded_checkpoint)
        if not fs.exists(checkpoint_path):
            raise FileNotFoundError(f"Checkpoint at {checkpoint_path} not found. Aborting training.")
        torch.cuda.empty_cache()

        from torch.distributed._shard.api import load_with_process_group

        with load_with_process_group(process_group=parallel_state.get_data_parallel_group()):
            checkpoint = self.checkpoint_io.load_checkpoint(checkpoint_path)
        return checkpoint

    def remove_checkpoint(self, filepath: Union[str, Path]) -> None:
        """ Remove checkpoints
        """
        # legacy checkpoint logic, does not use megatron core
        app_state = AppState()
        # PTL override to accomodate model parallel checkpoints
        filepath = inject_model_parallel_rank(filepath, fsdp_sharded_ckpt=self.sharded_checkpoint)
<<<<<<< HEAD
        if not self.sharded_checkpoint:
            if app_state.data_parallel_rank == 0:
                logging.info(f'Removing checkpoint: {filepath}')
                self.checkpoint_io.remove_checkpoint(filepath)
=======
        if self.sharded_checkpoint:
            logging.info(f'Removing checkpoint: {filepath}')
            self.checkpoint_io.remove_checkpoint(filepath)
>>>>>>> dbc8a6ee
        else:
            if app_state.data_parallel_rank == 0:
                logging.info(f'Removing checkpoint: {filepath}')
                self.checkpoint_io.remove_checkpoint(filepath)

    @property
    def restore_checkpoint_after_setup(self) -> bool:
        """ When loading FSDP-sharded checkpoint, need to restore checkpoint after configuring
            FSDP sharding to match FSDP-sharded format between the checkpoint and the current
            model and optimizer.
        """
        return True


class NLPSaveRestoreConnector(SaveRestoreConnector):
    def __init__(self) -> None:
        if not HAVE_APEX:
            logging.warning(
                "Apex was not found. Please see the NeMo README for installation instructions: https://github.com/NVIDIA/apex\n"
                "Megatron-based models require Apex to function correctly."
            )
            # raise ImportError(
            #    "Apex was not found. Please see the NeMo README for installation instructions: https://github.com/NVIDIA/NeMo#megatron-gpt."
            # )
        if not HAVE_MEGATRON_CORE:
            logging.warning(
                "megatron-core was not found. Please see the NeMo README for installation instructions: https://github.com/NVIDIA/NeMo#megatron-gpt."
            )
        super().__init__()

    def save_to(self, model, save_path: str):
        app_state = AppState()

        # Check if using distributed checkpointing
        if model.cfg.get("fsdp", False):
            dist_ckpt = False
        else:
            dist_ckpt = hasattr(model, 'sharded_state_dict') and model.sharded_state_dict() is not None

        dist_ckpt_dir = None

        if (app_state.model_parallel_size is not None and app_state.model_parallel_size > 1) or dist_ckpt:

            dir_name = os.path.dirname(save_path)

            # dist ckpt calls save on every rank
            if dist_ckpt:
                # model weights is a directory
                dist_ckpt_dir = ckpt_to_dir(os.path.join(dir_name, self.model_weights_ckpt))
                fs = get_filesystem(dist_ckpt_dir)

                if fs.isdir(dist_ckpt_dir) and dist_checkpointing.check_is_distributed_checkpoint(dist_ckpt_dir):
                    logging.info(f'Distributed checkpoint at path {dist_ckpt_dir} already exists, skipping saving')
                else:
                    if is_global_rank_zero():
                        fs.makedirs(dist_ckpt_dir, exist_ok=True)

                    sharded_state_dict = model.sharded_state_dict()
                    # dist checkpoint needs torch.distributed to save the checkpoint
                    if parallel_state.is_unitialized():

                        def dummy():
                            return

                        if model.trainer.strategy.launcher is not None:
                            model.trainer.strategy.launcher.launch(dummy, trainer=model.trainer)
                        model.trainer.strategy.setup_environment()
                    sharded_strategy = (
                        ('torch_dist', 1) if model.cfg.get("torch_distributed_checkpoint", False) else ('zarr', 1)
                    )
                    dist_checkpointing.save(
                        sharded_state_dict=sharded_state_dict,
                        checkpoint_dir=dist_ckpt_dir,
                        sharded_strategy=sharded_strategy,
                    )

            else:

                # first we save the weights for each model parallel rank
                if app_state.data_parallel_rank == 0:
                    if app_state.pipeline_model_parallel_size == 1:
                        mp_model_weights = os.path.join(
                            dir_name, f'mp_rank_{app_state.tensor_model_parallel_rank:02d}_' + self.model_weights_ckpt
                        )
                    else:
                        mp_model_weights = os.path.join(
                            dir_name,
                            f'tp_rank_{app_state.tensor_model_parallel_rank:02d}_pp_rank_{app_state.pipeline_model_parallel_rank:03d}_'
                            + self.model_weights_ckpt,
                        )

                    self._save_state_dict_to_disk(model.state_dict(), mp_model_weights)

            if torch.distributed.is_initialized():
                torch.distributed.barrier()

            # create nemo file from folder with all mp_ranks checkpoints
            if (
                app_state.pipeline_model_parallel_rank == 0
                and app_state.tensor_model_parallel_rank == 0
                and app_state.data_parallel_rank == 0
            ):
                with tempfile.TemporaryDirectory() as tmpdir:

                    if dist_ckpt:
                        shutil.move(str(dist_ckpt_dir), tmpdir)

                    elif app_state.pipeline_model_parallel_size == 1:
                        # move weights to the tmpdir
                        for tp_rank in range(app_state.tensor_model_parallel_size):
                            os.makedirs(os.path.join(tmpdir, f'mp_rank_{tp_rank:02d}'))
                            mp_model_weights = os.path.join(
                                dir_name, f'mp_rank_{tp_rank:02d}_' + self.model_weights_ckpt
                            )
                            shutil.move(
                                mp_model_weights,
                                os.path.join(tmpdir, f'mp_rank_{tp_rank:02d}', self.model_weights_ckpt),
                            )
                    else:
                        # move weights to the tmpdir
                        for tp_rank, pp_rank in itertools.product(
                            range(app_state.tensor_model_parallel_size), range(app_state.pipeline_model_parallel_size),
                        ):
                            os.makedirs(os.path.join(tmpdir, f'tp_rank_{tp_rank:02d}_pp_rank_{pp_rank:03d}'))
                            mp_model_weights = os.path.join(
                                dir_name, f'tp_rank_{tp_rank:02d}_pp_rank_{pp_rank:03d}_' + self.model_weights_ckpt
                            )
                            shutil.move(
                                mp_model_weights,
                                os.path.join(
                                    tmpdir, f'tp_rank_{tp_rank:02d}_pp_rank_{pp_rank:03d}', self.model_weights_ckpt
                                ),
                            )

                    # create config and artifacts in tmpdir
                    config_yaml = os.path.join(tmpdir, self.model_config_yaml)
                    model.to_config_file(path2yaml_file=config_yaml)
                    if hasattr(model, 'artifacts') and model.artifacts is not None:
                        self._handle_artifacts(model, nemo_file_folder=tmpdir)
                        self._update_artifact_paths(model, path2yaml_file=config_yaml)

                    # create tar file
                    if self.pack_nemo_file:
                        self._make_nemo_file_from_folder(save_path, tmpdir)
                    else:
                        # Get the folder path from the save_path and move all values inside the tmpdir to the folder
                        folder_path = os.path.dirname(save_path)

                        for file in os.listdir(tmpdir):
                            shutil.move(os.path.join(tmpdir, file), folder_path)

        else:
            return super().save_to(model, save_path)

    def modify_state_dict(self, conf, state_dict):
        if conf.get('megatron_legacy', False):
            new_state_dict = {}
            for key in state_dict.keys():
                new_key = key.replace('bert_model.language_model', 'bert_model.model.language_model')
                new_key = new_key.replace('transformer', 'encoder')
                new_key = new_key.replace('.attention.', '.self_attention.')
                new_state_dict[new_key] = state_dict[key]
            state_dict = new_state_dict

        if conf.get('megatron_amp_O2', False):
            new_state_dict = {}
            for key in state_dict.keys():
                new_key = key.replace('model.', 'model.module.', 1)
                new_state_dict[new_key] = state_dict[key]
            state_dict = new_state_dict

        new_state_dict = {}
        for key in state_dict.keys():
            new_key = key.replace(
                'word_embeddings.adapter_layer.mm_linear_adapter.linear',
                'word_embeddings.adapter_layer.mm_projector_adapter.mm_projector',
                1,
            )
            new_state_dict[new_key] = state_dict[key]
        state_dict = new_state_dict

        # compatibility for inductor in inference
        if not conf.get('inductor', False):
            new_state_dict = {}
            for key in state_dict.keys():
                new_key = key.replace('._orig_mod', '', 1)
                new_state_dict[new_key] = state_dict[key]
            state_dict = new_state_dict

        # Modify state key for Dreambooth inference
        if (
            conf.get('target')
<<<<<<< HEAD
            == 'nemo.collections.multimodal.models.stable_diffusion.ldm.ddpm.MegatronLatentDiffusion'
=======
            == 'nemo.collections.multimodal.models.text_to_image.stable_diffusion.ldm.ddpm.MegatronLatentDiffusion'
>>>>>>> dbc8a6ee
        ):
            new_state_dict = {}
            for key in state_dict.keys():
                new_key = key.replace('unet', 'model.diffusion_model')
                new_key = new_key.replace('vae', 'first_stage_model')
                new_key = new_key.replace('text_encoder', 'cond_stage_model')
                new_key = new_key.replace('.noise_scheduler', '')
                new_state_dict[new_key] = state_dict[key]
            state_dict = new_state_dict

        loaded_keys = state_dict.keys()
        if 'model.model.diffusion_model.input_blocks.1.0.in_layers.2.weight' in loaded_keys:
            new_state_dict = {}
            # GroupNormOpt fuses activation function to one layer, thus the indexing of weights are shifted for following
            def should_process(key):
                base_str = "model.model.diffusion_model."
                blocks = ["input_blocks", "middle_block", "output_blocks"]
                for block in blocks:
                    for layer_type in ["in_layers", "out_layers"]:
                        for index in [2, 3]:  # The layers index.
                            for param in ["weight", "bias"]:
                                if block == 'middle_block':
                                    for num in [0, 2]:
                                        template = f"{base_str}{block}.{num}.{layer_type}.{index}.{param}"
                                        if key == template:
                                            return True
                                else:
                                    for num in range(12):  # 12 blocks, adjust as needed.
                                        template = f"{base_str}{block}.{num}.0.{layer_type}.{index}.{param}"
                                        if key == template:
                                            return True
                return False

            for key_ in state_dict.keys():
                if key_ == "model.cond_stage_model.transformer.text_model.embeddings.position_ids":
                    continue
                if should_process(key_):
                    s = key_.split('.')
                    idx = int(s[-2])
                    new_key_ = ".".join(s[:-2] + [str(int(idx - 1))] + [s[-1]])
                    new_state_dict[new_key_] = state_dict[key_]
                else:
                    new_state_dict[key_] = state_dict[key_]
            state_dict = new_state_dict

        return state_dict

    def _load_state_dict_from_disk(self, model_weights, map_location=None):
        # if model_weights with the extension removed is a directory, we assume it is a distributed checkpoint
        # we need to defer loading the state dict so we return None
        uninject_model_weights = uninject_model_parallel_rank(model_weights)

        # legacy model_weights will have mp rank injected
        if os.path.isfile(model_weights):
            return super()._load_state_dict_from_disk(model_weights, map_location)

        # dist checkpoint will be a dir
        elif os.path.isdir(os.path.splitext(uninject_model_weights)[0]):
            return None
        else:
            raise ValueError(f'Expected {model_weights} to be a file or directory.')

    def restore_from(
        self,
        calling_cls,
        restore_path: str,
        override_config_path: Optional[Union[OmegaConf, str]] = None,
        map_location: Optional[torch.device] = None,
        strict: bool = True,
        return_config: bool = False,
        trainer: Trainer = None,
    ):
        """
        Restores model instance (weights and configuration) into .nemo file

        Args:
            restore_path: path to .nemo file from which model should be instantiated
            override_config_path: path to a yaml config that will override the internal
                config file or an OmegaConf / DictConfig object representing the model config.
            map_location: Optional torch.device() to map the instantiated model to a device.
                By default (None), it will select a GPU if available, falling back to CPU otherwise.
            strict: Passed to load_state_dict. By default True
            return_config: If set to true, will return just the underlying config of the restored
                model as an OmegaConf DictConfig object without instantiating the model.

        Example:
            ```
            model = nemo.collections.nlp.models.TextClassification.restore_from('asr.nemo')
            assert isinstance(model, nemo.collections.nlp.models.TextClassification)
            ```

        Returns:
            An instance of type cls or its underlying config (if return_config is set).
        """

        # Get path where the command is executed - the artifacts will be "retrieved" there
        # (original .nemo behavior)
        loaded_params = super().load_config_and_state_dict(
            calling_cls, restore_path, override_config_path, map_location, strict, return_config, trainer,
        )
        if not isinstance(loaded_params, tuple) or return_config is True:
            return loaded_params
        conf, instance, state_dict = loaded_params

        # if we're using dist checkpointing then state_dict will be None
        if state_dict is None:
            # dist checkpointing needs torch.distributed to load the checkpoint
            if parallel_state.is_unitialized():

                def dummy():
                    return

                if trainer.strategy.launcher is not None:
                    trainer.strategy.launcher.launch(dummy, trainer=trainer)
                trainer.strategy.setup_environment()

            with tempfile.TemporaryDirectory() as tmpdir:
                # Check if self.model_extracted_dir is set, and is a valid path
                if self.model_extracted_dir is not None and os.path.isdir(self.model_extracted_dir):
                    # Log that NeMo will use the provided `model_extracted_dir`
                    logging.info(
                        f"Restoration will occur within pre-extracted directory : " f"`{self.model_extracted_dir}`."
                    )

                    # Override `tmpdir` above with the pre-extracted `model_extracted_dir`
                    tmpdir = self.model_extracted_dir

                else:
                    # Extract the nemo file into the temporary directory
                    self._unpack_nemo_file(
                        path2file=restore_path, out_folder=tmpdir, extract_config_only=return_config is True
                    )
                checkpoint = {}
                sharded_state_dict = instance.sharded_state_dict()
                checkpoint['state_dict'] = sharded_state_dict
                # remove model weights extension
                tmp_model_weights_ckpt = os.path.join(tmpdir, self.model_weights_ckpt)
                tmp_model_weights_dir = os.path.splitext(tmp_model_weights_ckpt)[0]
                assert os.path.isdir(tmp_model_weights_dir), f'Expected {tmp_model_weights_dir} to be a directory.'
                checkpoint = dist_checkpointing.load(
                    sharded_state_dict=checkpoint, checkpoint_dir=tmp_model_weights_dir
                )
                instance.on_load_checkpoint(checkpoint)
                if hasattr(instance, 'setup_transformer_engine_tp_groups'):
                    instance.setup_transformer_engine_tp_groups()

        else:
            state_dict = self.modify_state_dict(conf, state_dict)
            super().load_instance_with_state_dict(instance, state_dict, strict)
        logging.info(f'Model {instance.__class__.__name__} was successfully restored from {restore_path}.')
        return instance


class PipelineMixedPrecisionPlugin(MixedPrecisionPlugin, FSDPPrecision):
    """ Overrides PTL autocasting to not wrap training/val/test_step.
        We do this because we have the megatron-core fwd/bwd functions in training_step.
        This means .backward is being called in training_step so we do not want the whole
        step wrapped in autocast.

        We instead wrap the fwd_output_and_loss_func that is passed to the megatron-core fwd/bwd functions.
    """

    def __init__(
        self,
        precision: Literal["16-mixed", "bf16-mixed"],
        device: str,
        scaler: Optional[torch.cuda.amp.GradScaler] = None,
    ) -> None:
        super().__init__(precision, device, scaler=scaler)
        dtype = None
        # MixedPrecisionPlugin class in PTL >= 2.0 takes only "16-mixed" or "bf16-mixed" for precision arg
        if precision == '16-mixed':
            dtype = torch.float16
        elif precision == 'bf16-mixed':
            dtype = torch.bfloat16

        torch.set_autocast_gpu_dtype(dtype)

    @contextmanager
    def forward_context(self) -> Generator[None, None, None]:
        """Have the PTL context manager do nothing."""
        yield


class GradScaler(torch.cuda.amp.GradScaler):
    """
    Gradient sclaer for model-parallel inf check. The inf in gradients are checked across tensor-parallel
    ranks in (1) executing optimizer step and (2) gradient scaler update.

    """

    def __init__(
        self,
        init_scale=2.0 ** 16,
        growth_factor=2.0,
        backoff_factor=0.5,
        growth_interval=2000,
        enabled=True,
        hysteresis=1,
    ):
        super().__init__(
            init_scale=init_scale,
            growth_factor=growth_factor,
            backoff_factor=backoff_factor,
            growth_interval=growth_interval,
            enabled=enabled,
        )
        self.optimizer_update_skipped: Optional[bool] = None
        self.hysteresis = hysteresis

    def _lazy_init_scale_growth_tracker(self, dev):
        super()._lazy_init_scale_growth_tracker(dev)
        if HAVE_AMP_C:
            self._hysteresis_tracker = torch.tensor([self.hysteresis], dtype=torch.int32, device=dev)
        else:
            self._hysteresis_tracker = self.hysteresis

    def _unscale_grads_(self, optimizer, *args):
        if getattr(optimizer, "_custom_amp_unscale_grads", False):
            return optimizer.unscale_grads(*args)
        else:
            return super()._unscale_grads_(optimizer, *args)

    def _maybe_opt_step(self, optimizer, optimizer_state, *args, **kwargs):
        retval = None
        found_infs = tuple(optimizer_state["found_inf_per_device"].values())
        found_inf = torch.stack(found_infs).sum(dim=0, keepdim=True)

        # Update across all model parallel instances.
        torch.distributed.all_reduce(
            found_inf, op=torch.distributed.ReduceOp.MAX, group=parallel_state.get_model_parallel_group()
        )

        self._found_infs_cpu = found_inf.item()
        self._found_infs_cuda = found_inf
        if self._found_infs_cpu == 0:
            retval = optimizer.step(*args, **kwargs)
            self.optimizer_update_skipped = False
        else:
            self.optimizer_update_skipped = True
        return retval

    def update(self, new_scale=None):
        """
        Updates to native grad scaler update function.
        1. Check inf across model-parallel ranks.
        2. Update hysteresis tracker.
        3. Apply hysteresis to grad scale update.
        """
        if not self._enabled:
            return

        _scale, _growth_tracker = self._check_scale_growth_tracker("update")

        if new_scale is not None:
            # Accept a new user-defined scale.
            if isinstance(new_scale, float):
                self._scale.fill_(new_scale)  # type: ignore[union-attr]
            else:
                reason = "new_scale should be a float or a 1-element torch.cuda.FloatTensor with requires_grad=False."
                assert isinstance(new_scale, torch.cuda.FloatTensor), reason  # type: ignore[attr-defined]
                assert new_scale.numel() == 1, reason
                assert new_scale.requires_grad is False, reason
                self._scale.copy_(new_scale)  # type: ignore[union-attr]
        else:
            # Consume shared inf/nan data collected from optimizers to update the scale.
            # If all found_inf tensors are on the same device as self._scale, this operation is asynchronous.
            found_infs = [
                found_inf.to(device=_scale.device, non_blocking=True)
                for state in self._per_optimizer_states.values()
                for found_inf in state["found_inf_per_device"].values()
            ]

            assert len(found_infs) > 0, "No inf checks were recorded prior to update."

            found_inf_combined = found_infs[0]

            # Update across all model parallel instances.
            torch.distributed.all_reduce(
                found_inf_combined, op=torch.distributed.ReduceOp.MAX, group=parallel_state.get_model_parallel_group()
            )

            if len(found_infs) > 1:
                for i in range(1, len(found_infs)):
                    found_inf = found_infs[i]
                    # Update across all model parallel instances.
                    torch.distributed.all_reduce(
                        found_inf, op=torch.distributed.ReduceOp.MAX, group=parallel_state.get_model_parallel_group()
                    )
                    found_inf_combined += found_inf

            if HAVE_AMP_C:
                amp_C.update_scale_hysteresis(
                    _scale,
                    _growth_tracker,
                    self._hysteresis_tracker,
                    found_inf_combined,
                    self._growth_factor,
                    self._backoff_factor,
                    self._growth_interval,
                    self.hysteresis,
                )
            else:
                if found_inf_combined > 0:
                    self._hysteresis_tracker -= 1
                    if self._hysteresis_tracker <= 0:
                        # When hysteresis becomes zero, follow the native grad scale update rule.
                        # Increase scale and reset growth tracker
                        torch._amp_update_scale_(
                            _scale,
                            _growth_tracker,
                            found_inf_combined,
                            self._growth_factor,
                            self._backoff_factor,
                            self._growth_interval,
                        )
                    else:
                        # Only reset the growth tracker when hysteresis is larger than zero
                        _growth_tracker.fill_(0.0)
                else:
                    # When no inf found, follow the native grad scale update rule.
                    # Increment growth_tracker, update scale when growth tracker reaches the interval, and
                    # reset the hysteresis tracker.
                    torch._amp_update_scale_(
                        _scale,
                        _growth_tracker,
                        found_inf_combined,
                        self._growth_factor,
                        self._backoff_factor,
                        self._growth_interval,
                    )
                    self._hysteresis_tracker = self.hysteresis

        # To prepare for next iteration, clear the data collected from optimizers this iteration.
        self._per_optimizer_states = defaultdict(torch.cuda.amp.grad_scaler._refresh_per_optimizer_state)

    def state_dict(self):
        """
        Add hysteresis_tracker to the native functions' state_dict
        """
        return (
            {
                "scale": self.get_scale(),
                "growth_factor": self._growth_factor,
                "backoff_factor": self._backoff_factor,
                "growth_interval": self._growth_interval,
                "_growth_tracker": self._get_growth_tracker(),
                "_hysteresis_tracker": self._hysteresis_tracker,
            }
            if self._enabled
            else {}
        )

    def load_state_dict(self, state_dict):
        """
        Load hysteresis_tracker in addition to the state dict of the native function
        """
        if not self._enabled:
            return

        if len(state_dict) == 0:
            raise RuntimeError(
                "The source state dict is empty, possibly because it was saved "
                "from a disabled instance of GradScaler."
            )

        self._init_scale = state_dict["scale"]
        if self._scale is not None:
            self._scale.fill_(state_dict["scale"])
        self._growth_factor = state_dict["growth_factor"]
        self._backoff_factor = state_dict["backoff_factor"]
        self._growth_interval = state_dict["growth_interval"]
        self._init_growth_tracker = state_dict["_growth_tracker"]
        if self._growth_tracker is not None:
            self._growth_tracker.fill_(state_dict["_growth_tracker"])
        if "_hysterisis_tracker" in state_dict:
            self._hysteresis_tracker = state_dict["_hysterisis_tracker"]
        else:
            if HAVE_AMP_C:
                self._hysteresis_tracker = torch.tensor([1], dtype=torch.int32, device="cuda")
            else:
                self._hysteresis_tracker = 1


class MegatronHalfPrecisionPlugin(MixedPrecisionPlugin):
    """
    Plugin for Half (FP16 and BF16) precision training.
    This plugin assumes the use of the optimizer with master parameters (fp32).
    This plugin uses half-precision at all operators in the model so need of input precision
    at each layer operator.

    Args:
        precision: Whether to use ``torch.float16`` (``16``) or ``torch.bfloat16`` (``'bf16'``).
        device: The device for ``torch.autocast``.
        scaler: An optional :class:`torch.cuda.amp.GradScaler` to use.
    """

    def __init__(
        self, precision: Union[str, int], device: str, scaler: Optional[torch.cuda.amp.GradScaler] = None
    ) -> None:
        super().__init__(precision, device, scaler)
        dtype = None
        # MixedPrecisionPlugin class in PTL >= 2.0 takes only "16-mixed" or "bf16-mixed" for precision arg
        if precision == "16-mixed":
            dtype = torch.float16
        elif precision == "bf16-mixed":
            dtype = torch.bfloat16

        torch.set_autocast_gpu_dtype(dtype)

    def optimizer_step(
        self,
        optimizer: torch.optim.Optimizer,
        model: Union["pl.LightningModule", torch.nn.Module],
        closure: Callable[[], Any],
        **kwargs: Any,
    ) -> None:
        assert isinstance(
            optimizer, MainParamsOptimizerWrapper
        ), "MegatronHalfPrecisionPlugin supports only the optimizer with master parameters"

        if self.scaler is None:
            assert optimizer.fp32_grad_accumulation, "BF16 uses FP32 grad accumulation"
            _ = closure()
            self._after_closure(model, optimizer)
            return optimizer.step(**kwargs)

        assert not optimizer.fp32_grad_accumulation, "FP16 uses FP16 grad accumulation"
        closure_result = closure()

        # TODO: Add an option for merged all-reduce

        # cast fp16 grads to fp32 and copy to main grads, which are used for unscale and param update
        optimizer.copy_model_grads_to_main_grads()
        # `unscale` after the closure is executed but before the `on_before_optimizer_step` hook.
        # unscale main (fp32) gradients
        self.scaler.unscale_(optimizer)
        self._after_closure(model, optimizer)
        skipped_backward = closure_result is None
        # in manual optimization, the closure does not return a value
        if not isinstance(model, pl.LightningModule) or not model.automatic_optimization or not skipped_backward:
            # note: the scaler will skip the `optimizer.step` if nonfinite gradients are found
            self.scaler.step(optimizer, **kwargs)
            self.scaler.update()

    @contextmanager
    def forward_context(self) -> Generator[None, None, None]:
        """ No explicit precision casting. Inputs are supposed to be manually casted """
        try:
            yield
        finally:
            pass


class GlobalBatchDataFetcher(_DataFetcher):
    """ Overrides PTL DataFetcher. Used to fetch global batches."""

    def __init__(self, prefetch_batches: int = 0, store_on_device: bool = False) -> None:

        if not HAVE_APEX:
            logging.warning("Apex was not found. Using model parallel or megatron models will error out.")
        if not HAVE_MEGATRON_CORE:
            logging.warning("Megatron-core was not found. Using model parallel or megatron models will error out..")

        super().__init__(prefetch_batches=prefetch_batches, store_on_device=store_on_device)

    def _fetch_next_batch(self, iterator: Iterator) -> None:
        start_output = self.on_fetch_start()
        batch = [next(iterator) for _ in range(get_num_microbatches())]
        self.fetched += 1
        if not self.prefetch_batches and self._has_len:
            # when we don't prefetch but the dataloader is sized, we use the length for `done`
            dataloader = self.dataloader
            assert isinstance(dataloader, Sized)  # `_has_len` is True
            self.done = self.fetched >= len(dataloader)
        self.on_fetch_end(batch, start_output)


class CustomProgressBar(TQDMProgressBar):
    """
    Add CustomProgressBar to remove 's/it' and display progress per step instead of per microbatch
    for megatron models
    """

    def get_current_epoch_step(self, trainer):
        """
        Get the value of step within an epoch
        """
        return trainer.fit_loop.epoch_loop.automatic_optimization.optim_progress.optimizer.step.current.completed

    def init_train_tqdm(self):
        """
        Override bar_format to not have 's/it'
        """
        self.bar = super().init_train_tqdm()
        self.bar.bar_format = "{desc}: {percentage:3.0f}%|{bar}| {n_fmt}/{total_fmt} [{elapsed}<{remaining}{postfix}]"
        return self.bar

    def on_train_epoch_start(self, trainer, *_):
        # Use trainer.max_steps as the num_training_batches since len(dataloader) aka num_training_batches is returned as the total num of micro batches
        # instead of total num of global batches with this PR: https://github.com/NVIDIA/NeMo/pull/8426
        num_training_batches = trainer.max_steps
        self.train_progress_bar.reset(num_training_batches)
        self.train_progress_bar.initial = 0
        self.train_progress_bar.set_description(f"Epoch {trainer.current_epoch}")

    def on_train_batch_end(self, trainer, pl_module, *_, **__):
        """
        Override parent class on_train_batch_end to update progress bar per global batch instead of per microbatch
        """
        n = self.get_current_epoch_step(trainer)
        if self._should_update(n, self.train_progress_bar.total):
            _update_n(self.train_progress_bar, n)
            self.train_progress_bar.set_postfix(self.get_metrics(trainer, pl_module))<|MERGE_RESOLUTION|>--- conflicted
+++ resolved
@@ -28,10 +28,6 @@
 from lightning_fabric.utilities.cloud_io import get_filesystem
 from lightning_fabric.utilities.optimizer import _optimizer_to_device
 from megatron.core.tensor_parallel.layers import param_is_not_tensor_parallel_duplicate
-<<<<<<< HEAD
-from megatron.core.transformer.transformer_layer import TransformerLayer as MCoreTransformerLayer
-=======
->>>>>>> dbc8a6ee
 from omegaconf import OmegaConf
 from pytorch_lightning.callbacks.progress import TQDMProgressBar
 from pytorch_lightning.callbacks.progress.tqdm_progress import _update_n
@@ -39,23 +35,14 @@
 from pytorch_lightning.loops.fetchers import _DataFetcher
 from pytorch_lightning.plugins import ClusterEnvironment
 from pytorch_lightning.plugins.io.checkpoint_plugin import CheckpointIO
-<<<<<<< HEAD
-from pytorch_lightning.plugins.precision import MixedPrecisionPlugin
-from pytorch_lightning.strategies import DDPStrategy, FSDPStrategy, Strategy
-=======
 from pytorch_lightning.plugins.precision import FSDPPrecision, MixedPrecisionPlugin
 from pytorch_lightning.strategies import DDPStrategy, FSDPStrategy
->>>>>>> dbc8a6ee
 from pytorch_lightning.trainer.states import TrainerFn
 from pytorch_lightning.trainer.trainer import Trainer
 from torch._C._distributed_c10d import ReduceOp
 from torch.distributed.algorithms.ddp_comm_hooks.debugging_hooks import noop_hook
 from torch.distributed.fsdp import BackwardPrefetch, FullStateDictConfig
 from torch.distributed.fsdp import FullyShardedDataParallel as FSDP
-<<<<<<< HEAD
-from torch.distributed.fsdp import MixedPrecision, OptimStateKeyType, ShardingStrategy, StateDictType
-from torch.distributed.fsdp.api import FullOptimStateDictConfig
-=======
 from torch.distributed.fsdp import (
     MixedPrecision,
     OptimStateKeyType,
@@ -64,7 +51,6 @@
     StateDictType,
 )
 from torch.distributed.fsdp.api import FullOptimStateDictConfig, ShardedOptimStateDictConfig
->>>>>>> dbc8a6ee
 from torch.distributed.fsdp.wrap import transformer_auto_wrap_policy
 from torch.nn.parallel import DistributedDataParallel
 
@@ -77,7 +63,6 @@
 from nemo.utils import AppState, logging
 from nemo.utils.get_rank import is_global_rank_zero
 from nemo.utils.model_utils import ckpt_to_dir, inject_model_parallel_rank, uninject_model_parallel_rank
-from nemo.collections.multimodal.modules.stable_diffusion.attention import BasicTransformerBlock
 
 try:
     from apex.transformer.pipeline_parallel.utils import get_num_microbatches
@@ -119,10 +104,12 @@
 
 NEMO_MEGATRON_MODEL_PARALLEL_APPSTATE_OVERRIDE = "NEMO_MEGATRON_MODEL_PARALLEL_APPSTATE_OVERRIDE"
 
-def init_model_parallel(nccl_communicator_config_path: str = None) -> None:
+
+def init_model_parallel(sharp: bool, nccl_communicator_config_path: str = None) -> None:
     """ Initializes Megatron-LM model parallel if using model parallelism.
 
     Args:
+        sharp: Apply SHARP to NCCL data-parallel communication.
         nccl_communicator_config_path: Path to the yaml NCCL communication process group config file.
     """
     app_state = AppState()
@@ -139,6 +126,10 @@
                 pipeline_model_parallel_size=app_state.pipeline_model_parallel_size,
                 virtual_pipeline_model_parallel_size=app_state.virtual_pipeline_model_parallel_size,
                 pipeline_model_parallel_split_rank=app_state.pipeline_model_parallel_split_rank,
+                context_parallel_size=app_state.context_parallel_size,
+                nccl_communicator_config_path=nccl_communicator_config_path,
+                use_sharp=sharp,
+                expert_model_parallel_size=app_state.expert_model_parallel_size,
             )
 
             # assert that fake tp and pp rank match after model parallel init
@@ -156,8 +147,112 @@
                 torch.distributed.new_group(backend='mpi')
 
 
-class ModelParallelCheckpointStrategy(Strategy):
-    """ Define model-parallel checkpoint save and resume methods shared by multiple strategies. """
+class NLPDDPStrategy(DDPStrategy):
+    """ DDP plugin for Pytorch Lightning. Needed to customize DDP for model parallel models.
+
+    Args:
+        no_ddp_communication_hook: Disable DDP communication hook when using AMP-O2
+        with FP32 gradient accumulation.
+        nccl_communicator_config_path: Path to the yaml file with NCCL communicator options
+        sharp: Apply SHARP to NCCL data-parallel communication.
+    """
+
+    def __init__(
+        self,
+        parallel_devices: Optional[List[torch.device]] = None,
+        cluster_environment: ClusterEnvironment = None,
+        checkpoint_io: Optional[CheckpointIO] = None,
+        no_ddp_communication_hook: bool = False,
+        nccl_communicator_config_path: Optional[str] = None,
+        sharp: bool = False,
+        torch_dist_ckpt: bool = False,
+        **kwargs: Union[Any, Dict[str, Any]],
+    ) -> None:
+        if not HAVE_APEX:
+            raise ImportError(
+                "Apex was not found. Please see the NeMo README for installation instructions: https://github.com/NVIDIA/NeMo#megatron-gpt."
+            )
+
+        if not HAVE_MEGATRON_CORE:
+            raise ImportError(
+                "megatron-core was not found. Please see the NeMo README for installation instructions: https://github.com/NVIDIA/NeMo#megatron-gpt."
+            )
+        super().__init__(parallel_devices, cluster_environment, checkpoint_io, **kwargs)
+
+        self.no_ddp_communication_hook = no_ddp_communication_hook
+        self.nccl_communicator_config_path = nccl_communicator_config_path
+        self.sharp = sharp
+        self.torch_dist_ckpt = torch_dist_ckpt
+
+    def setup(self, trainer: "pl.Trainer") -> None:
+        """
+        Override setup() of DDPStrategy to avoid _sync_module_states(self.model) during eval as it can cause PP > 1 to hang
+        due to assumption in DDPStrategy class that the same model is replicated across GPUs
+        """
+        trainer_fn = trainer.state.fn
+        if trainer_fn == TrainerFn.FITTING:
+            super().setup(trainer)
+        else:
+            assert self.accelerator is not None
+            self.accelerator.setup(trainer)
+
+            # move the model to the correct device
+            self.model_to_device()
+            self.setup_precision_plugin()
+            assert self.model is not None
+
+    def setup_distributed(self, global_rank: int = None, world_size: int = None) -> None:
+        # call PTL init ddp
+        super().setup_distributed()
+
+        # init model parallel if needed
+        if not parallel_state.model_parallel_is_initialized():
+            app_state = AppState()
+
+            if app_state.model_parallel_size is not None:
+                init_model_parallel(self.sharp, self.nccl_communicator_config_path)
+
+    def configure_ddp(self):
+        """ Override LightningModule ddp if using model parallel.
+            Sets find_unused_parameters to False to use activation-checkpoint-recomputation.
+        """
+
+        if (hasattr(self.model, 'megatron_amp_O2') and self.model.megatron_amp_O2) or (
+            hasattr(self.model, 'with_distributed_adam') and self.model.with_distributed_adam
+        ):
+            # do not use DDP if using megatron amp O2 or distributed optimizer
+            self._model = self.model
+        else:
+            app_state = AppState()
+
+            if app_state.model_parallel_size is not None:
+
+                logging.info(f"Configuring DDP for model parallelism.")
+
+                # With model parallelism, multiple GPUs form a large "logical GPU"
+                # this means that data parallel groups span multiple GPUs
+                # and are non-trivial
+                # TODO: for megatron-lm self.model is a list
+                # Removing self.pre_configure_ddp() as DDP's 'find_unused_parameters' now defaults
+                # to False in PTL 2.0 and hence pre_configure_ddp() is removed in ddp.py
+                # self.pre_configure_ddp()
+                # device_ids = self.determine_ddp_device_ids()
+                self._model = DistributedDataParallel(
+                    self.model,
+                    process_group=parallel_state.get_data_parallel_group(with_context_parallel=True),
+                    **self._ddp_kwargs,
+                )
+
+                if self.no_ddp_communication_hook:
+                    # When using custom gradient accumulation and allreduce, disable
+                    # DDP communication hook that works on the gradient bucket.
+                    # Instead, use the custom gradient function and communication hook,
+                    # which is defined in the master optimizer wrapper.
+                    self._model.require_backward_grad_sync = False
+                    self._model.register_comm_hook(None, noop_hook)
+
+            else:
+                super().configure_ddp()
 
     def optimizer_sharded_state_dict(self):
         """
@@ -169,7 +264,7 @@
             ValueError: If a parameter ID does not match any model sharded parameter.
         """
 
-        optimizer = self.lightning_module.optimizers(use_pl_optimizer=False)  # MainParamsOptimizerWrapper
+        optimizer = self.lightning_module.optimizers(use_pl_optimizer=False)
 
         model_sharded_state_dict = self.lightning_module.sharded_state_dict()
 
@@ -178,8 +273,21 @@
             key: value for key, value in model_sharded_state_dict.items() if not key.endswith('_extra_state')
         }
 
-        if not isinstance(optimizer, MainParamsOptimizerWrapper):
+        if isinstance(optimizer, MegatronDistributedFusedAdam):
             return optimizer.sharded_state_dict(model_sharded_state_dict)
+        elif not isinstance(optimizer, MainParamsOptimizerWrapper):
+            # Regular optimizer, e.g. Adam or FusedAdam
+            init_optimizer_states(optimizer)
+            optimizer_state_dict = optimizer.state_dict()
+            id_to_sharded_param_map = get_param_id_to_sharded_param_map(
+                model_sharded_state_dict=model_sharded_state_dict,
+                optim_params_iter=itertools.chain.from_iterable(g['params'] for g in optimizer.param_groups),
+            )
+            optim_state_to_sharding_state(optimizer_state_dict, id_to_sharded_param_map)
+            return optimizer_state_dict
+
+        # MainParamsOptimizerWrapper
+        init_optimizer_states(optimizer.optimizer)
 
         optimizer_state_dict = optimizer.state_dict()
 
@@ -247,14 +355,18 @@
             # remove device state_dict
             checkpoint['state_dict'] = OrderedDict([])
 
-            dist_checkpointing.save(sharded_state_dict=checkpoint, checkpoint_dir=checkpoint_dir)
+            sharded_strategy = ('torch_dist', 1) if self.torch_dist_ckpt else ('zarr', 1)
+            dist_checkpointing.save(
+                sharded_state_dict=checkpoint, checkpoint_dir=checkpoint_dir, sharded_strategy=sharded_strategy
+            )
         else:
             # PTL override to accomodate model parallel checkpoints
             filepath = inject_model_parallel_rank(filepath)
             if self.is_global_zero or app_state.data_parallel_rank == 0:
                 self.checkpoint_io.save_checkpoint(checkpoint, filepath, storage_options=storage_options)
 
-    def load_model_state_dict(self, checkpoint: Mapping[str, Any]) -> None:
+    # PTL 2.2 supports non strict loading of the ckpt with the strict arg (https://github.com/Lightning-AI/pytorch-lightning/pull/19404)
+    def load_model_state_dict(self, checkpoint: Mapping[str, Any], strict: bool = True) -> None:
         # if using distributed checkpointing, the state dict logic is at the model level
         if (
             hasattr(self.lightning_module, 'sharded_state_dict')
@@ -284,7 +396,7 @@
                         new_state_dict[new_key] = checkpoint['state_dict'][key]
                     checkpoint['state_dict'] = new_state_dict
 
-            self.lightning_module.load_state_dict(checkpoint["state_dict"])
+            self.lightning_module.load_state_dict(checkpoint["state_dict"], strict=strict)
 
     def _fix_tensors_device(self, ckpt: Dict) -> Dict:
         """ Ensure checkpoint tensors are on the correct device."""
@@ -300,385 +412,7 @@
 
     def load_checkpoint(self, checkpoint_path: Union[str, Path]) -> Dict[str, Any]:
         """ PTL method which we override to integrate distributed checkpoints for model parallel models.
-            In order to load distributed checkpoints we need to provide the sharded_state_dict to
-            the distributed load function. We get the sharded_state_dict from self.lightning_module
-            which makes it convenient to have the loading logic happen at the strategy level.
-        """
-
-        fs = get_filesystem(checkpoint_path)
-
-        # Check if using distributed checkpointing
-        if (
-            hasattr(self.lightning_module, 'sharded_state_dict')
-            and self.lightning_module.sharded_state_dict() is not None
-        ):
-
-            # Distributed checkpoints must be directories.
-            if not fs.isdir(checkpoint_path):
-                raise ValueError(f'Distributed checkpoints should be a directory. Found: {checkpoint_path}.')
-
-            sharded_state_dict = self.lightning_module.sharded_state_dict()
-
-            checkpoint = {}
-
-            # after dist_checkpointing.load, sharded tensors will be replaced with tensors
-            checkpoint['state_dict'] = sharded_state_dict
-            checkpoint['optimizer_states'] = [self.optimizer_sharded_state_dict()]
-
-            checkpoint = dist_checkpointing.load(sharded_state_dict=checkpoint, checkpoint_dir=checkpoint_path)
-
-            checkpoint = self._fix_tensors_device(checkpoint)
-
-            return checkpoint
-
-        # Legacy model parallel checkpointing logic, does not use megatron core
-        else:
-            # Try to read the checkpoint at `path`. If not exist, do not restore checkpoint.
-            checkpoint_path = inject_model_parallel_rank(checkpoint_path)
-            if not fs.exists(checkpoint_path):
-                raise FileNotFoundError(f"Checkpoint at {checkpoint_path} not found. Aborting training.")
-            torch.cuda.empty_cache()
-            return self.checkpoint_io.load_checkpoint(checkpoint_path)
-
-    def remove_checkpoint(self, filepath: Union[str, Path]) -> None:
-        # check if filepath is a distributed checkpoint
-        if (
-            hasattr(self.lightning_module, 'sharded_state_dict')
-            and self.lightning_module.sharded_state_dict() is not None
-        ):
-            if self.is_global_zero:
-                shutil.rmtree(ckpt_to_dir(filepath))
-
-        # legacy checkpoint logic, does not use megatron core
-        else:
-            app_state = AppState()
-            # PTL override to accomodate model parallel checkpoints
-            filepath = inject_model_parallel_rank(filepath)
-            if self.is_global_zero or app_state.data_parallel_rank == 0:
-                logging.info(f'Removing checkpoint: {filepath}')
-                self.checkpoint_io.remove_checkpoint(filepath)
-
-def init_model_parallel(sharp: bool, nccl_communicator_config_path: str = None) -> None:
-    """ Initializes Megatron-LM model parallel if using model parallelism.
-
-    Args:
-        sharp: Apply SHARP to NCCL data-parallel communication.
-        nccl_communicator_config_path: Path to the yaml NCCL communication process group config file.
-    """
-    app_state = AppState()
-
-    # we initialize megatron-lm model parallel and data parallel groups
-    # after initializing DDP with PTL.
-    if app_state.model_parallel_size is not None:
-        # destroy groups in case they have already been created
-        # this happens with multiple calls to trainer.test for example
-        parallel_state.destroy_model_parallel()
-        if torch.distributed.is_initialized():
-            parallel_state.initialize_model_parallel(
-                tensor_model_parallel_size=app_state.tensor_model_parallel_size,
-                pipeline_model_parallel_size=app_state.pipeline_model_parallel_size,
-                virtual_pipeline_model_parallel_size=app_state.virtual_pipeline_model_parallel_size,
-                pipeline_model_parallel_split_rank=app_state.pipeline_model_parallel_split_rank,
-                context_parallel_size=app_state.context_parallel_size,
-                nccl_communicator_config_path=nccl_communicator_config_path,
-                use_sharp=sharp,
-                expert_model_parallel_size=app_state.expert_model_parallel_size,
-            )
-
-            # assert that fake tp and pp rank match after model parallel init
-            assert app_state.tensor_model_parallel_rank == parallel_state.get_tensor_model_parallel_rank()
-            assert app_state.pipeline_model_parallel_rank == parallel_state.get_pipeline_model_parallel_rank()
-
-            app_state.tensor_model_parallel_group = parallel_state.get_tensor_model_parallel_group()
-            app_state.data_parallel_group = parallel_state.get_data_parallel_group()
-            app_state.data_parallel_rank = parallel_state.get_data_parallel_rank()
-            app_state.data_parallel_size = parallel_state.get_data_parallel_world_size()
-            app_state.pipeline_model_parallel_group = parallel_state.get_pipeline_model_parallel_group()
-
-            # create MPI process group for UCX-based communication APIs
-            if app_state.init_mpi_proc_group:
-                torch.distributed.new_group(backend='mpi')
-
-
-class NLPDDPStrategy(DDPStrategy):
-    """ DDP plugin for Pytorch Lightning. Needed to customize DDP for model parallel models.
-
-    Args:
-        no_ddp_communication_hook: Disable DDP communication hook when using AMP-O2
-        with FP32 gradient accumulation.
-        nccl_communicator_config_path: Path to the yaml file with NCCL communicator options
-<<<<<<< HEAD
-=======
-        sharp: Apply SHARP to NCCL data-parallel communication.
->>>>>>> dbc8a6ee
-    """
-
-    def __init__(
-        self,
-        parallel_devices: Optional[List[torch.device]] = None,
-        cluster_environment: ClusterEnvironment = None,
-        checkpoint_io: Optional[CheckpointIO] = None,
-        no_ddp_communication_hook: bool = False,
-        nccl_communicator_config_path: Optional[str] = None,
-<<<<<<< HEAD
-=======
-        sharp: bool = False,
-        torch_dist_ckpt: bool = False,
->>>>>>> dbc8a6ee
-        **kwargs: Union[Any, Dict[str, Any]],
-    ) -> None:
-        if not HAVE_APEX:
-            raise ImportError(
-                "Apex was not found. Please see the NeMo README for installation instructions: https://github.com/NVIDIA/NeMo#megatron-gpt."
-            )
-
-        if not HAVE_MEGATRON_CORE:
-            raise ImportError(
-                "megatron-core was not found. Please see the NeMo README for installation instructions: https://github.com/NVIDIA/NeMo#megatron-gpt."
-            )
-        super().__init__(parallel_devices, cluster_environment, checkpoint_io, **kwargs)
-
-        self.no_ddp_communication_hook = no_ddp_communication_hook
-        self.nccl_communicator_config_path = nccl_communicator_config_path
-<<<<<<< HEAD
-=======
-        self.sharp = sharp
-        self.torch_dist_ckpt = torch_dist_ckpt
->>>>>>> dbc8a6ee
-
-    def setup(self, trainer: "pl.Trainer") -> None:
-        """
-        Override setup() of DDPStrategy to avoid _sync_module_states(self.model) during eval as it can cause PP > 1 to hang
-        due to assumption in DDPStrategy class that the same model is replicated across GPUs
-        """
-        trainer_fn = trainer.state.fn
-        if trainer_fn == TrainerFn.FITTING:
-            super().setup(trainer)
-        else:
-            assert self.accelerator is not None
-            self.accelerator.setup(trainer)
-
-            # move the model to the correct device
-            self.model_to_device()
-            self.setup_precision_plugin()
-            assert self.model is not None
-
-    def setup_distributed(self, global_rank: int = None, world_size: int = None) -> None:
-        # call PTL init ddp
-        super().setup_distributed()
-
-        # init model parallel if needed
-        if not parallel_state.model_parallel_is_initialized():
-            app_state = AppState()
-
-            if app_state.model_parallel_size is not None:
-<<<<<<< HEAD
-                init_model_parallel(self.nccl_communicator_config_path)
-=======
-                init_model_parallel(self.sharp, self.nccl_communicator_config_path)
->>>>>>> dbc8a6ee
-
-    def configure_ddp(self):
-        """ Override LightningModule ddp if using model parallel.
-            Sets find_unused_parameters to False to use activation-checkpoint-recomputation.
-        """
-
-        if (hasattr(self.model, 'megatron_amp_O2') and self.model.megatron_amp_O2) or (
-            hasattr(self.model, 'with_distributed_adam') and self.model.with_distributed_adam
-        ):
-            # do not use DDP if using megatron amp O2 or distributed optimizer
-            self._model = self.model
-        else:
-            app_state = AppState()
-
-            if app_state.model_parallel_size is not None:
-
-                logging.info(f"Configuring DDP for model parallelism.")
-
-                # With model parallelism, multiple GPUs form a large "logical GPU"
-                # this means that data parallel groups span multiple GPUs
-                # and are non-trivial
-                # TODO: for megatron-lm self.model is a list
-                # Removing self.pre_configure_ddp() as DDP's 'find_unused_parameters' now defaults
-                # to False in PTL 2.0 and hence pre_configure_ddp() is removed in ddp.py
-                # self.pre_configure_ddp()
-                # device_ids = self.determine_ddp_device_ids()
-                self._model = DistributedDataParallel(
-                    self.model,
-                    process_group=parallel_state.get_data_parallel_group(with_context_parallel=True),
-                    **self._ddp_kwargs,
-                )
-
-                if self.no_ddp_communication_hook:
-                    # When using custom gradient accumulation and allreduce, disable
-                    # DDP communication hook that works on the gradient bucket.
-                    # Instead, use the custom gradient function and communication hook,
-                    # which is defined in the master optimizer wrapper.
-                    self._model.require_backward_grad_sync = False
-                    self._model.register_comm_hook(None, noop_hook)
-
-            else:
-                super().configure_ddp()
-
-    def optimizer_sharded_state_dict(self):
-        """
-        Sharded state dictionary for an MainParamsOptimizerWrapper.
-        Used to save and load the optimizer state when training with distributed_checkpoint.
-        Returns:
-            dict: The sharded state dictionary for the optimizer
-        Raises:
-            ValueError: If a parameter ID does not match any model sharded parameter.
-        """
-
-        optimizer = self.lightning_module.optimizers(use_pl_optimizer=False)
-
-        model_sharded_state_dict = self.lightning_module.sharded_state_dict()
-
-        # remove _extra_state
-        model_sharded_state_dict = {
-            key: value for key, value in model_sharded_state_dict.items() if not key.endswith('_extra_state')
-        }
-
-        if isinstance(optimizer, MegatronDistributedFusedAdam):
-            return optimizer.sharded_state_dict(model_sharded_state_dict)
-        elif not isinstance(optimizer, MainParamsOptimizerWrapper):
-            # Regular optimizer, e.g. Adam or FusedAdam
-            init_optimizer_states(optimizer)
-            optimizer_state_dict = optimizer.state_dict()
-            id_to_sharded_param_map = get_param_id_to_sharded_param_map(
-                model_sharded_state_dict=model_sharded_state_dict,
-                optim_params_iter=itertools.chain.from_iterable(g['params'] for g in optimizer.param_groups),
-            )
-            optim_state_to_sharding_state(optimizer_state_dict, id_to_sharded_param_map)
-            return optimizer_state_dict
-
-        # MainParamsOptimizerWrapper
-        init_optimizer_states(optimizer.optimizer)
-
-        optimizer_state_dict = optimizer.state_dict()
-
-        id_to_sharded_param_map = get_param_id_to_sharded_param_map(
-            model_sharded_state_dict=model_sharded_state_dict,
-            optim_params_iter=itertools.chain.from_iterable(g for g in optimizer.float16_groups),
-        )
-
-        # Convert fp32_from_fp16_params
-        assert len(optimizer_state_dict['fp32_from_fp16_params']) == len(
-            optimizer_state_dict['optimizer']['param_groups']
-        )
-
-        def get_safe(param_id):
-            try:
-                return id_to_sharded_param_map[param_id]
-            except KeyError as e:
-                raise ValueError(f'Param id {param_id} does not match any model sharded param') from e
-
-        optimizer_state_dict['fp32_from_fp16_params'] = [
-            [
-                make_sharded_optimizer_tensor(get_safe(param_id), fp32_param, prefix=f'optimizer.state.fp32_param')
-                for param_id, fp32_param in zip(state_group['params'], fp32_group)
-            ]
-            for fp32_group, state_group in zip(
-                optimizer_state_dict['fp32_from_fp16_params'], optimizer_state_dict['optimizer']['param_groups']
-            )
-        ]
-
-        # Convert state
-        optim_state_to_sharding_state(optimizer_state_dict['optimizer'], id_to_sharded_param_map)
-
-        return optimizer_state_dict
-
-    def save_checkpoint(
-        self, checkpoint: Dict[str, Any], filepath: Union[str, Path], storage_options: Optional[Any] = None
-    ) -> None:
-        app_state = AppState()
-        """ PTL method which we override to accomodate distributed checkpoints and 
-            the legacy model parallel checkpoints.
-
-            When using megatron core, the distributed checkpointing library expects save functions to be
-            called on every rank and internally does the rank checking.
-        """
-        # check if using distributed checkpointing
-        if (
-            hasattr(self.lightning_module, 'sharded_state_dict')
-            and self.lightning_module.sharded_state_dict() is not None
-        ):
-            # converts the optimizer states to their sharded equivalents
-            checkpoint['optimizer_states'] = [self.optimizer_sharded_state_dict()]
-
-            # dist_checkpointing expects a directory so we will name the directory
-            # using the path with the file extension removed
-            checkpoint_dir = ckpt_to_dir(filepath)
-
-            fs = get_filesystem(checkpoint_dir)
-            if fs.isdir(checkpoint_dir) and dist_checkpointing.check_is_distributed_checkpoint(checkpoint_dir):
-                logging.info(f'Distributed checkpoint at path {checkpoint_dir} already exists, skipping saving')
-                return
-
-            if is_global_rank_zero():
-                fs.makedirs(checkpoint_dir, exist_ok=True)
-
-            # remove device state_dict
-            checkpoint['state_dict'] = OrderedDict([])
-
-            sharded_strategy = ('torch_dist', 1) if self.torch_dist_ckpt else ('zarr', 1)
-            dist_checkpointing.save(
-                sharded_state_dict=checkpoint, checkpoint_dir=checkpoint_dir, sharded_strategy=sharded_strategy
-            )
-        else:
-            # PTL override to accomodate model parallel checkpoints
-            filepath = inject_model_parallel_rank(filepath)
-            if self.is_global_zero or app_state.data_parallel_rank == 0:
-                self.checkpoint_io.save_checkpoint(checkpoint, filepath, storage_options=storage_options)
-
-    # PTL 2.2 supports non strict loading of the ckpt with the strict arg (https://github.com/Lightning-AI/pytorch-lightning/pull/19404)
-    def load_model_state_dict(self, checkpoint: Mapping[str, Any], strict: bool = True) -> None:
-        # if using distributed checkpointing, the state dict logic is at the model level
-        if (
-            hasattr(self.lightning_module, 'sharded_state_dict')
-            and self.lightning_module.sharded_state_dict() is not None
-        ):
-            return
-
-        # legacy state dict logic, does not use megatron core
-        else:
-
-            # Release strict state dict matching when using Megatron AMP-O2 to skip matching
-            # half-precision module wrapper module.
-            # TODO: Refactor this to be more generic.
-            model_key = None
-            model_attr = None
-            if hasattr(self.lightning_module, 'model'):
-                model_key = 'model'
-                model_attr = self.lightning_module.model
-            elif hasattr(self.lightning_module, 'enc_dec_model'):
-                model_key = 'enc_dec_model'
-                model_attr = self.lightning_module.enc_dec_model
-            if model_key is not None:
-                if isinstance(model_attr, Float16Module) or isinstance(model_attr, MCoreFloat16Module):
-                    new_state_dict = {}
-                    for key in checkpoint['state_dict'].keys():
-                        new_key = key.replace(f'{model_key}.', f'{model_key}.module.', 1)
-                        new_state_dict[new_key] = checkpoint['state_dict'][key]
-                    checkpoint['state_dict'] = new_state_dict
-
-            self.lightning_module.load_state_dict(checkpoint["state_dict"], strict=strict)
-
-    def _fix_tensors_device(self, ckpt: Dict) -> Dict:
-        """ Ensure checkpoint tensors are on the correct device."""
-        assert torch.cuda.is_initialized(), (torch.cuda.is_available(), torch.cuda.is_initialized())
-        cur_dev = torch.device("cuda", index=torch.cuda.current_device())
-
-        def _fix_device(t):
-            if isinstance(t, torch.Tensor) and t.is_cuda and t.device != cur_dev:
-                t = t.to(cur_dev)
-            return t
-
-        return dict_list_map_outplace(_fix_device, ckpt)
-
-    def load_checkpoint(self, checkpoint_path: Union[str, Path]) -> Dict[str, Any]:
-        """ PTL method which we override to integrate distributed checkpoints for model parallel models.
-            In order to load distributed checkpoints we need to provide the sharded_state_dict to
+            In order to load distributed checkpoints we need to provide the sharded_state_dict to 
             the distributed load function. We get the sharded_state_dict from self.lightning_module
             which makes it convenient to have the loading logic happen at the strategy level.
         """
@@ -735,6 +469,41 @@
             if self.is_global_zero or app_state.data_parallel_rank == 0:
                 logging.info(f'Removing checkpoint: {filepath}')
                 self.checkpoint_io.remove_checkpoint(filepath)
+
+    @property
+    def distributed_sampler_kwargs(self):
+        app_state = AppState()
+        if app_state.model_parallel_size is not None:
+            # When using model parallel, data parallel groups are non-trivial and they
+            # correspond to the logical GPUs. This means that the GPUs that form a
+            # single logical GPU all need to get the same batch of data.
+            distributed_sampler_kwargs = dict(
+                num_replicas=app_state.data_parallel_size, rank=app_state.data_parallel_rank
+            )
+            return distributed_sampler_kwargs
+
+        else:
+            return super(NLPDDPStrategy, self).distributed_sampler_kwargs
+
+    @property
+    def restore_checkpoint_after_setup(self) -> bool:
+        """ This needs to be True for distributed checkpointing because
+            we require the model to have configured the optimizer before 
+            deserializing the checkpoint.
+        """
+        return True
+
+
+class NLPDDPStrategyNotebook(NLPDDPStrategy):
+    """ Version of NLPDDPStrategy to be used in a Jupyter Notebook
+    A large portion of Megatron code has DDP dependency, so it has been necessary to use NLPDDPStrategy even for
+    single-GPU training (e.g. in a Jupyter notebook)
+    A PTL 2.0 changes has prevented DDPStrategy to be used in a notebook.
+    This version of NLPDDPStrategy enables megatron training in a notebook in PTL 2.0.
+    """
+
+    def _configure_launcher(self):
+        self._launcher = None
 
 
 def _get_sharded_state_dict_context(module: torch.nn.Module, rank0_only: bool = False) -> Generator[None, None, None]:
@@ -762,170 +531,7 @@
     )
     return state_dict_type_context
 
-class NLPDDPStrategy(ModelParallelCheckpointStrategy, DDPStrategy):
-    """ DDP plugin for Pytorch Lightning. Needed to customize DDP for model parallel models.
-
-    Args:
-        no_ddp_communication_hook: Disable DDP communication hook when using AMP-O2
-        with FP32 gradient accumulation.
-    """
-
-    def __init__(
-        self,
-        parallel_devices: Optional[List[torch.device]] = None,
-        cluster_environment: ClusterEnvironment = None,
-        checkpoint_io: Optional[CheckpointIO] = None,
-        no_ddp_communication_hook: bool = False,
-        **kwargs: Union[Any, Dict[str, Any]],
-    ) -> None:
-        if not HAVE_APEX:
-            raise ImportError(
-                "Apex was not found. Please see the NeMo README for installation instructions: https://github.com/NVIDIA/NeMo#megatron-gpt."
-            )
-
-        if not HAVE_MEGATRON_CORE:
-            raise ImportError(
-                "megatron-core was not found. Please see the NeMo README for installation instructions: https://github.com/NVIDIA/NeMo#megatron-gpt."
-            )
-        DDPStrategy.__init__(self, parallel_devices, cluster_environment, checkpoint_io, **kwargs)
-
-        self.no_ddp_communication_hook = no_ddp_communication_hook
-
-    def setup(self, trainer: "pl.Trainer") -> None:
-        """
-        Override setup() of DDPStrategy to avoid _sync_module_states(self.model) during eval as it can cause PP > 1 to hang
-        due to assumption in DDPStrategy class that the same model is replicated across GPUs
-        """
-        trainer_fn = trainer.state.fn
-        if trainer_fn == TrainerFn.FITTING:
-            super().setup(trainer)
-        else:
-            assert self.accelerator is not None
-            self.accelerator.setup(trainer)
-
-            # move the model to the correct device
-            self.model_to_device()
-            self.setup_precision_plugin()
-            assert self.model is not None
-
-    def setup_distributed(self, global_rank: int = None, world_size: int = None) -> None:
-        # call PTL init ddp
-        super().setup_distributed()
-
-        # init model parallel if needed
-        if not parallel_state.model_parallel_is_initialized():
-            app_state = AppState()
-
-            if app_state.model_parallel_size is not None:
-                init_model_parallel()
-
-    def configure_ddp(self):
-        """ Override LightningModule ddp if using model parallel.
-            Sets find_unused_parameters to False to use activation-checkpoint-recomputation.
-        """
-
-        if (hasattr(self.model, 'megatron_amp_o2') and self.model.megatron_amp_o2) or (
-            hasattr(self.model, 'with_distributed_adam') and self.model.with_distributed_adam
-        ):
-            # do not use DDP if using megatron amp O2 or distributed optimizer
-            self._model = _LightningModuleWrapperBase(self.model)
-        else:
-            app_state = AppState()
-
-            if app_state.model_parallel_size is not None:
-
-                logging.info(f"Configuring DDP for model parallelism.")
-
-                # With model parallelism, multiple GPUs form a large "logical GPU"
-                # this means that data parallel groups span multiple GPUs
-                # and are non-trivial
-                # TODO: for megatron-lm self.model is a list
-                # Removing self.pre_configure_ddp() as DDP's 'find_unused_parameters' now defaults
-                # to False in PTL 2.0 and hence pre_configure_ddp() is removed in ddp.py
-                # self.pre_configure_ddp()
-                # device_ids = self.determine_ddp_device_ids()
-                self._model = DistributedDataParallel(
-                    _LightningModuleWrapperBase(self.model),
-                    process_group=parallel_state.get_data_parallel_group(),
-                    **self._ddp_kwargs,
-                )
-
-                if self.no_ddp_communication_hook:
-                    # When using custom gradient accumulation and allreduce, disable
-                    # DDP communication hook that works on the gradient bucket.
-                    # Instead, use the custom gradient function and communication hook,
-                    # which is defined in the master optimizer wrapper.
-                    self._model.require_backward_grad_sync = False
-                    self._model.register_comm_hook(None, noop_hook)
-
-            else:
-                super().configure_ddp()
-
-    @property
-    def distributed_sampler_kwargs(self):
-        app_state = AppState()
-        if app_state.model_parallel_size is not None:
-            # When using model parallel, data parallel groups are non-trivial and they
-            # correspond to the logical GPUs. This means that the GPUs that form a
-            # single logical GPU all need to get the same batch of data.
-            distributed_sampler_kwargs = dict(
-                num_replicas=app_state.data_parallel_size, rank=app_state.data_parallel_rank
-            )
-            return distributed_sampler_kwargs
-
-        else:
-            return super(NLPDDPStrategy, self).distributed_sampler_kwargs
-
-    @property
-    def restore_checkpoint_after_setup(self) -> bool:
-        """ This needs to be True for distributed checkpointing because
-            we require the model to have configured the optimizer before
-            deserializing the checkpoint.
-        """
-        return True
-
-
-class NLPDDPStrategyNotebook(NLPDDPStrategy):
-    """ Version of NLPDDPStrategy to be used in a Jupyter Notebook
-    A large portion of Megatron code has DDP dependency, so it has been necessary to use NLPDDPStrategy even for
-    single-GPU training (e.g. in a Jupyter notebook)
-    A PTL 2.0 changes has prevented DDPStrategy to be used in a notebook.
-    This version of NLPDDPStrategy enables megatron training in a notebook in PTL 2.0.
-    """
-
-    def _configure_launcher(self):
-        self._launcher = None
-
-
-<<<<<<< HEAD
-=======
-def _get_sharded_state_dict_context(module: torch.nn.Module, rank0_only: bool = False) -> Generator[None, None, None]:
-    state_dict_config = ShardedStateDictConfig(offload_to_cpu=True)
-    optim_state_dict_config = ShardedOptimStateDictConfig(offload_to_cpu=True)
-    state_dict_type_context = FSDP.state_dict_type(
-        module=module,
-        state_dict_type=StateDictType.SHARDED_STATE_DICT,
-        state_dict_config=state_dict_config,
-        optim_state_dict_config=optim_state_dict_config,
-    )
-    return state_dict_type_context
-
-
-def _get_full_state_dict_context(module: torch.nn.Module, rank0_only: bool = False) -> Generator[None, None, None]:
-    # Store checkpoint at rank0 only when using DP=1 and non-shrded checkpoint.
-    # When TP > 1, all data-parallel rank0 should generate and save checkpoints.
-    optim_state_dict_config = FullOptimStateDictConfig(offload_to_cpu=True, rank0_only=rank0_only)
-    state_dict_config = FullStateDictConfig(offload_to_cpu=True, rank0_only=rank0_only)
-    state_dict_type_context = FSDP.state_dict_type(
-        module=module,
-        state_dict_type=StateDictType.FULL_STATE_DICT,
-        state_dict_config=state_dict_config,
-        optim_state_dict_config=optim_state_dict_config,
-    )
-    return state_dict_type_context
-
-
->>>>>>> dbc8a6ee
+
 class NLPFSDPStrategy(FSDPStrategy):
     """ FSDP plugin for Pytorch Lightning with the support for tensor-parallelism.
 
@@ -944,10 +550,6 @@
         precision: Union[int, str] = 'bf16-mixed',
         nccl_communicator_config_path: Optional[str] = None,
         sharp: bool = False,
-<<<<<<< HEAD
-        set_buffer_dtype: Union[int, str] = None,
-=======
->>>>>>> dbc8a6ee
         **kwargs: Union[Any, Dict[str, Any]],
     ) -> None:
         if not HAVE_APEX:
@@ -959,14 +561,9 @@
             raise ImportError(
                 "megatron-core was not found. Please see the NeMo README for installation instructions: https://github.com/NVIDIA/NeMo#megatron-gpt."
             )
-<<<<<<< HEAD
-        # Set the mixed precision recipe
-        kwargs['mixed_precision'] = self._set_mixed_precision_recipe(precision, grad_reduce_dtype, set_buffer_dtype)
-=======
 
         # Set the mixed precision recipe
         kwargs['mixed_precision'] = self._set_mixed_precision_recipe(precision, grad_reduce_dtype)
->>>>>>> dbc8a6ee
         # Use the default FSDP backward-prefetch policy for proper communication overlap.
         kwargs['backward_prefetch'] = BackwardPrefetch.BACKWARD_PRE
 
@@ -975,10 +572,6 @@
             MCoreTransformerLayer,
             AutocastTransformerLayer,
             ParallelTransformerLayer,
-<<<<<<< HEAD
-            BasicTransformerBlock,
-=======
->>>>>>> dbc8a6ee
         }
         kwargs['auto_wrap_policy'] = functools.partial(
             transformer_auto_wrap_policy, transformer_layer_cls=self.fsdp_wrap_module
@@ -1002,21 +595,11 @@
 
         self.nccl_communicator_config_path = nccl_communicator_config_path
         self.sharp = sharp
-<<<<<<< HEAD
-        super().__init__(**kwargs)
-
-    def _set_mixed_precision_recipe(
-        self,
-        precision: Union[int, str],
-        grad_reduce_dtype: Union[int, str],
-        set_buffer_dtype: Union[int, str] = None
-=======
         self.sharding_strategy = sharding_strategy
         super().__init__(**kwargs)
 
     def _set_mixed_precision_recipe(
         self, precision: Union[int, str], grad_reduce_dtype: Union[int, str]
->>>>>>> dbc8a6ee
     ) -> MixedPrecision:
         """
         Set FSDP mixed precision recipe.
@@ -1034,18 +617,9 @@
             param_dtype = reduce_dtype = buffer_dtype = torch.float
         else:
             raise ValueError(f"Was unable to infer precision type, received {precision!r}.")
-<<<<<<< HEAD
-        if set_buffer_dtype is not None:
-            buffer_dtype = utils_funcs.torch_dtype_from_precision(buffer_dtype, None)
         # Over-write gradient reduction dtype to support bf16 computation with fp32 grad reduction
         if grad_reduce_dtype is not None:
             reduce_dtype = utils_funcs.torch_dtype_from_precision(grad_reduce_dtype, None)
-        logging.info(f'Set up FSDP with param_dtype:{param_dtype}, reduce_dtype:{reduce_dtype}, buffer_dtype:{buffer_dtype}')
-=======
-        # Over-write gradient reduction dtype to support bf16 computation with fp32 grad reduction
-        if grad_reduce_dtype is not None:
-            reduce_dtype = utils_funcs.torch_dtype_from_precision(grad_reduce_dtype, None)
->>>>>>> dbc8a6ee
         return MixedPrecision(param_dtype=param_dtype, reduce_dtype=reduce_dtype, buffer_dtype=buffer_dtype,)
 
     def setup_environment(self) -> None:
@@ -1058,19 +632,11 @@
         if not parallel_state.model_parallel_is_initialized():
             app_state = AppState()
             assert app_state.pipeline_model_parallel_size == 1, "FSDP does not support pipeline parallelism"
-<<<<<<< HEAD
-            if self.kwargs['sharding_strategy'] == ShardingStrategy.HYBRID_SHARD:
-                assert (
-                    app_state.tensor_model_parallel_size == 1
-                ), "FSDP hybrid sharding cannot be used when tensor_model_parallel_size > 1."
-            init_model_parallel(self.nccl_communicator_config_path)
-=======
             if self.sharding_strategy == ShardingStrategy.HYBRID_SHARD:
                 assert (
                     app_state.tensor_model_parallel_size == 1
                 ), "FSDP hybrid sharding cannot be used when tensor_model_parallel_size > 1."
             init_model_parallel(self.sharp, self.nccl_communicator_config_path)
->>>>>>> dbc8a6ee
             # Set the FSDP process group as DP process group
             self._process_group = parallel_state.get_data_parallel_group()
 
@@ -1119,11 +685,7 @@
             optim_state_dict = FSDP.optim_state_dict(self.model, optimizer)
         return optim_state_dict
 
-<<<<<<< HEAD
-    def load_model_state_dict(self, checkpoint: Mapping[str, Any]) -> None:
-=======
     def load_model_state_dict(self, checkpoint: Mapping[str, Any], strict=None) -> None:
->>>>>>> dbc8a6ee
         # Release strict state dict matching when using Megatron AMP-O2 to skip matching
         # half-precision module wrapper module.
         # TODO: Refactor this to be more generic.
@@ -1223,16 +785,9 @@
         app_state = AppState()
         # PTL override to accomodate model parallel checkpoints
         filepath = inject_model_parallel_rank(filepath, fsdp_sharded_ckpt=self.sharded_checkpoint)
-<<<<<<< HEAD
-        if not self.sharded_checkpoint:
-            if app_state.data_parallel_rank == 0:
-                logging.info(f'Removing checkpoint: {filepath}')
-                self.checkpoint_io.remove_checkpoint(filepath)
-=======
         if self.sharded_checkpoint:
             logging.info(f'Removing checkpoint: {filepath}')
             self.checkpoint_io.remove_checkpoint(filepath)
->>>>>>> dbc8a6ee
         else:
             if app_state.data_parallel_rank == 0:
                 logging.info(f'Removing checkpoint: {filepath}')
@@ -1425,11 +980,7 @@
         # Modify state key for Dreambooth inference
         if (
             conf.get('target')
-<<<<<<< HEAD
-            == 'nemo.collections.multimodal.models.stable_diffusion.ldm.ddpm.MegatronLatentDiffusion'
-=======
             == 'nemo.collections.multimodal.models.text_to_image.stable_diffusion.ldm.ddpm.MegatronLatentDiffusion'
->>>>>>> dbc8a6ee
         ):
             new_state_dict = {}
             for key in state_dict.keys():
