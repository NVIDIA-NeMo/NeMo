--- conflicted
+++ resolved
@@ -363,12 +363,6 @@
                 unsharded_optim_state=checkpoint['optimizer_states'][0]
             )
             checkpoint['optimizer_states'] = [sharded_optim_state]
-<<<<<<< HEAD
-=======
-            # dist_checkpointing expects a directory so we will name the directory
-            # using the path with the file extension removed
-            checkpoint_dir = ckpt_to_dir(filepath)
->>>>>>> 7a23bfa3
             # remove device state_dict
             checkpoint['state_dict'] = OrderedDict([])
 
