# Copyright (c) 2021, NVIDIA CORPORATION.  All rights reserved.
#
# Licensed under the Apache License, Version 2.0 (the "License");
# you may not use this file except in compliance with the License.
# You may obtain a copy of the License at
#
#     http://www.apache.org/licenses/LICENSE-2.0
#
# Unless required by applicable law or agreed to in writing, software
# distributed under the License is distributed on an "AS IS" BASIS,
# WITHOUT WARRANTIES OR CONDITIONS OF ANY KIND, either express or implied.
# See the License for the specific language governing permissions and
# limitations under the License.

import functools
import itertools
import os
import re
import shutil
import tempfile
from collections import OrderedDict, defaultdict
from contextlib import contextmanager
from pathlib import Path
from typing import Any, Callable, Dict, Generator, Iterator, List, Literal, Mapping, Optional, Sized, Union

import pytorch_lightning as pl
import torch
from lightning_fabric.utilities.cloud_io import get_filesystem
from lightning_fabric.utilities.optimizer import _optimizer_to_device
from megatron.core.tensor_parallel.layers import param_is_not_tensor_parallel_duplicate
from omegaconf import OmegaConf
from pytorch_lightning.callbacks.progress import TQDMProgressBar
from pytorch_lightning.callbacks.progress.tqdm_progress import _update_n
from pytorch_lightning.core.optimizer import LightningOptimizer
from pytorch_lightning.loops.fetchers import _DataFetcher
from pytorch_lightning.overrides.base import _LightningModuleWrapperBase
from pytorch_lightning.plugins import ClusterEnvironment
from pytorch_lightning.plugins.io.checkpoint_plugin import CheckpointIO
from pytorch_lightning.plugins.precision import MixedPrecisionPlugin
from pytorch_lightning.strategies import DDPStrategy, FSDPStrategy
from pytorch_lightning.trainer.states import TrainerFn
from pytorch_lightning.trainer.trainer import Trainer
from torch._C._distributed_c10d import ReduceOp
from torch.distributed.algorithms.ddp_comm_hooks.debugging_hooks import noop_hook
from torch.distributed.fsdp import BackwardPrefetch, FullStateDictConfig
from torch.distributed.fsdp import FullyShardedDataParallel as FSDP
from torch.distributed.fsdp import (
    MixedPrecision,
    OptimStateKeyType,
    ShardedStateDictConfig,
    ShardingStrategy,
    StateDictType,
)
from torch.distributed.fsdp.api import FullOptimStateDictConfig, ShardedOptimStateDictConfig
from torch.distributed.fsdp.wrap import transformer_auto_wrap_policy
from torch.nn.parallel import DistributedDataParallel

from nemo.collections.nlp.modules.common.megatron.module import Float16Module
from nemo.collections.nlp.modules.common.megatron.transformer import AutocastTransformerLayer, ParallelTransformerLayer
from nemo.collections.nlp.parts import utils_funcs
from nemo.core.connectors.save_restore_connector import SaveRestoreConnector
from nemo.core.optim import MainParamsOptimizerWrapper
from nemo.utils import AppState, logging
from nemo.utils.get_rank import is_global_rank_zero
from nemo.utils.model_utils import ckpt_to_dir, inject_model_parallel_rank, uninject_model_parallel_rank

try:
    from apex.transformer.pipeline_parallel.utils import get_num_microbatches

    HAVE_APEX = True

except (ImportError, ModuleNotFoundError):

    HAVE_APEX = False

try:
    from megatron.core import dist_checkpointing, parallel_state
    from megatron.core.dist_checkpointing.dict_utils import dict_list_map_outplace
    from megatron.core.dist_checkpointing.optimizer import (
        get_param_id_to_sharded_param_map,
        make_sharded_optimizer_tensor,
        optim_state_to_sharding_state,
    )
    from megatron.core.transformer.module import Float16Module as MCoreFloat16Module
    from megatron.core.transformer.transformer_layer import TransformerLayer as MCoreTransformerLayer

    HAVE_MEGATRON_CORE = True

except (ImportError, ModuleNotFoundError):

    HAVE_MEGATRON_CORE = False

NEMO_MEGATRON_MODEL_PARALLEL_APPSTATE_OVERRIDE = "NEMO_MEGATRON_MODEL_PARALLEL_APPSTATE_OVERRIDE"


def init_model_parallel(nccl_communicator_config_path: str = None) -> None:
    """ Initializes Megatron-LM model parallel if using model parallelism.

    Args:
        nccl_communicator_config_path: Path to the yaml NCCL communication process group config file.
    """
    app_state = AppState()

    # we initialize megatron-lm model parallel and data parallel groups
    # after initializing DDP with PTL.
    if app_state.model_parallel_size is not None:
        # destroy groups in case they have already been created
        # this happens with multiple calls to trainer.test for example
        parallel_state.destroy_model_parallel()
        if torch.distributed.is_initialized():
            parallel_state.initialize_model_parallel(
                tensor_model_parallel_size=app_state.tensor_model_parallel_size,
                pipeline_model_parallel_size=app_state.pipeline_model_parallel_size,
                virtual_pipeline_model_parallel_size=app_state.virtual_pipeline_model_parallel_size,
                pipeline_model_parallel_split_rank=app_state.pipeline_model_parallel_split_rank,
                nccl_communicator_config_path=nccl_communicator_config_path,
            )

            # assert that fake tp and pp rank match after model parallel init
            assert app_state.tensor_model_parallel_rank == parallel_state.get_tensor_model_parallel_rank()
            assert app_state.pipeline_model_parallel_rank == parallel_state.get_pipeline_model_parallel_rank()

            app_state.tensor_model_parallel_group = parallel_state.get_tensor_model_parallel_group()
            app_state.data_parallel_group = parallel_state.get_data_parallel_group()
            app_state.data_parallel_rank = parallel_state.get_data_parallel_rank()
            app_state.data_parallel_size = parallel_state.get_data_parallel_world_size()
            app_state.pipeline_model_parallel_group = parallel_state.get_pipeline_model_parallel_group()

            # create MPI process group for UCX-based communication APIs
            if app_state.init_mpi_proc_group:
                torch.distributed.new_group(backend='mpi')


class NLPDDPStrategy(DDPStrategy):
    """ DDP plugin for Pytorch Lightning. Needed to customize DDP for model parallel models.

    Args:
        no_ddp_communication_hook: Disable DDP communication hook when using AMP-O2
        with FP32 gradient accumulation.
        nccl_communicator_config_path: Path to the yaml file with NCCL communicator options
    """

    def __init__(
        self,
        parallel_devices: Optional[List[torch.device]] = None,
        cluster_environment: ClusterEnvironment = None,
        checkpoint_io: Optional[CheckpointIO] = None,
        no_ddp_communication_hook: bool = False,
        nccl_communicator_config_path: Optional[str] = None,
        **kwargs: Union[Any, Dict[str, Any]],
    ) -> None:
        if not HAVE_APEX:
            raise ImportError(
                "Apex was not found. Please see the NeMo README for installation instructions: https://github.com/NVIDIA/NeMo#megatron-gpt."
            )

        if not HAVE_MEGATRON_CORE:
            raise ImportError(
                "megatron-core was not found. Please see the NeMo README for installation instructions: https://github.com/NVIDIA/NeMo#megatron-gpt."
            )
        super().__init__(parallel_devices, cluster_environment, checkpoint_io, **kwargs)

        self.no_ddp_communication_hook = no_ddp_communication_hook
        self.nccl_communicator_config_path = nccl_communicator_config_path

    def setup(self, trainer: "pl.Trainer") -> None:
        """
        Override setup() of DDPStrategy to avoid _sync_module_states(self.model) during eval as it can cause PP > 1 to hang
        due to assumption in DDPStrategy class that the same model is replicated across GPUs
        """
        trainer_fn = trainer.state.fn
        if trainer_fn == TrainerFn.FITTING:
            super().setup(trainer)
        else:
            assert self.accelerator is not None
            self.accelerator.setup(trainer)

            # move the model to the correct device
            self.model_to_device()
            self.setup_precision_plugin()
            assert self.model is not None

    def setup_distributed(self, global_rank: int = None, world_size: int = None) -> None:
        # call PTL init ddp
        super().setup_distributed()

        # init model parallel if needed
        if not parallel_state.model_parallel_is_initialized():
            app_state = AppState()

            if app_state.model_parallel_size is not None:
                init_model_parallel(self.nccl_communicator_config_path)

    def configure_ddp(self):
        """ Override LightningModule ddp if using model parallel.
            Sets find_unused_parameters to False to use activation-checkpoint-recomputation.
        """

        if (hasattr(self.model, 'megatron_amp_O2') and self.model.megatron_amp_O2) or (
            hasattr(self.model, 'with_distributed_adam') and self.model.with_distributed_adam
        ):
            # do not use DDP if using megatron amp O2 or distributed optimizer
            self._model = _LightningModuleWrapperBase(self.model)
        else:
            app_state = AppState()

            if app_state.model_parallel_size is not None:

                logging.info(f"Configuring DDP for model parallelism.")

                # With model parallelism, multiple GPUs form a large "logical GPU"
                # this means that data parallel groups span multiple GPUs
                # and are non-trivial
                # TODO: for megatron-lm self.model is a list
                # Removing self.pre_configure_ddp() as DDP's 'find_unused_parameters' now defaults
                # to False in PTL 2.0 and hence pre_configure_ddp() is removed in ddp.py
                # self.pre_configure_ddp()
                # device_ids = self.determine_ddp_device_ids()
                self._model = DistributedDataParallel(
                    _LightningModuleWrapperBase(self.model),
                    process_group=parallel_state.get_data_parallel_group(with_context_parallel=True),
                    **self._ddp_kwargs,
                )

                if self.no_ddp_communication_hook:
                    # When using custom gradient accumulation and allreduce, disable
                    # DDP communication hook that works on the gradient bucket.
                    # Instead, use the custom gradient function and communication hook,
                    # which is defined in the master optimizer wrapper.
                    self._model.require_backward_grad_sync = False
                    self._model.register_comm_hook(None, noop_hook)

            else:
                super().configure_ddp()

<<<<<<< HEAD
    def init_model_parallel(self, global_rank: int, world_size: int) -> None:
        """ Initializes Megatron-LM model parallel if using model parallelism.

        Args:
            global_rank (int): the global process index.
            world_size (int): the total number of GPUs, num_nodes * num_devices
        """
        app_state = AppState()

        # we initialize megatron-lm model parallel and data parallel groups
        # after initializing DDP with PTL.
        if app_state.model_parallel_size is not None:
            # destroy groups in case they have already been created
            # this happens with multiple calls to trainer.test for example
            parallel_state.destroy_model_parallel()
            if torch.distributed.is_initialized():
                parallel_state.initialize_model_parallel(
                    tensor_model_parallel_size=app_state.tensor_model_parallel_size,
                    pipeline_model_parallel_size=app_state.pipeline_model_parallel_size,
                    virtual_pipeline_model_parallel_size=app_state.virtual_pipeline_model_parallel_size,
                    pipeline_model_parallel_split_rank=app_state.pipeline_model_parallel_split_rank,
                    context_parallel_size=app_state.context_parallel_size,
                    nccl_communicator_config_path=self.nccl_communicator_config_path,
                )

                # assert that fake tp and pp rank match after model parallel init
                assert app_state.tensor_model_parallel_rank == parallel_state.get_tensor_model_parallel_rank()
                assert app_state.pipeline_model_parallel_rank == parallel_state.get_pipeline_model_parallel_rank()

                app_state.tensor_model_parallel_group = parallel_state.get_tensor_model_parallel_group()
                app_state.data_parallel_group = parallel_state.get_data_parallel_group()
                app_state.data_parallel_rank = parallel_state.get_data_parallel_rank()
                app_state.data_parallel_size = parallel_state.get_data_parallel_world_size()
                app_state.pipeline_model_parallel_group = parallel_state.get_pipeline_model_parallel_group()

                # create MPI process group for UCX-based communication APIs
                if app_state.init_mpi_proc_group:
                    torch.distributed.new_group(backend='mpi')

=======
>>>>>>> 6b40e62c
    def optimizer_sharded_state_dict(self):
        """
        Sharded state dictionary for an MainParamsOptimizerWrapper.
        Used to save and load the optimizer state when training with distributed_checkpoint.
        Returns:
            dict: The sharded state dictionary for the optimizer
        Raises:
            ValueError: If a parameter ID does not match any model sharded parameter.
        """

        optimizer = self.lightning_module.optimizers(use_pl_optimizer=False)  # MainParamsOptimizerWrapper

        model_sharded_state_dict = self.lightning_module.sharded_state_dict()

        # remove _extra_state
        model_sharded_state_dict = {
            key: value for key, value in model_sharded_state_dict.items() if not key.endswith('_extra_state')
        }

        if not isinstance(optimizer, MainParamsOptimizerWrapper):
            return optimizer.sharded_state_dict(model_sharded_state_dict)

        optimizer_state_dict = optimizer.state_dict()

        id_to_sharded_param_map = get_param_id_to_sharded_param_map(
            model_sharded_state_dict=model_sharded_state_dict,
            optim_params_iter=itertools.chain.from_iterable(g for g in optimizer.float16_groups),
        )

        # Convert fp32_from_fp16_params
        assert len(optimizer_state_dict['fp32_from_fp16_params']) == len(
            optimizer_state_dict['optimizer']['param_groups']
        )

        def get_safe(param_id):
            try:
                return id_to_sharded_param_map[param_id]
            except KeyError as e:
                raise ValueError(f'Param id {param_id} does not match any model sharded param') from e

        optimizer_state_dict['fp32_from_fp16_params'] = [
            [
                make_sharded_optimizer_tensor(get_safe(param_id), fp32_param, prefix=f'optimizer.state.fp32_param')
                for param_id, fp32_param in zip(state_group['params'], fp32_group)
            ]
            for fp32_group, state_group in zip(
                optimizer_state_dict['fp32_from_fp16_params'], optimizer_state_dict['optimizer']['param_groups']
            )
        ]

        # Convert state
        optim_state_to_sharding_state(optimizer_state_dict['optimizer'], id_to_sharded_param_map)

        return optimizer_state_dict

    def save_checkpoint(
        self, checkpoint: Dict[str, Any], filepath: Union[str, Path], storage_options: Optional[Any] = None
    ) -> None:
        app_state = AppState()
        """ PTL method which we override to accomodate distributed checkpoints and 
            the legacy model parallel checkpoints.

            When using megatron core, the distributed checkpointing library expects save functions to be
            called on every rank and internally does the rank checking.
        """
        # check if using distributed checkpointing
        if (
            hasattr(self.lightning_module, 'sharded_state_dict')
            and self.lightning_module.sharded_state_dict() is not None
        ):
            # converts the optimizer states to their sharded equivalents
            checkpoint['optimizer_states'] = [self.optimizer_sharded_state_dict()]

            # dist_checkpointing expects a directory so we will name the directory
            # using the path with the file extension removed
            checkpoint_dir = ckpt_to_dir(filepath)

            fs = get_filesystem(checkpoint_dir)
            if fs.isdir(checkpoint_dir) and dist_checkpointing.check_is_distributed_checkpoint(checkpoint_dir):
                logging.info(f'Distributed checkpoint at path {checkpoint_dir} already exists, skipping saving')
                return

            if is_global_rank_zero():
                fs.makedirs(checkpoint_dir, exist_ok=True)

            # remove device state_dict
            checkpoint['state_dict'] = OrderedDict([])

            dist_checkpointing.save(sharded_state_dict=checkpoint, checkpoint_dir=checkpoint_dir)
        else:
            # PTL override to accomodate model parallel checkpoints
            filepath = inject_model_parallel_rank(filepath)
            if self.is_global_zero or app_state.data_parallel_rank == 0:
                self.checkpoint_io.save_checkpoint(checkpoint, filepath, storage_options=storage_options)

    def load_model_state_dict(self, checkpoint: Mapping[str, Any]) -> None:
        # if using distributed checkpointing, the state dict logic is at the model level
        if (
            hasattr(self.lightning_module, 'sharded_state_dict')
            and self.lightning_module.sharded_state_dict() is not None
        ):
            return

        # legacy state dict logic, does not use megatron core
        else:

            # Release strict state dict matching when using Megatron AMP-O2 to skip matching
            # half-precision module wrapper module.
            # TODO: Refactor this to be more generic.
            model_key = None
            model_attr = None
            if hasattr(self.lightning_module, 'model'):
                model_key = 'model'
                model_attr = self.lightning_module.model
            elif hasattr(self.lightning_module, 'enc_dec_model'):
                model_key = 'enc_dec_model'
                model_attr = self.lightning_module.enc_dec_model
            if model_key is not None:
                if isinstance(model_attr, Float16Module) or isinstance(model_attr, MCoreFloat16Module):
                    new_state_dict = {}
                    for key in checkpoint['state_dict'].keys():
                        new_key = key.replace(f'{model_key}.', f'{model_key}.module.', 1)
                        new_state_dict[new_key] = checkpoint['state_dict'][key]
                    checkpoint['state_dict'] = new_state_dict

            self.lightning_module.load_state_dict(checkpoint["state_dict"])

    def _fix_tensors_device(self, ckpt: Dict) -> Dict:
        """ Ensure checkpoint tensors are on the correct device."""
        assert torch.cuda.is_initialized(), (torch.cuda.is_available(), torch.cuda.is_initialized())
        cur_dev = torch.device("cuda", index=torch.cuda.current_device())

        def _fix_device(t):
            if isinstance(t, torch.Tensor) and t.is_cuda and t.device != cur_dev:
                t = t.to(cur_dev)
            return t

        return dict_list_map_outplace(_fix_device, ckpt)

    def load_checkpoint(self, checkpoint_path: Union[str, Path]) -> Dict[str, Any]:
        """ PTL method which we override to integrate distributed checkpoints for model parallel models.
            In order to load distributed checkpoints we need to provide the sharded_state_dict to 
            the distributed load function. We get the sharded_state_dict from self.lightning_module
            which makes it convenient to have the loading logic happen at the strategy level.
        """

        fs = get_filesystem(checkpoint_path)

        # Check if using distributed checkpointing
        if (
            hasattr(self.lightning_module, 'sharded_state_dict')
            and self.lightning_module.sharded_state_dict() is not None
        ):

            # Distributed checkpoints must be directories.
            if not fs.isdir(checkpoint_path):
                raise ValueError(f'Distributed checkpoints should be a directory. Found: {checkpoint_path}.')

            sharded_state_dict = self.lightning_module.sharded_state_dict()

            checkpoint = {}

            # after dist_checkpointing.load, sharded tensors will be replaced with tensors
            checkpoint['state_dict'] = sharded_state_dict
            checkpoint['optimizer_states'] = [self.optimizer_sharded_state_dict()]

            checkpoint = dist_checkpointing.load(sharded_state_dict=checkpoint, checkpoint_dir=checkpoint_path)

            checkpoint = self._fix_tensors_device(checkpoint)

            return checkpoint

        # Legacy model parallel checkpointing logic, does not use megatron core
        else:
            # Try to read the checkpoint at `path`. If not exist, do not restore checkpoint.
            checkpoint_path = inject_model_parallel_rank(checkpoint_path)
            if not fs.exists(checkpoint_path):
                raise FileNotFoundError(f"Checkpoint at {checkpoint_path} not found. Aborting training.")
            torch.cuda.empty_cache()
            return self.checkpoint_io.load_checkpoint(checkpoint_path)

    def remove_checkpoint(self, filepath: Union[str, Path]) -> None:
        # check if filepath is a distributed checkpoint
        if (
            hasattr(self.lightning_module, 'sharded_state_dict')
            and self.lightning_module.sharded_state_dict() is not None
        ):
            if self.is_global_zero:
                shutil.rmtree(ckpt_to_dir(filepath))

        # legacy checkpoint logic, does not use megatron core
        else:
            app_state = AppState()
            # PTL override to accomodate model parallel checkpoints
            filepath = inject_model_parallel_rank(filepath)
            if self.is_global_zero or app_state.data_parallel_rank == 0:
                logging.info(f'Removing checkpoint: {filepath}')
                self.checkpoint_io.remove_checkpoint(filepath)

    @property
    def distributed_sampler_kwargs(self):
        app_state = AppState()
        if app_state.model_parallel_size is not None:
            # When using model parallel, data parallel groups are non-trivial and they
            # correspond to the logical GPUs. This means that the GPUs that form a
            # single logical GPU all need to get the same batch of data.
            distributed_sampler_kwargs = dict(
                num_replicas=app_state.data_parallel_size, rank=app_state.data_parallel_rank
            )
            return distributed_sampler_kwargs

        else:
            return super(NLPDDPStrategy, self).distributed_sampler_kwargs

    @property
    def restore_checkpoint_after_setup(self) -> bool:
        """ This needs to be True for distributed checkpointing because
            we require the model to have configured the optimizer before 
            deserializing the checkpoint.
        """
        return True


class NLPDDPStrategyNotebook(NLPDDPStrategy):
    """ Version of NLPDDPStrategy to be used in a Jupyter Notebook
    A large portion of Megatron code has DDP dependency, so it has been necessary to use NLPDDPStrategy even for
    single-GPU training (e.g. in a Jupyter notebook)
    A PTL 2.0 changes has prevented DDPStrategy to be used in a notebook.
    This version of NLPDDPStrategy enables megatron training in a notebook in PTL 2.0.
    """

    def _configure_launcher(self):
        self._launcher = None


def _get_sharded_state_dict_context(module: torch.nn.Module, rank0_only: bool = False) -> Generator[None, None, None]:
    state_dict_config = ShardedStateDictConfig(offload_to_cpu=True)
    optim_state_dict_config = ShardedOptimStateDictConfig(offload_to_cpu=True)
    state_dict_type_context = FSDP.state_dict_type(
        module=module,
        state_dict_type=StateDictType.SHARDED_STATE_DICT,
        state_dict_config=state_dict_config,
        optim_state_dict_config=optim_state_dict_config,
    )
    return state_dict_type_context


def _get_full_state_dict_context(module: torch.nn.Module, rank0_only: bool = False) -> Generator[None, None, None]:
    # Store checkpoint at rank0 only when using DP=1 and non-shrded checkpoint.
    # When TP > 1, all data-parallel rank0 should generate and save checkpoints.
    optim_state_dict_config = FullOptimStateDictConfig(offload_to_cpu=True, rank0_only=rank0_only)
    state_dict_config = FullStateDictConfig(offload_to_cpu=True, rank0_only=rank0_only)
    state_dict_type_context = FSDP.state_dict_type(
        module=module,
        state_dict_type=StateDictType.FULL_STATE_DICT,
        state_dict_config=state_dict_config,
        optim_state_dict_config=optim_state_dict_config,
    )
    return state_dict_type_context


class NLPFSDPStrategy(FSDPStrategy):
    """ FSDP plugin for Pytorch Lightning with the support for tensor-parallelism.

    Args:
        sharding_strategy: FSDP parameter sharding strategy.
        grad_reduce_dtype: Data type for FSDP gradient shard ReduceScatter.
        sharded_checkpoint: Store/load FSDP-sharded checkpoints.
        precision: Precision recipe to be used with FSDP.
    """

    def __init__(
        self,
        sharding_strategy: str = 'full',
        grad_reduce_dtype: Union[int, str] = None,
        sharded_checkpoint: bool = False,
        precision: Union[int, str] = 'bf16-mixed',
        nccl_communicator_config_path: Optional[str] = None,
        **kwargs: Union[Any, Dict[str, Any]],
    ) -> None:
        if not HAVE_APEX:
            raise ImportError(
                "Apex was not found. Please see the NeMo README for installation instructions: https://github.com/NVIDIA/NeMo#megatron-gpt."
            )

        if not HAVE_MEGATRON_CORE:
            raise ImportError(
                "megatron-core was not found. Please see the NeMo README for installation instructions: https://github.com/NVIDIA/NeMo#megatron-gpt."
            )

        # Set the mixed precision recipe
        kwargs['mixed_precision'] = self._set_mixed_precision_recipe(precision, grad_reduce_dtype)
        # Use the default FSDP backward-prefetch policy for proper communication overlap.
        kwargs['backward_prefetch'] = BackwardPrefetch.BACKWARD_PRE

        # Set FSDP wrapping policy: use Transformer layer module as the FSDP sharding granularity.
        self.fsdp_wrap_module = {
            MCoreTransformerLayer,
            AutocastTransformerLayer,
            ParallelTransformerLayer,
        }
        kwargs['auto_wrap_policy'] = functools.partial(
            transformer_auto_wrap_policy, transformer_layer_cls=self.fsdp_wrap_module
        )

        # Set FSDP sharding strategy.
        fsdp_sharding_strategy = {
            'full': ShardingStrategy.FULL_SHARD,
            'hybrid': ShardingStrategy.HYBRID_SHARD,
            'grad': ShardingStrategy.SHARD_GRAD_OP,
        }
        assert sharding_strategy in list(fsdp_sharding_strategy.keys()), "Not a supported sharding strategy."
        assert sharding_strategy != 'hybrid', "Hybrid sharding is currrently not supported."
        kwargs['sharding_strategy'] = fsdp_sharding_strategy[sharding_strategy]

        # Set FSDP state dict configs
        self.sharded_checkpoint = sharded_checkpoint
        self.state_dict_context = (
            _get_sharded_state_dict_context if sharded_checkpoint else _get_full_state_dict_context
        )

        self.nccl_communicator_config_path = nccl_communicator_config_path
        super().__init__(**kwargs)

    def _set_mixed_precision_recipe(
        self, precision: Union[int, str], grad_reduce_dtype: Union[int, str]
    ) -> MixedPrecision:
        """
        Set FSDP mixed precision recipe.
        `param_dtype` sets the data type for computation in forward and backpropagation, and the parameter
        data type for optimizer execution is maintained in the full precision.
        `buffer_dtype` is only valid when a module has buffers by `register_buffer` method, which is not
        shared by FSDP.
        `reduce_dtype` sets gradient reduction data type.
        """
        if precision in ["16-true", "16-mixed", 16]:
            param_dtype = reduce_dtype = buffer_dtype = torch.float16
        elif precision in ["bf16-true", "bf16-mixed", "bf16"]:
            param_dtype = reduce_dtype = buffer_dtype = torch.bfloat16
        elif precision == 32:
            param_dtype = reduce_dtype = buffer_dtype = torch.float
        else:
            raise ValueError(f"Was unable to infer precision type, received {precision!r}.")
        # Over-write gradient reduction dtype to support bf16 computation with fp32 grad reduction
        if grad_reduce_dtype is not None:
            reduce_dtype = utils_funcs.torch_dtype_from_precision(grad_reduce_dtype, None)
        return MixedPrecision(param_dtype=param_dtype, reduce_dtype=reduce_dtype, buffer_dtype=buffer_dtype,)

    def setup_environment(self) -> None:
        """
        Overriding to set parallel states.
        """
        super().setup_environment()

        # init model parallel if needed
        if not parallel_state.model_parallel_is_initialized():
            app_state = AppState()
            assert app_state.pipeline_model_parallel_size == 1, "FSDP does not support pipeline parallelism"
            if self.kwargs['sharding_strategy'] == ShardingStrategy.HYBRID_SHARD:
                assert (
                    app_state.tensor_model_parallel_size == 1
                ), "FSDP hybrid sharding cannot be used when tensor_model_parallel_size > 1."
            init_model_parallel(self.nccl_communicator_config_path)
            # Set the FSDP process group as DP process group
            self._process_group = parallel_state.get_data_parallel_group()

        # Set the params to omit from sharding.
        self.kwargs["ignored_states"] = []
        if parallel_state.get_tensor_model_parallel_world_size() > 1:
            for p in self.model.parameters():
                # Ignore sequence-parallel params to facilitate TP domain gradient reduction.
                if getattr(p, "sequence_parallel", False):
                    self.kwargs["ignored_states"].append(p)
                else:
                    # Ignore params with TP-duplicate to facilitate gradient norm calculation.
                    is_not_tp_duplicate = torch.tensor(
                        int(param_is_not_tensor_parallel_duplicate(p)),
                        dtype=torch.int8,
                        device=torch.cuda.current_device(),
                    )
                    torch.distributed.all_reduce(
                        is_not_tp_duplicate, op=ReduceOp.MIN, group=parallel_state.get_tensor_model_parallel_group()
                    )
                    if is_not_tp_duplicate == 0:
                        self.kwargs["ignored_states"].append(p)

    def lightning_module_state_dict(self) -> Dict[str, Any]:
        """
        Store the model state dict in one of full or sharded format.
        """
        assert self.lightning_module is not None
        # Store checkpoint at rank0 only when using DP=1 and non-shrded checkpoint.
        rank0_only = (
            True
            if (not self.sharded_checkpoint and parallel_state.get_tensor_model_parallel_world_size() == 1)
            else False
        )
        with self.state_dict_context(self.model, rank0_only=rank0_only):
            state_dict = self.lightning_module.state_dict()
        return state_dict

    def optimizer_state(self, optimizer: torch.optim.Optimizer) -> Dict[str, torch.Tensor]:
        """
        Store the full optimizer state dict in one of full or sharded format.
        """
        if isinstance(optimizer, LightningOptimizer):
            optimizer = optimizer._optimizer
        with self.state_dict_context(self.model):
            optim_state_dict = FSDP.optim_state_dict(self.model, optimizer)
        return optim_state_dict

    def load_model_state_dict(self, checkpoint: Mapping[str, Any]) -> None:
        # Release strict state dict matching when using Megatron AMP-O2 to skip matching
        # half-precision module wrapper module.
        # TODO: Refactor this to be more generic.
        model_key = None
        model_attr = None
        if hasattr(self.lightning_module, 'model'):
            model_key = 'model'
            model_attr = self.lightning_module.model
        elif hasattr(self.lightning_module, 'enc_dec_model'):
            model_key = 'enc_dec_model'
            model_attr = self.lightning_module.enc_dec_model
        if model_key is not None:
            if isinstance(model_attr, Float16Module) or isinstance(model_attr, MCoreFloat16Module):
                new_state_dict = {}
                for key in checkpoint['state_dict'].keys():
                    new_key = key.replace(f'{model_key}.', f'{model_key}.module.', 1)
                    new_state_dict[new_key] = checkpoint['state_dict'][key]
                checkpoint['state_dict'] = new_state_dict

        with self.state_dict_context(self.model):
            self.lightning_module.load_state_dict(checkpoint["state_dict"])

    def load_optimizer_state_dict(self, checkpoint: Mapping[str, Any]) -> None:
        """
        Re-key the full optimizer state dict to sharded optimizer state dict
        """

        def _get_osd(opt_state):
            temp_opt_state = opt_state
            while True:
                if "state" in temp_opt_state:
                    return temp_opt_state
                assert isinstance(temp_opt_state, dict), "Fail to find optimizer state dict."
                temp_opt_state = temp_opt_state[list(temp_opt_state.keys())[0]]

        optimizer_states = checkpoint["optimizer_states"]
        for optimizer, opt_state in zip(self.optimizers, optimizer_states):
            with self.state_dict_context(self.model):
                temp_osd = _get_osd(opt_state)
                if isinstance(list(temp_osd["state"].keys())[0], int):
                    # Normal optimizer state dict without FSDP
                    try:
                        with FSDP.summon_full_params(self.model, writeback=True, rank0_only=False):
                            # rekey the osd stored from non-FSDP model
                            rekeyed_osd = FSDP.rekey_optim_state_dict(
                                temp_osd, OptimStateKeyType.PARAM_NAME, self.model,
                            )
                        temp_osd = FSDP.shard_full_optim_state_dict(rekeyed_osd, self.model)
                    except Exception as e:
                        print(f"Failed to load optimzier state dicts. Errored with {e}")
                        exit(1)
                # Shard optimizer state dict
                sharded_osd = FSDP.optim_state_dict_to_load(
                    optim_state_dict=temp_osd, model=self.model, optim=optimizer,
                )

                optimizer.load_state_dict(sharded_osd)
                _optimizer_to_device(optimizer, self.root_device)

    def save_checkpoint(
        self, checkpoint: Dict[str, Any], filepath: Union[str, Path], storage_options: Optional[Any] = None
    ) -> None:
        """ Store checkpoints
            1. In case of sharded checkpoint, all ranks store unique checkpoints.
            2. In case of non-sharded checkpoint, all data-parallel rank 0 store checkpoints.
        """
        app_state = AppState()
        filepath = inject_model_parallel_rank(filepath, fsdp_sharded_ckpt=self.sharded_checkpoint)
        if not self.sharded_checkpoint:
            if app_state.data_parallel_rank == 0:
                self.checkpoint_io.save_checkpoint(checkpoint, filepath, storage_options=storage_options)
        else:
            self.checkpoint_io.save_checkpoint(checkpoint, filepath, storage_options=storage_options)

    def load_checkpoint(self, checkpoint_path: Union[str, Path]) -> Dict[str, Any]:
        """ Load checkpoints
        """
        # 1. Load normal or FSDP-sharded checkpoints.
        fs = get_filesystem(checkpoint_path)

        # Try to read the checkpoint at `path`. If not exist, do not restore checkpoint.
        checkpoint_path = inject_model_parallel_rank(checkpoint_path, fsdp_sharded_ckpt=self.sharded_checkpoint)
        if not fs.exists(checkpoint_path):
            raise FileNotFoundError(f"Checkpoint at {checkpoint_path} not found. Aborting training.")
        torch.cuda.empty_cache()

        from torch.distributed._shard.api import load_with_process_group

        with load_with_process_group(process_group=parallel_state.get_data_parallel_group()):
            checkpoint = self.checkpoint_io.load_checkpoint(checkpoint_path)
        return checkpoint

    def remove_checkpoint(self, filepath: Union[str, Path]) -> None:
        """ Remove checkpoints
        """
        # legacy checkpoint logic, does not use megatron core
        app_state = AppState()
        # PTL override to accomodate model parallel checkpoints
        filepath = inject_model_parallel_rank(filepath, fsdp_sharded_ckpt=self.sharded_checkpoint)
        if not self.sharded_checkpoint:
            logging.info(f'Removing checkpoint: {filepath}')
            self.checkpoint_io.remove_checkpoint(filepath)
        else:
            if app_state.data_parallel_rank == 0:
                logging.info(f'Removing checkpoint: {filepath}')
                self.checkpoint_io.remove_checkpoint(filepath)

    @property
    def restore_checkpoint_after_setup(self) -> bool:
        """ When loading FSDP-sharded checkpoint, need to restore checkpoint after configuring
            FSDP sharding to match FSDP-sharded format between the checkpoint and the current
            model and optimizer.
        """
        return True


class NLPSaveRestoreConnector(SaveRestoreConnector):
    def __init__(self) -> None:
        if not HAVE_APEX:
            logging.warning(
                "Apex was not found. Please see the NeMo README for installation instructions: https://github.com/NVIDIA/apex\n"
                "Megatron-based models require Apex to function correctly."
            )
            # raise ImportError(
            #    "Apex was not found. Please see the NeMo README for installation instructions: https://github.com/NVIDIA/NeMo#megatron-gpt."
            # )
        if not HAVE_MEGATRON_CORE:
            logging.warning(
                "megatron-core was not found. Please see the NeMo README for installation instructions: https://github.com/NVIDIA/NeMo#megatron-gpt."
            )
        super().__init__()

    def save_to(self, model, save_path: str):
        app_state = AppState()

        # Check if using distributed checkpointing
        dist_ckpt = hasattr(model, 'sharded_state_dict') and model.sharded_state_dict() is not None

        dist_ckpt_dir = None

        if (app_state.model_parallel_size is not None and app_state.model_parallel_size > 1) or dist_ckpt:

            dir_name = os.path.dirname(save_path)

            # dist ckpt calls save on every rank
            if dist_ckpt:
                # model weights is a directory
                dist_ckpt_dir = ckpt_to_dir(os.path.join(dir_name, self.model_weights_ckpt))
                fs = get_filesystem(dist_ckpt_dir)

                if fs.isdir(dist_ckpt_dir) and dist_checkpointing.check_is_distributed_checkpoint(dist_ckpt_dir):
                    logging.info(f'Distributed checkpoint at path {dist_ckpt_dir} already exists, skipping saving')
                else:
                    if is_global_rank_zero():
                        fs.makedirs(dist_ckpt_dir, exist_ok=True)

                    sharded_state_dict = model.sharded_state_dict()
                    # dist checkpoint needs torch.distributed to save the checkpoint
                    if parallel_state.is_unitialized():

                        def dummy():
                            return

                        if model.trainer.strategy.launcher is not None:
                            model.trainer.strategy.launcher.launch(dummy, trainer=model.trainer)
                        model.trainer.strategy.setup_environment()
                    dist_checkpointing.save(sharded_state_dict=sharded_state_dict, checkpoint_dir=dist_ckpt_dir)

            else:

                # first we save the weights for each model parallel rank
                if app_state.data_parallel_rank == 0:
                    if app_state.pipeline_model_parallel_size == 1:
                        mp_model_weights = os.path.join(
                            dir_name, f'mp_rank_{app_state.tensor_model_parallel_rank:02d}_' + self.model_weights_ckpt
                        )
                    else:
                        mp_model_weights = os.path.join(
                            dir_name,
                            f'tp_rank_{app_state.tensor_model_parallel_rank:02d}_pp_rank_{app_state.pipeline_model_parallel_rank:03d}_'
                            + self.model_weights_ckpt,
                        )

                    self._save_state_dict_to_disk(model.state_dict(), mp_model_weights)

            if torch.distributed.is_initialized():
                torch.distributed.barrier()

            # create nemo file from folder with all mp_ranks checkpoints
            if (
                app_state.pipeline_model_parallel_rank == 0
                and app_state.tensor_model_parallel_rank == 0
                and app_state.data_parallel_rank == 0
            ):
                with tempfile.TemporaryDirectory() as tmpdir:

                    if dist_ckpt:
                        shutil.move(str(dist_ckpt_dir), tmpdir)

                    elif app_state.pipeline_model_parallel_size == 1:
                        # move weights to the tmpdir
                        for tp_rank in range(app_state.tensor_model_parallel_size):
                            os.makedirs(os.path.join(tmpdir, f'mp_rank_{tp_rank:02d}'))
                            mp_model_weights = os.path.join(
                                dir_name, f'mp_rank_{tp_rank:02d}_' + self.model_weights_ckpt
                            )
                            shutil.move(
                                mp_model_weights,
                                os.path.join(tmpdir, f'mp_rank_{tp_rank:02d}', self.model_weights_ckpt),
                            )
                    else:
                        # move weights to the tmpdir
                        for tp_rank, pp_rank in itertools.product(
                            range(app_state.tensor_model_parallel_size), range(app_state.pipeline_model_parallel_size),
                        ):
                            os.makedirs(os.path.join(tmpdir, f'tp_rank_{tp_rank:02d}_pp_rank_{pp_rank:03d}'))
                            mp_model_weights = os.path.join(
                                dir_name, f'tp_rank_{tp_rank:02d}_pp_rank_{pp_rank:03d}_' + self.model_weights_ckpt
                            )
                            shutil.move(
                                mp_model_weights,
                                os.path.join(
                                    tmpdir, f'tp_rank_{tp_rank:02d}_pp_rank_{pp_rank:03d}', self.model_weights_ckpt
                                ),
                            )

                    # create config and artifacts in tmpdir
                    config_yaml = os.path.join(tmpdir, self.model_config_yaml)
                    model.to_config_file(path2yaml_file=config_yaml)
                    if hasattr(model, 'artifacts') and model.artifacts is not None:
                        self._handle_artifacts(model, nemo_file_folder=tmpdir)
                        self._update_artifact_paths(model, path2yaml_file=config_yaml)

                    # create tar file
                    self._make_nemo_file_from_folder(save_path, tmpdir)

        else:
            return super().save_to(model, save_path)

    def modify_state_dict(self, conf, state_dict):
        if conf.get('megatron_legacy', False):
            new_state_dict = {}
            for key in state_dict.keys():
                new_key = key.replace('bert_model.language_model', 'bert_model.model.language_model')
                new_key = new_key.replace('transformer', 'encoder')
                new_key = new_key.replace('.attention.', '.self_attention.')
                new_state_dict[new_key] = state_dict[key]
            state_dict = new_state_dict

        if conf.get('megatron_amp_O2', False):
            new_state_dict = {}
            for key in state_dict.keys():
                new_key = key.replace('model.', 'model.module.', 1)
                new_state_dict[new_key] = state_dict[key]
            state_dict = new_state_dict

        new_state_dict = {}
        for key in state_dict.keys():
            new_key = key.replace(
                'word_embeddings.adapter_layer.mm_linear_adapter.linear',
                'word_embeddings.adapter_layer.mm_projector_adapter.mm_projector',
                1,
            )
            new_state_dict[new_key] = state_dict[key]
        state_dict = new_state_dict

        # compatibility for inductor in inference
        if not conf.get('inductor', False):
            new_state_dict = {}
            for key in state_dict.keys():
                new_key = key.replace('._orig_mod', '', 1)
                new_state_dict[new_key] = state_dict[key]
            state_dict = new_state_dict

        # Modify state key for Dreambooth inference
        if (
            conf.get('target')
            == 'nemo.collections.multimodal.models.stable_diffusion.ldm.ddpm.MegatronLatentDiffusion'
        ):
            new_state_dict = {}
            for key in state_dict.keys():
                new_key = key.replace('unet', 'model.diffusion_model')
                new_key = new_key.replace('vae', 'first_stage_model')
                new_key = new_key.replace('text_encoder', 'cond_stage_model')
                new_key = new_key.replace('.noise_scheduler', '')
                new_state_dict[new_key] = state_dict[key]
            state_dict = new_state_dict

        loaded_keys = state_dict.keys()
        if 'model.model.diffusion_model.input_blocks.1.0.in_layers.2.weight' in loaded_keys:
            new_state_dict = {}
            # GroupNormOpt fuses activation function to one layer, thus the indexing of weights are shifted for following
            def should_process(key):
                base_str = "model.model.diffusion_model."
                blocks = ["input_blocks", "middle_block", "output_blocks"]
                for block in blocks:
                    for layer_type in ["in_layers", "out_layers"]:
                        for index in [2, 3]:  # The layers index.
                            for param in ["weight", "bias"]:
                                if block == 'middle_block':
                                    for num in [0, 2]:
                                        template = f"{base_str}{block}.{num}.{layer_type}.{index}.{param}"
                                        if key == template:
                                            return True
                                else:
                                    for num in range(12):  # 12 blocks, adjust as needed.
                                        template = f"{base_str}{block}.{num}.0.{layer_type}.{index}.{param}"
                                        if key == template:
                                            return True
                return False

            for key_ in state_dict.keys():
                if key_ == "model.cond_stage_model.transformer.text_model.embeddings.position_ids":
                    continue
                if should_process(key_):
                    s = key_.split('.')
                    idx = int(s[-2])
                    new_key_ = ".".join(s[:-2] + [str(int(idx - 1))] + [s[-1]])
                    new_state_dict[new_key_] = state_dict[key_]
                else:
                    new_state_dict[key_] = state_dict[key_]
            state_dict = new_state_dict

        return state_dict

    def _load_state_dict_from_disk(self, model_weights, map_location=None):
        # if model_weights with the extension removed is a directory, we assume it is a distributed checkpoint
        # we need to defer loading the state dict so we return None
        uninject_model_weights = uninject_model_parallel_rank(model_weights)

        # legacy model_weights will have mp rank injected
        if os.path.isfile(model_weights):
            return super()._load_state_dict_from_disk(model_weights, map_location)

        # dist checkpoint will be a dir
        elif os.path.isdir(os.path.splitext(uninject_model_weights)[0]):
            return None
        else:
            raise ValueError(f'Expected {model_weights} to be a file or directory.')

    def restore_from(
        self,
        calling_cls,
        restore_path: str,
        override_config_path: Optional[Union[OmegaConf, str]] = None,
        map_location: Optional[torch.device] = None,
        strict: bool = True,
        return_config: bool = False,
        trainer: Trainer = None,
    ):
        """
        Restores model instance (weights and configuration) into .nemo file

        Args:
            restore_path: path to .nemo file from which model should be instantiated
            override_config_path: path to a yaml config that will override the internal
                config file or an OmegaConf / DictConfig object representing the model config.
            map_location: Optional torch.device() to map the instantiated model to a device.
                By default (None), it will select a GPU if available, falling back to CPU otherwise.
            strict: Passed to load_state_dict. By default True
            return_config: If set to true, will return just the underlying config of the restored
                model as an OmegaConf DictConfig object without instantiating the model.

        Example:
            ```
            model = nemo.collections.nlp.models.TextClassification.restore_from('asr.nemo')
            assert isinstance(model, nemo.collections.nlp.models.TextClassification)
            ```

        Returns:
            An instance of type cls or its underlying config (if return_config is set).
        """

        # Get path where the command is executed - the artifacts will be "retrieved" there
        # (original .nemo behavior)
        loaded_params = super().load_config_and_state_dict(
            calling_cls, restore_path, override_config_path, map_location, strict, return_config, trainer,
        )
        if not isinstance(loaded_params, tuple) or return_config is True:
            return loaded_params
        conf, instance, state_dict = loaded_params

        # if we're using dist checkpointing then state_dict will be None
        if state_dict is None:
            # dist checkpointing needs torch.distributed to load the checkpoint
            if parallel_state.is_unitialized():

                def dummy():
                    return

                if trainer.strategy.launcher is not None:
                    trainer.strategy.launcher.launch(dummy, trainer=trainer)
                trainer.strategy.setup_environment()

            with tempfile.TemporaryDirectory() as tmpdir:
                # Check if self.model_extracted_dir is set, and is a valid path
                if self.model_extracted_dir is not None and os.path.isdir(self.model_extracted_dir):
                    # Log that NeMo will use the provided `model_extracted_dir`
                    logging.info(
                        f"Restoration will occur within pre-extracted directory : " f"`{self.model_extracted_dir}`."
                    )

                    # Override `tmpdir` above with the pre-extracted `model_extracted_dir`
                    tmpdir = self.model_extracted_dir

                else:
                    # Extract the nemo file into the temporary directory
                    self._unpack_nemo_file(
                        path2file=restore_path, out_folder=tmpdir, extract_config_only=return_config is True
                    )
                checkpoint = {}
                sharded_state_dict = instance.sharded_state_dict()
                checkpoint['state_dict'] = sharded_state_dict
                # remove model weights extension
                tmp_model_weights_ckpt = os.path.join(tmpdir, self.model_weights_ckpt)
                tmp_model_weights_dir = os.path.splitext(tmp_model_weights_ckpt)[0]
                assert os.path.isdir(tmp_model_weights_dir), f'Expected {tmp_model_weights_dir} to be a directory.'
                checkpoint = dist_checkpointing.load(
                    sharded_state_dict=checkpoint, checkpoint_dir=tmp_model_weights_dir
                )
                instance.on_load_checkpoint(checkpoint)
                if hasattr(instance, 'setup_transformer_engine_tp_groups'):
                    instance.setup_transformer_engine_tp_groups()

        else:
            state_dict = self.modify_state_dict(conf, state_dict)
            super().load_instance_with_state_dict(instance, state_dict, strict)
        logging.info(f'Model {instance.__class__.__name__} was successfully restored from {restore_path}.')
        return instance


class PipelineMixedPrecisionPlugin(MixedPrecisionPlugin):
    """ Overrides PTL autocasting to not wrap training/val/test_step.
        We do this because we have the megatron-core fwd/bwd functions in training_step.
        This means .backward is being called in training_step so we do not want the whole
        step wrapped in autocast.

        We instead wrap the fwd_output_and_loss_func that is passed to the megatron-core fwd/bwd functions.
    """

    def __init__(
        self,
        precision: Literal["16-mixed", "bf16-mixed"],
        device: str,
        scaler: Optional[torch.cuda.amp.GradScaler] = None,
    ) -> None:
        super().__init__(precision, device, scaler=scaler)
        dtype = None
        # MixedPrecisionPlugin class in PTL >= 2.0 takes only "16-mixed" or "bf16-mixed" for precision arg
        if precision == '16-mixed':
            dtype = torch.float16
        elif precision == 'bf16-mixed':
            dtype = torch.bfloat16

        torch.set_autocast_gpu_dtype(dtype)

    @contextmanager
    def forward_context(self) -> Generator[None, None, None]:
        """Have the PTL context manager do nothing."""
        yield


class GradScaler(torch.cuda.amp.GradScaler):
    """
    Gradient sclaer for model-parallel inf check. The inf in gradients are checked across tensor-parallel
    ranks in (1) executing optimizer step and (2) gradient scaler update.

    """

    def __init__(
        self,
        init_scale=2.0 ** 16,
        growth_factor=2.0,
        backoff_factor=0.5,
        growth_interval=2000,
        enabled=True,
        hysteresis=1,
    ):
        super().__init__(
            init_scale=init_scale,
            growth_factor=growth_factor,
            backoff_factor=backoff_factor,
            growth_interval=growth_interval,
            enabled=enabled,
        )
        self.optimizer_update_skipped: Optional[bool] = None
        self.hysteresis = hysteresis
        self._hysteresis_tracker = self.hysteresis

    def _unscale_grads_(self, optimizer, *args):
        if getattr(optimizer, "_custom_amp_unscale_grads", False):
            return optimizer.unscale_grads(*args)
        else:
            return super()._unscale_grads_(optimizer, *args)

    def _maybe_opt_step(self, optimizer, optimizer_state, *args, **kwargs):
        retval = None
        found_inf = torch.cuda.FloatTensor([sum(v.item() for v in optimizer_state["found_inf_per_device"].values())])

        # Update across all model parallel instances.
        torch.distributed.all_reduce(
            found_inf, op=torch.distributed.ReduceOp.MAX, group=parallel_state.get_model_parallel_group()
        )

        if found_inf.item() == 0:
            retval = optimizer.step(*args, **kwargs)
            self.optimizer_update_skipped = False
        else:
            self.optimizer_update_skipped = True
        return retval

    def update(self, new_scale=None):
        """
        Updates to native grad scaler update function.
        1. Check inf across model-parallel ranks.
        2. Update hysteresis tracker.
        3. Apply hysteresis to grad scale update.
        """
        if not self._enabled:
            return

        _scale, _growth_tracker = self._check_scale_growth_tracker("update")

        if new_scale is not None:
            # Accept a new user-defined scale.
            if isinstance(new_scale, float):
                self._scale.fill_(new_scale)  # type: ignore[union-attr]
            else:
                reason = "new_scale should be a float or a 1-element torch.cuda.FloatTensor with requires_grad=False."
                assert isinstance(new_scale, torch.cuda.FloatTensor), reason  # type: ignore[attr-defined]
                assert new_scale.numel() == 1, reason
                assert new_scale.requires_grad is False, reason
                self._scale.copy_(new_scale)  # type: ignore[union-attr]
        else:
            # Consume shared inf/nan data collected from optimizers to update the scale.
            # If all found_inf tensors are on the same device as self._scale, this operation is asynchronous.
            found_infs = [
                found_inf.to(device=_scale.device, non_blocking=True)
                for state in self._per_optimizer_states.values()
                for found_inf in state["found_inf_per_device"].values()
            ]

            assert len(found_infs) > 0, "No inf checks were recorded prior to update."

            found_inf_combined = found_infs[0]

            # Update across all model parallel instances.
            torch.distributed.all_reduce(
                found_inf_combined, op=torch.distributed.ReduceOp.MAX, group=parallel_state.get_model_parallel_group()
            )

            if len(found_infs) > 1:
                for i in range(1, len(found_infs)):
                    found_inf = found_infs[i]
                    # Update across all model parallel instances.
                    torch.distributed.all_reduce(
                        found_inf, op=torch.distributed.ReduceOp.MAX, group=parallel_state.get_model_parallel_group()
                    )
                    found_inf_combined += found_inf

            if found_inf_combined > 0:
                self._hysteresis_tracker -= 1
                if self._hysteresis_tracker <= 0:
                    # When hysteresis becomes zero, follow the native grad scale update rule.
                    # Increase scale and reset growth tracker
                    torch._amp_update_scale_(
                        _scale,
                        _growth_tracker,
                        found_inf_combined,
                        self._growth_factor,
                        self._backoff_factor,
                        self._growth_interval,
                    )
                else:
                    # Only reset the growth tracker when hysteresis is larger than zero
                    _growth_tracker.fill_(0.0)
            else:
                # When no inf found, follow the native grad scale update rule.
                # Increment growth_tracker, update scale when growth tracker reaches the interval, and
                # reset the hysteresis tracker.
                torch._amp_update_scale_(
                    _scale,
                    _growth_tracker,
                    found_inf_combined,
                    self._growth_factor,
                    self._backoff_factor,
                    self._growth_interval,
                )
                self._hysteresis_tracker = self.hysteresis

        # To prepare for next iteration, clear the data collected from optimizers this iteration.
        self._per_optimizer_states = defaultdict(torch.cuda.amp.grad_scaler._refresh_per_optimizer_state)

    def state_dict(self):
        """
        Add hysteresis_tracker to the native functions' state_dict
        """
        return (
            {
                "scale": self.get_scale(),
                "growth_factor": self._growth_factor,
                "backoff_factor": self._backoff_factor,
                "growth_interval": self._growth_interval,
                "_growth_tracker": self._get_growth_tracker(),
                "_hysteresis_tracker": self._hysteresis_tracker,
            }
            if self._enabled
            else {}
        )

    def load_state_dict(self, state_dict):
        """
        Load hysteresis_tracker in addition to the state dict of the native function
        """
        if not self._enabled:
            return

        if len(state_dict) == 0:
            raise RuntimeError(
                "The source state dict is empty, possibly because it was saved "
                "from a disabled instance of GradScaler."
            )

        self._init_scale = state_dict["scale"]
        if self._scale is not None:
            self._scale.fill_(state_dict["scale"])
        self._growth_factor = state_dict["growth_factor"]
        self._backoff_factor = state_dict["backoff_factor"]
        self._growth_interval = state_dict["growth_interval"]
        self._init_growth_tracker = state_dict["_growth_tracker"]
        if self._growth_tracker is not None:
            self._growth_tracker.fill_(state_dict["_growth_tracker"])
        if "_hysterisis_tracker" in state_dict:
            self._hysteresis_tracker = state_dict["_hysterisis_tracker"]
        else:
            self._hysteresis_tracker = 1


class MegatronHalfPrecisionPlugin(MixedPrecisionPlugin):
    """
    Plugin for Half (FP16 and BF16) precision training.
    This plugin assumes the use of the optimizer with master parameters (fp32).
    This plugin uses half-precision at all operators in the model so need of input precision
    at each layer operator.

    Args:
        precision: Whether to use ``torch.float16`` (``16``) or ``torch.bfloat16`` (``'bf16'``).
        device: The device for ``torch.autocast``.
        scaler: An optional :class:`torch.cuda.amp.GradScaler` to use.
    """

    def __init__(
        self, precision: Union[str, int], device: str, scaler: Optional[torch.cuda.amp.GradScaler] = None
    ) -> None:
        super().__init__(precision, device, scaler)
        dtype = None
        # MixedPrecisionPlugin class in PTL >= 2.0 takes only "16-mixed" or "bf16-mixed" for precision arg
        if precision == "16-mixed":
            dtype = torch.float16
        elif precision == "bf16-mixed":
            dtype = torch.bfloat16

        torch.set_autocast_gpu_dtype(dtype)

    def optimizer_step(
        self,
        optimizer: torch.optim.Optimizer,
        model: Union["pl.LightningModule", torch.nn.Module],
        closure: Callable[[], Any],
        **kwargs: Any,
    ) -> None:
        assert isinstance(
            optimizer, MainParamsOptimizerWrapper
        ), "MegatronHalfPrecisionPlugin supports only the optimizer with master parameters"

        if self.scaler is None:
            assert optimizer.fp32_grad_accumulation, "BF16 uses FP32 grad accumulation"
            _ = closure()
            self._after_closure(model, optimizer)
            return optimizer.step(**kwargs)

        assert not optimizer.fp32_grad_accumulation, "FP16 uses FP16 grad accumulation"
        closure_result = closure()

        # TODO: Add an option for merged all-reduce

        # cast fp16 grads to fp32 and copy to main grads, which are used for unscale and param update
        optimizer.copy_model_grads_to_main_grads()
        # `unscale` after the closure is executed but before the `on_before_optimizer_step` hook.
        # unscale main (fp32) gradients
        self.scaler.unscale_(optimizer)
        self._after_closure(model, optimizer)
        skipped_backward = closure_result is None
        # in manual optimization, the closure does not return a value
        if not isinstance(model, pl.LightningModule) or not model.automatic_optimization or not skipped_backward:
            # note: the scaler will skip the `optimizer.step` if nonfinite gradients are found
            self.scaler.step(optimizer, **kwargs)
            self.scaler.update()

    @contextmanager
    def forward_context(self) -> Generator[None, None, None]:
        """ No explicit precision casting. Inputs are supposed to be manually casted """
        try:
            yield
        finally:
            pass


class GlobalBatchDataFetcher(_DataFetcher):
    """ Overrides PTL DataFetcher. Used to fetch global batches."""

    def __init__(self, prefetch_batches: int = 0, store_on_device: bool = False) -> None:

        if not HAVE_APEX:
            logging.warning("Apex was not found. Using model parallel or megatron models will error out.")
        if not HAVE_MEGATRON_CORE:
            logging.warning("Megatron-core was not found. Using model parallel or megatron models will error out..")

        super().__init__(prefetch_batches=prefetch_batches, store_on_device=store_on_device)

    def _fetch_next_batch(self, iterator: Iterator) -> None:
        start_output = self.on_fetch_start()
        batch = [next(iterator) for _ in range(get_num_microbatches())]
        self.fetched += 1
        if not self.prefetch_batches and self._has_len:
            # when we don't prefetch but the dataloader is sized, we use the length for `done`
            dataloader = self.dataloader
            assert isinstance(dataloader, Sized)  # `_has_len` is True
            self.done = self.fetched >= len(dataloader)
        self.on_fetch_end(batch, start_output)


class CustomProgressBar(TQDMProgressBar):
    """
    Add CustomProgressBar to remove 's/it' and display progress per step instead of per microbatch
    for megatron models
    """

    def get_current_epoch_step(self, trainer):
        """
        Get the value of step within an epoch
        """
        return trainer.fit_loop.epoch_loop.automatic_optimization.optim_progress.optimizer.step.current.completed

    def init_train_tqdm(self):
        """
        Override bar_format to not have 's/it'
        """
        self.bar = super().init_train_tqdm()
        self.bar.bar_format = "{desc}: {percentage:3.0f}%|{bar}| {n_fmt}/{total_fmt} [{elapsed}<{remaining}{postfix}]"
        return self.bar

    def on_train_epoch_start(self, trainer, *_):
        if trainer.max_steps > 0 and (trainer.ckpt_path is not None):
            # while resuming from a ckpt use trainer.max_steps as the total for progress bar as trainer.num_training_batches
            # is truncated to max_steps - step being resumed at
            num_training_batches = trainer.max_steps
        else:
            num_training_batches = trainer.num_training_batches
        self.train_progress_bar.reset(num_training_batches)
        self.train_progress_bar.initial = 0
        self.train_progress_bar.set_description(f"Epoch {trainer.current_epoch}")

    def on_train_batch_end(self, trainer, pl_module, *_, **__):
        """
        Override parent class on_train_batch_end to update progress bar per global batch instead of per microbatch
        """
        n = self.get_current_epoch_step(trainer)
        if self._should_update(n, self.train_progress_bar.total):
            _update_n(self.train_progress_bar, n)
            self.train_progress_bar.set_postfix(self.get_metrics(trainer, pl_module))<|MERGE_RESOLUTION|>--- conflicted
+++ resolved
@@ -113,6 +113,7 @@
                 pipeline_model_parallel_size=app_state.pipeline_model_parallel_size,
                 virtual_pipeline_model_parallel_size=app_state.virtual_pipeline_model_parallel_size,
                 pipeline_model_parallel_split_rank=app_state.pipeline_model_parallel_split_rank,
+                context_parallel_size=app_state.context_parallel_size,
                 nccl_communicator_config_path=nccl_communicator_config_path,
             )
 
@@ -233,48 +234,6 @@
             else:
                 super().configure_ddp()
 
-<<<<<<< HEAD
-    def init_model_parallel(self, global_rank: int, world_size: int) -> None:
-        """ Initializes Megatron-LM model parallel if using model parallelism.
-
-        Args:
-            global_rank (int): the global process index.
-            world_size (int): the total number of GPUs, num_nodes * num_devices
-        """
-        app_state = AppState()
-
-        # we initialize megatron-lm model parallel and data parallel groups
-        # after initializing DDP with PTL.
-        if app_state.model_parallel_size is not None:
-            # destroy groups in case they have already been created
-            # this happens with multiple calls to trainer.test for example
-            parallel_state.destroy_model_parallel()
-            if torch.distributed.is_initialized():
-                parallel_state.initialize_model_parallel(
-                    tensor_model_parallel_size=app_state.tensor_model_parallel_size,
-                    pipeline_model_parallel_size=app_state.pipeline_model_parallel_size,
-                    virtual_pipeline_model_parallel_size=app_state.virtual_pipeline_model_parallel_size,
-                    pipeline_model_parallel_split_rank=app_state.pipeline_model_parallel_split_rank,
-                    context_parallel_size=app_state.context_parallel_size,
-                    nccl_communicator_config_path=self.nccl_communicator_config_path,
-                )
-
-                # assert that fake tp and pp rank match after model parallel init
-                assert app_state.tensor_model_parallel_rank == parallel_state.get_tensor_model_parallel_rank()
-                assert app_state.pipeline_model_parallel_rank == parallel_state.get_pipeline_model_parallel_rank()
-
-                app_state.tensor_model_parallel_group = parallel_state.get_tensor_model_parallel_group()
-                app_state.data_parallel_group = parallel_state.get_data_parallel_group()
-                app_state.data_parallel_rank = parallel_state.get_data_parallel_rank()
-                app_state.data_parallel_size = parallel_state.get_data_parallel_world_size()
-                app_state.pipeline_model_parallel_group = parallel_state.get_pipeline_model_parallel_group()
-
-                # create MPI process group for UCX-based communication APIs
-                if app_state.init_mpi_proc_group:
-                    torch.distributed.new_group(backend='mpi')
-
-=======
->>>>>>> 6b40e62c
     def optimizer_sharded_state_dict(self):
         """
         Sharded state dictionary for an MainParamsOptimizerWrapper.
