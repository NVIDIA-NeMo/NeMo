--- conflicted
+++ resolved
@@ -361,18 +361,6 @@
                 unsharded_optim_state=checkpoint['optimizer_states'][0]
             )
             checkpoint['optimizer_states'] = [sharded_optim_state]
-<<<<<<< HEAD
-=======
-            # dist_checkpointing expects a directory so we will name the directory
-            # using the path with the file extension removed
-            checkpoint_dir = ckpt_to_dir(filepath)
-
-            fs = get_filesystem(checkpoint_dir)
-            if fs.isdir(checkpoint_dir) and dist_checkpointing.check_is_distributed_checkpoint(checkpoint_dir):
-                logging.info(f'Distributed checkpoint at path {checkpoint_dir} already exists, skipping saving')
-                return
-
->>>>>>> 3f272dc0
             # remove device state_dict
             checkpoint['state_dict'] = OrderedDict([])
 
@@ -474,14 +462,10 @@
 
     @property
     def use_distributed_checkpointing(self):
-<<<<<<< HEAD
         checkpoint_io = self.checkpoint_io
         while isinstance(checkpoint_io, _WrappingCheckpointIO):
             checkpoint_io = checkpoint_io.checkpoint_io
         has_dist_ckpt_io = HAVE_MEGATRON_CORE and isinstance(checkpoint_io, DistributedCheckpointIO)
-=======
-        has_dist_ckpt_io = HAVE_MEGATRON_CORE and isinstance(self.checkpoint_io, DistributedCheckpointIO)
->>>>>>> 3f272dc0
         has_sharded_state_dict = (
             hasattr(self.lightning_module, 'sharded_state_dict')
             and self.lightning_module.sharded_state_dict() is not None
@@ -879,22 +863,11 @@
                     def dummy():
                         return
 
-<<<<<<< HEAD
                     if model.trainer.strategy.launcher is not None:
                         model.trainer.strategy.launcher.launch(dummy, trainer=model.trainer)
                     model.trainer.strategy.setup_environment()
                 checkpoint_io = DistributedCheckpointIO(model.cfg.get('dist_ckpt_format', 'zarr'))
                 checkpoint_io.save_checkpoint(sharded_state_dict, dist_ckpt_dir)
-=======
-                        def dummy():
-                            return
-
-                        if model.trainer.strategy.launcher is not None:
-                            model.trainer.strategy.launcher.launch(dummy, trainer=model.trainer)
-                        model.trainer.strategy.setup_environment()
-                    checkpoint_io = DistributedCheckpointIO(model.cfg.get('dist_ckpt_format', 'zarr'))
-                    checkpoint_io.save_checkpoint(sharded_state_dict, dist_ckpt_dir)
->>>>>>> 3f272dc0
 
             else:
 
