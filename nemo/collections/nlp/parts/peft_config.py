--- conflicted
+++ resolved
@@ -30,9 +30,6 @@
 
 from nemo.collections.nlp.modules.common.megatron.adapters.parallel_adapters import (
     AdapterName,
-<<<<<<< HEAD
-    LoraQAdapterConfig,
-=======
     InfusedAdapterConfig,
     Lora4HtoHAdapterConfig,
     LoraDenseAttentionAdapterConfig,
@@ -40,8 +37,9 @@
     LoraKQVAdapterConfig,
     LoraKQVAdapterWeightTyingConfig,
     MLPInfusedAdapterConfig,
->>>>>>> dbc8a6ee
     ParallelLinearAdapterConfig,
+    ParallelLinearAdapterWeightTyingConfig,
+    PromptEncoderAdapterConfig,
 )
 
 PEFT_MODULE_MAP = {
@@ -313,21 +311,10 @@
             "row_init_method": lora_cfg.get("row_init_method", "zero"),
             "gather_output": False,
             "dropout": lora_cfg.adapter_dropout,
-<<<<<<< HEAD
-        }
-
-        name_key_to_cfg = {
-            AdapterName.PARALLEL_LINEAR_ADAPTER: ParallelLinearAdapterConfig(**config_args)
-            # AdapterName.LORA_Q_ADAPTER: LoraQAdapterConfig(**config_args),
-            # AdapterName.LORA_K_ADAPTER: LoraKAdapterConfig(**config_args),
-            # AdapterName.LORA_V_ADAPTER: LoraVAdapterConfig(**config_args),
-        }
-=======
             "network_alpha": lora_cfg.network_alpha,
         }
 
         name_key_to_cfg = {AdapterName.PARALLEL_LINEAR_ADAPTER: ParallelLinearAdapterConfig(**config_args)}
->>>>>>> dbc8a6ee
         self.name_key_to_mcore_mixins = None
         super().__init__(lora_cfg, name_key_to_cfg)
 
