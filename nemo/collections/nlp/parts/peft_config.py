--- conflicted
+++ resolved
@@ -114,11 +114,7 @@
 
         qkv_projection_size = projection_size + (2 * kv_channels * num_query_groups)
 
-<<<<<<< HEAD
-        fast_glu_activation = cfg.activation in ['fast-geglu', 'fast-swiglu', 'fast-reglu']
-=======
         fast_glu_activation = cfg.get('activation', 'gelu') in ['fast-geglu', 'fast-swiglu', 'fast-reglu']
->>>>>>> 81cfcc63
 
         target_modules = get_target_modules(lora_cfg)
         name_key_to_cfg = {}
@@ -154,15 +150,12 @@
                 )
                 name_key_to_cfg[AdapterName.LORA_4HtoH_ADAPTER] = adapter_cfg
                 name_key_to_mcore_mixins[AdapterName.LORA_4HtoH_ADAPTER] = [("mlp", MCoreMLPMixin)]
-<<<<<<< HEAD
-=======
             else:
                 logging.error(
                     f"Unrecognized target_module string: {module}.\n"
                     f"The possible options are: {list(PEFT_MODULE_MAP.values())}"
                 )
                 exit(1)
->>>>>>> 81cfcc63
 
         self.name_key_to_mcore_mixins = name_key_to_mcore_mixins
         super().__init__(lora_cfg, name_key_to_cfg)
