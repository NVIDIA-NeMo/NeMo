# Copyright (c) 2023, NVIDIA CORPORATION & AFFILIATES.  All rights reserved.
#
# Licensed under the Apache License, Version 2.0 (the "License");
# you may not use this file except in compliance with the License.
# You may obtain a copy of the License at
#
#     http://www.apache.org/licenses/LICENSE-2.0
#
# Unless required by applicable law or agreed to in writing, software
# distributed under the License is distributed on an "AS IS" BASIS,
# WITHOUT WARRANTIES OR CONDITIONS OF ANY KIND, either express or implied.
# See the License for the specific language governing permissions and
# limitations under the License.

from typing import Dict

from omegaconf import DictConfig

try:
    from nemo.collections.nlp.modules.common.megatron.adapters.mcore_mixins import (
        MCoreGPTEmbeddingMixin,
        MCoreMLPMixin,
        MCoreSelfAttentionMixin,
        MCoreTransformerLayerMixin,
    )
except (ImportError, ModuleNotFoundError):
    MCoreGPTEmbeddingMixin = MCoreSelfAttentionMixin = MCoreTransformerLayerMixin = MCoreMLPMixin = None

from nemo.collections.nlp.modules.common.megatron.adapters.parallel_adapters import (
    AdapterName,
    InfusedAdapterConfig,
    Lora4HtoHAdapterConfig,
    LoraDenseAttentionAdapterConfig,
    LoraHto4HAdapterConfig,
    LoraKQVAdapterConfig,
    LoraKQVAdapterWeightTyingConfig,
    MLPInfusedAdapterConfig,
    ParallelLinearAdapterConfig,
    ParallelLinearAdapterWeightTyingConfig,
    PromptEncoderAdapterConfig,
)

PEFT_MODULE_MAP = {
    "qkv_module": "attention_qkv",
    "dense_module": "attention_dense",
    "hto4h_module": "mlp_fc1",
    "4htoh_module": "mlp_fc2",
    "attention": "attention",
    "mlp": "mlp",
    "all": "all",
}


def get_target_modules(lora_cfg):
    original_target_modules = lora_cfg.get("target_modules", ["attention_qkv"])
    target_modules = []

    for module in original_target_modules:
        if module == PEFT_MODULE_MAP["attention"]:
            if PEFT_MODULE_MAP['qkv_module'] not in target_modules:
                target_modules.append(PEFT_MODULE_MAP['qkv_module'])
            if PEFT_MODULE_MAP['dense_module'] not in target_modules:
                target_modules.append(PEFT_MODULE_MAP['dense_module'])
        elif module == PEFT_MODULE_MAP["mlp"]:
            if PEFT_MODULE_MAP['hto4h_module'] not in target_modules:
                target_modules.append(PEFT_MODULE_MAP['hto4h_module'])
            if PEFT_MODULE_MAP['4htoh_module'] not in target_modules:
                target_modules.append(PEFT_MODULE_MAP['4htoh_module'])
        elif module == PEFT_MODULE_MAP["all"]:
            for sub_module in [
                PEFT_MODULE_MAP['qkv_module'],
                PEFT_MODULE_MAP['dense_module'],
                PEFT_MODULE_MAP['hto4h_module'],
                PEFT_MODULE_MAP['4htoh_module'],
            ]:
                if sub_module not in target_modules:
                    target_modules.append(sub_module)
        else:
            if module not in target_modules:
                target_modules.append(module)

    return target_modules


class PEFTConfig:
    # superclass for adapter name and config
    def __init__(self, peft_cfg: DictConfig, name_key_to_cfg: Dict):
        self.name_key_to_cfg = name_key_to_cfg

        self.layer_selection = peft_cfg.get("layer_selection", None)
        self.weight_tying = peft_cfg.get(
            "weight_tying", False
        )  # TODO: move this attr to LoraPEFTConfig and AdapterPEFTConfig classes

    def get_config_dict(self):
        return self.name_key_to_cfg


class SelectivePEFTConfig(PEFTConfig):
    def __init__(self, cfg):
        selective_cfg = cfg.peft.selective_tuning
        super().__init__(selective_cfg, name_key_to_cfg={})
        self.tunable_base_param_names = selective_cfg.get("tunable_base_param_names", [])


class LoraPEFTConfig(PEFTConfig):
    def __init__(self, cfg):
        lora_cfg = cfg.peft.lora_tuning
        kv_channels = self._calculate_kv_channels(cfg)
        projection_size = kv_channels * cfg.num_attention_heads
        num_query_groups = cfg.get("num_query_groups", cfg.num_attention_heads)

        qkv_projection_size = projection_size + (2 * kv_channels * num_query_groups)

<<<<<<< HEAD
        fast_glu_activation = cfg.activation in ['fast-geglu', 'fast-swiglu', 'fast-reglu']
=======
        fast_glu_activation = cfg.get('activation', 'gelu') in ['fast-geglu', 'fast-swiglu', 'fast-reglu']
>>>>>>> 81f56ea2

        target_modules = get_target_modules(lora_cfg)
        name_key_to_cfg = {}
        name_key_to_mcore_mixins = {}

        for module in target_modules:
            if module == PEFT_MODULE_MAP["qkv_module"]:
                adapter_cfg = self._create_lora_config(
                    cfg, lora_cfg, cfg.hidden_size, qkv_projection_size, LoraKQVAdapterConfig
                )
                name_key_to_cfg[AdapterName.LORA_KQV_ADAPTER] = adapter_cfg
                name_key_to_mcore_mixins[AdapterName.LORA_KQV_ADAPTER] = [("self_attention", MCoreSelfAttentionMixin)]

            elif module == PEFT_MODULE_MAP["dense_module"]:
                adapter_cfg = self._create_lora_config(
                    cfg, lora_cfg, cfg.hidden_size, cfg.hidden_size, LoraDenseAttentionAdapterConfig
                )
                name_key_to_cfg[AdapterName.LORA_DENSE_ATTENTION_ADAPTER] = adapter_cfg
                name_key_to_mcore_mixins[AdapterName.LORA_DENSE_ATTENTION_ADAPTER] = [
                    ("self_attention", MCoreSelfAttentionMixin)
                ]

            elif module == PEFT_MODULE_MAP["hto4h_module"]:
                hto4h_projection_size = cfg.ffn_hidden_size * 2 if fast_glu_activation else cfg.ffn_hidden_size
                adapter_cfg = self._create_lora_config(
                    cfg, lora_cfg, cfg.hidden_size, hto4h_projection_size, LoraHto4HAdapterConfig
                )
                name_key_to_cfg[AdapterName.LORA_Hto4H_ADAPTER] = adapter_cfg
                name_key_to_mcore_mixins[AdapterName.LORA_Hto4H_ADAPTER] = [("mlp", MCoreMLPMixin)]
            elif module == PEFT_MODULE_MAP["4htoh_module"]:
                adapter_cfg = self._create_lora_config(
                    cfg, lora_cfg, cfg.ffn_hidden_size, cfg.hidden_size, Lora4HtoHAdapterConfig
                )
                name_key_to_cfg[AdapterName.LORA_4HtoH_ADAPTER] = adapter_cfg
                name_key_to_mcore_mixins[AdapterName.LORA_4HtoH_ADAPTER] = [("mlp", MCoreMLPMixin)]

        self.name_key_to_mcore_mixins = name_key_to_mcore_mixins
        super().__init__(lora_cfg, name_key_to_cfg)

    def _calculate_kv_channels(self, cfg):
        if cfg.get("kv_channels", None) is None:
            assert (
                cfg.hidden_size % cfg.num_attention_heads == 0
            ), 'hidden_size must be divisible by num_attention_heads if kv_channels is None'
            kv_channels = cfg.hidden_size // cfg.num_attention_heads
        else:
            kv_channels = cfg.kv_channels
        return kv_channels

    def _create_lora_config(self, cfg, lora_cfg, in_features, out_features, adapter_cfg_cls):
        config_args = {
            "in_features": in_features,
            "out_features": out_features,
            "dim": lora_cfg.adapter_dim,
            "norm_position": None,
            "norm_type": None,
            "activation": "identity",
            "column_init_method": lora_cfg.get("column_init_method", "normal"),
            "row_init_method": lora_cfg.get("row_init_method", "zero"),
            "gather_output": False,
            "dropout": lora_cfg.adapter_dropout,
        }

        if lora_cfg.weight_tying:
            position_embedding_strategy = lora_cfg.get("position_embedding_strategy", None)
            if position_embedding_strategy is None:
                dim_position_embeddings = 0
            elif position_embedding_strategy == "add":
                dim_position_embeddings = cfg.hidden_size
            elif position_embedding_strategy == "biasadd":
                dim_position_embeddings = 3 * out_features
            elif position_embedding_strategy == "concat":
                dim_position_embeddings = lora_cfg.adapter_dim
            elif position_embedding_strategy == "mlpconcat":
                dim_position_embeddings = lora_cfg.adapter_dim
            else:
                raise RuntimeError(
                    f"Unknown position embedding strategy {position_embedding_strategy} for tied weights"
                )
            config_args.update(
                {
                    "num_position_embeddings": cfg.num_layers,
                    "dim_position_embeddings": dim_position_embeddings,
                    "position_embedding_strategy": position_embedding_strategy,
                }
            )

        adapter_cfg = adapter_cfg_cls(**config_args)

        return adapter_cfg


class IA3PEFTConfig(PEFTConfig):
    def __init__(self, cfg):
        mlp_infused_adapter_cfg = MLPInfusedAdapterConfig(
            in_features=cfg.ffn_hidden_size // cfg.tensor_model_parallel_size
        )
        infused_adapter_cfg = InfusedAdapterConfig(in_features=cfg.hidden_size // cfg.tensor_model_parallel_size)

        name_key_to_cfg = {
            AdapterName.KEY_INFUSED: infused_adapter_cfg,
            AdapterName.VALUE_INFUSED: infused_adapter_cfg,
            AdapterName.MLP_INFUSED: mlp_infused_adapter_cfg,
        }
        self.name_key_to_mcore_mixins = {
            AdapterName.KEY_INFUSED: [("self_attention", MCoreSelfAttentionMixin)],
            AdapterName.VALUE_INFUSED: [("self_attention", MCoreSelfAttentionMixin)],
            AdapterName.MLP_INFUSED: [("mlp", MCoreMLPMixin)],
        }

        super().__init__(cfg.peft.ia3_tuning, name_key_to_cfg)


class PtuningPEFTConfig(PEFTConfig):
    def __init__(self, cfg):
        adapter_cfg = PromptEncoderAdapterConfig(
            cfg.peft.p_tuning.virtual_tokens,
            cfg.peft.p_tuning.bottleneck_dim,
            cfg.peft.p_tuning.embedding_dim,
            cfg.peft.p_tuning.init_std,
            cfg.hidden_size,
        )
        name_key_to_cfg = {AdapterName.PTUNING_ADAPTER: adapter_cfg}
        self.name_key_to_mcore_mixins = {AdapterName.PTUNING_ADAPTER: [('embedding', MCoreGPTEmbeddingMixin)]}
        self.virtual_tokens = cfg.peft.p_tuning.virtual_tokens

        super().__init__(cfg.peft.p_tuning, name_key_to_cfg)


class CanonicalAdaptersPEFTConfig(PEFTConfig):
    def __init__(self, cfg):
        adapter_tuning_cfg = cfg.peft.adapter_tuning

        config_args = {
            "in_features": cfg.hidden_size,
            "out_features": cfg.hidden_size,
            "dim": adapter_tuning_cfg.adapter_dim,
            "norm_position": adapter_tuning_cfg.get("norm_position", "pre"),
            "norm_type": adapter_tuning_cfg.get("norm_type", "mixedfusedlayernorm"),
            "column_init_method": adapter_tuning_cfg.get("column_init_method", "xavier"),
            "row_init_method": adapter_tuning_cfg.get("row_init_method", "zero"),
            "dropout": adapter_tuning_cfg.adapter_dropout,
        }

        if adapter_tuning_cfg.weight_tying:
            config_args.update(
                {
                    "num_position_embeddings": cfg.num_layers * 2,
                    "dim_position_embeddings": cfg.hidden_size,
                    "position_embedding_strategy": adapter_tuning_cfg.get("position_embedding_strategy", None),
                }
            )
            adapter_cfg = ParallelLinearAdapterWeightTyingConfig(**config_args)
        else:
            adapter_cfg = ParallelLinearAdapterConfig(**config_args)

        name_key_to_cfg = {
            AdapterName.PRE_ATTN_ADAPTER: adapter_cfg,
            AdapterName.POST_ATTN_ADAPTER: adapter_cfg,
        }
        self.name_key_to_mcore_mixins = {
            AdapterName.PRE_ATTN_ADAPTER: [("", MCoreTransformerLayerMixin)],
            AdapterName.POST_ATTN_ADAPTER: [("", MCoreTransformerLayerMixin)],
        }

        super().__init__(adapter_tuning_cfg, name_key_to_cfg)


class SDLoraPEFTConfig(PEFTConfig):
    def __init__(self, cfg):
        lora_cfg = cfg.peft.lora_tuning

        # Stable diffusion has different attn dimensions, we pass a dummy config and infer from each module when adding adapter
        config_args = {
            "in_features": None,
            "out_features": None,
            "dim": lora_cfg.adapter_dim,
            "norm_position": None,
            "norm_type": None,
            "activation": "identity",
            "column_init_method": lora_cfg.get("column_init_method", "normal"),
            "row_init_method": lora_cfg.get("row_init_method", "zero"),
            "gather_output": False,
            "dropout": lora_cfg.adapter_dropout,
            "network_alpha": lora_cfg.network_alpha,
        }

        name_key_to_cfg = {AdapterName.PARALLEL_LINEAR_ADAPTER: ParallelLinearAdapterConfig(**config_args)}
        self.name_key_to_mcore_mixins = None
        super().__init__(lora_cfg, name_key_to_cfg)


PEFT_CONFIG_MAP = {
    "adapter": CanonicalAdaptersPEFTConfig,
    "ia3": IA3PEFTConfig,
    "ptuning": PtuningPEFTConfig,
    "lora": LoraPEFTConfig,
    "selective": SelectivePEFTConfig,
    'none': None,
    None: None,
    "sdlora": SDLoraPEFTConfig,
}<|MERGE_RESOLUTION|>--- conflicted
+++ resolved
@@ -112,11 +112,7 @@
 
         qkv_projection_size = projection_size + (2 * kv_channels * num_query_groups)
 
-<<<<<<< HEAD
-        fast_glu_activation = cfg.activation in ['fast-geglu', 'fast-swiglu', 'fast-reglu']
-=======
         fast_glu_activation = cfg.get('activation', 'gelu') in ['fast-geglu', 'fast-swiglu', 'fast-reglu']
->>>>>>> 81f56ea2
 
         target_modules = get_target_modules(lora_cfg)
         name_key_to_cfg = {}
