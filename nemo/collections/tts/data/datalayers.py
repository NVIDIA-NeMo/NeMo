# Copyright (c) 2021, NVIDIA CORPORATION.  All rights reserved.
#
# Licensed under the Apache License, Version 2.0 (the "License");
# you may not use this file except in compliance with the License.
# You may obtain a copy of the License at
#
#     http://www.apache.org/licenses/LICENSE-2.0
#
# Unless required by applicable law or agreed to in writing, software
# distributed under the License is distributed on an "AS IS" BASIS,
# WITHOUT WARRANTIES OR CONDITIONS OF ANY KIND, either express or implied.
# See the License for the specific language governing permissions and
# limitations under the License.

# MIT License

# Copyright (c) 2019 Jeongmin Liu

# Permission is hereby granted, free of charge, to any person obtaining a copy
# of this software and associated documentation files (the "Software"), to deal
# in the Software without restriction, including without limitation the rights
# to use, copy, modify, merge, publish, distribute, sublicense, and/or sell
# copies of the Software, and to permit persons to whom the Software is
# furnished to do so, subject to the following conditions:

# The above copyright notice and this permission notice shall be included in all
# copies or substantial portions of the Software.

# THE SOFTWARE IS PROVIDED "AS IS", WITHOUT WARRANTY OF ANY KIND, EXPRESS OR
# IMPLIED, INCLUDING BUT NOT LIMITED TO THE WARRANTIES OF MERCHANTABILITY,
# FITNESS FOR A PARTICULAR PURPOSE AND NONINFRINGEMENT. IN NO EVENT SHALL THE
# AUTHORS OR COPYRIGHT HOLDERS BE LIABLE FOR ANY CLAIM, DAMAGES OR OTHER
# LIABILITY, WHETHER IN AN ACTION OF CONTRACT, TORT OR OTHERWISE, ARISING FROM,
# OUT OF OR IN CONNECTION WITH THE SOFTWARE OR THE USE OR OTHER DEALINGS IN THE
# SOFTWARE.


import collections as py_collections
import json
import logging
import math
import os
import pickle
import random
import shutil
import sys
<<<<<<< HEAD
import math
import random
=======
>>>>>>> 7021043f
from os.path import expanduser
from pathlib import Path
from typing import Any, Callable, Dict, Optional, Union

import librosa
import numpy as np
import soundfile as sf
import torch
from torch.nn.utils.rnn import pad_sequence
from tqdm import tqdm

from nemo.collections.asr.parts import collections, parsers
from nemo.collections.asr.parts.features import WaveformFeaturizer
from nemo.collections.asr.parts.segment import AudioSegment
from nemo.core.classes import Dataset
from nemo.core.neural_types.elements import *
from nemo.core.neural_types.neural_type import NeuralType
from nemo.utils import logging

DataDict = Dict[str, Any]


class AudioDataset(Dataset):
    @property
    def output_types(self) -> Optional[Dict[str, NeuralType]]:
        """Returns definitions of module output ports.
               """
        return {
            "audio_signal": NeuralType(("B", "T"), AudioSignal()),
            "a_sig_length": NeuralType(tuple("B"), LengthsType()),
        }

    def __init__(
        self,
        manifest_filepath: Union[str, "pathlib.Path"],
        n_segments: int,
        max_duration: Optional[float] = None,
        min_duration: Optional[float] = None,
        trim: Optional[bool] = False,
        truncate_to: Optional[int] = 1,
    ):
        """
        Mostly compliant with nemo.collections.asr.data.datalayers.AudioToTextDataset except it only returns Audio
        without text. Dataset that loads tensors via a json file containing paths to audio files, transcripts, and
        durations (in seconds). Each new line is a different sample. Note that text is required, but is ignored for
        AudioDataset. Example below:
        {"audio_filepath": "/path/to/audio.wav", "text_filepath":
        "/path/to/audio.txt", "duration": 23.147}
        ...
        {"audio_filepath": "/path/to/audio.wav", "text": "the
        transcription", "offset": 301.75, "duration": 0.82, "utt":
        "utterance_id", "ctm_utt": "en_4156", "side": "A"}
        Args:
            manifest_filepath (str, Path): Path to manifest json as described above. Can be comma-separated paths
                such as "train_1.json,train_2.json" which is treated as two separate json files.
            n_segments (int): The length of audio in samples to load. For example, given a sample rate of 16kHz, and
                n_segments=16000, a random 1 second section of audio from the clip will be loaded. The section will
                be randomly sampled everytime the audio is batched. Can be set to -1 to load the entire audio.
            max_duration (float): If audio exceeds this length in seconds, it is filtered from the dataset.
                Defaults to None, which does not filter any audio.
            min_duration(float): If audio is less than this length in seconds, it is filtered from the dataset.
                Defaults to None, which does not filter any audio.
            trim (bool): Whether to use librosa.effects.trim on the audio clip
            truncate_to (int): Ensures that the audio segment returned is a multiple of truncate_to.
                Defaults to 1, which does no truncating.
        """

        self.collection = collections.ASRAudioText(
            manifests_files=manifest_filepath.split(","),
            parser=parsers.make_parser(),
            min_duration=min_duration,
            max_duration=max_duration,
        )
        self.trim = trim
        self.n_segments = n_segments
        self.truncate_to = truncate_to

    def _collate_fn(self, batch):
        """
        Takes a batch: a lists of length batch_size, defined in the dataloader. Returns 2 padded and batched
        tensors corresponding to the audio and audio_length.
        """

        def find_max_len(seq, index):
            max_len = -1
            for item in seq:
                if item[index].size(0) > max_len:
                    max_len = item[index].size(0)
            return max_len

        batch_size = len(batch)

        audio_signal, audio_lengths = None, None
        if batch[0][0] is not None:
            if self.n_segments > 0:
                max_audio_len = self.n_segments
            else:
                max_audio_len = find_max_len(batch, 0)

            audio_signal = torch.zeros(batch_size, max_audio_len, dtype=torch.float)
            audio_lengths = []
            for i, sample in enumerate(batch):
                audio_signal[i].narrow(0, 0, sample[0].size(0)).copy_(sample[0])
                audio_lengths.append(sample[1])
            audio_lengths = torch.tensor(audio_lengths, dtype=torch.long)

        return audio_signal, audio_lengths

    def __getitem__(self, index):
        """
        Given a index, returns audio and audio_length of the corresponding element. Audio clips of n_segments are
        randomly chosen if the audio is longer than n_segments.
        """
        example = self.collection[index]
        features = AudioSegment.segment_from_file(example.audio_file, n_segments=self.n_segments, trim=self.trim,)
        features = torch.tensor(features.samples)
        audio, audio_length = features, torch.tensor(features.shape[0]).long()

        truncate = audio_length % self.truncate_to
        if truncate != 0:
            audio_length -= truncate.long()
            audio = audio[:audio_length]

        return audio, audio_length

    def __len__(self):
        return len(self.collection)


class MelAudioDataset(Dataset):
    @property
    def output_types(self) -> Optional[Dict[str, NeuralType]]:
        """Returns definitions of module output ports.
               """
        return {
            "audio_signal": NeuralType(("B", "T"), AudioSignal()),
            "audio_length": NeuralType(tuple("B"), LengthsType()),
            "melspec": NeuralType(("B", "D", "T"), MelSpectrogramType()),
        }

    def __init__(
        self,
        manifest_filepath: Union[str, "pathlib.Path"],
        n_segments: int,
        max_duration: Optional[float] = float("inf"),
        min_duration: Optional[float] = 0,
        mel_hop_size=256,
        mel_load_func=np.load,
    ):
        """
        `manifest_filepath` should point to a file with the following structure:
        {"audio_filepath": "/path/to/audio.wav", "mel_filepath": "/path/to/mel.npy", "duration": 23.147}
        where `mel.npy` is a pre-computed tensor of a melspectrogram.
        this dataset class is used for fine-tuning vocoders with pre-computed mel-spectrograms.
        """
        self.collection = [json.loads(line) for line in open(manifest_filepath, "r")]
        self.collection = list(filter(lambda item: min_duration <= item["duration"] <= max_duration, self.collection))
        self.n_segments = n_segments
        self.mel_hop_size = mel_hop_size
        self.mel_load_func = mel_load_func

    def __getitem__(self, index):
        """
        Given a index, returns audio and audio_length of the corresponding element. Audio clips of n_segments are
        randomly chosen if the audio is longer than n_segments.
        """
        example = self.collection[index]
        audio_file = example["audio_filepath"]
        mel_file = example["mel_filepath"]

        audio, sr = sf.read(audio_file)
        audio = torch.FloatTensor(audio).unsqueeze(0)
        mel = self.mel_load_func(mel_file)

        frames = math.ceil(self.n_segments / self.mel_hop_size)
        if audio.shape[1] > self.n_segments:
            start = random.randint(0, mel.shape[1] - frames - 1)
            mel = mel[:, start : start + frames]
            audio = audio[:, start * self.mel_hop_size : (start + frames) * self.mel_hop_size]
        else:
            mel = np.pad(mel, ((0, 0), (0, frames - mel.shape[1])))
            audio = torch.nn.functional.pad(audio, (0, self.n_segments - audio.shape[1]))

        return audio.squeeze(0), audio.shape[1], mel

    def __len__(self):
        return len(self.collection)


class SplicedAudioDataset(Dataset):
    @property
    def output_types(self) -> Optional[Dict[str, NeuralType]]:
        """Returns definitions of module output ports.
               """
        return {
            'audio_signal': NeuralType(('B', 'T'), AudioSignal()),
            'a_sig_length': NeuralType(tuple('B'), LengthsType()),
        }

    def __init__(
        self,
        manifest_filepath: Union[str, 'pathlib.Path'],
        n_segments: int,
        max_duration: Optional[float] = None,
        min_duration: Optional[float] = None,
        trim: Optional[bool] = False,
        truncate_to: Optional[int] = 1,
    ):
        """
        See above AudioDataset for details on dataset and manifest formats.

        Unlike the regular AudioDataset, which samples random segments from each audio array as an example,
        SplicedAudioDataset concatenates all audio arrays together and indexes segments as examples. This way,
        the model sees more data (about 9x for LJSpeech) per epoch.

        Note: this class is not recommended to be used in validation.

        Args:
            manifest_filepath (str, Path): Path to manifest json as described above. Can be comma-separated paths
                such as "train_1.json,train_2.json" which is treated as two separate json files.
            n_segments (int): The length of audio in samples to load. For example, given a sample rate of 16kHz, and
                n_segments=16000, a random 1 second section of audio from the clip will be loaded. The section will
                be randomly sampled everytime the audio is batched. Can be set to -1 to load the entire audio.
            max_duration (float): If audio exceeds this length in seconds, it is filtered from the dataset.
                Defaults to None, which does not filter any audio.
            min_duration(float): If audio is less than this length in seconds, it is filtered from the dataset.
                Defaults to None, which does not filter any audio.
            trim (bool): Whether to use librosa.effects.trim on the audio clip
            truncate_to (int): Ensures that the audio segment returned is a multiple of truncate_to.
                Defaults to 1, which does no truncating.
        """
        assert n_segments > 0

        collection = collections.ASRAudioText(
            manifests_files=manifest_filepath.split(','),
            parser=parsers.make_parser(),
            min_duration=min_duration,
            max_duration=max_duration,
        )
        self.trim = trim
        self.n_segments = n_segments
        self.truncate_to = truncate_to

        self.samples = []
        for index in range(len(collection)):
            example = collection[index]
            with sf.SoundFile(example.audio_file, 'r') as f:
                samples = f.read(dtype='float32').transpose()
                self.samples.append(samples)
        self.samples = np.concatenate(self.samples, axis=0)
        self.samples = self.samples[: self.samples.shape[0] - (self.samples.shape[0] % self.n_segments), ...]

    def __getitem__(self, index):
        """
        Given a index, returns audio and audio_length of the corresponding element. Audio clips of n_segments are
        randomly chosen if the audio is longer than n_segments.
        """
        audio_index = index * self.n_segments
        audio = self.samples[audio_index : audio_index + self.n_segments]

        return audio, self.n_segments

    def __len__(self):
        return self.samples.shape[0] // self.n_segments


class NoisySpecsDataset(Dataset):
    @property
    def output_types(self) -> Optional[Dict[str, NeuralType]]:
        """Returns definitions of module output ports.
               """
        return {
            'x': NeuralType(('B', 'C', 'D', 'T'), SpectrogramType()),
            'mag': NeuralType(('B', 'any', 'D', 'T'), SpectrogramType()),
            'max_length': NeuralType(None, LengthsType()),
            'y': NeuralType(('B', 'C', 'D', 'T'), SpectrogramType()),
            'T_ys': NeuralType(tuple('B'), LengthsType()),
            'length': NeuralType(tuple('B'), LengthsType()),
            'path_speech': NeuralType(tuple('B'), StringType()),
        }

    def __init__(
        self, destination: Union[str, 'pathlib.Path'], subdir: str, n_fft: int, hop_length: int, num_snr: int,
    ):
        self.tar_dir = Path("%s/degli_data_%d_%dx%d/%s/" % (destination, n_fft, hop_length, num_snr, subdir))
        """
        A modified dataset for training deep-griffin-lim iteration. Contains MSTFT (mag), STFT (y) , and noisy STFT which is
        used for initial phase. By using different levels of noise, the Degli model can learn to improve any phase, and thus
        it can be used iteratively.

        Args:
            destination (str, Path): Path to a directory containing the main data set folder, Similar to the directory
            provided to the preprocessor script, which generates this dataset.
            subdir (str): Either 'train', or 'valid', when using the standard script for generation.
            n_fft (int): STFT parameter. Also detrmines the STFT filter length.
            hop_length (int): STFT parameter.
            num_snr (int): number of noisy samples per clean audio in the original dataset.
        """

        self._all_files = [f for f in os.listdir(self.tar_dir) if 'npz' in f]

    def __getitem__(self, index):

        file = Path(self.tar_dir / self._all_files[index])
        sample = dict()

        with np.load(file, mmap_mode='r') as npz_data:
            for k, v in npz_data.items():
                if k in ['x', 'y', 'y_mag']:
                    sample[k] = torch.from_numpy(v)
                elif k == "path_speech":
                    sample[k] = str(v)
                elif k in ['T_x', 'T_y', 'length']:
                    sample[k] = int(v)
                else:
                    sample[k] = v
        return sample

    def __len__(self):
        return len(self._all_files)

    @torch.no_grad()
    def _collate_fn(self, batch):
        """ return data with zero-padding

        Important data like x, y are all converted to Tensor(cpu).
        :param batch:
        :return: DataDict
            Values can be an Tensor(cpu), list of str, ndarray of int.
        """

        result = dict()
        T_xs = np.array([item.pop('T_x') for item in batch])
        idxs_sorted = np.argsort(T_xs)
        T_xs = T_xs[idxs_sorted].tolist()
        T_ys = [batch[idx].pop('T_y') for idx in idxs_sorted]
        length = [batch[idx].pop('length') for idx in idxs_sorted]

        result['T_xs'], result['T_ys'], result['length'] = T_xs, T_ys, length

        for key, value in batch[0].items():
            if type(value) == str:
                list_data = [batch[idx][key] for idx in idxs_sorted]
                set_data = set(list_data)
                if len(set_data) == 1:
                    result[key] = set_data.pop()
                else:
                    result[key] = list_data
            else:
                if len(batch) > 1:
                    # B, T, F, C
                    data = [batch[idx][key].permute(1, 0, 2) for idx in idxs_sorted]
                    data = pad_sequence(data, batch_first=True)
                    # B, C, F, T
                    data = data.permute(0, 3, 2, 1)
                else:  # B, C, F, T
                    data = batch[0][key].unsqueeze(0).permute(0, 3, 1, 2)

                result[key] = data.contiguous()

        x = result['x']
        mag = result['y_mag']
        max_length = max(result['length'])
        y = result['y']
        T_ys = result['T_ys']
        length = result['length']
        path_speech = result['path_speech']
        return x, mag, max_length, y, T_ys, length, path_speech

    @staticmethod
    @torch.no_grad()
    def decollate_padded(batch: DataDict, idx: int) -> DataDict:
        """ select the `idx`-th data, get rid of padded zeros and return it.

        Important data like x, y are all converted to ndarray.
        :param batch:
        :param idx:
        :return: DataDict
            Values can be an str or ndarray.
        """
        result = dict()
        for key, value in batch.items():
            if type(value) == str:
                result[key] = value
            elif type(value) == list:
                result[key] = value[idx]
            elif not key.startswith('T_'):
                T_xy = 'T_xs' if 'x' in key else 'T_ys'
                value = value[idx, :, :, : batch[T_xy][idx]]  # C, F, T
                value = value.permute(1, 2, 0).contiguous()  # F, T, C
                value = value.numpy()
                if value.shape[-1] == 2:
                    value = value.view(dtype=np.complex64)  # F, T, 1
                result[key] = value

        return result


def setup_noise_augmented_dataset(files_list, num_snr, kwargs_stft, dest, desc):

    os.makedirs(dest)
    with open(files_list, 'r') as list_file:
        all_lines = [line for line in list_file]
        list_file_pbar = tqdm(all_lines, desc=desc, dynamic_ncols=True)

        i_speech = 0
        for line in list_file_pbar:
            audio_file = line.split('|')[0]
            speech = sf.read(audio_file)[0].astype(np.float32)
            spec_clean = np.ascontiguousarray(librosa.stft(speech, **kwargs_stft))
            mag_clean = np.ascontiguousarray(np.abs(spec_clean)[..., np.newaxis])
            signal_power = np.mean(np.abs(speech) ** 2)

            y = spec_clean.view(dtype=np.float32).reshape((*spec_clean.shape, 2))
            ##y = torch.from_numpy(y)
            T_y = spec_clean.shape[1]
            ##mag_clean = torch.from_numpy(mag_clean)
            for k in range(num_snr):
                snr_db = -6 * np.random.rand()
                snr = librosa.db_to_power(snr_db)
                noise_power = signal_power / snr
                noisy = speech + np.sqrt(noise_power) * np.random.randn(len(speech))
                spec_noisy = librosa.stft(noisy, **kwargs_stft)
                spec_noisy = np.ascontiguousarray(spec_noisy)
                T_x = spec_noisy.shape[1]
                x = spec_noisy.view(dtype=np.float32).reshape((*spec_noisy.shape, 2))
                ##x = torch.from_numpy(x)
                mdict = dict(x=x, y=y, y_mag=mag_clean, path_speech=audio_file, length=len(speech), T_x=T_x, T_y=T_y)
                np.savez(
                    f"{dest}/audio_{i_speech}_{k}.npz", **mdict,
                )
                i_speech = i_speech + 1

    return i_speech


def preprocess_linear_specs_dataset(valid_filelist, train_filelist, n_fft, hop_length, num_snr, destination):
    kwargs_stft = dict(hop_length=hop_length, window='hann', center=True, n_fft=n_fft, dtype=np.complex64)

    tar_dir = "%s/degli_data_%d_%dx%d/" % (destination, n_fft, hop_length, num_snr)
    if not os.path.isdir(tar_dir):

        if valid_filelist == "none" or train_filelist == "none":
            logging.error(f"Director {tar_dir} does not exist. Filelists for validation and train must be provided.")
            raise NameError("Missing Argument")
        else:
            logging.info(
                f"Director {tar_dir} does not exist. Preprocessing audio files listed in {valid_filelist}, {train_filelist} to create new dataset."
            )
        os.makedirs(tar_dir)
        n_train = 0
        n_valid = 0
        try:
            n_train = setup_noise_augmented_dataset(
                train_filelist, num_snr, kwargs_stft, tar_dir + "train/", desc="Initializing Train Dataset"
            )
            n_valid = setup_noise_augmented_dataset(
                valid_filelist, num_snr, kwargs_stft, tar_dir + "valid/", desc="Initializing Validation Dataset"
            )
        except FileNotFoundError as err:
            shutil.rmtree(tar_dir)
            raise err
        except:
            e = sys.exc_info()[0]
            shutil.rmtree(tar_dir)
            raise e

        if n_train == 0:
            shutil.rmtree(tar_dir)
            raise EOFError("Dataset initialization failed. No files to preprocess train dataset")

        if n_valid == 0:
            shutil.rmtree(tar_dir)
            raise EOFError("Dataset initialization failed. No files to preprocess validation dataset")

    return tar_dir


class FastSpeech2Dataset(Dataset):
<<<<<<< HEAD
    """
    (Assumes supp data is in energies/ and phoneme_durations/, etc.)
    """

    # TODO: docstring

=======
>>>>>>> 7021043f
    @property
    def output_types(self) -> Optional[Dict[str, NeuralType]]:
        """Returns definitions of module output ports."""
        return {
            'audio_signal': NeuralType(('B', 'T'), AudioSignal()),
            'a_sig_length': NeuralType(('B'), LengthsType()),
            'transcripts': NeuralType(('B', 'T'), TokenIndex()),
            'transcript_length': NeuralType(('B'), LengthsType()),
            'durations': NeuralType(('B', 'T'), TokenDurationType()),
            'pitches': NeuralType(('B', 'T'), RegressionValuesType()),
            'energies': NeuralType(('B', 'T'), RegressionValuesType()),
        }

    def __init__(
        self,
        manifest_filepath: str,
        mappings_filepath: str,
        sample_rate: int,
<<<<<<< HEAD
        max_duration: Optional[int] = None,
        min_duration: Optional[int] = None,
        ignore_file: Optional[str] = None,
        max_utts: int = 0,
        trim: bool = False,
        load_supplementary_values=True,  # Val LJSpeech files missing some supp. data
    ):
=======
        max_duration: Optional[float] = None,
        min_duration: Optional[float] = None,
        ignore_file: Optional[str] = None,
        trim: bool = False,
        load_supplementary_values=True,  # Set to False for validation
    ):
        """
        Dataset that loads audio, phonemes and their durations, pitches per frame, and energies per frame
        for FastSpeech 2 from paths described in a JSON manifest (see the AudioDataset documentation for details
        on the manifest format), as well as a mappings file for word to phones and phones to indices.
        The text in the manifest is ignored; instead, the phoneme indices for prediction come from the
        duration files.

        For each sample, paths for duration, energy, and pitch files are inferred from the manifest's audio
        filepaths by replacing '/wavs' with '/phoneme_durations', '/pitches', and '/energies', and swapping out
        the file extension to '.pt', '.npy', and '.npy' respectively.
        For example, given manifest audio path `/data/LJSpeech/wavs/LJ001-0001.wav`, the inferred duration and
        phonemes file path would be `/data/LJSpeech/phoneme_durations/LJ001-0001.pt`.

        Note that validation datasets only need the audio files and phoneme & duration files, set
        `load_supplementary_values` to False for validation sets.

        Args:
            manifest_filepath (str): Path to the JSON manifest file that lists audio files.
            mappings_filepath (str): Path to a JSON mappings file that contains mappings "word2phones" and
                "phone2idx". The latter is used to determine the padding index.
            sample_rate (int): Target sample rate of the audio.
            max_duration (float): If audio exceeds this length in seconds, it is filtered from the dataset.
                Defaults to None, which does not filter any audio.
            min_duration (float): If audio is shorter than this length in seconds, it is filtered from the dataset.
                Defaults to None, which does not filter any audio.
            ignore_file (str): Optional pickled file which contains a list of files to ignore (e.g. files that
                contain OOV words).
                Defaults to None.
            trim (bool): Whether to use librosa.effects.trim on the audio clip.
                Defaults to False.
            load_supplementary_values (bool): Whether or not to load pitch and energy files. Set this to False for
                validation datasets.
                Defaults to True.
        """
>>>>>>> 7021043f
        super().__init__()

        # Retrieve mappings from file
        with open(mappings_filepath, 'r') as f:
            mappings = json.load(f)
            self.word2phones = mappings['word2phones']
            self.phone2idx = mappings['phone2idx']

        # Load data from manifests
        audio_files = []
        total_duration = 0
        if isinstance(manifest_filepath, str):
            manifest_filepath = [manifest_filepath]
        for manifest_file in manifest_filepath:
            with open(expanduser(manifest_file), 'r') as f:
                logging.info(f"Loading dataset from {manifest_file}.")
                for line in f:
                    item = json.loads(line)
                    audio_files.append({"audio_filepath": item["audio_filepath"], "duration": item["duration"]})
                    total_duration += item["duration"]

        total_dataset_len = len(audio_files)
        logging.info(f"Loaded dataset with {total_dataset_len} files totalling {total_duration/3600:.2f} hours.")
        self.data = []
        if load_supplementary_values:
            dataitem = py_collections.namedtuple(
                typename='AudioTextEntity', field_names='audio_file duration text_tokens pitches energies'
            )
        else:
            dataitem = py_collections.namedtuple(
                typename='AudioTextEntity', field_names='audio_file duration text_tokens'
            )

        if ignore_file:
            logging.info(f"using {ignore_file} to prune dataset.")
            with open(ignore_file, "rb") as f:
                wavs_to_ignore = set(pickle.load(f))

        pruned_duration = 0
        pruned_items = 0
        for item in audio_files:
            audio_path = item['audio_filepath']
            LJ_id = os.path.splitext(os.path.basename(audio_path))[0]

            # Prune data according to min/max_duration & the ignore file
            if (min_duration and item["duration"] < min_duration) or (
                max_duration and item["duration"] > max_duration
            ):
                pruned_duration += item["duration"]
                pruned_items += 1
                continue
            if ignore_file and (LJ_id in wavs_to_ignore):
                pruned_items += 1
                pruned_duration += item["duration"]
                wavs_to_ignore.remove(LJ_id)
                continue

            # Else not pruned, load additional info

            # Phoneme durations and text token indices from durations file
            dur_path = audio_path.replace('/wavs/', '/phoneme_durations/').replace('.wav', '.pt')
            duration_info = torch.load(dur_path)
            durs = duration_info['token_duration']
            text_tokens = duration_info['text_encoded']

            if load_supplementary_values:
                # Load pitch file (F0s)
                pitch_path = audio_path.replace('/wavs/', '/pitches/').replace('.wav', '.npy')
                pitches = torch.from_numpy(np.load(pitch_path).astype(dtype='float32'))

                # Load energy file (L2-norm of the amplitude of each STFT frame of an utterance)
                energies_path = audio_path.replace('/wavs/', '/energies/').replace('.wav', '.npy')
                energies = torch.from_numpy(np.load(energies_path))

                self.data.append(
                    dataitem(
                        audio_file=item['audio_filepath'],
                        duration=durs,
                        pitches=torch.clamp(pitches, min=1e-5),
                        energies=energies,
                        text_tokens=text_tokens,
                    )
                )
            else:
                self.data.append(dataitem(audio_file=item['audio_filepath'], duration=durs, text_tokens=text_tokens,))

        logging.info(f"Pruned {pruned_items} files and {pruned_duration/3600:.2f} hours.")
        logging.info(
            f"Final dataset contains {len(self.data)} files and {(total_duration-pruned_duration)/3600:.2f} hours."
        )

        self.featurizer = WaveformFeaturizer(sample_rate=sample_rate)
        self.trim = trim
        self.load_supplementary_values = load_supplementary_values

    def __getitem__(self, index):
        sample = self.data[index]

        features = self.featurizer.process(sample.audio_file, trim=self.trim)
        f, fl = features, torch.tensor(features.shape[0]).long()
        t, tl = sample.text_tokens.long(), torch.tensor(len(sample.text_tokens)).long()

        if self.load_supplementary_values:
            return f, fl, t, tl, sample.duration, sample.pitches, sample.energies
        else:
            return f, fl, t, tl, sample.duration, None, None

    def __len__(self):
        return len(self.data)

    def _collate_fn(self, batch):
        pad_id = len(self.phone2idx)
        if self.load_supplementary_values:
            _, audio_lengths, _, tokens_lengths, duration, pitches, energies = zip(*batch)
        else:
            _, audio_lengths, _, tokens_lengths, duration, _, _ = zip(*batch)
        max_audio_len = 0
        max_audio_len = max(audio_lengths).item()
        max_tokens_len = max(tokens_lengths).item()
        max_durations_len = max([len(i) for i in duration])
        max_duration_sum = max([sum(i) for i in duration])
        if self.load_supplementary_values:
            max_pitches_len = max([len(i) for i in pitches])
            max_energies_len = max([len(i) for i in energies])
            if max_pitches_len != max_energies_len or max_pitches_len != max_duration_sum:
                logging.warning(
                    f"max_pitches_len: {max_pitches_len} != max_energies_len: {max_energies_len} != "
                    f"max_duration_sum:{max_duration_sum}. Your training run will error out!"
                )

        # Add padding where necessary
        audio_signal, tokens, duration_batched, pitches_batched, energies_batched = [], [], [], [], []
        for sample_tuple in batch:
            if self.load_supplementary_values:
                sig, sig_len, tokens_i, tokens_i_len, duration, pitch, energy = sample_tuple
            else:
                sig, sig_len, tokens_i, tokens_i_len, duration, _, _ = sample_tuple
<<<<<<< HEAD
            # TODO: Refactoring -- write general padding utility function for cleanliness
=======
>>>>>>> 7021043f
            sig_len = sig_len.item()
            if sig_len < max_audio_len:
                pad = (0, max_audio_len - sig_len)
                sig = torch.nn.functional.pad(sig, pad)
            audio_signal.append(sig)
            tokens_i_len = tokens_i_len.item()
            if tokens_i_len < max_tokens_len:
                pad = (0, max_tokens_len - tokens_i_len)
                tokens_i = torch.nn.functional.pad(tokens_i, pad, value=pad_id)
            tokens.append(tokens_i)
            if len(duration) < max_durations_len:
                pad = (0, max_durations_len - len(duration))
                duration = torch.nn.functional.pad(duration, pad)
            duration_batched.append(duration)

            if self.load_supplementary_values:
                pitch = pitch.squeeze(0)
                if len(pitch) < max_pitches_len:
                    pad = (0, max_pitches_len - len(pitch))
                    pitch = torch.nn.functional.pad(pitch.squeeze(0), pad)
                pitches_batched.append(pitch)

                if len(energy) < max_energies_len:
                    pad = (0, max_energies_len - len(energy))
                    energy = torch.nn.functional.pad(energy, pad)
                energies_batched.append(energy)

<<<<<<< HEAD
        # TODO: Need to make sure that the mel spec, duration, pitches, and energy all have the same length
=======
>>>>>>> 7021043f
        audio_signal = torch.stack(audio_signal)
        audio_lengths = torch.stack(audio_lengths)
        tokens = torch.stack(tokens)
        tokens_lengths = torch.stack(tokens_lengths)
        duration_batched = torch.stack(duration_batched)
<<<<<<< HEAD
        if self.load_supplementary_values:
            pitches_batched = torch.stack(pitches_batched)
            energies_batched = torch.stack(energies_batched)
=======

        if self.load_supplementary_values:
            pitches_batched = torch.stack(pitches_batched)
            energies_batched = torch.stack(energies_batched)
            assert pitches_batched.shape == energies_batched.shape
>>>>>>> 7021043f

            return (
                audio_signal,
                audio_lengths,
                tokens,
                tokens_lengths,
                duration_batched,
                pitches_batched,
                energies_batched,
            )
<<<<<<< HEAD
        return (audio_signal, audio_lengths, tokens, tokens_lengths, duration_batched, None, None)
=======
        return (audio_signal, audio_lengths, tokens, tokens_lengths, duration_batched, None, None)
>>>>>>> 7021043f
<|MERGE_RESOLUTION|>--- conflicted
+++ resolved
@@ -44,11 +44,6 @@
 import random
 import shutil
 import sys
-<<<<<<< HEAD
-import math
-import random
-=======
->>>>>>> 7021043f
 from os.path import expanduser
 from pathlib import Path
 from typing import Any, Callable, Dict, Optional, Union
@@ -528,15 +523,6 @@
 
 
 class FastSpeech2Dataset(Dataset):
-<<<<<<< HEAD
-    """
-    (Assumes supp data is in energies/ and phoneme_durations/, etc.)
-    """
-
-    # TODO: docstring
-
-=======
->>>>>>> 7021043f
     @property
     def output_types(self) -> Optional[Dict[str, NeuralType]]:
         """Returns definitions of module output ports."""
@@ -555,15 +541,6 @@
         manifest_filepath: str,
         mappings_filepath: str,
         sample_rate: int,
-<<<<<<< HEAD
-        max_duration: Optional[int] = None,
-        min_duration: Optional[int] = None,
-        ignore_file: Optional[str] = None,
-        max_utts: int = 0,
-        trim: bool = False,
-        load_supplementary_values=True,  # Val LJSpeech files missing some supp. data
-    ):
-=======
         max_duration: Optional[float] = None,
         min_duration: Optional[float] = None,
         ignore_file: Optional[str] = None,
@@ -604,7 +581,6 @@
                 validation datasets.
                 Defaults to True.
         """
->>>>>>> 7021043f
         super().__init__()
 
         # Retrieve mappings from file
@@ -742,10 +718,6 @@
                 sig, sig_len, tokens_i, tokens_i_len, duration, pitch, energy = sample_tuple
             else:
                 sig, sig_len, tokens_i, tokens_i_len, duration, _, _ = sample_tuple
-<<<<<<< HEAD
-            # TODO: Refactoring -- write general padding utility function for cleanliness
-=======
->>>>>>> 7021043f
             sig_len = sig_len.item()
             if sig_len < max_audio_len:
                 pad = (0, max_audio_len - sig_len)
@@ -773,26 +745,16 @@
                     energy = torch.nn.functional.pad(energy, pad)
                 energies_batched.append(energy)
 
-<<<<<<< HEAD
-        # TODO: Need to make sure that the mel spec, duration, pitches, and energy all have the same length
-=======
->>>>>>> 7021043f
         audio_signal = torch.stack(audio_signal)
         audio_lengths = torch.stack(audio_lengths)
         tokens = torch.stack(tokens)
         tokens_lengths = torch.stack(tokens_lengths)
         duration_batched = torch.stack(duration_batched)
-<<<<<<< HEAD
-        if self.load_supplementary_values:
-            pitches_batched = torch.stack(pitches_batched)
-            energies_batched = torch.stack(energies_batched)
-=======
 
         if self.load_supplementary_values:
             pitches_batched = torch.stack(pitches_batched)
             energies_batched = torch.stack(energies_batched)
             assert pitches_batched.shape == energies_batched.shape
->>>>>>> 7021043f
 
             return (
                 audio_signal,
@@ -803,8 +765,4 @@
                 pitches_batched,
                 energies_batched,
             )
-<<<<<<< HEAD
-        return (audio_signal, audio_lengths, tokens, tokens_lengths, duration_batched, None, None)
-=======
-        return (audio_signal, audio_lengths, tokens, tokens_lengths, duration_batched, None, None)
->>>>>>> 7021043f
+        return (audio_signal, audio_lengths, tokens, tokens_lengths, duration_batched, None, None)