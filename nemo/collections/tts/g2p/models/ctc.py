# Copyright (c) 2022, NVIDIA CORPORATION & AFFILIATES.  All rights reserved.
#
# Licensed under the Apache License, Version 2.0 (the "License");
# you may not use this file except in compliance with the License.
# You may obtain a copy of the License at
#
#     http://www.apache.org/licenses/LICENSE-2.0
#
# Unless required by applicable law or agreed to in writing, software
# distributed under the License is distributed on an "AS IS" BASIS,
# WITHOUT WARRANTIES OR CONDITIONS OF ANY KIND, either express or implied.
# See the License for the specific language governing permissions and
# limitations under the License.

import os
import string
from dataclasses import dataclass
from typing import Any, Dict, List, Optional, Union

import torch
from hydra.utils import instantiate
from omegaconf import DictConfig, ListConfig, OmegaConf, open_dict
from pytorch_lightning import Trainer
from transformers import AutoConfig, AutoModel, AutoTokenizer

from nemo.collections.tts.g2p.data.ctc import CTCG2PBPEDataset
from nemo.collections.tts.models.base import G2PModel
from nemo.core.classes.common import PretrainedModelInfo
from nemo.core.classes.exportable import Exportable
from nemo.core.neural_types import LengthsType, NeuralType, TokenIndex
from nemo.utils import logging

try:
    from nemo.collections.asr.losses.ctc import CTCLoss
    from nemo.collections.asr.metrics.wer import WER
    from nemo.collections.asr.models import EncDecCTCModel
    from nemo.collections.asr.parts.mixins import ASRBPEMixin
    from nemo.collections.asr.parts.submodules.ctc_decoding import CTCBPEDecoding, CTCBPEDecodingConfig

    ASR_AVAILABLE = True
except (ModuleNotFoundError, ImportError) as e:
    ASR_AVAILABLE = False


__all__ = ['CTCG2PModel']


@dataclass
class CTCG2PConfig:
    train_ds: Optional[Dict[Any, Any]] = None
    validation_ds: Optional[Dict[Any, Any]] = None


class CTCG2PModel(G2PModel, ASRBPEMixin, Exportable):
    """
    CTC-based grapheme-to-phoneme model.
    """

    def __init__(self, cfg: DictConfig, trainer: Trainer = None):
        self.world_size = 1
        if trainer is not None:
            self.world_size = trainer.num_nodes * trainer.num_devices

        self.mode = cfg.model_name.lower()

        self.supported_modes = ["byt5", "conformer_bpe"]
        if self.mode not in self.supported_modes:
            raise ValueError(f"{self.mode} is not supported, choose from {self.supported_modes}")

        # Setup phoneme tokenizer
        self._setup_tokenizer(cfg.tokenizer)

        # Setup grapheme tokenizer
        self.tokenizer_grapheme = self.setup_grapheme_tokenizer(cfg)

        # Initialize vocabulary
        vocabulary = self.tokenizer.tokenizer.get_vocab()
        cfg.decoder.vocabulary = ListConfig(list(vocabulary.keys()))
        self.vocabulary = cfg.decoder.vocabulary
        self.labels_tkn2id = {l: i for i, l in enumerate(self.vocabulary)}
        self.labels_id2tkn = {i: l for i, l in enumerate(self.vocabulary)}

        super().__init__(cfg, trainer)

        self._setup_encoder()
        self.decoder = EncDecCTCModel.from_config_dict(self._cfg.decoder)
        self.loss = CTCLoss(
            num_classes=self.decoder.num_classes_with_blank - 1,
            zero_infinity=True,
            reduction=self._cfg.get("ctc_reduction", "mean_batch"),
        )

        # Setup decoding objects
        decoding_cfg = self.cfg.get('decoding', None)

        # In case decoding config not found, use default config
        if decoding_cfg is None:
            decoding_cfg = OmegaConf.structured(CTCBPEDecodingConfig)
            with open_dict(self.cfg):
                self.cfg.decoding = decoding_cfg

        self.decoding = CTCBPEDecoding(self.cfg.decoding, tokenizer=self.tokenizer)

        self.wer = WER(decoding=self.decoding, use_cer=False, log_prediction=False, dist_sync_on_step=True,)
        self.per = WER(decoding=self.decoding, use_cer=True, log_prediction=False, dist_sync_on_step=True,)

    def setup_grapheme_tokenizer(self, cfg):
        """ Initialized grapheme tokenizer """

        if self.mode == "byt5":
            # Load appropriate tokenizer from HuggingFace
            grapheme_tokenizer = AutoTokenizer.from_pretrained(cfg.tokenizer_grapheme.pretrained)
            self.max_source_len = cfg.get("max_source_len", grapheme_tokenizer.model_max_length)
            self.max_target_len = cfg.get("max_target_len", grapheme_tokenizer.model_max_length)

            # TODO store byt5 vocab file
        elif self.mode == "conformer_bpe":
            grapheme_unk_token = (
                cfg.tokenizer_grapheme.unk_token if cfg.tokenizer_grapheme.unk_token is not None else ""
            )
            chars = string.ascii_lowercase + grapheme_unk_token + " " + "'"

            if not cfg.tokenizer_grapheme.do_lower:
                chars += string.ascii_uppercase

            if cfg.tokenizer_grapheme.add_punctuation:
                punctuation_marks = string.punctuation.replace('"', "").replace("\\", "").replace("'", "")
                chars += punctuation_marks

            vocab_file = "/tmp/char_vocab.txt"
            with open(vocab_file, "w") as f:
                [f.write(f'"{ch}"\n') for ch in chars]
                f.write('"\\""\n')  # add " to the vocab

            self.register_artifact("tokenizer_grapheme.vocab_file", vocab_file)
            grapheme_tokenizer = instantiate(cfg.tokenizer_grapheme.dataset, vocab_file=vocab_file)
            self.max_source_len = cfg.get("max_source_len", 512)
            self.max_target_len = cfg.get("max_target_len", 512)
        else:
            raise ValueError(f"{self.mode} is not supported. Choose from {self.supported_modes}")
        return grapheme_tokenizer

    def _setup_encoder(self):
        if self.mode == "byt5":
            config = AutoConfig.from_pretrained(self._cfg.tokenizer_grapheme.pretrained)
            if self._cfg.encoder.dropout is not None:
                config.dropout_rate = self._cfg.encoder.dropout
                print(f"\nDROPOUT: {config.dropout_rate}")
            self.encoder = AutoModel.from_pretrained(self._cfg.encoder.transformer, config=config).encoder
            # add encoder hidden dim size to the config
            if self.cfg.decoder.feat_in is None:
                self._cfg.decoder.feat_in = self.encoder.config.d_model
        elif self.mode == "conformer_bpe":
            self.embedding = torch.nn.Embedding(
                embedding_dim=self._cfg.embedding.d_model, num_embeddings=self.tokenizer.vocab_size, padding_idx=0
            )
            self.encoder = EncDecCTCModel.from_config_dict(self._cfg.encoder)
            with open_dict(self._cfg):
                if "feat_in" not in self._cfg.decoder or (
                    not self._cfg.decoder.feat_in and hasattr(self.encoder, '_feat_out')
                ):
                    self._cfg.decoder.feat_in = self.encoder._feat_out
                if "feat_in" not in self._cfg.decoder or not self._cfg.decoder.feat_in:
                    raise ValueError("param feat_in of the decoder's config is not set!")
        else:
            raise ValueError(f"{self.mode} is not supported. Choose from {self.supported_modes}")

    # @typecheck()
    def forward(self, input_ids, attention_mask, input_len):
        if self.mode == "byt5":
            encoded_input = self.encoder(input_ids=input_ids, attention_mask=attention_mask)[0]
            encoded_len = input_len
            # encoded_input = [B, seq_len, hid_dim]
            # swap seq_len and hid_dim dimensions to get [B, hid_dim, seq_len]
            encoded_input = encoded_input.transpose(1, 2)
        elif self.mode == "conformer_bpe":
            input_embedding = self.embedding(input_ids)
            input_embedding = input_embedding.transpose(1, 2)
            encoded_input, encoded_len = self.encoder(audio_signal=input_embedding, length=input_len)
        else:
            raise ValueError(f"{self.mode} is not supported. Choose from {self.supported_modes}")

        log_probs = self.decoder(encoder_output=encoded_input)
        greedy_predictions = log_probs.argmax(dim=-1, keepdim=False)
        return log_probs, greedy_predictions, encoded_len

    # ===== Training Functions ===== #
    def training_step(self, batch, batch_idx):
        input_ids, attention_mask, input_len, targets, target_lengths = batch

        log_probs, predictions, encoded_len = self.forward(
            input_ids=input_ids, attention_mask=attention_mask, input_len=input_len
        )

        loss = self.loss(
            log_probs=log_probs, targets=targets, input_lengths=encoded_len, target_lengths=target_lengths
        )
        self.log("train_loss", loss)
        return loss

    def on_train_epoch_end(self):
        return super().on_train_epoch_end()

    # ===== Validation Functions ===== #
    def validation_step(self, batch, batch_idx, dataloader_idx=0, split="val"):
        input_ids, attention_mask, input_len, targets, target_lengths = batch

        log_probs, greedy_predictions, encoded_len = self.forward(
            input_ids=input_ids, attention_mask=attention_mask, input_len=input_len
        )
        val_loss = self.loss(
            log_probs=log_probs, targets=targets, input_lengths=encoded_len, target_lengths=target_lengths
        )

        self.wer.update(
            predictions=log_probs, targets=targets, targets_lengths=target_lengths, predictions_lengths=encoded_len
        )
        wer, wer_num, wer_denom = self.wer.compute()
        self.wer.reset()

        self.per.update(
            predictions=log_probs, targets=targets, targets_lengths=target_lengths, predictions_lengths=encoded_len
        )
        per, per_num, per_denom = self.per.compute()
        self.per.reset()

        self.log(f"{split}_loss", val_loss)
        loss = {
            f"{split}_loss": val_loss,
            f"{split}_wer_num": wer_num,
            f"{split}_wer_denom": wer_denom,
            f"{split}_wer": wer,
            f"{split}_per_num": per_num,
            f"{split}_per_denom": per_denom,
            f"{split}_per": per,
        }

        if split == 'val':
            if type(self.trainer.val_dataloaders) == list and len(self.trainer.val_dataloaders) > 1:
                self.validation_step_outputs[dataloader_idx].append(loss)
            else:
                self.validation_step_outputs.append(loss)
        elif split == 'test':
            if type(self.trainer.test_dataloaders) == list and len(self.trainer.test_dataloaders) > 1:
                self.test_step_outputs[dataloader_idx].append(loss)
            else:
                self.test_step_outputs.append(loss)

        return loss

    def test_step(self, batch, batch_idx, dataloader_idx=0):
        """
        Lightning calls this inside the test loop with the data from the test dataloader
        passed in as `batch`.
        """
        return self.validation_step(batch, batch_idx, dataloader_idx, split="test")

    def multi_validation_epoch_end(self, outputs, dataloader_idx=0, split="val"):
        """
        Called at the end of validation to aggregate outputs (reduces across batches, not workers).
        """
        avg_loss = torch.stack([x[f"{split}_loss"] for x in outputs]).mean()
        self.log(f"{split}_loss", avg_loss, prog_bar=True)

        wer_num = torch.stack([x[f"{split}_wer_num"] for x in outputs]).sum()
        wer_denom = torch.stack([x[f"{split}_wer_denom"] for x in outputs]).sum()
        wer = wer_num / wer_denom

        per_num = torch.stack([x[f"{split}_per_num"] for x in outputs]).sum()
        per_denom = torch.stack([x[f"{split}_per_denom"] for x in outputs]).sum()
        per = per_num / per_denom

        if split == "test":
            dataloader_name = self._test_names[dataloader_idx].upper()
        else:
            dataloader_name = self._validation_names[dataloader_idx].upper()

        self.log(f"{split}_wer", wer)
        self.log(f"{split}_per", per)

        self.log(f"{split}_per", per)
        # to save all PER values for each dataset in WANDB
        self.log(f"{split}_per_{dataloader_name}", per)

        logging.info(f"PER: {per * 100}% {dataloader_name}")
        logging.info(f"WER: {wer * 100}% {dataloader_name}")

    def multi_test_epoch_end(self, outputs, dataloader_idx=0):
        self.multi_validation_epoch_end(outputs, dataloader_idx, split="test")

    def _setup_infer_dataloader(self, cfg: DictConfig) -> 'torch.utils.data.DataLoader':
        """
        Setup function for a infer data loader.
        Returns:
            A pytorch DataLoader.
        """
        dataset = CTCG2PBPEDataset(
            manifest_filepath=cfg.manifest_filepath,
            grapheme_field=cfg.grapheme_field,
            tokenizer_graphemes=self.tokenizer_grapheme,
            tokenizer_phonemes=self.tokenizer,
            do_lower=self._cfg.tokenizer_grapheme.do_lower,
            labels=self.vocabulary,
            max_source_len=self._cfg.max_source_len,
            with_labels=False,
        )

        return torch.utils.data.DataLoader(
            dataset,
            collate_fn=dataset.collate_fn,
            batch_size=cfg.batch_size,
            shuffle=False,
            num_workers=cfg.num_workers,
            drop_last=False,
        )

    @torch.no_grad()
    def _infer(self, config: DictConfig,) -> List[int]:
        """
        Runs model inference.

        Args:
            Config: configuration file to set up DataLoader
        Returns:
            all_preds: model predictions
        """
        # store predictions for all queries in a single list
        all_preds = []
        mode = self.training
        try:
            device = 'cuda' if torch.cuda.is_available() else 'cpu'
            # Switch model to evaluation mode
            self.eval()
            self.to(device)

            infer_datalayer = self._setup_infer_dataloader(config)

            for batch in infer_datalayer:
                input_ids, attention_mask, input_len = batch
                log_probs, greedy_predictions, encoded_len = self.forward(
                    input_ids=input_ids.to(device),
                    attention_mask=attention_mask if attention_mask is None else attention_mask.to(device),
                    input_len=input_len.to(device),
                )

                preds_str, _ = self.decoding.ctc_decoder_predictions_tensor(
                    log_probs, decoder_lengths=encoded_len, return_hypotheses=False
                )
                all_preds.extend(preds_str)

                del greedy_predictions
                del log_probs
                del batch
                del input_len
        finally:
            # set mode back to its original value
            self.train(mode=mode)
        return all_preds

    # ===== Dataset Setup Functions ===== #
    def _setup_dataloader_from_config(self, cfg: DictConfig, name: str):
        if "dataloader_params" not in cfg or not isinstance(cfg.dataloader_params, DictConfig):
            raise ValueError(f"No dataloader_params for {name}")

        if not os.path.exists(cfg.manifest_filepath):
            raise ValueError(f"{cfg.dataset.manifest_filepath} not found")

        dataset = instantiate(
            cfg.dataset,
            manifest_filepath=cfg.manifest_filepath,
            phoneme_field=cfg.dataset.phoneme_field,
            grapheme_field=cfg.dataset.grapheme_field,
            tokenizer_graphemes=self.tokenizer_grapheme,
            do_lower=self._cfg.tokenizer_grapheme.do_lower,
            tokenizer_phonemes=self.tokenizer,
            labels=self.vocabulary,
            max_source_len=self.max_source_len,
            with_labels=True,
        )

        return torch.utils.data.DataLoader(dataset, collate_fn=dataset.collate_fn, **cfg.dataloader_params)

    def setup_training_data(self, cfg: DictConfig):
        if not cfg or cfg.manifest_filepath is None:
            logging.info(
                f"Dataloader config or file_path for the train is missing, so no data loader for train is created!"
            )
            self._train_dl = None
            return
        self._train_dl = self._setup_dataloader_from_config(cfg, name="train")

    def setup_multiple_validation_data(self, val_data_config: Union[DictConfig, Dict] = None):
        if not val_data_config or val_data_config.manifest_filepath is None:
            self._validation_dl = None
            return
        super().setup_multiple_validation_data(val_data_config)

    def setup_multiple_test_data(self, test_data_config: Union[DictConfig, Dict] = None):
        if not test_data_config or test_data_config.manifest_filepath is None:
            self._test_dl = None
            return
        super().setup_multiple_test_data(test_data_config)

    def setup_validation_data(self, cfg: Optional[DictConfig]):
        if not cfg or cfg.manifest_filepath is None:
            logging.info(
                f"Dataloader config or file_path for the validation is missing, so no data loader for validation is created!"
            )
            self._validation_dl = None
            return
        self._validation_dl = self._setup_dataloader_from_config(cfg, name="val")

    def setup_test_data(self, cfg: Optional[DictConfig]):
        if not cfg or cfg.manifest_filepath is None:
            logging.info(
                f"Dataloader config or file_path for the test is missing, so no data loader for test is created!"
            )
            self._test_dl = None
            return
        self._test_dl = self._setup_dataloader_from_config(cfg, name="test")

    # ===== List Available Models - N/A =====$
    @classmethod
    def list_available_models(cls) -> 'List[PretrainedModelInfo]':
        return []

    @property
    def wer(self):
        return self._wer

    @wer.setter
    def wer(self, wer):
        self._wer = wer

    @property
    def per(self):
        return self._per

    @per.setter
    def per(self, per):
<<<<<<< HEAD
        self._per = per
=======
        self._per = per

    # Methods for model exportability
    def _prepare_for_export(self, **kwargs):
        super()._prepare_for_export(**kwargs)

        # Define input_types and output_types as required by export()
        self._input_types = {
            "input_ids": NeuralType(('B', 'T'), TokenIndex()),
            "input_len": NeuralType(tuple('B'), LengthsType()),
        }
        self._output_types = {
            # "preds_str": NeuralType(('B', 'T'), LabelsType()),
            "log_probs": NeuralType(('B', 'T'), LossType()),
            "encoded_len": NeuralType(('B', 'T'), LengthsType()),
        }

    def _export_teardown(self):
        self._input_types = self._output_types = None

    @property
    def input_types(self):
        return self._input_types

    @property
    def output_types(self):
        return self._output_types

    def input_example(self, max_batch=1, max_dim=44):
        """
        Generates input examples for tracing etc.
        Returns:
            A tuple of input examples.
        """
        # par = next(self.fastpitch.parameters())
        sentence = "Kupil sem si bicikel in mu zamenjal stol."
        input_ids = [self.tokenizer_grapheme.text_to_ids(sentence)]
        input_len = [len(entry) for entry in input_ids]
        max_len = max(input_len)
        input_ids = [entry + [0] * (max_len - entry_len) for entry, entry_len in zip(input_ids, input_len)]
        inputs = (torch.tensor(input_ids).to(self.device), torch.tensor(input_len).to(self.device))
        return inputs

    def forward_for_export(self, input_ids, input_len):
        input_embedding = self.embedding(input_ids)
        input_embedding = input_embedding.transpose(1, 2)
        encoded_input, encoded_len = self.encoder(audio_signal=input_embedding, length=input_len)

        log_probs = self.decoder(encoder_output=encoded_input)
        return (log_probs, encoded_len)
        # preds_str, _ = self.decoding.ctc_decoder_predictions_tensor(
        #    log_probs, decoder_lengths=encoded_len, return_hypotheses=True
        # )
        # results = [h.y_sequence for h in preds_str]

        # return tuple(results)
>>>>>>> 05d5218c
<|MERGE_RESOLUTION|>--- conflicted
+++ resolved
@@ -438,9 +438,6 @@
 
     @per.setter
     def per(self, per):
-<<<<<<< HEAD
-        self._per = per
-=======
         self._per = per
 
     # Methods for model exportability
@@ -496,5 +493,4 @@
         # )
         # results = [h.y_sequence for h in preds_str]
 
-        # return tuple(results)
->>>>>>> 05d5218c
+        # return tuple(results)