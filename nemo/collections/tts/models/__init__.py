# Copyright (c) 2020, NVIDIA CORPORATION.  All rights reserved.
#
# Licensed under the Apache License, Version 2.0 (the "License");
# you may not use this file except in compliance with the License.
# You may obtain a copy of the License at
#
#     http://www.apache.org/licenses/LICENSE-2.0
#
# Unless required by applicable law or agreed to in writing, software
# distributed under the License is distributed on an "AS IS" BASIS,
# WITHOUT WARRANTIES OR CONDITIONS OF ANY KIND, either express or implied.
# See the License for the specific language governing permissions and
# limitations under the License.
from nemo.collections.tts.models.aligner import AlignerModel
from nemo.collections.tts.models.degli import DegliModel
from nemo.collections.tts.models.ed_mel2spec import EDMel2SpecModel
from nemo.collections.tts.models.fastpitch import FastPitchModel
from nemo.collections.tts.models.fastpitch_hifigan_e2e import FastPitchHifiGanE2EModel
from nemo.collections.tts.models.fastspeech2 import FastSpeech2Model
from nemo.collections.tts.models.fastspeech2_hifigan_e2e import FastSpeech2HifiGanE2EModel
from nemo.collections.tts.models.glow_tts import GlowTTSModel
from nemo.collections.tts.models.hifigan import HifiGanModel
from nemo.collections.tts.models.melgan import MelGanModel
from nemo.collections.tts.models.squeezewave import SqueezeWaveModel
from nemo.collections.tts.models.tacotron2 import Tacotron2Model
from nemo.collections.tts.models.talknet import TalkNetDursModel, TalkNetPitchModel, TalkNetSpectModel
from nemo.collections.tts.models.two_stages import GriffinLimModel, MelPsuedoInverseModel, TwoStagesModel
from nemo.collections.tts.models.uniglow import UniGlowModel
from nemo.collections.tts.models.waveglow import WaveGlowModel

__all__ = [
    "GlowTTSModel",
    "SqueezeWaveModel",
    "Tacotron2Model",
    "WaveGlowModel",
    "DegliModel",
    "EDMel2SpecModel",
    "TwoStagesModel",
    "GriffinLimModel",
    "MelPsuedoInverseModel",
    "TalkNetDursModel",
    "TalkNetPitchModel",
    "TalkNetSpectModel",
    "UniGlowModel",
    "MelGanModel",
    "HifiGanModel",
    "FastPitchModel",
<<<<<<< HEAD
    "AlignerModel",
=======
    "FastSpeech2Model",
    "FastPitchHifiGanE2EModel",
    "FastSpeech2HifiGanE2EModel",
>>>>>>> b44a1077
]<|MERGE_RESOLUTION|>--- conflicted
+++ resolved
@@ -11,6 +11,7 @@
 # WITHOUT WARRANTIES OR CONDITIONS OF ANY KIND, either express or implied.
 # See the License for the specific language governing permissions and
 # limitations under the License.
+
 from nemo.collections.tts.models.aligner import AlignerModel
 from nemo.collections.tts.models.degli import DegliModel
 from nemo.collections.tts.models.ed_mel2spec import EDMel2SpecModel
@@ -45,11 +46,8 @@
     "MelGanModel",
     "HifiGanModel",
     "FastPitchModel",
-<<<<<<< HEAD
-    "AlignerModel",
-=======
     "FastSpeech2Model",
     "FastPitchHifiGanE2EModel",
     "FastSpeech2HifiGanE2EModel",
->>>>>>> b44a1077
+    "AlignerModel",
 ]