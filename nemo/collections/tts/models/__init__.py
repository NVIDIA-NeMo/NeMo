--- conflicted
+++ resolved
@@ -30,11 +30,8 @@
     from nemo.collections.tts.models.uniglow import UniGlowModel
     from nemo.collections.tts.models.waveglow import WaveGlowModel
     from nemo.collections.tts.models.mixer_tts import MixerTTSModel
-<<<<<<< HEAD
     from nemo.collections.tts.models.vits import VitsModel
-=======
     from nemo.collections.tts.models.univnet import UnivNetModel
->>>>>>> 9f95457e
 except ModuleNotFoundError:
     pass
 
@@ -60,9 +57,6 @@
     "FastSpeech2HifiGanE2EModel",
     "AlignerModel",
     "MixerTTSModel",
-<<<<<<< HEAD
     "VitsModel",
-=======
     "UnivNetModel",
->>>>>>> 9f95457e
 ]